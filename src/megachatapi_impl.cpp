/**
 * @file megachatapi_impl.cpp
 * @brief Private implementation of the intermediate layer for the MEGA C++ SDK.
 *
 * (c) 2013-2016 by Mega Limited, Auckland, New Zealand
 *
 * This file is part of the MEGA SDK - Client Access Engine.
 *
 * Applications using the MEGA API must present a valid application key
 * and comply with the the rules set forth in the Terms of Service.
 *
 * The MEGA SDK is distributed in the hope that it will be useful,
 * but WITHOUT ANY WARRANTY; without even the implied warranty of
 * MERCHANTABILITY or FITNESS FOR A PARTICULAR PURPOSE.
 *
 * @copyright Simplified (2-clause) BSD License.
 *
 * You should have received a copy of the license along with this
 * program.
 */

#define _POSIX_SOURCE
#define _LARGE_FILES

#define _GNU_SOURCE 1
#define _FILE_OFFSET_BITS 64

#define __DARWIN_C_LEVEL 199506L

#define USE_VARARGS
#define PREFER_STDARG

#include <megaapi_impl.h>
#include "megachatapi_impl.h"
#include <base/cservices.h>
#include <base/logger.h>
#include <IGui.h>
#include <chatClient.h>
#include <mega/base64.h>
#include <chatdMsg.h>

#ifdef _WIN32
#pragma warning(push)
#pragma warning(disable: 4996) // rapidjson: The std::iterator class template (used as a base class to provide typedefs) is deprecated in C++17. (The <iterator> header is NOT deprecated.)
#endif

#include <rapidjson/stringbuffer.h>
#include <rapidjson/writer.h>
#include <rapidjson/document.h>

#ifdef _WIN32
#pragma warning(pop)
#endif

#ifndef _WIN32
#include <signal.h>
#endif

#ifndef KARERE_DISABLE_WEBRTC
namespace rtcModule {void globalCleanup(); }
#endif

#define MAX_PUBLICCHAT_MEMBERS_TO_PRIVATE 100

using namespace std;
using namespace megachat;
using namespace mega;
using namespace karere;
using namespace chatd;

LoggerHandler *MegaChatApiImpl::loggerHandler = NULL;

MegaChatApiImpl::MegaChatApiImpl(MegaChatApi *chatApi, MegaApi *megaApi)
{
    init(chatApi, megaApi);
}

MegaChatApiImpl::~MegaChatApiImpl()
{
    MegaChatRequestPrivate *request = new MegaChatRequestPrivate(MegaChatRequest::TYPE_DELETE);
    requestQueue.push(request);
    waiter->notify();
    thread.join();
    delete request;

    for (auto it = chatPeerListItemHandler.begin(); it != chatPeerListItemHandler.end(); it++)
    {
        delete *it;
    }
    for (auto it = chatGroupListItemHandler.begin(); it != chatGroupListItemHandler.end(); it++)
    {
        delete *it;
    }

    // TODO: destruction of waiter hangs forever or may cause crashes
    //delete waiter;

    // TODO: destruction of network layer may cause hangs on MegaApi's network layer.
    // It may terminate the OpenSSL required by cUrl in SDK, so better to skip it.
    //delete websocketsIO;
}

void MegaChatApiImpl::init(MegaChatApi *chatApi, MegaApi *megaApi)
{
    if (!megaPostMessageToGui)
    {
        megaPostMessageToGui = MegaChatApiImpl::megaApiPostMessage;
    }

    mChatApi = chatApi;
    mMegaApi = megaApi;

    mClient = NULL;
    API_LOG_DEBUG("MegaChatApiImpl::init(): karere client is invalid");
    mTerminating = false;
    waiter = new MegaChatWaiter();
    mWebsocketsIO = new MegaWebsocketsIO(sdkMutex, waiter, megaApi, this);
    reqtag = 0;
#ifndef KARERE_DISABLE_WEBRTC
    mCallHandler = ::mega::make_unique<MegaChatCallHandler>(this);
#endif
    mScheduledMeetingHandler = ::mega::make_unique<MegaChatScheduledMeetingHandler>(this);

    //Start blocking thread
    threadExit = 0;
    thread.start(threadEntryPoint, this);
}

//Entry point for the blocking thread
void *MegaChatApiImpl::threadEntryPoint(void *param)
{
#ifndef _WIN32
    struct sigaction noaction;
    memset(&noaction, 0, sizeof(noaction));
    noaction.sa_handler = SIG_IGN;
    ::sigaction(SIGPIPE, &noaction, 0);
#endif

    MegaChatApiImpl *chatApiImpl = (MegaChatApiImpl *)param;
    chatApiImpl->loop();
    return 0;
}

void MegaChatApiImpl::loop()
{
    sdkMutex.lock();
    while (true)
    {
        sdkMutex.unlock();

        waiter->init(NEVER);
        waiter->wakeupby(mWebsocketsIO, ::mega::Waiter::NEEDEXEC);
        waiter->wait();

        sdkMutex.lock();

        sendPendingEvents();
        sendPendingRequests();

        if (threadExit)
        {
            // There must be only one pending events, at maximum: the logout marshall call to delete the client
            assert(eventQueue.isEmpty() || (eventQueue.size() == 1));
            sendPendingEvents();

            sdkMutex.unlock();
            break;
        }
    }

#ifndef KARERE_DISABLE_WEBRTC
    rtcModule::globalCleanup();
#endif
}

void MegaChatApiImpl::megaApiPostMessage(megaMessage* msg, void* ctx)
{
    MegaChatApiImpl *megaChatApi = (MegaChatApiImpl *)ctx;
    if (megaChatApi)
    {
        megaChatApi->postMessage(msg);
    }
    else
    {
        // For compatibility with the QT example app,
        // there are some marshallCall() without context
        // that don't need to be marshalled using the
        // intermediate layer
        megaProcessMessage(msg);
    }
}

void MegaChatApiImpl::postMessage(megaMessage* msg)
{
    eventQueue.push(msg);
    waiter->notify();
}

void MegaChatApiImpl::sendPendingRequests()
{
    MegaChatRequestPrivate *request;
    int errorCode = MegaChatError::ERROR_OK;
    int nextTag = 0;

    while((request = requestQueue.pop()))
    {
        nextTag = ++reqtag;
        request->setTag(nextTag);
        requestMap[nextTag]=request;
        errorCode = MegaChatError::ERROR_OK;

        fireOnChatRequestStart(request);

        if (!mClient && request->getType() != MegaChatRequest::TYPE_DELETE)
        {
            MegaChatErrorPrivate *megaChatError = new MegaChatErrorPrivate(MegaChatError::ERROR_ACCESS);
            API_LOG_WARNING("Chat engine not initialized yet, cannot process the request");
            fireOnChatRequestFinish(request, megaChatError);
            continue;
        }

        if (mTerminating && request->getType() != MegaChatRequest::TYPE_DELETE)
        {
            MegaChatErrorPrivate *megaChatError = new MegaChatErrorPrivate(MegaChatError::ERROR_ACCESS);
            API_LOG_WARNING("Chat engine is terminated, cannot process the request");
            fireOnChatRequestFinish(request, megaChatError);
            continue;
        }

        if (request->hasPerformRequest())
        {
            errorCode = request->performRequest();
        }
        else
        {
        switch (request->getType())
        {
        case MegaChatRequest::TYPE_RETRY_PENDING_CONNECTIONS:
        {
            bool disconnect = request->getFlag();
            bool refreshURLs = (bool)(request->getParamType() == 1);
            mClient->retryPendingConnections(disconnect, refreshURLs);

            MegaChatErrorPrivate *megaChatError = new MegaChatErrorPrivate(MegaChatError::ERROR_OK);
            fireOnChatRequestFinish(request, megaChatError);
            break;
        }
        case MegaChatRequest::TYPE_SIGNAL_ACTIVITY:
        {
            mClient->presenced().signalActivity();
            MegaChatErrorPrivate *megaChatError = new MegaChatErrorPrivate(MegaChatError::ERROR_OK);
            fireOnChatRequestFinish(request, megaChatError);

            break;
        }
        case MegaChatRequest::TYPE_SET_PRESENCE_AUTOAWAY:
        {
            int64_t timeout = request->getNumber();
            bool enable = request->getFlag();

            if (timeout > presenced::Config::kMaxAutoawayTimeout)
            {
                errorCode = MegaChatError::ERROR_ARGS;
                break;
            }

            mClient->presenced().setAutoaway(enable, timeout);

            MegaChatErrorPrivate *megaChatError = new MegaChatErrorPrivate(MegaChatError::ERROR_OK);
            fireOnChatRequestFinish(request, megaChatError);

            break;
        }

        case MegaChatRequest::TYPE_SET_PRESENCE_PERSIST:
        {
            bool enable = request->getFlag();

            mClient->presenced().setPersist(enable);

            MegaChatErrorPrivate *megaChatError = new MegaChatErrorPrivate(MegaChatError::ERROR_OK);
            fireOnChatRequestFinish(request, megaChatError);

            break;
        }
        case MegaChatRequest::TYPE_SET_LAST_GREEN_VISIBLE:
        {
            bool enable = request->getFlag();
            mClient->presenced().setLastGreenVisible(enable);
            MegaChatErrorPrivate *megaChatError = new MegaChatErrorPrivate(MegaChatError::ERROR_OK);
            fireOnChatRequestFinish(request, megaChatError);

            break;
        }
        case MegaChatRequest::TYPE_LAST_GREEN:
        {
            MegaChatHandle userid = request->getUserHandle();
            mClient->presenced().requestLastGreen(userid);
            MegaChatErrorPrivate *megaChatError = new MegaChatErrorPrivate(MegaChatError::ERROR_OK);
            fireOnChatRequestFinish(request, megaChatError);

            break;
        }
        case MegaChatRequest::TYPE_LOGOUT:
        {
            bool deleteDb = request->getFlag();
            cleanChatHandlers();
            mTerminating = true;
            mClient->terminate(deleteDb);

            API_LOG_INFO("Chat engine is logged out!");
            marshallCall([request, this]() //post destruction asynchronously so that all pending messages get processed before that
            {
                MegaChatErrorPrivate *megaChatError = new MegaChatErrorPrivate(MegaChatError::ERROR_OK);
                fireOnChatRequestFinish(request, megaChatError);

                delete mClient;
                mClient = NULL;
                mTerminating = false;
            }, this);

            break;
        }
        case MegaChatRequest::TYPE_DELETE:
        {
            if (mClient && !mTerminating)
            {
                cleanChatHandlers();
                mClient->terminate();
                API_LOG_INFO("Chat engine closed!");

                delete mClient;
                mClient = NULL;
            }

            threadExit = 1;
            break;
        }
        case MegaChatRequest::TYPE_SET_ONLINE_STATUS:
        {
            auto status = request->getNumber();
            if (status < MegaChatApi::STATUS_OFFLINE || status > MegaChatApi::STATUS_BUSY)
            {
                fireOnChatRequestFinish(request, new MegaChatErrorPrivate("Invalid online status", MegaChatError::ERROR_ARGS));
                break;
            }

            mClient->setPresence(static_cast<::karere::Presence::Code>(status))
            .then([request, this]()
            {
                MegaChatErrorPrivate *megaChatError = new MegaChatErrorPrivate(MegaChatError::ERROR_OK);
                fireOnChatRequestFinish(request, megaChatError);
            })
            .fail([request, this](const ::promise::Error& err)
            {
                API_LOG_ERROR("Error setting online status: %s", err.what());

                MegaChatErrorPrivate *megaChatError = new MegaChatErrorPrivate(err.msg(), err.code(), err.type());
                fireOnChatRequestFinish(request, megaChatError);
            });
            break;
        }

        case MegaChatRequest::TYPE_CREATE_CHATROOM:
        {
            MegaChatPeerList *peersList = request->getMegaChatPeerList();
            if (!peersList)   // force to provide a list, even without participants
            {
                errorCode = MegaChatError::ERROR_ACCESS;
                break;
            }

            bool isMeeting = request->getNumber();
            bool publicChat = request->getPrivilege();
            bool group = request->getFlag();
            const userpriv_vector *userpriv = ((MegaChatPeerListPrivate*)peersList)->getList();
            if (!userpriv || (!group && publicChat))
            {
                errorCode = MegaChatError::ERROR_ACCESS;
                break;
            }

            if (!group && peersList->size() == 0)
            {
                errorCode = MegaChatError::ERROR_ACCESS;
                break;
            }

            if (!group && peersList->size() > 1)
            {
                group = true;
                request->setFlag(group);
                API_LOG_INFO("Forcing group chat due to more than 2 participants");
            }

            if (group)
            {
                std::shared_ptr<::mega::MegaScheduledMeeting> megaSchedMeeting;
                if (request->getMegaChatScheduledMeetingList() && request->getMegaChatScheduledMeetingList()->size() == 1)
                {
                    const MegaChatScheduledMeeting* sm = request->getMegaChatScheduledMeetingList()->at(0);
                    if (!sm)
                    {
                        API_LOG_ERROR("Error creating a scheduled meeting: invalid scheduled meeting");
                        errorCode = MegaChatError::ERROR_ARGS;
                        break;
                    }

                    if (!sm->timezone() || !sm->title()
                               || sm->startDateTime() == MEGACHAT_INVALID_TIMESTAMP
                               || sm->endDateTime() == MEGACHAT_INVALID_TIMESTAMP)
                    {

                        API_LOG_ERROR("Error creating a scheduled meeting: invalid timezone, title, description, start date time or end date time");
                        errorCode = MegaChatError::ERROR_ARGS;
                        break;
                    }

                    if (!MegaChatScheduledMeeting::isValidTitleLength(sm->title())
                            || !MegaChatScheduledMeeting::isValidDescriptionLength(sm->description()))
                    {
                        API_LOG_ERROR("Error creating a scheduled meeting: title or description length exceeded");
                        errorCode = MegaChatError::ERROR_ARGS;
                        break;
                    }

                    std::unique_ptr<::mega::MegaScheduledFlags> megaFlags(!sm->flags() ? nullptr : ::mega::MegaScheduledFlags::createInstance());
                    if (megaFlags)
                    {
                         assert(sm->flags());
                         megaFlags->importFlagsValue(static_cast<MegaChatScheduledFlagsPrivate *>(sm->flags())->getNumericValue());
                    }

                    std::unique_ptr<::mega::MegaScheduledRules> megaRules(!sm->rules() ? nullptr : ::mega::MegaScheduledRules::createInstance(sm->rules()->freq(), sm->rules()->interval(), sm->rules()->until(),
                                                                                                                      sm->rules()->byWeekDay(), sm->rules()->byMonthDay(), sm->rules()->byMonthWeekDay()));

                    megaSchedMeeting.reset(MegaScheduledMeeting::createInstance(sm->chatId(), sm->schedId(), sm->parentSchedId(), sm->organizerUserId(),
                                                                                                                        sm->cancelled(), sm->timezone(), sm->startDateTime(), sm->endDateTime(),
                                                                                                                        sm->title(), sm->description(), sm->attributes(), sm->overrides(),
                                                                                                                        megaFlags.get(), megaRules.get()));
                }

                int chatOptionsBitMask = request->getParamType();
                if (!isValidChatOptionsBitMask (chatOptionsBitMask)) // empty bitmask is considered as a valid value
                {
                    errorCode = MegaChatError::ERROR_ACCESS;
                    break;
                }

                const char *title = request->getText();
                vector<std::pair<handle, Priv>> peers;
                for (unsigned int i = 0; i < userpriv->size(); i++)
                {
                    peers.push_back(std::make_pair(userpriv->at(i).first, (Priv) userpriv->at(i).second));
                }

                if (title)  // not mandatory
                {
                    string strTitle(title);
                    strTitle = strTitle.substr(0, 30);
                    request->setText(strTitle.c_str()); // update, in case it's been truncated
                    title = request->getText();
                }

                bool creatingSchedMeeting = megaSchedMeeting != nullptr;
                mClient->createGroupChat(peers, publicChat, isMeeting, chatOptionsBitMask, title, megaSchedMeeting)
                .then([request, creatingSchedMeeting, this](std::pair<karere::Id, std::shared_ptr<KarereScheduledMeeting>> res)
                {
                    if (creatingSchedMeeting)
                    {
                        if (res.second)
                        {
                            std::unique_ptr<MegaChatScheduledMeetingList> l(MegaChatScheduledMeetingList::createInstance());
                            l->insert(new MegaChatScheduledMeetingPrivate(res.second->copy()));
                            request->setMegaChatScheduledMeetingList(l.get());
                        }
                        else
                        {
                            assert(false);
                            API_LOG_ERROR("Error creating scheduled meeting upon Meeting room creation");
                            fireOnChatRequestFinish(request, new MegaChatErrorPrivate(MegaChatError::ERROR_UNKNOWN));
                            return;
                        }
                    }

                    request->setChatHandle(res.first);
                    MegaChatErrorPrivate *megaChatError = new MegaChatErrorPrivate(MegaChatError::ERROR_OK);
                    fireOnChatRequestFinish(request, megaChatError);
                })
                .fail([request,this](const ::promise::Error& err)
                {
                    API_LOG_ERROR("Error creating group chat: %s", err.what());

                    MegaChatErrorPrivate *megaChatError = new MegaChatErrorPrivate(err.msg(), err.code(), err.type());
                    fireOnChatRequestFinish(request, megaChatError);
                });
            }
            else    // 1on1 chat
            {
                if (peersList->getPeerHandle(0) == mClient->myHandle())
                {
                    // can't create a 1on1 chat with own user.
                    errorCode = MegaChatError::ERROR_NOENT;
                    break;
                }
                ContactList::iterator it = mClient->mContactList->find(peersList->getPeerHandle(0));
                if (it == mClient->mContactList->end())
                {
                    // contact not found
                    errorCode = MegaChatError::ERROR_ACCESS;
                    break;
                }
                if (it->second->chatRoom())
                {
                    // chat already exists
                    request->setChatHandle(it->second->chatRoom()->chatid());
                    errorCode = MegaChatError::ERROR_OK;
                    break;
                }
                it->second->createChatRoom()
                .then([request,this](ChatRoom* room)
                {
                    request->setChatHandle(room->chatid());

                    MegaChatErrorPrivate *megaChatError = new MegaChatErrorPrivate(MegaChatError::ERROR_OK);
                    fireOnChatRequestFinish(request, megaChatError);
                })
                .fail([request,this](const ::promise::Error& err)
                {
                    API_LOG_ERROR("Error creating 1on1 chat: %s", err.what());

                    MegaChatErrorPrivate *megaChatError = new MegaChatErrorPrivate(err.msg(), err.code(), err.type());
                    fireOnChatRequestFinish(request, megaChatError);
                });
            }
            break;
        }
        case MegaChatRequest::TYPE_SET_CHATROOM_OPTIONS:
        {
            handle chatid = request->getChatHandle();
            if (chatid == MEGACHAT_INVALID_HANDLE)
            {
                errorCode = MegaChatError::ERROR_NOENT;
                break;
            }

            ChatRoom* chatroom = findChatRoom(chatid);
            if (!chatroom)
            {
                errorCode = MegaChatError::ERROR_NOENT;
                break;
            }

            if (!chatroom->isGroup())
            {
                errorCode = MegaChatError::ERROR_ARGS;
                break;
            }

            if (chatroom->ownPriv() != (Priv) MegaChatPeerList::PRIV_MODERATOR)
            {
                errorCode = MegaChatError::ERROR_ACCESS;
                break;
            }

            bool changed = false;
            int option = request->getPrivilege();
            bool enabled = request->getFlag();

            switch (option)
            {
                case MegaChatApi::CHAT_OPTION_OPEN_INVITE:
                    changed = enabled != chatroom->isOpenInvite();
                    break;
                case MegaChatApi::CHAT_OPTION_SPEAK_REQUEST:
                    changed = enabled != chatroom->isSpeakRequest();
                    break;
                case MegaChatApi::CHAT_OPTION_WAITING_ROOM:
                    changed = enabled != chatroom->isWaitingRoom();
                    break;
                default:
                    errorCode = MegaChatError::ERROR_ARGS; // unknown chat option
                    break;
            }

            if (!changed) // chat option already is (enabled/disabled)
            {
                errorCode = MegaChatError::ERROR_EXIST;
                break;
            }

            ((GroupChatRoom *)chatroom)->setChatRoomOption(option, enabled)
            .then([request, this]()
            {
                MegaChatErrorPrivate* megaChatError = new MegaChatErrorPrivate(MegaChatError::ERROR_OK);
                fireOnChatRequestFinish(request, megaChatError);
            })
            .fail([request, this](const ::promise::Error& err)
            {
                API_LOG_ERROR("Error setting chatroom option : %s", err.what());
                MegaChatErrorPrivate *megaChatError = new MegaChatErrorPrivate(err.msg(), err.code(), err.type());
                fireOnChatRequestFinish(request, megaChatError);
            });
            break;
        }
        case MegaChatRequest::TYPE_INVITE_TO_CHATROOM:
        {
            handle chatid = request->getChatHandle();
            handle uh = request->getUserHandle();
            Priv privilege = (Priv) request->getPrivilege();

            if (chatid == MEGACHAT_INVALID_HANDLE || uh == MEGACHAT_INVALID_HANDLE)
            {
                errorCode = MegaChatError::ERROR_NOENT;
                break;
            }
            ChatRoom *chatroom = findChatRoom(chatid);
            if (!chatroom)
            {
                errorCode = MegaChatError::ERROR_NOENT;
                break;
            }
            if (!chatroom->isGroup())   // invite only for group chats
            {
                errorCode = MegaChatError::ERROR_ARGS;
                break;
            }

            if (chatroom->ownPriv() < (Priv) MegaChatPeerList::PRIV_STANDARD
                || (chatroom->ownPriv() != (Priv) MegaChatPeerList::PRIV_MODERATOR && !chatroom->isOpenInvite()))
            {
                // only allowed moderators or participants with standard permissions just if openInvite is enabled
                errorCode = MegaChatError::ERROR_ACCESS;
                break;
            }

            ((GroupChatRoom *)chatroom)->invite(uh, privilege)
            .then([request, this]()
            {
                MegaChatErrorPrivate *megaChatError = new MegaChatErrorPrivate(MegaChatError::ERROR_OK);
                fireOnChatRequestFinish(request, megaChatError);
            })
            .fail([request, this](const ::promise::Error& err)
            {
                API_LOG_ERROR("Error adding user to group chat: %s", err.what());

                MegaChatErrorPrivate *megaChatError = new MegaChatErrorPrivate(err.msg(), err.code(), err.type());
                fireOnChatRequestFinish(request, megaChatError);
            });
            break;
        }

        case MegaChatRequest::TYPE_AUTOJOIN_PUBLIC_CHAT:
        {
            handle chatid = request->getChatHandle();
            if (chatid == MEGACHAT_INVALID_HANDLE)
            {
                errorCode = MegaChatError::ERROR_NOENT;
                break;
            }

            ChatRoom *chatroom = findChatRoom(chatid);
            if (!chatroom)
            {
                errorCode = MegaChatError::ERROR_NOENT;
                break;
            }

            if (!chatroom->isGroup()
                || !chatroom->publicChat()
                || (!chatroom->previewMode() && chatroom->isActive())) // cannot autojoin an active chat if it's not in preview mode
            {
                errorCode = MegaChatError::ERROR_ARGS;
                break;
            }

            handle phTmp = request->getUserHandle();
            handle ph;
            if (phTmp != MEGACHAT_INVALID_HANDLE)
            // rejoin inactive/left public chat
            {
                ph = phTmp;
            }
            else  // join chat in preview (previously loaded)
            {
                ph = chatroom->getPublicHandle();
            }

            if (ph == MEGACHAT_INVALID_HANDLE)
            {
                errorCode = MegaChatError::ERROR_NOENT;
                break;
            }

            ((GroupChatRoom *)chatroom)->autojoinPublicChat(ph)
            .then([request, this]()
            {
                MegaChatErrorPrivate *megaChatError = new MegaChatErrorPrivate(MegaChatError::ERROR_OK);
                fireOnChatRequestFinish(request, megaChatError);
            })
            .fail([request, this](const ::promise::Error& err)
            {
                API_LOG_ERROR("Error joining user to public group chat: %s", err.what());
                MegaChatErrorPrivate *megaChatError = new MegaChatErrorPrivate(err.msg(), err.code(), err.type());
                fireOnChatRequestFinish(request, megaChatError);
            });

            break;
        }

        case MegaChatRequest::TYPE_UPDATE_PEER_PERMISSIONS:
        {
            handle chatid = request->getChatHandle();
            handle uh = request->getUserHandle();
            Priv privilege = (Priv) request->getPrivilege();

            if (chatid == MEGACHAT_INVALID_HANDLE || uh == MEGACHAT_INVALID_HANDLE)
            {
                errorCode = MegaChatError::ERROR_NOENT;
                break;
            }

            ChatRoom *chatroom = findChatRoom(chatid);
            if (!chatroom)
            {
                errorCode = MegaChatError::ERROR_NOENT;
                break;
            }
            if (chatroom->ownPriv() != (Priv) MegaChatPeerList::PRIV_MODERATOR)
            {
                errorCode = MegaChatError::ERROR_ACCESS;
                break;
            }

            ((GroupChatRoom *)chatroom)->setPrivilege(uh, privilege)
            .then([request, this]()
            {
                MegaChatErrorPrivate *megaChatError = new MegaChatErrorPrivate(MegaChatError::ERROR_OK);
                fireOnChatRequestFinish(request, megaChatError);
            })
            .fail([request, this](const ::promise::Error& err)
            {
                API_LOG_ERROR("Error updating peer privileges: %s", err.what());

                MegaChatErrorPrivate *megaChatError = new MegaChatErrorPrivate(err.msg(), err.code(), err.type());
                fireOnChatRequestFinish(request, megaChatError);
            });
            break;
        }
        case MegaChatRequest::TYPE_REMOVE_FROM_CHATROOM:
        {
            handle chatid = request->getChatHandle();
            handle uh = request->getUserHandle();

            if (chatid == MEGACHAT_INVALID_HANDLE)
            {
                errorCode = MegaChatError::ERROR_NOENT;
                break;
            }

            ChatRoom *chatroom = findChatRoom(chatid);
            if (!chatroom)
            {
                errorCode = MegaChatError::ERROR_NOENT;
                break;
            }
            if (!chatroom->isGroup())   // only for group chats can be left
            {
                errorCode = MegaChatError::ERROR_ARGS;
                break;
            }

            if ( uh == MEGACHAT_INVALID_HANDLE || uh == mClient->myHandle())
            {
                ((GroupChatRoom *)chatroom)->leave()
                .then([request, this]()
                {
                    MegaChatErrorPrivate *megaChatError = new MegaChatErrorPrivate(MegaChatError::ERROR_OK);
                    fireOnChatRequestFinish(request, megaChatError);
                })
                .fail([request, this](const ::promise::Error& err)
                {
                    API_LOG_ERROR("Error leaving chat: %s", err.what());

                    MegaChatErrorPrivate *megaChatError = new MegaChatErrorPrivate(err.msg(), err.code(), err.type());
                    fireOnChatRequestFinish(request, megaChatError);
                });
            }
            else
            {
                if (chatroom->ownPriv() != (Priv) MegaChatPeerList::PRIV_MODERATOR)
                {
                        errorCode = MegaChatError::ERROR_ACCESS;
                        break;
                }

                ((GroupChatRoom *)chatroom)->excludeMember(uh)
                .then([request, this]()
                {
                    MegaChatErrorPrivate *megaChatError = new MegaChatErrorPrivate(MegaChatError::ERROR_OK);
                    fireOnChatRequestFinish(request, megaChatError);
                })
                .fail([request, this](const ::promise::Error& err)
                {
                    API_LOG_ERROR("Error removing peer from chat: %s", err.what());

                    MegaChatErrorPrivate *megaChatError = new MegaChatErrorPrivate(err.msg(), err.code(), err.type());
                    fireOnChatRequestFinish(request, megaChatError);
                });
            }
            break;
        }
        case MegaChatRequest::TYPE_TRUNCATE_HISTORY:
        {
            handle chatid = request->getChatHandle();

            if (chatid == MEGACHAT_INVALID_HANDLE)
            {
                errorCode = MegaChatError::ERROR_ARGS;
                break;
            }

            ChatRoom *chatroom = findChatRoom(chatid);
            if (!chatroom)
            {
                errorCode = MegaChatError::ERROR_NOENT;
                break;
            }
            if (chatroom->ownPriv() != (Priv) MegaChatPeerList::PRIV_MODERATOR)
            {
                errorCode = MegaChatError::ERROR_ACCESS;
                break;
            }

            handle messageid = request->getUserHandle();
            if (messageid == MEGACHAT_INVALID_HANDLE)   // clear the full history, from current message
            {
                if (chatroom->chat().empty())
                {
                    MegaChatErrorPrivate *megaChatError = new MegaChatErrorPrivate(MegaChatError::ERROR_OK);
                    fireOnChatRequestFinish(request, megaChatError);
                    break;
                }

                messageid = chatroom->chat().at(chatroom->chat().highnum()).id().val;
            }

            chatroom->truncateHistory(messageid)
            .then([request, this]()
            {
                MegaChatErrorPrivate *megaChatError = new MegaChatErrorPrivate(MegaChatError::ERROR_OK);
                fireOnChatRequestFinish(request, megaChatError);
            })
            .fail([request, this](const ::promise::Error& err)
            {
                API_LOG_ERROR("Error truncating chat history: %s", err.what());

                MegaChatErrorPrivate *megaChatError = new MegaChatErrorPrivate(err.msg(), err.code(), err.type());
                fireOnChatRequestFinish(request, megaChatError);
            });
            break;
        }
        case MegaChatRequest::TYPE_EDIT_CHATROOM_NAME:
        {
            handle chatid = request->getChatHandle();
            const char *title = request->getText();
            if (chatid == MEGACHAT_INVALID_HANDLE || title == NULL || !strlen(title))
            {
                errorCode = MegaChatError::ERROR_ARGS;
                break;
            }

            ChatRoom *chatroom = findChatRoom(chatid);
            if (!chatroom)
            {
                errorCode = MegaChatError::ERROR_NOENT;
                break;
            }
            if (!chatroom->isGroup())   // only for group chats have a title
            {
                errorCode = MegaChatError::ERROR_ARGS;
                break;
            }

            if (chatroom->ownPriv() != (Priv) MegaChatPeerList::PRIV_MODERATOR)
            {
                errorCode = MegaChatError::ERROR_ACCESS;
                break;
            }

            string strTitle(title);
            strTitle = strTitle.substr(0, 30);
            request->setText(strTitle.c_str()); // update, in case it's been truncated

            ((GroupChatRoom *)chatroom)->setTitle(strTitle)
            .then([request, this]()
            {
                MegaChatErrorPrivate *megaChatError = new MegaChatErrorPrivate(MegaChatError::ERROR_OK);
                fireOnChatRequestFinish(request, megaChatError);
            })
            .fail([request, this](const ::promise::Error& err)
            {
                API_LOG_ERROR("Error editing chat title: %s", err.what());

                MegaChatErrorPrivate *megaChatError = new MegaChatErrorPrivate(err.msg(), err.code(), err.type());
                fireOnChatRequestFinish(request, megaChatError);
            });
            break;
        }
        case MegaChatRequest::TYPE_LOAD_PREVIEW:
        {
            string parsedLink = request->getLink();
            if (parsedLink.empty())
            {
                errorCode = MegaChatError::ERROR_ARGS;
                break;
            }

            //link format: https://mega.nz/chat/<public-handle>#<chat-key>
            string separator = "chat/";
            size_t pos = parsedLink.find(separator);
            if (pos == string::npos)
            {
                errorCode = MegaChatError::ERROR_ARGS;
                break;
            }
            pos += separator.length();

            //We get the substring "<public-handle>#<chat-key>"
            parsedLink = parsedLink.substr(pos);
            separator = "#";
            pos = parsedLink.find(separator);

            if (pos == string::npos
                || pos != 8
                || (parsedLink.size() - pos - 1) < 22)
            {
                errorCode = MegaChatError::ERROR_ARGS;
                break;
            }

            //Parse public handle (First 8 Bytes)
            string phstr = parsedLink.substr(0, pos);   // 6 bytes in binary, 8 in B64url
            MegaChatHandle ph = 0;
            Base64::atob(phstr.data(), (::mega::byte*)&ph, MegaClient::CHATLINKHANDLE);

            //Parse unified key (Last 16 Bytes)
            string unifiedKey; // it's 16 bytes in binary, 22 in B64url
            string keystr = parsedLink.substr(pos + 1, 22);
            Base64::atob(keystr, unifiedKey);

            //Check that ph and uk have right size
            if (ISUNDEF(ph) || unifiedKey.size() != 16)
            {
                errorCode = MegaChatError::ERROR_ARGS;
                break;
            }

            auto wptr = mClient->weakHandle();
            mClient->openChatPreview(ph)
            .then([request, this, unifiedKey, ph, wptr](ReqResult result)
            {
                assert(result);

                std::string encTitle = result->getText() ? result->getText() : "";
                assert(!encTitle.empty());

                uint64_t chatId = result->getParentHandle();

                mClient->decryptChatTitle(chatId, unifiedKey, encTitle, ph)
                .then([request, this, unifiedKey, result, chatId, wptr](std::string decryptedTitle)
                {
                   if (wptr.deleted())
                   {
                       mMegaApi->sendEvent(99014, "karere client instance was removed upon TYPE_LOAD_PREVIEW", false, static_cast<const char*>(nullptr));
                   }

                   bool createChat = request->getFlag();
                   int numPeers = result->getNumDetails();
                   request->setChatHandle(chatId);
                   request->setNumber(numPeers);
                   request->setText(decryptedTitle.c_str());
                   if (result->getMegaHandleList())
                   {
                       request->setMegaHandleList(result->getMegaHandleList());
                   }

                   bool meeting = result->getFlag();
                   if (meeting)
                   {
                       request->setParamType(1);
                   }

                   //Check chat link
                   if (!createChat)
                   {
                       MegaChatErrorPrivate *megaChatError = new MegaChatErrorPrivate(MegaChatError::ERROR_OK);
                       fireOnChatRequestFinish(request, megaChatError);
                   }
                   else //Load chat link
                   {
                       Id ph = result->getNodeHandle();
                       request->setUserHandle(ph.val);

                       GroupChatRoom *room = (GroupChatRoom*) findChatRoom(chatId);
                       if (room)
                       {
                           if (room->isActive()
                              || (!room->isActive() && !room->previewMode()))
                           {
                               MegaChatErrorPrivate *megaChatError = new MegaChatErrorPrivate(MegaChatError::ERROR_EXIST);
                               fireOnChatRequestFinish(request, megaChatError);
                           }
                           else
                           {
                               MegaChatErrorPrivate *megaChatError = new MegaChatErrorPrivate(MegaChatError::ERROR_OK);
                               room->enablePreview(ph);
                               fireOnChatRequestFinish(request, megaChatError);
                           }
                       }
                       else
                       {
                           if (mClient->mChatdClient->chatFromId(chatId))
                           {
                              assert(!mClient->mChatdClient->chatFromId(chatId));
                              API_LOG_ERROR("Chatid (%s) already exists at mChatForChatId but not at ChatRoomList", karere::Id(chatId).toString().c_str());
                              MegaChatErrorPrivate *megaChatError = new MegaChatErrorPrivate(MegaChatError::ERROR_EXIST);
                              fireOnChatRequestFinish(request, megaChatError);
                              return;
                           }

                           std::string url = result->getLink() ? result->getLink() : "";
                           int shard = result->getAccess();
                           std::shared_ptr<std::string> key = std::make_shared<std::string>(unifiedKey);
                           uint32_t ts = static_cast<uint32_t>(result->getNumber());

                           mClient->createPublicChatRoom(chatId, ph.val, shard, decryptedTitle, key, url, ts, meeting);
                           MegaChatErrorPrivate *megaChatError = new MegaChatErrorPrivate(MegaChatError::ERROR_OK);
                           fireOnChatRequestFinish(request, megaChatError);
                       }
                   }
                })
                .fail([request, this](const ::promise::Error& err)
                {
                    API_LOG_ERROR("Error decrypting chat title: %s", err.what());

                    MegaChatErrorPrivate *megaChatError = new MegaChatErrorPrivate(err.msg(), err.code(), err.type());
                    fireOnChatRequestFinish(request, megaChatError);
                });
            })
            .fail([request, this](const ::promise::Error& err)
            {
                API_LOG_ERROR("Error loading chat link: %s", err.what());

                MegaChatErrorPrivate *megaChatError = new MegaChatErrorPrivate(err.msg(), err.code(), err.type());
                fireOnChatRequestFinish(request, megaChatError);
            });
            break;
        }
        case MegaChatRequest::TYPE_SET_PRIVATE_MODE:
        {
            MegaChatHandle chatid = request->getChatHandle();
            if (chatid == MEGACHAT_INVALID_HANDLE)
            {
                errorCode = MegaChatError::ERROR_NOENT;
                break;
            }

            ChatRoom *room = findChatRoom(chatid);
            if (!room)
            {
                errorCode = MegaChatError::ERROR_NOENT;
                break;
            }

            if (!room->isGroup() || !room->publicChat())
            {
                errorCode = MegaChatError::ERROR_ARGS;
                break;
            }

            if (room->numMembers() > MAX_PUBLICCHAT_MEMBERS_TO_PRIVATE)
            {
                errorCode = MegaChatError::ERROR_TOOMANY;
                break;
            }

            if (room->ownPriv() != chatd::PRIV_OPER)
            {
                errorCode = MegaChatError::ERROR_ACCESS;
                break;
            }

            mClient->setPublicChatToPrivate(chatid)
            .then([request, this]()
            {
                MegaChatErrorPrivate *megaChatError = new MegaChatErrorPrivate(MegaChatError::ERROR_OK);
                fireOnChatRequestFinish(request, megaChatError);
            })
            .fail([request, this](const ::promise::Error& err)
            {
                MegaChatErrorPrivate *megaChatError = new MegaChatErrorPrivate(err.msg(), err.code(), err.type());
                fireOnChatRequestFinish(request, megaChatError);
            });

            break;
        }
        case MegaChatRequest::TYPE_CHAT_LINK_HANDLE:
        {
            MegaChatHandle chatid = request->getChatHandle();
            bool del = request->getFlag();
            bool createifmissing = request->getNumRetry();

            if (chatid == MEGACHAT_INVALID_HANDLE)
            {
                errorCode = MegaChatError::ERROR_NOENT;
                break;
            }

            GroupChatRoom *room = (GroupChatRoom *) findChatRoom(chatid);
            if (!room)
            {
                errorCode = MegaChatError::ERROR_NOENT;
                break;
            }

            if (del && createifmissing)
            {
                errorCode = MegaChatError::ERROR_ARGS;
                break;
            }

            if (!room->publicChat() || !room->isGroup())
            {
                errorCode = MegaChatError::ERROR_ARGS;
                break;
            }

            // anyone can retrieve an existing link, but only operator can create/delete it
            int ownPriv = room->ownPriv();
            if ((ownPriv == Priv::PRIV_NOTPRESENT)
                 || ((del || createifmissing) && ownPriv != Priv::PRIV_OPER))
            {
                errorCode = MegaChatError::ERROR_ACCESS;
                break;
            }

            if (!del && createifmissing && !room->hasTitle())
            {
                API_LOG_DEBUG("Cannot create chat-links on chatrooms without title");
                errorCode = MegaChatError::ERROR_ACCESS;
                break;
            }

            ::promise::Promise<uint64_t> pms;
            if (del)
            {
                pms = mClient->deleteChatLink(chatid);
            }
            else    // query or create
            {
                pms = mClient->getPublicHandle(chatid, createifmissing);
            }

            pms.then([request, del, room, this] (uint64_t ph)
            {
                if (del)
                {
                    return fireOnChatRequestFinish(request, new MegaChatErrorPrivate(MegaChatError::ERROR_OK));
                }
                else if (ph == Id::inval())
                {
                    API_LOG_ERROR("Unexpected invalid public handle for query/create chat-link");
                    return fireOnChatRequestFinish(request, new MegaChatErrorPrivate(MegaChatError::ERROR_NOENT));
                }

                room->unifiedKey()
                .then([request, this, ph] (shared_ptr<string> unifiedKey)
                {
                    MegaChatErrorPrivate *megaChatError;
                    if (!unifiedKey || unifiedKey->size() != 16)
                    {
                        API_LOG_ERROR("Invalid unified key after decryption");
                        megaChatError = new MegaChatErrorPrivate(MegaChatError::ERROR_NOENT);
                    }
                    else    // prepare the link with ph + unifiedKey
                    {
                        string unifiedKeyB64;
                        Base64::btoa(*unifiedKey, unifiedKeyB64);

                        string phBin((const char*)&ph, MegaClient::CHATLINKHANDLE);
                        string phB64;
                        Base64::btoa(phBin, phB64);

                        string link = "https://mega.nz/chat/" + phB64 + "#" + unifiedKeyB64;
                        request->setText(link.c_str());

                        megaChatError = new MegaChatErrorPrivate(MegaChatError::ERROR_OK);
                    }
                    fireOnChatRequestFinish(request, megaChatError);
                })
                .fail([request, this] (const ::promise::Error &err)
                {
                    API_LOG_ERROR("Failed to decrypt unified key: %s", err.what());

                    MegaChatErrorPrivate *megaChatError = new MegaChatErrorPrivate(err.msg(), err.code(), err.type());
                    fireOnChatRequestFinish(request, megaChatError);
                });

            })
            .fail([request, this](const ::promise::Error& err)
            {
                API_LOG_ERROR("Failed to query/create/delete chat-link: %s", err.what());

                MegaChatErrorPrivate *megaChatError = new MegaChatErrorPrivate(err.msg(), err.code(), err.type());
                fireOnChatRequestFinish(request, megaChatError);
            });
            break;
        }
        case MegaChatRequest::TYPE_GET_FIRSTNAME:
        {
            // if the app requested user attributes too early (ie. init with sid but without cache),
            // the cache will not be ready yet. It needs to wait for fetchnodes to complete.
            if (!mClient->isUserAttrCacheReady())
            {
                errorCode = MegaChatError::ERROR_ACCESS;
                break;
            }

            MegaChatHandle uh = request->getUserHandle();
            const char* publicHandle = request->getLink();
            MegaChatHandle ph = publicHandle ? karere::Id(publicHandle, strlen(publicHandle)).val : MEGACHAT_INVALID_HANDLE;

            mClient->userAttrCache().getAttr(uh, MegaApi::USER_ATTR_FIRSTNAME, ph)
            .then([request, this](Buffer *data)
            {
                MegaChatErrorPrivate *megaChatError = new MegaChatErrorPrivate(MegaChatError::ERROR_OK);
                string firstname = string(data->buf(), data->dataSize());
                request->setText(firstname.c_str());
                fireOnChatRequestFinish(request, megaChatError);
            })
            .fail([request, this](const ::promise::Error& err)
            {
                API_LOG_ERROR("Error getting user firstname: %s", err.what());

                MegaChatErrorPrivate *megaChatError = new MegaChatErrorPrivate(err.msg(), err.code(), err.type());
                fireOnChatRequestFinish(request, megaChatError);
            });
            break;
        }
        case MegaChatRequest::TYPE_GET_LASTNAME:
        {
            // if the app requested user attributes too early (ie. init with sid but without cache),
            // the cache will not be ready yet. It needs to wait for fetchnodes to complete.
            if (!mClient->isUserAttrCacheReady())
            {
                errorCode = MegaChatError::ERROR_ACCESS;
                break;
            }

            MegaChatHandle uh = request->getUserHandle();
            const char* publicHandle = request->getLink();
            MegaChatHandle ph = publicHandle ? karere::Id(publicHandle, strlen(publicHandle)).val : MEGACHAT_INVALID_HANDLE;

            mClient->userAttrCache().getAttr(uh, MegaApi::USER_ATTR_LASTNAME, ph)
            .then([request, this](Buffer *data)
            {
                MegaChatErrorPrivate *megaChatError = new MegaChatErrorPrivate(MegaChatError::ERROR_OK);
                string lastname = string(data->buf(), data->dataSize());
                request->setText(lastname.c_str());
                fireOnChatRequestFinish(request, megaChatError);
            })
            .fail([request, this](const ::promise::Error& err)
            {
                API_LOG_ERROR("Error getting user lastname: %s", err.what());

                MegaChatErrorPrivate *megaChatError = new MegaChatErrorPrivate(err.msg(), err.code(), err.type());
                fireOnChatRequestFinish(request, megaChatError);
            });
            break;
        }
        case MegaChatRequest::TYPE_GET_EMAIL:
        {
            // if the app requested user attributes too early (ie. init with sid but without cache),
            // the cache will not be ready yet. It needs to wait for fetchnodes to complete.
            if (!mClient->isUserAttrCacheReady())
            {
                errorCode = MegaChatError::ERROR_ACCESS;
                break;
            }

            MegaChatHandle uh = request->getUserHandle();
            mClient->userAttrCache().getAttr(uh, karere::USER_ATTR_EMAIL)
            .then([request, this](Buffer *data)
            {
                MegaChatErrorPrivate *megaChatError = new MegaChatErrorPrivate(MegaChatError::ERROR_OK);
                string email = string(data->buf(), data->dataSize());
                request->setText(email.c_str());
                fireOnChatRequestFinish(request, megaChatError);
            })
            .fail([request, this](const ::promise::Error& err)
            {
                API_LOG_ERROR("Error getting user email: %s", err.what());

                MegaChatErrorPrivate *megaChatError = new MegaChatErrorPrivate(err.msg(), err.code(), err.type());
                fireOnChatRequestFinish(request, megaChatError);
            });
            break;
        }
        case MegaChatRequest::TYPE_ATTACH_NODE_MESSAGE:
        {
            handle chatid = request->getChatHandle();
            MegaNodeList *nodeList = request->getMegaNodeList();
            handle h = request->getUserHandle();
            bool isVoiceMessage = (request->getParamType() == 1);
            if (chatid == MEGACHAT_INVALID_HANDLE
                    || ((!nodeList || !nodeList->size()) && (h == MEGACHAT_INVALID_HANDLE))
                    || (isVoiceMessage && h == MEGACHAT_INVALID_HANDLE))
            {
                errorCode = MegaChatError::ERROR_NOENT;
                break;
            }

            ChatRoom *chatroom = findChatRoom(chatid);
            if (!chatroom)
            {
                errorCode = MegaChatError::ERROR_NOENT;
                break;
            }

            // if only one node, prepare a list with a single element and update request
            MegaNodeList *nodeListAux = NULL;
            if (h != MEGACHAT_INVALID_HANDLE)
            {
                MegaNode *megaNode = mMegaApi->getNodeByHandle(h);
                if (!megaNode)
                {
                    errorCode = MegaChatError::ERROR_NOENT;
                    break;
                }

                nodeListAux = MegaNodeList::createInstance();
                nodeListAux->addNode(megaNode);
                request->setMegaNodeList(nodeListAux);
                nodeList = request->getMegaNodeList();

                delete megaNode;
                delete nodeListAux;
            }

            uint8_t msgType = Message::kMsgInvalid;
            switch (request->getParamType())
            {
                case 0: // regular attachment
                    msgType = Message::kMsgAttachment;
                    break;

                case 1:  // voice-message
                    msgType = Message::kMsgVoiceClip;
                    break;
            }
            if (msgType == Message::kMsgInvalid)
            {
                errorCode = MegaChatError::ERROR_ARGS;
                break;
            }

            string buffer = JSonUtils::generateAttachNodeJSon(nodeList, msgType);
            if (buffer.empty())
            {
                errorCode = MegaChatError::ERROR_ARGS;
                break;
            }

            chatroom->requesGrantAccessToNodes(nodeList)
            .then([this, request, buffer, msgType]()
            {
                int errorCode = MegaChatError::ERROR_ARGS;
                MegaChatMessage *msg = sendMessage(request->getChatHandle(), buffer.c_str(), buffer.size(), msgType);
                if (msg)
                {
                    request->setMegaChatMessage(msg);
                    errorCode = MegaChatError::ERROR_OK;
                }

                MegaChatErrorPrivate *megaChatError = new MegaChatErrorPrivate(errorCode);
                fireOnChatRequestFinish(request, megaChatError);
            })
            .fail([this, request, buffer, msgType](const ::promise::Error& err)
            {
                MegaChatErrorPrivate *megaChatError = NULL;
                if (err.code() == MegaChatError::ERROR_EXIST)
                {
                    API_LOG_WARNING("Already granted access to this node previously");

                    int errorCode = MegaChatError::ERROR_ARGS;
                    MegaChatMessage *msg = sendMessage(request->getChatHandle(), buffer.c_str(), buffer.size(), msgType);
                    if (msg)
                    {
                        request->setMegaChatMessage(msg);
                        errorCode = MegaChatError::ERROR_OK;
                    }

                    megaChatError = new MegaChatErrorPrivate(errorCode);
                }
                else
                {
                    megaChatError = new MegaChatErrorPrivate(err.msg(), err.code(), err.type());
                    API_LOG_ERROR("Failed to grant access to some nodes");
                }

                fireOnChatRequestFinish(request, megaChatError);
            });
            break;
        }
        case MegaChatRequest::TYPE_REVOKE_NODE_MESSAGE:
        {
            MegaChatHandle chatid = request->getChatHandle();
            MegaNode *node = mMegaApi->getNodeByHandle(request->getUserHandle());
            if (chatid == MEGACHAT_INVALID_HANDLE || !node)
            {
                errorCode = MegaChatError::ERROR_NOENT;
                break;
            }

            ChatRoom *chatroom = findChatRoom(chatid);
            if (!chatroom)
            {
                errorCode = MegaChatError::ERROR_NOENT;
                break;
            }

            ::promise::Promise<void> promise = chatroom->requestRevokeAccessToNode(node);
            delete node;

            ::promise::when(promise)
            .then([this, request]()
            {
                std::string buf = Id(request->getUserHandle()).toString();
                buf.insert(buf.begin(), Message::kMsgRevokeAttachment - Message::kMsgOffset);
                buf.insert(buf.begin(), 0x0);

                MegaChatMessage *megaMsg = sendMessage(request->getChatHandle(), buf.c_str(), buf.length());
                request->setMegaChatMessage(megaMsg);

                int errorCode = MegaChatError::ERROR_OK;
                if (!megaMsg)
                {
                    errorCode = MegaChatError::ERROR_ARGS;
                }

                MegaChatErrorPrivate *megaChatError = new MegaChatErrorPrivate(errorCode);
                fireOnChatRequestFinish(request, megaChatError);
            })
            .fail([this, request](const ::promise::Error& err)
            {
                API_LOG_ERROR("Failed to revoke access to attached node (%d)", request->getUserHandle());
                MegaChatErrorPrivate *megaChatError = new MegaChatErrorPrivate(err.msg(), err.code(), err.type());
                fireOnChatRequestFinish(request, megaChatError);
            });
            break;
        }
        case MegaChatRequest::TYPE_SET_BACKGROUND_STATUS:
        {
            bool background = request->getFlag();
            mClient->notifyUserStatus(background)
            .then([this, request]()
            {
                MegaChatErrorPrivate *megaChatError = new MegaChatErrorPrivate(MegaChatError::ERROR_OK);
                fireOnChatRequestFinish(request, megaChatError);
            })
            .fail([this, request](const ::promise::Error& err)
            {
                MegaChatErrorPrivate *megaChatError = new MegaChatErrorPrivate(err.msg(), err.code(), err.type());
                fireOnChatRequestFinish(request, megaChatError);
            });
            break;
        }
        case MegaChatRequest::TYPE_PUSH_RECEIVED:
        {
            MegaChatHandle chatid = request->getChatHandle();
            ChatRoom *room = findChatRoom(chatid);
            bool wasArchived = (room && room->isArchived());

            mClient->pushReceived(chatid)
            .then([this, request, wasArchived]()
            {
                int type = request->getParamType();
                if (type == 0)  // Android
                {
                    // for Android, we prepare a list of msgids for every chatid that are candidates for
                    // notifications. Android doesn't really know why they received a push, so the previous
                    // notifications are cleanup and the new set of messages are notified

                    MegaHandleList *chatids = MegaHandleList::createInstance();

                    // for each chatroom, load all unread messages)
                    for (auto it = mClient->chats->begin(); it != mClient->chats->end(); it++)
                    {
                        MegaChatHandle chatid = it->first;
                        // don't want to generate notifications for archived chats or chats with notifications disabled
                        if (it->second->isArchived() || !mMegaApi->isChatNotifiable(chatid))
                            continue;

                        MegaHandleList *msgids = MegaHandleList::createInstance();

                        const Chat &chat = it->second->chat();
                        Idx lastSeenIdx = chat.lastSeenIdx();

                        // first msg to consider: last-seen if loaded in memory. Otherwise, the oldest loaded msg
                        Idx first = chat.lownum();
                        if (lastSeenIdx != CHATD_IDX_INVALID        // message is known locally
                                && chat.findOrNull(lastSeenIdx))    // message is loaded in RAM
                        {
                            first = lastSeenIdx + 1;
                        }
                        Idx last = chat.highnum();
                        int maxCount = 6;   // do not notify more than 6 messages per chat
                        for (Idx i = last; (i >= first && maxCount > 0); i--)
                        {
                            auto& msg = chat.at(i);
                            if (msg.isValidUnread(mClient->myHandle()))
                            {
                                maxCount--;
                                msgids->addMegaHandle(msg.id());
                            }
                        }

                        if (msgids->size())
                        {
                            chatids->addMegaHandle(chatid);
                            request->setMegaHandleListByChat(chatid, msgids);
                        }

                        delete msgids;
                    }

                    request->setMegaHandleList(chatids);    // always a valid list, even if empty
                    delete chatids;
                }
                else    // iOS
                {
                    MegaChatHandle chatid = request->getChatHandle();
                    ChatRoom *room = findChatRoom(chatid);
                    if (!room)
                    {
                        mMegaApi->sendEvent(99006, "iOS PUSH received for non-existing chatid", false, static_cast<const char*>(nullptr));

                        MegaChatErrorPrivate *megaChatError = new MegaChatErrorPrivate(MegaChatError::ERROR_NOENT);
                        fireOnChatRequestFinish(request, megaChatError);
                        return;
                    }
                    else if (wasArchived && room->isArchived())    // don't want to generate notifications for archived chats
                    {
                        mMegaApi->sendEvent(99009, "PUSH received for archived chatid (and still archived)", false, static_cast<const char*>(nullptr));

                        // since a PUSH could be received before the actionpacket updating flags (
                        MegaChatErrorPrivate *megaChatError = new MegaChatErrorPrivate(MegaChatError::ERROR_ACCESS);
                        fireOnChatRequestFinish(request, megaChatError);
                        return;
                    }
                }

                MegaChatErrorPrivate *megaChatError = new MegaChatErrorPrivate(MegaChatError::ERROR_OK);
                fireOnChatRequestFinish(request, megaChatError);
            })
            .fail([this, request](const ::promise::Error& err)
            {
                API_LOG_ERROR("Failed to retrieve current state");
                MegaChatErrorPrivate *megaChatError = new MegaChatErrorPrivate(err.msg(), err.code(), err.type());
                fireOnChatRequestFinish(request, megaChatError);
            });
            break;
        }
#ifndef KARERE_DISABLE_WEBRTC
        case MegaChatRequest::TYPE_START_CHAT_CALL:
        {
            if (!mClient->rtc)
            {
                API_LOG_ERROR("Start call - WebRTC is not initialized");
                errorCode = MegaChatError::ERROR_ACCESS;
                break;
            }

            MegaChatHandle chatid = request->getChatHandle();
            ChatRoom* chatroom = findChatRoom(chatid);
            if (!chatroom)
            {
                API_LOG_ERROR("Start call - Chatroom has not been found");
                errorCode = MegaChatError::ERROR_NOENT;
                break;
            }

            if (!chatroom->isGroup())
            {
                uint64_t uh = ((PeerChatRoom*)chatroom)->peer();
                Contact *contact = mClient->mContactList->contactFromUserId(uh);
                if (!contact || contact->visibility() != ::mega::MegaUser::VISIBILITY_VISIBLE)
                {
                    API_LOG_ERROR("Start call - Refusing start a call with a non active contact");
                    errorCode = MegaChatError::ERROR_ACCESS;
                    break;
                }
            }
            else if (chatroom->ownPriv() <= Priv::PRIV_RDONLY)
            {
                API_LOG_ERROR("Start call - Refusing start a call withouth enough privileges");
                errorCode = MegaChatError::ERROR_ACCESS;
                break;
            }

            if (chatroom->previewMode())
            {
                API_LOG_ERROR("Start call - Chatroom is in preview mode");
                errorCode = MegaChatError::ERROR_ACCESS;
                break;
            }

            if (chatroom->chatdOnlineState() != kChatStateOnline)
            {
                API_LOG_ERROR("Start call - chatroom isn't in online state");
                errorCode = MegaChatError::ERROR_ACCESS;
                break;
            }

            if (chatroom->isWaitingRoom())
            {
                // remove this block when waiting rooms are fully supported
                API_LOG_ERROR("Start call - can't start a call in a chatroom with waiting room enabled");
                errorCode = MegaChatError::ERROR_ACCESS;
                break;
            }

            MegaChatHandle schedId = request->getUserHandle();
            if (schedId != MEGACHAT_INVALID_HANDLE &&
                    !dynamic_cast<GroupChatRoom *>(chatroom)->getScheduledMeetingsBySchedId(schedId))
            {
                API_LOG_ERROR("Start call - scheduled meeting id doesn't exists");
                errorCode = MegaChatError::ERROR_NOENT;
                break;
            }

            bool enableVideo = request->getFlag();
            bool enableAudio = request->getParamType();
            karere::AvFlags avFlags(enableAudio, enableVideo);
            rtcModule::ICall* call = findCall(chatid);
            if (!call)
            {
               if (mClient->rtc->isCallStartInProgress(chatid))
               {
                   API_LOG_ERROR("Start call - start call attempt already in progress");
                   errorCode = MegaChatError::ERROR_EXIST;
                   break;
               }

               ::promise::Promise<std::shared_ptr<std::string>> pms;
               if (chatroom->publicChat())
               {
                   pms = static_cast<GroupChatRoom *>(chatroom)->unifiedKey();
               }
               else
               {
                   pms.resolve(std::make_shared<string>());
               }

               bool isGroup = chatroom->isGroup();
               pms.then([request, this, chatid, avFlags, isGroup, schedId] (shared_ptr<string> unifiedKey)
               {
                   mClient->rtc->startCall(chatid, avFlags, isGroup, schedId, unifiedKey)
                   .then([request, this]()
                   {
                       MegaChatErrorPrivate *megaChatError = new MegaChatErrorPrivate(MegaChatError::ERROR_OK);
                       fireOnChatRequestFinish(request, megaChatError);
                   })
                   .fail([request, this](const ::promise::Error& err)
                   {
                       API_LOG_ERROR("Error Starting a chat call: %s", err.what());

                       MegaChatErrorPrivate *megaChatError = new MegaChatErrorPrivate(err.msg(), err.code(), err.type());
                       fireOnChatRequestFinish(request, megaChatError);
                   });
               })
               .fail([request, this] (const ::promise::Error &err)
               {
                   API_LOG_ERROR("Failed to decrypt unified key: %s", err.what());
                   MegaChatErrorPrivate *megaChatError = new MegaChatErrorPrivate(err.msg(), err.code(), err.type());
                   fireOnChatRequestFinish(request, megaChatError);
               });
            }
            else if (!call->participate())
            {
                if (call->isJoining())
                {
                    API_LOG_ERROR("Start call - joining call attempt already in progress");
                    request->setUserHandle(call->getCallid());
                    errorCode = MegaChatError::ERROR_EXIST;
                    break;
                }

                call->join(avFlags)
                .then([request, this]()
                {
                    MegaChatErrorPrivate *megaChatError = new MegaChatErrorPrivate(MegaChatError::ERROR_OK);
                    fireOnChatRequestFinish(request, megaChatError);
                })
                .fail([request, this](const ::promise::Error& err)
                {
                    API_LOG_ERROR("Error Joining a chat call: %s", err.what());

                    MegaChatErrorPrivate *megaChatError = new MegaChatErrorPrivate(err.msg(), err.code(), err.type());
                    fireOnChatRequestFinish(request, megaChatError);
                });
            }
            else
            {
                // only groupchats allow to join the call in multiple clients, in 1on1 it's not allowed
                API_LOG_ERROR("A call exists in this chatroom and we already participate or it's not a groupchat");
                request->setUserHandle(call->getCallid());
                errorCode = MegaChatError::ERROR_EXIST;
                break;
            }

            break;
        }
        case MegaChatRequest::TYPE_ANSWER_CHAT_CALL:
        {
            MegaChatHandle chatid = request->getChatHandle();
            ChatRoom* chatroom = findChatRoom(chatid);
            if (!chatroom)
            {
                API_LOG_ERROR("Answer call - Chatroom has not been found");
                errorCode = MegaChatError::ERROR_NOENT;
                break;
            }

            if (!chatroom->chat().connection().clientId())
            {
                API_LOG_ERROR("Answer call - Refusing answer a call, clientid no yet assigned by shard: %d", chatroom->chat().connection().shardNo());
                errorCode = MegaChatError::ERROR_ACCESS;
                break;
            }

            if (chatroom->chatdOnlineState() != kChatStateOnline)
            {
                API_LOG_ERROR("Answer call - chatroom isn't in online state");
                errorCode = MegaChatError::ERROR_ACCESS;
                break;
            }

            if (chatroom->isWaitingRoom())
            {
                // remove this block when waiting rooms are fully supported
                API_LOG_ERROR("Answer call - can't answer a call in a chatroom with waiting room enabled");
                errorCode = MegaChatError::ERROR_ACCESS;
                break;
            }

            rtcModule::ICall* call = findCall(chatid);
            if (!call)
            {
                API_LOG_ERROR("Answer call - There is not any call in that chatroom");
                errorCode = MegaChatError::ERROR_NOENT;
                break;
            }

            if (call->participate())
            {
                API_LOG_ERROR("Answer call - You already participate");
                errorCode = MegaChatError::ERROR_EXIST;
                break;
            }

            if (call->isJoining())
            {
                API_LOG_ERROR("Answer call - joining call attempt already in progress");
                errorCode = MegaChatError::ERROR_EXIST;
                break;
            }

            bool enableVideo = request->getFlag();
            bool enableAudio = request->getParamType();
            karere::AvFlags avFlags(enableAudio, enableVideo);
            call->join(avFlags)
            .then([request, this]()
            {
                MegaChatErrorPrivate *megaChatError = new MegaChatErrorPrivate(MegaChatError::ERROR_OK);
                fireOnChatRequestFinish(request, megaChatError);
            })
            .fail([request, this](const ::promise::Error& err)
            {
                API_LOG_ERROR("Error Joining a chat call: %s", err.what());

                MegaChatErrorPrivate *megaChatError = new MegaChatErrorPrivate(err.msg(), err.code(), err.type());
                fireOnChatRequestFinish(request, megaChatError);
            });

            break;
        }
        case MegaChatRequest::TYPE_HANG_CHAT_CALL:
        {
            if (!mClient->rtc)
            {
                API_LOG_ERROR("Hang up call - WebRTC is not initialized");
                errorCode = MegaChatError::ERROR_ACCESS;
                break;
            }

            MegaChatHandle callid = request->getChatHandle();
            if (callid == MEGACHAT_INVALID_HANDLE)
            {
                API_LOG_ERROR("Hang up call - invalid callid");
                errorCode = MegaChatError::ERROR_ARGS;
                break;
            }

            rtcModule::ICall* call = mClient->rtc->findCall(callid);

            if (!call)
            {
                API_LOG_ERROR("Hang up call - There is not any call with that callid");
                assert(false); // assert before assignment, to avoid "value never read" clang DeadStores warning
                errorCode = MegaChatError::ERROR_NOENT;
                break;
            }

            ChatRoom *chatroom = findChatRoom(call->getChatid());
            if (!chatroom)
            {
                API_LOG_ERROR("Hang up call- Chatroom has not been found");
                errorCode = MegaChatError::ERROR_NOENT;
                break;
            }

            bool endCall = request->getFlag();
            if (endCall && chatroom->isGroup()
                    && (!call->isOwnPrivModerator()                                  // if SFU role is non moderator
                        || static_cast<int>(chatroom->ownPriv()) != static_cast<int>(MegaChatPeerList::PRIV_MODERATOR))) // if chatd permission is non moderator
            {
                if (call->isOwnPrivModerator()
                        != (static_cast<int>(chatroom->ownPriv()) == static_cast<int>(MegaChatPeerList::PRIV_MODERATOR)))
                {
                    std::string logMsg = "Chatd and SFU permissions doesn't match for chatid: ";
                    logMsg.append(call->getChatid().toString().c_str());
                    logMsg.append(" userid: ");
                    logMsg.append(mClient->myHandle().toString().c_str());
                    mMegaApi->sendEvent(99015, logMsg.c_str(), false, static_cast<const char*>(nullptr));
                }

                assert(call->isOwnPrivModerator() == chatroom->ownPriv());
                API_LOG_ERROR("End call withouth enough privileges");
                errorCode = MegaChatError::ERROR_ACCESS;
                break;
            }

            ::promise::Promise<void> pms = endCall
                    ? call->endCall()  // end call
                    : call->hangup();               // hang up

            pms.then([request, this]()
            {
                MegaChatErrorPrivate *megaChatError = new MegaChatErrorPrivate(MegaChatError::ERROR_OK);
                fireOnChatRequestFinish(request, megaChatError);
            })
            .fail([request, this](const ::promise::Error& err)
            {
                API_LOG_ERROR("Error hang up a chat call: %s", err.what());

                MegaChatErrorPrivate *megaChatError = new MegaChatErrorPrivate(err.msg(), err.code(), err.type());
                fireOnChatRequestFinish(request, megaChatError);
            });

            break;
        }
        case MegaChatRequest::TYPE_DISABLE_AUDIO_VIDEO_CALL:
        {
            MegaChatHandle chatid = request->getChatHandle();
            bool enable = request->getFlag();
            int operationType = request->getParamType();
            rtcModule::ICall* call = findCall(chatid);
            if (!call)
            {
                API_LOG_ERROR("Disable AV flags  - There is not any call in that chatroom");
                assert(false);
                errorCode = MegaChatError::ERROR_NOENT;
                break;
            }

            if (operationType != MegaChatRequest::AUDIO && operationType != MegaChatRequest::VIDEO)
            {
                errorCode = MegaChatError::ERROR_ARGS;
                break;
            }

            karere::AvFlags currentFlags = call->getLocalAvFlags();
            karere::AvFlags requestedFlags = currentFlags;
            if (operationType == MegaChatRequest::AUDIO)
            {
                if (enable)
                {
                    if (call->isAllowSpeak())
                    {
                        requestedFlags.add(karere::AvFlags::kAudio);
                    }
                    else
                    {
                        API_LOG_WARNING("Enable audio - isn't allow, peer doesn't have speaker permission");
                        errorCode = MegaChatError::ERROR_ACCESS;
                    }
                }
                else
                {
                    requestedFlags.remove(karere::AvFlags::kAudio);
                }
            }
            else // (operationType == MegaChatRequest::VIDEO)
            {
                if (enable)
                {
                    requestedFlags.add(karere::AvFlags::kCamera);
                }
                else
                {
                    requestedFlags.remove(karere::AvFlags::kCamera);
                }
            }

            if (!call->participate())
            {
                API_LOG_ERROR("Disable audio video - You don't participate in the call");
                errorCode = MegaChatError::ERROR_ACCESS;
                break;
            }

            call->updateAndSendLocalAvFlags(requestedFlags);

            MegaChatErrorPrivate *megaChatError = new MegaChatErrorPrivate(MegaChatError::ERROR_OK);
            fireOnChatRequestFinish(request, megaChatError);
            break;
        }
        case MegaChatRequest::TYPE_SET_CALL_ON_HOLD:
        {
            MegaChatHandle chatid = request->getChatHandle();
            bool onHold = request->getFlag();

            rtcModule::ICall* call = findCall(chatid);
            if (!call)
            {
                API_LOG_ERROR("Set call on hold  - There is not any call in that chatroom");
                assert(false);
                errorCode = MegaChatError::ERROR_NOENT;
                break;
            }

            if (call->getState() != rtcModule::CallState::kStateInProgress)
            {
                API_LOG_ERROR("The call can't be set onHold until call is in-progres");
                errorCode = MegaChatError::ERROR_ACCESS;
                break;
            }

            karere::AvFlags currentFlags = call->getLocalAvFlags();
            if (onHold == currentFlags.isOnHold())
            {
                API_LOG_ERROR("Set call on hold - Call is on hold and try to set on hold or conversely");
                errorCode = MegaChatError::ERROR_ARGS;
                break;
            }
            currentFlags.setOnHold(onHold);
            call->updateAndSendLocalAvFlags(currentFlags);
            MegaChatErrorPrivate *megaChatError = new MegaChatErrorPrivate(MegaChatError::ERROR_OK);
            fireOnChatRequestFinish(request, megaChatError);
            break;
        }

        case MegaChatRequest::TYPE_CHANGE_VIDEO_STREAM:
        {
            if (!mClient->rtc)
            {
                API_LOG_ERROR("Change video streaming source - WebRTC is not initialized");
                errorCode = MegaChatError::ERROR_ACCESS;
                break;
            }

            const char *deviceName = request->getText();
            if (!deviceName || !mClient->rtc->selectVideoInDevice(deviceName))
            {
                API_LOG_ERROR("Change video streaming source - device doesn't exist");
                errorCode = MegaChatError::ERROR_ARGS;
                break;
            }

            MegaChatErrorPrivate *megaChatError = new MegaChatErrorPrivate(MegaChatError::ERROR_OK);
            fireOnChatRequestFinish(request, megaChatError);
            break;
        }
#endif
        case MegaChatRequest::TYPE_ARCHIVE_CHATROOM:
        {
            handle chatid = request->getChatHandle();
            bool archive = request->getFlag();
            if (chatid == MEGACHAT_INVALID_HANDLE)
            {
                errorCode = MegaChatError::ERROR_NOENT;
                break;
            }

            ChatRoom *chatroom = findChatRoom(chatid);
            if (!chatroom)
            {
                errorCode = MegaChatError::ERROR_NOENT;
                break;
            }

            chatroom->archiveChat(archive)
            .then([request, this]()
            {
                MegaChatErrorPrivate *megaChatError = new MegaChatErrorPrivate(MegaChatError::ERROR_OK);
                fireOnChatRequestFinish(request, megaChatError);
            })
            .fail([request, this](const ::promise::Error& err)
            {
                API_LOG_ERROR("Error archiving chat: %s", err.what());

                MegaChatErrorPrivate *megaChatError = new MegaChatErrorPrivate(err.msg(), err.code(), err.type());
                fireOnChatRequestFinish(request, megaChatError);
            });
            break;
        }
        case MegaChatRequest::TYPE_GET_PEER_ATTRIBUTES:
        {
            // if the app requested user attributes too early (ie. init with sid but without cache),
            // the cache will not be ready yet. It needs to wait for fetchnodes to complete.
            if (!mClient->isUserAttrCacheReady())
            {
                errorCode = MegaChatError::ERROR_ACCESS;
                break;
            }

            handle chatid = request->getChatHandle();
            if (chatid == MEGACHAT_INVALID_HANDLE)
            {
                errorCode = MegaChatError::ERROR_NOENT;
                break;
            }

            ChatRoom *chatroom = findChatRoom(chatid);
            if (!chatroom)
            {
                errorCode = MegaChatError::ERROR_NOENT;
                break;
            }

            MegaHandleList *handleList = request->getMegaHandleList();
            if (!handleList)
            {
                errorCode = MegaChatError::ERROR_ARGS;
                break;
            }
            bool isMember = true;
            for (unsigned int i = 0; i < handleList->size(); i++)
            {
                MegaChatHandle peerid = handleList->get(i);
                if (!chatroom->isMember(peerid))
                {
                    API_LOG_ERROR("Error %s is not a chat member of chatroom (%s)", Id(peerid).toString().c_str(), Id(chatid).toString().c_str());
                    isMember = false;
                    break;
                }
            }
            if (!isMember)
            {
                errorCode = MegaChatError::ERROR_ARGS;
                break;
            }


            std::vector<::promise::Promise<void>> promises;
            for (unsigned int i = 0; i < handleList->size(); i++)
            {
                promises.push_back(chatroom->chat().requestUserAttributes(handleList->get(i)));
            }

            ::promise::when(promises)
            .then([this, request]()
            {
                MegaChatErrorPrivate *megaChatError = new MegaChatErrorPrivate(MegaChatError::ERROR_OK);
                fireOnChatRequestFinish(request, megaChatError);
            })
            .fail([request, this](const ::promise::Error& e)
            {
                MegaChatErrorPrivate *megaChatError = new MegaChatErrorPrivate(e.msg(), e.code(), e.type());
                fireOnChatRequestFinish(request, megaChatError);
            });
            break;
        }
        case MegaChatRequest::TYPE_SET_RETENTION_TIME:
        {
            MegaChatHandle chatid = request->getChatHandle();
            unsigned period = static_cast <unsigned>(request->getNumber());

            if (chatid == MEGACHAT_INVALID_HANDLE)
            {
                errorCode = MegaChatError::ERROR_ARGS;
                break;
            }

            ChatRoom *chatroom = findChatRoom(chatid);
            if (!chatroom)
            {
                errorCode = MegaChatError::ERROR_NOENT;
                break;
            }
            if (chatroom->ownPriv() != static_cast<Priv>(MegaChatPeerList::PRIV_MODERATOR))
            {
                errorCode = MegaChatError::ERROR_ACCESS;
                break;
            }

            auto wptr = mClient->weakHandle();
            chatroom->setChatRetentionTime(period)
            .then([request, wptr, this]()
            {
                wptr.throwIfDeleted();
                MegaChatErrorPrivate *megaChatError = new MegaChatErrorPrivate(MegaChatError::ERROR_OK);
                fireOnChatRequestFinish(request, megaChatError);
            })
            .fail([request, this](const ::promise::Error& err)
            {
                API_LOG_ERROR("Error setting retention time : %s", err.what());

                MegaChatErrorPrivate *megaChatError = new MegaChatErrorPrivate(err.msg(), err.code(), err.type());
                fireOnChatRequestFinish(request, megaChatError);
            });
            break;
        }
        case MegaChatRequest::TYPE_MANAGE_REACTION:
        {
            const char *reaction = request->getText();
            if (!reaction)
            {
                errorCode = MegaChatError::ERROR_ARGS;
                break;
            }

            MegaChatHandle chatid = request->getChatHandle();
            ChatRoom *chatroom = findChatRoom(chatid);
            if (!chatroom)
            {
                errorCode = MegaChatError::ERROR_NOENT;
                break;
            }

            if (chatroom->ownPriv() < static_cast<chatd::Priv>(MegaChatPeerList::PRIV_STANDARD))
            {
                errorCode = MegaChatError::ERROR_ACCESS;
                break;
            }

            MegaChatHandle msgid = request->getUserHandle();
            Chat &chat = chatroom->chat();
            Idx index = chat.msgIndexFromId(msgid);
            if (index == CHATD_IDX_INVALID)
            {
                errorCode = MegaChatError::ERROR_NOENT;
                break;
            }

            const Message &msg = chat.at(index);
            if (msg.isManagementMessage())
            {
                errorCode = MegaChatError::ERROR_ARGS;
                break;
            }

            int pendingStatus = chat.getPendingReactionStatus(reaction, msg.id());
            bool hasReacted = msg.hasReacted(reaction, mClient->myHandle());
            if (request->getFlag())
            {
                // check if max number of reactions has been reached
                int res = msg.allowReact(mClient->myHandle(), reaction);
                if (res != 0)
                {
                    request->setNumber(res);
                    errorCode = MegaChatError::ERROR_TOOMANY;
                    break;
                }

                if ((hasReacted && pendingStatus != OP_DELREACTION)
                    || (!hasReacted && pendingStatus == OP_ADDREACTION))
                {
                    // If the reaction exists and there's not a pending DELREACTION
                    // or the reaction doesn't exists and a ADDREACTION is pending
                    errorCode = MegaChatError::ERROR_EXIST;
                    break;
                }
                else
                {
                    chat.manageReaction(msg, reaction, OP_ADDREACTION);
                }
            }
            else
            {
                if ((!hasReacted && pendingStatus != OP_ADDREACTION)
                    || (hasReacted && pendingStatus == OP_DELREACTION))
                {
                    // If the reaction doesn't exist and there's not a pending ADDREACTION
                    // or reaction exists and a DELREACTION is pending
                    errorCode = MegaChatError::ERROR_EXIST;
                    break;
                }
                else
                {
                    chat.manageReaction(msg, reaction, OP_DELREACTION);
                }
            }

            MegaChatErrorPrivate *megaChatError = new MegaChatErrorPrivate(MegaChatError::ERROR_OK);
            fireOnChatRequestFinish(request, megaChatError);
            break;
        }
        case MegaChatRequest::TYPE_IMPORT_MESSAGES:
        {
            if (mClient->initState() != karere::Client::kInitHasOfflineSession
                            && mClient->initState() != karere::Client::kInitHasOnlineSession)
            {
                errorCode = MegaChatError::ERROR_ACCESS;
                break;
            }

            int count = mClient->importMessages(request->getText());
            if (count < 0)
            {
                errorCode = MegaChatError::ERROR_ARGS;
                break;
            }

            MegaChatErrorPrivate *megaChatError = new MegaChatErrorPrivate(MegaChatError::ERROR_OK);
            request->setNumber(count);
            fireOnChatRequestFinish(request, megaChatError);
            break;
        }
        default:
        {
            errorCode = MegaChatError::ERROR_UNKNOWN;
        }
        }   // end of switch(request->getType())
        }   // end of `else` block

        if(errorCode)
        {
            MegaChatErrorPrivate *megaChatError = new MegaChatErrorPrivate(errorCode);
            API_LOG_WARNING("Error starting request: %s", megaChatError->getErrorString());
            fireOnChatRequestFinish(request, megaChatError);
        }
    }
}

#ifndef KARERE_DISABLE_WEBRTC
int MegaChatApiImpl::performRequest_enableAudioLevelMonitor(MegaChatRequestPrivate* request)
{
    // keep indent and dummy scope from original code in sendPendingRequests(), for a smaller diff
        {
            handle chatid = request->getChatHandle();
            bool enable = request->getFlag();
            if (chatid == MEGACHAT_INVALID_HANDLE)
            {
                API_LOG_ERROR("MegaChatRequest::TYPE_ENABLE_AUDIO_LEVEL_MONITOR - Invalid chatid");
                return MegaChatError::ERROR_ARGS;
            }

            rtcModule::ICall* call = findCall(chatid);
            if (!call)
            {
                API_LOG_ERROR("Enable audio level monitor  - There is not any call in that chatroom");
                assert(call);
                return MegaChatError::ERROR_NOENT;
            }

            if (!call->participate())
            {
                API_LOG_ERROR("Enable audio level monitor - You don't participate in the call");
                return MegaChatError::ERROR_ACCESS;
            }

            call->enableAudioLevelMonitor(enable);
            MegaChatErrorPrivate *megaChatError = new MegaChatErrorPrivate(MegaChatError::ERROR_OK);
            fireOnChatRequestFinish(request, megaChatError);
            return MegaChatError::ERROR_OK;
        }
}

int MegaChatApiImpl::performRequest_speakRequest(MegaChatRequestPrivate* request)
{
    // keep indent and dummy scope from original code in sendPendingRequests(), for a smaller diff
        {
            handle chatid = request->getChatHandle();
            bool enable = request->getFlag();
            if (chatid == MEGACHAT_INVALID_HANDLE)
            {
                API_LOG_ERROR("MegaChatRequest::TYPE_REQUEST_SPEAK - Invalid chatid");
                return MegaChatError::ERROR_ARGS;
            }

            rtcModule::ICall* call = findCall(chatid);
            if (!call)
            {
                API_LOG_ERROR("MegaChatRequest::TYPE_REQUEST_SPEAK  - There is not any call in that chatroom");
                assert(call);
                return MegaChatError::ERROR_NOENT;
            }

            if (call->getState() != rtcModule::kStateInProgress)
            {
                API_LOG_ERROR("Request to speak - Call isn't in progress state");
                return MegaChatError::ERROR_ACCESS;
            }

            call->requestSpeaker(enable);
            MegaChatErrorPrivate *megaChatError = new MegaChatErrorPrivate(MegaChatError::ERROR_OK);
            fireOnChatRequestFinish(request, megaChatError);
            return MegaChatError::ERROR_OK;
        }
}

int MegaChatApiImpl::performRequest_speakApproval(MegaChatRequestPrivate* request)
{
    // keep indent and dummy scope from original code in sendPendingRequests(), for a smaller diff
        {
            handle chatid = request->getChatHandle();

            bool enable = request->getFlag();
            if (chatid == MEGACHAT_INVALID_HANDLE)
            {
                API_LOG_ERROR("MegaChatRequest::TYPE_APPROVE_SPEAK - Invalid chatid");
                return MegaChatError::ERROR_ARGS;
            }

            rtcModule::ICall* call = findCall(chatid);
            if (!call)
            {
                API_LOG_ERROR("MegaChatRequest::TYPE_APPROVE_SPEAK  - There is not any call in that chatroom");
                assert(call);
                return MegaChatError::ERROR_NOENT;
            }

            ChatRoom *chatroom = findChatRoom(chatid);
            if (!chatroom)
            {
                API_LOG_ERROR("MegaChatRequest::TYPE_APPROVE_SPEAK- Chatroom has not been found");
                return MegaChatError::ERROR_NOENT;
            }

            if (!call->isOwnPrivModerator()
                || static_cast<int>(chatroom->ownPriv()) != static_cast<int>(MegaChatPeerList::PRIV_MODERATOR))
            {
                if (call->isOwnPrivModerator()
                        != (static_cast<int>(chatroom->ownPriv()) == static_cast<int>(MegaChatPeerList::PRIV_MODERATOR)))
                {
                    std::string logMsg = "Chatd and SFU permissions doesn't match for chatid: ";
                    logMsg.append(call->getChatid().toString().c_str());
                    logMsg.append(" userid: ");
                    logMsg.append(mClient->myHandle().toString().c_str());
                    mMegaApi->sendEvent(99015, logMsg.c_str(), false, static_cast<const char*>(nullptr));
                }

                API_LOG_ERROR("MegaChatRequest::TYPE_APPROVE_SPEAK  - You need moderator role to approve speak request");
                assert(false);
                return MegaChatError::ERROR_ACCESS;
            }

            if (call->getState() != rtcModule::kStateInProgress)
            {
                API_LOG_ERROR("Approve request to speak - Call isn't in progress state");
                return MegaChatError::ERROR_ACCESS;
            }

            call->approveSpeakRequest(static_cast<Cid_t>(request->getUserHandle()), enable);


            MegaChatErrorPrivate *megaChatError = new MegaChatErrorPrivate(MegaChatError::ERROR_OK);
            fireOnChatRequestFinish(request, megaChatError);
            return MegaChatError::ERROR_OK;
        }
}

int MegaChatApiImpl::performRequest_hiResVideo(MegaChatRequestPrivate* request)
{
    // keep indent and dummy scope from original code in sendPendingRequests(), for a smaller diff
        {
            handle chatid = request->getChatHandle();
            int quality = request->getPrivilege(); // by default MegaChatCall::CALL_QUALITY_HIGH_DEF

            if (chatid == MEGACHAT_INVALID_HANDLE)
            {
                API_LOG_ERROR("MegaChatRequest::TYPE_REQUEST_HIGH_RES_VIDEO - Invalid chatid");
                return MegaChatError::ERROR_ARGS;
            }

            if (request->getFlag() && (quality < MegaChatCall::CALL_QUALITY_HIGH_DEF || quality > MegaChatCall::CALL_QUALITY_HIGH_LOW))
            {
                API_LOG_ERROR("MegaChatRequest::TYPE_REQUEST_HIGH_RES_VIDEO  - Invalid resolution quality");
                return MegaChatError::ERROR_ARGS;
            }

            rtcModule::ICall* call = findCall(chatid);
            if (!call)
            {
                API_LOG_ERROR("MegaChatRequest::TYPE_REQUEST_HIGH_RES_VIDEO  - There is not any call in that chatroom");
                assert(call);
                return MegaChatError::ERROR_NOENT;
            }

            if (!request->getFlag() && (!request->getMegaHandleList() || !request->getMegaHandleList()->size()))
            {
                API_LOG_ERROR("MegaChatRequest::TYPE_REQUEST_HIGH_RES_VIDEO - Invalid list of Cids for removal");
                return MegaChatError::ERROR_ARGS;
            }

            if (call->getState() != rtcModule::kStateInProgress)
            {
                API_LOG_ERROR("Request high resolution video - Call isn't in progress state");
                return MegaChatError::ERROR_ACCESS;
            }

            if (request->getFlag()) // HI-RES request only accepts a single peer CID
            {
                Cid_t cid = static_cast<Cid_t>(request->getUserHandle());
                call->requestHighResolutionVideo(cid, quality);
            }
            else // HI-RES del accepts a list of peers CIDs
            {
                std::vector<Cid_t> cids;
                const MegaHandleList *auxcids = request->getMegaHandleList();
                for (size_t i = 0; i < auxcids->size(); i++)
                {
                    cids.emplace_back(static_cast<Cid_t>(auxcids->get(static_cast<unsigned>(i))));
                }
                call->stopHighResolutionVideo(cids);
            }

            MegaChatErrorPrivate *megaChatError = new MegaChatErrorPrivate(MegaChatError::ERROR_OK);
            fireOnChatRequestFinish(request, megaChatError);
            return MegaChatError::ERROR_OK;
        }
}

int MegaChatApiImpl::performRequest_lowResVideo(MegaChatRequestPrivate* request)
{
    // keep indent and dummy scope from original code in sendPendingRequests(), for a smaller diff
        {
            handle chatid = request->getChatHandle();
            if (chatid == MEGACHAT_INVALID_HANDLE)
            {
                API_LOG_ERROR("MegaChatRequest::TYPE_REQUEST_LOW_RES_VIDEO - Invalid chatid");
                return MegaChatError::ERROR_ARGS;
            }

            rtcModule::ICall *call = findCall(chatid);
            if (!call)
            {
                API_LOG_ERROR("MegaChatRequest::TYPE_REQUEST_LOW_RES_VIDEO  - There is not any call in that chatroom");
                assert(call);
                return MegaChatError::ERROR_NOENT;
            }

            if (call->getState() != rtcModule::kStateInProgress)
            {
                API_LOG_ERROR("MegaChatRequest::TYPE_REQUEST_LOW_RES_VIDEO - Call isn't in progress state");
                return MegaChatError::ERROR_ACCESS;
            }

            if (!request->getMegaHandleList() || !request->getMegaHandleList()->size())
            {
                API_LOG_ERROR("MegaChatRequest::TYPE_REQUEST_LOW_RES_VIDEO - Invalid list of Cids");
                return MegaChatError::ERROR_ARGS;
            }

            std::vector<Cid_t> cids;
            const MegaHandleList *auxcids = request->getMegaHandleList();
            for (size_t i = 0; i < auxcids->size(); i++)
            {
                cids.emplace_back(static_cast<Cid_t>(auxcids->get(static_cast<unsigned>(i))));
            }

            if (request->getFlag())
            {
                call->requestLowResolutionVideo(cids);
            }
            else
            {
                call->stopLowResolutionVideo(cids);
            }

            MegaChatErrorPrivate *megaChatError = new MegaChatErrorPrivate(MegaChatError::ERROR_OK);
            fireOnChatRequestFinish(request, megaChatError);
            return MegaChatError::ERROR_OK;
        }
}

int MegaChatApiImpl::performRequest_videoDevice(MegaChatRequestPrivate* request)
{
    // keep indent and dummy scope from original code in sendPendingRequests(), for a smaller diff
        {
            if (!mClient->rtc)
            {
                API_LOG_ERROR("OpenVideoDevice - WebRTC is not initialized");
                return MegaChatError::ERROR_ACCESS;
            }

            if (request->getFlag())
            {
                mClient->rtc->takeDevice();
            }
            else
            {
                mClient->rtc->releaseDevice();
            }

            MegaChatErrorPrivate *megaChatError = new MegaChatErrorPrivate(MegaChatError::ERROR_OK);
            fireOnChatRequestFinish(request, megaChatError);
            return MegaChatError::ERROR_OK;
        }
}

int MegaChatApiImpl::performRequest_requestHiResQuality(MegaChatRequestPrivate* request)
{
    // keep indent and dummy scope from original code in sendPendingRequests(), for a smaller diff
        {
            handle chatid = request->getChatHandle();
            if (chatid == MEGACHAT_INVALID_HANDLE)
            {
                API_LOG_ERROR("MegaChatRequest::TYPE_REQUEST_HIRES_QUALITY - Invalid chatid");
                return MegaChatError::ERROR_ARGS;
            }

            rtcModule::ICall* call = findCall(chatid);
            if (!call)
            {
                API_LOG_ERROR("MegaChatRequest::TYPE_REQUEST_HIRES_QUALITY  - There is not any call in that chatroom");
                assert(call);
                return MegaChatError::ERROR_NOENT;
            }

            if (call->getState() != rtcModule::kStateInProgress)
            {
                API_LOG_ERROR("MegaChatRequest::TYPE_REQUEST_HIRES_QUALITY - Call isn't in progress state");
                return MegaChatError::ERROR_ACCESS;
            }

            Cid_t cid = static_cast<Cid_t>(request->getUserHandle());
            if (!call->hasVideoSlot(cid, true))
            {
                API_LOG_ERROR("MegaChatRequest::TYPE_REQUEST_HIRES_QUALITY  - Currently not receiving a hi-res stream for this peer");
                return MegaChatError::ERROR_ARGS;
            }

            int quality = request->getParamType();
            if (quality < MegaChatCall::CALL_QUALITY_HIGH_DEF || quality > MegaChatCall::CALL_QUALITY_HIGH_LOW)
            {
                API_LOG_ERROR("MegaChatRequest::TYPE_REQUEST_HIRES_QUALITY  - invalid quality level value (spatial layer offset).");
                return MegaChatError::ERROR_ARGS;
            }

            call->requestHiResQuality(cid, quality);
            MegaChatErrorPrivate *megaChatError = new MegaChatErrorPrivate(MegaChatError::ERROR_OK);
            fireOnChatRequestFinish(request, megaChatError);
            return MegaChatError::ERROR_OK;
        }
}

int MegaChatApiImpl::performRequest_removeSpeaker(MegaChatRequestPrivate* request)
{
    // keep indent and dummy scope from original code in sendPendingRequests(), for a smaller diff
        {
            handle chatid = request->getChatHandle();
            if (chatid == MEGACHAT_INVALID_HANDLE)
            {
                API_LOG_ERROR("MegaChatRequest::TYPE_DEL_SPEAKER - Invalid chatid");
                return MegaChatError::ERROR_ARGS;
            }

            rtcModule::ICall *call = findCall(chatid);
            if (!call)
            {
                API_LOG_ERROR("MegaChatRequest::TYPE_DEL_SPEAKER  - There is not any call in that chatroom");
                assert(call);
                return MegaChatError::ERROR_NOENT;
            }

            if (call->getState() != rtcModule::kStateInProgress)
            {
                API_LOG_ERROR("MegaChatRequest::TYPE_DEL_SPEAKER - Call isn't in progress state");
                return MegaChatError::ERROR_ACCESS;
            }

            Cid_t cid = request->getUserHandle() != MEGACHAT_INVALID_HANDLE
                    ? static_cast<Cid_t>(request->getUserHandle())
                    : 0; // own user

            ChatRoom *chatroom = findChatRoom(chatid);
            if (!chatroom)
            {
                return MegaChatError::ERROR_NOENT;
            }

            if (!call->isOwnPrivModerator() && cid)
            {
                API_LOG_ERROR("MegaChatRequest::TYPE_DEL_SPEAKER - You need moderator role to remove an active speaker");
                return MegaChatError::ERROR_ACCESS;
            }

            call->stopSpeak(cid);
            MegaChatErrorPrivate *megaChatError = new MegaChatErrorPrivate(MegaChatError::ERROR_OK);
            fireOnChatRequestFinish(request, megaChatError);
            return MegaChatError::ERROR_OK;
        }
}
#endif // ifndef KARERE_DISABLE_WEBRTC

int MegaChatApiImpl::performRequest_removeScheduledMeeting(MegaChatRequestPrivate* request)
{
    // keep indent and dummy scope from original code in sendPendingRequests(), for a smaller diff
        {
            handle chatid = request->getChatHandle();
            handle schedId = request->getUserHandle();
            if (chatid == MEGACHAT_INVALID_HANDLE)
            {
                API_LOG_ERROR("MegaChatRequest::TYPE_DELETE_SCHEDULED_MEETING - Invalid chatid");
                return MegaChatError::ERROR_ARGS;
            }

            if (schedId == MEGACHAT_INVALID_HANDLE)
            {
                API_LOG_ERROR("MegaChatRequest::TYPE_DELETE_SCHEDULED_MEETING - Invalid schedId");
                return MegaChatError::ERROR_ARGS;
            }

            GroupChatRoom* chatroom = dynamic_cast<GroupChatRoom *>(findChatRoom(chatid));
            if (!chatroom)
            {
                return MegaChatError::ERROR_NOENT;
            }

            std::unique_ptr<MegaChatScheduledMeeting>sm (getScheduledMeeting(chatid, schedId));
            if (!sm)
            {
                return MegaChatError::ERROR_NOENT;
            }

            mClient->removeScheduledMeeting(chatid, schedId)
            .then([request, this]()
            {
                MegaChatErrorPrivate* megaChatError = new MegaChatErrorPrivate(MegaChatError::ERROR_OK);
                fireOnChatRequestFinish(request, megaChatError);
            })
            .fail([request,this](const ::promise::Error& err)
            {
                API_LOG_ERROR("Error removing a scheduled meeting: %s", err.what());

                MegaChatErrorPrivate* megaChatError = new MegaChatErrorPrivate(err.code());
                fireOnChatRequestFinish(request, megaChatError);
            });

            return MegaChatError::ERROR_OK;
        }
}

int MegaChatApiImpl::performRequest_fetchScheduledMeetingOccurrences(MegaChatRequestPrivate* request)
{
    // keep indent and dummy scope from original code in sendPendingRequests(), for a smaller diff
        {
            handle chatid = request->getChatHandle();
            if (chatid == MEGACHAT_INVALID_HANDLE)
            {
                API_LOG_ERROR("MegaChatRequest::TYPE_FETCH_SCHEDULED_MEETING_OCCURRENCES - Invalid chatid");
                return MegaChatError::ERROR_ARGS;
            }

            GroupChatRoom* chatroom = dynamic_cast<GroupChatRoom *>(findChatRoom(chatid));
            if (!chatroom)
            {
                return MegaChatError::ERROR_NOENT;
            }

            if (!request->getMegaHandleList() || request->getMegaHandleList()->size() != 2)
            {
                // check since and until param
                return MegaChatError::ERROR_ARGS;
            }

            ::mega::m_time_t since = static_cast<::mega::m_time_t>(request->getMegaHandleList()->get(0));
            ::mega::m_time_t until = static_cast<::mega::m_time_t>(request->getMegaHandleList()->get(1));
            unsigned int numOccurrences = MegaChatScheduledMeeting::NUM_OCURRENCES_REQ; // number of requested occurrences is set by default

            // only load occurrences from DB if occurrences in memory are not up to date
            auto occurrInRam = chatroom->loadOccurresInMemoryFromDb();

            // get local occurrences that has not exceeded since timestamp, or now (UTC)
            std::vector<std::shared_ptr<KarereScheduledMeetingOccurr>>&& res = occurrInRam < numOccurrences
                    ? std::vector<std::shared_ptr<KarereScheduledMeetingOccurr>>()
                    : chatroom->getFutureScheduledMeetingsOccurrences(numOccurrences, since, until);

            if (res.size() < numOccurrences) // fetch fresh occurrences from API
            {
                const uint32_t pendingOccurrences = static_cast<uint32_t>(numOccurrences - res.size());
                MegaChatTimeStamp newSince = !res.empty() ? res.back()->startDateTime() : since; // get since as startDateTime of newest local occurrence if any
                std::shared_ptr<MegaChatScheduledMeetingOccurrList> l(MegaChatScheduledMeetingOccurrList::createInstance());
                std::for_each(res.begin(), res.end(), [l](const auto &sm) { l->insert(new MegaChatScheduledMeetingOccurrPrivate(sm.get())); });

                API_LOG_DEBUG("Fetching fresh scheduled meeting occurrences from API");
                mClient->fetchScheduledMeetingOccurrences(chatid, newSince, until, pendingOccurrences)
                .then([request, l, this](std::vector<std::shared_ptr<KarereScheduledMeetingOccurr>> result)
                {
                    std::for_each(result.begin(), result.end(), [l](const auto &sm) { l->insert(new MegaChatScheduledMeetingOccurrPrivate(sm.get())); });
                    request->setMegaChatScheduledMeetingOccurrList(l.get());
                    fireOnChatRequestFinish(request, new MegaChatErrorPrivate(MegaChatError::ERROR_OK));
                })
                .fail([request, this](const ::promise::Error& err)
                {
                    API_LOG_ERROR("Error fetching scheduled meetings occurrences: %s", err.what());
                    std::unique_ptr<MegaChatScheduledMeetingOccurrList> list(MegaChatScheduledMeetingOccurrList::createInstance());
                    request->setMegaChatScheduledMeetingOccurrList(list.get());
                    fireOnChatRequestFinish(request, new MegaChatErrorPrivate(err.code()));
                });
            }
            else
            {
                API_LOG_DEBUG("Scheduled meeting occurrences fetched from local");
                std::unique_ptr<MegaChatScheduledMeetingOccurrList> list(MegaChatScheduledMeetingOccurrList::createInstance());
                for (auto it = res.begin(); it != res.end(); it++)
                {
                    list->insert(new MegaChatScheduledMeetingOccurrPrivate(it->get()));
                }
                request->setMegaChatScheduledMeetingOccurrList(list.get());

                MegaChatErrorPrivate* megaChatError = new MegaChatErrorPrivate(MegaChatError::ERROR_OK);
                fireOnChatRequestFinish(request, megaChatError);
            }

            return MegaChatError::ERROR_OK;
        }
}

int MegaChatApiImpl::performRequest_updateScheduledMeetingOccurrence(MegaChatRequestPrivate* request)
{
    // keep indent and dummy scope from original code in sendPendingRequests(), for a smaller diff
        {
            if (!request->getMegaChatScheduledMeetingList()
                    || request->getMegaChatScheduledMeetingList()->size() != 1)
            {
<<<<<<< HEAD
                errorCode = MegaChatError::ERROR_ARGS;
                API_LOG_ERROR("TYPE_UPDATE_SCHEDULED_MEETING_OCCURRENCE error 1 (list %s, size %ul): %d",
                              (request->getMegaChatScheduledMeetingList() ? "not-null" : "NULL"),
                              (request->getMegaChatScheduledMeetingList() ? request->getMegaChatScheduledMeetingList()->size() : 0u),
                              errorCode);
                break;
=======
                return MegaChatError::ERROR_ARGS;
>>>>>>> 237b0c52
            }

            const MegaChatScheduledMeeting* ocurr = request->getMegaChatScheduledMeetingList()->at(0);
            if (ocurr->startDateTime() == MEGACHAT_INVALID_TIMESTAMP &&
                    ocurr->endDateTime() == MEGACHAT_INVALID_TIMESTAMP &&
                    ocurr->cancelled() == -1)
            {
<<<<<<< HEAD
                errorCode = MegaChatError::ERROR_NOENT;
                API_LOG_ERROR("TYPE_UPDATE_SCHEDULED_MEETING_OCCURRENCE error 2 (bad startDateTime, endDateTime, cancelled): %d", errorCode);
                break;
=======
                return MegaChatError::ERROR_NOENT;
>>>>>>> 237b0c52
            }

            GroupChatRoom* chatroom = dynamic_cast<GroupChatRoom *>(findChatRoom(ocurr->chatId()));
            if (!chatroom)
            {
<<<<<<< HEAD
                errorCode = MegaChatError::ERROR_NOENT;
                API_LOG_ERROR("TYPE_UPDATE_SCHEDULED_MEETING_OCCURRENCE error 3 (chatroom not found): %d", errorCode);
                break;
=======
                return MegaChatError::ERROR_NOENT;
>>>>>>> 237b0c52
            }

            // get scheduled meeting list from RAM
            const auto& schedMeetings = chatroom->getScheduledMeetings();
            auto it = schedMeetings.find(ocurr->schedId());
            if (it == schedMeetings.end())
            {
                // scheduled meeting related to occurrence we want to modify, doesn't exists
<<<<<<< HEAD
                errorCode = MegaChatError::ERROR_NOENT;
                API_LOG_ERROR("TYPE_UPDATE_SCHEDULED_MEETING_OCCURRENCE error 4 (scheduled meeting not found): %d", errorCode);
                break;
=======
                return MegaChatError::ERROR_NOENT;
>>>>>>> 237b0c52
            }
            const KarereScheduledMeeting* occurrSchedMeeting = it->second.get();

            // load occurrences from local if not loaded yet
            chatroom->loadOccurresInMemoryFromDb();

            // get the occurrence and it's scheduled meeting associated from RAM
            const KarereScheduledMeetingOccurr* localOccurr = nullptr;
            MegaChatTimeStamp overrides = request->getNumber();
            const auto& occurrences = chatroom->getScheduledMeetingsOccurrences();
            for (auto it = occurrences.begin(); it != occurrences.end(); it++)
            {
                if ((*it)->schedId() == ocurr->schedId() && (*it)->startDateTime() == overrides)
                {
                    // primary key for an occurrence is composed of schedId and StartDateTime
                    localOccurr = (*it).get();
                    break;
                }
            }

            if (!localOccurr) // occurrence could not be found in RAM
            {
                // request more occurrences encapsulate in a new method
                MegaChatTimeStamp now = ::mega::m_time();
                std::vector<std::shared_ptr<KarereScheduledMeetingOccurr>>&& res = chatroom->getFutureScheduledMeetingsOccurrences(MegaChatScheduledMeeting::NUM_OCURRENCES_REQ, now, MEGACHAT_INVALID_TIMESTAMP);
                if (res.size() < MegaChatScheduledMeeting::MIN_OCURRENCES)
                {
                    // load fresh scheduled meeting occurrences from API, as we don't have enough future occurrences in local
                    mClient->fetchScheduledMeetingOccurrences(ocurr->chatId(), now /*since*/, MEGACHAT_INVALID_TIMESTAMP /*until*/, MegaChatScheduledMeeting::NUM_OCURRENCES_REQ)
                    .then([](std::vector<std::shared_ptr<KarereScheduledMeetingOccurr>> /*result*/)
                    {
                        API_LOG_ERROR("Newer scheduled meetings occurrences retrieved successfully"); // is this an error ?
                    })
                    .fail([](const ::promise::Error& err)
                    {
                        API_LOG_ERROR("Error fetching scheduled meetings occurrences: %s", err.what());
                    });
                }
<<<<<<< HEAD
                errorCode = MegaChatError::ERROR_NOENT;
                API_LOG_ERROR("TYPE_UPDATE_SCHEDULED_MEETING_OCCURRENCE error 5 (scheduled meeting occurrence not found): %d", errorCode);
                break;
=======
                return MegaChatError::ERROR_NOENT;
>>>>>>> 237b0c52
            }

            // check if cancelled were provided in request, otherwise get the values from ocurrence stored in RAM
            MegaChatTimeStamp newStartDate = ocurr->startDateTime();
            MegaChatTimeStamp newEndDate = ocurr->endDateTime();
            int cancelled = (ocurr->cancelled() == 0 || ocurr->cancelled() == 1) ? ocurr->cancelled() : localOccurr->cancelled();

            std::unique_ptr<::mega::MegaScheduledFlags> megaFlags(!occurrSchedMeeting->flags() ? nullptr : ::mega::MegaScheduledFlags::createInstance());
            if (megaFlags)
            {
                 assert(occurrSchedMeeting->flags());
                 megaFlags->importFlagsValue(occurrSchedMeeting->flags()->getNumericValue());
            }

            std::unique_ptr<::mega::MegaScheduledMeeting> megaSchedMeeting;
            if (!occurrSchedMeeting->rules() || occurrSchedMeeting->parentSchedId() != MEGACHAT_INVALID_HANDLE)
            {
                /* we don't want to create a new child scheduled meeting (don't set parent nor overrides params)
                 * if scheduled meeting associated to the occurrence we want to modify:
                 *   - doesn't have repetition rules
                 *   - has a parent scheduled meeting
                 */
                std::unique_ptr<::mega::MegaScheduledRules> megaRules(occurrSchedMeeting->rules() ? occurrSchedMeeting->rules()->getMegaScheduledRules() : nullptr);
                megaSchedMeeting.reset(MegaScheduledMeeting::createInstance(occurrSchedMeeting->chatid(), occurrSchedMeeting->schedId() /*schedId*/,
                                                                                                                    occurrSchedMeeting->parentSchedId(), occurrSchedMeeting->organizerUserid(),
                                                                                                                    cancelled, occurrSchedMeeting->timezone().c_str(), newStartDate, newEndDate,
                                                                                                                    occurrSchedMeeting->title().c_str(),occurrSchedMeeting->description().c_str(),
                                                                                                                    occurrSchedMeeting->attributes().size() ? occurrSchedMeeting->attributes().c_str() :nullptr,
                                                                                                                    MEGACHAT_INVALID_TIMESTAMP /*overrides*/, megaFlags.get(), megaRules.get()));

            }
            else
            {
                /* we want to create a new child scheduled meeting that contains the modified ocurrence
                 * if scheduled meeting associated to the occurrence we want to modify:
                 *   - has repetition rules and doesn't have a parent scheduled meeting
                 *
                 * then we need to set overrides as occurrence startDateTime and parentSchedId as schedId of the meeting
                 * to which this occurrence belongs
                 *
                 * as we want to create a new child scheduled meeting that contains the modified ocurrence, we won't set
                 * repetition rules (non recurring scheduled meeting)
                 */
                megaSchedMeeting.reset(MegaScheduledMeeting::createInstance(occurrSchedMeeting->chatid(), MEGACHAT_INVALID_HANDLE /*schedId*/,
                                                                                                                occurrSchedMeeting->schedId() /*parentId*/, occurrSchedMeeting->organizerUserid(),
                                                                                                                cancelled, occurrSchedMeeting->timezone().c_str(), newStartDate, newEndDate,
                                                                                                                occurrSchedMeeting->title().c_str(),occurrSchedMeeting->description().c_str(),
                                                                                                                occurrSchedMeeting->attributes().size() ? occurrSchedMeeting->attributes().c_str() :nullptr,
                                                                                                                overrides, megaFlags.get(), /*rules*/ nullptr));
            }

            mClient->createOrUpdateScheduledMeeting(megaSchedMeeting.get())
            .then([request, this](KarereScheduledMeeting* sm)
            {
                if (sm)
                {
                    std::unique_ptr<MegaChatScheduledMeetingList> l(MegaChatScheduledMeetingList::createInstance());
                    l->insert(new MegaChatScheduledMeetingPrivate(sm));
                    request->setMegaChatScheduledMeetingList(l.get());
                }
                else
                {
                    assert(false);
                    API_LOG_ERROR("Error updating a scheduled meeting occurrence, updated occurrence has not been received");
                    fireOnChatRequestFinish(request, new MegaChatErrorPrivate(MegaChatError::ERROR_UNKNOWN));
                    return;
                }

                MegaChatErrorPrivate* megaChatError = new MegaChatErrorPrivate(MegaChatError::ERROR_OK);
                fireOnChatRequestFinish(request, megaChatError);
            })
            .fail([request,this](const ::promise::Error& err)
            {
                API_LOG_ERROR("Error updating a scheduled meeting occurrence: %s", err.what());

                MegaChatErrorPrivate* megaChatError = new MegaChatErrorPrivate(err.code());
                fireOnChatRequestFinish(request, megaChatError);
            });

            return MegaChatError::ERROR_OK;
        }
}

int MegaChatApiImpl::performRequest_updateScheduledMeeting(MegaChatRequestPrivate* request)
{
    // keep indent and dummy scope from original code in sendPendingRequests(), for a smaller diff
        {
            if (!request->getMegaChatScheduledMeetingList()
                    || request->getMegaChatScheduledMeetingList()->size() != 1)
            {
                return MegaChatError::ERROR_ARGS;
            }

            const MegaChatScheduledMeeting* sm = request->getMegaChatScheduledMeetingList()->at(0);
            if (!sm || sm->chatId() == MEGACHAT_INVALID_HANDLE || sm->schedId() == MEGACHAT_INVALID_HANDLE)
            {
                return MegaChatError::ERROR_ARGS;
            }

            if (!sm->timezone() && !sm->startDateTime() && !sm->endDateTime() && !sm->title()
                                && !sm->description() && !sm->flags() && !sm->rules())
            {
                return MegaChatError::ERROR_ARGS;
            }

            if (!MegaChatScheduledMeeting::isValidTitleLength(sm->title())
                    || !MegaChatScheduledMeeting::isValidDescriptionLength(sm->description()))
            {
                API_LOG_ERROR("Error updating a scheduled meeting: title or description length exceeded");
                return MegaChatError::ERROR_ARGS;
            }

            GroupChatRoom* chatroom = dynamic_cast<GroupChatRoom *>(findChatRoom(sm->chatId()));
            if (!chatroom)
            {
                return MegaChatError::ERROR_NOENT;
            }

            // get scheduled meeting list from RAM
            const auto& schedMeetings = chatroom->getScheduledMeetings();
            auto it = schedMeetings.find(sm->schedId());
            if (it == schedMeetings.end())
            {
                // scheduled meeting we want to modify, doesn't exists
                return MegaChatError::ERROR_NOENT;
            }

            const KarereScheduledMeeting* currentMeeting = it->second.get();
            std::string newTimezone = sm->timezone() ? sm->timezone() : currentMeeting->timezone();
            MegaChatTimeStamp newStartDate = sm->startDateTime();
            MegaChatTimeStamp newEndDate = sm->endDateTime();
            bool cancelled = sm->cancelled();
            std::string newTitle = sm->title() ? sm->title() : currentMeeting->title();
            std::string newDescription = sm->description() ? sm->description() : currentMeeting->description();

            std::unique_ptr<::mega::MegaScheduledFlags> newFlags(!sm->flags() ? nullptr : ::mega::MegaScheduledFlags::createInstance());
            if (newFlags)
            {
                 assert(sm->flags());
                 newFlags->importFlagsValue(static_cast<MegaChatScheduledFlagsPrivate *>(sm->flags())->getNumericValue());
            }

            std::unique_ptr<::mega::MegaScheduledRules> newRules(!sm->rules() ? nullptr : ::mega::MegaScheduledRules::createInstance(sm->rules()->freq(), sm->rules()->interval(), sm->rules()->until(),
                                                                                                              sm->rules()->byWeekDay(), sm->rules()->byMonthDay(), sm->rules()->byMonthWeekDay()));

            std::unique_ptr<::mega::MegaScheduledMeeting> megaSchedMeeting(MegaScheduledMeeting::createInstance(currentMeeting->chatid(), currentMeeting->schedId(), currentMeeting->parentSchedId(), currentMeeting->organizerUserid(),
                                                                                                                cancelled,
                                                                                                                newTimezone.empty() ? nullptr : newTimezone.c_str(),
                                                                                                                newStartDate,
                                                                                                                newEndDate,
                                                                                                                newTitle.empty() ? nullptr : newTitle.c_str(),
                                                                                                                newDescription.empty() ? nullptr : newDescription.c_str(),
                                                                                                                currentMeeting->attributes().empty() ? nullptr : currentMeeting->attributes().c_str(),
                                                                                                                MEGACHAT_INVALID_TIMESTAMP /*overrides*/, newFlags.get(), newRules.get()));
            mClient->createOrUpdateScheduledMeeting(megaSchedMeeting.get())
            .then([request, this](KarereScheduledMeeting* sm)
            {
                if (sm)
                {
                    std::unique_ptr<MegaChatScheduledMeetingList> l(MegaChatScheduledMeetingList::createInstance());
                    l->insert(new MegaChatScheduledMeetingPrivate(sm));
                    request->setMegaChatScheduledMeetingList(l.get());
                }
                else
                {
                    assert(false);
                    API_LOG_ERROR("Error updating a scheduled meeting, non received scheduled meeting");
                    fireOnChatRequestFinish(request, new MegaChatErrorPrivate(MegaChatError::ERROR_UNKNOWN));
                    return;
                }
                MegaChatErrorPrivate* megaChatError = new MegaChatErrorPrivate(MegaChatError::ERROR_OK);
                fireOnChatRequestFinish(request, megaChatError);
            })
            .fail([request,this](const ::promise::Error& err)
            {
                API_LOG_ERROR("Error updating a scheduled meeting: %s", err.what());

                MegaChatErrorPrivate* megaChatError = new MegaChatErrorPrivate(err.code());
                fireOnChatRequestFinish(request, megaChatError);
            });

            return MegaChatError::ERROR_OK;
        }
}

void MegaChatApiImpl::sendPendingEvents()
{
    megaMessage* msg;
    while ((msg = eventQueue.pop()))
    {
        megaProcessMessage(msg);
    }
}

void MegaChatApiImpl::setLogLevel(int logLevel)
{
    if (!loggerHandler)
    {
        loggerHandler = new LoggerHandler();
    }
    loggerHandler->setLogLevel(logLevel);
}

void MegaChatApiImpl::setLogWithColors(bool useColors)
{
    if (loggerHandler)
    {
        loggerHandler->setLogWithColors(useColors);
    }
}

void MegaChatApiImpl::setLogToConsole(bool enable)
{
    if (loggerHandler)
    {
        loggerHandler->setLogToConsole(enable);
    }
}

void MegaChatApiImpl::setLoggerClass(MegaChatLogger *megaLogger)
{
    if (!megaLogger)   // removing logger
    {
        delete loggerHandler;
        loggerHandler = NULL;
    }
    else
    {
        if (!loggerHandler)
        {
            loggerHandler = new LoggerHandler();
        }
        loggerHandler->setMegaChatLogger(megaLogger);
    }
}

int MegaChatApiImpl::initAnonymous()
{
    sdkMutex.lock();
    createKarereClient();

    int state = mClient->initWithAnonymousSession();
    if (state >= karere::Client::kInitErrFirst)
    {
        // there's been an error during initialization
        localLogout();
    }

    sdkMutex.unlock();
    return MegaChatApiImpl::convertInitState(state);
}

int MegaChatApiImpl::init(const char *sid, bool waitForFetchnodesToConnect)
{
    sdkMutex.lock();
    createKarereClient();

    int state = mClient->init(sid, waitForFetchnodesToConnect);
    if (state >= karere::Client::kInitErrFirst
            && state != karere::Client::kInitErrNoCache)    // this one is recoverable via login+fetchnodes
    {
        // there's been an error during initialization
        localLogout();
    }

    sdkMutex.unlock();
    return MegaChatApiImpl::convertInitState(state);
}

void MegaChatApiImpl::resetClientid()
{
    sdkMutex.lock();
    if (mClient)
    {
        mClient->resetMyIdentity();
    }
    sdkMutex.unlock();
}

void MegaChatApiImpl::createKarereClient()
{
    if (!mClient)
    {
#ifndef KARERE_DISABLE_WEBRTC
        uint8_t caps = karere::kClientIsMobile | karere::kClientCanWebrtc | karere::kClientSupportLastGreen;
#else
        uint8_t caps = karere::kClientIsMobile | karere::kClientSupportLastGreen;
#endif
#ifndef KARERE_DISABLE_WEBRTC
        mClient = new karere::Client(*mMegaApi, mWebsocketsIO, *this, *mCallHandler, *mScheduledMeetingHandler, mMegaApi->getBasePath(), caps, this);
#else
        mClient = new karere::Client(*mMegaApi, mWebsocketsIO, *this, *mScheduledMeetingHandler, mMegaApi->getBasePath(), caps, this);
#endif
        API_LOG_DEBUG("createKarereClient: karere client instance created");
        mTerminating = false;
    }
}

int MegaChatApiImpl::getInitState()
{
    int initState;

    sdkMutex.lock();
    if (mClient)
    {
        initState = MegaChatApiImpl::convertInitState(mClient->initState());
    }
    else
    {
        initState = MegaChatApi::INIT_NOT_DONE;
    }
    sdkMutex.unlock();

    return initState;
}

void MegaChatApiImpl::importMessages(const char *externalDbPath, MegaChatRequestListener *listener)
{
    MegaChatRequestPrivate *request = new MegaChatRequestPrivate(MegaChatRequest::TYPE_IMPORT_MESSAGES, listener);
    request->setText(externalDbPath);
    requestQueue.push(request);
    waiter->notify();
}

MegaChatRoomHandler *MegaChatApiImpl::getChatRoomHandler(MegaChatHandle chatid)
{
    map<MegaChatHandle, MegaChatRoomHandler*>::iterator it = chatRoomHandler.find(chatid);
    if (it == chatRoomHandler.end())
    {
        chatRoomHandler[chatid] = new MegaChatRoomHandler(this, mChatApi, mMegaApi, chatid);
    }

    return chatRoomHandler[chatid];
}

void MegaChatApiImpl::removeChatRoomHandler(MegaChatHandle chatid)
{
    map<MegaChatHandle, MegaChatRoomHandler*>::iterator it = chatRoomHandler.find(chatid);
    if (it == chatRoomHandler.end())
    {
        API_LOG_WARNING("removeChatRoomHandler: chatroom handler not found (chatid: %s)", ID_CSTR(chatid));
        return;
    }

    MegaChatRoomHandler *roomHandler = chatRoomHandler[chatid];
    chatRoomHandler.erase(it);
    delete roomHandler;
}

ChatRoom *MegaChatApiImpl::findChatRoom(MegaChatHandle chatid)
{
    ChatRoom *chatroom = NULL;

    sdkMutex.lock();

    if (mClient && !mTerminating)
    {
        ChatRoomList::iterator it = mClient->chats->find(chatid);
        if (it != mClient->chats->end())
        {
            chatroom = it->second;
        }
    }

    sdkMutex.unlock();

    return chatroom;
}

karere::ChatRoom *MegaChatApiImpl::findChatRoomByUser(MegaChatHandle userhandle)
{
    ChatRoom *chatroom = NULL;

    sdkMutex.lock();

    if (mClient && !mTerminating)
    {
        ContactList::iterator it = mClient->mContactList->find(userhandle);
        if (it != mClient->mContactList->end())
        {
            chatroom = it->second->chatRoom();
        }
    }

    sdkMutex.unlock();

    return chatroom;
}

chatd::Message *MegaChatApiImpl::findMessage(MegaChatHandle chatid, MegaChatHandle msgid)
{
    Message *msg = NULL;

    sdkMutex.lock();

    ChatRoom *chatroom = findChatRoom(chatid);
    if (chatroom)
    {
        Chat &chat = chatroom->chat();
        Idx index = chat.msgIndexFromId(msgid);
        if (index != CHATD_IDX_INVALID)
        {
            msg = chat.findOrNull(index);
        }
    }

    sdkMutex.unlock();

    return msg;
}

chatd::Message *MegaChatApiImpl::findMessageNotConfirmed(MegaChatHandle chatid, MegaChatHandle msgxid)
{
    Message *msg = NULL;

    sdkMutex.lock();

    ChatRoom *chatroom = findChatRoom(chatid);
    if (chatroom)
    {
        Chat &chat = chatroom->chat();
        msg = chat.getMsgByXid(msgxid);
    }

    sdkMutex.unlock();

    return msg;
}

void MegaChatApiImpl::setCatchException(bool enable)
{
    karere::gCatchException = enable;
}

bool MegaChatApiImpl::hasUrl(const char *text)
{
    std::string url;
    return chatd::Message::hasUrl(text, url);
}

bool MegaChatApiImpl::openNodeHistory(MegaChatHandle chatid, MegaChatNodeHistoryListener *listener)
{
    if (!listener || chatid == MEGACHAT_INVALID_HANDLE)
    {
        return false;
    }

    sdkMutex.lock();

    ChatRoom *chatroom = findChatRoom(chatid);
    if (chatroom)
    {
        auto it = nodeHistoryHandlers.find(chatid);
        if (it != nodeHistoryHandlers.end())
        {
            sdkMutex.unlock();
            API_LOG_WARNING("openNodeHistory: node history is already open for this chatroom (chatid: %s), close it before open it again", karere::Id(chatid).toString().c_str());
            throw std::runtime_error("App node history handler is already set, remove it first");
            return false;
        }

        MegaChatNodeHistoryHandler *handler = new MegaChatNodeHistoryHandler(mChatApi);
        chatroom->chat().setNodeHistoryHandler(handler);
        nodeHistoryHandlers[chatid] = handler;
        handler->addMegaNodeHistoryListener(listener);
    }

    sdkMutex.unlock();
    return chatroom;
}

bool MegaChatApiImpl::closeNodeHistory(MegaChatHandle chatid, MegaChatNodeHistoryListener *listener)
{
    if (!listener || chatid == MEGACHAT_INVALID_HANDLE)
    {
        return false;
    }

    sdkMutex.lock();
    ChatRoom *chatroom = findChatRoom(chatid);
    if (chatroom)
    {
        auto it = nodeHistoryHandlers.find(chatid);
        if (it != nodeHistoryHandlers.end())
        {
            MegaChatNodeHistoryHandler *handler = it->second;
            nodeHistoryHandlers.erase(it);
            delete handler;
            chatroom->chat().unsetHandlerToNodeHistory();

            sdkMutex.unlock();
            return true;
        }
    }

    sdkMutex.unlock();
    return false;
}

void MegaChatApiImpl::addNodeHistoryListener(MegaChatHandle chatid, MegaChatNodeHistoryListener *listener)
{
    if (!listener || chatid == MEGACHAT_INVALID_HANDLE)
    {
        return;
    }

    sdkMutex.lock();
    auto it = nodeHistoryHandlers.find(chatid);
    if (it != nodeHistoryHandlers.end())
    {
        MegaChatNodeHistoryHandler *handler = it->second;
        handler->addMegaNodeHistoryListener(listener);

    }
    else
    {
        assert(false);
        API_LOG_WARNING("addNodeHistoryListener: node history handler not found (chatid: %s)", karere::Id(chatid).toString().c_str());
    }

    sdkMutex.unlock();
}

void MegaChatApiImpl::removeNodeHistoryListener(MegaChatHandle chatid, MegaChatNodeHistoryListener *listener)
{
    if (!listener || chatid == MEGACHAT_INVALID_HANDLE)
    {
        return;
    }

    sdkMutex.lock();
    auto it = nodeHistoryHandlers.find(chatid);
    if (it != nodeHistoryHandlers.end())
    {
        MegaChatNodeHistoryHandler *handler = it->second;
        handler->removeMegaNodeHistoryListener(listener);

    }
    else
    {
        assert(false);
        API_LOG_WARNING("removeNodeHistoryListener: node history handler not found (chatid: %s)", karere::Id(chatid).toString().c_str());
    }

    sdkMutex.unlock();

}

int MegaChatApiImpl::loadAttachments(MegaChatHandle chatid, int count)
{
    int ret = MegaChatApi::SOURCE_NONE;
    sdkMutex.lock();

    ChatRoom *chatroom = findChatRoom(chatid);
    if (chatroom)
    {
        Chat &chat = chatroom->chat();
        HistSource source = chat.getNodeHistory(count);
        switch (source)
        {
        case kHistSourceNone:   ret = MegaChatApi::SOURCE_NONE; break;
        case kHistSourceRam:
        case kHistSourceDb:     ret = MegaChatApi::SOURCE_LOCAL; break;
        case kHistSourceServer: ret = MegaChatApi::SOURCE_REMOTE; break;
        case kHistSourceNotLoggedIn: ret = MegaChatApi::SOURCE_ERROR; break;
        default:
            API_LOG_ERROR("Unknown source of messages at loadAttachments()");
            break;
        }
    }

    sdkMutex.unlock();
    return ret;
}

void MegaChatApiImpl::fireOnChatRequestStart(MegaChatRequestPrivate *request)
{
    API_LOG_INFO("Request (%s) starting", request->getRequestString());

    for (set<MegaChatRequestListener *>::iterator it = requestListeners.begin(); it != requestListeners.end() ; it++)
    {
        (*it)->onRequestStart(mChatApi, request);
    }

    MegaChatRequestListener* listener = request->getListener();
    if (listener)
    {
        listener->onRequestStart(mChatApi, request);
    }
}

void MegaChatApiImpl::fireOnChatRequestFinish(MegaChatRequestPrivate *request, MegaChatError *e)
{
    if(e->getErrorCode())
    {
        API_LOG_INFO("Request (%s) finished with error: %s", request->getRequestString(), e->getErrorString());
    }
    else
    {
        API_LOG_INFO("Request (%s) finished", request->getRequestString());
    }

    for (set<MegaChatRequestListener *>::iterator it = requestListeners.begin(); it != requestListeners.end() ; it++)
    {
        (*it)->onRequestFinish(mChatApi, request, e);
    }

    MegaChatRequestListener* listener = request->getListener();
    if (listener)
    {
        listener->onRequestFinish(mChatApi, request, e);
    }

    requestMap.erase(request->getTag());

    delete request;
    delete e;
}

void MegaChatApiImpl::fireOnChatRequestUpdate(MegaChatRequestPrivate *request)
{
    for (set<MegaChatRequestListener *>::iterator it = requestListeners.begin(); it != requestListeners.end() ; it++)
    {
        (*it)->onRequestUpdate(mChatApi, request);
    }

    MegaChatRequestListener* listener = request->getListener();
    if (listener)
    {
        listener->onRequestUpdate(mChatApi, request);
    }
}

void MegaChatApiImpl::fireOnChatRequestTemporaryError(MegaChatRequestPrivate *request, MegaChatError *e)
{
    request->setNumRetry(request->getNumRetry() + 1);

    for (set<MegaChatRequestListener *>::iterator it = requestListeners.begin(); it != requestListeners.end() ; it++)
    {
        (*it)->onRequestTemporaryError(mChatApi, request, e);
    }

    MegaChatRequestListener* listener = request->getListener();
    if (listener)
    {
        listener->onRequestTemporaryError(mChatApi, request, e);
    }

    delete e;
}

#ifndef KARERE_DISABLE_WEBRTC

void MegaChatApiImpl::fireOnChatSchedMeetingUpdate(MegaChatScheduledMeetingPrivate* sm)
{
    if (mTerminating)
    {
        return;
    }

    for (set<MegaChatScheduledMeetingListener *>::iterator it = mSchedMeetingListeners.begin(); it != mSchedMeetingListeners.end() ; it++)
    {
        (*it)->onChatSchedMeetingUpdate(mChatApi, sm);
    }
}

void MegaChatApiImpl::fireOnSchedMeetingOccurrencesChange(const karere::Id& id, bool append)
{
    if (mTerminating)
    {
        return;
    }

    for (set<MegaChatScheduledMeetingListener *>::iterator it = mSchedMeetingListeners.begin(); it != mSchedMeetingListeners.end() ; it++)
    {
        (*it)->onSchedMeetingOccurrencesUpdate(mChatApi, id, append);
    }
}
void MegaChatApiImpl::fireOnChatCallUpdate(MegaChatCallPrivate *call)
{
    if (call->getCallId() == Id::inval())
    {
        // if a call have no id yet, it's because we haven't received yet the initial CALLDATA,
        // but just some previous opcodes related to the call, like INCALLs or CALLTIME (which
        // do not include the callid)
        return;
    }

    if (mTerminating)
    {
        return;
    }

    for (set<MegaChatCallListener *>::iterator it = callListeners.begin(); it != callListeners.end() ; it++)
    {
        (*it)->onChatCallUpdate(mChatApi, call);
    }

    if (call->hasChanged(MegaChatCall::CHANGE_TYPE_STATUS)
            && (call->isRinging()              // for callee, incoming call
                || call->getStatus() == MegaChatCall::CALL_STATUS_USER_NO_PRESENT   // for callee (groupcalls)
                || call->getStatus() == MegaChatCall::CALL_STATUS_DESTROYED))       // call finished
    {
        // notify at MegaChatListItem level about new calls and calls being terminated
        ChatRoom *room = findChatRoom(call->getChatid());
        MegaChatListItemPrivate *item = new MegaChatListItemPrivate(*room);
        item->setCallInProgress();

        fireOnChatListItemUpdate(item);
    }

    call->removeChanges();
}

void MegaChatApiImpl::fireOnChatSessionUpdate(MegaChatHandle chatid, MegaChatHandle callid, MegaChatSessionPrivate *session)
{
    if (mTerminating)
    {
        return;
    }

    for (set<MegaChatCallListener *>::iterator it = callListeners.begin(); it != callListeners.end() ; it++)
    {
        (*it)->onChatSessionUpdate(mChatApi, chatid, callid, session);
    }

    session->removeChanges();
}

void MegaChatApiImpl::fireOnChatVideoData(MegaChatHandle chatid, uint32_t clientId, int width, int height, char *buffer, rtcModule::VideoResolution videoResolution)
{
    std::map<MegaChatHandle, MegaChatPeerVideoListener_map>::iterator it;
    std::map<MegaChatHandle, MegaChatPeerVideoListener_map>::iterator itEnd;
    assert(videoResolution != rtcModule::VideoResolution::kUndefined);
    if (clientId == 0)
    {
        for( MegaChatVideoListener_set::iterator videoListenerIterator = mLocalVideoListeners[chatid].begin();
             videoListenerIterator != mLocalVideoListeners[chatid].end();
             videoListenerIterator++)
        {
            if (*videoListenerIterator == nullptr)
            {
                API_LOG_WARNING("local videoListener does not exists");
                continue;
            }
            (*videoListenerIterator)->onChatVideoData(mChatApi, chatid, width, height, buffer, width * height * 4);
        }

        return;
    }

    if (videoResolution == rtcModule::VideoResolution::kHiRes)
    {
         it = mVideoListenersHiRes.find(chatid);
         itEnd = mVideoListenersHiRes.end();
    }
    else
    {
        assert(clientId); // local video listeners can't be un/registered into this map
        it = mVideoListenersLowRes.find(chatid);
        itEnd = mVideoListenersLowRes.end();
    }

    if (it != itEnd)
    {
        MegaChatPeerVideoListener_map::iterator peerVideoIterator = it->second.find(clientId);
        if (peerVideoIterator != it->second.end())
        {
            for( MegaChatVideoListener_set::iterator videoListenerIterator = peerVideoIterator->second.begin();
                 videoListenerIterator != peerVideoIterator->second.end();
                 videoListenerIterator++)
            {
                if (*videoListenerIterator == nullptr)
                {
                    API_LOG_WARNING("remote videoListener with CID %d does not exists ", clientId);
                    continue;
                }

                (*videoListenerIterator)->onChatVideoData(mChatApi, chatid, width, height, buffer, width * height * 4);
            }
        }
    }
}

#endif  // webrtc

void MegaChatApiImpl::fireOnChatListItemUpdate(MegaChatListItem *item)
{
    for(set<MegaChatListener *>::iterator it = listeners.begin(); it != listeners.end() ; it++)
    {
        (*it)->onChatListItemUpdate(mChatApi, item);
    }

    delete item;
}

void MegaChatApiImpl::fireOnChatInitStateUpdate(int newState)
{
    for(set<MegaChatListener *>::iterator it = listeners.begin(); it != listeners.end() ; it++)
    {
        (*it)->onChatInitStateUpdate(mChatApi, newState);
    }
}

void MegaChatApiImpl::fireOnChatOnlineStatusUpdate(MegaChatHandle userhandle, int status, bool inProgress)
{
    for(set<MegaChatListener *>::iterator it = listeners.begin(); it != listeners.end() ; it++)
    {
        (*it)->onChatOnlineStatusUpdate(mChatApi, userhandle, status, inProgress);
    }
}

void MegaChatApiImpl::fireOnChatPresenceConfigUpdate(MegaChatPresenceConfig *config)
{
    for(set<MegaChatListener *>::iterator it = listeners.begin(); it != listeners.end() ; it++)
    {
        (*it)->onChatPresenceConfigUpdate(mChatApi, config);
    }

    delete config;
}

void MegaChatApiImpl::fireOnChatPresenceLastGreenUpdated(MegaChatHandle userhandle, int lastGreen)
{
    for(set<MegaChatListener *>::iterator it = listeners.begin(); it != listeners.end() ; it++)
    {
        (*it)->onChatPresenceLastGreen(mChatApi, userhandle, lastGreen);
    }
}

void MegaChatApiImpl::fireOnChatConnectionStateUpdate(MegaChatHandle chatid, int newState)
{
    bool allConnected = (newState == MegaChatApi::CHAT_CONNECTION_ONLINE) ? mClient->mChatdClient->areAllChatsLoggedIn() : false;

    for(set<MegaChatListener *>::iterator it = listeners.begin(); it != listeners.end() ; it++)
    {
        (*it)->onChatConnectionStateUpdate(mChatApi, chatid, newState);

        if (allConnected)
        {
            (*it)->onChatConnectionStateUpdate(mChatApi, MEGACHAT_INVALID_HANDLE, newState);
        }
    }
}

void MegaChatApiImpl::fireOnDbError(int error, const char *msg)
{
    for(set<MegaChatListener *>::iterator it = listeners.begin(); it != listeners.end() ; it++)
    {
        (*it)->onDbError(mChatApi, error, msg);
    }
}

void MegaChatApiImpl::fireOnChatNotification(MegaChatHandle chatid, MegaChatMessage *msg)
{
    for(set<MegaChatNotificationListener *>::iterator it = notificationListeners.begin(); it != notificationListeners.end() ; it++)
    {
        (*it)->onChatNotification(mChatApi, chatid, msg);
    }

    delete msg;
}

int MegaChatApiImpl::getConnectionState()
{
    int ret = 0;

    sdkMutex.lock();
    ret = mClient ? (int) mClient->connState() : MegaChatApi::DISCONNECTED;
    sdkMutex.unlock();

    return ret;
}

int MegaChatApiImpl::getChatConnectionState(MegaChatHandle chatid)
{
    int ret = MegaChatApi::CHAT_CONNECTION_OFFLINE;

    sdkMutex.lock();
    ChatRoom *room = findChatRoom(chatid);
    if (room)
    {
        ret = MegaChatApiImpl::convertChatConnectionState(room->chatdOnlineState());
    }
    sdkMutex.unlock();

    return ret;
}

bool MegaChatApiImpl::areAllChatsLoggedIn()
{
    sdkMutex.lock();
    bool ret = mClient->mChatdClient->areAllChatsLoggedIn();
    sdkMutex.unlock();

    return ret;
}

void MegaChatApiImpl::retryPendingConnections(bool disconnect, bool refreshURL, MegaChatRequestListener *listener)
{
    MegaChatRequestPrivate *request = new MegaChatRequestPrivate(MegaChatRequest::TYPE_RETRY_PENDING_CONNECTIONS, listener);
    request->setFlag(disconnect);
    request->setParamType(refreshURL ? 1 : 0);
    requestQueue.push(request);
    waiter->notify();
}

void MegaChatApiImpl::logout(MegaChatRequestListener *listener)
{
    MegaChatRequestPrivate *request = new MegaChatRequestPrivate(MegaChatRequest::TYPE_LOGOUT, listener);
    request->setFlag(true);
    requestQueue.push(request);
    waiter->notify();
}

void MegaChatApiImpl::localLogout(MegaChatRequestListener *listener)
{
    MegaChatRequestPrivate *request = new MegaChatRequestPrivate(MegaChatRequest::TYPE_LOGOUT, listener);
    request->setFlag(false);
    requestQueue.push(request);
    waiter->notify();
}

void MegaChatApiImpl::setOnlineStatus(int status, MegaChatRequestListener *listener)
{
    MegaChatRequestPrivate *request = new MegaChatRequestPrivate(MegaChatRequest::TYPE_SET_ONLINE_STATUS, listener);
    request->setNumber(status);
    requestQueue.push(request);
    waiter->notify();
}

void MegaChatApiImpl::setPresenceAutoaway(bool enable, int64_t timeout, MegaChatRequestListener *listener)
{
    MegaChatRequestPrivate *request = new MegaChatRequestPrivate(MegaChatRequest::TYPE_SET_PRESENCE_AUTOAWAY, listener);
    request->setFlag(enable);
    request->setNumber(timeout);
    requestQueue.push(request);
    waiter->notify();
}

void MegaChatApiImpl::setPresencePersist(bool enable, MegaChatRequestListener *listener)
{
    MegaChatRequestPrivate *request = new MegaChatRequestPrivate(MegaChatRequest::TYPE_SET_PRESENCE_PERSIST, listener);
    request->setFlag(enable);
    requestQueue.push(request);
    waiter->notify();
}

void MegaChatApiImpl::signalPresenceActivity(MegaChatRequestListener *listener)
{
    MegaChatRequestPrivate *request = new MegaChatRequestPrivate(MegaChatRequest::TYPE_SIGNAL_ACTIVITY, listener);
    requestQueue.push(request);
    waiter->notify();
}

void MegaChatApiImpl::setLastGreenVisible(bool enable, MegaChatRequestListener *listener)
{
    MegaChatRequestPrivate *request = new MegaChatRequestPrivate(MegaChatRequest::TYPE_SET_LAST_GREEN_VISIBLE, listener);
    request->setFlag(enable);
    requestQueue.push(request);
    waiter->notify();
}

void MegaChatApiImpl::requestLastGreen(MegaChatHandle userid, MegaChatRequestListener *listener)
{
    MegaChatRequestPrivate *request = new MegaChatRequestPrivate(MegaChatRequest::TYPE_LAST_GREEN, listener);
    request->setUserHandle(userid);
    requestQueue.push(request);
    waiter->notify();
}

MegaChatPresenceConfig *MegaChatApiImpl::getPresenceConfig()
{
    MegaChatPresenceConfigPrivate *config = NULL;

    sdkMutex.lock();

    if (mClient && !mTerminating)
    {
        const ::presenced::Config &cfg = mClient->presenced().config();
        if (cfg.presence().isValid())
        {
            config = new MegaChatPresenceConfigPrivate(cfg, mClient->presenced().isConfigAcknowledged());
        }
    }

    sdkMutex.unlock();

    return config;
}

bool MegaChatApiImpl::isSignalActivityRequired()
{
    sdkMutex.lock();

    bool enabled = mClient ? mClient->presenced().isSignalActivityRequired() : false;

    sdkMutex.unlock();

    return enabled;
}

int MegaChatApiImpl::getOnlineStatus()
{
    sdkMutex.lock();

    int status = mClient ? getUserOnlineStatus(mClient->myHandle()) : (int)MegaChatApi::STATUS_INVALID;

    sdkMutex.unlock();

    return status;
}

bool MegaChatApiImpl::isOnlineStatusPending()
{
    sdkMutex.lock();

    bool statusInProgress = mClient ? mClient->presenced().isConfigAcknowledged() : false;

    sdkMutex.unlock();

    return statusInProgress;
}

int MegaChatApiImpl::getUserOnlineStatus(MegaChatHandle userhandle)
{
    int status = MegaChatApi::STATUS_INVALID;

    sdkMutex.lock();

    if (mClient && !mTerminating)
    {
        status = mClient->presenced().peerPresence(userhandle).status();
    }

    sdkMutex.unlock();

    return status;
}

void MegaChatApiImpl::setBackgroundStatus(bool background, MegaChatRequestListener *listener)
{
    MegaChatRequestPrivate *request = new MegaChatRequestPrivate(MegaChatRequest::TYPE_SET_BACKGROUND_STATUS, listener);
    request->setFlag(background);
    requestQueue.push(request);
    waiter->notify();
}

int MegaChatApiImpl::getBackgroundStatus()
{
    sdkMutex.lock();

    int status = mClient ? int(mClient->isInBackground()) : -1;

    sdkMutex.unlock();

    return status;
}

void MegaChatApiImpl::getUserFirstname(MegaChatHandle userhandle, const char *authorizationToken, MegaChatRequestListener *listener)
{
    MegaChatRequestPrivate *request = new MegaChatRequestPrivate(MegaChatRequest::TYPE_GET_FIRSTNAME, listener);
    request->setUserHandle(userhandle);
    request->setLink(authorizationToken);
    requestQueue.push(request);
    waiter->notify();
}

const char *MegaChatApiImpl::getUserFirstnameFromCache(MegaChatHandle userhandle)
{
    SdkMutexGuard g(sdkMutex);
    if (mClient && mClient->isUserAttrCacheReady())
    {
        const Buffer* buffer = mClient->userAttrCache().getDataFromCache(userhandle, ::mega::MegaApi::USER_ATTR_FIRSTNAME);
        return buffer ? buffer->c_str() : nullptr;

    }

    return nullptr;
}

void MegaChatApiImpl::getUserLastname(MegaChatHandle userhandle, const char *authorizationToken, MegaChatRequestListener *listener)
{
    MegaChatRequestPrivate *request = new MegaChatRequestPrivate(MegaChatRequest::TYPE_GET_LASTNAME, listener);
    request->setUserHandle(userhandle);
    request->setLink(authorizationToken);
    requestQueue.push(request);
    waiter->notify();
}

const char *MegaChatApiImpl::getUserLastnameFromCache(MegaChatHandle userhandle)
{
    SdkMutexGuard g(sdkMutex);
    if (mClient && mClient->isUserAttrCacheReady())
    {
        const Buffer* buffer = mClient->userAttrCache().getDataFromCache(userhandle, ::mega::MegaApi::USER_ATTR_LASTNAME);
        return buffer ? buffer->c_str() : nullptr;
    }

    return nullptr;
}

const char *MegaChatApiImpl::getUserFullnameFromCache(MegaChatHandle userhandle)
{
    SdkMutexGuard g(sdkMutex);
    if (mClient && mClient->isUserAttrCacheReady())
    {
        const Buffer* buffer = mClient->userAttrCache().getDataFromCache(userhandle, USER_ATTR_FULLNAME);
        if (buffer != nullptr)
        {
            std::string fullname(buffer->buf()+1, buffer->dataSize()-1);
            return MegaApi::strdup(fullname.c_str());
        }
    }

    return nullptr;
}

void MegaChatApiImpl::getUserEmail(MegaChatHandle userhandle, MegaChatRequestListener *listener)
{
    MegaChatRequestPrivate *request = new MegaChatRequestPrivate(MegaChatRequest::TYPE_GET_EMAIL, listener);
    request->setUserHandle(userhandle);
    requestQueue.push(request);
    waiter->notify();
}

const char *MegaChatApiImpl::getUserEmailFromCache(MegaChatHandle userhandle)
{
    SdkMutexGuard g(sdkMutex);
    if (mClient && mClient->isUserAttrCacheReady())
    {
        const Buffer* buffer = mClient->userAttrCache().getDataFromCache(userhandle, USER_ATTR_EMAIL);
        return buffer ? buffer->c_str() : nullptr;
    }

    return nullptr;
}

const char *MegaChatApiImpl::getUserAliasFromCache(MegaChatHandle userhandle)
{
    SdkMutexGuard g(sdkMutex);
    if (mClient && mClient->isUserAttrCacheReady())
    {
        const Buffer* buffer = mClient->userAttrCache().getDataFromCache(mClient->myHandle(), ::mega::MegaApi::USER_ATTR_ALIAS);

        if (!buffer || buffer->empty()) return nullptr;

        const std::string container(buffer->buf(), buffer->size());
        std::unique_ptr<::mega::TLVstore> tlvRecords(::mega::TLVstore::containerToTLVrecords(&container));
        std::unique_ptr<std::vector<std::string>> keys(tlvRecords->getKeys());

        for (auto &key : *keys)
        {
            Id userid(key.data());
            if (userid == userhandle)
            {
                string valueB64;
                tlvRecords->get(key.c_str(), valueB64);

                // convert value from B64 to "binary", since the app expects alias in plain text, ready to use
                string value = Base64::atob(valueB64);
                return MegaApi::strdup(value.c_str());
            }
        }
    }

    return nullptr;
}

MegaStringMap *MegaChatApiImpl::getUserAliasesFromCache()
{
    SdkMutexGuard g(sdkMutex);
    if (mClient && mClient->isUserAttrCacheReady())
    {
        const Buffer* buffer = mClient->userAttrCache().getDataFromCache(mClient->myHandle(), ::mega::MegaApi::USER_ATTR_ALIAS);

        if (!buffer || buffer->empty()) return nullptr;

        const std::string container(buffer->buf(), buffer->size());
        std::unique_ptr<::mega::TLVstore> tlvRecords(::mega::TLVstore::containerToTLVrecords(&container));

        // convert records from B64 to "binary", since the app expects aliases in plain text, ready to use
        const string_map *stringMap = tlvRecords->getMap();
        auto result = new MegaStringMapPrivate();
        for (const auto &record : *stringMap)
        {
            string buffer = Base64::atob(record.second);
            result->set(record.first.c_str(), buffer.c_str());
        }
        return result;
    }

    return nullptr;
}

void MegaChatApiImpl::loadUserAttributes(MegaChatHandle chatid, MegaHandleList *userList, MegaChatRequestListener *listener)
{
    MegaChatRequestPrivate *request = new MegaChatRequestPrivate(MegaChatRequest::TYPE_GET_PEER_ATTRIBUTES, listener);
    request->setChatHandle(chatid);
    request->setMegaHandleList(userList);
    requestQueue.push(request);
    waiter->notify();
}

unsigned int MegaChatApiImpl::getMaxParticipantsWithAttributes()
{
    return PRELOAD_CHATLINK_PARTICIPANTS;
}

char *MegaChatApiImpl::getContactEmail(MegaChatHandle userhandle)
{
    char *ret = NULL;

    sdkMutex.lock();

    const std::string *email = mClient ? mClient->mContactList->getUserEmail(userhandle) : NULL;
    if (email)
    {
        ret = MegaApi::strdup(email->c_str());
    }

    sdkMutex.unlock();

    return ret;
}

MegaChatHandle MegaChatApiImpl::getUserHandleByEmail(const char *email)
{
    MegaChatHandle uh = MEGACHAT_INVALID_HANDLE;

    if (email)
    {
        sdkMutex.lock();

        Contact *contact = mClient ? mClient->mContactList->contactFromEmail(email) : NULL;
        if (contact)
        {
            uh = contact->userId();
        }

        sdkMutex.unlock();
    }

    return uh;
}

MegaChatHandle MegaChatApiImpl::getMyUserHandle()
{
    return mClient ? (MegaChatHandle) mClient->myHandle() : MEGACHAT_INVALID_HANDLE;
}

MegaChatHandle MegaChatApiImpl::getMyClientidHandle(MegaChatHandle chatid)
{
    MegaChatHandle clientid = 0;
    sdkMutex.lock();
    ChatRoom *chatroom = findChatRoom(chatid);
    if (chatroom)
    {
        clientid = chatroom->chat().connection().clientId();
    }

    sdkMutex.unlock();

    return clientid;
}

char *MegaChatApiImpl::getMyFirstname()
{
    if (!mClient)
    {
        return NULL;
    }

    return MegaChatRoomPrivate::firstnameFromBuffer(mClient->myName());
}

char *MegaChatApiImpl::getMyLastname()
{
    if (!mClient)
    {
        return NULL;
    }

    return MegaChatRoomPrivate::lastnameFromBuffer(mClient->myName());
}

char *MegaChatApiImpl::getMyFullname()
{
    if (!mClient)
    {
        return NULL;
    }

    return MegaApi::strdup(mClient->myName().substr(1).c_str());
}

char *MegaChatApiImpl::getMyEmail()
{
    if (!mClient)
    {
        return NULL;
    }

    return MegaApi::strdup(mClient->myEmail().c_str());
}

MegaChatRoomList *MegaChatApiImpl::getChatRooms()
{
    MegaChatRoomListPrivate *chats = new MegaChatRoomListPrivate();

    sdkMutex.lock();

    if (mClient && !mTerminating)
    {
        ChatRoomList::iterator it;
        for (it = mClient->chats->begin(); it != mClient->chats->end(); it++)
        {
            chats->addChatRoom(new MegaChatRoomPrivate(*it->second));
        }
    }

    sdkMutex.unlock();

    return chats;
}

MegaChatRoomList* MegaChatApiImpl::getChatRoomsByType(int type)
{
    MegaChatRoomListPrivate* chats = new MegaChatRoomListPrivate();
    SdkMutexGuard g(sdkMutex);
    if (type < MegaChatApi::CHAT_TYPE_ALL || type > MegaChatApi::CHAT_TYPE_NON_MEETING)
    {
        return chats;
    }

    if (mClient && !mTerminating)
    {
        ChatRoomList::iterator it;
        for (it = mClient->chats->begin(); it != mClient->chats->end(); it++)
        {
            if (isChatroomFromType(*it->second, type))
            {
                chats->addChatRoom(new MegaChatRoomPrivate(*it->second));
            }
        }
    }

    return chats;
}

MegaChatRoom *MegaChatApiImpl::getChatRoom(MegaChatHandle chatid)
{
    MegaChatRoomPrivate *chat = NULL;

    sdkMutex.lock();

    ChatRoom *chatRoom = findChatRoom(chatid);
    if (chatRoom)
    {
        chat = new MegaChatRoomPrivate(*chatRoom);
    }

    sdkMutex.unlock();

    return chat;
}

MegaChatRoom *MegaChatApiImpl::getChatRoomByUser(MegaChatHandle userhandle)
{
    MegaChatRoomPrivate *chat = NULL;

    sdkMutex.lock();

    ChatRoom *chatRoom = findChatRoomByUser(userhandle);
    if (chatRoom)
    {
        chat = new MegaChatRoomPrivate(*chatRoom);
    }

    sdkMutex.unlock();

    return chat;
}

MegaChatListItemList* MegaChatApiImpl::getChatListItems(const int mask, const int filter) const
{
    LOG_verbose << "MegaChatApiImpl::getChatListItems with mask " << mask << " and filter " << filter;

    if (mask < 0 || filter < 0)
    {
        LOG_warn << "getChatListItems: invalid arguments";
        return new MegaChatListItemListPrivate();
    }

    enum BitOrder
    {
        IndivOrGroup = 0,
        PubOrPriv,
        MeetingsOrNon,
        ArchivedOrNon,
        ActiveOrNon,
        ReadOrUnread,
        TotalBits
    };
    constexpr std::size_t bsSize = BitOrder::TotalBits;
    const std::bitset<bsSize> bsMask {static_cast<unsigned long long>(mask)};
    const std::bitset<bsSize> bsFilter {static_cast<unsigned long long>(filter)};

    const auto passFilter = [this, &bsMask, &bsFilter](ChatRoom* cr) -> bool
    {
        const bool individualRequested = bsFilter[BitOrder::IndivOrGroup];
        if (bsMask[BitOrder::IndivOrGroup] &&
            !isChatroomFromType(*cr, individualRequested ? MegaChatApi::CHAT_TYPE_INDIVIDUAL : MegaChatApi::CHAT_TYPE_GROUP))
        { return false; }

        const bool publicRequested = bsFilter[BitOrder::PubOrPriv];
        if (bsMask[BitOrder::PubOrPriv] &&
            !isChatroomFromType(*cr, publicRequested ? MegaChatApi::CHAT_TYPE_GROUP_PUBLIC : MegaChatApi::CHAT_TYPE_GROUP_PRIVATE))
        { return false; }

        const bool meetingsRequested = bsFilter[BitOrder::MeetingsOrNon];
        if (bsMask[BitOrder::MeetingsOrNon] &&
            !isChatroomFromType(*cr, meetingsRequested ? MegaChatApi::CHAT_TYPE_MEETING_ROOM : MegaChatApi::CHAT_TYPE_NON_MEETING))
        { return false; }

        const bool archivedRequested = bsFilter[BitOrder::ArchivedOrNon];
        if (bsMask[BitOrder::ArchivedOrNon] && archivedRequested != cr->isArchived())
        { return false; }

        const bool activeRequested = bsFilter[BitOrder::ActiveOrNon];
        if (bsMask[BitOrder::ActiveOrNon] && activeRequested != cr->isActive())
        { return false; }

        const bool readRequested = bsFilter[BitOrder::ReadOrUnread];
        if (bsMask[BitOrder::ReadOrUnread] && readRequested == cr->chat().unreadMsgCount())
        { return false; }

        return true;
    };

    auto ret = new MegaChatListItemListPrivate();
    std::lock_guard<std::recursive_mutex> g {sdkMutex};

    if (mClient && !mTerminating)
    {
        for (const auto& [crId, cr] : *(mClient->chats))
        {
            if (passFilter(cr)) { ret->addChatListItem(new MegaChatListItemPrivate(*cr)); }
        }
    }

    return ret;
}

MegaChatListItemList *MegaChatApiImpl::getChatListItems() const
{
    MegaChatListItemListPrivate *items = new MegaChatListItemListPrivate();

    sdkMutex.lock();

    if (mClient && !mTerminating)
    {
        ChatRoomList::iterator it;
        for (it = mClient->chats->begin(); it != mClient->chats->end(); it++)
        {
            if (!it->second->isArchived())
            {
                items->addChatListItem(new MegaChatListItemPrivate(*it->second));
            }
        }
    }

    sdkMutex.unlock();

    return items;
}

MegaChatListItemList* MegaChatApiImpl::getChatListItemsByType(int type)
{
    MegaChatListItemListPrivate* items = new MegaChatListItemListPrivate();
    SdkMutexGuard g(sdkMutex);
    if (type < MegaChatApi::CHAT_TYPE_ALL || type > MegaChatApi::CHAT_TYPE_NON_MEETING)
    {
        return items;
    }

    if (mClient && !mTerminating)
    {
        ChatRoomList::iterator it;
        for (it = mClient->chats->begin(); it != mClient->chats->end(); it++)
        {
            if (!it->second->isArchived() && isChatroomFromType(*it->second, type))
            {
                items->addChatListItem(new MegaChatListItemPrivate(*it->second));
            }
        }
    }

    return items;
}

MegaChatListItemList *MegaChatApiImpl::getChatListItemsByPeers(MegaChatPeerList *peers)
{
    MegaChatListItemListPrivate *items = new MegaChatListItemListPrivate();

    sdkMutex.lock();

    if (mClient && !mTerminating)
    {
        ChatRoomList::iterator it;
        for (it = mClient->chats->begin(); it != mClient->chats->end(); it++)
        {
            bool sameParticipants = true;
            if (it->second->isGroup())
            {
                GroupChatRoom *chatroom = (GroupChatRoom*) it->second;
                if ((int)chatroom->peers().size() != peers->size())
                {
                    continue;
                }

                for (int i = 0; i < peers->size(); i++)
                {
                    // if the peer in the list is part of the members in the chatroom...
                    MegaChatHandle uh = peers->getPeerHandle(i);
                    if (chatroom->peers().find(uh) == chatroom->peers().end())
                    {
                        sameParticipants = false;
                        break;
                    }
                }
                if (sameParticipants == true)
                {
                    items->addChatListItem(new MegaChatListItemPrivate(*it->second));
                }

            }
            else    // 1on1
            {
                if (peers->size() != 1)
                {
                    continue;
                }

                PeerChatRoom *chatroom = (PeerChatRoom*) it->second;
                if (chatroom->peer() == peers->getPeerHandle(0))
                {
                    items->addChatListItem(new MegaChatListItemPrivate(*it->second));
                }
            }
        }
    }

    sdkMutex.unlock();

    return items;
}

MegaChatListItem *MegaChatApiImpl::getChatListItem(MegaChatHandle chatid)
{
    MegaChatListItemPrivate *item = NULL;

    sdkMutex.lock();

    ChatRoom *chatRoom = findChatRoom(chatid);
    if (chatRoom)
    {
        item = new MegaChatListItemPrivate(*chatRoom);
    }

    sdkMutex.unlock();

    return item;
}

int MegaChatApiImpl::getUnreadChats()
{
    int count = 0;

    sdkMutex.lock();

    if (mClient && !mTerminating)
    {
        ChatRoomList::iterator it;
        for (it = mClient->chats->begin(); it != mClient->chats->end(); it++)
        {
            ChatRoom *room = it->second;
            if (!room->isArchived() && !room->previewMode() && room->chat().unreadMsgCount())
            {
                count++;
            }
        }
    }

    sdkMutex.unlock();

    return count;
}

MegaChatListItemList *MegaChatApiImpl::getActiveChatListItems()
{
    MegaChatListItemListPrivate *items = new MegaChatListItemListPrivate();

    sdkMutex.lock();

    if (mClient && !mTerminating)
    {
        ChatRoomList::iterator it;
        for (it = mClient->chats->begin(); it != mClient->chats->end(); it++)
        {
            if (!it->second->isArchived() && it->second->isActive())
            {
                items->addChatListItem(new MegaChatListItemPrivate(*it->second));
            }
        }
    }

    sdkMutex.unlock();

    return items;
}

MegaChatListItemList *MegaChatApiImpl::getInactiveChatListItems()
{
    MegaChatListItemListPrivate *items = new MegaChatListItemListPrivate();

    sdkMutex.lock();

    if (mClient && !mTerminating)
    {
        ChatRoomList::iterator it;
        for (it = mClient->chats->begin(); it != mClient->chats->end(); it++)
        {
            if (!it->second->isArchived() && !it->second->isActive())
            {
                items->addChatListItem(new MegaChatListItemPrivate(*it->second));
            }
        }
    }

    sdkMutex.unlock();

    return items;
}

MegaChatListItemList *MegaChatApiImpl::getArchivedChatListItems()
{
    MegaChatListItemListPrivate *items = new MegaChatListItemListPrivate();

    sdkMutex.lock();

    if (mClient && !mTerminating)
    {
        ChatRoomList::iterator it;
        for (it = mClient->chats->begin(); it != mClient->chats->end(); it++)
        {
            if (it->second->isArchived())
            {
                items->addChatListItem(new MegaChatListItemPrivate(*it->second));
            }
        }
    }

    sdkMutex.unlock();

    return items;
}

MegaChatListItemList *MegaChatApiImpl::getUnreadChatListItems()
{
    MegaChatListItemListPrivate *items = new MegaChatListItemListPrivate();

    sdkMutex.lock();

    if (mClient && !mTerminating)
    {
        ChatRoomList::iterator it;
        for (it = mClient->chats->begin(); it != mClient->chats->end(); it++)
        {
            ChatRoom *room = it->second;
            if (!room->isArchived() && room->chat().unreadMsgCount())
            {
                items->addChatListItem(new MegaChatListItemPrivate(*it->second));
            }
        }
    }

    sdkMutex.unlock();

    return items;
}

MegaChatHandle MegaChatApiImpl::getChatHandleByUser(MegaChatHandle userhandle)
{
    MegaChatHandle chatid = MEGACHAT_INVALID_HANDLE;

    sdkMutex.lock();

    ChatRoom *chatRoom = findChatRoomByUser(userhandle);
    if (chatRoom)
    {
        chatid = chatRoom->chatid();
    }

    sdkMutex.unlock();

    return chatid;
}

void MegaChatApiImpl::setChatOption(MegaChatHandle chatid, int option, bool enabled, MegaChatRequestListener* listener)
{
    MegaChatRequestPrivate* request = new MegaChatRequestPrivate(MegaChatRequest::TYPE_SET_CHATROOM_OPTIONS, listener);
    request->setChatHandle(chatid);
    request->setPrivilege(option);
    request->setFlag(enabled);
    requestQueue.push(request);
    waiter->notify();
}

void MegaChatApiImpl::createChat(bool group, MegaChatPeerList *peerList, MegaChatRequestListener *listener)
{
    MegaChatRequestPrivate *request = new MegaChatRequestPrivate(MegaChatRequest::TYPE_CREATE_CHATROOM, listener);
    request->setFlag(group);
    request->setPrivilege(0);
    request->setMegaChatPeerList(peerList);
    requestQueue.push(request);
    waiter->notify();
}

void MegaChatApiImpl::createChat(bool group, MegaChatPeerList* peerList, const char* title, bool speakRequest, bool waitingRoom, bool openInvite, MegaChatRequestListener* listener)
{
    MegaChatRequestPrivate *request = new MegaChatRequestPrivate(MegaChatRequest::TYPE_CREATE_CHATROOM, listener);
    request->setFlag(group);
    request->setPrivilege(0);
    request->setMegaChatPeerList(peerList);
    request->setText(title);
    request->setParamType(createChatOptionsBitMask(speakRequest, waitingRoom, openInvite));
    requestQueue.push(request);
    waiter->notify();
}

void MegaChatApiImpl::createPublicChat(MegaChatPeerList *peerList, bool meeting, const char *title, bool speakRequest, bool waitingRoom, bool openInvite, MegaChatRequestListener *listener)
{
    MegaChatRequestPrivate *request = new MegaChatRequestPrivate(MegaChatRequest::TYPE_CREATE_CHATROOM, listener);
    request->setFlag(true);
    request->setPrivilege(1);
    request->setMegaChatPeerList(peerList);
    request->setText(title);
    request->setNumber(meeting);
    request->setParamType(createChatOptionsBitMask(speakRequest, waitingRoom, openInvite));
    requestQueue.push(request);
    waiter->notify();
}

void MegaChatApiImpl::updateScheduledMeeting(MegaChatHandle chatid, MegaChatHandle schedId, const char* timezone, MegaChatTimeStamp startDate, MegaChatTimeStamp endDate, const char* title, const char* description,
                                                                                      bool cancelled, const MegaChatScheduledFlags* flags, const MegaChatScheduledRules* rules,
                                                                                      MegaChatRequestListener* listener)
{
    MegaChatRequestPrivate* request = new MegaChatRequestPrivate(MegaChatRequest::TYPE_UPDATE_SCHEDULED_MEETING, listener);
    std::unique_ptr<MegaChatScheduledMeeting> scheduledMeeting(MegaChatScheduledMeeting::createInstance(chatid, schedId, MEGACHAT_INVALID_HANDLE, mClient->myHandle(), cancelled, timezone, startDate,
                                                                                       endDate, title, description, nullptr, MEGACHAT_INVALID_TIMESTAMP, flags, rules));

    std::unique_ptr<MegaChatScheduledMeetingList> l(MegaChatScheduledMeetingList::createInstance());
    l->insert(scheduledMeeting->copy());
    request->setMegaChatScheduledMeetingList(l.get());
    request->setPerformRequest([this, request]() { return performRequest_updateScheduledMeeting(request); });
    requestQueue.push(request);
    waiter->notify();
}

void MegaChatApiImpl::createChatroomAndSchedMeeting(MegaChatPeerList* peerList, bool isMeeting, bool publicChat, const char* title, bool speakRequest, bool waitingRoom, bool openInvite,
                                                      const char* timezone, MegaChatTimeStamp startDate, MegaChatTimeStamp endDate, const char* description,
                                                      const MegaChatScheduledFlags* flags, const MegaChatScheduledRules* rules,
                                                      const char* attributes, MegaChatRequestListener* listener)
{

    MegaChatRequestPrivate* request = new MegaChatRequestPrivate(MegaChatRequest::TYPE_CREATE_CHATROOM, listener);
    std::unique_ptr<MegaChatScheduledMeeting> scheduledMeeting(MegaChatScheduledMeeting::createInstance(MEGACHAT_INVALID_HANDLE, MEGACHAT_INVALID_HANDLE,
                                                                                                        MEGACHAT_INVALID_HANDLE,
                                                                                                        mClient->myHandle(), false, timezone, startDate,
                                                                                                        endDate, title, description, attributes,
                                                                                                        MEGACHAT_INVALID_TIMESTAMP, flags, rules));
    request->setFlag(true);
    request->setPrivilege(publicChat);
    request->setMegaChatPeerList(peerList);
    request->setText(title);
    request->setNumber(isMeeting);
    request->setParamType(createChatOptionsBitMask(speakRequest, waitingRoom, openInvite));

    std::unique_ptr<MegaChatScheduledMeetingList> l(MegaChatScheduledMeetingList::createInstance());
    l->insert(scheduledMeeting->copy());
    request->setMegaChatScheduledMeetingList(l.get());
    requestQueue.push(request);
    waiter->notify();
}

void MegaChatApiImpl::updateScheduledMeetingOccurrence(MegaChatHandle chatid, MegaChatHandle schedId, MegaChatTimeStamp overrides, MegaChatTimeStamp newStartDate,
                                                   MegaChatTimeStamp newEndDate, bool cancelled, MegaChatRequestListener* listener)
{
    MegaChatRequestPrivate* request = new MegaChatRequestPrivate(MegaChatRequest::TYPE_UPDATE_SCHEDULED_MEETING_OCCURRENCE, listener);
    std::unique_ptr<MegaChatScheduledMeeting> scheduledMeeting(MegaChatScheduledMeeting::createInstance(chatid, schedId, MEGACHAT_INVALID_HANDLE, mClient->myHandle(), cancelled, nullptr, newStartDate,
                                                                                       newEndDate, nullptr, nullptr, nullptr, MEGACHAT_INVALID_TIMESTAMP, nullptr, nullptr));
    request->setNumber(overrides);
    std::unique_ptr<MegaChatScheduledMeetingList> l(MegaChatScheduledMeetingList::createInstance());
    l->insert(scheduledMeeting->copy());
    request->setMegaChatScheduledMeetingList(l.get());
    request->setPerformRequest([this, request]() { return performRequest_updateScheduledMeetingOccurrence(request); });
    requestQueue.push(request);
    waiter->notify();
}

void MegaChatApiImpl::removeScheduledMeeting(MegaChatHandle chatid, MegaChatHandle schedId, MegaChatRequestListener* listener)
{
    MegaChatRequestPrivate* request = new MegaChatRequestPrivate(MegaChatRequest::TYPE_DELETE_SCHEDULED_MEETING, listener);
    request->setChatHandle(chatid);
    request->setUserHandle(schedId);
    request->setPerformRequest([this, request]() { return performRequest_removeScheduledMeeting(request); });
    requestQueue.push(request);
    waiter->notify();
}

MegaChatScheduledMeetingList* MegaChatApiImpl::getScheduledMeetingsByChat(MegaChatHandle chatid)
{
    MegaChatScheduledMeetingList* list = MegaChatScheduledMeetingList::createInstance();
    if (!mClient) { return list; }
    SdkMutexGuard g(sdkMutex);
    GroupChatRoom* chatRoom = dynamic_cast<GroupChatRoom *>(findChatRoom(chatid));
    if (chatRoom)
    {
        const std::map<karere::Id, std::unique_ptr<KarereScheduledMeeting>>& map = chatRoom->getScheduledMeetings();
        for (auto it = map.begin(); it != map.end(); it++)
        {
            list->insert(new MegaChatScheduledMeetingPrivate(it->second.get()));
        }
    }
    return list;
}

MegaChatScheduledMeeting* MegaChatApiImpl::getScheduledMeeting(MegaChatHandle chatid, MegaChatHandle schedId)
{
    if (!mClient) { return nullptr; }
    SdkMutexGuard g(sdkMutex);
    GroupChatRoom* chatRoom = dynamic_cast<GroupChatRoom *>(findChatRoom(chatid));
    if (chatRoom)
    {
        const std::map<karere::Id, std::unique_ptr<KarereScheduledMeeting>>& map = chatRoom->getScheduledMeetings();
        auto it = map.find(schedId);
        if (it != map.end())
        {
            return new MegaChatScheduledMeetingPrivate(it->second.get());
        }
    }
    return nullptr;
}

MegaChatScheduledMeetingList* MegaChatApiImpl::getAllScheduledMeetings()
{
    MegaChatScheduledMeetingList* list = MegaChatScheduledMeetingList::createInstance();
    if (!mClient)
    {
        return list;
    }

    SdkMutexGuard g(sdkMutex);
    for (auto it = mClient->chats->begin(); it != mClient->chats->end(); it++)
    {
       GroupChatRoom* chatRoom = dynamic_cast<GroupChatRoom *>(it->second);
       if (chatRoom)
       {
            const std::map<karere::Id, std::unique_ptr<KarereScheduledMeeting>>& map = chatRoom->getScheduledMeetings();
            for (auto it = map.begin(); it != map.end(); it++)
            {
                if (!it->second)
                {
                    API_LOG_ERROR("getAllScheduledMeetings: scheduled meeting NULL at scheduled meeting list");
                    assert(false);
                    continue;
                }

                if (it->second->timezone().empty())
                {
                    API_LOG_ERROR("getAllScheduledMeetings: scheduled meeting should have a timezone");
                    assert(false);
                    continue;
                }

                list->insert(new MegaChatScheduledMeetingPrivate(it->second.get()));
           }
       }
    }
    return list;
}

void MegaChatApiImpl::fetchScheduledMeetingOccurrencesByChat(MegaChatHandle chatid, MegaChatTimeStamp since, MegaChatTimeStamp until, MegaChatRequestListener* listener)
{
    MegaChatRequestPrivate* request = new MegaChatRequestPrivate(MegaChatRequest::TYPE_FETCH_SCHEDULED_MEETING_OCCURRENCES, listener);
    request->setChatHandle(chatid);
    unique_ptr<MegaHandleList> peerList = unique_ptr<MegaHandleList>(MegaHandleList::createInstance());
    peerList->addMegaHandle(static_cast<MegaHandle>(since));
    peerList->addMegaHandle(static_cast<MegaHandle>(until));
    request->setMegaHandleList(peerList.get());
    request->setPerformRequest([this, request]() { return performRequest_fetchScheduledMeetingOccurrences(request); });
    requestQueue.push(request);
    waiter->notify();
}

void MegaChatApiImpl::chatLinkHandle(MegaChatHandle chatid, bool del, bool createifmissing, MegaChatRequestListener *listener)
{
    MegaChatRequestPrivate *request = new MegaChatRequestPrivate(MegaChatRequest::TYPE_CHAT_LINK_HANDLE, listener);
    request->setChatHandle(chatid);
    request->setFlag(del);
    request->setNumRetry(createifmissing ? 1 : 0);
    requestQueue.push(request);
    waiter->notify();
}

void MegaChatApiImpl::inviteToChat(MegaChatHandle chatid, MegaChatHandle uh, int privilege, MegaChatRequestListener *listener)
{
    MegaChatRequestPrivate *request = new MegaChatRequestPrivate(MegaChatRequest::TYPE_INVITE_TO_CHATROOM, listener);
    request->setChatHandle(chatid);
    request->setUserHandle(uh);
    request->setPrivilege(privilege);
    requestQueue.push(request);
    waiter->notify();
}

void MegaChatApiImpl::autojoinPublicChat(MegaChatHandle chatid, MegaChatRequestListener *listener)
{
    MegaChatRequestPrivate *request = new MegaChatRequestPrivate(MegaChatRequest::TYPE_AUTOJOIN_PUBLIC_CHAT, listener);
    request->setChatHandle(chatid);
    requestQueue.push(request);
    waiter->notify();
}

void MegaChatApiImpl::autorejoinPublicChat(MegaChatHandle chatid, MegaChatHandle ph, MegaChatRequestListener *listener)
{
    MegaChatRequestPrivate *request = new MegaChatRequestPrivate(MegaChatRequest::TYPE_AUTOJOIN_PUBLIC_CHAT, listener);
    request->setChatHandle(chatid);
    request->setUserHandle(ph);
    requestQueue.push(request);
    waiter->notify();
}

void MegaChatApiImpl::removeFromChat(MegaChatHandle chatid, MegaChatHandle uh, MegaChatRequestListener *listener)
{
    MegaChatRequestPrivate *request = new MegaChatRequestPrivate(MegaChatRequest::TYPE_REMOVE_FROM_CHATROOM, listener);
    request->setChatHandle(chatid);
    request->setUserHandle(uh);
    requestQueue.push(request);
    waiter->notify();
}

void MegaChatApiImpl::updateChatPermissions(MegaChatHandle chatid, MegaChatHandle uh, int privilege, MegaChatRequestListener *listener)
{
    MegaChatRequestPrivate *request = new MegaChatRequestPrivate(MegaChatRequest::TYPE_UPDATE_PEER_PERMISSIONS, listener);
    request->setChatHandle(chatid);
    request->setUserHandle(uh);
    request->setPrivilege(privilege);
    requestQueue.push(request);
    waiter->notify();
}

void MegaChatApiImpl::truncateChat(MegaChatHandle chatid, MegaChatHandle messageid, MegaChatRequestListener *listener)
{
    MegaChatRequestPrivate *request = new MegaChatRequestPrivate(MegaChatRequest::TYPE_TRUNCATE_HISTORY, listener);
    request->setChatHandle(chatid);
    request->setUserHandle(messageid);
    requestQueue.push(request);
    waiter->notify();
}

void MegaChatApiImpl::setChatTitle(MegaChatHandle chatid, const char *title, MegaChatRequestListener *listener)
{
    MegaChatRequestPrivate *request = new MegaChatRequestPrivate(MegaChatRequest::TYPE_EDIT_CHATROOM_NAME, listener);
    request->setChatHandle(chatid);
    request->setText(title);
    requestQueue.push(request);
    waiter->notify();
}

void MegaChatApiImpl::openChatPreview(const char *link, MegaChatRequestListener *listener)
{
    MegaChatRequestPrivate *request = new MegaChatRequestPrivate(MegaChatRequest::TYPE_LOAD_PREVIEW, listener);
    request->setLink(link);
    request->setFlag(true);
    requestQueue.push(request);
    waiter->notify();
}

void MegaChatApiImpl::checkChatLink(const char *link, MegaChatRequestListener *listener)
{
    MegaChatRequestPrivate *request = new MegaChatRequestPrivate(MegaChatRequest::TYPE_LOAD_PREVIEW, listener);
    request->setLink(link);
    request->setFlag(false);
    requestQueue.push(request);
    waiter->notify();
}

void MegaChatApiImpl::setPublicChatToPrivate(MegaChatHandle chatid, MegaChatRequestListener *listener)
{
    MegaChatRequestPrivate *request = new MegaChatRequestPrivate(MegaChatRequest::TYPE_SET_PRIVATE_MODE, listener);
    request->setChatHandle(chatid);
    requestQueue.push(request);
    waiter->notify();
}

void MegaChatApiImpl::archiveChat(MegaChatHandle chatid, bool archive, MegaChatRequestListener *listener)
{
    MegaChatRequestPrivate *request = new MegaChatRequestPrivate(MegaChatRequest::TYPE_ARCHIVE_CHATROOM, listener);
    request->setChatHandle(chatid);
    request->setFlag(archive);
    requestQueue.push(request);
    waiter->notify();
}

void MegaChatApiImpl::setChatRetentionTime(MegaChatHandle chatid, unsigned period, MegaChatRequestListener *listener)
{
    MegaChatRequestPrivate *request = new MegaChatRequestPrivate(MegaChatRequest::TYPE_SET_RETENTION_TIME, listener);
    request->setChatHandle(chatid);
    request->setNumber(period);
    requestQueue.push(request);
    waiter->notify();
}

bool MegaChatApiImpl::openChatRoom(MegaChatHandle chatid, MegaChatRoomListener *listener)
{
    if (!listener)
    {
        return false;
    }

    sdkMutex.lock();

    ChatRoom *chatroom = findChatRoom(chatid);
    if (chatroom)
    {
        addChatRoomListener(chatid, listener);
        chatroom->setAppChatHandler(getChatRoomHandler(chatid));
    }

    sdkMutex.unlock();
    return chatroom;
}

void MegaChatApiImpl::closeChatRoom(MegaChatHandle chatid, MegaChatRoomListener *listener)
{
    sdkMutex.lock();

    ChatRoom *chatroom = findChatRoom(chatid);
    if (chatroom)
    {
        chatroom->removeAppChatHandler();
    }
    else
    {
        API_LOG_WARNING("closeChatRoom(): chatid not found [%s]", karere::Id(chatid).toString().c_str());
    }

    removeChatRoomListener(chatid, listener);
    removeChatRoomHandler(chatid);

    sdkMutex.unlock();
}

void MegaChatApiImpl::closeChatPreview(MegaChatHandle chatid)
{
    if (!mClient)
        return;

    SdkMutexGuard g(sdkMutex);

   mClient->chats->removeRoomPreview(chatid);
}

int MegaChatApiImpl::loadMessages(MegaChatHandle chatid, int count)
{
    int ret = MegaChatApi::SOURCE_NONE;

    if (count > MAX_MESSAGES_PER_BLOCK)
    {
        API_LOG_WARNING("count value is higher than chatd allows");
    }

    count = std::clamp(count, MIN_MESSAGES_PER_BLOCK, MAX_MESSAGES_PER_BLOCK);
    sdkMutex.lock();

    ChatRoom *chatroom = findChatRoom(chatid);
    if (chatroom)
    {
        Chat &chat = chatroom->chat();
        HistSource source = chat.getHistory(count);
        switch (source)
        {
        case kHistSourceNone:   ret = MegaChatApi::SOURCE_NONE; break;
        case kHistSourceRam:
        case kHistSourceDb:     ret = MegaChatApi::SOURCE_LOCAL; break;
        case kHistSourceServer: ret = MegaChatApi::SOURCE_REMOTE; break;
        case kHistSourceNotLoggedIn: ret = MegaChatApi::SOURCE_ERROR; break;
        default:
            API_LOG_ERROR("Unknown source of messages at loadMessages()");
            break;
        }
    }

    sdkMutex.unlock();
    return ret;
}

bool MegaChatApiImpl::isFullHistoryLoaded(MegaChatHandle chatid)
{
    bool ret = false;
    sdkMutex.lock();

    ChatRoom *chatroom = findChatRoom(chatid);
    if (chatroom)
    {
        Chat &chat = chatroom->chat();
        ret = chat.haveAllHistoryNotified();
    }

    sdkMutex.unlock();
    return ret;
}

MegaChatMessage *MegaChatApiImpl::getMessage(MegaChatHandle chatid, MegaChatHandle msgid)
{
    MegaChatMessagePrivate *megaMsg = NULL;
    sdkMutex.lock();

    ChatRoom *chatroom = findChatRoom(chatid);
    if (chatroom)
    {
        Chat &chat = chatroom->chat();
        Idx index = chat.msgIndexFromId(msgid);
        if (index != CHATD_IDX_INVALID)     // only confirmed messages have index
        {
            Message *msg = chat.findOrNull(index);
            if (msg)
            {
                megaMsg = new MegaChatMessagePrivate(*msg, chat.getMsgStatus(*msg, index), index);
            }
            else
            {
                API_LOG_ERROR("Failed to find message by index, being index retrieved from message id (index: %d, id: %s)", index, ID_CSTR(msgid));
            }
        }
        else    // message still not confirmed, search in sending-queue
        {
            Message *msg = chat.getMsgByXid(msgid);
            if (msg)
            {
                megaMsg = new MegaChatMessagePrivate(*msg, Message::Status::kSending, MEGACHAT_INVALID_INDEX);
            }
            else
            {
                API_LOG_ERROR("Failed to find message by temporal id (id: %s)", ID_CSTR(msgid));
            }
        }
    }
    else
    {
        API_LOG_ERROR("Chatroom not found (chatid: %s)", ID_CSTR(chatid));
    }

    sdkMutex.unlock();
    return megaMsg;
}

MegaChatMessage *MegaChatApiImpl::getMessageFromNodeHistory(MegaChatHandle chatid, MegaChatHandle msgid)
{
    MegaChatMessagePrivate *megaMsg = NULL;
    sdkMutex.lock();

    ChatRoom *chatroom = findChatRoom(chatid);
    if (chatroom)
    {
        Chat &chat = chatroom->chat();
        Message *msg = chat.getMessageFromNodeHistory(msgid);
        if (msg)
        {
            Idx idx = chat.getIdxFromNodeHistory(msgid);
            assert(idx != CHATD_IDX_INVALID);
            Message::Status status = (msg->userid == mClient->myHandle()) ? Message::Status::kServerReceived : Message::Status::kSeen;
            megaMsg = new MegaChatMessagePrivate(*msg, status, idx);
        }
        else
        {
            API_LOG_ERROR("Failed to find message at node history (id: %s)", ID_CSTR(msgid));
        }
    }
    else
    {
        API_LOG_ERROR("Chatroom not found (chatid: %s)", ID_CSTR(chatid));
    }

    sdkMutex.unlock();
    return megaMsg;
}

MegaChatMessage *MegaChatApiImpl::getManualSendingMessage(MegaChatHandle chatid, MegaChatHandle rowid)
{

    MegaChatMessagePrivate *megaMsg = NULL;
    sdkMutex.lock();

    ChatRoom *chatroom = findChatRoom(chatid);
    if (chatroom)
    {
        Chat &chat = chatroom->chat();
        chatd::ManualSendReason reason;
        chatd::Message *msg = chat.getManualSending(rowid, reason);
        if (msg)
        {
            megaMsg = new MegaChatMessagePrivate(*msg, chatd::Message::kSendingManual, MEGACHAT_INVALID_INDEX);
            delete msg;

            megaMsg->setStatus(MegaChatMessage::STATUS_SENDING_MANUAL);
            megaMsg->setRowId(static_cast<int>(rowid));
            megaMsg->setCode(reason);
        }
        else
        {
            API_LOG_ERROR("Message not found (rowid: %d)", rowid);
        }
    }
    else
    {
        API_LOG_ERROR("Chatroom not found (chatid: %s)", ID_CSTR(chatid));
    }

    sdkMutex.unlock();
    return megaMsg;
}

MegaChatMessage *MegaChatApiImpl::sendMessage(MegaChatHandle chatid, const char *msg, size_t msgLen, int type)
{
    if (!msg)
    {
        return NULL;
    }

    if (type == Message::kMsgNormal)
    {
        // remove ending carrier-returns
        while (msgLen)
        {
            if (msg[msgLen-1] == '\n' || msg[msgLen-1] == '\r')
            {
                msgLen--;
            }
            else
            {
                break;
            }
        }
    }

    if (!msgLen)
    {
        return NULL;
    }

    MegaChatMessagePrivate *megaMsg = NULL;
    sdkMutex.lock();

    ChatRoom *chatroom = findChatRoom(chatid);
    if (chatroom)
    {
        Message *m = chatroom->chat().msgSubmit(msg, msgLen, static_cast<unsigned char>(type), NULL);

        if (!m)
        {
            sdkMutex.unlock();
            return NULL;
        }
        megaMsg = new MegaChatMessagePrivate(*m, Message::Status::kSending, CHATD_IDX_INVALID);
    }

    sdkMutex.unlock();
    return megaMsg;
}

MegaChatMessage *MegaChatApiImpl::attachContacts(MegaChatHandle chatid, MegaHandleList *contacts)
{
    if (!mClient)
    {
        return NULL;
    }

    sdkMutex.lock();

    string buf = JSonUtils::generateAttachContactJSon(contacts, mClient->mContactList.get());
    MegaChatMessage *megaMsg = sendMessage(chatid, buf.c_str(), buf.size(), Message::kMsgContact);

    sdkMutex.unlock();

    return megaMsg;
}

MegaChatMessage *MegaChatApiImpl::forwardContact(MegaChatHandle sourceChatid, MegaChatHandle msgid, MegaChatHandle targetChatId)
{
    if (!mClient || sourceChatid == MEGACHAT_INVALID_HANDLE || msgid == MEGACHAT_INVALID_HANDLE || targetChatId == MEGACHAT_INVALID_HANDLE)
    {
        return NULL;
    }

    MegaChatMessagePrivate *megaMsg = NULL;
    sdkMutex.lock();

    ChatRoom *chatroomTarget = findChatRoom(targetChatId);
    ChatRoom *chatroomSource = findChatRoom(sourceChatid);
    if (chatroomSource && chatroomTarget)
    {
        chatd::Chat &chat = chatroomSource->chat();
        Idx idx =  chat.msgIndexFromId(msgid);
        chatd::Message *msg = chatroomSource->chat().findOrNull(idx);
        if (msg && msg->type == chatd::Message::kMsgContact)
        {
            std::string contactMsg;
            unsigned char zero = 0x0;
            unsigned char contactType = Message::kMsgContact - Message::kMsgOffset;
            contactMsg.push_back(zero);
            contactMsg.push_back(contactType);
            contactMsg.append(msg->toText());
            Message *m = chatroomTarget->chat().msgSubmit(contactMsg.c_str(), contactMsg.length(), Message::kMsgContact, NULL);
            if (!m)
            {
                sdkMutex.unlock();
                return NULL;
            }
            megaMsg = new MegaChatMessagePrivate(*m, Message::Status::kSending, CHATD_IDX_INVALID);
        }
    }

    sdkMutex.unlock();
    return megaMsg;
}

void MegaChatApiImpl::attachNodes(MegaChatHandle chatid, MegaNodeList *nodes, MegaChatRequestListener *listener)
{
    MegaChatRequestPrivate *request = new MegaChatRequestPrivate(MegaChatRequest::TYPE_ATTACH_NODE_MESSAGE, listener);
    request->setChatHandle(chatid);
    request->setMegaNodeList(nodes);
    request->setParamType(0);
    requestQueue.push(request);
    waiter->notify();
}

void MegaChatApiImpl::attachNode(MegaChatHandle chatid, MegaChatHandle nodehandle, MegaChatRequestListener *listener)
{
    MegaChatRequestPrivate *request = new MegaChatRequestPrivate(MegaChatRequest::TYPE_ATTACH_NODE_MESSAGE, listener);
    request->setChatHandle(chatid);
    request->setUserHandle(nodehandle);
    request->setParamType(0);
    requestQueue.push(request);
    waiter->notify();
}

void MegaChatApiImpl::attachVoiceMessage(MegaChatHandle chatid, MegaChatHandle nodehandle, MegaChatRequestListener *listener)
{
    MegaChatRequestPrivate *request = new MegaChatRequestPrivate(MegaChatRequest::TYPE_ATTACH_NODE_MESSAGE, listener);
    request->setChatHandle(chatid);
    request->setUserHandle(nodehandle);
    request->setParamType(1);
    requestQueue.push(request);
    waiter->notify();
}

MegaChatMessage * MegaChatApiImpl::sendGeolocation(MegaChatHandle chatid, float longitude, float latitude, const char *img)
{
    string buf = JSonUtils::generateGeolocationJSon(longitude, latitude, img);
    MegaChatMessage *megaMsg = sendMessage(chatid, buf.c_str(), buf.size(), Message::kMsgContainsMeta);
    return megaMsg;
}

MegaChatMessage* MegaChatApiImpl::sendGiphy(MegaChatHandle chatid, const char* srcMp4, const char* srcWebp, long long sizeMp4, long long sizeWebp, int width, int height, const char* title)
{
    if (!srcMp4 || !srcWebp)
    {
        return nullptr;
    }

    if (!sizeMp4 || !sizeWebp)
    {
        return nullptr;
    }

    string buf = JSonUtils::generateGiphyJSon(srcMp4, srcWebp, sizeMp4, sizeWebp, width, height, title);
    MegaChatMessage* megaMsg = sendMessage(chatid, buf.c_str(), buf.size(), Message::kMsgContainsMeta);
    return megaMsg;
}

MegaChatMessage *MegaChatApiImpl::editGeolocation(MegaChatHandle chatid, MegaChatHandle msgid, float longitude, float latitude, const char *img)
{
    string buf = JSonUtils::generateGeolocationJSon(longitude, latitude, img);
    MegaChatMessage *megaMsg = editMessage(chatid, msgid, buf.c_str(), buf.size());
    return megaMsg;
}

void MegaChatApiImpl::revokeAttachment(MegaChatHandle chatid, MegaChatHandle handle, MegaChatRequestListener *listener)
{
    MegaChatRequestPrivate *request = new MegaChatRequestPrivate(MegaChatRequest::TYPE_REVOKE_NODE_MESSAGE, listener);
    request->setChatHandle(chatid);
    request->setUserHandle(handle);
    requestQueue.push(request);
    waiter->notify();
}

bool MegaChatApiImpl::isRevoked(MegaChatHandle chatid, MegaChatHandle nodeHandle)
{
    bool ret = false;

    sdkMutex.lock();

    auto it = chatRoomHandler.find(chatid);
    if (it != chatRoomHandler.end())
    {
        ret = it->second->isRevoked(nodeHandle);
    }

    sdkMutex.unlock();

    return ret;
}

MegaChatMessage *MegaChatApiImpl::editMessage(MegaChatHandle chatid, MegaChatHandle msgid, const char *msg, size_t msgLen)
{
    MegaChatMessagePrivate *megaMsg = NULL;
    sdkMutex.lock();

    ChatRoom *chatroom = findChatRoom(chatid);
    if (chatroom)
    {
        Chat &chat = chatroom->chat();
        Message *originalMsg = findMessage(chatid, msgid);
        Idx index;
        if (originalMsg)
        {
            index = chat.msgIndexFromId(msgid);
        }
        else   // message may not have an index yet (not confirmed)
        {
            index = MEGACHAT_INVALID_INDEX;
            originalMsg = findMessageNotConfirmed(chatid, msgid);   // find by transactional id
        }

        if (originalMsg)
        {
            unsigned char newtype = (originalMsg->containMetaSubtype() == Message::ContainsMetaSubType::kRichLink)
                    ? (unsigned char) Message::kMsgNormal
                    : originalMsg->type;

            if (msg && newtype == Message::kMsgNormal)    // actually not deletion, but edit
            {
                // remove ending carrier-returns
                while (msgLen)
                {
                    if (msg[msgLen-1] == '\n' || msg[msgLen-1] == '\r')
                    {
                        msgLen--;
                    }
                    else
                    {
                        break;
                    }
                }
                if (!msgLen)
                {
                    sdkMutex.unlock();
                    return NULL;
                }
            }

            const Message *editedMsg = chatroom->chat().msgModify(*originalMsg, msg, msgLen, NULL, newtype);
            if (editedMsg)
            {
                megaMsg = new MegaChatMessagePrivate(*editedMsg, Message::kSending, index);
            }
        }
    }

    sdkMutex.unlock();
    return megaMsg;
}

MegaChatMessage *MegaChatApiImpl::removeRichLink(MegaChatHandle chatid, MegaChatHandle msgid)
{
    MegaChatMessagePrivate *megaMsg = NULL;
    sdkMutex.lock();

    ChatRoom *chatroom = findChatRoom(chatid);
    if (chatroom)
    {
        Chat &chat = chatroom->chat();
        Message *originalMsg = findMessage(chatid, msgid);
        if (!originalMsg || originalMsg->containMetaSubtype() != Message::ContainsMetaSubType::kRichLink)
        {
            sdkMutex.unlock();
            return NULL;
        }

        uint8_t containsMetaType = originalMsg->containMetaSubtype();
        std::string containsMetaJson = originalMsg->containsMetaJson();
        const MegaChatContainsMeta *containsMeta = JSonUtils::parseContainsMeta(containsMetaJson.c_str(), containsMetaType);
        if (!containsMeta || containsMeta->getType() != MegaChatContainsMeta::CONTAINS_META_RICH_PREVIEW)
        {
            delete containsMeta;
            sdkMutex.unlock();
            return NULL;
        }

        const char *msg = containsMeta->getRichPreview()->getText();
        assert(msg);
        string content = msg ? msg : "";

        const Message *editedMsg = chatroom->chat().removeRichLink(*originalMsg, content);
        if (editedMsg)
        {
            Idx index = chat.msgIndexFromId(msgid);
            megaMsg = new MegaChatMessagePrivate(*editedMsg, Message::kSending, index);
        }

        delete containsMeta;
    }

    sdkMutex.unlock();
    return megaMsg;
}

bool MegaChatApiImpl::setMessageSeen(MegaChatHandle chatid, MegaChatHandle msgid)
{
    bool ret = false;

    sdkMutex.lock();

    ChatRoom *chatroom = findChatRoom(chatid);
    if (chatroom)
    {
        ret = chatroom->chat().setMessageSeen((Id) msgid);
    }

    sdkMutex.unlock();

    return ret;
}

MegaChatMessage *MegaChatApiImpl::getLastMessageSeen(MegaChatHandle chatid)
{
    MegaChatMessagePrivate *megaMsg = NULL;

    sdkMutex.lock();

    ChatRoom *chatroom = findChatRoom(chatid);
    if (chatroom)
    {
        Chat &chat = chatroom->chat();
        Idx index = chat.lastSeenIdx();
        if (index != CHATD_IDX_INVALID)
        {
            const Message *msg = chat.findOrNull(index);
            if (msg)
            {
                Message::Status status = chat.getMsgStatus(*msg, index);
                megaMsg = new MegaChatMessagePrivate(*msg, status, index);
            }
        }
    }

    sdkMutex.unlock();

    return megaMsg;
}

MegaChatHandle MegaChatApiImpl::getLastMessageSeenId(MegaChatHandle chatid)
{
    MegaChatHandle lastMessageSeenId = MEGACHAT_INVALID_HANDLE;

    sdkMutex.lock();

    ChatRoom *chatroom = findChatRoom(chatid);
    if (chatroom)
    {
        Chat &chat = chatroom->chat();
        lastMessageSeenId = chat.lastSeenId();
    }

    sdkMutex.unlock();

    return lastMessageSeenId;
}

void MegaChatApiImpl::removeUnsentMessage(MegaChatHandle chatid, MegaChatHandle rowid)
{
    sdkMutex.lock();

    ChatRoom *chatroom = findChatRoom(chatid);
    if (chatroom)
    {
        Chat &chat = chatroom->chat();
        chat.removeManualSend(rowid);
    }

    sdkMutex.unlock();
}

void MegaChatApiImpl::sendTypingNotification(MegaChatHandle chatid, MegaChatRequestListener *listener)
{
    MegaChatRequestPrivate *request = new MegaChatRequestPrivate(MegaChatRequest::TYPE_SEND_TYPING_NOTIF, listener);
    request->setChatHandle(chatid);
    request->setFlag(true);
    request->setPerformRequest([this, request]() { return performRequest_sendTypingNotification(request); });
    requestQueue.push(request);
    waiter->notify();
}

void MegaChatApiImpl::sendStopTypingNotification(MegaChatHandle chatid, MegaChatRequestListener *listener)
{
    MegaChatRequestPrivate *request = new MegaChatRequestPrivate(MegaChatRequest::TYPE_SEND_TYPING_NOTIF, listener);
    request->setChatHandle(chatid);
    request->setFlag(false);
    request->setPerformRequest([this, request]() { return performRequest_sendTypingNotification(request); });
    requestQueue.push(request);
    waiter->notify();
}

int MegaChatApiImpl::performRequest_sendTypingNotification(MegaChatRequestPrivate* request)
{
    MegaChatHandle chatid = request->getChatHandle();
    ChatRoom *chatroom = findChatRoom(chatid);
    if (!chatroom)
    {
        return MegaChatError::ERROR_ARGS;
    }

    if (request->getFlag())
    {
        chatroom->sendTypingNotification();
    }
    else
    {
        chatroom->sendStopTypingNotification();
    }

    MegaChatErrorPrivate *megaChatError = new MegaChatErrorPrivate(MegaChatError::ERROR_OK);
    fireOnChatRequestFinish(request, megaChatError);
    return MegaChatError::ERROR_OK;
}

bool MegaChatApiImpl::isMessageReceptionConfirmationActive() const
{
    return mClient ? mClient->mChatdClient->isMessageReceivedConfirmationActive() : false;
}

void MegaChatApiImpl::saveCurrentState()
{
    sdkMutex.lock();

    if (mClient && !mTerminating)
    {
        mClient->saveDb();
    }

    sdkMutex.unlock();
}

void MegaChatApiImpl::pushReceived(bool beep, MegaChatHandle chatid, int type, MegaChatRequestListener *listener)
{
    MegaChatRequestPrivate *request = new MegaChatRequestPrivate(MegaChatRequest::TYPE_PUSH_RECEIVED, listener);
    request->setFlag(beep);
    request->setChatHandle(chatid);
    request->setParamType(type);
    requestQueue.push(request);
    waiter->notify();
}

int MegaChatApiImpl::createChatOptionsBitMask(bool speakRequest, bool waitingRoom, bool openInvite)
{
   int chatOptionsBitMask = MegaChatApi::CHAT_OPTION_EMPTY;
   chatOptionsBitMask = (speakRequest ? MegaChatApi::CHAT_OPTION_SPEAK_REQUEST : 0)
                        | (waitingRoom ? MegaChatApi::CHAT_OPTION_WAITING_ROOM : 0)
                        | (openInvite ? MegaChatApi::CHAT_OPTION_OPEN_INVITE : 0);

   return chatOptionsBitMask;
}

bool MegaChatApiImpl::isValidChatOptionsBitMask(int chatOptionsBitMask)
{
    int maxValidValue = MegaChatApi::CHAT_OPTION_SPEAK_REQUEST | MegaChatApi::CHAT_OPTION_WAITING_ROOM | MegaChatApi::CHAT_OPTION_OPEN_INVITE;
    return chatOptionsBitMask >= MegaChatApi::CHAT_OPTION_EMPTY && chatOptionsBitMask <= maxValidValue;
}

bool MegaChatApiImpl::hasChatOptionEnabled(int option, int chatOptionsBitMask)
{
    return chatOptionsBitMask & option;
}

#ifndef KARERE_DISABLE_WEBRTC

MegaStringList *MegaChatApiImpl::getChatVideoInDevices()
{
    std::set<std::string> devicesVector;
    sdkMutex.lock();
    if (mClient && mClient->rtc)
    {
        mClient->rtc->getVideoInDevices(devicesVector);
    }
    else
    {
        API_LOG_ERROR("Failed to get video-in devices");
    }
    sdkMutex.unlock();

    MegaStringList *devices = getChatInDevices(devicesVector);

    return devices;
}

void MegaChatApiImpl::setChatVideoInDevice(const char *device, MegaChatRequestListener *listener)
{
    MegaChatRequestPrivate *request = new MegaChatRequestPrivate(MegaChatRequest::TYPE_CHANGE_VIDEO_STREAM, listener);
    request->setText(device);
    requestQueue.push(request);
    waiter->notify();
}

char *MegaChatApiImpl::getVideoDeviceSelected()
{
    char *deviceName = nullptr;
    sdkMutex.lock();
    if (mClient && mClient->rtc)
    {
        deviceName = MegaApi::strdup(mClient->rtc->getVideoDeviceSelected().c_str());
    }
    else
    {
        API_LOG_ERROR("Failed to get selected video-in device");
    }
    sdkMutex.unlock();

    return deviceName;
}

void MegaChatApiImpl::startChatCall(MegaChatHandle chatid, bool enableVideo, bool enableAudio, MegaChatHandle schedId, MegaChatRequestListener *listener)
{
    MegaChatRequestPrivate *request = new MegaChatRequestPrivate(MegaChatRequest::TYPE_START_CHAT_CALL, listener);
    request->setChatHandle(chatid);
    request->setFlag(enableVideo);
    request->setParamType(enableAudio);
    request->setUserHandle(schedId);
    requestQueue.push(request);
    waiter->notify();
}

void MegaChatApiImpl::answerChatCall(MegaChatHandle chatid, bool enableVideo, bool enableAudio, MegaChatRequestListener *listener)
{
    MegaChatRequestPrivate *request = new MegaChatRequestPrivate(MegaChatRequest::TYPE_ANSWER_CHAT_CALL, listener);
    request->setChatHandle(chatid);
    request->setFlag(enableVideo);
    request->setParamType(enableAudio);
    requestQueue.push(request);
    waiter->notify();
}

void MegaChatApiImpl::hangChatCall(MegaChatHandle callid, MegaChatRequestListener *listener)
{
    MegaChatRequestPrivate *request = new MegaChatRequestPrivate(MegaChatRequest::TYPE_HANG_CHAT_CALL, listener);
    request->setChatHandle(callid);
    request->setFlag(false);
    requestQueue.push(request);
    waiter->notify();
}

void MegaChatApiImpl::endChatCall(MegaChatHandle callid, MegaChatRequestListener *listener)
{
    MegaChatRequestPrivate *request = new MegaChatRequestPrivate(MegaChatRequest::TYPE_HANG_CHAT_CALL, listener);
    request->setChatHandle(callid);
    request->setFlag(true);
    requestQueue.push(request);
    waiter->notify();
}

void MegaChatApiImpl::setAudioEnable(MegaChatHandle chatid, bool enable, MegaChatRequestListener *listener)
{
    MegaChatRequestPrivate *request = new MegaChatRequestPrivate(MegaChatRequest::TYPE_DISABLE_AUDIO_VIDEO_CALL, listener);
    request->setChatHandle(chatid);
    request->setFlag(enable);
    request->setParamType(MegaChatRequest::AUDIO);
    requestQueue.push(request);
    waiter->notify();
}

void MegaChatApiImpl::setVideoEnable(MegaChatHandle chatid, bool enable, MegaChatRequestListener *listener)
{
    MegaChatRequestPrivate *request = new MegaChatRequestPrivate(MegaChatRequest::TYPE_DISABLE_AUDIO_VIDEO_CALL, listener);
    request->setChatHandle(chatid);
    request->setFlag(enable);
    request->setParamType(MegaChatRequest::VIDEO);
    requestQueue.push(request);
    waiter->notify();
}

void MegaChatApiImpl::openVideoDevice(MegaChatRequestListener *listener)
{
    MegaChatRequestPrivate *request = new MegaChatRequestPrivate(MegaChatRequest::TYPE_OPEN_VIDEO_DEVICE, listener);
    request->setFlag(true);
    request->setPerformRequest([this, request]() { return performRequest_videoDevice(request); });
    requestQueue.push(request);
    waiter->notify();
}

void MegaChatApiImpl::releaseVideoDevice(MegaChatRequestListener *listener)
{
    MegaChatRequestPrivate *request = new MegaChatRequestPrivate(MegaChatRequest::TYPE_OPEN_VIDEO_DEVICE, listener);
    request->setFlag(false);
    request->setPerformRequest([this, request]() { return performRequest_videoDevice(request); });
    requestQueue.push(request);
    waiter->notify();
}

void MegaChatApiImpl::requestHiResQuality(MegaChatHandle chatid, MegaChatHandle clientId, int quality, MegaChatRequestListener *listener)
{
    MegaChatRequestPrivate *request = new MegaChatRequestPrivate(MegaChatRequest::TYPE_REQUEST_HIRES_QUALITY, listener);
    request->setChatHandle(chatid);
    request->setUserHandle(clientId);
    request->setParamType(quality);
    request->setPerformRequest([this, request]() { return performRequest_requestHiResQuality(request); });
    requestQueue.push(request);
    waiter->notify();
}

void MegaChatApiImpl::removeSpeaker(MegaChatHandle chatid, MegaChatHandle clientId, MegaChatRequestListener *listener)
{
    MegaChatRequestPrivate *request = new MegaChatRequestPrivate(MegaChatRequest::TYPE_DEL_SPEAKER, listener);
    request->setChatHandle(chatid);
    request->setUserHandle(clientId);
    request->setPerformRequest([this, request]() { return performRequest_removeSpeaker(request); });
    requestQueue.push(request);
    waiter->notify();
}

void MegaChatApiImpl::setCallOnHold(MegaChatHandle chatid, bool setOnHold, MegaChatRequestListener *listener)
{
    MegaChatRequestPrivate *request = new MegaChatRequestPrivate(MegaChatRequest::TYPE_SET_CALL_ON_HOLD, listener);
    request->setChatHandle(chatid);
    request->setFlag(setOnHold);
    requestQueue.push(request);
    waiter->notify();
}

bool MegaChatApiImpl::setIgnoredCall(MegaChatHandle chatId)
{
    if (!mClient->rtc)
    {
        API_LOG_ERROR("Ignore call - WebRTC is not initialized");
        return false;
    }

    if (chatId == MEGACHAT_INVALID_HANDLE)
    {
        API_LOG_ERROR("Ignore call - Invalid chatId");
        return false;
    }

    SdkMutexGuard g(sdkMutex);
    rtcModule::ICall* call = mClient->rtc->findCallByChatid(chatId);
    if (!call)
    {
        API_LOG_ERROR("Ignore call - Failed to get the call associated to chat room");
        return false;
    }

    if (call->isIgnored())
    {
        API_LOG_ERROR("Ignore call - Call is already marked as ignored");
        return false;
    }

    call->ignoreCall();
    return true;
}

MegaChatCall *MegaChatApiImpl::getChatCall(MegaChatHandle chatId)
{
    MegaChatCall *chatCall = nullptr;
    if (!mClient->rtc)
    {
        API_LOG_ERROR("MegaChatApiImpl::getChatCall - WebRTC is not initialized");
        return chatCall;
    }

    SdkMutexGuard g(sdkMutex);

    if (chatId != MEGACHAT_INVALID_HANDLE)
    {
        rtcModule::ICall* call = mClient->rtc->findCallByChatid(chatId);
        if (!call)
        {
            API_LOG_ERROR("MegaChatApiImpl::getChatCall - Failed to get the call associated to chat room");
            return chatCall;
        }

        chatCall = new MegaChatCallPrivate(*call);
    }

    return chatCall;
}

MegaChatCall *MegaChatApiImpl::getChatCallByCallId(MegaChatHandle callId)
{
    MegaChatCall *chatCall = NULL;

    sdkMutex.lock();

    MegaHandleList *calls = getChatCalls();
    for (unsigned int i = 0; i < calls->size(); i++)
    {
        karere::Id chatId = calls->get(i);
        MegaChatCall *call = getChatCall(chatId);
        if (call && call->getCallId() == callId)
        {
            chatCall =  call;
            break;
        }
        else
        {
            delete call;
        }
    }

    delete calls;

    sdkMutex.unlock();
    return chatCall;
}

int MegaChatApiImpl::getNumCalls()
{
    int numCalls = 0;
    sdkMutex.lock();
    if (mClient && mClient->rtc)
    {
        numCalls = mClient->rtc->getNumCalls();
    }
    sdkMutex.unlock();

    return numCalls;
}

MegaHandleList *MegaChatApiImpl::getChatCalls(int callState)
{
    MegaHandleListPrivate *callList = new MegaHandleListPrivate();

    sdkMutex.lock();
    if (mClient && mClient->rtc)
    {
        std::vector<karere::Id> chatids = mClient->rtc->chatsWithCall();
        for (unsigned int i = 0; i < chatids.size(); i++)
        {
            rtcModule::ICall* call = mClient->rtc->findCallByChatid(chatids[i]);
            if (call && (callState == -1 || call->getState() == callState))
            {
                callList->addMegaHandle(chatids[i]);
            }
        }
    }

    sdkMutex.unlock();
    return callList;
}

MegaHandleList *MegaChatApiImpl::getChatCallsIds()
{
    MegaHandleListPrivate *callList = new MegaHandleListPrivate();

    sdkMutex.lock();

    MegaHandleList *chatids = getChatCalls();
    for (unsigned int i = 0; i < chatids->size(); i++)
    {
        karere::Id chatId = chatids->get(i);
        MegaChatCall *call = getChatCall(chatId);
        if (call)
        {
            callList->addMegaHandle(call->getCallId());
            delete call;
        }
    }

    delete chatids;

    sdkMutex.unlock();
    return callList;
}

bool MegaChatApiImpl::hasCallInChatRoom(MegaChatHandle chatid)
{
    bool hasCall = false;
    sdkMutex.lock();

    if (mClient && mClient->rtc)
    {
        hasCall = mClient->rtc->findCallByChatid(chatid);
    }

    sdkMutex.unlock();
    return hasCall;
}

void MegaChatApiImpl::addChatCallListener(MegaChatCallListener *listener)
{
    if (!listener)
    {
        return;
    }

    sdkMutex.lock();
    callListeners.insert(listener);
    sdkMutex.unlock();
}

void MegaChatApiImpl::addSchedMeetingListener(MegaChatScheduledMeetingListener *listener)
{
    if (!listener)
    {
        return;
    }

    SdkMutexGuard g(sdkMutex);
    mSchedMeetingListeners.insert(listener);
}

void MegaChatApiImpl::removeSchedMeetingListener(MegaChatScheduledMeetingListener *listener)
{
    if (!listener)
    {
        return;
    }

    SdkMutexGuard g(sdkMutex);
    mSchedMeetingListeners.erase(listener);
}

int MegaChatApiImpl::getMaxCallParticipants()
{
    return rtcModule::RtcConstant::kMaxCallReceivers;
}

int MegaChatApiImpl::getMaxVideoCallParticipants()
{
    return rtcModule::RtcConstant::kMaxCallVideoSenders;
}


bool MegaChatApiImpl::isAudioLevelMonitorEnabled(MegaChatHandle chatid)
{
    if (chatid == MEGACHAT_INVALID_HANDLE)
    {
        API_LOG_ERROR("isAudioLevelMonitorEnabled - Invalid chatId");
        return false;
    }

    SdkMutexGuard g(sdkMutex);
    rtcModule::ICall *call = findCall(chatid);
    if (!call)
    {
       API_LOG_ERROR("isAudioLevelMonitorEnabled - Failed to get the call associated to chat room");
       return false;
    }

    return call->isAudioLevelMonitorEnabled();
}

void MegaChatApiImpl::enableAudioLevelMonitor(bool enable, MegaChatHandle chatid, MegaChatRequestListener* listener)
{
    MegaChatRequestPrivate *request = new MegaChatRequestPrivate(MegaChatRequest::TYPE_ENABLE_AUDIO_LEVEL_MONITOR, listener);
    request->setChatHandle(chatid);
    request->setFlag(enable);
    request->setPerformRequest([this, request]() { return performRequest_enableAudioLevelMonitor(request); });
    requestQueue.push(request);
    waiter->notify();
}


void MegaChatApiImpl::requestSpeak(MegaChatHandle chatid, MegaChatRequestListener *listener)
{
    MegaChatRequestPrivate *request = new MegaChatRequestPrivate(MegaChatRequest::TYPE_REQUEST_SPEAK, listener);
    request->setChatHandle(chatid);
    request->setFlag(true);
    request->setPerformRequest([this, request]() { return performRequest_speakRequest(request); });
    requestQueue.push(request);
    waiter->notify();
}

void MegaChatApiImpl::removeRequestSpeak(MegaChatHandle chatid, MegaChatRequestListener *listener)
{
    MegaChatRequestPrivate *request = new MegaChatRequestPrivate(MegaChatRequest::TYPE_REQUEST_SPEAK, listener);
    request->setChatHandle(chatid);
    request->setFlag(false);
    request->setPerformRequest([this, request]() { return performRequest_speakRequest(request); });
    requestQueue.push(request);
    waiter->notify();
}

void MegaChatApiImpl::approveSpeakRequest(MegaChatHandle chatid, MegaChatHandle clientId, MegaChatRequestListener *listener)
{
    MegaChatRequestPrivate *request = new MegaChatRequestPrivate(MegaChatRequest::TYPE_APPROVE_SPEAK, listener);
    request->setChatHandle(chatid);
    request->setFlag(true);
    request->setUserHandle(clientId);
    request->setPerformRequest([this, request]() { return performRequest_speakApproval(request); });
    requestQueue.push(request);
    waiter->notify();
}

void MegaChatApiImpl::rejectSpeakRequest(MegaChatHandle chatid, MegaChatHandle clientId, MegaChatRequestListener *listener)
{
    MegaChatRequestPrivate *request = new MegaChatRequestPrivate(MegaChatRequest::TYPE_APPROVE_SPEAK, listener);
    request->setChatHandle(chatid);
    request->setFlag(false);
    request->setUserHandle(clientId);
    request->setPerformRequest([this, request]() { return performRequest_speakApproval(request); });
    requestQueue.push(request);
    waiter->notify();
}

void MegaChatApiImpl::requestHiResVideo(MegaChatHandle chatid, MegaChatHandle clientId, int quality, MegaChatRequestListener *listener)
{
    MegaChatRequestPrivate *request = new MegaChatRequestPrivate(MegaChatRequest::TYPE_REQUEST_HIGH_RES_VIDEO, listener);
    request->setChatHandle(chatid);
    request->setFlag(true);
    request->setUserHandle(clientId);
    request->setPrivilege(quality);
    request->setPerformRequest([this, request]() { return performRequest_hiResVideo(request); });
    requestQueue.push(request);
    waiter->notify();
}

void MegaChatApiImpl::stopHiResVideo(MegaChatHandle chatid, MegaHandleList *clientIds, MegaChatRequestListener *listener)
{
    MegaChatRequestPrivate *request = new MegaChatRequestPrivate(MegaChatRequest::TYPE_REQUEST_HIGH_RES_VIDEO, listener);
    request->setChatHandle(chatid);
    request->setFlag(false);
    request->setMegaHandleList(clientIds);
    request->setPerformRequest([this, request]() { return performRequest_hiResVideo(request); });
    requestQueue.push(request);
    waiter->notify();
}

void MegaChatApiImpl::requestLowResVideo(MegaChatHandle chatid, MegaHandleList *clientIds, MegaChatRequestListener *listener)
{
    MegaChatRequestPrivate *request = new MegaChatRequestPrivate(MegaChatRequest::TYPE_REQUEST_LOW_RES_VIDEO, listener);
    request->setChatHandle(chatid);
    request->setFlag(true);
    request->setMegaHandleList(clientIds);
    request->setPerformRequest([this, request]() { return performRequest_lowResVideo(request); });
    requestQueue.push(request);
    waiter->notify();
}

void MegaChatApiImpl::stopLowResVideo(MegaChatHandle chatid, MegaHandleList *clientIds, MegaChatRequestListener *listener)
{
    MegaChatRequestPrivate *request = new MegaChatRequestPrivate(MegaChatRequest::TYPE_REQUEST_LOW_RES_VIDEO, listener);
    request->setChatHandle(chatid);
    request->setFlag(false);
    request->setMegaHandleList(clientIds);
    request->setPerformRequest([this, request]() { return performRequest_lowResVideo(request); });
    requestQueue.push(request);
    waiter->notify();
}
#endif

void MegaChatApiImpl::addChatRequestListener(MegaChatRequestListener *listener)
{
    if (!listener)
    {
        return;
    }

    sdkMutex.lock();
    requestListeners.insert(listener);
    sdkMutex.unlock();
}

void MegaChatApiImpl::addChatListener(MegaChatListener *listener)
{
    if (!listener)
    {
        return;
    }

    sdkMutex.lock();
    listeners.insert(listener);
    sdkMutex.unlock();
}

void MegaChatApiImpl::addChatRoomListener(MegaChatHandle chatid, MegaChatRoomListener *listener)
{
    if (!listener || chatid == MEGACHAT_INVALID_HANDLE)
    {
        return;
    }

    sdkMutex.lock();
    MegaChatRoomHandler *roomHandler = getChatRoomHandler(chatid);
    roomHandler->addChatRoomListener(listener);
    sdkMutex.unlock();
}

void MegaChatApiImpl::addChatNotificationListener(MegaChatNotificationListener *listener)
{
    if (!listener)
    {
        return;
    }

    sdkMutex.lock();
    notificationListeners.insert(listener);
    sdkMutex.unlock();
}

void MegaChatApiImpl::removeChatRequestListener(MegaChatRequestListener *listener)
{
    if (!listener)
    {
        return;
    }

    sdkMutex.lock();
    requestListeners.erase(listener);

    map<int,MegaChatRequestPrivate*>::iterator it = requestMap.begin();
    while (it != requestMap.end())
    {
        MegaChatRequestPrivate* request = it->second;
        if(request->getListener() == listener)
        {
            request->setListener(NULL);
        }

        it++;
    }

    requestQueue.removeListener(listener);
    sdkMutex.unlock();
}

#ifndef KARERE_DISABLE_WEBRTC

void MegaChatApiImpl::removeChatCallListener(MegaChatCallListener *listener)
{
    if (!listener)
    {
        return;
    }

    sdkMutex.lock();
    callListeners.erase(listener);
    sdkMutex.unlock();
}

void MegaChatApiImpl::addChatVideoListener(MegaChatHandle chatid, MegaChatHandle clientId, rtcModule::VideoResolution videoResolution, MegaChatVideoListener *listener)
{
    if (!listener)
    {
        return;
    }

    assert(videoResolution != rtcModule::VideoResolution::kUndefined);
    videoMutex.lock();
    if (clientId == 0)
    {
        mLocalVideoListeners[chatid].insert(listener);
        marshallCall([this, chatid]()
        {
            // avoid access from App thread to RtcModule::mRenderers
            if (mClient && mClient->rtc)
            {
                mClient->rtc->addLocalVideoRenderer(chatid, new MegaChatVideoReceiver(this, chatid, rtcModule::VideoResolution::kHiRes));
            }

        }, this);
    }
    else if (videoResolution == rtcModule::VideoResolution::kHiRes)
    {
        mVideoListenersHiRes[chatid][static_cast<uint32_t>(clientId)].insert(listener);
    }
    else if (videoResolution == rtcModule::VideoResolution::kLowRes)
    {
        mVideoListenersLowRes[chatid][static_cast<uint32_t>(clientId)].insert(listener);
    }

    videoMutex.unlock();
}

void MegaChatApiImpl::removeChatVideoListener(MegaChatHandle chatid, MegaChatHandle clientId, rtcModule::VideoResolution videoResolution, MegaChatVideoListener *listener)
{
    if (!listener)
    {
        return;
    }

    assert(videoResolution != rtcModule::VideoResolution::kUndefined);
    videoMutex.lock();
    if (clientId == 0)
    {
        auto it = mLocalVideoListeners.find(chatid);
        if (it != mLocalVideoListeners.end())
        {
            MegaChatVideoListener_set &videoListenersSet = it->second;
            videoListenersSet.erase(listener);
            if (videoListenersSet.empty())
            {
                // if videoListenersSet is empty, remove entry from mLocalVideoListeners map
                mLocalVideoListeners.erase(chatid);
                marshallCall([this, chatid]()
                {
                    // avoid access from App thread to RtcModule::mRenderers
                    if (mClient && mClient->rtc)
                    {
                        mClient->rtc->removeLocalVideoRenderer(chatid);
                    }
                }, this);
            }
        }
    }
    else if (videoResolution == rtcModule::VideoResolution::kHiRes)
    {
        auto itHiRes = mVideoListenersHiRes.find(chatid);
        if (itHiRes != mVideoListenersHiRes.end())
        {
            MegaChatPeerVideoListener_map &videoListenersMap = itHiRes->second;
            auto auxit = videoListenersMap.find(static_cast<Cid_t>(clientId));
            if (auxit != videoListenersMap.end())
            {
                // remove listener from MegaChatVideoListener_set
                MegaChatVideoListener_set &videoListener_set = auxit->second;
                videoListener_set.erase(listener);
                if (videoListener_set.empty())
                {
                    // if MegaChatVideoListener_set is empty, remove entry from MegaChatPeerVideoListener_map
                    videoListenersMap.erase(static_cast<Cid_t>(clientId));
                }
            }

            if (videoListenersMap.empty())
            {
                // if MegaChatPeerVideoListener_map is empty, remove entry from mVideoListenersHiRes map
                mVideoListenersHiRes.erase(chatid);
            }
        }
    }
    else if (videoResolution == rtcModule::VideoResolution::kLowRes)
    {
        assert(clientId); // local video listeners can't be un/registered into this map
        auto itLowRes = mVideoListenersLowRes.find(chatid);
        if (itLowRes != mVideoListenersLowRes.end())
        {
            MegaChatPeerVideoListener_map &videoListenersMap = itLowRes->second;
            auto auxit = videoListenersMap.find(static_cast<Cid_t>(clientId));
            if (auxit != videoListenersMap.end())
            {
                // remove listener from MegaChatVideoListener_set
                MegaChatVideoListener_set &videoListener_set = auxit->second;
                videoListener_set.erase(listener);
                if (videoListener_set.empty())
                {
                    // if MegaChatVideoListener_set is empty, remove entry from MegaChatPeerVideoListener_map
                    videoListenersMap.erase(static_cast<Cid_t>(clientId));
                }
            }

            if (videoListenersMap.empty())
            {
                // if MegaChatPeerVideoListener_map is empty, remove entry from mVideoListenersLowRes map
                mVideoListenersLowRes.erase(chatid);
            }
        }
    }
    videoMutex.unlock();
}

void MegaChatApiImpl::setSFUid(int sfuid)
{
    SdkMutexGuard g(sdkMutex);
    mClient->setSFUid(sfuid);
}

#endif  // webrtc

void MegaChatApiImpl::removeChatListener(MegaChatListener *listener)
{
    if (!listener)
    {
        return;
    }

    sdkMutex.lock();
    listeners.erase(listener);
    sdkMutex.unlock();
}

void MegaChatApiImpl::removeChatRoomListener(MegaChatHandle chatid, MegaChatRoomListener *listener)
{
    if (!listener)
    {
        return;
    }

    sdkMutex.lock();
    MegaChatRoomHandler *roomHandler = getChatRoomHandler(chatid);
    roomHandler->removeChatRoomListener(listener);
    sdkMutex.unlock();
}

void MegaChatApiImpl::removeChatNotificationListener(MegaChatNotificationListener *listener)
{
    if (!listener)
    {
        return;
    }

    sdkMutex.lock();
    notificationListeners.erase(listener);
    sdkMutex.unlock();
}

void MegaChatApiImpl::manageReaction(MegaChatHandle chatid, MegaChatHandle msgid, const char *reaction, bool add, MegaChatRequestListener *listener)
{
    MegaChatRequestPrivate *request = new MegaChatRequestPrivate(MegaChatRequest::TYPE_MANAGE_REACTION, listener);
    request->setChatHandle(chatid);
    request->setUserHandle(msgid);
    request->setText(reaction);
    request->setFlag(add);
    requestQueue.push(request);
    waiter->notify();
}

int MegaChatApiImpl::getMessageReactionCount(MegaChatHandle chatid, MegaChatHandle msgid, const char *reaction)
{
    if (!reaction)
    {
        return -1;
    }

    SdkMutexGuard g(sdkMutex);
    Message *msg = findMessage(chatid, msgid);
    if (!msg)
    {
        API_LOG_ERROR("Chatroom or message not found");
        return -1;
    }

    // Update users of confirmed reactions with pending reactions
    int count = msg->getReactionCount(reaction);
    ChatRoom *chatroom = findChatRoom(chatid);
    auto pendingReactions = chatroom->chat().getPendingReactions();
    for (auto &auxReact : pendingReactions)
    {
        if (auxReact.mMsgId == msgid && auxReact.mReactionString == reaction)
        {
            (auxReact.mStatus == OP_ADDREACTION)
                ? count++
                : count--;

            break;
        }
    }

    return count;
}

MegaStringList* MegaChatApiImpl::getMessageReactions(MegaChatHandle chatid, MegaChatHandle msgid)
{
    SdkMutexGuard g(sdkMutex);
    Message *msg = findMessage(chatid, msgid);
    if (!msg)
    {
        API_LOG_ERROR("Chatroom or message not found");
        return new MegaStringListPrivate();
    }

    string_vector reactions;
    const std::vector<Message::Reaction> &confirmedReactions = msg->getReactions();
    const Chat::PendingReactions& pendingReactions = (findChatRoom(chatid))->chat().getPendingReactions();

    // iterate through confirmed reactions list
    for (auto &auxReact : confirmedReactions)
    {
         int reactUsers = static_cast<int>(auxReact.mUsers.size());
         for (auto &pendingReact : pendingReactions)
         {
             if (pendingReact.mMsgId == msgid
                     && !pendingReact.mReactionString.compare(auxReact.mReaction))
             {
                // increment or decrement reactUsers, for the confirmed reaction we are checking
                (pendingReact.mStatus == OP_ADDREACTION)
                        ? reactUsers++
                        : reactUsers--;

                // a confirmed reaction only can have one pending reaction
                break;
             }
         }

         if (reactUsers > 0)
         {
             reactions.emplace_back(auxReact.mReaction);
         }
    }

    // add pending reactions that are not on confirmed list
    for (auto &pendingReact : pendingReactions)
    {
        if (pendingReact.mMsgId == msgid
                && !msg->getReactionCount(pendingReact.mReactionString)
                && pendingReact.mStatus == OP_ADDREACTION)
        {
            reactions.emplace_back(pendingReact.mReactionString);
        }
    }

    return new MegaStringListPrivate(move(reactions));
}

MegaHandleList* MegaChatApiImpl::getReactionUsers(MegaChatHandle chatid, MegaChatHandle msgid, const char *reaction)
{
    MegaHandleList *userList = MegaHandleList::createInstance();
    if (!reaction)
    {
        return userList;
    }

    SdkMutexGuard g(sdkMutex);
    Message *msg = findMessage(chatid, msgid);
    ChatRoom *chatroom = findChatRoom(chatid);
    if (!msg || !chatroom)
    {
        API_LOG_ERROR("Chatroom or message not found");
        return userList;
    }

    bool reacted = false;
    string reactionStr(reaction);
    int pendingReactionStatus = chatroom->chat().getPendingReactionStatus(reactionStr, msgid);
    const std::vector<karere::Id> &users = msg->getReactionUsers(reactionStr);
    for (const auto& user: users)
    {
        if (user != mClient->myHandle())
        {
            userList->addMegaHandle(user);
        }
        else
        {
            if (pendingReactionStatus != OP_DELREACTION)
            {
                // if we have reacted and there's no a pending DELREACTION
                reacted = true;
                userList->addMegaHandle(mClient->myHandle());
            }
        }
    }

    if (!reacted && pendingReactionStatus == OP_ADDREACTION)
    {
        // if we don't have reacted and there's a pending ADDREACTION
        userList->addMegaHandle(mClient->myHandle());
    }

    return userList;
}

void MegaChatApiImpl::setPublicKeyPinning(bool enable)
{
    SdkMutexGuard g(sdkMutex);
    ::WebsocketsClient::publicKeyPinning = enable;
}

IApp::IChatHandler *MegaChatApiImpl::createChatHandler(ChatRoom &room)
{
    return getChatRoomHandler(room.chatid());
}

IApp::IChatListHandler *MegaChatApiImpl::chatListHandler()
{
    return this;
}

#ifndef KARERE_DISABLE_WEBRTC

MegaStringList *MegaChatApiImpl::getChatInDevices(const std::set<string> &devices)
{
    string_vector buffer;
    for (const std::string &device : devices)
    {
        buffer.push_back(device);
    }

    return new MegaStringListPrivate(move(buffer));
}

void MegaChatApiImpl::cleanCalls()
{
    sdkMutex.lock();

    if (mClient && mClient->rtc)
    {
        std::vector<karere::Id> chatids = mClient->rtc->chatsWithCall();
        for (unsigned int i = 0; i < chatids.size(); i++)
        {
            rtcModule::ICall* call = findCall(chatids[i]);
            if (call)
            {
                mClient->rtc->orderedDisconnectAndCallRemove(call, rtcModule::EndCallReason::kEnded, rtcModule::TermCode::kUserHangup);
            }
        }
    }

    sdkMutex.unlock();
}

rtcModule::ICall *MegaChatApiImpl::findCall(MegaChatHandle chatid)
{
    SdkMutexGuard g(sdkMutex);
    if (mClient && mClient->rtc)
    {
       return mClient->rtc->findCallByChatid(chatid);
    }

    return nullptr;

}

#endif

void MegaChatApiImpl::cleanChatHandlers()
{
#ifndef KARERE_DISABLE_WEBRTC
    cleanCalls();
#endif

	MegaChatHandle chatid;
	for (auto it = chatRoomHandler.begin(); it != chatRoomHandler.end();)
	{
		chatid = it->first;
		it++;

		closeChatRoom(chatid, NULL);
	}
	assert(chatRoomHandler.empty());

	for (auto it = nodeHistoryHandlers.begin(); it != nodeHistoryHandlers.end();)
	{
		chatid = it->first;
		it++;

		closeNodeHistory(chatid, NULL);
	}
	assert(nodeHistoryHandlers.empty());
}

void MegaChatApiImpl::onInitStateChange(int newState)
{
    API_LOG_DEBUG("Karere initialization state has changed: %d", newState);

    if (newState == karere::Client::kInitErrSidInvalid)
    {
        API_LOG_WARNING("Invalid session detected (API_ESID). Logging out...");
        logout();
        return;
    }

    int state = MegaChatApiImpl::convertInitState(newState);

    // only notify meaningful state to the app
    if (state == MegaChatApi::INIT_ERROR ||
            state == MegaChatApi::INIT_WAITING_NEW_SESSION ||
            state == MegaChatApi::INIT_OFFLINE_SESSION ||
            state == MegaChatApi::INIT_ONLINE_SESSION ||
            state == MegaChatApi::INIT_NO_CACHE)
    {
        fireOnChatInitStateUpdate(state);
    }
}

void MegaChatApiImpl::onChatNotification(karere::Id chatid, const Message &msg, Message::Status status, Idx idx)
{
    if (mMegaApi->isChatNotifiable(chatid)   // filtering based on push-notification settings
            && !msg.isEncrypted())          // avoid msgs to be notified when marked as "seen", but still decrypting
    {
         MegaChatMessagePrivate *message = new MegaChatMessagePrivate(msg, status, idx);
         fireOnChatNotification(chatid, message);
     }
}

void MegaChatApiImpl::onDbError(int error, const string &msg)
{
    // any caller to this method, is responsible to provide a valid and expected error code by apps
    fireOnDbError(MegaChatApiImpl::convertDbError(error), msg.c_str());
}

int MegaChatApiImpl::convertInitState(int state)
{
    switch (state)
    {
    case karere::Client::kInitErrGeneric:
    case karere::Client::kInitErrCorruptCache:
    case karere::Client::kInitErrSidMismatch:
    case karere::Client::kInitErrSidInvalid:
        return MegaChatApi::INIT_ERROR;

    case karere::Client::kInitCreated:
        return MegaChatApi::INIT_NOT_DONE;

    case karere::Client::kInitErrNoCache:
        return MegaChatApi::INIT_NO_CACHE;

    case karere::Client::kInitWaitingNewSession:
        return MegaChatApi::INIT_WAITING_NEW_SESSION;

    case karere::Client::kInitHasOfflineSession:
        return MegaChatApi::INIT_OFFLINE_SESSION;

    case karere::Client::kInitHasOnlineSession:
        return MegaChatApi::INIT_ONLINE_SESSION;

    case karere::Client::kInitAnonymousMode:
        return MegaChatApi::INIT_ANONYMOUS;

    case karere::Client::kInitTerminated:
        return MegaChatApi::INIT_TERMINATED;

    default:
        return state;
    }
}

int MegaChatApiImpl::convertDbError(int errCode)
{
    switch (errCode)
    {
        case SQLITE_IOERR:  return MegaChatApi::DB_ERROR_IO;
        case SQLITE_FULL:   return MegaChatApi::DB_ERROR_FULL;
        default:
        {
            assert (false);
            return MegaChatApi::DB_ERROR_UNEXPECTED;
        }
    }
}

int MegaChatApiImpl::convertChatConnectionState(ChatState state)
{
    switch(state)
    {
    case ChatState::kChatStateOffline:
        return MegaChatApi::CHAT_CONNECTION_OFFLINE;
    case ChatState::kChatStateConnecting:
        return MegaChatApi::CHAT_CONNECTION_IN_PROGRESS;
    case ChatState::kChatStateJoining:
        return MegaChatApi::CHAT_CONNECTION_LOGGING;
    case ChatState::kChatStateOnline:
        return MegaChatApi::CHAT_CONNECTION_ONLINE;
    }

    assert(false);  // check compilation warnings, new ChatState not considered
    return state;
}

bool MegaChatApiImpl::isChatroomFromType(const ChatRoom& chat, int type) const
{
    switch (type)
    {
        case MegaChatApi::CHAT_TYPE_ALL:
        {
            return true;
        }
        case MegaChatApi::CHAT_TYPE_INDIVIDUAL:
        {
            if (!chat.isGroup())
            {
                return true;
            }
            break;
        }
        case MegaChatApi::CHAT_TYPE_GROUP:
        {
            if (chat.isGroup() && !chat.isMeeting())
            {
                return true;
            }
            break;
        }
        case MegaChatApi::CHAT_TYPE_GROUP_PRIVATE:
        {
            if (chat.isGroup() && !chat.publicChat()) // private groupchats can't be meeting rooms
            {
                return true;
            }
            break;
        }
        case MegaChatApi::CHAT_TYPE_GROUP_PUBLIC:
        {
            if (chat.isGroup() && chat.publicChat() && !chat.isMeeting())
            {
                return true;
            }
            break;
        }
        case MegaChatApi::CHAT_TYPE_MEETING_ROOM:
        {
            if (chat.isMeeting())
            {
                return true;
            }
            break;
        }
        case MegaChatApi::CHAT_TYPE_NON_MEETING:
        {
            if (!chat.isMeeting())
            {
                return true;
            }
            break;
        }
    }
    return false;
}

IApp::IGroupChatListItem *MegaChatApiImpl::addGroupChatItem(GroupChatRoom &chat)
{
    MegaChatGroupListItemHandler *itemHandler = new MegaChatGroupListItemHandler(*this, chat);
    chatGroupListItemHandler.insert(itemHandler);

    // notify the app about the new chatroom
    MegaChatListItemPrivate *item = new MegaChatListItemPrivate(chat);
    fireOnChatListItemUpdate(item);

    return (IGroupChatListItem *) itemHandler;
}

IApp::IPeerChatListItem *MegaChatApiImpl::addPeerChatItem(PeerChatRoom &chat)
{
    MegaChatPeerListItemHandler *itemHandler = new MegaChatPeerListItemHandler(*this, chat);
    chatPeerListItemHandler.insert(itemHandler);

    // notify the app about the new chatroom
    MegaChatListItemPrivate *item = new MegaChatListItemPrivate(chat);
    fireOnChatListItemUpdate(item);

    return (IPeerChatListItem *) itemHandler;
}

void MegaChatApiImpl::removeGroupChatItem(IGroupChatListItem &item)
{
    set<MegaChatGroupListItemHandler *>::iterator it = chatGroupListItemHandler.begin();
    while (it != chatGroupListItemHandler.end())
    {
        IGroupChatListItem *itemHandler = (*it);
        if (itemHandler == &item)
        {
            delete itemHandler;
            chatGroupListItemHandler.erase(it);
            return;
        }

        it++;
    }
}

void MegaChatApiImpl::removePeerChatItem(IPeerChatListItem &item)
{
    set<MegaChatPeerListItemHandler *>::iterator it = chatPeerListItemHandler.begin();
    while (it != chatPeerListItemHandler.end())
    {
        IPeerChatListItem *itemHandler = (*it);
        if (itemHandler == &item)
        {
            delete (itemHandler);
            chatPeerListItemHandler.erase(it);
            return;
        }

        it++;
    }
}

void MegaChatApiImpl::onPresenceChanged(Id userid, Presence pres, bool inProgress)
{
    if (inProgress)
    {
        API_LOG_INFO("My own presence is being changed to %s", pres.toString());
    }
    else
    {
        API_LOG_INFO("Presence of user %s has been changed to %s", ID_CSTR(userid), pres.toString());
    }
    fireOnChatOnlineStatusUpdate(userid.val, pres.status(), inProgress);
}

void MegaChatApiImpl::onPresenceConfigChanged(const presenced::Config &state, bool pending)
{
    MegaChatPresenceConfigPrivate *config = new MegaChatPresenceConfigPrivate(state, pending);
    fireOnChatPresenceConfigUpdate(config);
}

void MegaChatApiImpl::onPresenceLastGreenUpdated(Id userid, uint16_t lastGreen)
{
    fireOnChatPresenceLastGreenUpdated(userid, lastGreen);
}

void ChatRequestQueue::push(MegaChatRequestPrivate *request)
{
    mutex.lock();
    requests.push_back(request);
    mutex.unlock();
}

void ChatRequestQueue::push_front(MegaChatRequestPrivate *request)
{
    mutex.lock();
    requests.push_front(request);
    mutex.unlock();
}

MegaChatRequestPrivate *ChatRequestQueue::pop()
{
    mutex.lock();
    if(requests.empty())
    {
        mutex.unlock();
        return NULL;
    }
    MegaChatRequestPrivate *request = requests.front();
    requests.pop_front();
    mutex.unlock();
    return request;
}

void ChatRequestQueue::removeListener(MegaChatRequestListener *listener)
{
    mutex.lock();

    deque<MegaChatRequestPrivate *>::iterator it = requests.begin();
    while(it != requests.end())
    {
        MegaChatRequestPrivate *request = (*it);
        if(request->getListener()==listener)
            request->setListener(NULL);
        it++;
    }

    mutex.unlock();
}

void EventQueue::push(megaMessage* transfer)
{
    mutex.lock();
    events.push_back(transfer);
    mutex.unlock();
}

void EventQueue::push_front(megaMessage* event)
{
    mutex.lock();
    events.push_front(event);
    mutex.unlock();
}

megaMessage* EventQueue::pop()
{
    mutex.lock();
    if(events.empty())
    {
        mutex.unlock();
        return NULL;
    }

    megaMessage* event = events.front();
    events.pop_front();
    mutex.unlock();
    return event;
}

bool EventQueue::isEmpty()
{
    bool ret;

    mutex.lock();
    ret = events.empty();
    mutex.unlock();

    return ret;
}

size_t EventQueue::size()
{
    size_t ret;

    mutex.lock();
    ret = events.size();
    mutex.unlock();

    return ret;
}

MegaChatRequestPrivate::MegaChatRequestPrivate(int type, MegaChatRequestListener *listener)
{
    mType = type;
    mTag = 0;
    mListener = listener;

    mNumber = 0;
    mRetry = 0;
    mFlag = false;
    mPeerList = NULL;
    mChatid = MEGACHAT_INVALID_HANDLE;
    mUserHandle = MEGACHAT_INVALID_HANDLE;
    mPrivilege = MegaChatPeerList::PRIV_UNKNOWN;
    mText = NULL;
    mLink = NULL;
    mMessage = NULL;
    mMegaNodeList = NULL;
    mMegaHandleList = NULL;
    mParamType = 0;
}

MegaChatRequestPrivate::MegaChatRequestPrivate(MegaChatRequestPrivate &request)
{
    mText = NULL;
    mPeerList = NULL;
    mMessage = NULL;
    mMegaNodeList = NULL;
    mMegaHandleList = NULL;
    mLink = NULL;
    mType = request.getType();
    mListener = request.getListener();
    setTag(request.getTag());
    setNumber(request.getNumber());
    setNumRetry(request.getNumRetry());
    setFlag(request.getFlag());
    setMegaChatPeerList(request.getMegaChatPeerList());
    setChatHandle(request.getChatHandle());
    setUserHandle(request.getUserHandle());
    setPrivilege(request.getPrivilege());
    setText(request.getText());
    setLink(request.getLink());
    setMegaChatMessage(request.getMegaChatMessage());
    setMegaNodeList(request.getMegaNodeList());
    setMegaHandleList(request.getMegaHandleList());
    setMegaChatScheduledMeetingList(request.getMegaChatScheduledMeetingList());
    setMegaChatScheduledMeetingOccurrList(request.getMegaChatScheduledMeetingOccurrList());

    if (mMegaHandleList)
    {
        for (unsigned int i = 0; i < mMegaHandleList->size(); i++)
        {
            MegaChatHandle chatid = mMegaHandleList->get(i);
            setMegaHandleListByChat(chatid, request.getMegaHandleListByChat(chatid));
        }
    }

    setParamType(request.getParamType());
}

MegaChatRequestPrivate::~MegaChatRequestPrivate()
{
    delete mPeerList;
    delete [] mText;
    delete [] mLink;
    delete mMessage;
    delete mMegaNodeList;
    delete mMegaHandleList;
    for (map<MegaChatHandle, MegaHandleList*>::iterator it = mMegaHandleListMap.begin(); it != mMegaHandleListMap.end(); it++)
    {
        delete it->second;
    }
}

MegaChatRequest *MegaChatRequestPrivate::copy()
{
    return new MegaChatRequestPrivate(*this);
}

const char *MegaChatRequestPrivate::getRequestString() const
{
    switch(mType)
    {
        case TYPE_DELETE: return "DELETE";
        case TYPE_LOGOUT: return "LOGOUT";
        case TYPE_CONNECT: return "CONNECT";
        case TYPE_INITIALIZE: return "INITIALIZE";
        case TYPE_SET_ONLINE_STATUS: return "SET_CHAT_STATUS";
        case TYPE_CREATE_CHATROOM: return "CREATE CHATROOM";
        case TYPE_INVITE_TO_CHATROOM: return "INVITE_TO_CHATROOM";
        case TYPE_REMOVE_FROM_CHATROOM: return "REMOVE_FROM_CHATROOM";
        case TYPE_UPDATE_PEER_PERMISSIONS: return "UPDATE_PEER_PERMISSIONS";
        case TYPE_TRUNCATE_HISTORY: return "TRUNCATE_HISTORY";
        case TYPE_EDIT_CHATROOM_NAME: return "EDIT_CHATROOM_NAME";
        case TYPE_EDIT_CHATROOM_PIC: return "EDIT_CHATROOM_PIC";
        case TYPE_GET_FIRSTNAME: return "GET_FIRSTNAME";
        case TYPE_GET_LASTNAME: return "GET_LASTNAME";
        case TYPE_GET_EMAIL: return "GET_EMAIL";
        case TYPE_DISCONNECT: return "DISCONNECT";
        case TYPE_SET_BACKGROUND_STATUS: return "SET_BACKGROUND_STATUS";
        case TYPE_RETRY_PENDING_CONNECTIONS: return "RETRY_PENDING_CONNECTIONS";
        case TYPE_START_CHAT_CALL: return "START_CHAT_CALL";
        case TYPE_ANSWER_CHAT_CALL: return "ANSWER_CHAT_CALL";
        case TYPE_DISABLE_AUDIO_VIDEO_CALL: return "DISABLE_AUDIO_VIDEO_CALL";
        case TYPE_HANG_CHAT_CALL: return "HANG_CHAT_CALL";
        case TYPE_LOAD_AUDIO_VIDEO_DEVICES: return "LOAD_AUDIO_VIDEO_DEVICES";
        case TYPE_ATTACH_NODE_MESSAGE: return "ATTACH_NODE_MESSAGE";
        case TYPE_REVOKE_NODE_MESSAGE: return "REVOKE_NODE_MESSAGE";
        case TYPE_SHARE_CONTACT: return "SHARE_CONTACT";
        case TYPE_SEND_TYPING_NOTIF: return "SEND_TYPING_NOTIF";
        case TYPE_SIGNAL_ACTIVITY: return "SIGNAL_ACTIVITY";
        case TYPE_SET_PRESENCE_PERSIST: return "SET_PRESENCE_PERSIST";
        case TYPE_SET_PRESENCE_AUTOAWAY: return "SET_PRESENCE_AUTOAWAY";
        case TYPE_ARCHIVE_CHATROOM: return "ARCHIVE_CHATROOM";
        case TYPE_PUSH_RECEIVED: return "PUSH_RECEIVED";
        case TYPE_LOAD_PREVIEW: return "LOAD_PREVIEW";
        case TYPE_CHAT_LINK_HANDLE: return "CHAT_LINK_HANDLE";
        case TYPE_SET_PRIVATE_MODE: return "SET_PRIVATE_MODE";
        case TYPE_AUTOJOIN_PUBLIC_CHAT: return "AUTOJOIN_PUBLIC_CHAT";
        case TYPE_SET_LAST_GREEN_VISIBLE: return "SET_LAST_GREEN_VISIBLE";
        case TYPE_LAST_GREEN: return "LAST_GREEN";
        case TYPE_CHANGE_VIDEO_STREAM: return "CHANGE_VIDEO_STREAM";
        case TYPE_GET_PEER_ATTRIBUTES: return "GET_PEER_ATTRIBUTES";
        case TYPE_IMPORT_MESSAGES: return "IMPORT_MESSAGES";
        case TYPE_SET_RETENTION_TIME: return "SET_RETENTION_TIME";
        case TYPE_SET_CALL_ON_HOLD: return "SET_CALL_ON_HOLD";
        case TYPE_ENABLE_AUDIO_LEVEL_MONITOR: return "ENABLE_AUDIO_LEVEL_MONITOR";
        case TYPE_MANAGE_REACTION: return "MANAGE_REACTION";
        case TYPE_REQUEST_SPEAK: return "REQUEST_SPEAK";
        case TYPE_APPROVE_SPEAK: return "APPROVE_SPEAK";
        case TYPE_REQUEST_HIGH_RES_VIDEO: return "REQUEST_HIGH_RES_VIDEO";
        case TYPE_REQUEST_LOW_RES_VIDEO: return "REQUEST_LOW_RES_VIDEO";
        case TYPE_OPEN_VIDEO_DEVICE: return "OPEN_VIDEO_DEVICE";
        case TYPE_REQUEST_HIRES_QUALITY: return "REQUEST_HIRES_QUALITY";
        case TYPE_DEL_SPEAKER: return "DEL_SPEAKER";
        case TYPE_REQUEST_SVC_LAYERS: return "SVC_LAYERS";
        case TYPE_SET_CHATROOM_OPTIONS: return "TYPE_SET_CHATROOM_OPTIONS";
        case TYPE_CREATE_SCHEDULED_MEETING : return "CREATE_SCHEDULED_MEETING";
        case TYPE_DELETE_SCHEDULED_MEETING: return "DELETE_SCHEDULED_MEETING";
        case TYPE_FETCH_SCHEDULED_MEETING_OCCURRENCES: return "FETCH_SCHEDULED_MEETING_OCCURRENCES";
        case TYPE_UPDATE_SCHEDULED_MEETING_OCCURRENCE: return "UPDATE_SCHEDULED_MEETING_OCCURRENCE";
        case TYPE_UPDATE_SCHEDULED_MEETING: return "UPDATE_SCHEDULED_MEETING";
    }
    return "UNKNOWN";
}

const char *MegaChatRequestPrivate::toString() const
{
    return getRequestString();
}

MegaChatRequestListener *MegaChatRequestPrivate::getListener() const
{
    return mListener;
}

int MegaChatRequestPrivate::getType() const
{
    return mType;
}

long long MegaChatRequestPrivate::getNumber() const
{
    return mNumber;
}

int MegaChatRequestPrivate::getNumRetry() const
{
    return mRetry;
}

bool MegaChatRequestPrivate::getFlag() const
{
    return mFlag;
}

MegaChatPeerList *MegaChatRequestPrivate::getMegaChatPeerList()
{
    return mPeerList;
}

MegaChatHandle MegaChatRequestPrivate::getChatHandle()
{
    return mChatid;
}

MegaChatHandle MegaChatRequestPrivate::getUserHandle()
{
    return mUserHandle;
}

int MegaChatRequestPrivate::getPrivilege()
{
    return mPrivilege;
}

const char *MegaChatRequestPrivate::getText() const
{
    return mText;
}

const char *MegaChatRequestPrivate::getLink() const
{
    return mLink;
}

MegaChatMessage *MegaChatRequestPrivate::getMegaChatMessage()
{
    return mMessage;
}

int MegaChatRequestPrivate::getTag() const
{
    return mTag;
}

void MegaChatRequestPrivate::setListener(MegaChatRequestListener *listener)
{
    mListener = listener;
}

void MegaChatRequestPrivate::setTag(int tag)
{
    mTag = tag;
}

void MegaChatRequestPrivate::setNumber(long long number)
{
    mNumber = number;
}

void MegaChatRequestPrivate::setNumRetry(int retry)
{
    mRetry = retry;
}

void MegaChatRequestPrivate::setFlag(bool flag)
{
    mFlag = flag;
}

void MegaChatRequestPrivate::setMegaChatPeerList(MegaChatPeerList *peerList)
{
    if (mPeerList)
        delete mPeerList;

    mPeerList = peerList ? peerList->copy() : NULL;
}

void MegaChatRequestPrivate::setChatHandle(MegaChatHandle chatid)
{
    mChatid = chatid;
}

void MegaChatRequestPrivate::setUserHandle(MegaChatHandle userhandle)
{
    mUserHandle = userhandle;
}

void MegaChatRequestPrivate::setPrivilege(int priv)
{
    mPrivilege = priv;
}

void MegaChatRequestPrivate::setLink(const char *link)
{
    if(mLink)
    {
        delete [] mLink;
    }
    mLink = MegaApi::strdup(link);
}

void MegaChatRequestPrivate::setText(const char *text)
{
    if(mText)
    {
        delete [] mText;
    }
    mText = MegaApi::strdup(text);
}

void MegaChatRequestPrivate::setMegaChatMessage(MegaChatMessage *message)
{
    if (mMessage != NULL)
    {
        delete mMessage;
    }

    mMessage = message ? message->copy() : NULL;
}

void MegaChatRequestPrivate::setMegaHandleList(MegaHandleList *handlelist)
{
    if (mMegaHandleList != NULL)
    {
        delete mMegaHandleList;
    }

    mMegaHandleList = handlelist ? handlelist->copy() : NULL;
}

void MegaChatRequestPrivate::setMegaHandleListByChat(MegaChatHandle chatid, MegaHandleList *handlelist)
{
    MegaHandleList *list = doGetMegaHandleListByChat(chatid); // do not call getMegaHandleListByChat() virtual func during construction
    if (list)
    {
        delete list;
    }

    mMegaHandleListMap[chatid] = handlelist ? handlelist->copy() : NULL;
}

MegaNodeList *MegaChatRequestPrivate::getMegaNodeList()
{
    return mMegaNodeList;
}

MegaHandleList *MegaChatRequestPrivate::getMegaHandleListByChat(MegaChatHandle chatid)
{
    return doGetMegaHandleListByChat(chatid);
}

MegaHandleList *MegaChatRequestPrivate::doGetMegaHandleListByChat(MegaChatHandle chatid)
{
    map<MegaChatHandle, MegaHandleList*>::iterator it = mMegaHandleListMap.find(chatid);
    if (it != mMegaHandleListMap.end())
    {
        return it->second;
    }

    return NULL;
}

MegaHandleList *MegaChatRequestPrivate::getMegaHandleList()
{
    return mMegaHandleList;
}

int MegaChatRequestPrivate::getParamType()
{
    return mParamType;
}

MegaChatScheduledMeetingList* MegaChatRequestPrivate::getMegaChatScheduledMeetingList() const
{
    return mScheduledMeetingList.get();
}

MegaChatScheduledMeetingOccurrList* MegaChatRequestPrivate::getMegaChatScheduledMeetingOccurrList() const
{
    return mScheduledMeetingOccurrList.get();
}

void MegaChatRequestPrivate::setMegaChatScheduledMeetingList(const MegaChatScheduledMeetingList* schedMeetingList)
{
    mScheduledMeetingList.reset();

    if (schedMeetingList)
    {
       mScheduledMeetingList = unique_ptr<MegaChatScheduledMeetingList>(schedMeetingList->copy());
    }
}

void MegaChatRequestPrivate::setMegaChatScheduledMeetingOccurrList(const MegaChatScheduledMeetingOccurrList* schedMeetingOccurrList)
{
    mScheduledMeetingOccurrList.reset();

    if (schedMeetingOccurrList)
    {
       mScheduledMeetingOccurrList = unique_ptr<MegaChatScheduledMeetingOccurrList>(schedMeetingOccurrList->copy());
    }
}


void MegaChatRequestPrivate::setMegaNodeList(MegaNodeList *nodelist)
{
    if (mMegaNodeList != NULL)
    {
        delete mMegaNodeList;
    }

    mMegaNodeList = nodelist ? nodelist->copy() : NULL;
}

void MegaChatRequestPrivate::setParamType(int paramType)
{
    mParamType = paramType;
}

#ifndef KARERE_DISABLE_WEBRTC

MegaChatSessionPrivate::MegaChatSessionPrivate(const rtcModule::ISession &session)
    : mState(session.getState())
    , mPeerId(session.getPeerid())
    , mClientId(session.getClientid())
    , mAvFlags(session.getAvFlags())
    , mTermCode(convertTermCode(session.getTermcode()))
    , mChanged(CHANGE_TYPE_NO_CHANGES)
    , mHasRequestSpeak(session.hasRequestSpeak())
    , mAudioDetected(session.isAudioDetected())
    , mHasHiResTrack(session.hasHighResolutionTrack())
    , mHasLowResTrack(session.hasLowResolutionTrack())
    , mIsModerator(session.isModerator())
{
}

MegaChatSessionPrivate::MegaChatSessionPrivate(const MegaChatSessionPrivate &session)
    : mState(static_cast<uint8_t>(session.getStatus()))
    , mPeerId(session.getPeerid())
    , mClientId(static_cast<Cid_t>(session.getClientid()))
    , mAvFlags(session.getAvFlags())
    , mTermCode(session.getTermCode())
    , mChanged(session.getChanges())
    , mHasRequestSpeak(session.hasRequestSpeak())
    , mAudioDetected(session.isAudioDetected())
    , mHasHiResTrack(session.mHasHiResTrack)
    , mHasLowResTrack(session.mHasLowResTrack)
    , mIsModerator(session.isModerator())
{
}

MegaChatSessionPrivate::~MegaChatSessionPrivate()
{
}

MegaChatSession *MegaChatSessionPrivate::copy()
{
    return new MegaChatSessionPrivate(*this);
}

int MegaChatSessionPrivate::getStatus() const
{
    return mState;
}

MegaChatHandle MegaChatSessionPrivate::getPeerid() const
{
    return mPeerId;
}

MegaChatHandle MegaChatSessionPrivate::getClientid() const
{
    return mClientId;
}

bool MegaChatSessionPrivate::hasAudio() const
{
    return mAvFlags.audio();
}

bool MegaChatSessionPrivate::hasVideo() const
{
    return mAvFlags.video();
}

bool MegaChatSessionPrivate::isHiResVideo() const
{
    return mAvFlags.videoHiRes();
}

bool MegaChatSessionPrivate::isLowResVideo() const
{
    return mAvFlags.videoLowRes();
}

bool MegaChatSessionPrivate::hasScreenShare() const
{
    return mAvFlags.screenShare();
}

bool MegaChatSessionPrivate::isHiResScreenShare() const
{
    return mAvFlags.screenShareHiRes();
}

bool MegaChatSessionPrivate::isLowResScreenShare() const
{
    return mAvFlags.screenShareLowRes();
}

bool MegaChatSessionPrivate::hasCamera() const
{
    return mAvFlags.camera();
}

bool MegaChatSessionPrivate::isLowResCamera() const
{
    return mAvFlags.cameraLowRes();
}

bool MegaChatSessionPrivate::isHiResCamera() const
{
    return mAvFlags.cameraHiRes();
}

bool MegaChatSessionPrivate::isOnHold() const
{
    return mAvFlags.isOnHold();
}

int MegaChatSessionPrivate::getChanges() const
{
    return mChanged;
}

int MegaChatSessionPrivate::getTermCode() const
{
    return mTermCode;
}

bool MegaChatSessionPrivate::hasChanged(int changeType) const
{
    return (mChanged & changeType);
}

char* MegaChatSessionPrivate::avFlagsToString() const
{
    std::string result;
    (mAvFlags.audio())              ? result += "Audio = 1 "            : result += "Audio = 0 ";
    (mAvFlags.cameraLowRes())       ? result += "Camera_Low = 1 "       : result += "Camera_Low = 0 ";
    (mAvFlags.cameraHiRes())        ? result += "Camera_High = 1 "      : result += "Camera_High = 0 ";
    (mAvFlags.screenShareLowRes())  ? result += "Screen_Low = 1 "       : result += "Screen_Low = 0 ";
    (mAvFlags.screenShareHiRes())   ? result += "Screen_High = 1 "      : result += "Screen_High = 0 ";
    (mAvFlags.isOnHold())           ? result += "Hold = 1 "             : result += "Hold = 0 ";
    (canRecvVideoLowRes())          ? result += "Can_Recv_LowRes = 1 "  : result += "Can_Recv_LowRes = 0 ";
    (canRecvVideoHiRes())           ? result += "Can_Recv_HiRes = 1 "   : result += "Can_Recv_HiRes = 0 ";
    return MegaApi::strdup(result.c_str());
}

karere::AvFlags MegaChatSessionPrivate::getAvFlags() const
{
    return mAvFlags;
}

bool MegaChatSessionPrivate::isAudioDetected() const
{
    return mAudioDetected;
}

bool MegaChatSessionPrivate::hasRequestSpeak() const
{
    return mHasRequestSpeak;
}

bool MegaChatSessionPrivate::canRecvVideoHiRes() const
{
    return mHasHiResTrack;
}

bool MegaChatSessionPrivate::canRecvVideoLowRes() const
{
    return mHasLowResTrack;
}

bool MegaChatSessionPrivate::isModerator() const
{
    return mIsModerator;
}

void MegaChatSessionPrivate::setState(uint8_t state)
{
    mState = state;
    mChanged |= MegaChatSession::CHANGE_TYPE_STATUS;
}

void MegaChatSessionPrivate::setAudioDetected(bool audioDetected)
{
    mAudioDetected = audioDetected;
    mChanged |= CHANGE_TYPE_AUDIO_LEVEL;
}

void MegaChatSessionPrivate::setOnHold(bool onHold)
{
    mAvFlags.setOnHold(onHold);
    mChanged |= CHANGE_TYPE_SESSION_ON_HOLD;
}

void MegaChatSessionPrivate::setChange(int change)
{
    mChanged |= change;
}

void MegaChatSessionPrivate::removeChanges()
{
    mChanged = MegaChatSession::CHANGE_TYPE_NO_CHANGES;
}

int MegaChatSessionPrivate::convertTermCode(rtcModule::TermCode termCode)
{
    switch (termCode)
    {
        case rtcModule::TermCode::kUserHangup:
        case rtcModule::TermCode::kTooManyParticipants:
        case rtcModule::TermCode::kLeavingRoom:
        case rtcModule::TermCode::kCallEndedByModerator:
        case rtcModule::TermCode::kApiEndCall:
        case rtcModule::TermCode::kPeerJoinTimeout:
        case rtcModule::TermCode::kPushedToWaitingRoom:
        case rtcModule::TermCode::kKickedFromWaitingRoom:
        case rtcModule::TermCode::kTooManyUserClients:
        case rtcModule::TermCode::kSfuShuttingDown:
        case rtcModule::TermCode::kChatDisconn:
        case rtcModule::TermCode::kNoMediaPath:
        case rtcModule::TermCode::kErrSignaling:
        case rtcModule::TermCode::kErrNoCall:
        case rtcModule::TermCode::kErrAuth:
        case rtcModule::TermCode::kErrApiTimeout:
        case rtcModule::TermCode::kErrSdp:
        case rtcModule::TermCode::kErrorProtocolVersion:
        case rtcModule::TermCode::kErrorCrypto:
        case rtcModule::TermCode::kErrClientGeneral:
        case rtcModule::TermCode::kErrGeneral:
        case rtcModule::TermCode::kUnKnownTermCode:
            return SESS_TERM_CODE_NON_RECOVERABLE;

        case rtcModule::TermCode::kRtcDisconn:
        case rtcModule::TermCode::kSigDisconn:
            return SESS_TERM_CODE_RECOVERABLE;

        case rtcModule::TermCode::kInvalidTermCode:
            return SESS_TERM_CODE_INVALID;

        // TODO: Check kPushedToWaitingRoom and kKickedFromWaitingRoom when we add support for these termcodes
    }

    return SESS_TERM_CODE_INVALID;
}

MegaChatCallPrivate::MegaChatCallPrivate(const rtcModule::ICall &call)
{
    mChatid = call.getChatid();
    mCallId = call.getCallid();
    mStatus = call.getState();
    mCallerId = call.getCallerid();
    mIsCaller = call.isOutgoing();
    mIsOwnClientCaller = call.isOwnClientCaller();
    mIgnored = call.isIgnored();
    mIsSpeakAllow = call.isSpeakAllow();
    mLocalAVFlags = call.getLocalAvFlags();
    mInitialTs = call.getInitialTimeStamp() - call.getInitialOffsetinMs()/1000;
    mFinalTs = call.getFinalTimeStamp();
    mNetworkQuality = call.getNetworkQuality();
    mHasRequestSpeak = call.hasRequestSpeak();
    mTermCode = convertTermCode(call.getTermCode());
    mEndCallReason = call.getEndCallReason() == static_cast<uint8_t>(rtcModule::EndCallReason::kInvalidReason)
            ? static_cast<uint8_t>(MegaChatCall::END_CALL_REASON_INVALID)
            : call.getEndCallReason();

    for (const auto& participant: call.getParticipants())
    {
        mParticipants.push_back(participant);
    }

    for (auto moderator: call.getModerators())
    {
        mModerators.emplace(moderator);
    }

    mRinging = call.isRinging();
    mOwnModerator = call.isOwnPrivModerator();

    std::vector<Cid_t> sessionCids = call.getSessionsCids();
    for (Cid_t cid : sessionCids)
    {
        mSessions[cid] = ::mega::make_unique<MegaChatSessionPrivate>(*call.getIsession(cid));
    }
}

MegaChatCallPrivate::MegaChatCallPrivate(const MegaChatCallPrivate &call)
{
    mStatus = call.getStatus();
    mChatid = call.getChatid();
    mCallId = call.getCallId();
    mIsCaller = call.isOutgoing();
    mIsOwnClientCaller = call.isOwnClientCaller();
    mLocalAVFlags = call.mLocalAVFlags;
    mChanged = call.mChanged;
    mInitialTs = call.mInitialTs;
    mFinalTs = call.mFinalTs;
    mTermCode = call.mTermCode;
    mNotificationType = call.mNotificationType;
    mMessage = call.getGenericMessage();
    mEndCallReason = call.mEndCallReason;
    mOwnModerator = call.isOwnModerator();
    mRinging = call.mRinging;
    mIgnored = call.mIgnored;
    mPeerId = call.mPeerId;
    mCallCompositionChange = call.mCallCompositionChange;
    mCallerId = call.mCallerId;
    mIsSpeakAllow = call.isSpeakAllow();
    mNetworkQuality = call.getNetworkQuality();
    mHasRequestSpeak = call.hasRequestSpeak();

    for (auto it = call.mSessions.begin(); it != call.mSessions.end(); it++)
    {
        mSessions[it->first] = std::unique_ptr<MegaChatSession>(it->second->copy());
    }

    mParticipants = call.mParticipants;
    mModerators = call.mModerators;
}

MegaChatCallPrivate::~MegaChatCallPrivate()
{
    mSessions.clear();
}

MegaChatCall *MegaChatCallPrivate::copy()
{
    return new MegaChatCallPrivate(*this);
}

int MegaChatCallPrivate::getStatus() const
{
    return mStatus;
}

MegaChatHandle MegaChatCallPrivate::getChatid() const
{
    return mChatid;
}

MegaChatHandle MegaChatCallPrivate::getCallId() const
{
    return mCallId;
}

bool MegaChatCallPrivate::hasLocalAudio() const
{
    return mLocalAVFlags.audio();
}

bool MegaChatCallPrivate::hasLocalVideo() const
{
    return mLocalAVFlags.camera();
}

int MegaChatCallPrivate::getChanges() const
{
    return mChanged;
}

bool MegaChatCallPrivate::hasChanged(int changeType) const
{
    return (mChanged & changeType);
}

int64_t MegaChatCallPrivate::getDuration() const
{
    int64_t duration = 0;

    if (mInitialTs > 0)
    {
        if (mFinalTs > 0)
        {
            duration = mFinalTs - mInitialTs;
        }
        else
        {
            duration = time(NULL) - mInitialTs;
        }
    }

    return duration;
}

int64_t MegaChatCallPrivate::getInitialTimeStamp() const
{
    return mInitialTs;
}

int64_t MegaChatCallPrivate::getFinalTimeStamp() const
{
    return mFinalTs;
}

int MegaChatCallPrivate::getTermCode() const
{
    return mTermCode;
}

int MegaChatCallPrivate::getEndCallReason() const
{
    return mEndCallReason;
}

int MegaChatCallPrivate::getNotificationType() const
{
    return mNotificationType;
}

bool MegaChatCallPrivate::isRinging() const
{
    return mRinging;
}

bool MegaChatCallPrivate::isOwnModerator() const
{
    return mOwnModerator;
}

MegaHandleList *MegaChatCallPrivate::getSessionsClientid() const
{
    MegaHandleListPrivate *sessionList = new MegaHandleListPrivate();

    for (auto it = mSessions.begin(); it != mSessions.end(); it++)
    {
        sessionList->addMegaHandle(it->first);
    }

    return sessionList;
}

MegaChatHandle MegaChatCallPrivate::getPeeridCallCompositionChange() const
{
    return mPeerId;
}

int MegaChatCallPrivate::getCallCompositionChange() const
{
    return mCallCompositionChange;
}

MegaChatSession *MegaChatCallPrivate::getMegaChatSession(MegaChatHandle clientId)
{
    auto it = mSessions.find(clientId);
    if (it != mSessions.end())
    {
        return it->second.get();
    }

    return NULL;
}

int MegaChatCallPrivate::getNumParticipants() const
{
    return static_cast<int>(mParticipants.size());
}

MegaHandleList *MegaChatCallPrivate::getPeeridParticipants() const
{
    MegaHandleListPrivate *participantsList = new MegaHandleListPrivate();

    for (const MegaChatHandle& participant : mParticipants)
    {
        participantsList->addMegaHandle(participant);
    }

    return participantsList;
}

MegaHandleList* MegaChatCallPrivate::getModerators() const
{
    MegaHandleListPrivate* moderatorsList = new MegaHandleListPrivate();

    for (const MegaChatHandle& moderator : mModerators)
    {
        moderatorsList->addMegaHandle(moderator);
    }

    return moderatorsList;
}

bool MegaChatCallPrivate::isIgnored() const
{
    return mIgnored;
}

bool MegaChatCallPrivate::isIncoming() const
{
    return !mIsCaller;
}

bool MegaChatCallPrivate::isOutgoing() const
{
    return mIsCaller;
}

bool MegaChatCallPrivate::isOwnClientCaller() const
{
    return mIsOwnClientCaller;
}

MegaChatHandle MegaChatCallPrivate::getCaller() const
{
    return mCallerId;
}

const char* MegaChatCallPrivate::getGenericMessage() const
{
    return mMessage.c_str();
}

bool MegaChatCallPrivate::isOnHold() const
{
    return mLocalAVFlags.isOnHold();
}

bool MegaChatCallPrivate::isSpeakAllow() const
{
    return mIsSpeakAllow;
}

int MegaChatCallPrivate::getNetworkQuality() const
{
    return mNetworkQuality;
}

bool MegaChatCallPrivate::hasRequestSpeak() const
{
    return mHasRequestSpeak;
}

void MegaChatCallPrivate::setStatus(int status)
{
    mStatus = status;
    mChanged |= MegaChatCall::CHANGE_TYPE_STATUS;

    if (status == MegaChatCall::CALL_STATUS_DESTROYED)
    {
        API_LOG_INFO("Call Destroyed. ChatId: %s, callid: %s, duration: %d (s)",
                     karere::Id(getChatid()).toString().c_str(),
                     karere::Id(getCallId()).toString().c_str(), getDuration());
    }
}

void MegaChatCallPrivate::setLocalAudioVideoFlags(AvFlags localAVFlags)
{
    if (mLocalAVFlags == localAVFlags)
    {
        return;
    }

    mLocalAVFlags = localAVFlags;
    mChanged |= MegaChatCall::CHANGE_TYPE_LOCAL_AVFLAGS;
}

void MegaChatCallPrivate::removeChanges()
{
    mChanged = MegaChatCall::CHANGE_TYPE_NO_CHANGES;
    mCallCompositionChange = NO_COMPOSITION_CHANGE;
}

void MegaChatCallPrivate::setChange(int changed)
{
    mChanged = changed;
}

int MegaChatCallPrivate::convertCallState(rtcModule::CallState newState)
{
    // todo: implement additional operations associated to the state change
    int state = 0;
    switch(newState)
    {
        case rtcModule::CallState::kStateInitial:
            state = MegaChatCall::CALL_STATUS_INITIAL;
            break;
        case rtcModule::CallState::kStateClientNoParticipating:
            state = MegaChatCall::CALL_STATUS_USER_NO_PRESENT;
            break;
        case rtcModule::CallState::kStateConnecting:
            state = MegaChatCall::CALL_STATUS_CONNECTING;
            break;
        case rtcModule::CallState::kStateJoining:
            state = MegaChatCall::CALL_STATUS_JOINING;
            break;
        case rtcModule::CallState::kStateInProgress:
            state = MegaChatCall::CALL_STATUS_IN_PROGRESS;
            break;
        case rtcModule::CallState::kStateTerminatingUserParticipation:
            state = MegaChatCall::CALL_STATUS_TERMINATING_USER_PARTICIPATION;
            break;
        case rtcModule::CallState::kStateDestroyed:
            state = MegaChatCall::CALL_STATUS_DESTROYED;
            break;
        case rtcModule::CallState::kStateUninitialized: // consider this only to remove compilation warning
            break;
    }
    return state;
}

int MegaChatCallPrivate::convertSfuCmdToCode(const std::string& cmd) const
{
    if (cmd == "audio") {return SFU_DENY_AUDIO;}
    if (cmd == "JOIN")  {return SFU_DENY_JOIN;}
    return SFU_DENY_INVALID;
}

int MegaChatCallPrivate::convertTermCode(rtcModule::TermCode termCode)
{
    switch (termCode)
    {
        case rtcModule::TermCode::kErrSdp:
        case rtcModule::TermCode::kErrNoCall:
        case rtcModule::TermCode::kRtcDisconn:
        case rtcModule::TermCode::kSigDisconn:
        case rtcModule::TermCode::kErrSignaling:
        case rtcModule::TermCode::kSfuShuttingDown:
        case rtcModule::TermCode::kErrAuth:
        case rtcModule::TermCode::kErrApiTimeout:
        case rtcModule::TermCode::kErrGeneral:
        case rtcModule::TermCode::kErrClientGeneral:
        case rtcModule::TermCode::kPeerJoinTimeout:
        case rtcModule::TermCode::kPushedToWaitingRoom:
        case rtcModule::TermCode::kKickedFromWaitingRoom:
        case rtcModule::TermCode::kChatDisconn:
        case rtcModule::TermCode::kNoMediaPath:
        case rtcModule::TermCode::kApiEndCall:
        case rtcModule::TermCode::kCallEndedByModerator:
        case rtcModule::TermCode::kUnKnownTermCode:
        case rtcModule::TermCode::kErrorCrypto:
            return TERM_CODE_ERROR;

        case rtcModule::TermCode::kErrorProtocolVersion:
            return TERM_CODE_PROTOCOL_VERSION;

        case rtcModule::TermCode::kUserHangup:
            return TERM_CODE_HANGUP;

        case rtcModule::TermCode::kLeavingRoom:
            return TERM_CODE_NO_PARTICIPATE;

        case rtcModule::TermCode::kTooManyUserClients:
            return TERM_CODE_TOO_MANY_CLIENTS;

        case rtcModule::TermCode::kTooManyParticipants:
            return TERM_CODE_TOO_MANY_PARTICIPANTS;

        case rtcModule::TermCode::kInvalidTermCode:
            return TERM_CODE_INVALID;

       // TODO: Check kPushedToWaitingRoom and kKickedFromWaitingRoom when we add support for these termcodes
    }

    return TERM_CODE_INVALID;
}

MegaChatSessionPrivate *MegaChatCallPrivate::addSession(rtcModule::ISession &/*sess*/)
{
    return nullptr;
}

int MegaChatCallPrivate::availableAudioSlots()
{
    return 0;
}

int MegaChatCallPrivate::availableVideoSlots()
{
    return 0;
}

void MegaChatCallPrivate::setPeerid(const Id& peerid, bool added)
{
    mPeerId = peerid;
    mChanged = MegaChatCall::CHANGE_TYPE_CALL_COMPOSITION;
    if (added)
    {
        mCallCompositionChange = MegaChatCall::PEER_ADDED;
    }
    else
    {
        mCallCompositionChange = MegaChatCall::PEER_REMOVED;
    }
}

bool MegaChatCallPrivate::isParticipating(const Id& userid) const
{
    return std::find(mParticipants.begin(), mParticipants.end(), userid) != mParticipants.end();
}

void MegaChatCallPrivate::setId(const Id& callid)
{
    mCallId = callid;
}

void MegaChatCallPrivate::setCaller(const Id& caller)
{
    mCallerId = caller;
}

void MegaChatCallPrivate::setNotificationType(int notificationType)
{
    mNotificationType = notificationType;
    setChange(MegaChatCall::CHANGE_TYPE_GENERIC_NOTIFICATION);
}

void MegaChatCallPrivate::setTermCode(int termCode)
{
    mTermCode = termCode;
}

void MegaChatCallPrivate::setMessage(const std::string &errMsg)
{
    mMessage = errMsg;
}

void MegaChatCallPrivate::setOnHold(bool onHold)
{
    mLocalAVFlags.setOnHold(onHold);
    mChanged |= MegaChatCall::CHANGE_TYPE_CALL_ON_HOLD;
}

MegaChatVideoReceiver::MegaChatVideoReceiver(MegaChatApiImpl *chatApi, const karere::Id& chatid, rtcModule::VideoResolution videoResolution, uint32_t clientId)
{
    mChatApi = chatApi;
    mChatid = chatid;
    mVideoResolution = videoResolution;
    mClientId = clientId;
}

MegaChatVideoReceiver::~MegaChatVideoReceiver()
{
}

void* MegaChatVideoReceiver::getImageBuffer(unsigned short width, unsigned short height, void*& userData)
{
    MegaChatVideoFrame *frame = new MegaChatVideoFrame;
    frame->width = width;
    frame->height = height;
    frame->buffer = new ::mega::byte[width * height * 4];  // in format ARGB: 4 bytes per pixel
    userData = frame;
    return frame->buffer;
}

void MegaChatVideoReceiver::frameComplete(void *userData)
{
    mChatApi->videoMutex.lock();
    MegaChatVideoFrame *frame = (MegaChatVideoFrame *)userData;
    mChatApi->fireOnChatVideoData(mChatid, mClientId, frame->width, frame->height, (char *)frame->buffer, mClientId ? mVideoResolution : rtcModule::VideoResolution::kHiRes);
    mChatApi->videoMutex.unlock();
    delete [] frame->buffer;
    delete frame;
}

void MegaChatVideoReceiver::onVideoAttach()
{
}

void MegaChatVideoReceiver::onVideoDetach()
{
}

void MegaChatVideoReceiver::clearViewport()
{
}

void MegaChatVideoReceiver::released()
{
}

#endif

MegaChatRoomHandler::MegaChatRoomHandler(MegaChatApiImpl *chatApiImpl, MegaChatApi *chatApi, MegaApi *megaApi, MegaChatHandle chatid)
{
    mChatApiImpl = chatApiImpl;
    mChatApi = chatApi;
    mChatid = chatid;
    mMegaApi = megaApi;

    mRoom = NULL;
    mChat = NULL;
}

void MegaChatRoomHandler::addChatRoomListener(MegaChatRoomListener *listener)
{
    roomListeners.insert(listener);
}

void MegaChatRoomHandler::removeChatRoomListener(MegaChatRoomListener *listener)
{
    roomListeners.erase(listener);
}

void MegaChatRoomHandler::fireOnChatRoomUpdate(MegaChatRoom *chat)
{
    for(set<MegaChatRoomListener *>::iterator it = roomListeners.begin(); it != roomListeners.end() ; it++)
    {
        (*it)->onChatRoomUpdate(mChatApi, chat);
    }

    delete chat;
}

void MegaChatRoomHandler::fireOnMessageLoaded(MegaChatMessage *msg)
{
    for(set<MegaChatRoomListener *>::iterator it = roomListeners.begin(); it != roomListeners.end(); it++)
    {
        (*it)->onMessageLoaded(mChatApi, msg);
    }

    delete msg;
}

void MegaChatRoomHandler::fireOnHistoryTruncatedByRetentionTime(MegaChatMessage *msg)
{
    for(set<MegaChatRoomListener *>::iterator it = roomListeners.begin(); it != roomListeners.end() ; it++)
    {
        (*it)->onHistoryTruncatedByRetentionTime(mChatApi, msg);
    }

    delete msg;
}

void MegaChatRoomHandler::fireOnMessageReceived(MegaChatMessage *msg)
{
    for(set<MegaChatRoomListener *>::iterator it = roomListeners.begin(); it != roomListeners.end() ; it++)
    {
        (*it)->onMessageReceived(mChatApi, msg);
    }

    delete msg;
}

void MegaChatRoomHandler::fireOnReactionUpdate(MegaChatHandle msgid, const char *reaction, int count)
{
    for (set<MegaChatRoomListener *>::iterator it = roomListeners.begin(); it != roomListeners.end(); it++)
    {
        (*it)->onReactionUpdate(mChatApi, msgid, reaction, count);
    }
}

void MegaChatRoomHandler::fireOnMessageUpdate(MegaChatMessage *msg)
{
    for(set<MegaChatRoomListener *>::iterator it = roomListeners.begin(); it != roomListeners.end() ; it++)
    {
        (*it)->onMessageUpdate(mChatApi, msg);
    }

    delete msg;
}

void MegaChatRoomHandler::fireOnHistoryReloaded(MegaChatRoom *chat)
{
    for(set<MegaChatRoomListener *>::iterator it = roomListeners.begin(); it != roomListeners.end() ; it++)
    {
        (*it)->onHistoryReloaded(mChatApi, chat);
    }

    delete chat;
}

void MegaChatRoomHandler::onUserTyping(karere::Id user)
{
    MegaChatRoomPrivate *chat = (MegaChatRoomPrivate *) mChatApiImpl->getChatRoom(mChatid);
    chat->setUserTyping(user.val);

    fireOnChatRoomUpdate(chat);
}

void MegaChatRoomHandler::onReactionUpdate(karere::Id msgid, const char *reaction, int count)
{
    fireOnReactionUpdate(msgid, reaction, count);
}

void MegaChatRoomHandler::onUserStopTyping(karere::Id user)
{
    MegaChatRoomPrivate *chat = (MegaChatRoomPrivate *) mChatApiImpl->getChatRoom(mChatid);
    chat->setUserStopTyping(user.val);

    fireOnChatRoomUpdate(chat);
}

void MegaChatRoomHandler::onLastTextMessageUpdated(const chatd::LastTextMsg& msg)
{
    if (mRoom)
    {
        // forward the event to the chatroom, so chatlist items also receive the notification
        mRoom->onLastTextMessageUpdated(msg);
    }
}

void MegaChatRoomHandler::onLastMessageTsUpdated(uint32_t ts)
{
    if (mRoom)
    {
        // forward the event to the chatroom, so chatlist items also receive the notification
        mRoom->onLastMessageTsUpdated(ts);
    }
}

void MegaChatRoomHandler::onHistoryReloaded()
{
    MegaChatRoomPrivate *chat = (MegaChatRoomPrivate *) mChatApiImpl->getChatRoom(mChatid);
    fireOnHistoryReloaded(chat);
}

bool MegaChatRoomHandler::isRevoked(MegaChatHandle h)
{
    auto it = attachmentsAccess.find(h);
    if (it != attachmentsAccess.end())
    {
        return !it->second;
    }

    return false;
}

void MegaChatRoomHandler::handleHistoryMessage(MegaChatMessage *message)
{
    if (message->getType() == MegaChatMessage::TYPE_NODE_ATTACHMENT)
    {
        MegaNodeList *nodeList = message->getMegaNodeList();
        if (nodeList)
        {
            for (int i = 0; i < nodeList->size(); i++)
            {
                MegaChatHandle h = nodeList->get(i)->getHandle();
                auto itAccess = attachmentsAccess.find(h);
                if (itAccess == attachmentsAccess.end())
                {
                    attachmentsAccess[h] = true;
                }
                attachmentsIds[h].insert(message->getMsgId());
            }
        }
    }
    else if (message->getType() == MegaChatMessage::TYPE_REVOKE_NODE_ATTACHMENT)
    {
        MegaChatHandle h = message->getHandleOfAction();
        auto itAccess = attachmentsAccess.find(h);
        if (itAccess == attachmentsAccess.end())
        {
            attachmentsAccess[h] = false;
        }
    }
}

std::set<MegaChatHandle> *MegaChatRoomHandler::handleNewMessage(MegaChatMessage *message)
{
    set <MegaChatHandle> *msgToUpdate = NULL;

    // new messages overwrite any current access to nodes
    if (message->getType() == MegaChatMessage::TYPE_NODE_ATTACHMENT)
    {
        MegaNodeList *nodeList = message->getMegaNodeList();
        if (nodeList)
        {
            for (int i = 0; i < nodeList->size(); i++)
            {
                MegaChatHandle h = nodeList->get(i)->getHandle();
                auto itAccess = attachmentsAccess.find(h);
                if (itAccess != attachmentsAccess.end() && !itAccess->second)
                {
                    // access changed from revoked to granted --> update attachment messages
                    if (!msgToUpdate)
                    {
                        msgToUpdate = new set <MegaChatHandle>;
                    }
                    msgToUpdate->insert(attachmentsIds[h].begin(), attachmentsIds[h].end());
                }
                attachmentsAccess[h] = true;
                attachmentsIds[h].insert(message->getMsgId());
            }
        }
    }
    else if (message->getType() == MegaChatMessage::TYPE_REVOKE_NODE_ATTACHMENT)
    {
        MegaChatHandle h = message->getHandleOfAction();
        auto itAccess = attachmentsAccess.find(h);
        if (itAccess != attachmentsAccess.end() && itAccess->second)
        {
            // access changed from granted to revoked --> update attachment messages
            if (!msgToUpdate)
            {
                msgToUpdate = new set <MegaChatHandle>;
            }
            msgToUpdate->insert(attachmentsIds[h].begin(), attachmentsIds[h].end());
        }
        attachmentsAccess[h] = false;
    }

    return msgToUpdate;
}

void MegaChatRoomHandler::onMemberNameChanged(uint64_t userid, const std::string &/*newName*/)
{
    MegaChatRoomPrivate *chat = (MegaChatRoomPrivate *) mChatApiImpl->getChatRoom(mChatid);
    chat->setMembersUpdated(userid);

    fireOnChatRoomUpdate(chat);
}

void MegaChatRoomHandler::onChatArchived(bool archived)
{
    MegaChatRoomPrivate *chat = (MegaChatRoomPrivate *) mChatApiImpl->getChatRoom(mChatid);
    chat->setArchived(archived);

    fireOnChatRoomUpdate(chat);
}

void MegaChatRoomHandler::onTitleChanged(const string &title)
{
    MegaChatRoomPrivate *chat = (MegaChatRoomPrivate *) mChatApiImpl->getChatRoom(mChatid);
    chat->setTitle(title);

    fireOnChatRoomUpdate(chat);
}

void MegaChatRoomHandler::onChatModeChanged(bool mode)
{
    MegaChatRoomPrivate *chat = (MegaChatRoomPrivate *) mChatApiImpl->getChatRoom(mChatid);
    chat->setChatMode(mode);

    fireOnChatRoomUpdate(chat);
}

void MegaChatRoomHandler::onChatOptionsChanged(int option)
{
     MegaChatRoomPrivate* chat = (MegaChatRoomPrivate *) mChatApiImpl->getChatRoom(mChatid);
     chat->changeChatRoomOption(option);

     fireOnChatRoomUpdate(chat);
}

void MegaChatRoomHandler::onUnreadCountChanged()
{
    MegaChatRoomPrivate *chat = (MegaChatRoomPrivate *) mChatApiImpl->getChatRoom(mChatid);
    chat->changeUnreadCount();

    fireOnChatRoomUpdate(chat);
}

void MegaChatRoomHandler::onPreviewersCountUpdate(uint32_t numPrev)
{
    MegaChatRoomPrivate *chat = (MegaChatRoomPrivate *) mChatApiImpl->getChatRoom(mChatid);
    chat->setNumPreviewers(numPrev);

    fireOnChatRoomUpdate(chat);
}

void MegaChatRoomHandler::init(Chat &chat, DbInterface *&)
{
    mChat = &chat;
    mRoom = mChatApiImpl->findChatRoom(mChatid);

    attachmentsAccess.clear();
    attachmentsIds.clear();
    mChat->resetListenerState();
}

void MegaChatRoomHandler::onDestroy()
{
    mChat = NULL;
    mRoom = NULL;
    attachmentsAccess.clear();
    attachmentsIds.clear();
}

void MegaChatRoomHandler::onRecvNewMessage(Idx idx, Message &msg, Message::Status status)
{
    MegaChatMessagePrivate *message = new MegaChatMessagePrivate(msg, status, idx);
    set <MegaChatHandle> *msgToUpdate = handleNewMessage(message);

    fireOnMessageReceived(message);

    if (msgToUpdate)
    {
        for (auto itMsgId = msgToUpdate->begin(); itMsgId != msgToUpdate->end(); itMsgId++)
        {
            MegaChatMessagePrivate *msg = (MegaChatMessagePrivate *)mChatApiImpl->getMessage(mChatid, *itMsgId);
            if (msg)
            {
                msg->setAccess();
                fireOnMessageUpdate(msg);
            }
        }
        delete msgToUpdate;
    }

    // check if notification is required
    if (mRoom && mMegaApi->isChatNotifiable(mChatid)
            && ((msg.type == chatd::Message::kMsgTruncate)   // truncate received from a peer or from myself in another client
                || (msg.userid != mChatApi->getMyUserHandle() && status == chatd::Message::kNotSeen)))  // new (unseen) message received from a peer
    {
        // forward the event to the chatroom, so chatlist items also receive the notification
        mRoom->onRecvNewMessage(idx, msg, status);
    }
}

void MegaChatRoomHandler::onRecvHistoryMessage(Idx idx, Message &msg, Message::Status status, bool /*isLocal*/)
{
    MegaChatMessagePrivate *message = new MegaChatMessagePrivate(msg, status, idx);
    handleHistoryMessage(message);

    fireOnMessageLoaded(message);
}

void MegaChatRoomHandler::onHistoryDone(chatd::HistSource /*source*/)
{
    fireOnMessageLoaded(NULL);
}

void MegaChatRoomHandler::onHistoryTruncatedByRetentionTime(const Message &msg, const Idx &idx, const Message::Status &status)
{
   MegaChatMessagePrivate *message = new MegaChatMessagePrivate(msg, status, idx);
   fireOnHistoryTruncatedByRetentionTime(message);
}

void MegaChatRoomHandler::onUnsentMsgLoaded(chatd::Message &msg)
{
    Message::Status status = (Message::Status) MegaChatMessage::STATUS_SENDING;
    MegaChatMessagePrivate *message = new MegaChatMessagePrivate(msg, status, MEGACHAT_INVALID_INDEX);
    fireOnMessageLoaded(message);
}

void MegaChatRoomHandler::onUnsentEditLoaded(chatd::Message &msg, bool oriMsgIsSending)
{
    Idx index = MEGACHAT_INVALID_INDEX;
    if (!oriMsgIsSending)   // original message was already sent
    {
        index = mChat->msgIndexFromId(msg.id());
    }
    MegaChatMessagePrivate *message = new MegaChatMessagePrivate(msg, Message::kSending, index);
    message->setContentChanged();
    fireOnMessageLoaded(message);
}

void MegaChatRoomHandler::onMessageConfirmed(Id msgxid, const Message &msg, Idx idx, bool tsUpdated)
{
    MegaChatMessagePrivate *message = new MegaChatMessagePrivate(msg, Message::kServerReceived, idx);
    message->setStatus(MegaChatMessage::STATUS_SERVER_RECEIVED);
    message->setTempId(msgxid);     // to allow the app to find the "temporal" message
    if (tsUpdated)
    {
        message->setTsUpdated();
    }

    std::set <MegaChatHandle> *msgToUpdate = handleNewMessage(message);

    fireOnMessageUpdate(message);

    if (msgToUpdate)
    {
        for (auto itMsgId = msgToUpdate->begin(); itMsgId != msgToUpdate->end(); itMsgId++)
        {
            MegaChatMessagePrivate *msgUpdated = (MegaChatMessagePrivate *)mChatApiImpl->getMessage(mChatid, *itMsgId);
            if (msgUpdated)
            {
                msgUpdated->setAccess();
                fireOnMessageUpdate(msgUpdated);
            }
        }
        delete msgToUpdate;
    }
}

void MegaChatRoomHandler::onMessageRejected(const Message &msg, uint8_t reason)
{
    MegaChatMessagePrivate *message = new MegaChatMessagePrivate(msg, Message::kServerRejected, MEGACHAT_INVALID_INDEX);
    message->setStatus(MegaChatMessage::STATUS_SERVER_REJECTED);
    message->setCode(reason);
    fireOnMessageUpdate(message);
}

void MegaChatRoomHandler::onMessageStatusChange(Idx idx, Message::Status status, const Message &msg)
{
    MegaChatMessagePrivate *message = new MegaChatMessagePrivate(msg, status, idx);
    message->setStatus(status);
    fireOnMessageUpdate(message);

    if (mMegaApi->isChatNotifiable(mChatid)
            && msg.userid != mChatApi->getMyUserHandle()
            && status == chatd::Message::kSeen  // received message from a peer changed to seen
            && !msg.isEncrypted())  // messages can be "seen" while being decrypted
    {
        MegaChatMessagePrivate *message = new MegaChatMessagePrivate(msg, status, idx);
        mChatApiImpl->fireOnChatNotification(mChatid, message);
    }
}

void MegaChatRoomHandler::onMessageEdited(const Message &msg, chatd::Idx idx)
{
    Message::Status status = mChat->getMsgStatus(msg, idx);
    MegaChatMessagePrivate *message = new MegaChatMessagePrivate(msg, status, idx);
    message->setContentChanged();
    fireOnMessageUpdate(message);

    //TODO: check a truncate always comes as an edit, even if no history exist at all (new chat)
    // and, if so, remove the block from `onRecvNewMessage()`
    if (mMegaApi->isChatNotifiable(mChatid) &&
            ((msg.type == chatd::Message::kMsgTruncate) // truncate received from a peer or from myself in another client
             || (msg.userid != mChatApi->getMyUserHandle() && status == chatd::Message::kNotSeen)))    // received message from a peer, still unseen, was edited / deleted
    {
        MegaChatMessagePrivate *message = new MegaChatMessagePrivate(msg, status, idx);
        mChatApiImpl->fireOnChatNotification(mChatid, message);
    }
}

void MegaChatRoomHandler::onEditRejected(const Message &msg, ManualSendReason reason)
{
    MegaChatMessagePrivate *message = new MegaChatMessagePrivate(msg, Message::kSendingManual, MEGACHAT_INVALID_INDEX);
    if (reason == ManualSendReason::kManualSendEditNoChange)
    {
        API_LOG_WARNING("Edit message rejected because of same content");
        message->setStatus(mChat->getMsgStatus(msg, static_cast<Idx>(msg.id())));
    }
    else
    {
        API_LOG_WARNING("Edit message rejected, reason: %d", reason);
        message->setCode(reason);
    }
    fireOnMessageUpdate(message);
}

void MegaChatRoomHandler::onOnlineStateChange(ChatState state)
{
    if (mRoom)
    {
        // forward the event to the chatroom, so chatlist items also receive the notification
        mRoom->onOnlineStateChange(state);
    }
}

void MegaChatRoomHandler::onUserJoin(Id userid, Priv privilege)
{
    if (mRoom)
    {
        const GroupChatRoom* groupChatRoom = dynamic_cast<const GroupChatRoom *>(mRoom);
        if (groupChatRoom)
        {
            auto it = groupChatRoom->peers().find(userid);
            if (it != groupChatRoom->peers().end() && it->second->priv() == privilege)
            {
                return;
            }
        }

        // forward the event to the chatroom, so chatlist items also receive the notification
        mRoom->onUserJoin(userid, privilege);

        // avoid to notify if own user doesn't participate or isn't online and it's a public chat (for large chat-links, for performance)
        if (mRoom->publicChat() && (mRoom->chat().onlineState() != kChatStateOnline || mRoom->chat().getOwnprivilege() == chatd::Priv::PRIV_NOTPRESENT))
        {
            return;
        }

        MegaChatRoomPrivate *chatroom = new MegaChatRoomPrivate(*mRoom);
        if (userid.val == mChatApiImpl->getMyUserHandle())
        {
            chatroom->setOwnPriv(privilege);
        }
        else
        {
            chatroom->setMembersUpdated(userid);
        }
        fireOnChatRoomUpdate(chatroom);
    }
}

void MegaChatRoomHandler::onUserLeave(Id userid)
{
    if (mRoom)
    {
        // forward the event to the chatroom, so chatlist items also receive the notification
        mRoom->onUserLeave(userid);

        if (mRoom->publicChat() && mRoom->chat().getOwnprivilege() == chatd::Priv::PRIV_NOTPRESENT)
        {
            return;
        }

        MegaChatRoomPrivate *chatroom = new MegaChatRoomPrivate(*mRoom);
        chatroom->setMembersUpdated(userid);
        fireOnChatRoomUpdate(chatroom);
    }
}

void MegaChatRoomHandler::onRejoinedChat()
{
    if (mRoom)
    {
        MegaChatRoomPrivate *chatroom = new MegaChatRoomPrivate(*mRoom);
        fireOnChatRoomUpdate(chatroom);
    }
}

void MegaChatRoomHandler::onExcludedFromChat()
{
    if (mRoom)
    {
        MegaChatRoomPrivate *chatroom = new MegaChatRoomPrivate(*mRoom);
        chatroom->setClosed();
        fireOnChatRoomUpdate(chatroom);
    }
}

void MegaChatRoomHandler::onUnreadChanged()
{
    if (mRoom)
    {
        // forward the event to the chatroom, so chatlist items also receive the notification
        mRoom->onUnreadChanged();

        if (mChat)
        {
            MegaChatRoomPrivate *chatroom = new MegaChatRoomPrivate(*mRoom);
            chatroom->changeUnreadCount();
            fireOnChatRoomUpdate(chatroom);
        }
    }
}

void MegaChatRoomHandler::onRetentionTimeUpdated(unsigned int period)
{
    MegaChatRoomPrivate *chat = (MegaChatRoomPrivate *) mChatApiImpl->getChatRoom(mChatid);
    chat->setRetentionTime(period);

    fireOnChatRoomUpdate(chat);
}

void MegaChatRoomHandler::onPreviewersUpdate()
{
    if (mRoom)
    {
        // forward the event to the chatroom, so chatlist items also receive the notification
        mRoom->onPreviewersUpdate();
        onPreviewersCountUpdate(mChat->getNumPreviewers());
    }
}

void MegaChatRoomHandler::onManualSendRequired(chatd::Message *msg, uint64_t id, chatd::ManualSendReason reason)
{
    MegaChatMessagePrivate *message = new MegaChatMessagePrivate(*msg, Message::kSendingManual, MEGACHAT_INVALID_INDEX);
    delete msg; // we take ownership of the Message

    message->setStatus(MegaChatMessage::STATUS_SENDING_MANUAL);
    message->setRowId(static_cast<int>(id)); // identifier for the manual-send queue, for removal from queue
    message->setCode(reason);
    fireOnMessageLoaded(message);
}


MegaChatErrorPrivate::MegaChatErrorPrivate(const string &msg, int code, int type)
    : ::promise::Error(msg, code, type)
{
    setHandled();
}

MegaChatErrorPrivate::MegaChatErrorPrivate(int code, int type)
    : ::promise::Error(MegaChatErrorPrivate::getGenericErrorString(code), code, type)
{
    setHandled();
}

const char* MegaChatErrorPrivate::getGenericErrorString(int errorCode)
{
    switch(errorCode)
    {
    case ERROR_OK:
        return "No error";
    case ERROR_ARGS:
        return "Invalid argument";
    case ERROR_TOOMANY:
        return "Too many uses for this resource";
    case ERROR_ACCESS:
        return "Access denied";
    case ERROR_NOENT:
        return "Resource does not exist";
    case ERROR_EXIST:
        return "Resource already exists";
    case ERROR_UNKNOWN:
    default:
        return "Unknown error";
    }
}


MegaChatErrorPrivate::MegaChatErrorPrivate(const MegaChatErrorPrivate *error)
    : ::promise::Error(error->getErrorString(), error->getErrorCode(), error->getErrorType())
{
    setHandled();
}

int MegaChatErrorPrivate::getErrorCode() const
{
    return code();
}

int MegaChatErrorPrivate::getErrorType() const
{
    return type();
}

const char *MegaChatErrorPrivate::getErrorString() const
{
    return what();
}

const char *MegaChatErrorPrivate::toString() const
{
    char *errorString = new char[msg().size()+1];
    snprintf(errorString, msg().size() + 1, "%s", what());
    return errorString;
}

MegaChatError *MegaChatErrorPrivate::copy()
{
    return new MegaChatErrorPrivate(this);
}


MegaChatRoomListPrivate::MegaChatRoomListPrivate()
{

}

MegaChatRoomListPrivate::MegaChatRoomListPrivate(const MegaChatRoomListPrivate *list)
{
    MegaChatRoomPrivate *chat;

    for (unsigned int i = 0; i < list->size(); i++)
    {
        chat = new MegaChatRoomPrivate(list->get(i));
        mList.push_back(chat);
    }
}

MegaChatRoomList *MegaChatRoomListPrivate::copy() const
{
    return new MegaChatRoomListPrivate(this);
}

const MegaChatRoom *MegaChatRoomListPrivate::get(unsigned int i) const
{
    if (i >= size())
    {
        return NULL;
    }
    else
    {
        return mList.at(i);
    }
}

unsigned int MegaChatRoomListPrivate::size() const
{
    return static_cast<unsigned int>(mList.size());
}

void MegaChatRoomListPrivate::addChatRoom(MegaChatRoom *chat)
{
    mList.push_back(chat);
}

MegaChatScheduledFlagsPrivate::MegaChatScheduledFlagsPrivate()
    : mKScheduledFlags(std::make_unique<karere::KarereScheduledFlags>())
{}

MegaChatScheduledFlagsPrivate::MegaChatScheduledFlagsPrivate(const unsigned long numericValue)
    : mKScheduledFlags(std::make_unique<karere::KarereScheduledFlags>(numericValue))
{}

MegaChatScheduledFlagsPrivate::MegaChatScheduledFlagsPrivate(const MegaChatScheduledFlagsPrivate* mcsfp)
    : mKScheduledFlags(mcsfp->getKarereScheduledFlags())
{}

MegaChatScheduledFlagsPrivate::MegaChatScheduledFlagsPrivate(const karere::KarereScheduledFlags* ksf)
    : mKScheduledFlags(ksf->copy())
{}

void MegaChatScheduledFlagsPrivate::reset()                          { mKScheduledFlags->reset(); }
void MegaChatScheduledFlagsPrivate::setSendEmails(bool enabled)      { mKScheduledFlags->setSendEmails(enabled); }

unsigned long MegaChatScheduledFlagsPrivate::getNumericValue() const { return mKScheduledFlags->getNumericValue();}
bool MegaChatScheduledFlagsPrivate::sendEmails() const               { return mKScheduledFlags->sendEmails(); }
bool MegaChatScheduledFlagsPrivate::isEmpty() const                  { return mKScheduledFlags->isEmpty(); }

std::unique_ptr<karere::KarereScheduledFlags> MegaChatScheduledFlagsPrivate::getKarereScheduledFlags() const
{
    return std::make_unique<karere::KarereScheduledFlags>(mKScheduledFlags.get());
}

MegaChatScheduledRulesPrivate::MegaChatScheduledRulesPrivate(const int freq, const int interval,
                                                             const MegaChatTimeStamp until,
                                                             const ::mega::MegaIntegerList* byWeekDay,
                                                             const ::mega::MegaIntegerList* byMonthDay,
                                                             const ::mega::MegaIntegerMap* byMonthWeekDay)
    : mKScheduledRules(std::make_unique<karere::KarereScheduledRules>(
                           isValidFreq(freq) ? freq : FREQ_INVALID,
                           isValidInterval(interval) ? interval : INTERVAL_INVALID,
                           isValidUntil(until) ? until : MEGACHAT_INVALID_TIMESTAMP,
                           byWeekDay ? std::unique_ptr<::mega::MegaSmallIntVector>(
                                   dynamic_cast<const ::mega::MegaIntegerListPrivate*>(byWeekDay)->toByteList()
                                   ).get()
                               : nullptr,
                           byMonthDay ? std::unique_ptr<::mega::MegaSmallIntVector>(
                                   dynamic_cast<const ::mega::MegaIntegerListPrivate*>(byMonthDay)->toByteList()
                                   ).get()
                               : nullptr,
                           byMonthWeekDay ? std::unique_ptr<::mega::MegaSmallIntMap>(
                                   dynamic_cast<const ::mega::MegaIntegerMapPrivate*>(byMonthWeekDay)->toByteMap()
                                   ).get()
                               : nullptr))
{}

MegaChatScheduledRulesPrivate::MegaChatScheduledRulesPrivate(const MegaChatScheduledRulesPrivate* mcsrp)
    : mKScheduledRules(mcsrp->getKarereScheduledRules())
{}

MegaChatScheduledRulesPrivate::MegaChatScheduledRulesPrivate(const karere::KarereScheduledRules* ksr)
    : mKScheduledRules(ksr->copy())
{}

void MegaChatScheduledRulesPrivate::setFreq(int freq)                 { mKScheduledRules->setFreq(freq); }
void MegaChatScheduledRulesPrivate::setInterval(int interval)         { mKScheduledRules->setInterval(interval); }
void MegaChatScheduledRulesPrivate::setUntil(MegaChatTimeStamp until) { mKScheduledRules->setUntil(until); }

void MegaChatScheduledRulesPrivate::setByWeekDay(const ::mega::MegaIntegerList* byWeekDay)
{
    mKScheduledRules->setByWeekDay(byWeekDay ? std::unique_ptr<::mega::MegaSmallIntVector>(
                                       dynamic_cast<const ::mega::MegaIntegerListPrivate*>(byWeekDay)->toByteList()
                                       ).get()
                                   : nullptr);
}

void MegaChatScheduledRulesPrivate::setByMonthDay(const ::mega::MegaIntegerList* byMonthDay)
{
    mKScheduledRules->setByMonthDay(byMonthDay ? std::unique_ptr<::mega::MegaSmallIntVector>(
                                        dynamic_cast<const ::mega::MegaIntegerListPrivate*>(byMonthDay)->toByteList()
                                        ).get()
                                    : nullptr);
}

void MegaChatScheduledRulesPrivate::setByMonthWeekDay(const ::mega::MegaIntegerMap* byMonthWeekDay)
{
    mKScheduledRules->setByMonthWeekDay(byMonthWeekDay ? std::unique_ptr<::mega::MegaSmallIntMap>(
                                            dynamic_cast<const ::mega::MegaIntegerMapPrivate*>(byMonthWeekDay)->toByteMap()
                                            ).get()
                                        : nullptr);
}

int MegaChatScheduledRulesPrivate::freq() const                { return mKScheduledRules->freq(); }
int MegaChatScheduledRulesPrivate::interval() const            { return mKScheduledRules->interval(); }
MegaChatTimeStamp MegaChatScheduledRulesPrivate::until() const { return mKScheduledRules->until(); }

//// internal local utilities (to be removed once MegaChatAPI homogenizes with MegaAPI)
template <typename T, typename P>
bool areMegaIntegersEqual(const T& lhs, const P& rhs)
{   // int64_t because it's the type used in mega::MegaInteger{List|Map}
    if (lhs.size() != rhs.size()) { return false; }

    if constexpr (std::is_same<T, ::mega::MegaSmallIntVector>::value
                  || std::is_same<P, ::mega::MegaSmallIntVector>::value)
    {
        for(size_t i = 0; i < lhs.size(); ++i)
        {
            if (static_cast<int64_t>(lhs.at(i)) != static_cast<int64_t>(rhs.at(i)))
            {
                return false;
            }
        }
        return true;
    }

    if constexpr (std::is_same<T, ::mega::MegaSmallIntMap>::value
                  || std::is_same<P, ::mega::MegaSmallIntMap>::value)
    {
        const auto transformMMap = [](const ::mega::MegaSmallIntMap& src) -> ::mega::integer_map
        {
            ::mega::integer_map ret;
            for(const auto& p : src)
                ret.emplace(static_cast<int64_t>(p.first),
                            static_cast<int64_t>(p.second));
            return ret;
        };

        return transformMMap(lhs) == rhs;
    }

    return false;
}

template <typename T, typename P>
void updateIfDifferent(const T* src, std::unique_ptr<P>& dst)
{
    if (!src) { dst.reset(nullptr); }
    else
    {
        if constexpr (std::is_same<P, ::mega::MegaIntegerList>::value)
        {
            const auto ilp = dynamic_cast<const ::mega::MegaIntegerListPrivate*>(dst.get());
            if (!ilp || !areMegaIntegersEqual(*src, *(ilp->getList())))
            {
                dst.reset(new ::mega::MegaIntegerListPrivate(*src));
            }
        }

        if constexpr (std::is_same<P, ::mega::MegaIntegerMap>::value)
        {
            const auto imp = dynamic_cast<const ::mega::MegaIntegerMapPrivate*>(dst.get());
            if (!imp || !areMegaIntegersEqual(*src, *(imp->getMap())))
            {
                dst.reset(new ::mega::MegaIntegerMapPrivate(*src));
            }
        }
    }
}
////

const ::mega::MegaIntegerList* MegaChatScheduledRulesPrivate::byWeekDay()  const
{
    updateIfDifferent(mKScheduledRules->byWeekDay(), mTransformedByWeekDay);

    return mTransformedByWeekDay.get();
}

const ::mega::MegaIntegerList* MegaChatScheduledRulesPrivate::byMonthDay()  const
{
    updateIfDifferent(mKScheduledRules->byMonthDay(), mTransformedByMonthDay);

    return mTransformedByMonthDay.get();
}

const ::mega::MegaIntegerMap* MegaChatScheduledRulesPrivate::byMonthWeekDay() const
{
    updateIfDifferent(mKScheduledRules->byMonthWeekDay(), mTransformedByMonthWeekDay);

    return mTransformedByMonthWeekDay.get();
}

std::unique_ptr<karere::KarereScheduledRules> MegaChatScheduledRulesPrivate::getKarereScheduledRules() const
{
    return std::make_unique<karere::KarereScheduledRules>(mKScheduledRules.get());
}

MegaChatScheduledMeetingPrivate::MegaChatScheduledMeetingPrivate(const MegaChatHandle chatid, const char* timezone,
                                                                 const MegaChatTimeStamp startDateTime,
                                                                 const MegaChatTimeStamp endDateTime, const char* title,
                                                                 const char* description, const MegaChatHandle schedId,
                                                                 const MegaChatHandle parentSchedId,
                                                                 const MegaChatHandle organizerUserId, const int cancelled,
                                                                 const char* attributes, const MegaChatTimeStamp overrides,
                                                                 const MegaChatScheduledFlags *flags, const MegaChatScheduledRules *rules)
    : mKScheduledMeeting(std::make_unique<karere::KarereScheduledMeeting>(
                             chatid, organizerUserId,
                             timezone ? timezone : std::string(),
                             startDateTime, endDateTime,
                             title ? title : std::string(),
                             description ? description : std::string(),
                             schedId, parentSchedId, cancelled,
                             attributes ? attributes : std::string(),
                             overrides,
                             flags ? dynamic_cast<const MegaChatScheduledFlagsPrivate*>(flags)->getKarereScheduledFlags().get()
                                 : nullptr,
                             rules ? dynamic_cast<const MegaChatScheduledRulesPrivate*>(rules)->getKarereScheduledRules().get()
                                 : nullptr))
{}

MegaChatScheduledMeetingPrivate::MegaChatScheduledMeetingPrivate(const MegaChatScheduledMeetingPrivate* mcsmp)
    : mKScheduledMeeting(mcsmp->mKScheduledMeeting->copy())
{}

MegaChatScheduledMeetingPrivate::MegaChatScheduledMeetingPrivate(const karere::KarereScheduledMeeting* ksm)
    : mKScheduledMeeting(ksm->copy())
{}

MegaChatHandle MegaChatScheduledMeetingPrivate::chatId() const                { return mKScheduledMeeting->chatid();}
MegaChatHandle MegaChatScheduledMeetingPrivate::schedId() const               { return mKScheduledMeeting->schedId();}
MegaChatHandle MegaChatScheduledMeetingPrivate::parentSchedId() const         { return mKScheduledMeeting->parentSchedId();}
MegaChatHandle MegaChatScheduledMeetingPrivate::organizerUserId() const       { return mKScheduledMeeting->organizerUserid(); }
const char* MegaChatScheduledMeetingPrivate::timezone() const                 { return !mKScheduledMeeting->timezone().empty() ? mKScheduledMeeting->timezone().c_str() : nullptr;}
MegaChatTimeStamp MegaChatScheduledMeetingPrivate::startDateTime() const      { return mKScheduledMeeting->startDateTime(); }
MegaChatTimeStamp MegaChatScheduledMeetingPrivate::endDateTime() const        { return mKScheduledMeeting->endDateTime(); }
const char* MegaChatScheduledMeetingPrivate::title() const                    { return !mKScheduledMeeting->title().empty() ? mKScheduledMeeting->title().c_str() : nullptr;}
const char* MegaChatScheduledMeetingPrivate::description() const              { return !mKScheduledMeeting->description().empty() ? mKScheduledMeeting->description().c_str() : nullptr;}
const char* MegaChatScheduledMeetingPrivate::attributes() const               { return !mKScheduledMeeting->attributes().empty() ? mKScheduledMeeting->attributes().c_str() : nullptr;}
MegaChatTimeStamp MegaChatScheduledMeetingPrivate::overrides() const          { return mKScheduledMeeting->overrides(); }
int MegaChatScheduledMeetingPrivate::cancelled() const                        { return mKScheduledMeeting->cancelled();}
bool MegaChatScheduledMeetingPrivate::hasChanged(size_t change) const         { return mChanged[change]; }
bool MegaChatScheduledMeetingPrivate::isNew() const                           { return mChanged[SC_NEW_SCHED]; }
bool MegaChatScheduledMeetingPrivate::isDeleted() const                       { return mChanged.none(); }

MegaChatScheduledFlags* MegaChatScheduledMeetingPrivate::flags() const
{
    // flags can only be set during construction, we can choke the temporal value here instead of all the ctors
    const auto pKSF = mKScheduledMeeting->flags();
    if (pKSF && !mTransformedMCSFlags)
    {
        mTransformedMCSFlags.reset(new MegaChatScheduledFlagsPrivate(std::unique_ptr<karere::KarereScheduledFlags>(pKSF->copy()).get()));
    }
    return mTransformedMCSFlags.get();
}
MegaChatScheduledRules* MegaChatScheduledMeetingPrivate::rules() const
{
    // rules can only be set during construction, we can choke the temporal value here instead of all the ctors
    const auto pKSR = mKScheduledMeeting->rules();
    if (pKSR && !mTransformedMCSRules)
    {
        mTransformedMCSRules.reset(new MegaChatScheduledRulesPrivate(std::unique_ptr<karere::KarereScheduledRules>(pKSR->copy()).get()));
    }

    return mTransformedMCSRules.get();
}

/* Class MegaChatScheduledMeetingOccurrPrivate */
MegaChatScheduledMeetingOccurrPrivate::MegaChatScheduledMeetingOccurrPrivate(const MegaChatScheduledMeetingOccurrPrivate* scheduledMeeting)
    : mSchedId(scheduledMeeting->schedId()),
      mParentSchedId(scheduledMeeting->parentSchedId()),
      mOverrides(scheduledMeeting->overrides()),
      mTimezone(scheduledMeeting->timezone() ? scheduledMeeting->timezone() : std::string()),
      mStartDateTime(scheduledMeeting->startDateTime()),
      mEndDateTime(scheduledMeeting->endDateTime()),
      mCancelled(scheduledMeeting->cancelled())
{
}

MegaChatScheduledMeetingOccurrPrivate::MegaChatScheduledMeetingOccurrPrivate(const karere::KarereScheduledMeetingOccurr* scheduledMeeting)
    :
      mSchedId(scheduledMeeting->schedId()),
      mParentSchedId(scheduledMeeting->parentSchedId()),
      mOverrides(scheduledMeeting->overrides()),
      mTimezone(scheduledMeeting->timezone()),
      mStartDateTime(scheduledMeeting->startDateTime()),
      mEndDateTime(scheduledMeeting->endDateTime()),
      mCancelled(scheduledMeeting->cancelled())
{
}

MegaChatScheduledMeetingOccurrPrivate::~MegaChatScheduledMeetingOccurrPrivate()
{
}

MegaChatScheduledMeetingOccurrPrivate* MegaChatScheduledMeetingOccurrPrivate::copy() const
{
   return new MegaChatScheduledMeetingOccurrPrivate(this);
}

MegaChatHandle MegaChatScheduledMeetingOccurrPrivate::schedId() const               { return mSchedId; }
MegaChatHandle MegaChatScheduledMeetingOccurrPrivate::parentSchedId() const         { return mParentSchedId; }
const char* MegaChatScheduledMeetingOccurrPrivate::timezone() const                 { return !mTimezone.empty() ? mTimezone.c_str() : nullptr; }
MegaChatTimeStamp MegaChatScheduledMeetingOccurrPrivate::startDateTime() const      { return mStartDateTime; }
MegaChatTimeStamp MegaChatScheduledMeetingOccurrPrivate::endDateTime() const        { return mEndDateTime; }
MegaChatTimeStamp MegaChatScheduledMeetingOccurrPrivate::overrides() const          { return mOverrides; }
int MegaChatScheduledMeetingOccurrPrivate::cancelled() const                        { return mCancelled; }

/* Class MegaChatScheduledMeetingListPrivate */
MegaChatScheduledMeetingListPrivate::MegaChatScheduledMeetingListPrivate()
{
}

MegaChatScheduledMeetingListPrivate::MegaChatScheduledMeetingListPrivate(const MegaChatScheduledMeetingListPrivate& l)
{
    mList.reserve(l.size());
    for (unsigned long i = 0; i < l.size(); i++)
    {
        mList.emplace_back(l.at(i)->copy());
    }
}

MegaChatScheduledMeetingListPrivate::~MegaChatScheduledMeetingListPrivate()
{
    // all objects managed by unique_ptr's containted in mList will be deallocated when mList is destroyed
}

unsigned long MegaChatScheduledMeetingListPrivate::size() const
{
    return mList.size();
}

MegaChatScheduledMeetingListPrivate* MegaChatScheduledMeetingListPrivate::copy() const
{
   return new MegaChatScheduledMeetingListPrivate(*this);
}

const MegaChatScheduledMeeting* MegaChatScheduledMeetingListPrivate::at(unsigned long i) const
{
    if (i >= mList.size())
    {
        return nullptr;
    }
    return mList.at(i).get();
}

void MegaChatScheduledMeetingListPrivate::insert(MegaChatScheduledMeeting* sm)
{
    mList.emplace_back(sm);
}

void MegaChatScheduledMeetingListPrivate::clear()
{
     mList.clear();
}

/* Class MegaChatScheduledMeetingOccurrListPrivate */
MegaChatScheduledMeetingOccurrListPrivate::MegaChatScheduledMeetingOccurrListPrivate()
{
}

MegaChatScheduledMeetingOccurrListPrivate::MegaChatScheduledMeetingOccurrListPrivate(const MegaChatScheduledMeetingOccurrListPrivate& l)
{
    mList.reserve(l.size());
    for (unsigned long i = 0; i < l.size(); i++)
    {
        mList.emplace_back(l.at(i)->copy());
    }
}

MegaChatScheduledMeetingOccurrListPrivate::~MegaChatScheduledMeetingOccurrListPrivate()
{
    // all objects managed by unique_ptr's containted in mList will be deallocated when mList is destroyed
}

unsigned long MegaChatScheduledMeetingOccurrListPrivate::size() const
{
    return mList.size();
}

MegaChatScheduledMeetingOccurrListPrivate* MegaChatScheduledMeetingOccurrListPrivate::copy() const
{
   return new MegaChatScheduledMeetingOccurrListPrivate(*this);
}

const MegaChatScheduledMeetingOccurr* MegaChatScheduledMeetingOccurrListPrivate::at(unsigned long i) const
{
    if (i >= mList.size())
    {
        return nullptr;
    }
    return mList.at(i).get();
}

void MegaChatScheduledMeetingOccurrListPrivate::insert(MegaChatScheduledMeetingOccurr* sm)
{
    mList.emplace_back(sm);
}

void MegaChatScheduledMeetingOccurrListPrivate::clear()
{
     mList.clear();
}

MegaChatRoomPrivate::MegaChatRoomPrivate(const MegaChatRoom *chat)
{
    mChatid = chat->getChatId();
    priv = (privilege_t) chat->getOwnPrivilege();
    for (unsigned int i = 0; i < chat->getPeerCount(); i++)
    {
        MegaChatHandle uh = chat->getPeerHandle(i);
        mPeers.push_back(userpriv_pair(uh, (privilege_t) chat->getPeerPrivilege(i)));
        if (chat->getPeerFirstname(i) && chat->getPeerLastname(i) && chat->getPeerEmail(i))
        {
            peerFirstnames.push_back(chat->getPeerFirstname(i));
            peerLastnames.push_back(chat->getPeerLastname(i));
            peerEmails.push_back(chat->getPeerEmail(i));
        }
        else
        {
            assert(!chat->getPeerEmail(i) && !chat->getPeerLastname(i) && !chat->getPeerEmail(i));
        }
    }
    group = chat->isGroup();
    mPublicChat = chat->isPublic();
    mAuthToken = chat->getAuthorizationToken() ? Id(chat->getAuthorizationToken()) : Id::inval();
    mTitle = chat->getTitle();
    mHasCustomTitle = chat->hasCustomTitle();
    unreadCount = chat->getUnreadCount();
    active = chat->isActive();
    mArchived = chat->isArchived();
    mChanged = chat->getChanges();
    mUh = chat->getUserTyping();
    mNumPreviewers = chat->getNumPreviewers();
    mRetentionTime = chat->getRetentionTime();
    mCreationTs = chat->getCreationTs();
    mMeeting = chat->isMeeting();

    if (group) // these flags are not available for 1on1 chats
    {
        mOpenInvite = chat->isOpenInvite();
        mSpeakRequest = chat->isSpeakRequest();
        mWaitingRoom = chat->isWaitingRoom();
    }
}

MegaChatRoomPrivate::MegaChatRoomPrivate(const ChatRoom &chat)
{
    mChanged = 0;
    mChatid = chat.chatid();
    priv = (privilege_t) chat.ownPriv();
    group = chat.isGroup();
    mPublicChat = chat.publicChat();
    mAuthToken = Id(chat.getPublicHandle());
    assert(!chat.previewMode() || (chat.previewMode() && mAuthToken.isValid()));
    mTitle = chat.titleString();
    mHasCustomTitle = chat.isGroup() ? ((GroupChatRoom*)&chat)->hasTitle() : false;
    unreadCount = chat.chat().unreadMsgCount();
    active = chat.isActive();
    mArchived = chat.isArchived();
    mUh = MEGACHAT_INVALID_HANDLE;
    mNumPreviewers = chat.chat().getNumPreviewers();
    mRetentionTime = chat.getRetentionTime();
    mCreationTs = chat.getCreationTs();
    mMeeting = chat.isMeeting();

    if (group)
    {
        GroupChatRoom &groupchat = (GroupChatRoom&) chat;
        const GroupChatRoom::MemberMap& peers = groupchat.peers();

        GroupChatRoom::MemberMap::const_iterator it;
        for (it = peers.begin(); it != peers.end(); it++)
        {
            mPeers.push_back(userpriv_pair(it->first, (privilege_t) it->second->priv()));

            if (!chat.publicChat() || chat.numMembers() < PRELOAD_CHATLINK_PARTICIPANTS)
            {
                const char *buffer = MegaChatRoomPrivate::firstnameFromBuffer(it->second->name());
                peerFirstnames.push_back(buffer ? buffer : "");
                delete [] buffer;

                buffer = MegaChatRoomPrivate::lastnameFromBuffer(it->second->name());
                peerLastnames.push_back(buffer ? buffer : "");
                delete [] buffer;

                peerEmails.push_back(it->second->email());
            }
        }

        // these flags are not available for 1on1 chats
        mOpenInvite = chat.isOpenInvite();
        mSpeakRequest = chat.isSpeakRequest();
        mWaitingRoom = chat.isWaitingRoom();
    }
    else
    {
        PeerChatRoom &peerchat = (PeerChatRoom&) chat;
        privilege_t priv = (privilege_t) peerchat.peerPrivilege();
        handle uh = peerchat.peer();
        mPeers.push_back(userpriv_pair(uh, priv));

        Contact *contact = peerchat.contact();
        if (contact)
        {
            string name = contact->getContactName(true);

            const char *buffer = MegaChatRoomPrivate::firstnameFromBuffer(name);
            peerFirstnames.push_back(buffer ? buffer : "");
            delete [] buffer;

            buffer = MegaChatRoomPrivate::lastnameFromBuffer(name);
            peerLastnames.push_back(buffer ? buffer : "");
            delete [] buffer;
        }
        else    // we don't have firstname and lastname individually
        {
            peerFirstnames.push_back(mTitle);
            peerLastnames.push_back("");
        }


        peerEmails.push_back(peerchat.email());
    }
}

MegaChatRoom *MegaChatRoomPrivate::copy() const
{
    return new MegaChatRoomPrivate(this);
}

MegaChatHandle MegaChatRoomPrivate::getChatId() const
{
    return mChatid;
}

int MegaChatRoomPrivate::getOwnPrivilege() const
{
    return priv;
}

unsigned int MegaChatRoomPrivate::getNumPreviewers() const
{
   return mNumPreviewers;
}

int MegaChatRoomPrivate::getPeerPrivilegeByHandle(MegaChatHandle userhandle) const
{
    for (unsigned int i = 0; i < mPeers.size(); i++)
    {
        if (mPeers.at(i).first == userhandle)
        {
            return mPeers.at(i).second;
        }
    }

    return PRIV_UNKNOWN;
}

const char *MegaChatRoomPrivate::getPeerFirstnameByHandle(MegaChatHandle userhandle) const
{
    for (unsigned int i = 0; i < peerFirstnames.size(); i++)
    {
        assert(i < mPeers.size());
        if (mPeers.at(i).first == userhandle)
        {
            return (!peerFirstnames.at(i).empty()) ? peerFirstnames.at(i).c_str() : nullptr;
        }
    }

    return nullptr;
}

const char *MegaChatRoomPrivate::getPeerLastnameByHandle(MegaChatHandle userhandle) const
{
    for (unsigned int i = 0; i < peerLastnames.size(); i++)
    {
        assert(i < mPeers.size());
        if (mPeers.at(i).first == userhandle)
        {
            return (!peerLastnames.at(i).empty()) ? peerLastnames.at(i).c_str() : nullptr;
        }
    }

    return nullptr;
}

const char *MegaChatRoomPrivate::getPeerFullnameByHandle(MegaChatHandle userhandle) const
{
    for (unsigned int i = 0; i < peerFirstnames.size(); i++)
    {
        assert(i < mPeers.size());
        if (mPeers.at(i).first == userhandle)
        {
            string ret = peerFirstnames.at(i);
            if (!peerFirstnames.at(i).empty() && !peerLastnames.at(i).empty())
            {
                ret.append(" ");
            }
            ret.append(peerLastnames.at(i));

            return (!ret.empty()) ? MegaApi::strdup(ret.c_str()) : nullptr;
        }
    }

    return nullptr;
}

const char *MegaChatRoomPrivate::getPeerEmailByHandle(MegaChatHandle userhandle) const
{
    for (unsigned int i = 0; i < peerEmails.size(); i++)
    {
        assert(i < mPeers.size());
        if (mPeers.at(i).first == userhandle)
        {
            return (!peerEmails.at(i).empty()) ? peerEmails.at(i).c_str() : nullptr;
        }
    }

    return nullptr;
}

int MegaChatRoomPrivate::getPeerPrivilege(unsigned int i) const
{
    if (i >= mPeers.size())
    {
        return MegaChatRoom::PRIV_UNKNOWN;
    }

    return mPeers.at(i).second;
}

unsigned int MegaChatRoomPrivate::getPeerCount() const
{
    return static_cast<unsigned int>(mPeers.size());
}

MegaChatHandle MegaChatRoomPrivate::getPeerHandle(unsigned int i) const
{
    if (i >= mPeers.size())
    {
        return MEGACHAT_INVALID_HANDLE;
    }

    return mPeers.at(i).first;
}

const char *MegaChatRoomPrivate::getPeerFirstname(unsigned int i) const
{
    if (i >= peerFirstnames.size())
    {
        return NULL;
    }

    return peerFirstnames.at(i).c_str();
}

const char *MegaChatRoomPrivate::getPeerLastname(unsigned int i) const
{
    if (i >= peerLastnames.size())
    {
        return NULL;
    }

    return peerLastnames.at(i).c_str();
}

const char *MegaChatRoomPrivate::getPeerFullname(unsigned int i) const
{
    if (i >= peerLastnames.size() || i >= peerFirstnames.size())
    {
        return NULL;
    }

    string ret = peerFirstnames.at(i);
    if (!peerFirstnames.at(i).empty() && !peerLastnames.at(i).empty())
    {
        ret.append(" ");
    }
    ret.append(peerLastnames.at(i));

    return MegaApi::strdup(ret.c_str());
}

const char *MegaChatRoomPrivate::getPeerEmail(unsigned int i) const
{
    if (i >= peerEmails.size())
    {
        return NULL;
    }

    return peerEmails.at(i).c_str();
}

bool MegaChatRoomPrivate::isGroup() const
{
    return group;
}

bool MegaChatRoomPrivate::isPublic() const
{
    return mPublicChat;
}

bool MegaChatRoomPrivate::isPreview() const
{
    return mAuthToken.isValid();
}

const char *MegaChatRoomPrivate::getAuthorizationToken() const
{
    if (mAuthToken.isValid())
    {
        return MegaApi::strdup(mAuthToken.toString(Id::CHATLINKHANDLE).c_str());
    }

    return NULL;
}

const char *MegaChatRoomPrivate::getTitle() const
{
    return mTitle.c_str();
}

bool MegaChatRoomPrivate::hasCustomTitle() const
{
    return mHasCustomTitle;
}

bool MegaChatRoomPrivate::isActive() const
{
    return active;
}

bool MegaChatRoomPrivate::isArchived() const
{
    return mArchived;
}

int64_t MegaChatRoomPrivate::getCreationTs() const
{
    return mCreationTs;
}

bool MegaChatRoomPrivate::isMeeting() const
{
    return mMeeting;
}

bool MegaChatRoomPrivate::isWaitingRoom() const
{
    return mWaitingRoom;
}

bool MegaChatRoomPrivate::isOpenInvite() const
{
    return mOpenInvite;
}

bool MegaChatRoomPrivate::isSpeakRequest() const
{
    return mSpeakRequest;
}

int MegaChatRoomPrivate::getChanges() const
{
    return mChanged;
}

bool MegaChatRoomPrivate::hasChanged(int changeType) const
{
    return (mChanged & changeType);
}

int MegaChatRoomPrivate::getUnreadCount() const
{
    return unreadCount;
}

MegaChatHandle MegaChatRoomPrivate::getUserHandle() const
{
    return mUh;
}

MegaChatHandle MegaChatRoomPrivate::getUserTyping() const
{
    return mUh;
}

void MegaChatRoomPrivate::setOwnPriv(int ownPriv)
{
    priv = (privilege_t) ownPriv;
    mChanged |= MegaChatRoom::CHANGE_TYPE_OWN_PRIV;
}

void MegaChatRoomPrivate::setTitle(const string& title)
{
    mTitle = title;
    mChanged |= MegaChatRoom::CHANGE_TYPE_TITLE;
}

void MegaChatRoomPrivate::changeUnreadCount()
{
    mChanged |= MegaChatRoom::CHANGE_TYPE_UNREAD_COUNT;
}

void MegaChatRoomPrivate::changeChatRoomOption(int option)
{
    switch (option)
    {
         case MegaChatApi::CHAT_OPTION_SPEAK_REQUEST:
             mChanged |= MegaChatRoom::CHANGE_TYPE_SPEAK_REQUEST;
             break;
         case MegaChatApi::CHAT_OPTION_OPEN_INVITE:
             mChanged |= MegaChatRoom::CHANGE_TYPE_OPEN_INVITE;
             break;
         case MegaChatApi::CHAT_OPTION_WAITING_ROOM:
             mChanged |= MegaChatRoom::CHANGE_TYPE_WAITING_ROOM;
             break;
     }
}

void MegaChatRoomPrivate::setNumPreviewers(unsigned int numPrev)
{
    mNumPreviewers = numPrev;
    mChanged |= MegaChatRoom::CHANGE_TYPE_UPDATE_PREVIEWERS;
}

void MegaChatRoomPrivate::setMembersUpdated(MegaChatHandle uh)
{
    mUh = uh;
    mChanged |= MegaChatRoom::CHANGE_TYPE_PARTICIPANTS;
}

void MegaChatRoomPrivate::setUserTyping(MegaChatHandle uh)
{
    mUh = uh;
    mChanged |= MegaChatRoom::CHANGE_TYPE_USER_TYPING;
}

void MegaChatRoomPrivate::setUserStopTyping(MegaChatHandle uh)
{
    mUh = uh;
    mChanged |= MegaChatRoom::CHANGE_TYPE_USER_STOP_TYPING;
}

void MegaChatRoomPrivate::setClosed()
{
    mChanged |= MegaChatRoom::CHANGE_TYPE_CLOSED;
}

void MegaChatRoomPrivate::setChatMode(bool mode)
{
    mPublicChat = mode;
    mChanged |= MegaChatRoom::CHANGE_TYPE_CHAT_MODE;
}

void MegaChatRoomPrivate::setArchived(bool archived)
{
    mArchived = archived;
    mChanged |= MegaChatRoom::CHANGE_TYPE_ARCHIVE;
}

void MegaChatRoomPrivate::setRetentionTime(unsigned int period)
{
    mRetentionTime = period;
    mChanged |= MegaChatRoom::CHANGE_TYPE_RETENTION_TIME;
}

char *MegaChatRoomPrivate::firstnameFromBuffer(const string &buffer)
{
    char *ret = NULL;
    unsigned int len = buffer.length() ? static_cast<unsigned char>(buffer.at(0)) : 0;

    if (len > 0)
    {
        ret = new char[len + 1];
        strncpy(ret, buffer.data() + 1, len);
        ret[len] = '\0';
    }

    return ret;
}

char *MegaChatRoomPrivate::lastnameFromBuffer(const string &buffer)
{
    char *ret = NULL;

    unsigned int firstNameLength = buffer.length() ? static_cast<unsigned char>(buffer.at(0)) : 0;
    if (buffer.length() && (unsigned int)buffer.length() >= firstNameLength)
    {
        size_t lenLastname = buffer.length() - firstNameLength - 1;
        if (lenLastname)
        {
            const char *start = buffer.data() + 1 + firstNameLength;
            if (buffer.at(0) != 0)
            {
                start++;    // there's a space separator
                lenLastname--;
            }

            ret = new char[lenLastname + 1];
            strncpy(ret, start, lenLastname);
            ret[lenLastname] = '\0';
        }
    }

    return ret;
}

unsigned MegaChatRoomPrivate::getRetentionTime() const
{
    return mRetentionTime;
}

void MegaChatListItemHandler::onTitleChanged(const string &title)
{
    MegaChatListItemPrivate *item = new MegaChatListItemPrivate(mRoom);
    item->setTitle(title);

    chatApi.fireOnChatListItemUpdate(item);
}

void MegaChatListItemHandler::onChatModeChanged(bool mode)
{
    MegaChatListItemPrivate *item = new MegaChatListItemPrivate(mRoom);
    item->setChatMode(mode);

    chatApi.fireOnChatListItemUpdate(item);
}

void MegaChatListItemHandler::onUnreadCountChanged()
{
    MegaChatListItemPrivate *item = new MegaChatListItemPrivate(mRoom);
    item->changeUnreadCount();

    chatApi.fireOnChatListItemUpdate(item);
}

void MegaChatListItemHandler::onPreviewersCountUpdate(uint32_t numPrev)
{
    MegaChatListItemPrivate *item = new MegaChatListItemPrivate(mRoom);
    item->setNumPreviewers(numPrev);

    chatApi.fireOnChatListItemUpdate(item);
}

void MegaChatListItemHandler::onPreviewClosed()
{
    MegaChatListItemPrivate *item = new MegaChatListItemPrivate(mRoom);
    item->setPreviewClosed();

    chatApi.fireOnChatListItemUpdate(item);
}

MegaChatPeerListPrivate::MegaChatPeerListPrivate()
{
}

MegaChatPeerListPrivate::~MegaChatPeerListPrivate()
{

}

MegaChatPeerList *MegaChatPeerListPrivate::copy() const
{
    MegaChatPeerListPrivate *ret = new MegaChatPeerListPrivate;

    for (int i = 0; i < size(); i++)
    {
        ret->addPeer(list.at(i).first, list.at(i).second);
    }

    return ret;
}

void MegaChatPeerListPrivate::addPeer(MegaChatHandle h, int priv)
{
    list.push_back(userpriv_pair(h, (privilege_t) priv));
}

MegaChatHandle MegaChatPeerListPrivate::getPeerHandle(int i) const
{
    if (i > size())
    {
        return MEGACHAT_INVALID_HANDLE;
    }
    else
    {
        return list.at(i).first;
    }
}

int MegaChatPeerListPrivate::getPeerPrivilege(int i) const
{
    if (i > size())
    {
        return PRIV_UNKNOWN;
    }
    else
    {
        return list.at(i).second;
    }
}

int MegaChatPeerListPrivate::size() const
{
    return static_cast<int>(list.size());
}

const userpriv_vector *MegaChatPeerListPrivate::getList() const
{
    return &list;
}

MegaChatPeerListPrivate::MegaChatPeerListPrivate(userpriv_vector *userpriv)
{
    handle uh;
    privilege_t priv;

    for (unsigned i = 0; i < userpriv->size(); i++)
    {
        uh = userpriv->at(i).first;
        priv = userpriv->at(i).second;

        list.push_back({uh, priv}); // do not call addPeer() virtual function from constructor!
    }
}


MegaChatListItemHandler::MegaChatListItemHandler(MegaChatApiImpl &chatApi, ChatRoom &room)
    :chatApi(chatApi), mRoom(room)
{
}

MegaChatListItemPrivate::MegaChatListItemPrivate(ChatRoom &chatroom)
    : MegaChatListItem()
{
    chatid = chatroom.chatid();
    mTitle = chatroom.titleString();
    unreadCount = chatroom.chat().unreadMsgCount();
    group = chatroom.isGroup();
    mPublicChat = chatroom.publicChat();
    mPreviewMode = chatroom.previewMode();
    active = chatroom.isActive();
    mOwnPriv = chatroom.ownPriv();
    mArchived =  chatroom.isArchived();
    mIsCallInProgress = chatroom.isCallActive();
    mChanged = 0;
    peerHandle = !group ? ((PeerChatRoom&)chatroom).peer() : MEGACHAT_INVALID_HANDLE;
    lastMsgPriv = Priv::PRIV_INVALID;
    lastMsgHandle = MEGACHAT_INVALID_HANDLE;
    mNumPreviewers = chatroom.getNumPreviewers();
    mDeleted = false;
    mMeeting = chatroom.isMeeting();

    LastTextMsg tmp;
    LastTextMsg *message = &tmp;
    LastTextMsg *&msg = message;
    uint8_t lastMsgStatus = chatroom.chat().lastTextMessage(msg);
    if (lastMsgStatus == LastTextMsgState::kHave)
    {
        lastMsgSender = msg->sender();
        lastMsgType = msg->type();
        mLastMsgId = (msg->idx() == CHATD_IDX_INVALID) ? msg->xid() : msg->id();

        switch (lastMsgType)
        {
            case MegaChatMessage::TYPE_CONTACT_ATTACHMENT:
            case MegaChatMessage::TYPE_NODE_ATTACHMENT:
            case MegaChatMessage::TYPE_CONTAINS_META:
            case MegaChatMessage::TYPE_VOICE_CLIP:
                lastMsg = JSonUtils::getLastMessageContent(msg->contents(), msg->type());
                break;

            case MegaChatMessage::TYPE_ALTER_PARTICIPANTS:
            case MegaChatMessage::TYPE_PRIV_CHANGE:
            {
                const Message::ManagementInfo *management = reinterpret_cast<const Message::ManagementInfo*>(msg->contents().data());
                lastMsgPriv = management->privilege;
                lastMsgHandle = (MegaChatHandle)management->target;
                break;
            }

            case MegaChatMessage::TYPE_NORMAL:
            case MegaChatMessage::TYPE_CHAT_TITLE:
                lastMsg = msg->contents();
                break;

            case MegaChatMessage::TYPE_CALL_ENDED:
            {
                Message::CallEndedInfo *callEndedInfo = Message::CallEndedInfo::fromBuffer(msg->contents().data(), msg->contents().size());
                if (callEndedInfo)
                {
                    lastMsg = std::to_string(callEndedInfo->duration);
                    lastMsg.push_back(0x01);
                    int termCode = MegaChatMessagePrivate::convertEndCallTermCodeToUI(*callEndedInfo);
                    lastMsg += std::to_string(termCode);
                    for (unsigned int i = 0; i < callEndedInfo->participants.size(); i++)
                    {
                        lastMsg.push_back(0x01);
                        karere::Id id(callEndedInfo->participants[i]);
                        lastMsg += id.toString();
                    }
                    delete callEndedInfo;
                }
                break;
            }

            case MegaChatMessage::TYPE_SET_RETENTION_TIME:
            {
               uint32_t retentionTime;
               memcpy(&retentionTime, msg->contents().c_str(), msg->contents().size());
               lastMsg = std::to_string(retentionTime);
               break;
            }

            case MegaChatMessage::TYPE_REVOKE_NODE_ATTACHMENT:  // deprecated: should not be notified as last-message
            case MegaChatMessage::TYPE_TRUNCATE:                // no content at all
            case MegaChatMessage::TYPE_CALL_STARTED:            // no content at all
            case MegaChatMessage::TYPE_PUBLIC_HANDLE_CREATE:    // no content at all
            case MegaChatMessage::TYPE_PUBLIC_HANDLE_DELETE:    // no content at all
            case MegaChatMessage::TYPE_SET_PRIVATE_MODE:
            default:
                break;
        }
    }
    else
    {
        lastMsg = "";
        lastMsgSender = MEGACHAT_INVALID_HANDLE;
        lastMsgType = lastMsgStatus;
        mLastMsgId = MEGACHAT_INVALID_HANDLE;
    }

    lastTs = chatroom.chat().lastMessageTs();
}

MegaChatListItemPrivate::MegaChatListItemPrivate(const MegaChatListItem *item)
{
    chatid = item->getChatId();
    mTitle = item->getTitle();
    mOwnPriv = item->getOwnPrivilege();
    unreadCount = item->getUnreadCount();
    mChanged = item->getChanges();
    lastTs = item->getLastTimestamp();
    lastMsg = item->getLastMessage();
    lastMsgType = item->getLastMessageType();
    lastMsgSender = item->getLastMessageSender();
    group = item->isGroup();
    mPublicChat = item->isPublic();
    mPreviewMode = item->isPreview();
    active = item->isActive();
    peerHandle = item->getPeerHandle();
    mLastMsgId = item->getLastMessageId();
    mArchived = item->isArchived();
    mIsCallInProgress = item->isCallInProgress();
    lastMsgPriv = item->getLastMessagePriv();
    lastMsgHandle = item->getLastMessageHandle();
    mNumPreviewers = item->getNumPreviewers();
    mDeleted = item->isDeleted();
    mMeeting = item->isMeeting();
}

MegaChatListItemPrivate::~MegaChatListItemPrivate()
{
}

MegaChatListItem *MegaChatListItemPrivate::copy() const
{
    return new MegaChatListItemPrivate(this);
}

int MegaChatListItemPrivate::getChanges() const
{
    return mChanged;
}

bool MegaChatListItemPrivate::hasChanged(int changeType) const
{
    return (mChanged & changeType);
}

MegaChatHandle MegaChatListItemPrivate::getChatId() const
{
    return chatid;
}

const char *MegaChatListItemPrivate::getTitle() const
{
    return mTitle.c_str();
}

int MegaChatListItemPrivate::getOwnPrivilege() const
{
    return mOwnPriv;
}

int MegaChatListItemPrivate::getUnreadCount() const
{
    return unreadCount;
}

const char *MegaChatListItemPrivate::getLastMessage() const
{
    return lastMsg.c_str();
}

MegaChatHandle MegaChatListItemPrivate::getLastMessageId() const
{
    return mLastMsgId;
}

int MegaChatListItemPrivate::getLastMessageType() const
{
    return lastMsgType;
}

MegaChatHandle MegaChatListItemPrivate::getLastMessageSender() const
{
    return lastMsgSender;
}

int64_t MegaChatListItemPrivate::getLastTimestamp() const
{
    return lastTs;
}

bool MegaChatListItemPrivate::isGroup() const
{
    return group;
}

bool MegaChatListItemPrivate::isPublic() const
{
    return mPublicChat;
}

bool MegaChatListItemPrivate::isPreview() const
{
    return mPreviewMode;
}

bool MegaChatListItemPrivate::isActive() const
{
    return active;
}

bool MegaChatListItemPrivate::isArchived() const
{
    return mArchived;
}

bool MegaChatListItemPrivate::isDeleted() const
{
    return mDeleted;
}

bool MegaChatListItemPrivate::isCallInProgress() const
{
    return mIsCallInProgress;
}

MegaChatHandle MegaChatListItemPrivate::getPeerHandle() const
{
    return peerHandle;
}

int MegaChatListItemPrivate::getLastMessagePriv() const
{
    return lastMsgPriv;
}

MegaChatHandle MegaChatListItemPrivate::getLastMessageHandle() const
{
    return lastMsgHandle;
}

unsigned int MegaChatListItemPrivate::getNumPreviewers() const
{
    return mNumPreviewers;
}

bool MegaChatListItemPrivate::isMeeting() const
{
    return mMeeting;
}

void MegaChatListItemPrivate::setOwnPriv(int ownPriv)
{
    mOwnPriv = ownPriv;
    mChanged |= MegaChatListItem::CHANGE_TYPE_OWN_PRIV;
}

void MegaChatListItemPrivate::setTitle(const string &title)
{
    mTitle = title;
    mChanged |= MegaChatListItem::CHANGE_TYPE_TITLE;
}

void MegaChatListItemPrivate::changeUnreadCount()
{
    mChanged |= MegaChatListItem::CHANGE_TYPE_UNREAD_COUNT;
}

void MegaChatListItemPrivate::setNumPreviewers(unsigned int numPrev)
{
    mNumPreviewers = numPrev;
    mChanged |= MegaChatListItem::CHANGE_TYPE_UPDATE_PREVIEWERS;
}

void MegaChatListItemPrivate::setPreviewClosed()
{
    mChanged |= MegaChatListItem::CHANGE_TYPE_PREVIEW_CLOSED;
}

void MegaChatListItemPrivate::setMembersUpdated()
{
    mChanged |= MegaChatListItem::CHANGE_TYPE_PARTICIPANTS;
}

void MegaChatListItemPrivate::setClosed()
{
    mChanged |= MegaChatListItem::CHANGE_TYPE_CLOSED;
}

void MegaChatListItemPrivate::setLastTimestamp(int64_t ts)
{
    lastTs = ts;
    mChanged |= MegaChatListItem::CHANGE_TYPE_LAST_TS;
}

void MegaChatListItemPrivate::setArchived(bool archived)
{
    mArchived = archived;
    mChanged |= MegaChatListItem::CHANGE_TYPE_ARCHIVE;
}

void MegaChatListItemPrivate::setDeleted()
{
    mDeleted = true;
    mChanged |= MegaChatListItem::CHANGE_TYPE_DELETED;
}

void MegaChatListItemPrivate::setCallInProgress()
{
    mChanged |= MegaChatListItem::CHANGE_TYPE_CALL;
}

void MegaChatListItemPrivate::setLastMessage()
{
    mChanged |= MegaChatListItem::CHANGE_TYPE_LAST_MSG;
}

void MegaChatListItemPrivate::setChatMode(bool mode)
{
    mPublicChat = mode;
    mChanged |= MegaChatListItem::CHANGE_TYPE_CHAT_MODE;
}

MegaChatGroupListItemHandler::MegaChatGroupListItemHandler(MegaChatApiImpl &chatApi, ChatRoom &room)
    : MegaChatListItemHandler(chatApi, room)
{

}

void MegaChatGroupListItemHandler::onUserJoin(uint64_t userid, Priv priv)
{
    bool ownChange = (userid == chatApi.getMyUserHandle());

    // avoid to notify if own user doesn't participate or isn't online and it's a public chat (for large chat-links, for performance)
    if (!ownChange && mRoom.publicChat() && (mRoom.chat().onlineState() != kChatStateOnline || mRoom.chat().getOwnprivilege() == chatd::Priv::PRIV_NOTPRESENT))
    {
        return;
    }

    MegaChatListItemPrivate *item = new MegaChatListItemPrivate(mRoom);
    if (ownChange)
    {
        item->setOwnPriv(priv);
    }
    else
    {
        item->setMembersUpdated();
    }

    chatApi.fireOnChatListItemUpdate(item);
}

void MegaChatGroupListItemHandler::onUserLeave(uint64_t )
{
    if (mRoom.publicChat() && mRoom.chat().getOwnprivilege() == chatd::Priv::PRIV_NOTPRESENT)
    {
        return;
    }

    MegaChatListItemPrivate *item = new MegaChatListItemPrivate(mRoom);
    item->setMembersUpdated();
    chatApi.fireOnChatListItemUpdate(item);
}

void MegaChatListItemHandler::onExcludedFromChat()
{
    MegaChatListItemPrivate *item = new MegaChatListItemPrivate(mRoom);
    item->setOwnPriv(item->getOwnPrivilege());
    item->setClosed();
    chatApi.fireOnChatListItemUpdate(item);
}

void MegaChatListItemHandler::onRejoinedChat()
{
    MegaChatListItemPrivate *item = new MegaChatListItemPrivate(mRoom);
    item->setOwnPriv(item->getOwnPrivilege());
    chatApi.fireOnChatListItemUpdate(item);
}

void MegaChatListItemHandler::onLastMessageUpdated(const LastTextMsg& /*msg*/)
{
    MegaChatListItemPrivate *item = new MegaChatListItemPrivate(mRoom);
    item->setLastMessage();
    chatApi.fireOnChatListItemUpdate(item);
}

void MegaChatListItemHandler::onLastTsUpdated(uint32_t ts)
{
    MegaChatListItemPrivate *item = new MegaChatListItemPrivate(mRoom);
    item->setLastTimestamp(ts);
    chatApi.fireOnChatListItemUpdate(item);
}

void MegaChatListItemHandler::onChatOnlineState(const ChatState state)
{
    int newState = MegaChatApiImpl::convertChatConnectionState(state);
    chatApi.fireOnChatConnectionStateUpdate(mRoom.chatid(), newState);
}

void MegaChatListItemHandler::onChatArchived(bool archived)
{
    MegaChatListItemPrivate *item = new MegaChatListItemPrivate(mRoom);
    item->setArchived(archived);
    chatApi.fireOnChatListItemUpdate(item);
}

void MegaChatListItemHandler::onChatDeleted() const
{
    MegaChatListItemPrivate *item = new MegaChatListItemPrivate(mRoom);
    item->setDeleted();

    chatApi.fireOnChatListItemUpdate(item);
}

MegaChatPeerListItemHandler::MegaChatPeerListItemHandler(MegaChatApiImpl &chatApi, ChatRoom &room)
    : MegaChatListItemHandler(chatApi, room)
{

}

MegaChatMessagePrivate::MegaChatMessagePrivate(const MegaChatMessage *msg)
{
    mMsg = MegaApi::strdup(msg->getContent());
    uh = msg->getUserHandle();
    hAction = msg->getHandleOfAction();
    msgId = msg->getMsgId();
    mTempId = msg->getTempId();
    mIndex = msg->getMsgIndex();
    mStatus = msg->getStatus();
    ts = msg->getTimestamp();
    type = msg->getType();
    mHasReactions = msg->hasConfirmedReactions();
    changed = msg->getChanges();
    edited = msg->isEdited();
    deleted = msg->isDeleted();
    priv = msg->getPrivilege();
    mCode = msg->getCode();
    rowId = msg->getRowId();
    megaNodeList = msg->getMegaNodeList() ? msg->getMegaNodeList()->copy() : NULL;
    megaHandleList = msg->getMegaHandleList() ? msg->getMegaHandleList()->copy() : NULL;
    mStringList = msg->getStringList() ? unique_ptr<MegaStringList>(msg->getStringList()->copy()) : nullptr;

    if (msg->getUsersCount() != 0)
    {
        megaChatUsers = new std::vector<MegaChatAttachedUser>();

        for (unsigned int i = 0; i < msg->getUsersCount(); ++i)
        {
            MegaChatAttachedUser megaChatUser(msg->getUserHandle(i), msg->getUserEmail(i), msg->getUserName(i));

            megaChatUsers->push_back(megaChatUser);
        }
    }

    if (msg->getType() == TYPE_CONTAINS_META)
    {
        mContainsMeta = msg->getContainsMeta()->copy();
    }
}

MegaChatMessagePrivate::MegaChatMessagePrivate(const Message &msg, Message::Status status, Idx index)
{
    if (msg.type == TYPE_NORMAL || msg.type == TYPE_CHAT_TITLE)
    {
        string tmp(msg.buf(), msg.size());
        mMsg = msg.size() ? MegaApi::strdup(tmp.c_str()) : NULL;
    }
    else    // for other types, content is irrelevant
    {
        mMsg = NULL;
    }
    uh = msg.userid;
    msgId = msg.isSending() ? MEGACHAT_INVALID_HANDLE : (MegaChatHandle) msg.id();
    mTempId = msg.isSending() ? (MegaChatHandle) msg.id() : MEGACHAT_INVALID_HANDLE;
    rowId = MEGACHAT_INVALID_HANDLE;
    type = msg.type;
    mHasReactions = msg.hasConfirmedReactions();
    ts = msg.ts;
    mStatus = status;
    mIndex = index;
    changed = 0;
    edited = msg.updated && msg.size();
    deleted = msg.updated && !msg.size();
    mCode = 0;
    priv = PRIV_UNKNOWN;
    hAction = MEGACHAT_INVALID_HANDLE;

    switch (type)
    {
        case MegaChatMessage::TYPE_PRIV_CHANGE:
        case MegaChatMessage::TYPE_ALTER_PARTICIPANTS:
        {
            const Message::ManagementInfo mngInfo = msg.mgmtInfo();

            priv = mngInfo.privilege;
            hAction = mngInfo.target;
            break;
        }
        case MegaChatMessage::TYPE_NODE_ATTACHMENT:
        case MegaChatMessage::TYPE_VOICE_CLIP:
        {
            megaNodeList = JSonUtils::parseAttachNodeJSon(msg.toText().c_str());
            break;
        }
        case MegaChatMessage::TYPE_REVOKE_NODE_ATTACHMENT:
        {
            hAction = MegaApi::base64ToHandle(msg.toText().c_str());
            break;
        }
        case MegaChatMessage::TYPE_CONTACT_ATTACHMENT:
        {
            megaChatUsers = JSonUtils::parseAttachContactJSon(msg.toText().c_str());
            break;
        }
        case MegaChatMessage::TYPE_CONTAINS_META:
        {
            uint8_t containsMetaType = msg.containMetaSubtype();
            string containsMetaJson = msg.containsMetaJson();
            mContainsMeta = JSonUtils::parseContainsMeta(containsMetaJson.c_str(), containsMetaType);
            break;
        }
        case MegaChatMessage::TYPE_CALL_ENDED:
        {
            megaHandleList = new MegaHandleListPrivate();
            Message::CallEndedInfo *callEndInfo = Message::CallEndedInfo::fromBuffer(msg.buf(), msg.size());
            if (callEndInfo)
            {
                for (size_t i = 0; i < callEndInfo->participants.size(); i++)
                {
                    megaHandleList->addMegaHandle(callEndInfo->participants[i]);
                }

                priv = static_cast<int>(callEndInfo->duration);
                mCode = MegaChatMessagePrivate::convertEndCallTermCodeToUI(*callEndInfo);
                hAction = callEndInfo->callid;
                delete callEndInfo;
            }
            break;
        }
        case MegaChatMessage::TYPE_SCHED_MEETING:
        {
            megaHandleList = new MegaHandleListPrivate();
            std::unique_ptr<Message::SchedMeetingInfo> schedInfo(Message::SchedMeetingInfo::fromBuffer(msg.buf(), msg.size()));
            if (schedInfo)
            {
                hAction = schedInfo->mSchedId; // reuse hAction to store schedId
                priv = static_cast<int>(schedInfo->mSchedChanged);

                if (schedInfo->mSchedInfo && !schedInfo->mSchedInfo->empty())
                {
                    mStringList.reset(::mega::MegaStringList::createInstance());
                    for (const auto& m: *schedInfo->mSchedInfo.get())
                    {
                        if (m.first == karere::SC_TITLE) // currently just store old - new title
                        {
                            mStringList->add(m.second.first.c_str());
                            mStringList->add(m.second.second.c_str());
                        }
                    }
                }
            }
           break;
        }
        case MegaChatMessage::TYPE_SET_RETENTION_TIME:
        {
          // Interpret retentionTime as int32_t to store it in an existing member.
          assert(sizeof(priv) == msg.dataSize());
          memcpy(&priv, msg.buf(), min(sizeof(priv), msg.dataSize()));
          break;
        }

        case MegaChatMessage::TYPE_NORMAL:
        case MegaChatMessage::TYPE_CHAT_TITLE:
        case MegaChatMessage::TYPE_TRUNCATE:
        case MegaChatMessage::TYPE_CALL_STARTED:
        case MegaChatMessage::TYPE_PUBLIC_HANDLE_CREATE:
        case MegaChatMessage::TYPE_PUBLIC_HANDLE_DELETE:
        case MegaChatMessage::TYPE_SET_PRIVATE_MODE:
            break;
        default:
        {
            type = MegaChatMessage::TYPE_UNKNOWN;
            break;
        }
    }

    int encryptionState = msg.isEncrypted();
    switch (encryptionState)
    {
    case Message::kEncryptedPending:    // transient, app will receive update once decrypted
    case Message::kEncryptedNoKey:
    case Message::kEncryptedNoType:
        mCode = encryptionState;
        type = MegaChatMessage::TYPE_UNKNOWN; // --> ignore/hide them
        break;
    case Message::kEncryptedMalformed:
    case Message::kEncryptedSignature:
        mCode = encryptionState;
        type = MegaChatMessage::TYPE_INVALID; // --> show a warning
        break;
    case Message::kNotEncrypted:
        break;
    }
}

MegaChatMessagePrivate::~MegaChatMessagePrivate()
{
    delete [] mMsg;
    delete megaChatUsers;
    delete megaNodeList;
    delete mContainsMeta;
    delete megaHandleList;
}

MegaChatMessage *MegaChatMessagePrivate::copy() const
{
    return new MegaChatMessagePrivate(this);
}

int MegaChatMessagePrivate::getStatus() const
{
    return mStatus;
}

MegaChatHandle MegaChatMessagePrivate::getMsgId() const
{
    return msgId;
}

MegaChatHandle MegaChatMessagePrivate::getTempId() const
{
    return mTempId;
}

int MegaChatMessagePrivate::getMsgIndex() const
{
    return mIndex;
}

MegaChatHandle MegaChatMessagePrivate::getUserHandle() const
{
    return uh;
}

int MegaChatMessagePrivate::getType() const
{
    return type;
}

bool MegaChatMessagePrivate::hasConfirmedReactions() const
{
    return mHasReactions;
}

int64_t MegaChatMessagePrivate::getTimestamp() const
{
    return ts;
}

const char *MegaChatMessagePrivate::getContent() const
{
    // if message contains meta and is of rich-link type, return the original content
    if (type == MegaChatMessage::TYPE_CONTAINS_META)
    {
        return getContainsMeta()->getTextMessage();

    }
    return mMsg;
}

bool MegaChatMessagePrivate::isEdited() const
{
    return edited;
}

bool MegaChatMessagePrivate::isDeleted() const
{
    return deleted;
}

bool MegaChatMessagePrivate::isEditable() const
{
    return ((type == TYPE_NORMAL || type == TYPE_CONTAINS_META) && !isDeleted() && ((time(NULL) - ts) < CHATD_MAX_EDIT_AGE) && !isGiphy());
}

bool MegaChatMessagePrivate::isDeletable() const
{
    return ((type == TYPE_NORMAL || type == TYPE_CONTACT_ATTACHMENT || type == TYPE_NODE_ATTACHMENT || type == TYPE_CONTAINS_META || type == TYPE_VOICE_CLIP)
            && !isDeleted() && ((time(NULL) - ts) < CHATD_MAX_EDIT_AGE));
}

bool MegaChatMessagePrivate::isManagementMessage() const
{
    return (type >= TYPE_LOWEST_MANAGEMENT
            && type <= TYPE_HIGHEST_MANAGEMENT);
}

MegaChatHandle MegaChatMessagePrivate::getHandleOfAction() const
{
    return hAction;
}

int MegaChatMessagePrivate::getPrivilege() const
{
    return priv;
}

int MegaChatMessagePrivate::getCode() const
{
    return mCode;
}

MegaChatHandle MegaChatMessagePrivate::getRowId() const
{
    return rowId;
}

int MegaChatMessagePrivate::getChanges() const
{
    return changed;
}

bool MegaChatMessagePrivate::hasChanged(int changeType) const
{
    return (changed & changeType);
}

void MegaChatMessagePrivate::setStatus(int status)
{
    mStatus = status;
    changed |= MegaChatMessage::CHANGE_TYPE_STATUS;
}

void MegaChatMessagePrivate::setTempId(MegaChatHandle tempId)
{
    mTempId = tempId;
}

void MegaChatMessagePrivate::setRowId(int id)
{
    rowId = id;
}

void MegaChatMessagePrivate::setContentChanged()
{
    changed |= MegaChatMessage::CHANGE_TYPE_CONTENT;
}

void MegaChatMessagePrivate::setCode(int code)
{
    mCode = code;
}

void MegaChatMessagePrivate::setAccess()
{
    changed |= MegaChatMessage::CHANGE_TYPE_ACCESS;
}

void MegaChatMessagePrivate::setTsUpdated()
{
    changed |= MegaChatMessage::CHANGE_TYPE_TIMESTAMP;
}

int MegaChatMessagePrivate::convertEndCallTermCodeToUI(const Message::CallEndedInfo  &callEndInfo)
{
    int code;
    switch (callEndInfo.termCode)
    {
        case END_CALL_REASON_ENDED:;
        case END_CALL_REASON_FAILED:
            if (callEndInfo.duration > 0)
            {
                code =  END_CALL_REASON_ENDED;
            }
            else
            {
                code = END_CALL_REASON_FAILED;
            }
            break;
        default:
            code = callEndInfo.termCode;
            break;
    }

    return code;
}

unsigned int MegaChatMessagePrivate::getUsersCount() const
{
    unsigned int size = 0;
    if (megaChatUsers != NULL)
    {
        size = static_cast<unsigned int>(megaChatUsers->size());
    }

    return size;
}

MegaChatHandle MegaChatMessagePrivate::getUserHandle(unsigned int index) const
{
    if (!megaChatUsers || index >= megaChatUsers->size())
    {
        return MEGACHAT_INVALID_HANDLE;
    }

    return megaChatUsers->at(index).getHandle();
}

const char *MegaChatMessagePrivate::getUserName(unsigned int index) const
{
    if (!megaChatUsers || index >= megaChatUsers->size())
    {
        return NULL;
    }

    return megaChatUsers->at(index).getName();
}

const char *MegaChatMessagePrivate::getUserEmail(unsigned int index) const
{
    if (!megaChatUsers || index >= megaChatUsers->size())
    {
        return NULL;
    }

    return megaChatUsers->at(index).getEmail();
}

MegaNodeList *MegaChatMessagePrivate::getMegaNodeList() const
{
    return megaNodeList;
}

const MegaChatContainsMeta *MegaChatMessagePrivate::getContainsMeta() const
{
    return mContainsMeta;
}

MegaHandleList *MegaChatMessagePrivate::getMegaHandleList() const
{
    return megaHandleList;
}

int MegaChatMessagePrivate::getDuration() const
{
    return priv;
}

unsigned MegaChatMessagePrivate::getRetentionTime() const
{
    return static_cast<unsigned>(priv);
}

int MegaChatMessagePrivate::getTermCode() const
{
    return mCode;
}

bool MegaChatMessagePrivate::hasSchedMeetingChanged(unsigned int change) const
{
    if (type != TYPE_SCHED_MEETING)
    {
        return false;
    }

    KarereScheduledMeeting::sched_bs_t bs = static_cast<unsigned long>(priv);
    return bs[change];
}

const MegaStringList* MegaChatMessagePrivate::getStringList() const
{
    return mStringList.get();
}

bool MegaChatMessagePrivate::isGiphy() const
{
    if (auto metaType = getContainsMeta())
    {
        return metaType->getType() == MegaChatContainsMeta::CONTAINS_META_GIPHY;
    }
    return false;
}

LoggerHandler::LoggerHandler()
    : ILoggerBackend(MegaChatApi::LOG_LEVEL_INFO)
{
    megaLogger = NULL;

    gLogger.addUserLogger("MegaChatApi", this);
    gLogger.logChannels[krLogChannel_megasdk].logLevel = krLogLevelDebugVerbose;
    gLogger.logChannels[krLogChannel_websockets].logLevel = krLogLevelDebugVerbose;
    gLogger.logToConsoleUseColors(false);
}

LoggerHandler::~LoggerHandler()
{
    gLogger.removeUserLogger("MegaChatApi");
}

void LoggerHandler::setMegaChatLogger(MegaChatLogger *logger)
{
    mutex.lock();
    megaLogger = logger;
    mutex.unlock();
}

void LoggerHandler::setLogLevel(int logLevel)
{
    mutex.lock();
    maxLogLevel = static_cast<krLogLevel>(logLevel);
    switch (logLevel)
    {
        case MegaChatApi::LOG_LEVEL_ERROR:
            MegaApi::setLogLevel(MegaApi::LOG_LEVEL_ERROR);
            break;

        case MegaChatApi::LOG_LEVEL_WARNING:
            MegaApi::setLogLevel(MegaApi::LOG_LEVEL_WARNING);
            break;

        case MegaChatApi::LOG_LEVEL_INFO:
            MegaApi::setLogLevel(MegaApi::LOG_LEVEL_INFO);
            break;

        case MegaChatApi::LOG_LEVEL_VERBOSE:
        case MegaChatApi::LOG_LEVEL_DEBUG:
            MegaApi::setLogLevel(MegaApi::LOG_LEVEL_DEBUG);
            break;

        case MegaChatApi::LOG_LEVEL_MAX:
            MegaApi::setLogLevel(MegaApi::LOG_LEVEL_MAX);
            break;

        default:
            break;
    }
    mutex.unlock();
}

void LoggerHandler::setLogWithColors(bool useColors)
{
    gLogger.logToConsoleUseColors(useColors);
}

void LoggerHandler::setLogToConsole(bool enable)
{
    gLogger.logToConsole(enable);
}

void LoggerHandler::log(krLogLevel level, const char *msg, size_t /*len*/, unsigned /*flags*/)
{
    mutex.lock();
    if (megaLogger)
    {
        megaLogger->log(level, msg);
    }
    mutex.unlock();
}

#ifndef KARERE_DISABLE_WEBRTC

MegaChatCallHandler::MegaChatCallHandler(MegaChatApiImpl *megaChatApi)
{
    mMegaChatApi = megaChatApi;
}

MegaChatCallHandler::~MegaChatCallHandler()
{
}

void MegaChatCallHandler::onCallStateChange(rtcModule::ICall &call)
{
    std::unique_ptr<MegaChatCallPrivate> chatCall = ::mega::make_unique<MegaChatCallPrivate>(call);
    chatCall->setStatus(MegaChatCallPrivate::convertCallState(call.getState()));
    mMegaChatApi->fireOnChatCallUpdate(chatCall.get());
}

void MegaChatCallHandler::onCallRinging(rtcModule::ICall &call)
{
    std::unique_ptr<MegaChatCallPrivate> chatCall = ::mega::make_unique<MegaChatCallPrivate>(call);
    chatCall->setChange(MegaChatCall::CHANGE_TYPE_RINGING_STATUS);
    mMegaChatApi->fireOnChatCallUpdate(chatCall.get());
}

void MegaChatCallHandler::onCallError(rtcModule::ICall &call, int code, const std::string &errMsg)
{
    // set manually Notification type, TermCode and message, as we are notifying an SFU error, and that information
    // is temporary, and shouldn't be preserved in original Call object
    std::unique_ptr<MegaChatCallPrivate> chatCall = ::mega::make_unique<MegaChatCallPrivate>(call);
    chatCall->setNotificationType(MegaChatCall::NOTIFICATION_TYPE_SFU_ERROR);                           // Notification type
    chatCall->setTermCode(chatCall->convertTermCode(static_cast<rtcModule::TermCode>(code)));           // SFU error
    chatCall->setMessage(errMsg);                                                                       // SFU err message
    mMegaChatApi->fireOnChatCallUpdate(chatCall.get());
}

void MegaChatCallHandler::onStopOutgoingRinging(const rtcModule::ICall& call)
{
    std::unique_ptr<MegaChatCallPrivate> chatCall = ::mega::make_unique<MegaChatCallPrivate>(call);
    chatCall->setChange(MegaChatCall::CHANGE_TYPE_OUTGOING_RINGING_STOP);
    mMegaChatApi->fireOnChatCallUpdate(chatCall.get());
}

void MegaChatCallHandler::onPermissionsChanged(const rtcModule::ICall& call)
{
    std::unique_ptr<MegaChatCallPrivate> chatCall = ::mega::make_unique<MegaChatCallPrivate>(call);
    chatCall->setChange(MegaChatCall::CHANGE_TYPE_OWN_PERMISSIONS);
    mMegaChatApi->fireOnChatCallUpdate(chatCall.get());
}

void MegaChatCallHandler::onCallDeny(const rtcModule::ICall& call, const std::string& cmd, const std::string& msg)
{
    // set manually Notification type, Denied command and message, as we are notifying an SFU denied command, and that information
    // is temporary, and shouldn't be preserved in original Call object
    std::unique_ptr<MegaChatCallPrivate> chatCall = ::mega::make_unique<MegaChatCallPrivate>(call);
    chatCall->setNotificationType(MegaChatCall::NOTIFICATION_TYPE_SFU_DENY);                         // Notification type
    chatCall->setTermCode(chatCall->convertSfuCmdToCode(cmd));                                       // SFU denied command
    chatCall->setMessage(msg);                                                                       // SFU err message
    mMegaChatApi->fireOnChatCallUpdate(chatCall.get());
}

void MegaChatCallHandler::onNewSession(rtcModule::ISession& sess, const rtcModule::ICall &call)
{
    MegaChatSessionHandler *sessionHandler = new MegaChatSessionHandler(mMegaChatApi, call);
    sess.setSessionHandler(sessionHandler); // takes ownership, destroyed after onDestroySession()

    std::unique_ptr<MegaChatSessionPrivate> megaSession = ::mega::make_unique<MegaChatSessionPrivate>(sess);
    megaSession->setChange(MegaChatSession::CHANGE_TYPE_STATUS);
    mMegaChatApi->fireOnChatSessionUpdate(call.getChatid(), call.getCallid(), megaSession.get());
}

void MegaChatCallHandler::onAudioApproved(const rtcModule::ICall &call)
{
    std::unique_ptr<MegaChatCallPrivate> chatCall = ::mega::make_unique<MegaChatCallPrivate>(call);
    chatCall->setChange(MegaChatCall::CHANGE_TYPE_CALL_SPEAK);
    mMegaChatApi->fireOnChatCallUpdate(chatCall.get());
}

void MegaChatCallHandler::onLocalFlagsChanged(const rtcModule::ICall &call)
{
    std::unique_ptr<MegaChatCallPrivate> chatCall = ::mega::make_unique<MegaChatCallPrivate>(call);
    chatCall->setChange(MegaChatCall::CHANGE_TYPE_LOCAL_AVFLAGS);
    mMegaChatApi->fireOnChatCallUpdate(chatCall.get());
}

void MegaChatCallHandler::onOnHold(const rtcModule::ICall& call)
{
    std::unique_ptr<MegaChatCallPrivate> chatCall = ::mega::make_unique<MegaChatCallPrivate>(call);
    chatCall->setOnHold(call.getLocalAvFlags().isOnHold());
    mMegaChatApi->fireOnChatCallUpdate(chatCall.get());
}

void MegaChatCallHandler::onAddPeer(const rtcModule::ICall &call, Id peer)
{
    std::unique_ptr<MegaChatCallPrivate> chatCall = ::mega::make_unique<MegaChatCallPrivate>(call);
    chatCall->setPeerid(peer, true);
    mMegaChatApi->fireOnChatCallUpdate(chatCall.get());
}

void MegaChatCallHandler::onRemovePeer(const rtcModule::ICall &call, Id peer)
{
    std::unique_ptr<MegaChatCallPrivate> chatCall = ::mega::make_unique<MegaChatCallPrivate>(call);
    chatCall->setPeerid(peer, false);
    mMegaChatApi->fireOnChatCallUpdate(chatCall.get());
}

void MegaChatCallHandler::onNetworkQualityChanged(const rtcModule::ICall &call)
{
    std::unique_ptr<MegaChatCallPrivate> chatCall = ::mega::make_unique<MegaChatCallPrivate>(call);
    chatCall->setChange(MegaChatCall::CHANGE_TYPE_NETWORK_QUALITY);
    mMegaChatApi->fireOnChatCallUpdate(chatCall.get());
}
#endif

MegaChatScheduledMeetingHandler::MegaChatScheduledMeetingHandler(MegaChatApiImpl *megaChatApi)
{
    mMegaChatApi = megaChatApi;
}

MegaChatScheduledMeetingHandler::~MegaChatScheduledMeetingHandler()
{
}

void MegaChatScheduledMeetingHandler::onSchedMeetingChange(const KarereScheduledMeeting *sm, unsigned long changed)
{
    std::unique_ptr<MegaChatScheduledMeetingPrivate> schedMeeting(new MegaChatScheduledMeetingPrivate(sm));
    schedMeeting->setChanged(changed);
#ifndef KARERE_DISABLE_WEBRTC
    mMegaChatApi->fireOnChatSchedMeetingUpdate(schedMeeting.get());
#endif
}

void MegaChatScheduledMeetingHandler::onSchedMeetingOccurrencesChange(const karere::Id& id, bool append)
{
#ifndef KARERE_DISABLE_WEBRTC
    mMegaChatApi->fireOnSchedMeetingOccurrencesChange(id, append);
#endif
}

#ifndef KARERE_DISABLE_WEBRTC
MegaChatSessionHandler::MegaChatSessionHandler(MegaChatApiImpl *megaChatApi, const rtcModule::ICall& call)
{
    mMegaChatApi = megaChatApi;
    mChatid = call.getChatid();
    mCallid = call.getCallid();
}

MegaChatSessionHandler::~MegaChatSessionHandler()
{
}

void MegaChatSessionHandler::onSpeakRequest(rtcModule::ISession &session, bool /*requested*/)
{
    std::unique_ptr<MegaChatSessionPrivate> megaSession = ::mega::make_unique<MegaChatSessionPrivate>(session);
    megaSession->setChange(MegaChatSession::CHANGE_TYPE_SESSION_SPEAK_REQUESTED);
    mMegaChatApi->fireOnChatSessionUpdate(mChatid, mCallid, megaSession.get());
}

void MegaChatSessionHandler::onVThumbReceived(rtcModule::ISession& session)
{
    if (session.hasLowResolutionTrack())
    {
        session.setVideoRendererVthumb(new MegaChatVideoReceiver(mMegaChatApi, mChatid, rtcModule::VideoResolution::kLowRes, session.getClientid()));
    }
    else
    {
        session.setVideoRendererVthumb(nullptr);
    }

    std::unique_ptr<MegaChatSessionPrivate> megaSession = ::mega::make_unique<MegaChatSessionPrivate>(session);
    megaSession->setChange(MegaChatSession::CHANGE_TYPE_SESSION_ON_LOWRES);
    mMegaChatApi->fireOnChatSessionUpdate(mChatid, mCallid, megaSession.get());
}

void MegaChatSessionHandler::onHiResReceived(rtcModule::ISession& session)
{
    if (session.hasHighResolutionTrack())
    {
        session.setVideoRendererHiRes(new MegaChatVideoReceiver(mMegaChatApi, mChatid, rtcModule::VideoResolution::kHiRes, session.getClientid()));
    }
    else
    {
        session.setVideoRendererHiRes(nullptr);
    }

    std::unique_ptr<MegaChatSessionPrivate> megaSession = ::mega::make_unique<MegaChatSessionPrivate>(session);
    megaSession->setChange(MegaChatSession::CHANGE_TYPE_SESSION_ON_HIRES);
    mMegaChatApi->fireOnChatSessionUpdate(mChatid, mCallid, megaSession.get());
}

void MegaChatSessionHandler::onDestroySession(rtcModule::ISession &session)
{
    std::unique_ptr<MegaChatSessionPrivate> megaSession = ::mega::make_unique<MegaChatSessionPrivate>(session);
    megaSession->setChange(MegaChatSession::CHANGE_TYPE_STATUS);
    mMegaChatApi->fireOnChatSessionUpdate(mChatid, mCallid, megaSession.get());
}

void MegaChatSessionHandler::onAudioRequested(rtcModule::ISession &session)
{
    std::unique_ptr<MegaChatSessionPrivate> megaSession = ::mega::make_unique<MegaChatSessionPrivate>(session);
    megaSession->setChange(MegaChatSession::CHANGE_TYPE_SESSION_SPEAK_REQUESTED);
    mMegaChatApi->fireOnChatSessionUpdate(mChatid, mCallid, megaSession.get());
}

void MegaChatSessionHandler::onRemoteFlagsChanged(rtcModule::ISession &session)
{
    std::unique_ptr<MegaChatSessionPrivate> megaSession = ::mega::make_unique<MegaChatSessionPrivate>(session);
    megaSession->setChange(MegaChatSession::CHANGE_TYPE_REMOTE_AVFLAGS);
    mMegaChatApi->fireOnChatSessionUpdate(mChatid, mCallid, megaSession.get());
}

void MegaChatSessionHandler::onOnHold(rtcModule::ISession& session)
{
    std::unique_ptr<MegaChatSessionPrivate> megaSession = ::mega::make_unique<MegaChatSessionPrivate>(session);
    megaSession->setOnHold(session.getAvFlags().isOnHold());
    mMegaChatApi->fireOnChatSessionUpdate(mChatid, mCallid, megaSession.get());
}

void MegaChatSessionHandler::onRemoteAudioDetected(rtcModule::ISession& session)
{
    std::unique_ptr<MegaChatSessionPrivate> megaSession = ::mega::make_unique<MegaChatSessionPrivate>(session);
    megaSession->setAudioDetected(session.isAudioDetected());
    mMegaChatApi->fireOnChatSessionUpdate(mChatid, mCallid, megaSession.get());
}

void MegaChatSessionHandler::onPermissionsChanged(rtcModule::ISession& session)
{
    std::unique_ptr<MegaChatSessionPrivate> megaSession = ::mega::make_unique<MegaChatSessionPrivate>(session);
    megaSession->setChange(MegaChatSession::CHANGE_TYPE_PERMISSIONS);
    mMegaChatApi->fireOnChatSessionUpdate(mChatid, mCallid, megaSession.get());
}
#endif

MegaChatListItemListPrivate::MegaChatListItemListPrivate()
{
}

MegaChatListItemListPrivate::~MegaChatListItemListPrivate()
{
    for (unsigned int i = 0; i < mList.size(); i++)
    {
        delete mList[i];
        mList[i] = NULL;
    }

    mList.clear();
}

MegaChatListItemListPrivate::MegaChatListItemListPrivate(const MegaChatListItemListPrivate *list)
{
    MegaChatListItemPrivate *item;

    for (unsigned int i = 0; i < list->size(); i++)
    {
        item = new MegaChatListItemPrivate(list->get(i));
        mList.push_back(item);
    }
}

MegaChatListItemListPrivate *MegaChatListItemListPrivate::copy() const
{
    return new MegaChatListItemListPrivate(this);
}

const MegaChatListItem *MegaChatListItemListPrivate::get(unsigned int i) const
{
    if (i >= size())
    {
        return NULL;
    }
    else
    {
        return mList.at(i);
    }
}

unsigned int MegaChatListItemListPrivate::size() const
{
    return static_cast<unsigned int>(mList.size());
}

void MegaChatListItemListPrivate::addChatListItem(MegaChatListItem *item)
{
    mList.push_back(item);
}

MegaChatPresenceConfigPrivate::MegaChatPresenceConfigPrivate(const MegaChatPresenceConfigPrivate &config)
{
    status = config.getOnlineStatus();
    autoawayEnabled = config.isAutoawayEnabled();
    autoawayTimeout = config.getAutoawayTimeout();
    persistEnabled = config.isPersist();
    lastGreenVisible = config.isLastGreenVisible();
    pending = config.isPending();
}

MegaChatPresenceConfigPrivate::MegaChatPresenceConfigPrivate(const presenced::Config &config, bool isPending)
{
    status = config.presence().status();
    autoawayEnabled = config.autoawayActive();
    autoawayTimeout = config.autoawayTimeout();
    persistEnabled = config.persist();
    lastGreenVisible = config.lastGreenVisible();
    pending = isPending;
}

MegaChatPresenceConfigPrivate::~MegaChatPresenceConfigPrivate()
{

}

MegaChatPresenceConfig *MegaChatPresenceConfigPrivate::copy() const
{
    return new MegaChatPresenceConfigPrivate(*this);
}

int MegaChatPresenceConfigPrivate::getOnlineStatus() const
{
    return status;
}

bool MegaChatPresenceConfigPrivate::isAutoawayEnabled() const
{
    return autoawayEnabled;
}

int64_t MegaChatPresenceConfigPrivate::getAutoawayTimeout() const
{
    return autoawayTimeout;
}

bool MegaChatPresenceConfigPrivate::isPersist() const
{
    return persistEnabled;
}

bool MegaChatPresenceConfigPrivate::isPending() const
{
    return pending;
}

bool MegaChatPresenceConfigPrivate::isLastGreenVisible() const
{
    return lastGreenVisible;
}

MegaChatAttachedUser::MegaChatAttachedUser(MegaChatHandle contactId, const std::string &email, const std::string& name)
    : mHandle(contactId)
    , mEmail(email)
    , mName(name)
{
}

MegaChatAttachedUser::~MegaChatAttachedUser()
{
}

MegaChatHandle MegaChatAttachedUser::getHandle() const
{
    return mHandle;
}

const char *MegaChatAttachedUser::getEmail() const
{
    return mEmail.c_str();
}

const char *MegaChatAttachedUser::getName() const
{
    return mName.c_str();
}

int MegaChatContainsMetaPrivate::getType() const
{
    return mType;
}

const char *MegaChatContainsMetaPrivate::getTextMessage() const
{
    return mText.c_str();
}

const MegaChatRichPreview *MegaChatContainsMetaPrivate::getRichPreview() const
{
    return mRichPreview;
}

const MegaChatGeolocation *MegaChatContainsMetaPrivate::getGeolocation() const
{
    return mGeolocation;
}

const MegaChatGiphy* MegaChatContainsMetaPrivate::getGiphy() const
{
    return mGiphy.get();
}

void MegaChatContainsMetaPrivate::setRichPreview(MegaChatRichPreview *richPreview)
{
    if (mRichPreview)
    {
        delete mRichPreview;
    }

    if (richPreview)
    {
        mType = MegaChatContainsMeta::CONTAINS_META_RICH_PREVIEW;
        mRichPreview = richPreview;
    }
    else
    {
        mType = MegaChatContainsMeta::CONTAINS_META_INVALID;
        mRichPreview = NULL;
    }
}

void MegaChatContainsMetaPrivate::setGeolocation(MegaChatGeolocation *geolocation)
{
    if (mGeolocation)
    {
        delete mGeolocation;
    }

    if (geolocation)
    {
        mType = MegaChatContainsMeta::CONTAINS_META_GEOLOCATION;
        mGeolocation = geolocation;
    }
    else
    {
        mType = MegaChatContainsMeta::CONTAINS_META_INVALID;
        mGeolocation = NULL;
    }
}

void MegaChatContainsMetaPrivate::setTextMessage(const string &text)
{
    mText = text;
}

void MegaChatContainsMetaPrivate::setGiphy(std::unique_ptr<MegaChatGiphy> giphy)
{
    if (giphy)
    {
        mType = MegaChatContainsMeta::CONTAINS_META_GIPHY;
        mGiphy = std::move(giphy);
    }
    else
    {
        mType = MegaChatContainsMeta::CONTAINS_META_INVALID;
        mGiphy.reset(nullptr);
    }
}

MegaChatContainsMetaPrivate::MegaChatContainsMetaPrivate(const MegaChatContainsMeta *containsMeta)
{
    if (!containsMeta)
    {
        return;
    }

    mType = containsMeta->getType();
    mRichPreview = containsMeta->getRichPreview() ? containsMeta->getRichPreview()->copy() : NULL;
    mGeolocation = containsMeta->getGeolocation() ? containsMeta->getGeolocation()->copy() : NULL;
    mGiphy = std::unique_ptr<MegaChatGiphy>(containsMeta->getGiphy() ? containsMeta->getGiphy()->copy() : nullptr);

    mText = containsMeta->getTextMessage();
}

MegaChatContainsMetaPrivate::~MegaChatContainsMetaPrivate()
{
    delete mRichPreview;
    delete mGeolocation;
}

MegaChatContainsMeta *MegaChatContainsMetaPrivate::copy() const
{
    return new MegaChatContainsMetaPrivate(this);
}

MegaChatRichPreviewPrivate::MegaChatRichPreviewPrivate(const MegaChatRichPreview *richPreview)
{
    mText = richPreview->getText();
    mTitle = richPreview->getTitle();
    mDescription = richPreview->getDescription();
    mImage = richPreview->getImage() ? richPreview->getImage() : "";
    mImageFormat = richPreview->getImageFormat();
    mIcon = richPreview->getIcon() ? richPreview->getIcon() : "";
    mIconFormat = richPreview->getIconFormat();
    mUrl = richPreview->getUrl();
    mDomainName = richPreview->getDomainName();
}

MegaChatRichPreviewPrivate::MegaChatRichPreviewPrivate(const string &text, const string &title, const string &description,
                                         const string &image, const string &imageFormat, const string &icon,
                                         const string &iconFormat, const string &url)
    : mText(text), mTitle(title), mDescription(description)
    , mImage(image), mImageFormat(imageFormat), mIcon(icon)
    , mIconFormat(iconFormat), mUrl(url)
{
    mDomainName = mUrl;
    std::string::size_type position = mDomainName.find("://");
    if (position != std::string::npos)
    {
         mDomainName = mDomainName.substr(position + 3);
    }

    position = mDomainName.find("/");
    if (position != std::string::npos)
    {
        mDomainName = mDomainName.substr(0, position);
    }
}

const char *MegaChatRichPreviewPrivate::getText() const
{
    return mText.c_str();
}

const char *MegaChatRichPreviewPrivate::getTitle() const
{
    return mTitle.c_str();
}

const char *MegaChatRichPreviewPrivate::getDescription() const
{
    return mDescription.c_str();
}

const char *MegaChatRichPreviewPrivate::getImage() const
{
    return mImage.size() ? mImage.c_str() : NULL;
}

const char *MegaChatRichPreviewPrivate::getImageFormat() const
{
    return mImageFormat.c_str();
}

const char *MegaChatRichPreviewPrivate::getIcon() const
{
    return mIcon.size() ? mIcon.c_str() : NULL;
}

const char *MegaChatRichPreviewPrivate::getIconFormat() const
{
    return mIconFormat.c_str();
}

const char *MegaChatRichPreviewPrivate::getUrl() const
{
    return mUrl.c_str();
}

MegaChatRichPreview *MegaChatRichPreviewPrivate::copy() const
{
    return new MegaChatRichPreviewPrivate(this);
}

MegaChatRichPreviewPrivate::~MegaChatRichPreviewPrivate()
{

}

std::string JSonUtils::generateAttachNodeJSon(MegaNodeList *nodes, uint8_t type)
{
    std::string ret;
    if (!nodes || type == Message::kMsgInvalid)
    {
        return ret;
    }

    rapidjson::Document jSonAttachmentNodes(rapidjson::kArrayType);
    for (int i = 0; i < nodes->size(); ++i)
    {
        rapidjson::Value jsonNode(rapidjson::kObjectType);

        MegaNode *megaNode = nodes->get(i);
        if (megaNode == NULL)
        {
            API_LOG_ERROR("Invalid node at index %d", i);
            return ret;
        }

        // h -> handle
        char *base64Handle = MegaApi::handleToBase64(megaNode->getHandle());
        std::string handleString(base64Handle);
        delete [] base64Handle;
        rapidjson::Value nodeHandleValue(rapidjson::kStringType);
        nodeHandleValue.SetString(handleString.c_str(), static_cast<rapidjson::SizeType>(handleString.length()), jSonAttachmentNodes.GetAllocator());
        jsonNode.AddMember(rapidjson::Value("h"), nodeHandleValue, jSonAttachmentNodes.GetAllocator());

        // k -> binary key
        char tempKey[FILENODEKEYLENGTH];
        char *base64Key = megaNode->getBase64Key();
        Base64::atob(base64Key, (::mega::byte*)tempKey, FILENODEKEYLENGTH);
        delete [] base64Key;

        // This call must be done with type <T> = <int32_t>
        std::vector<int32_t> keyVector = ::mega::Utils::str_to_a32<int32_t>(std::string(tempKey, FILENODEKEYLENGTH));
        rapidjson::Value keyVectorNode(rapidjson::kArrayType);
        if (keyVector.size() != 8)
        {
            API_LOG_ERROR("Invalid nodekey for attached node: %d", megaNode->getHandle());
            return ret;
        }
        for (unsigned int j = 0; j < keyVector.size(); ++j)
        {
            keyVectorNode.PushBack(rapidjson::Value(keyVector[j]), jSonAttachmentNodes.GetAllocator());
        }

        jsonNode.AddMember(rapidjson::Value("k"), keyVectorNode, jSonAttachmentNodes.GetAllocator());

        // t -> type
        jsonNode.AddMember(rapidjson::Value("t"), rapidjson::Value(megaNode->getType()), jSonAttachmentNodes.GetAllocator());

        // name -> name
        std::string nameString = std::string(megaNode->getName());
        rapidjson::Value nameValue(rapidjson::kStringType);
        nameValue.SetString(nameString.c_str(), static_cast<rapidjson::SizeType>(nameString.length()), jSonAttachmentNodes.GetAllocator());
        jsonNode.AddMember(rapidjson::Value("name"), nameValue, jSonAttachmentNodes.GetAllocator());

        // s -> size
        jsonNode.AddMember(rapidjson::Value("s"), rapidjson::Value(megaNode->getSize()), jSonAttachmentNodes.GetAllocator());

        // hash -> fingerprint
        const char *fingerprintMega = megaNode->getFingerprint();
        char *fingerprint = NULL;
        if (fingerprintMega)
        {
            fingerprint = MegaApiImpl::getMegaFingerprintFromSdkFingerprint(fingerprintMega);
        }

        if (fingerprint)
        {
            rapidjson::Value fpValue(rapidjson::kStringType);
            fpValue.SetString(fingerprint, static_cast<rapidjson::SizeType>(strlen(fingerprint)), jSonAttachmentNodes.GetAllocator());
            jsonNode.AddMember(rapidjson::Value("hash"), fpValue, jSonAttachmentNodes.GetAllocator());
            delete [] fingerprint;
        }

        // fa -> image thumbnail/preview/mediainfo
        const char *fa = megaNode->getFileAttrString();
        if (fa)
        {
            std::string faString(fa);
            delete [] fa;

            rapidjson::Value faValue(rapidjson::kStringType);
            faValue.SetString(faString.c_str(), static_cast<rapidjson::SizeType>(faString.length()), jSonAttachmentNodes.GetAllocator());
            jsonNode.AddMember(rapidjson::Value("fa"), faValue, jSonAttachmentNodes.GetAllocator());
        }
        else
        {
            // ar -> empty
            rapidjson::Value arValue(rapidjson::kObjectType);
            jsonNode.AddMember(rapidjson::Value("ar"), arValue, jSonAttachmentNodes.GetAllocator());
        }

        // ts -> time stamp
        jsonNode.AddMember(rapidjson::Value("ts"), rapidjson::Value(megaNode->getModificationTime()), jSonAttachmentNodes.GetAllocator());

        jSonAttachmentNodes.PushBack(jsonNode, jSonAttachmentNodes.GetAllocator());
    }

    rapidjson::StringBuffer buffer;
    rapidjson::Writer<rapidjson::StringBuffer> writer(buffer);
    jSonAttachmentNodes.Accept(writer);

    ret.assign(buffer.GetString(), buffer.GetSize());
    ret.insert(ret.begin(), static_cast<char>(type - Message::kMsgOffset));
    ret.insert(ret.begin(), 0x0);

    return ret;
}

MegaNodeList *JSonUtils::parseAttachNodeJSon(const char *json)
{
    if (!json || strcmp(json, "") == 0)
    {
        API_LOG_ERROR("Invalid attachment JSON");
        return NULL;
    }

    rapidjson::StringStream stringStream(json);
    rapidjson::Document document;
    document.ParseStream(stringStream);

    if (document.GetParseError() != rapidjson::ParseErrorCode::kParseErrorNone)
    {
        API_LOG_ERROR("parseAttachNodeJSon: Parser json error");
        return NULL;
    }

    MegaNodeList *megaNodeList = new MegaNodeListPrivate();

    int attachmentNumber = document.Capacity();
    for (int i = 0; i < attachmentNumber; ++i)
    {
        const rapidjson::Value& file = document[i];

        // nodehandle
        rapidjson::Value::ConstMemberIterator iteratorHandle = file.FindMember("h");
        if (iteratorHandle == file.MemberEnd() || !iteratorHandle->value.IsString())
        {
            API_LOG_ERROR("parseAttachNodeJSon: Invalid nodehandle in attachment JSON");
            delete megaNodeList;
            return NULL;
        }
        MegaHandle megaHandle = MegaApi::base64ToHandle(iteratorHandle->value.GetString());

        // filename
        rapidjson::Value::ConstMemberIterator iteratorName = file.FindMember("name");
        if (iteratorName == file.MemberEnd() || !iteratorName->value.IsString())
        {
            API_LOG_ERROR("parseAttachNodeJSon: Invalid filename in attachment JSON");
            delete megaNodeList;
            return NULL;
        }
        std::string nameString = iteratorName->value.GetString();

        // nodekey
        rapidjson::Value::ConstMemberIterator iteratorKey = file.FindMember("k");
        if (!iteratorKey->value.IsArray())
        {
            iteratorKey = file.FindMember("key");
        }
        if (iteratorKey == file.MemberEnd() || !iteratorKey->value.IsArray()
                || iteratorKey->value.Capacity() != 8)
        {
            API_LOG_ERROR("parseAttachNodeJSon: Invalid nodekey in attachment JSON");
            delete megaNodeList;
            return NULL;
        }
        std::vector<int32_t> kElements;
        for (unsigned int j = 0; j < iteratorKey->value.Capacity(); ++j)
        {
            if (iteratorKey->value[j].IsInt())
            {
                int32_t value = iteratorKey->value[j].GetInt();
                kElements.push_back(value);
            }
            else
            {
                API_LOG_ERROR("parseAttachNodeJSon: Invalid nodekey data in attachment JSON");
                delete megaNodeList;
                return NULL;
            }
        }

        // This call must be done with type <T> = <int32_t>
        std::string key = ::mega::Utils::a32_to_str<int32_t>(kElements);

        // size
        rapidjson::Value::ConstMemberIterator iteratorSize = file.FindMember("s");
        if (iteratorSize == file.MemberEnd() || !iteratorSize->value.IsInt64())
        {
            API_LOG_ERROR("parseAttachNodeJSon: Invalid size in attachment JSON");
            delete megaNodeList;
            return NULL;
        }
        int64_t size = iteratorSize->value.GetInt64();

        // fingerprint
        rapidjson::Value::ConstMemberIterator iteratorFp = file.FindMember("hash");
        std::string fp;
        if (iteratorFp == file.MemberEnd() || !iteratorFp->value.IsString())
        {
            API_LOG_WARNING("parseAttachNodeJSon: Missing fingerprint in attachment JSON. Old message?");
        }
        else
        {
            fp = iteratorFp->value.GetString();
        }
        // convert MEGA's fingerprint to the internal format used by SDK (includes size)
        char *sdkFingerprint = !fp.empty() ? MegaApiImpl::getSdkFingerprintFromMegaFingerprint(fp.c_str(), size) : NULL;

        // nodetype
        rapidjson::Value::ConstMemberIterator iteratorType = file.FindMember("t");
        if (iteratorType == file.MemberEnd() || !iteratorType->value.IsInt())
        {
            API_LOG_ERROR("parseAttachNodeJSon: Invalid type in attachment JSON");
            delete megaNodeList;
            return NULL;
        }
        int type = iteratorType->value.GetInt();

        // timestamp
        rapidjson::Value::ConstMemberIterator iteratorTimeStamp = file.FindMember("ts");
        if (iteratorTimeStamp == file.MemberEnd() || !iteratorTimeStamp->value.IsInt64())
        {
            API_LOG_ERROR("parseAttachNodeJSon: Invalid timestamp in attachment JSON");
            delete megaNodeList;
            return NULL;
        }
        int64_t timeStamp = iteratorTimeStamp->value.GetInt64();

        // file-attrstring
        rapidjson::Value::ConstMemberIterator iteratorFa = file.FindMember("fa");
        std::string fa;
        if (iteratorFa != file.MemberEnd() && iteratorFa->value.IsString())
        {
            fa = iteratorFa->value.GetString();
        }

        MegaNodePrivate node(nameString.c_str(), type, size, timeStamp, timeStamp,
                             megaHandle, &key, &fa, sdkFingerprint,
                             NULL, INVALID_HANDLE, INVALID_HANDLE, NULL, NULL, false, true);

        megaNodeList->addNode(&node);

        delete [] sdkFingerprint;
    }

    return megaNodeList;
}

std::string JSonUtils::generateAttachContactJSon(MegaHandleList *contacts, ContactList *contactList)
{
    std::string ret;
    if (!contacts || contacts->size() == 0 || !contactList || contacts->size() > contactList->size())
    {
        API_LOG_ERROR("parseAttachContactJSon: no contacts available");
        return ret;
    }

    rapidjson::Document jSonDocument(rapidjson::kArrayType);
    for (unsigned int i = 0; i < contacts->size(); ++i)
    {
        auto contactIterator = contactList->find(contacts->get(i));
        if (contactIterator != contactList->end())
        {
            karere::Contact* contact = contactIterator->second;

            rapidjson::Value jSonContact(rapidjson::kObjectType);
            const char *base64Handle = MegaApi::userHandleToBase64(contact->userId());
            std::string handleString(base64Handle);
            rapidjson::Value userHandleValue(rapidjson::kStringType);
            userHandleValue.SetString(handleString.c_str(), static_cast<rapidjson::SizeType>(handleString.length()), jSonDocument.GetAllocator());
            jSonContact.AddMember(rapidjson::Value("u"), userHandleValue, jSonDocument.GetAllocator());
            delete [] base64Handle;

            rapidjson::Value emailValue(rapidjson::kStringType);
            emailValue.SetString(contact->email().c_str(), static_cast<rapidjson::SizeType>(contact->email().length()), jSonDocument.GetAllocator());
            jSonContact.AddMember(rapidjson::Value("email"), emailValue, jSonDocument.GetAllocator());

            std::string nameString = contact->getContactName();
            rapidjson::Value nameValue(rapidjson::kStringType);
            nameValue.SetString(nameString.c_str(), static_cast<rapidjson::SizeType>(nameString.length()), jSonDocument.GetAllocator());
            jSonContact.AddMember(rapidjson::Value("name"), nameValue, jSonDocument.GetAllocator());

            jSonDocument.PushBack(jSonContact, jSonDocument.GetAllocator());
        }
        else
        {
            API_LOG_ERROR("Failed to find the contact: %d", contacts->get(i));
            return ret;
        }
    }

    rapidjson::StringBuffer buffer;
    rapidjson::Writer<rapidjson::StringBuffer> writer(buffer);
    jSonDocument.Accept(writer);

    // assemble final message with the type
    ret.assign(buffer.GetString(), buffer.GetSize());
    ret.insert(ret.begin(), Message::kMsgContact - Message::kMsgOffset);
    ret.insert(ret.begin(), 0x0);

    return ret;
}

std::vector<MegaChatAttachedUser> *JSonUtils::parseAttachContactJSon(const char *json)
{
    if (!json  || strcmp(json, "") == 0)
    {
        return NULL;
    }

    rapidjson::StringStream stringStream(json);

    rapidjson::Document document;
    document.ParseStream(stringStream);

    if (document.GetParseError() != rapidjson::ParseErrorCode::kParseErrorNone)
    {
        API_LOG_ERROR("parseAttachContactJSon: Parser json error");
        return NULL;
    }

    std::vector<MegaChatAttachedUser> *megaChatUsers = new std::vector<MegaChatAttachedUser>();

    int contactNumber = document.Capacity();
    for (int i = 0; i < contactNumber; ++i)
    {
        const rapidjson::Value& user = document[i];

        rapidjson::Value::ConstMemberIterator iteratorEmail = user.FindMember("email");
        if (iteratorEmail == user.MemberEnd() || !iteratorEmail->value.IsString())
        {
            API_LOG_ERROR("parseAttachContactJSon: Invalid email in contact-attachment JSON");
            delete megaChatUsers;
            return NULL;
        }
        std::string emailString = iteratorEmail->value.GetString();

        rapidjson::Value::ConstMemberIterator iteratorHandle = user.FindMember("u");
        if (iteratorHandle == user.MemberEnd() || !iteratorHandle->value.IsString())
        {
            API_LOG_ERROR("parseAttachContactJSon: Invalid userhandle in contact-attachment JSON");
            delete megaChatUsers;
            return NULL;
        }
        std::string handleString = iteratorHandle->value.GetString();

        rapidjson::Value::ConstMemberIterator iteratorName = user.FindMember("name");
        if (iteratorName == user.MemberEnd() || !iteratorName->value.IsString())
        {
            API_LOG_ERROR("parseAttachContactJSon: Invalid username in contact-attachment JSON");
            delete megaChatUsers;
            return NULL;
        }
        std::string nameString = iteratorName->value.GetString();

        MegaChatAttachedUser megaChatUser(MegaApi::base64ToUserHandle(handleString.c_str()) , emailString, nameString);
        megaChatUsers->push_back(megaChatUser);
    }

    return megaChatUsers;

}

std::string JSonUtils::generateGeolocationJSon(float longitude, float latitude, const char *img)
{
    std::string textMessage("https://www.google.com/maps/search/?api=1&query=");
    textMessage.append(std::to_string(latitude)).append(",").append(std::to_string(longitude));

    // Add generic `textMessage`
    rapidjson::Document jsonContainsMeta(rapidjson::kObjectType);
    rapidjson::Value jsonTextMessage(rapidjson::kStringType);
    jsonTextMessage.SetString(textMessage.c_str(), static_cast<rapidjson::SizeType>(textMessage.length()), jsonContainsMeta.GetAllocator());
    jsonContainsMeta.AddMember(rapidjson::Value("textMessage"), jsonTextMessage, jsonContainsMeta.GetAllocator());

    // prepare geolocation object: longitude, latitude, image
    rapidjson::Value jsonGeolocation(rapidjson::kObjectType);
    // longitud
    rapidjson::Value jsonLongitude(rapidjson::kStringType);
    std::string longitudeString = std::to_string(longitude);
    jsonLongitude.SetString(longitudeString.c_str(), static_cast<rapidjson::SizeType>(longitudeString.length()));
    jsonGeolocation.AddMember(rapidjson::Value("lng"), jsonLongitude, jsonContainsMeta.GetAllocator());
    // latitude
    rapidjson::Value jsonLatitude(rapidjson::kStringType);
    std::string latitudeString = std::to_string(latitude);
    jsonLatitude.SetString(latitudeString.c_str(), static_cast<rapidjson::SizeType>(latitudeString.length()));
    jsonGeolocation.AddMember(rapidjson::Value("la"), jsonLatitude, jsonContainsMeta.GetAllocator());
    // image/thumbnail
    if (img)
    {
        rapidjson::Value jsonImage(rapidjson::kStringType);
        jsonImage.SetString(img, static_cast<rapidjson::SizeType>(strlen(img)), jsonContainsMeta.GetAllocator());
        jsonGeolocation.AddMember(rapidjson::Value("img"), jsonImage, jsonContainsMeta.GetAllocator());
    }

    // Add the `extra` with the geolocation data
    rapidjson::Value jsonExtra(rapidjson::kArrayType);
    jsonExtra.PushBack(jsonGeolocation, jsonContainsMeta.GetAllocator());
    jsonContainsMeta.AddMember(rapidjson::Value("extra"), jsonExtra, jsonContainsMeta.GetAllocator());

    rapidjson::StringBuffer buffer;
    rapidjson::Writer<rapidjson::StringBuffer> writer(buffer);
    jsonContainsMeta.Accept(writer);

    // assemble final message with the type (contains-meta) and subtype (geolocation)
    std::string message(buffer.GetString(), buffer.GetSize());
    message.insert(message.begin(), Message::ContainsMetaSubType::kGeoLocation);
    message.insert(message.begin(), Message::kMsgContainsMeta - Message::kMsgOffset);
    message.insert(message.begin(), 0x0);

    return message;
}

std::string JSonUtils::generateGiphyJSon(const char* srcMp4, const char* srcWebp, long long sizeMp4, long long sizeWebp, int width, int height, const char* title)
{
    std::string ret;
    if (!srcMp4 || sizeMp4 == 0 || !srcWebp || sizeWebp == 0 || !title)
    {
        API_LOG_ERROR("generateGiphyJSon: Insufficient information");
        return ret;
    }

    rapidjson::Document jsonContainsMeta(rapidjson::kObjectType);

    // Add generic `textMessage`
    rapidjson::Value jsonTextMessage(rapidjson::kStringType);
    std::string textMessage(title);
    jsonTextMessage.SetString(textMessage.c_str(), static_cast<rapidjson::SizeType>(textMessage.length()), jsonContainsMeta.GetAllocator());
    jsonContainsMeta.AddMember(rapidjson::Value("textMessage"), jsonTextMessage, jsonContainsMeta.GetAllocator());

    // prepare giphy object: mp4, webp, mp4 size, webp size, giphy width and giphy height
    rapidjson::Value jsonGiphy(rapidjson::kObjectType);

    // srcMp4
    rapidjson::Value jsonMp4(rapidjson::kStringType);
    std::string mp4String(srcMp4);
    jsonMp4.SetString(mp4String.c_str(), static_cast<rapidjson::SizeType>(mp4String.length()));
    jsonContainsMeta.AddMember(rapidjson::Value("src"), jsonMp4, jsonContainsMeta.GetAllocator());

    // srcWebp
    rapidjson::Value jsonWebp(rapidjson::kStringType);
    std::string webpString(srcWebp);
    jsonWebp.SetString(webpString.c_str(), static_cast<rapidjson::SizeType>(webpString.length()));
    jsonContainsMeta.AddMember(rapidjson::Value("src_webp"), jsonWebp, jsonContainsMeta.GetAllocator());

    // mp4 size
    rapidjson::Value jsonMp4Size(rapidjson::kStringType);
    std::string mp4sizeString = std::to_string(sizeMp4);
    jsonMp4Size.SetString(mp4sizeString.c_str(), static_cast<rapidjson::SizeType>(mp4sizeString.length()));
    jsonContainsMeta.AddMember(rapidjson::Value("s"), jsonMp4Size, jsonContainsMeta.GetAllocator());

    // webp size
    rapidjson::Value jsonWebpSize(rapidjson::kStringType);
    std::string webpsizeString = std::to_string(sizeWebp);
    jsonWebpSize.SetString(webpsizeString.c_str(), static_cast<rapidjson::SizeType>(webpsizeString.length()));
    jsonContainsMeta.AddMember(rapidjson::Value("s_webp"), jsonWebpSize, jsonContainsMeta.GetAllocator());

    // width
    rapidjson::Value jsonGiphyWidth(rapidjson::kStringType);
    std::string giphyWidthString = std::to_string(width);
    jsonGiphyWidth.SetString(giphyWidthString.c_str(), static_cast<rapidjson::SizeType>(giphyWidthString.length()));
    jsonContainsMeta.AddMember(rapidjson::Value("w"), jsonGiphyWidth, jsonContainsMeta.GetAllocator());

    // height
    rapidjson::Value jsonGiphyHeight(rapidjson::kStringType);
    std::string giphyHeightString = std::to_string(height);
    jsonGiphyHeight.SetString(giphyHeightString.c_str(), static_cast<rapidjson::SizeType>(giphyHeightString.length()));
    jsonContainsMeta.AddMember(rapidjson::Value("h"), jsonGiphyHeight, jsonContainsMeta.GetAllocator());

    rapidjson::StringBuffer buffer;
    rapidjson::Writer<rapidjson::StringBuffer> writer(buffer);
    jsonContainsMeta.Accept(writer);

    // assemble final message with the type (contains-meta) and subtype (giphy)
    std::string message(buffer.GetString(), buffer.GetSize());
    message.insert(message.begin(), Message::ContainsMetaSubType::kGiphy);
    message.insert(message.begin(), Message::kMsgContainsMeta - Message::kMsgOffset);
    message.insert(message.begin(), 0x0);

    return message;
}

string JSonUtils::getLastMessageContent(const string& content, uint8_t type)
{
    std::string messageContents;
    switch (type)
    {
        case MegaChatMessage::TYPE_CONTACT_ATTACHMENT:
        {
            // Remove the first two characters. [0] = 0x0 | [1] = Message::kMsgContact
            std::string messageAttach = content;
            messageAttach.erase(messageAttach.begin(), messageAttach.begin() + 2);

            std::vector<MegaChatAttachedUser> *userVector = JSonUtils::parseAttachContactJSon(messageAttach.c_str());
            if (userVector && userVector->size() > 0)
            {
                for (unsigned int i = 0; i < userVector->size() - 1; ++i)
                {
                    messageContents.append(userVector->at(i).getName());
                    // We use character 0x01 as separator
                    messageContents.push_back(0x01);
                }

                messageContents.append(userVector->at(userVector->size() - 1).getName());
            }

            delete userVector;
            break;
        }
        case MegaChatMessage::TYPE_VOICE_CLIP:  // fall-through
        case MegaChatMessage::TYPE_NODE_ATTACHMENT:
        {
            // Remove the first two characters. [0] = 0x0 | [1] = Message::kMsgAttachment/kMsgVoiceClip
            std::string messageAttach = content;
            messageAttach.erase(messageAttach.begin(), messageAttach.begin() + 2);

            MegaNodeList *megaNodeList = JSonUtils::parseAttachNodeJSon(messageAttach.c_str());
            if (megaNodeList && megaNodeList->size() > 0)
            {
                for (int i = 0; i < megaNodeList->size() - 1; ++i)
                {
                    messageContents.append(megaNodeList->get(i)->getName());
                    // We use character 0x01 as separator
                    messageContents.push_back(0x01);
                }

                messageContents.append(megaNodeList->get(megaNodeList->size() - 1)->getName());
            }

            delete megaNodeList;
            break;
        }
        case MegaChatMessage::TYPE_CONTAINS_META:
        {
            if (content.size() > 4)
            {
                // Remove the first three characters. [0] = 0x0 | [1] = Message::kMsgContaintsMeta | [2] = subtype
                uint8_t containsMetaType = content.at(2);
                const char *containsMetaJson = content.data() + 3;
                const MegaChatContainsMeta *containsMeta = JSonUtils::parseContainsMeta(containsMetaJson, containsMetaType, true);
                messageContents = containsMeta->getTextMessage();
                delete containsMeta;
            }
            break;
        }
        default:
        {
            messageContents = content;
            break;
        }
    }

    return messageContents;
}

const MegaChatContainsMeta* JSonUtils::parseContainsMeta(const char *json, uint8_t type, bool onlyTextMessage)
{
    MegaChatContainsMetaPrivate *containsMeta = new MegaChatContainsMetaPrivate();
    if (!json || !strlen(json))
    {
        API_LOG_ERROR("parseContainsMeta: invalid JSON struct - JSON contains no data, only includes type of meta");
        return containsMeta;
    }

    rapidjson::StringStream stringStream(json);

    rapidjson::Document document;
    document.ParseStream(stringStream);
    if (document.GetParseError() != rapidjson::ParseErrorCode::kParseErrorNone)
    {
        API_LOG_ERROR("parseContainsMeta: Parser JSON error");
        return containsMeta;
    }

    rapidjson::Value::ConstMemberIterator iteratorTextMessage = document.FindMember("textMessage");
    if (iteratorTextMessage == document.MemberEnd() || !iteratorTextMessage->value.IsString())
    {
        API_LOG_ERROR("parseContainsMeta: invalid JSON struct - \"textMessage\" field not found");
        return containsMeta;
    }
    std::string textMessage = iteratorTextMessage->value.GetString();
    containsMeta->setTextMessage(textMessage);

    if (!onlyTextMessage)
    {
        switch (type)
        {
            case MegaChatContainsMeta::CONTAINS_META_RICH_PREVIEW:
            {
                MegaChatRichPreview *richPreview = parseRichPreview(document, textMessage);
                containsMeta->setRichPreview(richPreview);
                break;
            }
            case MegaChatContainsMeta::CONTAINS_META_GEOLOCATION:
            {
                MegaChatGeolocation *geolocation = parseGeolocation(document);
                containsMeta->setGeolocation(geolocation);
                break;
            }
            case MegaChatContainsMeta::CONTAINS_META_GIPHY:
            {
                auto giphy = parseGiphy(document);
                containsMeta->setGiphy(move(giphy));
                break;
            }
            default:
            {
                API_LOG_ERROR("parseContainsMeta: unknown type of message with meta contained");
                break;
            }
        }
    }

    return containsMeta;
}

MegaChatRichPreview *JSonUtils::parseRichPreview(rapidjson::Document &document, std::string &textMessage)
{
    rapidjson::Value::ConstMemberIterator iteratorExtra = document.FindMember("extra");
    if (iteratorExtra == document.MemberEnd() || iteratorExtra->value.IsObject())
    {
        API_LOG_ERROR("parseRichPreview: invalid JSON struct - \"extra\" field not found");
        return NULL;
    }

    std::string title;
    std::string description;
    std::string image;
    std::string imageFormat;
    std::string icon;
    std::string iconFormat;
    std::string url;

    if (iteratorExtra->value.Capacity() == 1)
    {
        const rapidjson::Value& richPreview = iteratorExtra->value[0];

        rapidjson::Value::ConstMemberIterator iteratorTitle = richPreview.FindMember("t");
        if (iteratorTitle != richPreview.MemberEnd() && iteratorTitle->value.IsString())
        {
            title = iteratorTitle->value.GetString();
        }

        rapidjson::Value::ConstMemberIterator iteratorDescription = richPreview.FindMember("d");
        if (iteratorDescription != richPreview.MemberEnd() && iteratorDescription->value.IsString())
        {
            description = iteratorDescription->value.GetString();
        }

        getRichLinckImageFromJson("i", richPreview, image, imageFormat);
        getRichLinckImageFromJson("ic", richPreview, icon, iconFormat);

        rapidjson::Value::ConstMemberIterator iteratorURL = richPreview.FindMember("url");
        if (iteratorURL != richPreview.MemberEnd() && iteratorURL->value.IsString())
        {
            url = iteratorURL->value.GetString();
        }
    }

    return new MegaChatRichPreviewPrivate(textMessage, title, description, image, imageFormat, icon, iconFormat, url);
}

MegaChatGeolocation *JSonUtils::parseGeolocation(rapidjson::Document &document)
{
    rapidjson::Value::ConstMemberIterator iteratorExtra = document.FindMember("extra");
    if (iteratorExtra == document.MemberEnd() || iteratorExtra->value.IsObject())
    {
        API_LOG_ERROR("parseGeolocation: invalid JSON struct - \"extra\" field not found");
        return NULL;
    }

    if (iteratorExtra->value.Capacity() != 1)
    {
        API_LOG_ERROR("parseGeolocation: invalid JSON struct - invalid format");
        return NULL;
    }

    float longitude;
    float latitude;
    std::string image;

    const rapidjson::Value &geolocationValue = iteratorExtra->value[0];

    rapidjson::Value::ConstMemberIterator iteratorLongitude = geolocationValue.FindMember("lng");
    if (iteratorLongitude != geolocationValue.MemberEnd() && iteratorLongitude->value.IsString())
    {
        const char *longitudeString = iteratorLongitude->value.GetString();
        longitude = static_cast<float>(atof(longitudeString));
    }
    else
    {
        API_LOG_ERROR("parseGeolocation: invalid JSON struct - \"lng\" not found");
        return NULL;
    }

    rapidjson::Value::ConstMemberIterator iteratorLatitude = geolocationValue.FindMember("la");
    if (iteratorLatitude != geolocationValue.MemberEnd() && iteratorLatitude->value.IsString())
    {
        const char *latitudeString = iteratorLatitude->value.GetString();
        latitude = static_cast<float>(atof(latitudeString));
    }
    else
    {
        API_LOG_ERROR("parseGeolocation: invalid JSON struct - \"la\" not found");
        return NULL;
    }

    rapidjson::Value::ConstMemberIterator iteratorImage = geolocationValue.FindMember("img");
    if (iteratorImage != geolocationValue.MemberEnd() && iteratorImage->value.IsString())
    {
        const char *imagePointer = iteratorImage->value.GetString();
        size_t imageSize = iteratorImage->value.GetStringLength();
        image.assign(imagePointer, imageSize);
    }
    else
    {
        API_LOG_WARNING("parseGeolocation: invalid JSON struct - \"img\" not found");
        // image is not mandatory
    }

    return new MegaChatGeolocationPrivate(longitude, latitude, image);
}

std::unique_ptr<MegaChatGiphy> JSonUtils::parseGiphy(rapidjson::Document& document)
{
    auto textMessageIterator = document.FindMember("textMessage");
    string giphyTitle;
    if (textMessageIterator != document.MemberEnd() && textMessageIterator->value.IsString())
    {
        giphyTitle.assign(textMessageIterator->value.GetString(), textMessageIterator->value.GetStringLength());
    }
    else
    {
        API_LOG_ERROR("parseGiphy: invalid JSON struct - \"textMessage\" field not found");
        return std::unique_ptr<MegaChatGiphy>(nullptr);
    }

    auto mp4srcIterator = document.FindMember("src");
    string mp4srcString;
    if (mp4srcIterator != document.MemberEnd() && mp4srcIterator->value.IsString())
    {
        mp4srcString.assign(mp4srcIterator->value.GetString(), mp4srcIterator->value.GetStringLength());
    }
    else
    {
        API_LOG_ERROR("parseGiphy: invalid JSON struct - \"src\" field not found");
        return std::unique_ptr<MegaChatGiphy>(nullptr);
    }

    auto webpIterator = document.FindMember("src_webp");
    string webpsrcString;
    if (webpIterator != document.MemberEnd() && webpIterator->value.IsString())
    {
        webpsrcString.assign(webpIterator->value.GetString(), webpIterator->value.GetStringLength());
    }
    else
    {
        API_LOG_ERROR("parseGiphy: invalid JSON struct - \"src_webp\" field not found");
        return std::unique_ptr<MegaChatGiphy>(nullptr);
    }

    auto mp4sizeIterator = document.FindMember("s");
    long mp4Size = 0;
    if (mp4sizeIterator != document.MemberEnd() && mp4sizeIterator->value.IsString())
    {
        auto mp4sizeString = mp4sizeIterator->value.GetString();
        mp4Size = atol(mp4sizeString);
    }
    else
    {
        API_LOG_ERROR("parseGiphy: invalid JSON struct - \"s\" field not found");
        return std::unique_ptr<MegaChatGiphy>(nullptr);
    }

    auto webpsizeIterator = document.FindMember("s_webp");
    long webpSize = 0;
    if (webpsizeIterator != document.MemberEnd() && webpsizeIterator->value.IsString())
    {
        auto webpsizeString = webpsizeIterator->value.GetString();
        webpSize = atol(webpsizeString);
    }
    else
    {
        API_LOG_ERROR("parseGiphy: invalid JSON struct - \"s_webp\" field not found");
        return std::unique_ptr<MegaChatGiphy>(nullptr);
    }

    auto giphywidthIterator = document.FindMember("w");
    int giphyWidth = 0;
    if (giphywidthIterator != document.MemberEnd() && giphywidthIterator->value.IsString())
    {
        auto giphywidthString = giphywidthIterator->value.GetString();
        giphyWidth = atoi(giphywidthString);
    }
    else
    {
        API_LOG_ERROR("parseGiphy: invalid JSON struct - \"w\" field not found");
        return std::unique_ptr<MegaChatGiphy>(nullptr);
    }

    auto giphyheightIterator = document.FindMember("h");
    int giphyHeight = 0;
    if (giphyheightIterator != document.MemberEnd() && giphyheightIterator->value.IsString())
    {
        auto giphyheightString = giphyheightIterator->value.GetString();
        giphyHeight = atoi(giphyheightString);
    }
    else
    {
        API_LOG_ERROR("parseGiphy: invalid JSON struct - \"h\" field not found");
        return std::unique_ptr<MegaChatGiphy>(nullptr);
    }
    return ::mega::make_unique<MegaChatGiphyPrivate>(mp4srcString, webpsrcString, mp4Size, webpSize, giphyWidth, giphyHeight, giphyTitle);
}

string JSonUtils::getImageFormat(const char *imagen)
{
    std::string format;
    size_t size = strlen(imagen);

    size_t i = 0;
    while (imagen[i] != ':' && i < size)
    {
        format += imagen[i];
        i++;
    }

    return format;
}

void JSonUtils::getRichLinckImageFromJson(const string &field, const rapidjson::Value& richPreviewValue, string &image, string &format)
{
    rapidjson::Value::ConstMemberIterator iteratorImage = richPreviewValue.FindMember(field.c_str());
    if (iteratorImage != richPreviewValue.MemberEnd() && iteratorImage->value.IsString())
    {
        const char *imagePointer = iteratorImage->value.GetString();
        format = getImageFormat(imagePointer);
        rapidjson::SizeType sizeImage = iteratorImage->value.GetStringLength();
        if (format.size() > 10 || format.size() == sizeImage)
        {
            format = "";
            API_LOG_ERROR("Parse rich link: \"%s\" Invalid image extension", field.c_str());
            return;
        }

        imagePointer = imagePointer + format.size() + 1; // remove format.size() + ':'

        // Check if the image format in B64 is valid
        std::string imgBin, imgB64(imagePointer);
        size_t binSize = Base64::atob(imgB64, imgBin);
        size_t paddingSize = std::count(imgB64.begin(), imgB64.end(), '=');
        if (binSize == (imgB64.size() * 3) / 4 - paddingSize)
        {
            image = std::string(imagePointer, sizeImage - (format.size() + 1));
        }
        else
        {
            API_LOG_ERROR("Parse rich link: \"%s\" field has a invalid format", field.c_str());
        }
    }
    else
    {
        API_LOG_ERROR("Parse rich link: invalid JSON struct - \"%s\" field not found", field.c_str());
    }
}

const char *MegaChatRichPreviewPrivate::getDomainName() const
{
    return mDomainName.c_str();
}

MegaChatGeolocationPrivate::MegaChatGeolocationPrivate(float longitude, float latitude, const string &image)
    : mLongitude(longitude), mLatitude(latitude), mImage(image)
{
}

MegaChatGeolocationPrivate::MegaChatGeolocationPrivate(const MegaChatGeolocationPrivate *geolocation)
{
    mLongitude = geolocation->mLongitude;
    mLatitude = geolocation->mLatitude;
    mImage = geolocation->mImage;
}

MegaChatGeolocation *MegaChatGeolocationPrivate::copy() const
{
    return new MegaChatGeolocationPrivate(this);
}

float MegaChatGeolocationPrivate::getLongitude() const
{
    return mLongitude;
}

float MegaChatGeolocationPrivate::getLatitude() const
{
    return mLatitude;
}

const char *MegaChatGeolocationPrivate::getImage() const
{
    return mImage.size() ? mImage.c_str() : NULL;
}

MegaChatGiphyPrivate::MegaChatGiphyPrivate(const std::string& srcMp4, const std::string& srcWebp, long long sizeMp4, long long sizeWebp, int width, int height, const std::string& title)
    :mMp4Src(srcMp4), mWebpSrc(srcWebp), mTitle(title), mMp4Size(sizeMp4), mWebpSize(sizeWebp), mWidth(width), mHeight(height)
{
}

MegaChatGiphyPrivate::MegaChatGiphyPrivate(const MegaChatGiphyPrivate* giphy)
{
    mMp4Src = giphy->mMp4Src;
    mWebpSrc = giphy->mWebpSrc;
    mTitle = giphy->mTitle;
    mMp4Size = giphy->mMp4Size;
    mWebpSize = giphy->mWebpSize;
    mWidth = giphy->mWidth;
    mHeight = giphy->mHeight;
}

MegaChatGiphy* MegaChatGiphyPrivate::copy() const
{
    return new MegaChatGiphyPrivate(this);
}

const char* MegaChatGiphyPrivate::getMp4Src() const
{
    return mMp4Src.c_str();
}

const char* MegaChatGiphyPrivate::getWebpSrc() const
{
    return mWebpSrc.c_str();
}

int MegaChatGiphyPrivate::getWidth() const
{
    return mWidth;
}

int MegaChatGiphyPrivate::getHeight() const
{
    return mHeight;
}

const char* MegaChatGiphyPrivate::getTitle() const
{
    return mTitle.size() ? mTitle.c_str() : nullptr;
}

long MegaChatGiphyPrivate::getMp4Size() const
{
    return mMp4Size;
}

long MegaChatGiphyPrivate::getWebpSize() const
{
    return mWebpSize;
}

MegaChatNodeHistoryHandler::MegaChatNodeHistoryHandler(MegaChatApi *api)
    : chatApi(api)
{
}

void MegaChatNodeHistoryHandler::fireOnAttachmentReceived(MegaChatMessage *message)
{
    for(set<MegaChatNodeHistoryListener *>::iterator it = nodeHistoryListeners.begin(); it != nodeHistoryListeners.end() ; it++)
    {
        (*it)->onAttachmentReceived(chatApi, message);
    }

    delete message;
}

void MegaChatNodeHistoryHandler::fireOnAttachmentLoaded(MegaChatMessage *message)
{
    for(set<MegaChatNodeHistoryListener *>::iterator it = nodeHistoryListeners.begin(); it != nodeHistoryListeners.end() ; it++)
    {
        (*it)->onAttachmentLoaded(chatApi, message);
    }

    delete message;
}

void MegaChatNodeHistoryHandler::fireOnAttachmentDeleted(const Id& id)
{
    for(set<MegaChatNodeHistoryListener *>::iterator it = nodeHistoryListeners.begin(); it != nodeHistoryListeners.end() ; it++)
    {
        (*it)->onAttachmentDeleted(chatApi, id);
    }
}

void MegaChatNodeHistoryHandler::fireOnTruncate(const Id& id)
{
    for(set<MegaChatNodeHistoryListener *>::iterator it = nodeHistoryListeners.begin(); it != nodeHistoryListeners.end() ; it++)
    {
        (*it)->onTruncate(chatApi, id);
    }
}

void MegaChatNodeHistoryHandler::onReceived(Message *msg, Idx idx)
{
    MegaChatMessagePrivate *message = new MegaChatMessagePrivate(*msg, Message::Status::kServerReceived, idx);
    fireOnAttachmentReceived(message);
}

void MegaChatNodeHistoryHandler::onLoaded(Message *msg, Idx idx)
{
    MegaChatMessagePrivate *message = NULL;
    if (msg)
    {
        if (msg->isDeleted())
        {
            return;
        }
        message = new MegaChatMessagePrivate(*msg, Message::Status::kServerReceived, idx);
    }

    fireOnAttachmentLoaded(message);
}

void MegaChatNodeHistoryHandler::onDeleted(Id id)
{
    fireOnAttachmentDeleted(id);
}

void MegaChatNodeHistoryHandler::onTruncated(Id id)
{
    fireOnTruncate(id);
}


void MegaChatNodeHistoryHandler::addMegaNodeHistoryListener(MegaChatNodeHistoryListener *listener)
{
    nodeHistoryListeners.insert(listener);
}

void MegaChatNodeHistoryHandler::removeMegaNodeHistoryListener(MegaChatNodeHistoryListener *listener)
{
    nodeHistoryListeners.insert(listener);
}<|MERGE_RESOLUTION|>--- conflicted
+++ resolved
@@ -2748,16 +2748,11 @@
             if (!request->getMegaChatScheduledMeetingList()
                     || request->getMegaChatScheduledMeetingList()->size() != 1)
             {
-<<<<<<< HEAD
-                errorCode = MegaChatError::ERROR_ARGS;
                 API_LOG_ERROR("TYPE_UPDATE_SCHEDULED_MEETING_OCCURRENCE error 1 (list %s, size %ul): %d",
                               (request->getMegaChatScheduledMeetingList() ? "not-null" : "NULL"),
                               (request->getMegaChatScheduledMeetingList() ? request->getMegaChatScheduledMeetingList()->size() : 0u),
-                              errorCode);
-                break;
-=======
+                              MegaChatError::ERROR_ARGS);
                 return MegaChatError::ERROR_ARGS;
->>>>>>> 237b0c52
             }
 
             const MegaChatScheduledMeeting* ocurr = request->getMegaChatScheduledMeetingList()->at(0);
@@ -2765,25 +2760,15 @@
                     ocurr->endDateTime() == MEGACHAT_INVALID_TIMESTAMP &&
                     ocurr->cancelled() == -1)
             {
-<<<<<<< HEAD
-                errorCode = MegaChatError::ERROR_NOENT;
-                API_LOG_ERROR("TYPE_UPDATE_SCHEDULED_MEETING_OCCURRENCE error 2 (bad startDateTime, endDateTime, cancelled): %d", errorCode);
-                break;
-=======
+                API_LOG_ERROR("TYPE_UPDATE_SCHEDULED_MEETING_OCCURRENCE error 2 (bad startDateTime, endDateTime, cancelled): %d", MegaChatError::ERROR_NOENT);
                 return MegaChatError::ERROR_NOENT;
->>>>>>> 237b0c52
             }
 
             GroupChatRoom* chatroom = dynamic_cast<GroupChatRoom *>(findChatRoom(ocurr->chatId()));
             if (!chatroom)
             {
-<<<<<<< HEAD
-                errorCode = MegaChatError::ERROR_NOENT;
-                API_LOG_ERROR("TYPE_UPDATE_SCHEDULED_MEETING_OCCURRENCE error 3 (chatroom not found): %d", errorCode);
-                break;
-=======
+                API_LOG_ERROR("TYPE_UPDATE_SCHEDULED_MEETING_OCCURRENCE error 3 (chatroom not found): %d", MegaChatError::ERROR_NOENT);
                 return MegaChatError::ERROR_NOENT;
->>>>>>> 237b0c52
             }
 
             // get scheduled meeting list from RAM
@@ -2792,13 +2777,8 @@
             if (it == schedMeetings.end())
             {
                 // scheduled meeting related to occurrence we want to modify, doesn't exists
-<<<<<<< HEAD
-                errorCode = MegaChatError::ERROR_NOENT;
-                API_LOG_ERROR("TYPE_UPDATE_SCHEDULED_MEETING_OCCURRENCE error 4 (scheduled meeting not found): %d", errorCode);
-                break;
-=======
+                API_LOG_ERROR("TYPE_UPDATE_SCHEDULED_MEETING_OCCURRENCE error 4 (scheduled meeting not found): %d", MegaChatError::ERROR_NOENT);
                 return MegaChatError::ERROR_NOENT;
->>>>>>> 237b0c52
             }
             const KarereScheduledMeeting* occurrSchedMeeting = it->second.get();
 
@@ -2837,13 +2817,8 @@
                         API_LOG_ERROR("Error fetching scheduled meetings occurrences: %s", err.what());
                     });
                 }
-<<<<<<< HEAD
-                errorCode = MegaChatError::ERROR_NOENT;
-                API_LOG_ERROR("TYPE_UPDATE_SCHEDULED_MEETING_OCCURRENCE error 5 (scheduled meeting occurrence not found): %d", errorCode);
-                break;
-=======
+                API_LOG_ERROR("TYPE_UPDATE_SCHEDULED_MEETING_OCCURRENCE error 5 (scheduled meeting occurrence not found): %d", MegaChatError::ERROR_NOENT);
                 return MegaChatError::ERROR_NOENT;
->>>>>>> 237b0c52
             }
 
             // check if cancelled were provided in request, otherwise get the values from ocurrence stored in RAM
