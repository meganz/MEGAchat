/**
 * @file megachatapi_impl.cpp
 * @brief Private implementation of the intermediate layer for the MEGA C++ SDK.
 *
 * (c) 2013-2016 by Mega Limited, Auckland, New Zealand
 *
 * This file is part of the MEGA SDK - Client Access Engine.
 *
 * Applications using the MEGA API must present a valid application key
 * and comply with the the rules set forth in the Terms of Service.
 *
 * The MEGA SDK is distributed in the hope that it will be useful,
 * but WITHOUT ANY WARRANTY; without even the implied warranty of
 * MERCHANTABILITY or FITNESS FOR A PARTICULAR PURPOSE.
 *
 * @copyright Simplified (2-clause) BSD License.
 *
 * You should have received a copy of the license along with this
 * program.
 */

#define _POSIX_SOURCE
#define _LARGE_FILES

#define _GNU_SOURCE 1
#define _FILE_OFFSET_BITS 64

#define __DARWIN_C_LEVEL 199506L

#define USE_VARARGS
#define PREFER_STDARG

#include <megaapi_impl.h>

#include <rapidjson/document.h>
#include <rapidjson/stringbuffer.h>
#include <rapidjson/writer.h>

#include "megachatapi_impl.h"
#include <base/cservices.h>
#include <base/logger.h>
#include <IGui.h>
#include <chatClient.h>
#include <mega/base64.h>

#ifndef _WIN32
#include <signal.h>
#endif

#ifndef KARERE_DISABLE_WEBRTC
namespace rtcModule {void globalCleanup(); }
#endif

using namespace std;
using namespace megachat;
using namespace mega;
using namespace karere;
using namespace chatd;

LoggerHandler *MegaChatApiImpl::loggerHandler = NULL;

MegaChatApiImpl::MegaChatApiImpl(MegaChatApi *chatApi, MegaApi *megaApi)
: sdkMutex(true), videoMutex(true)
{
    init(chatApi, megaApi);
}

MegaChatApiImpl::~MegaChatApiImpl()
{
    MegaChatRequestPrivate *request = new MegaChatRequestPrivate(MegaChatRequest::TYPE_DELETE);
    requestQueue.push(request);
    waiter->notify();
    thread.join();

    // TODO: destruction of waiter hangs forever or may cause crashes
    //delete waiter;

    // TODO: destruction of network layer may cause hangs on MegaApi's network layer.
    // It may terminate the OpenSSL required by cUrl in SDK, so better to skip it.
    //delete websocketsIO;
}

void MegaChatApiImpl::init(MegaChatApi *chatApi, MegaApi *megaApi)
{
    if (!megaPostMessageToGui)
    {
        megaPostMessageToGui = MegaChatApiImpl::megaApiPostMessage;
    }

    this->chatApi = chatApi;
    this->megaApi = megaApi;

    this->mClient = NULL;
    this->terminating = false;
    this->waiter = new MegaChatWaiter();
    this->websocketsIO = new MegaWebsocketsIO(&sdkMutex, waiter, megaApi, this);

    //Start blocking thread
    threadExit = 0;
    thread.start(threadEntryPoint, this);
}

//Entry point for the blocking thread
void *MegaChatApiImpl::threadEntryPoint(void *param)
{
#ifndef _WIN32
    struct sigaction noaction;
    memset(&noaction, 0, sizeof(noaction));
    noaction.sa_handler = SIG_IGN;
    ::sigaction(SIGPIPE, &noaction, 0);
#endif

    MegaChatApiImpl *chatApiImpl = (MegaChatApiImpl *)param;
    chatApiImpl->loop();
    return 0;
}

void MegaChatApiImpl::loop()
{
    while (true)
    {
        sdkMutex.unlock();

        waiter->init(NEVER);
        waiter->wakeupby(websocketsIO, ::mega::Waiter::NEEDEXEC);
        waiter->wait();

        sdkMutex.lock();

        sendPendingEvents();
        sendPendingRequests();

        if (threadExit)
        {
            // There must be only one pending events, at maximum: the logout marshall call to delete the client
            assert(eventQueue.isEmpty() || (eventQueue.size() == 1));
            sendPendingEvents();

            sdkMutex.unlock();
            break;
        }
    }

#ifndef KARERE_DISABLE_WEBRTC
    rtcModule::globalCleanup();
#endif
}

void MegaChatApiImpl::megaApiPostMessage(void* msg, void* ctx)
{
    MegaChatApiImpl *megaChatApi = (MegaChatApiImpl *)ctx;
    if (megaChatApi)
    {
        megaChatApi->postMessage(msg);
    }
    else
    {
        // For compatibility with the QT example app,
        // there are some marshallCall() without context
        // that don't need to be marshalled using the
        // intermediate layer
        megaProcessMessage(msg);
    }
}

void MegaChatApiImpl::postMessage(void *msg)
{
    eventQueue.push(msg);
    waiter->notify();
}

void MegaChatApiImpl::sendPendingRequests()
{
    MegaChatRequestPrivate *request;
    int errorCode = MegaChatError::ERROR_OK;
    int nextTag = 0;

    while((request = requestQueue.pop()))
    {
        nextTag = ++reqtag;
        request->setTag(nextTag);
        requestMap[nextTag]=request;
        errorCode = MegaChatError::ERROR_OK;

        fireOnChatRequestStart(request);

        if (!mClient && request->getType() != MegaChatRequest::TYPE_DELETE)
        {
            MegaChatErrorPrivate *megaChatError = new MegaChatErrorPrivate(MegaChatError::ERROR_ACCESS);
            API_LOG_WARNING("Chat engine not initialized yet, cannot process the request");
            fireOnChatRequestFinish(request, megaChatError);
            continue;
        }

        if (terminating && request->getType() != MegaChatRequest::TYPE_DELETE)
        {
            MegaChatErrorPrivate *megaChatError = new MegaChatErrorPrivate(MegaChatError::ERROR_ACCESS);
            API_LOG_WARNING("Chat engine is terminated, cannot process the request");
            fireOnChatRequestFinish(request, megaChatError);
            continue;
        }

        switch (request->getType())
        {
        case MegaChatRequest::TYPE_CONNECT:
        {
            bool isInBackground = request->getFlag();

            mClient->connect(karere::Presence::kInvalid, isInBackground)
            .then([request, this]()
            {
                MegaChatErrorPrivate *megaChatError = new MegaChatErrorPrivate(MegaChatError::ERROR_OK);
                fireOnChatRequestFinish(request, megaChatError);
            })
            .fail([request, this](const promise::Error& e)
            {
                MegaChatErrorPrivate *megaChatError = new MegaChatErrorPrivate(e.msg(), e.code(), e.type());
                fireOnChatRequestFinish(request, megaChatError);
            });

            break;
        }
        case MegaChatRequest::TYPE_DISCONNECT:
        {
            mClient->disconnect();
            MegaChatErrorPrivate *megaChatError = new MegaChatErrorPrivate(MegaChatError::ERROR_OK);
            fireOnChatRequestFinish(request, megaChatError);

            break;
        }
        case MegaChatRequest::TYPE_RETRY_PENDING_CONNECTIONS:
        {
            bool disconnect = request->getFlag();
            mClient->retryPendingConnections(disconnect);

            MegaChatErrorPrivate *megaChatError = new MegaChatErrorPrivate(MegaChatError::ERROR_OK);
            fireOnChatRequestFinish(request, megaChatError);
            break;
        }
        case MegaChatRequest::TYPE_SEND_TYPING_NOTIF:
        {
            MegaChatHandle chatid = request->getChatHandle();
            ChatRoom *chatroom = findChatRoom(chatid);
            if (chatroom)
            {
                if (request->getFlag())
                {
                    chatroom->sendTypingNotification();
                    MegaChatErrorPrivate *megaChatError = new MegaChatErrorPrivate(MegaChatError::ERROR_OK);
                    fireOnChatRequestFinish(request, megaChatError);
                }
                else
                {
                    chatroom->sendStopTypingNotification();
                    MegaChatErrorPrivate *megaChatError = new MegaChatErrorPrivate(MegaChatError::ERROR_OK);
                    fireOnChatRequestFinish(request, megaChatError);
                }
            }
            else
            {
                errorCode = MegaChatError::ERROR_ARGS;
            }
            break;
        }
        case MegaChatRequest::TYPE_SIGNAL_ACTIVITY:
        {
            mClient->presenced().signalActivity();
            MegaChatErrorPrivate *megaChatError = new MegaChatErrorPrivate(MegaChatError::ERROR_OK);
            fireOnChatRequestFinish(request, megaChatError);

            break;
        }
        case MegaChatRequest::TYPE_SET_PRESENCE_AUTOAWAY:
        {
            int64_t timeout = request->getNumber();
            bool enable = request->getFlag();

            if (timeout > presenced::Config::kMaxAutoawayTimeout)
            {
                errorCode = MegaChatError::ERROR_ARGS;
                break;
            }

            mClient->presenced().setAutoaway(enable, timeout);

            MegaChatErrorPrivate *megaChatError = new MegaChatErrorPrivate(MegaChatError::ERROR_OK);
            fireOnChatRequestFinish(request, megaChatError);

            break;
        }

        case MegaChatRequest::TYPE_SET_PRESENCE_PERSIST:
        {
            bool enable = request->getFlag();

            mClient->presenced().setPersist(enable);

            MegaChatErrorPrivate *megaChatError = new MegaChatErrorPrivate(MegaChatError::ERROR_OK);
            fireOnChatRequestFinish(request, megaChatError);

            break;
        }
        case MegaChatRequest::TYPE_SET_LAST_GREEN_VISIBLE:
        {
            bool enable = request->getFlag();
            mClient->presenced().setLastGreenVisible(enable);
            MegaChatErrorPrivate *megaChatError = new MegaChatErrorPrivate(MegaChatError::ERROR_OK);
            fireOnChatRequestFinish(request, megaChatError);

            break;
        }
        case MegaChatRequest::TYPE_LAST_GREEN:
        {
            MegaChatHandle userid = request->getUserHandle();
            mClient->presenced().requestLastGreen(userid);
            MegaChatErrorPrivate *megaChatError = new MegaChatErrorPrivate(MegaChatError::ERROR_OK);
            fireOnChatRequestFinish(request, megaChatError);

            break;
        }
        case MegaChatRequest::TYPE_LOGOUT:
        {
            bool deleteDb = request->getFlag();
            terminating = true;
            mClient->terminate(deleteDb);

            API_LOG_INFO("Chat engine is logged out!");
            marshallCall([request, this]() //post destruction asynchronously so that all pending messages get processed before that
            {
                MegaChatErrorPrivate *megaChatError = new MegaChatErrorPrivate(MegaChatError::ERROR_OK);
                fireOnChatRequestFinish(request, megaChatError);

                delete mClient;
                mClient = NULL;
                terminating = false;

#ifndef KARERE_DISABLE_WEBRTC
                cleanCallHandlerMap();
#endif
            }, this);

            break;
        }
        case MegaChatRequest::TYPE_DELETE:
        {
            if (mClient && !terminating)
            {
                mClient->terminate();
                API_LOG_INFO("Chat engine closed!");

                delete mClient;
                mClient = NULL;
            }

            threadExit = 1;
            break;
        }
        case MegaChatRequest::TYPE_SET_ONLINE_STATUS:
        {
            int status = request->getNumber();
            if (status < MegaChatApi::STATUS_OFFLINE || status > MegaChatApi::STATUS_BUSY)
            {
                fireOnChatRequestFinish(request, new MegaChatErrorPrivate("Invalid online status", MegaChatError::ERROR_ARGS));
                break;
            }

            mClient->setPresence(request->getNumber())
            .then([request, this]()
            {
                MegaChatErrorPrivate *megaChatError = new MegaChatErrorPrivate(MegaChatError::ERROR_OK);
                fireOnChatRequestFinish(request, megaChatError);
            })
            .fail([request, this](const promise::Error& err)
            {
                API_LOG_ERROR("Error setting online status: %s", err.what());

                MegaChatErrorPrivate *megaChatError = new MegaChatErrorPrivate(err.msg(), err.code(), err.type());
                fireOnChatRequestFinish(request, megaChatError);
            });
            break;
        }

        case MegaChatRequest::TYPE_CREATE_CHATROOM:
        {
            MegaChatPeerList *peersList = request->getMegaChatPeerList();
            if (!peersList || !peersList->size())   // refuse to create chats without participants
            {
                errorCode = MegaChatError::ERROR_ARGS;
                break;
            }

            bool group = request->getFlag();
            const userpriv_vector *userpriv = ((MegaChatPeerListPrivate*)peersList)->getList();
            if (!userpriv)
            {
                errorCode = MegaChatError::ERROR_ARGS;
                break;
            }

            if (!group && peersList->size() > 1)
            {
                group = true;
                request->setFlag(group);
                API_LOG_INFO("Forcing group chat due to more than 2 participants");
            }

            if (group)
            {
                vector<std::pair<handle, Priv>> peers;
                for (unsigned int i = 0; i < userpriv->size(); i++)
                {
                    peers.push_back(std::make_pair(userpriv->at(i).first, (Priv) userpriv->at(i).second));
                }

                mClient->createGroupChat(peers)
                .then([request,this](Id chatid)
                {
                    request->setChatHandle(chatid);

                    MegaChatErrorPrivate *megaChatError = new MegaChatErrorPrivate(MegaChatError::ERROR_OK);
                    fireOnChatRequestFinish(request, megaChatError);
                })
                .fail([request,this](const promise::Error& err)
                {
                    API_LOG_ERROR("Error creating group chat: %s", err.what());

                    MegaChatErrorPrivate *megaChatError = new MegaChatErrorPrivate(err.msg(), err.code(), err.type());
                    fireOnChatRequestFinish(request, megaChatError);
                });

            }
            else    // 1on1 chat
            {
                ContactList::iterator it = mClient->contactList->find(peersList->getPeerHandle(0));
                if (it == mClient->contactList->end())
                {
                    // contact not found
                    errorCode = MegaChatError::ERROR_ARGS;
                    break;
                }
                it->second->createChatRoom()
                .then([request,this](ChatRoom* room)
                {
                    request->setChatHandle(room->chatid());

                    MegaChatErrorPrivate *megaChatError = new MegaChatErrorPrivate(MegaChatError::ERROR_OK);
                    fireOnChatRequestFinish(request, megaChatError);
                })
                .fail([request,this](const promise::Error& err)
                {
                    API_LOG_ERROR("Error creating 1on1 chat: %s", err.what());

                    MegaChatErrorPrivate *megaChatError = new MegaChatErrorPrivate(err.msg(), err.code(), err.type());
                    fireOnChatRequestFinish(request, megaChatError);
                });
            }
            break;
        }
        case MegaChatRequest::TYPE_INVITE_TO_CHATROOM:
        {
            handle chatid = request->getChatHandle();
            handle uh = request->getUserHandle();
            Priv privilege = (Priv) request->getPrivilege();

            if (chatid == MEGACHAT_INVALID_HANDLE || uh == MEGACHAT_INVALID_HANDLE)
            {
                errorCode = MegaChatError::ERROR_ARGS;
                break;
            }

            ChatRoom *chatroom = findChatRoom(chatid);
            if (!chatroom)
            {
                errorCode = MegaChatError::ERROR_NOENT;
                break;
            }
            if (!chatroom->isGroup())   // invite only for group chats
            {
                errorCode = MegaChatError::ERROR_ARGS;
                break;
            }
            if (chatroom->ownPriv() != (Priv) MegaChatPeerList::PRIV_MODERATOR)
            {
                errorCode = MegaChatError::ERROR_ACCESS;
                break;
            }

            ((GroupChatRoom *)chatroom)->invite(uh, privilege)
            .then([request, this]()
            {
                MegaChatErrorPrivate *megaChatError = new MegaChatErrorPrivate(MegaChatError::ERROR_OK);
                fireOnChatRequestFinish(request, megaChatError);
            })
            .fail([request, this](const promise::Error& err)
            {
                API_LOG_ERROR("Error adding user to group chat: %s", err.what());

                MegaChatErrorPrivate *megaChatError = new MegaChatErrorPrivate(err.msg(), err.code(), err.type());
                fireOnChatRequestFinish(request, megaChatError);
            });
            break;
        }
        case MegaChatRequest::TYPE_UPDATE_PEER_PERMISSIONS:
        {
            handle chatid = request->getChatHandle();
            handle uh = request->getUserHandle();
            Priv privilege = (Priv) request->getPrivilege();

            if (chatid == MEGACHAT_INVALID_HANDLE || uh == MEGACHAT_INVALID_HANDLE)
            {
                errorCode = MegaChatError::ERROR_ARGS;
                break;
            }

            ChatRoom *chatroom = findChatRoom(chatid);
            if (!chatroom)
            {
                errorCode = MegaChatError::ERROR_NOENT;
                break;
            }
            if (chatroom->ownPriv() != (Priv) MegaChatPeerList::PRIV_MODERATOR)
            {
                errorCode = MegaChatError::ERROR_ACCESS;
                break;
            }

            ((GroupChatRoom *)chatroom)->setPrivilege(uh, privilege)
            .then([request, this]()
            {
                MegaChatErrorPrivate *megaChatError = new MegaChatErrorPrivate(MegaChatError::ERROR_OK);
                fireOnChatRequestFinish(request, megaChatError);
            })
            .fail([request, this](const promise::Error& err)
            {
                API_LOG_ERROR("Error updating peer privileges: %s", err.what());

                MegaChatErrorPrivate *megaChatError = new MegaChatErrorPrivate(err.msg(), err.code(), err.type());
                fireOnChatRequestFinish(request, megaChatError);
            });
            break;
        }
        case MegaChatRequest::TYPE_REMOVE_FROM_CHATROOM:
        {
            handle chatid = request->getChatHandle();
            handle uh = request->getUserHandle();

            if (chatid == MEGACHAT_INVALID_HANDLE)
            {
                errorCode = MegaChatError::ERROR_ARGS;
                break;
            }

            ChatRoom *chatroom = findChatRoom(chatid);
            if (!chatroom)
            {
                errorCode = MegaChatError::ERROR_NOENT;
                break;
            }
            if (!chatroom->isGroup())   // only for group chats can be left
            {
                errorCode = MegaChatError::ERROR_ARGS;
                break;
            }

            if (chatroom->ownPriv() != (Priv) MegaChatPeerList::PRIV_MODERATOR &&
                    uh != MEGACHAT_INVALID_HANDLE)
            {
                    errorCode = MegaChatError::ERROR_ACCESS;
                    break;
            }

            if ( uh == MEGACHAT_INVALID_HANDLE || uh == mClient->myHandle())
            {
                request->setUserHandle(uh);

                ((GroupChatRoom *)chatroom)->leave()
                .then([request, this]()
                {
                    MegaChatErrorPrivate *megaChatError = new MegaChatErrorPrivate(MegaChatError::ERROR_OK);
                    fireOnChatRequestFinish(request, megaChatError);
                })
                .fail([request, this](const promise::Error& err)
                {
                    API_LOG_ERROR("Error leaving chat: %s", err.what());

                    MegaChatErrorPrivate *megaChatError = new MegaChatErrorPrivate(err.msg(), err.code(), err.type());
                    fireOnChatRequestFinish(request, megaChatError);
                });
            }
            else
            {
                ((GroupChatRoom *)chatroom)->excludeMember(uh)
                .then([request, this]()
                {
                    MegaChatErrorPrivate *megaChatError = new MegaChatErrorPrivate(MegaChatError::ERROR_OK);
                    fireOnChatRequestFinish(request, megaChatError);
                })
                .fail([request, this](const promise::Error& err)
                {
                    API_LOG_ERROR("Error removing peer from chat: %s", err.what());

                    MegaChatErrorPrivate *megaChatError = new MegaChatErrorPrivate(err.msg(), err.code(), err.type());
                    fireOnChatRequestFinish(request, megaChatError);
                });
            }
            break;
        }
        case MegaChatRequest::TYPE_TRUNCATE_HISTORY:
        {
            handle chatid = request->getChatHandle();

            if (chatid == MEGACHAT_INVALID_HANDLE)
            {
                errorCode = MegaChatError::ERROR_ARGS;
                break;
            }

            ChatRoom *chatroom = findChatRoom(chatid);
            if (!chatroom)
            {
                errorCode = MegaChatError::ERROR_NOENT;
                break;
            }
            if (chatroom->ownPriv() != (Priv) MegaChatPeerList::PRIV_MODERATOR)
            {
                errorCode = MegaChatError::ERROR_ACCESS;
                break;
            }

            handle messageid = request->getUserHandle();
            if (messageid == MEGACHAT_INVALID_HANDLE)   // clear the full history, from current message
            {
                if (chatroom->chat().empty())
                {
                    MegaChatErrorPrivate *megaChatError = new MegaChatErrorPrivate(MegaChatError::ERROR_OK);
                    fireOnChatRequestFinish(request, megaChatError);
                    break;
                }

                messageid = chatroom->chat().at(chatroom->chat().highnum()).id().val;
            }

            chatroom->truncateHistory(messageid)
            .then([request, this]()
            {
                MegaChatErrorPrivate *megaChatError = new MegaChatErrorPrivate(MegaChatError::ERROR_OK);
                fireOnChatRequestFinish(request, megaChatError);
            })
            .fail([request, this](const promise::Error& err)
            {
                API_LOG_ERROR("Error truncating chat history: %s", err.what());

                MegaChatErrorPrivate *megaChatError = new MegaChatErrorPrivate(err.msg(), err.code(), err.type());
                fireOnChatRequestFinish(request, megaChatError);
            });
            break;
        }
        case MegaChatRequest::TYPE_EDIT_CHATROOM_NAME:
        {
            handle chatid = request->getChatHandle();
            const char *title = request->getText();
            if (chatid == MEGACHAT_INVALID_HANDLE || title == NULL || !strlen(title))
            {
                errorCode = MegaChatError::ERROR_ARGS;
                break;
            }

            ChatRoom *chatroom = findChatRoom(chatid);
            if (!chatroom)
            {
                errorCode = MegaChatError::ERROR_NOENT;
                break;
            }
            if (!chatroom->isGroup())   // only for group chats have a title
            {
                errorCode = MegaChatError::ERROR_ARGS;
                break;
            }

            if (chatroom->ownPriv() != (Priv) MegaChatPeerList::PRIV_MODERATOR)
            {
                errorCode = MegaChatError::ERROR_ACCESS;
                break;
            }

            string strTitle(title);
            strTitle = strTitle.substr(0, 30);
            request->setText(strTitle.c_str()); // update, in case it's been truncated

            ((GroupChatRoom *)chatroom)->setTitle(strTitle)
            .then([request, this]()
            {
                MegaChatErrorPrivate *megaChatError = new MegaChatErrorPrivate(MegaChatError::ERROR_OK);
                fireOnChatRequestFinish(request, megaChatError);
            })
            .fail([request, this](const promise::Error& err)
            {
                API_LOG_ERROR("Error editing chat title: %s", err.what());

                MegaChatErrorPrivate *megaChatError = new MegaChatErrorPrivate(err.msg(), err.code(), err.type());
                fireOnChatRequestFinish(request, megaChatError);
            });
            break;
        }
        case MegaChatRequest::TYPE_GET_FIRSTNAME:
        {
            MegaChatHandle uh = request->getUserHandle();

            mClient->userAttrCache().getAttr(uh, MegaApi::USER_ATTR_FIRSTNAME)
            .then([request, this](Buffer *data)
            {
                MegaChatErrorPrivate *megaChatError = new MegaChatErrorPrivate(MegaChatError::ERROR_OK);
                request->setText(data->buf());
                string firstname = string(data->buf(), data->dataSize());
                request->setText(firstname.c_str());
                fireOnChatRequestFinish(request, megaChatError);
            })
            .fail([request, this](const promise::Error& err)
            {
                API_LOG_ERROR("Error getting user firstname: %s", err.what());

                MegaChatErrorPrivate *megaChatError = new MegaChatErrorPrivate(err.msg(), err.code(), err.type());
                fireOnChatRequestFinish(request, megaChatError);
            });
            break;
        }
        case MegaChatRequest::TYPE_GET_LASTNAME:
        {
            MegaChatHandle uh = request->getUserHandle();

            mClient->userAttrCache().getAttr(uh, MegaApi::USER_ATTR_LASTNAME)
            .then([request, this](Buffer *data)
            {
                MegaChatErrorPrivate *megaChatError = new MegaChatErrorPrivate(MegaChatError::ERROR_OK);
                string lastname = string(data->buf(), data->dataSize());
                request->setText(lastname.c_str());
                fireOnChatRequestFinish(request, megaChatError);
            })
            .fail([request, this](const promise::Error& err)
            {
                API_LOG_ERROR("Error getting user lastname: %s", err.what());

                MegaChatErrorPrivate *megaChatError = new MegaChatErrorPrivate(err.msg(), err.code(), err.type());
                fireOnChatRequestFinish(request, megaChatError);
            });
            break;
        }
        case MegaChatRequest::TYPE_GET_EMAIL:
        {
            MegaChatHandle uh = request->getUserHandle();

            mClient->userAttrCache().getAttr(uh, karere::USER_ATTR_EMAIL)
            .then([request, this](Buffer *data)
            {
                MegaChatErrorPrivate *megaChatError = new MegaChatErrorPrivate(MegaChatError::ERROR_OK);
                string email = string(data->buf(), data->dataSize());
                request->setText(email.c_str());
                fireOnChatRequestFinish(request, megaChatError);
            })
            .fail([request, this](const promise::Error& err)
            {
                API_LOG_ERROR("Error getting user email: %s", err.what());

                MegaChatErrorPrivate *megaChatError = new MegaChatErrorPrivate(err.msg(), err.code(), err.type());
                fireOnChatRequestFinish(request, megaChatError);
            });
            break;
        }
        case MegaChatRequest::TYPE_ATTACH_NODE_MESSAGE:
        {
            handle chatid = request->getChatHandle();
            MegaNodeList *nodeList = request->getMegaNodeList();
            handle h = request->getUserHandle();
            if (chatid == MEGACHAT_INVALID_HANDLE ||
                    ((!nodeList || !nodeList->size()) && (h == MEGACHAT_INVALID_HANDLE)))
            {
                errorCode = MegaChatError::ERROR_ARGS;
                break;
            }

            ChatRoom *chatroom = findChatRoom(chatid);
            if (!chatroom)
            {
                errorCode = MegaChatError::ERROR_NOENT;
                break;
            }

            // if only one node, prepare a list with a single element and update request
            MegaNodeList *nodeListAux = NULL;
            if (h != MEGACHAT_INVALID_HANDLE)
            {
                MegaNode *megaNode = megaApi->getNodeByHandle(h);
                if (!megaNode)
                {
                    errorCode = MegaChatError::ERROR_NOENT;
                    break;
                }

                nodeListAux = MegaNodeList::createInstance();
                nodeListAux->addNode(megaNode);
                request->setMegaNodeList(nodeListAux);
                nodeList = request->getMegaNodeList();

                delete megaNode;
                delete nodeListAux;
            }

            const char *buffer = JSonUtils::generateAttachNodeJSon(nodeList);
            if (!buffer)
            {
                errorCode = MegaChatError::ERROR_ARGS;
                break;
            }

            promise::Promise<void> promise = chatroom->requesGrantAccessToNodes(nodeList);

            promise::when(promise)
            .then([this, request, buffer]()
            {
                int errorCode = MegaChatError::ERROR_OK;
                std::string stringToSend(buffer);

                MegaChatMessage *msg = prepareAttachNodesMessage(stringToSend, request->getChatHandle());
                if (!msg)
                {
                    errorCode = MegaChatError::ERROR_ARGS;
                }
                request->setMegaChatMessage(msg);

                MegaChatErrorPrivate *megaChatError = new MegaChatErrorPrivate(errorCode);
                delete [] buffer;
                fireOnChatRequestFinish(request, megaChatError);
            })
            .fail([this, request, buffer](const promise::Error& err)
            {
                MegaChatErrorPrivate *megaChatError = NULL;
                if (err.code() == MegaChatError::ERROR_EXIST)
                {
                    int errorCode = MegaChatError::ERROR_OK;
                    API_LOG_WARNING("Already granted access to this node previously");
                    std::string stringToSend(buffer);

                    MegaChatMessage *msg = prepareAttachNodesMessage(stringToSend, request->getChatHandle());
                    if (!msg)
                    {
                        errorCode = MegaChatError::ERROR_ARGS;
                    }
                    request->setMegaChatMessage(msg);

                    megaChatError = new MegaChatErrorPrivate(errorCode);
                }
                else
                {
                    megaChatError = new MegaChatErrorPrivate(err.msg(), err.code(), err.type());
                    API_LOG_ERROR("Failed to grant access to some node");
                }

                delete [] buffer;
                fireOnChatRequestFinish(request, megaChatError);
            });
            break;
        }
        case MegaChatRequest::TYPE_REVOKE_NODE_MESSAGE:
        {
            MegaChatHandle chatid = request->getChatHandle();
            MegaNode *node = megaApi->getNodeByHandle(request->getUserHandle());
            if (chatid == MEGACHAT_INVALID_HANDLE || !node)
            {
                errorCode = MegaChatError::ERROR_ARGS;
                break;
            }

            ChatRoom *chatroom = findChatRoom(chatid);
            if (!chatroom)
            {
                errorCode = MegaChatError::ERROR_NOENT;
                break;
            }

            promise::Promise<void> promise = chatroom->requestRevokeAccessToNode(node);
            delete node;

            promise::when(promise)
            .then([this, request]()
            {
                ChatRoom *chatroom = findChatRoom(request->getChatHandle());
                char *base64Handle = MegaApi::handleToBase64(request->getUserHandle());
                std::string stringToSend = std::string(base64Handle);
                delete base64Handle;
                stringToSend.insert(stringToSend.begin(), Message::kMsgRevokeAttachment - Message::kMsgOffset);
                stringToSend.insert(stringToSend.begin(), 0x0);
                Message *m = chatroom->chat().msgSubmit(stringToSend.c_str(), stringToSend.length(), Message::kMsgRevokeAttachment, NULL);

                int errorCode = MegaChatError::ERROR_OK;
                if (!m)
                {
                    errorCode = MegaChatError::ERROR_ARGS;
                }
                else
                {
                    MegaChatMessage *megaMsg = new MegaChatMessagePrivate(*m, Message::Status::kSending, CHATD_IDX_INVALID);
                    request->setMegaChatMessage(megaMsg);
                }

                MegaChatErrorPrivate *megaChatError = new MegaChatErrorPrivate(errorCode);
                fireOnChatRequestFinish(request, megaChatError);
            })
            .fail([this, request](const promise::Error& err)
            {
                API_LOG_ERROR("Failed to revoke access to attached node (%d)", request->getUserHandle());
                MegaChatErrorPrivate *megaChatError = new MegaChatErrorPrivate(err.msg(), err.code(), err.type());
                fireOnChatRequestFinish(request, megaChatError);
            });
            break;
        }
        case MegaChatRequest::TYPE_SET_BACKGROUND_STATUS:
        {
            bool background = request->getFlag();
            if (background)
            {
                mClient->notifyUserIdle();
            }
            else
            {
                mClient->notifyUserActive();
            }
            MegaChatErrorPrivate *megaChatError = new MegaChatErrorPrivate(MegaChatError::ERROR_OK);
            fireOnChatRequestFinish(request, megaChatError);
            break;
        }            
        case MegaChatRequest::TYPE_PUSH_RECEIVED:
        {
            MegaChatHandle chatid = request->getChatHandle();
            int type = request->getType();
            if (type == 1 && chatid != MEGACHAT_INVALID_HANDLE) // if iOS specifies a chatid, check it's valid
            {
                ChatRoom *room = findChatRoom(chatid);
                if (!room)
                {
<<<<<<< HEAD
                    MegaHandleList *msgids = MegaHandleList::createInstance();
=======
                    MegaChatErrorPrivate *megaChatError = new MegaChatErrorPrivate(MegaChatError::ERROR_NOENT);
                    fireOnChatRequestFinish(request, megaChatError);
                    return;
                }
                else if (!room->isActive())
                {
                    MegaChatErrorPrivate *megaChatError = new MegaChatErrorPrivate(MegaChatError::ERROR_ACCESS);
                    fireOnChatRequestFinish(request, megaChatError);
                    return;
                }
            }

            mClient->pushReceived(chatid)
            .then([this, request]()
            {
                int type = request->getParamType();
                if (type == 0)  // Android
                {
                    // for Android, we prepare a list of msgids for every chatid that are candidates for
                    // notifications. Android doesn't really know why they received a push, so the previous
                    // notifications are cleanup and the new set of messages are notified
>>>>>>> 8c2efad3

                    MegaHandleList *chatids = MegaHandleList::createInstance();

                    // for each chatroom, load all unread messages)
                    for (auto it = mClient->chats->begin(); it != mClient->chats->end(); it++)
                    {
                        // remove this block when apps start showing inactive chats
                        if (!it->second->isActive())
                            continue;

                        MegaHandleList *msgids = MegaHandleList::createInstance();

                        MegaChatHandle chatid = it->first;
                        const Chat &chat = it->second->chat();
                        Idx lastSeenIdx = chat.lastSeenIdx();

                        // first msg to consider: last-seen if loaded in memory. Otherwise, the oldest loaded msg
                        Idx first = chat.lownum();
                        if (lastSeenIdx != CHATD_IDX_INVALID        // message is known locally
                                && chat.findOrNull(lastSeenIdx))    // message is loaded in RAM
                        {
                            first = lastSeenIdx + 1;
                        }
                        Idx last = chat.highnum();
                        int maxCount = 6;   // do not notify more than 6 messages per chat
                        for (Idx i = last; (i >= first && maxCount > 0); i--)
                        {
                            auto& msg = chat.at(i);
                            if (msg.isValidUnread(mClient->myHandle()))
                            {
                                maxCount--;
                                msgids->addMegaHandle(msg.id());
                            }
                        }

                        if (msgids->size())
                        {
                            chatids->addMegaHandle(chatid);
                            request->setMegaHandleListByChat(chatid, msgids);
                        }

                        delete msgids;
                    }

                    request->setMegaHandleList(chatids);    // always a valid list, even if empty
                    delete chatids;
                }
                //else    // iOS

                MegaChatErrorPrivate *megaChatError = new MegaChatErrorPrivate(MegaChatError::ERROR_OK);
                fireOnChatRequestFinish(request, megaChatError);
            })
            .fail([this, request](const promise::Error& err)
            {
                API_LOG_ERROR("Failed to retrieve current state");
                MegaChatErrorPrivate *megaChatError = new MegaChatErrorPrivate(err.msg(), err.code(), err.type());
                fireOnChatRequestFinish(request, megaChatError);
            });
            break;
        }
#ifndef KARERE_DISABLE_WEBRTC
        case MegaChatRequest::TYPE_START_CHAT_CALL:
        {
            if (!mClient->rtc)
            {
                API_LOG_ERROR("Start call - WebRTC is not initialized");
                errorCode = MegaChatError::ERROR_ACCESS;
                break;
            }

            MegaChatHandle chatid = request->getChatHandle();
            ChatRoom *chatroom = findChatRoom(chatid);
            if (!chatroom)
            {
                errorCode = MegaChatError::ERROR_NOENT;
                break;
            }

            if (findChatCallHandler(chatid))
            {
                API_LOG_ERROR("Start call - One call already exists for speficied chat id");
                errorCode = MegaChatError::ERROR_EXIST;
                break;
            }

            bool enableVideo = request->getFlag();
            karere::AvFlags avFlags(true, enableVideo);

            MegaChatCallHandler *handler = new MegaChatCallHandler(this);
            chatroom->mediaCall(avFlags, *handler);
            callHandlers[chatid] = handler;
            MegaChatErrorPrivate *megaChatError = new MegaChatErrorPrivate(MegaChatError::ERROR_OK);
            fireOnChatRequestFinish(request, megaChatError);
            break;
        }
        case MegaChatRequest::TYPE_ANSWER_CHAT_CALL:
        {
            MegaChatHandle chatid = request->getChatHandle();
            bool enableVideo = request->getFlag();

            MegaChatCallHandler *handler = findChatCallHandler(chatid);
            if (!handler)
            {
                API_LOG_ERROR("Answer call - Failed to get the call handler associated to chat room");
                errorCode = MegaChatError::ERROR_NOENT;
                break;
            }

            rtcModule::ICall *call = handler->getCall();
            if (!call)
            {
                API_LOG_ERROR("Answer call - There is not any MegaChatCallPrivate associated to MegaChatCallHandler");
                errorCode = MegaChatError::ERROR_NOENT;
                assert(false);
                break;
            }

            karere::AvFlags avFlags(true, enableVideo); // audio is always enabled by default
            call->answer(avFlags);

            MegaChatErrorPrivate *megaChatError = new MegaChatErrorPrivate(MegaChatError::ERROR_OK);
            fireOnChatRequestFinish(request, megaChatError);
            break;
        }
        case MegaChatRequest::TYPE_HANG_CHAT_CALL:
        {
            if (!mClient->rtc)
            {
                API_LOG_ERROR("Hang up call - WebRTC is not initialized");
                errorCode = MegaChatError::ERROR_ACCESS;
                break;
            }

            MegaChatHandle chatid = request->getChatHandle();
            if (chatid != MEGACHAT_INVALID_HANDLE)
            {
                MegaChatCallHandler *handler = findChatCallHandler(chatid);
                if (!handler)
                {
                    API_LOG_ERROR("Hang up call - Failed to get the call handler associated to chat room");
                    errorCode = MegaChatError::ERROR_NOENT;
                    break;
                }

                rtcModule::ICall *call = handler->getCall();
                if (!call)
                {
                    API_LOG_ERROR("Hang up call - There is not any MegaChatCallPrivate associated to MegaChatCallHandler");
                    errorCode = MegaChatError::ERROR_NOENT;
                    assert(false);
                    break;
                }

                call->hangup();
            }
            else    // hang all calls (no specific chatid)
            {
                mClient->rtc->hangupAll(rtcModule::TermCode::kInvalid);
            }

            MegaChatErrorPrivate *megaChatError = new MegaChatErrorPrivate(MegaChatError::ERROR_OK);
            fireOnChatRequestFinish(request, megaChatError);
            break;
        }
        case MegaChatRequest::TYPE_DISABLE_AUDIO_VIDEO_CALL:
        {
            MegaChatHandle chatid = request->getChatHandle();
            bool enable = request->getFlag();
            int operationType = request->getParamType();

            MegaChatCallHandler *handler = findChatCallHandler(chatid);
            if (!handler)
            {
                API_LOG_ERROR("Disable AV flags - Failed to get the call handler associated to chat room");
                errorCode = MegaChatError::ERROR_NOENT;
                break;
            }

            MegaChatCallPrivate *chatCall = handler->getMegaChatCall();
            rtcModule::ICall *call = handler->getCall();

            if (!chatCall || !call)
            {
                API_LOG_ERROR("Disable AV flags - There is not any MegaChatCallPrivate associated to MegaChatCallHandler");
                errorCode = MegaChatError::ERROR_NOENT;
                assert(false);
                break;
            }

            karere::AvFlags currentFlags = call->sentAv();
            karere::AvFlags newFlags;
            if (operationType == MegaChatRequest::AUDIO)
            {
                karere::AvFlags flags(enable, currentFlags.video());
                newFlags = flags;
            }
            else if (operationType == MegaChatRequest::VIDEO)
            {
                karere::AvFlags flags(currentFlags.audio(), enable);
                newFlags = flags;
            }
            else
            {
                API_LOG_ERROR("Invalid flags to enable/disable audio/video stream");
                errorCode = MegaChatError::ERROR_ARGS;
                break;
            }

            karere::AvFlags avFlags = call->muteUnmute(newFlags);

            chatCall->setLocalAudioVideoFlags(avFlags);
            API_LOG_INFO("Local audio/video flags changed. ChatId: %s, callid: %s, AV: %s --> %s",
                         call->chat().chatId().toString().c_str(),
                         call->id().toString().c_str(),
                         currentFlags.toString().c_str(),
                         avFlags.toString().c_str());

            fireOnChatCallUpdate(chatCall);
            MegaChatErrorPrivate *megaChatError = new MegaChatErrorPrivate(MegaChatError::ERROR_OK);
            fireOnChatRequestFinish(request, megaChatError);
            break;
        }
        case MegaChatRequest::TYPE_LOAD_AUDIO_VIDEO_DEVICES:
        {
            if (!mClient->rtc)
            {
                API_LOG_ERROR("Load AV devices - WebRTC is not initialized");
                errorCode = MegaChatError::ERROR_ACCESS;
                break;
            }

            mClient->rtc->loadDeviceList();
            MegaChatErrorPrivate *megaChatError = new MegaChatErrorPrivate(MegaChatError::ERROR_OK);
            fireOnChatRequestFinish(request, megaChatError);
            break;
        }
#endif
        case MegaChatRequest::TYPE_ARCHIVE_CHATROOM:
        {
            handle chatid = request->getChatHandle();
            bool archive = request->getFlag();
            if (chatid == MEGACHAT_INVALID_HANDLE)
            {
                errorCode = MegaChatError::ERROR_ARGS;
                break;
            }

            ChatRoom *chatroom = findChatRoom(chatid);
            if (!chatroom)
            {
                errorCode = MegaChatError::ERROR_NOENT;
                break;
            }

            chatroom->archiveChat(archive)
            .then([request, this]()
            {
                MegaChatErrorPrivate *megaChatError = new MegaChatErrorPrivate(MegaChatError::ERROR_OK);
                fireOnChatRequestFinish(request, megaChatError);
            })
            .fail([request, this](const promise::Error& err)
            {
                API_LOG_ERROR("Error archiving chat: %s", err.what());

                MegaChatErrorPrivate *megaChatError = new MegaChatErrorPrivate(err.msg(), err.code(), err.type());
                fireOnChatRequestFinish(request, megaChatError);
            });
            break;
        }
        default:
        {
            errorCode = MegaChatError::ERROR_UNKNOWN;
        }
        }   // end of switch(request->getType())


        if(errorCode)
        {
            MegaChatErrorPrivate *megaChatError = new MegaChatErrorPrivate(errorCode);
            API_LOG_WARNING("Error starting request: %s", megaChatError->getErrorString());
            fireOnChatRequestFinish(request, megaChatError);
        }
    }
}

void MegaChatApiImpl::sendPendingEvents()
{
    void *msg;
    while ((msg = eventQueue.pop()))
    {
        megaProcessMessage(msg);
    }
}

void MegaChatApiImpl::setLogLevel(int logLevel)
{
    if (!loggerHandler)
    {
        loggerHandler = new LoggerHandler();
    }
    loggerHandler->setLogLevel(logLevel);
}

void MegaChatApiImpl::setLogWithColors(bool useColors)
{
    if (loggerHandler)
    {
        loggerHandler->setLogWithColors(useColors);
    }
}

void MegaChatApiImpl::setLogToConsole(bool enable)
{
    if (loggerHandler)
    {
        loggerHandler->setLogToConsole(enable);
    }
}

void MegaChatApiImpl::setLoggerClass(MegaChatLogger *megaLogger)
{
    if (!megaLogger)   // removing logger
    {
        delete loggerHandler;
        loggerHandler = NULL;
    }
    else
    {
        if (!loggerHandler)
        {
            loggerHandler = new LoggerHandler();
        }
        loggerHandler->setMegaChatLogger(megaLogger);
    }
}

int MegaChatApiImpl::init(const char *sid)
{
    sdkMutex.lock();
    if (!mClient)
    {
#ifndef KARERE_DISABLE_WEBRTC
        uint8_t caps = karere::kClientIsMobile | karere::kClientCanWebrtc | kClientSupportLastGreen;
#else
        uint8_t caps = karere::kClientIsMobile | kClientSupportLastGreen;
#endif

        mClient = new karere::Client(*this->megaApi, websocketsIO, *this, this->megaApi->getBasePath(), caps, this);
        terminating = false;
    }

    int state = mClient->init(sid);
    if (state != karere::Client::kInitErrNoCache &&
            state != karere::Client::kInitWaitingNewSession &&
            state != karere::Client::kInitHasOfflineSession)
    {
        // there's been an error during initialization
        localLogout();
    }

    sdkMutex.unlock();

    return MegaChatApiImpl::convertInitState(state);
}

int MegaChatApiImpl::getInitState()
{
    int initState;

    sdkMutex.lock();
    if (mClient)
    {
        initState = MegaChatApiImpl::convertInitState(mClient->initState());
    }
    else
    {
        initState = MegaChatApi::INIT_NOT_DONE;
    }
    sdkMutex.unlock();

    return initState;
}

MegaChatRoomHandler *MegaChatApiImpl::getChatRoomHandler(MegaChatHandle chatid)
{
    map<MegaChatHandle, MegaChatRoomHandler*>::iterator it = chatRoomHandler.find(chatid);
    if (it == chatRoomHandler.end())
    {
        chatRoomHandler[chatid] = new MegaChatRoomHandler(this, chatApi, chatid);
    }

    return chatRoomHandler[chatid];
}

void MegaChatApiImpl::removeChatRoomHandler(MegaChatHandle chatid)
{
    map<MegaChatHandle, MegaChatRoomHandler*>::iterator it = chatRoomHandler.find(chatid);
    if (it == chatRoomHandler.end())
    {
        API_LOG_WARNING("removeChatRoomHandler: chatroom handler not found (chatid: %s)", karere::Id(chatid).toString().c_str());
        return;
    }

    MegaChatRoomHandler *roomHandler = chatRoomHandler[chatid];
    chatRoomHandler.erase(it);
    delete roomHandler;
}

ChatRoom *MegaChatApiImpl::findChatRoom(MegaChatHandle chatid)
{
    ChatRoom *chatroom = NULL;

    sdkMutex.lock();

    if (mClient && !terminating)
    {
        ChatRoomList::iterator it = mClient->chats->find(chatid);
        if (it != mClient->chats->end())
        {
            chatroom = it->second;
        }
    }

    sdkMutex.unlock();

    return chatroom;
}

karere::ChatRoom *MegaChatApiImpl::findChatRoomByUser(MegaChatHandle userhandle)
{
    ChatRoom *chatroom = NULL;

    sdkMutex.lock();

    if (mClient && !terminating)
    {
        ContactList::iterator it = mClient->contactList->find(userhandle);
        if (it != mClient->contactList->end())
        {
            chatroom = it->second->chatRoom();
        }
    }

    sdkMutex.unlock();

    return chatroom;
}

chatd::Message *MegaChatApiImpl::findMessage(MegaChatHandle chatid, MegaChatHandle msgid)
{
    Message *msg = NULL;

    sdkMutex.lock();

    ChatRoom *chatroom = findChatRoom(chatid);
    if (chatroom)
    {
        Chat &chat = chatroom->chat();
        Idx index = chat.msgIndexFromId(msgid);
        if (index != CHATD_IDX_INVALID)
        {
            msg = chat.findOrNull(index);
        }
    }

    sdkMutex.unlock();

    return msg;
}

chatd::Message *MegaChatApiImpl::findMessageNotConfirmed(MegaChatHandle chatid, MegaChatHandle msgxid)
{
    Message *msg = NULL;

    sdkMutex.lock();

    ChatRoom *chatroom = findChatRoom(chatid);
    if (chatroom)
    {
        Chat &chat = chatroom->chat();
        msg = chat.getMsgByXid(msgxid);
    }

    sdkMutex.unlock();

    return msg;
}

void MegaChatApiImpl::setCatchException(bool enable)
{
    karere::gCatchException = enable;
}

bool MegaChatApiImpl::hasUrl(const char *text)
{
    std::string url;
    return chatd::Message::hasUrl(text, url);
}

bool MegaChatApiImpl::openNodeHistory(MegaChatHandle chatid, MegaChatNodeHistoryListener *listener)
{
    if (!listener || chatid == MEGACHAT_INVALID_HANDLE)
    {
        return false;
    }

    sdkMutex.lock();

    ChatRoom *chatroom = findChatRoom(chatid);
    if (chatroom)
    {
        auto it = nodeHistoryHandlers.find(chatid);
        if (it != nodeHistoryHandlers.end())
        {
            sdkMutex.unlock();
            API_LOG_WARNING("openNodeHistory: node history is already open for this chatroom (chatid: %s), close it before open it again", karere::Id(chatid).toString().c_str());
            throw std::runtime_error("App node history handler is already set, remove it first");
            return false;
        }

        MegaChatNodeHistoryHandler *handler = new MegaChatNodeHistoryHandler(chatApi);
        chatroom->chat().setNodeHistoryHandler(handler);
        nodeHistoryHandlers[chatid] = handler;
        handler->addMegaNodeHistoryListener(listener);
    }

    sdkMutex.unlock();
    return chatroom;
}

bool MegaChatApiImpl::closeNodeHistory(MegaChatHandle chatid, MegaChatNodeHistoryListener *listener)
{
    if (!listener || chatid == MEGACHAT_INVALID_HANDLE)
    {
        return false;
    }

    sdkMutex.lock();
    ChatRoom *chatroom = findChatRoom(chatid);
    if (chatroom)
    {
        auto it = nodeHistoryHandlers.find(chatid);
        if (it != nodeHistoryHandlers.end())
        {
            MegaChatNodeHistoryHandler *handler = it->second;
            nodeHistoryHandlers.erase(it);
            delete handler;
            chatroom->chat().unsetHandlerToNodeHistory();

            sdkMutex.unlock();
            return true;
        }
    }

    sdkMutex.unlock();
    return false;
}

void MegaChatApiImpl::addNodeHistoryListener(MegaChatHandle chatid, MegaChatNodeHistoryListener *listener)
{
    if (!listener || chatid == MEGACHAT_INVALID_HANDLE)
    {
        return;
    }

    sdkMutex.lock();
    auto it = nodeHistoryHandlers.find(chatid);
    if (it != nodeHistoryHandlers.end())
    {
        MegaChatNodeHistoryHandler *handler = it->second;
        handler->addMegaNodeHistoryListener(listener);

    }
    else
    {
        assert(false);
        API_LOG_WARNING("addNodeHistoryListener: node history handler not found (chatid: %s)", karere::Id(chatid).toString().c_str());
    }

    sdkMutex.unlock();
}

void MegaChatApiImpl::removeNodeHistoryListener(MegaChatHandle chatid, MegaChatNodeHistoryListener *listener)
{
    if (!listener || chatid == MEGACHAT_INVALID_HANDLE)
    {
        return;
    }

    sdkMutex.lock();
    auto it = nodeHistoryHandlers.find(chatid);
    if (it != nodeHistoryHandlers.end())
    {
        MegaChatNodeHistoryHandler *handler = it->second;
        handler->removeMegaNodeHistoryListener(listener);

    }
    else
    {
        assert(false);
        API_LOG_WARNING("removeNodeHistoryListener: node history handler not found (chatid: %s)", karere::Id(chatid).toString().c_str());
    }

    sdkMutex.unlock();

}

int MegaChatApiImpl::loadAttachments(MegaChatHandle chatid, int count)
{
    int ret = MegaChatApi::SOURCE_NONE;
    sdkMutex.lock();

    ChatRoom *chatroom = findChatRoom(chatid);
    if (chatroom)
    {
        Chat &chat = chatroom->chat();
        HistSource source = chat.getNodeHistory(count);
        switch (source)
        {
        case kHistSourceNone:   ret = MegaChatApi::SOURCE_NONE; break;
        case kHistSourceRam:
        case kHistSourceDb:     ret = MegaChatApi::SOURCE_LOCAL; break;
        case kHistSourceServer: ret = MegaChatApi::SOURCE_REMOTE; break;
        case kHistSourceNotLoggedIn: ret = MegaChatApi::SOURCE_ERROR; break;
        default:
            API_LOG_ERROR("Unknown source of messages at loadAttachments()");
            break;
        }
    }

    sdkMutex.unlock();
    return ret;
}

void MegaChatApiImpl::fireOnChatRequestStart(MegaChatRequestPrivate *request)
{
    API_LOG_INFO("Request (%s) starting", request->getRequestString());

    for (set<MegaChatRequestListener *>::iterator it = requestListeners.begin(); it != requestListeners.end() ; it++)
    {
        (*it)->onRequestStart(chatApi, request);
    }

    MegaChatRequestListener* listener = request->getListener();
    if (listener)
    {
        listener->onRequestStart(chatApi, request);
    }
}

void MegaChatApiImpl::fireOnChatRequestFinish(MegaChatRequestPrivate *request, MegaChatError *e)
{
    if(e->getErrorCode())
    {
        API_LOG_INFO("Request (%s) finished with error: %s", request->getRequestString(), e->getErrorString());
    }
    else
    {
        API_LOG_INFO("Request (%s) finished", request->getRequestString());
    }

    for (set<MegaChatRequestListener *>::iterator it = requestListeners.begin(); it != requestListeners.end() ; it++)
    {
        (*it)->onRequestFinish(chatApi, request, e);
    }

    MegaChatRequestListener* listener = request->getListener();
    if (listener)
    {
        listener->onRequestFinish(chatApi, request, e);
    }

    requestMap.erase(request->getTag());

    delete request;
    delete e;
}

void MegaChatApiImpl::fireOnChatRequestUpdate(MegaChatRequestPrivate *request)
{
    for (set<MegaChatRequestListener *>::iterator it = requestListeners.begin(); it != requestListeners.end() ; it++)
    {
        (*it)->onRequestUpdate(chatApi, request);
    }

    MegaChatRequestListener* listener = request->getListener();
    if (listener)
    {
        listener->onRequestUpdate(chatApi, request);
    }
}

void MegaChatApiImpl::fireOnChatRequestTemporaryError(MegaChatRequestPrivate *request, MegaChatError *e)
{
    request->setNumRetry(request->getNumRetry() + 1);

    for (set<MegaChatRequestListener *>::iterator it = requestListeners.begin(); it != requestListeners.end() ; it++)
    {
        (*it)->onRequestTemporaryError(chatApi, request, e);
    }

    MegaChatRequestListener* listener = request->getListener();
    if (listener)
    {
        listener->onRequestTemporaryError(chatApi, request, e);
    }

    delete e;
}

#ifndef KARERE_DISABLE_WEBRTC

void MegaChatApiImpl::fireOnChatCallUpdate(MegaChatCallPrivate *call)
{
    for (set<MegaChatCallListener *>::iterator it = callListeners.begin(); it != callListeners.end() ; it++)
    {
        (*it)->onChatCallUpdate(chatApi, call);
    }

    if (call->hasChanged(MegaChatCall::CHANGE_TYPE_STATUS)
            && (call->getStatus() == MegaChatCall::CALL_STATUS_RING_IN          // for callee, incoming call
                || call->getStatus() == MegaChatCall::CALL_STATUS_REQUEST_SENT  // for caller, outgoing call
                || call->getStatus() == MegaChatCall::CALL_STATUS_TERMINATING)) // call finished
    {
        // notify at MegaChatListItem level about new calls and calls being terminated
        ChatRoom *room = findChatRoom(call->getChatid());
        MegaChatListItemPrivate *item = new MegaChatListItemPrivate(*room);
        item->setCallInProgress();

        fireOnChatListItemUpdate(item);
    }

    call->removeChanges();
}

void MegaChatApiImpl::fireOnChatRemoteVideoData(MegaChatHandle chatid, int width, int height, char *buffer)
{
    for(set<MegaChatVideoListener *>::iterator it = remoteVideoListeners.begin(); it != remoteVideoListeners.end() ; it++)
    {
        (*it)->onChatVideoData(chatApi, chatid, width, height, buffer, width * height * 4);
    }
}

void MegaChatApiImpl::fireOnChatLocalVideoData(MegaChatHandle chatid, int width, int height, char *buffer)
{
    for(set<MegaChatVideoListener *>::iterator it = localVideoListeners.begin(); it != localVideoListeners.end() ; it++)
    {
        (*it)->onChatVideoData(chatApi, chatid, width, height, buffer, width * height * 4);
    }
}

#endif  // webrtc

void MegaChatApiImpl::fireOnChatListItemUpdate(MegaChatListItem *item)
{
    for(set<MegaChatListener *>::iterator it = listeners.begin(); it != listeners.end() ; it++)
    {
        (*it)->onChatListItemUpdate(chatApi, item);
    }

    delete item;
}

void MegaChatApiImpl::fireOnChatInitStateUpdate(int newState)
{
    for(set<MegaChatListener *>::iterator it = listeners.begin(); it != listeners.end() ; it++)
    {
        (*it)->onChatInitStateUpdate(chatApi, newState);
    }
}

void MegaChatApiImpl::fireOnChatOnlineStatusUpdate(MegaChatHandle userhandle, int status, bool inProgress)
{
    for(set<MegaChatListener *>::iterator it = listeners.begin(); it != listeners.end() ; it++)
    {
        (*it)->onChatOnlineStatusUpdate(chatApi, userhandle, status, inProgress);
    }
}

void MegaChatApiImpl::fireOnChatPresenceConfigUpdate(MegaChatPresenceConfig *config)
{
    for(set<MegaChatListener *>::iterator it = listeners.begin(); it != listeners.end() ; it++)
    {
        (*it)->onChatPresenceConfigUpdate(chatApi, config);
    }

    delete config;
}

void MegaChatApiImpl::fireOnChatPresenceLastGreenUpdated(MegaChatHandle userhandle, int lastGreen)
{
    for(set<MegaChatListener *>::iterator it = listeners.begin(); it != listeners.end() ; it++)
    {
        (*it)->onChatPresenceLastGreen(chatApi, userhandle, lastGreen);
    }
}

void MegaChatApiImpl::fireOnChatConnectionStateUpdate(MegaChatHandle chatid, int newState)
{
    bool allConnected = (newState == MegaChatApi::CHAT_CONNECTION_ONLINE) ? mClient->mChatdClient->areAllChatsLoggedIn() : false;

    for(set<MegaChatListener *>::iterator it = listeners.begin(); it != listeners.end() ; it++)
    {
        (*it)->onChatConnectionStateUpdate(chatApi, chatid, newState);

        if (allConnected)
        {
            (*it)->onChatConnectionStateUpdate(chatApi, MEGACHAT_INVALID_HANDLE, newState);
        }
    }
}

void MegaChatApiImpl::fireOnChatNotification(MegaChatHandle chatid, MegaChatMessage *msg)
{
    for(set<MegaChatNotificationListener *>::iterator it = notificationListeners.begin(); it != notificationListeners.end() ; it++)
    {
        (*it)->onChatNotification(chatApi, chatid, msg);
    }

    delete msg;
}

void MegaChatApiImpl::connect(MegaChatRequestListener *listener)
{
    MegaChatRequestPrivate *request = new MegaChatRequestPrivate(MegaChatRequest::TYPE_CONNECT, listener);
    requestQueue.push(request);
    waiter->notify();
}

void MegaChatApiImpl::connectInBackground(MegaChatRequestListener *listener)
{
    MegaChatRequestPrivate *request = new MegaChatRequestPrivate(MegaChatRequest::TYPE_CONNECT, listener);
    request->setFlag(true);
    requestQueue.push(request);
    waiter->notify();
}

void MegaChatApiImpl::disconnect(MegaChatRequestListener *listener)
{
    MegaChatRequestPrivate *request = new MegaChatRequestPrivate(MegaChatRequest::TYPE_DISCONNECT, listener);
    requestQueue.push(request);
    waiter->notify();
}

int MegaChatApiImpl::getConnectionState()
{
    int ret = 0;

    sdkMutex.lock();
    ret = mClient ? (int) mClient->connState() : MegaChatApi::DISCONNECTED;
    sdkMutex.unlock();

    return ret;
}

int MegaChatApiImpl::getChatConnectionState(MegaChatHandle chatid)
{
    int ret = MegaChatApi::CHAT_CONNECTION_OFFLINE;

    sdkMutex.lock();
    ChatRoom *room = findChatRoom(chatid);
    if (room)
    {
        ret = MegaChatApiImpl::convertChatConnectionState(room->chatdOnlineState());
    }
    sdkMutex.unlock();

    return ret;
}

bool MegaChatApiImpl::areAllChatsLoggedIn()
{
    sdkMutex.lock();
    bool ret = mClient->mChatdClient->areAllChatsLoggedIn();
    sdkMutex.unlock();

    return ret;
}

void MegaChatApiImpl::retryPendingConnections(bool disconnect, MegaChatRequestListener *listener)
{
    MegaChatRequestPrivate *request = new MegaChatRequestPrivate(MegaChatRequest::TYPE_RETRY_PENDING_CONNECTIONS, listener);
    request->setFlag(disconnect);
    requestQueue.push(request);
    waiter->notify();
}

void MegaChatApiImpl::logout(MegaChatRequestListener *listener)
{
    MegaChatRequestPrivate *request = new MegaChatRequestPrivate(MegaChatRequest::TYPE_LOGOUT, listener);
    request->setFlag(true);
    requestQueue.push(request);
    waiter->notify();
}

void MegaChatApiImpl::localLogout(MegaChatRequestListener *listener)
{
    MegaChatRequestPrivate *request = new MegaChatRequestPrivate(MegaChatRequest::TYPE_LOGOUT, listener);
    request->setFlag(false);
    requestQueue.push(request);
    waiter->notify();
}

void MegaChatApiImpl::setOnlineStatus(int status, MegaChatRequestListener *listener)
{
    MegaChatRequestPrivate *request = new MegaChatRequestPrivate(MegaChatRequest::TYPE_SET_ONLINE_STATUS, listener);
    request->setNumber(status);
    requestQueue.push(request);
    waiter->notify();
}

void MegaChatApiImpl::setPresenceAutoaway(bool enable, int64_t timeout, MegaChatRequestListener *listener)
{
    MegaChatRequestPrivate *request = new MegaChatRequestPrivate(MegaChatRequest::TYPE_SET_PRESENCE_AUTOAWAY, listener);
    request->setFlag(enable);
    request->setNumber(timeout);
    requestQueue.push(request);
    waiter->notify();
}

void MegaChatApiImpl::setPresencePersist(bool enable, MegaChatRequestListener *listener)
{
    MegaChatRequestPrivate *request = new MegaChatRequestPrivate(MegaChatRequest::TYPE_SET_PRESENCE_PERSIST, listener);
    request->setFlag(enable);
    requestQueue.push(request);
    waiter->notify();
}

void MegaChatApiImpl::signalPresenceActivity(MegaChatRequestListener *listener)
{
    MegaChatRequestPrivate *request = new MegaChatRequestPrivate(MegaChatRequest::TYPE_SIGNAL_ACTIVITY, listener);
    requestQueue.push(request);
    waiter->notify();
}

void MegaChatApiImpl::setLastGreenVisible(bool enable, MegaChatRequestListener *listener)
{
    MegaChatRequestPrivate *request = new MegaChatRequestPrivate(MegaChatRequest::TYPE_SET_LAST_GREEN_VISIBLE, listener);
    request->setFlag(enable);
    requestQueue.push(request);
    waiter->notify();
}

void MegaChatApiImpl::requestLastGreen(MegaChatHandle userid, MegaChatRequestListener *listener)
{
    MegaChatRequestPrivate *request = new MegaChatRequestPrivate(MegaChatRequest::TYPE_LAST_GREEN, listener);
    request->setUserHandle(userid);
    requestQueue.push(request);
    waiter->notify();
}

MegaChatPresenceConfig *MegaChatApiImpl::getPresenceConfig()
{
    MegaChatPresenceConfigPrivate *config = NULL;

    sdkMutex.lock();

    if (mClient && !terminating)
    {
        const ::presenced::Config &cfg = mClient->presenced().config();
        if (cfg.presence().isValid())
        {
            config = new MegaChatPresenceConfigPrivate(cfg, mClient->presenced().isConfigAcknowledged());
        }
    }

    sdkMutex.unlock();

    return config;
}

bool MegaChatApiImpl::isSignalActivityRequired()
{
    sdkMutex.lock();

    bool enabled = mClient ? mClient->presenced().autoAwayInEffect() : false;

    sdkMutex.unlock();

    return enabled;
}

int MegaChatApiImpl::getOnlineStatus()
{
    sdkMutex.lock();

    int status = mClient ? mClient->ownPresence().status() : (int)MegaChatApi::STATUS_INVALID;

    sdkMutex.unlock();

    return status;
}

bool MegaChatApiImpl::isOnlineStatusPending()
{
    sdkMutex.lock();

    bool statusInProgress = mClient ? mClient->presenced().isConfigAcknowledged() : false;

    sdkMutex.unlock();

    return statusInProgress;
}

int MegaChatApiImpl::getUserOnlineStatus(MegaChatHandle userhandle)
{
    int status = MegaChatApi::STATUS_INVALID;

    sdkMutex.lock();

    if (mClient && !terminating)
    {
        ContactList::iterator it = mClient->contactList->find(userhandle);
        if (it != mClient->contactList->end())
        {
            status = it->second->presence().status();
        }
        else if (userhandle == mClient->myHandle())
        {
            status = getOnlineStatus();
        }
        else
        {
            for (auto it = mClient->chats->begin(); it != mClient->chats->end(); it++)
            {
                if (!it->second->isGroup())
                    continue;

                GroupChatRoom *chat = (GroupChatRoom*) it->second;
                const GroupChatRoom::MemberMap &membersMap = chat->peers();
                GroupChatRoom::MemberMap::const_iterator itMembers = membersMap.find(userhandle);
                if (itMembers != membersMap.end())
                {
                    status = itMembers->second->presence().status();
                    sdkMutex.unlock();
                    return status;
                }
            }
        }
    }

    sdkMutex.unlock();

    return status;
}

void MegaChatApiImpl::setBackgroundStatus(bool background, MegaChatRequestListener *listener)
{
    MegaChatRequestPrivate *request = new MegaChatRequestPrivate(MegaChatRequest::TYPE_SET_BACKGROUND_STATUS, listener);
    request->setFlag(background);
    requestQueue.push(request);
    waiter->notify();
}

int MegaChatApiImpl::getBackgroundStatus()
{
    int status = -1;

    sdkMutex.lock();

    if (mClient && mClient->mChatdClient)
    {
        status = (mClient->mChatdClient->keepaliveType() == chatd::OP_KEEPALIVE) ? 0 : 1;
    }

    sdkMutex.unlock();

    return status;
}

void MegaChatApiImpl::getUserFirstname(MegaChatHandle userhandle, MegaChatRequestListener *listener)
{
    MegaChatRequestPrivate *request = new MegaChatRequestPrivate(MegaChatRequest::TYPE_GET_FIRSTNAME, listener);
    request->setUserHandle(userhandle);
    requestQueue.push(request);
    waiter->notify();
}

void MegaChatApiImpl::getUserLastname(MegaChatHandle userhandle, MegaChatRequestListener *listener)
{
    MegaChatRequestPrivate *request = new MegaChatRequestPrivate(MegaChatRequest::TYPE_GET_LASTNAME, listener);
    request->setUserHandle(userhandle);
    requestQueue.push(request);
    waiter->notify();
}

void MegaChatApiImpl::getUserEmail(MegaChatHandle userhandle, MegaChatRequestListener *listener)
{
    MegaChatRequestPrivate *request = new MegaChatRequestPrivate(MegaChatRequest::TYPE_GET_EMAIL, listener);
    request->setUserHandle(userhandle);
    requestQueue.push(request);
    waiter->notify();
}

char *MegaChatApiImpl::getContactEmail(MegaChatHandle userhandle)
{
    char *ret = NULL;

    sdkMutex.lock();

    const std::string *email = mClient ? mClient->contactList->getUserEmail(userhandle) : NULL;
    if (email)
    {
        ret = MegaApi::strdup(email->c_str());
    }

    sdkMutex.unlock();

    return ret;
}

MegaChatHandle MegaChatApiImpl::getUserHandleByEmail(const char *email)
{
    MegaChatHandle uh = MEGACHAT_INVALID_HANDLE;

    if (email)
    {
        sdkMutex.lock();

        Contact *contact = mClient ? mClient->contactList->contactFromEmail(email) : NULL;
        if (contact)
        {
            uh = contact->userId();
        }

        sdkMutex.unlock();
    }

    return uh;
}

MegaChatHandle MegaChatApiImpl::getMyUserHandle()
{
    return mClient ? (MegaChatHandle) mClient->myHandle() : MEGACHAT_INVALID_HANDLE;
}

char *MegaChatApiImpl::getMyFirstname()
{
    if (!mClient)
    {
        return NULL;
    }

    return MegaChatRoomPrivate::firstnameFromBuffer(mClient->myName());
}

char *MegaChatApiImpl::getMyLastname()
{
    if (!mClient)
    {
        return NULL;
    }

    return MegaChatRoomPrivate::lastnameFromBuffer(mClient->myName());
}

char *MegaChatApiImpl::getMyFullname()
{
    if (!mClient)
    {
        return NULL;
    }

    return MegaApi::strdup(mClient->myName().substr(1).c_str());
}

char *MegaChatApiImpl::getMyEmail()
{
    if (!mClient)
    {
        return NULL;
    }

    return MegaApi::strdup(mClient->myEmail().c_str());
}

MegaChatRoomList *MegaChatApiImpl::getChatRooms()
{
    MegaChatRoomListPrivate *chats = new MegaChatRoomListPrivate();

    sdkMutex.lock();

    if (mClient && !terminating)
    {
        ChatRoomList::iterator it;
        for (it = mClient->chats->begin(); it != mClient->chats->end(); it++)
        {
            chats->addChatRoom(new MegaChatRoomPrivate(*it->second));
        }
    }

    sdkMutex.unlock();

    return chats;
}

MegaChatRoom *MegaChatApiImpl::getChatRoom(MegaChatHandle chatid)
{
    MegaChatRoomPrivate *chat = NULL;

    sdkMutex.lock();

    ChatRoom *chatRoom = findChatRoom(chatid);
    if (chatRoom)
    {
        chat = new MegaChatRoomPrivate(*chatRoom);
    }

    sdkMutex.unlock();

    return chat;
}

MegaChatRoom *MegaChatApiImpl::getChatRoomByUser(MegaChatHandle userhandle)
{
    MegaChatRoomPrivate *chat = NULL;

    sdkMutex.lock();

    ChatRoom *chatRoom = findChatRoomByUser(userhandle);
    if (chatRoom)
    {
        chat = new MegaChatRoomPrivate(*chatRoom);
    }

    sdkMutex.unlock();

    return chat;
}

MegaChatListItemList *MegaChatApiImpl::getChatListItems()
{
    MegaChatListItemListPrivate *items = new MegaChatListItemListPrivate();

    sdkMutex.lock();

    if (mClient && !terminating)
    {
        ChatRoomList::iterator it;
        for (it = mClient->chats->begin(); it != mClient->chats->end(); it++)
        {
            if (!it->second->isArchived())
            {
                items->addChatListItem(new MegaChatListItemPrivate(*it->second));
            }
        }
    }

    sdkMutex.unlock();

    return items;
}

MegaChatListItemList *MegaChatApiImpl::getChatListItemsByPeers(MegaChatPeerList *peers)
{
    MegaChatListItemListPrivate *items = new MegaChatListItemListPrivate();

    sdkMutex.lock();

    if (mClient && !terminating)
    {
        ChatRoomList::iterator it;
        for (it = mClient->chats->begin(); it != mClient->chats->end(); it++)
        {
            bool sameParticipants = true;
            if (it->second->isGroup())
            {
                GroupChatRoom *chatroom = (GroupChatRoom*) it->second;
                if ((int)chatroom->peers().size() != peers->size())
                {
                    continue;
                }

                for (int i = 0; i < peers->size(); i++)
                {
                    // if the peer in the list is part of the members in the chatroom...
                    MegaChatHandle uh = peers->getPeerHandle(i);
                    if (chatroom->peers().find(uh) == chatroom->peers().end())
                    {
                        sameParticipants = false;
                        break;
                    }
                }
                if (sameParticipants == true)
                {
                    items->addChatListItem(new MegaChatListItemPrivate(*it->second));
                }

            }
            else    // 1on1
            {
                if (peers->size() != 1)
                {
                    continue;
                }

                PeerChatRoom *chatroom = (PeerChatRoom*) it->second;
                if (chatroom->peer() == peers->getPeerHandle(0))
                {
                    items->addChatListItem(new MegaChatListItemPrivate(*it->second));
                }
            }
        }
    }

    sdkMutex.unlock();

    return items;
}

MegaChatListItem *MegaChatApiImpl::getChatListItem(MegaChatHandle chatid)
{
    MegaChatListItemPrivate *item = NULL;

    sdkMutex.lock();

    ChatRoom *chatRoom = findChatRoom(chatid);
    if (chatRoom)
    {
        item = new MegaChatListItemPrivate(*chatRoom);
    }

    sdkMutex.unlock();

    return item;
}

int MegaChatApiImpl::getUnreadChats()
{
    int count = 0;

    sdkMutex.lock();

    if (mClient && !terminating)
    {
        ChatRoomList::iterator it;
        for (it = mClient->chats->begin(); it != mClient->chats->end(); it++)
        {
            ChatRoom *room = it->second;
            if (!room->isArchived() && room->chat().unreadMsgCount())
            {
                count++;
            }
        }
    }

    sdkMutex.unlock();

    return count;
}

MegaChatListItemList *MegaChatApiImpl::getActiveChatListItems()
{
    MegaChatListItemListPrivate *items = new MegaChatListItemListPrivate();

    sdkMutex.lock();

    if (mClient && !terminating)
    {
        ChatRoomList::iterator it;
        for (it = mClient->chats->begin(); it != mClient->chats->end(); it++)
        {
            if (!it->second->isArchived() && it->second->isActive())
            {
                items->addChatListItem(new MegaChatListItemPrivate(*it->second));
            }
        }
    }

    sdkMutex.unlock();

    return items;
}

MegaChatListItemList *MegaChatApiImpl::getInactiveChatListItems()
{
    MegaChatListItemListPrivate *items = new MegaChatListItemListPrivate();

    sdkMutex.lock();

    if (mClient && !terminating)
    {
        ChatRoomList::iterator it;
        for (it = mClient->chats->begin(); it != mClient->chats->end(); it++)
        {
            if (!it->second->isArchived() && !it->second->isActive())
            {
                items->addChatListItem(new MegaChatListItemPrivate(*it->second));
            }
        }
    }

    sdkMutex.unlock();

    return items;
}

MegaChatListItemList *MegaChatApiImpl::getArchivedChatListItems()
{
    MegaChatListItemListPrivate *items = new MegaChatListItemListPrivate();

    sdkMutex.lock();

    if (mClient && !terminating)
    {
        ChatRoomList::iterator it;
        for (it = mClient->chats->begin(); it != mClient->chats->end(); it++)
        {
            if (it->second->isArchived())
            {
                items->addChatListItem(new MegaChatListItemPrivate(*it->second));
            }
        }
    }

    sdkMutex.unlock();

    return items;
}

MegaChatListItemList *MegaChatApiImpl::getUnreadChatListItems()
{
    MegaChatListItemListPrivate *items = new MegaChatListItemListPrivate();

    sdkMutex.lock();

    if (mClient && !terminating)
    {
        ChatRoomList::iterator it;
        for (it = mClient->chats->begin(); it != mClient->chats->end(); it++)
        {
            ChatRoom *room = it->second;
            if (!room->isArchived() && room->chat().unreadMsgCount())
            {
                items->addChatListItem(new MegaChatListItemPrivate(*it->second));
            }
        }
    }

    sdkMutex.unlock();

    return items;
}

MegaChatHandle MegaChatApiImpl::getChatHandleByUser(MegaChatHandle userhandle)
{
    MegaChatHandle chatid = MEGACHAT_INVALID_HANDLE;

    sdkMutex.lock();

    ChatRoom *chatRoom = findChatRoomByUser(userhandle);
    if (chatRoom)
    {
        chatid = chatRoom->chatid();
    }

    sdkMutex.unlock();

    return chatid;
}

void MegaChatApiImpl::createChat(bool group, MegaChatPeerList *peerList, MegaChatRequestListener *listener)
{
    MegaChatRequestPrivate *request = new MegaChatRequestPrivate(MegaChatRequest::TYPE_CREATE_CHATROOM, listener);
    request->setFlag(group);
    request->setMegaChatPeerList(peerList);
    requestQueue.push(request);
    waiter->notify();
}

void MegaChatApiImpl::inviteToChat(MegaChatHandle chatid, MegaChatHandle uh, int privilege, MegaChatRequestListener *listener)
{
    MegaChatRequestPrivate *request = new MegaChatRequestPrivate(MegaChatRequest::TYPE_INVITE_TO_CHATROOM, listener);
    request->setChatHandle(chatid);
    request->setUserHandle(uh);
    request->setPrivilege(privilege);
    requestQueue.push(request);
    waiter->notify();
}

void MegaChatApiImpl::removeFromChat(MegaChatHandle chatid, MegaChatHandle uh, MegaChatRequestListener *listener)
{
    MegaChatRequestPrivate *request = new MegaChatRequestPrivate(MegaChatRequest::TYPE_REMOVE_FROM_CHATROOM, listener);
    request->setChatHandle(chatid);
    request->setUserHandle(uh);
    requestQueue.push(request);
    waiter->notify();
}

void MegaChatApiImpl::updateChatPermissions(MegaChatHandle chatid, MegaChatHandle uh, int privilege, MegaChatRequestListener *listener)
{
    MegaChatRequestPrivate *request = new MegaChatRequestPrivate(MegaChatRequest::TYPE_UPDATE_PEER_PERMISSIONS, listener);
    request->setChatHandle(chatid);
    request->setUserHandle(uh);
    request->setPrivilege(privilege);
    requestQueue.push(request);
    waiter->notify();
}

void MegaChatApiImpl::truncateChat(MegaChatHandle chatid, MegaChatHandle messageid, MegaChatRequestListener *listener)
{
    MegaChatRequestPrivate *request = new MegaChatRequestPrivate(MegaChatRequest::TYPE_TRUNCATE_HISTORY, listener);
    request->setChatHandle(chatid);
    request->setUserHandle(messageid);
    requestQueue.push(request);
    waiter->notify();
}

void MegaChatApiImpl::setChatTitle(MegaChatHandle chatid, const char *title, MegaChatRequestListener *listener)
{
    MegaChatRequestPrivate *request = new MegaChatRequestPrivate(MegaChatRequest::TYPE_EDIT_CHATROOM_NAME, listener);
    request->setChatHandle(chatid);
    request->setText(title);
    requestQueue.push(request);
    waiter->notify();
}

void MegaChatApiImpl::archiveChat(MegaChatHandle chatid, bool archive, MegaChatRequestListener *listener)
{
    MegaChatRequestPrivate *request = new MegaChatRequestPrivate(MegaChatRequest::TYPE_ARCHIVE_CHATROOM, listener);
    request->setChatHandle(chatid);
    request->setFlag(archive);
    requestQueue.push(request);
    waiter->notify();
}

bool MegaChatApiImpl::openChatRoom(MegaChatHandle chatid, MegaChatRoomListener *listener)
{
    if (!listener)
    {
        return false;
    }

    sdkMutex.lock();

    ChatRoom *chatroom = findChatRoom(chatid);
    if (chatroom)
    {
        addChatRoomListener(chatid, listener);
        chatroom->setAppChatHandler(getChatRoomHandler(chatid));
    }

    sdkMutex.unlock();
    return chatroom;
}

void MegaChatApiImpl::closeChatRoom(MegaChatHandle chatid, MegaChatRoomListener *listener)
{
    sdkMutex.lock();

    ChatRoom *chatroom = findChatRoom(chatid);
    if (chatroom)
    {
        chatroom->removeAppChatHandler();

        removeChatRoomListener(chatid, listener);
        removeChatRoomHandler(chatid);
    }

    sdkMutex.unlock();
}

int MegaChatApiImpl::loadMessages(MegaChatHandle chatid, int count)
{
    int ret = MegaChatApi::SOURCE_NONE;
    sdkMutex.lock();

    ChatRoom *chatroom = findChatRoom(chatid);
    if (chatroom)
    {
        Chat &chat = chatroom->chat();
        HistSource source = chat.getHistory(count);
        switch (source)
        {
        case kHistSourceNone:   ret = MegaChatApi::SOURCE_NONE; break;
        case kHistSourceRam:
        case kHistSourceDb:     ret = MegaChatApi::SOURCE_LOCAL; break;
        case kHistSourceServer: ret = MegaChatApi::SOURCE_REMOTE; break;
        case kHistSourceNotLoggedIn: ret = MegaChatApi::SOURCE_ERROR; break;
        default:
            API_LOG_ERROR("Unknown source of messages at loadMessages()");
            break;
        }
    }

    sdkMutex.unlock();
    return ret;
}

bool MegaChatApiImpl::isFullHistoryLoaded(MegaChatHandle chatid)
{
    bool ret = false;
    sdkMutex.lock();

    ChatRoom *chatroom = findChatRoom(chatid);
    if (chatroom)
    {
        Chat &chat = chatroom->chat();
        ret = chat.haveAllHistoryNotified();
    }

    sdkMutex.unlock();
    return ret;
}

MegaChatMessage *MegaChatApiImpl::getMessage(MegaChatHandle chatid, MegaChatHandle msgid)
{
    MegaChatMessagePrivate *megaMsg = NULL;
    sdkMutex.lock();

    ChatRoom *chatroom = findChatRoom(chatid);
    if (chatroom)
    {
        Chat &chat = chatroom->chat();
        Idx index = chat.msgIndexFromId(msgid);
        if (index != CHATD_IDX_INVALID)     // only confirmed messages have index
        {
            Message *msg = chat.findOrNull(index);
            if (msg)
            {
                megaMsg = new MegaChatMessagePrivate(*msg, chat.getMsgStatus(*msg, index), index);
            }
            else
            {
                API_LOG_ERROR("Failed to find message by index, being index retrieved from message id (index: %d, id: %d)", index, msgid);
            }
        }
        else    // message still not confirmed, search in sending-queue
        {
            Message *msg = chat.getMsgByXid(msgid);
            if (msg)
            {
                megaMsg = new MegaChatMessagePrivate(*msg, Message::Status::kSending, MEGACHAT_INVALID_INDEX);
            }
            else
            {
                API_LOG_ERROR("Failed to find message by temporal id (id: %d)", msgid);
            }
        }
    }
    else
    {
        API_LOG_ERROR("Chatroom not found (chatid: %d)", chatid);
    }

    sdkMutex.unlock();
    return megaMsg;
}

MegaChatMessage *MegaChatApiImpl::getManualSendingMessage(MegaChatHandle chatid, MegaChatHandle rowid)
{

    MegaChatMessagePrivate *megaMsg = NULL;
    sdkMutex.lock();

    ChatRoom *chatroom = findChatRoom(chatid);
    if (chatroom)
    {
        Chat &chat = chatroom->chat();
        chatd::ManualSendReason reason;
        chatd::Message *msg = chat.getManualSending(rowid, reason);
        if (msg)
        {
            megaMsg = new MegaChatMessagePrivate(*msg, chatd::Message::kSendingManual, MEGACHAT_INVALID_INDEX);
            delete msg;

            megaMsg->setStatus(MegaChatMessage::STATUS_SENDING_MANUAL);
            megaMsg->setRowId(rowid);
            megaMsg->setCode(reason);
        }
        else
        {
            API_LOG_ERROR("Message not found (rowid: %d)", rowid);
        }
    }
    else
    {
        API_LOG_ERROR("Chatroom not found (chatid: %d)", chatid);
    }

    sdkMutex.unlock();
    return megaMsg;
}

MegaChatMessage *MegaChatApiImpl::sendMessage(MegaChatHandle chatid, const char *msg)
{
    if (!msg)
    {
        return NULL;
    }

    size_t msgLen = strlen(msg);
    while (msgLen)
    {
        if (msg[msgLen-1] == '\n' || msg[msgLen-1] == '\r')
        {
            msgLen--;
        }
        else
        {
            break;
        }
    }
    if (!msgLen)
    {
        return NULL;
    }

    MegaChatMessagePrivate *megaMsg = NULL;
    sdkMutex.lock();

    ChatRoom *chatroom = findChatRoom(chatid);
    if (chatroom)
    {
        unsigned char t = MegaChatMessage::TYPE_NORMAL;
        Message *m = chatroom->chat().msgSubmit(msg, msgLen, t, NULL);

        if (!m)
        {
            sdkMutex.unlock();
            return NULL;
        }
        megaMsg = new MegaChatMessagePrivate(*m, Message::Status::kSending, CHATD_IDX_INVALID);
    }

    sdkMutex.unlock();
    return megaMsg;
}

MegaChatMessage *MegaChatApiImpl::attachContacts(MegaChatHandle chatid, MegaHandleList *handles)
{
    if (!mClient || chatid == MEGACHAT_INVALID_HANDLE || handles == NULL || handles->size() == 0)
    {
        return NULL;
    }

    MegaChatMessagePrivate *megaMsg = NULL;
    sdkMutex.lock();

    ChatRoom *chatroom = findChatRoom(chatid);
    if (chatroom)
    {
        bool error = false;
        rapidjson::Document jSonDocument(rapidjson::kArrayType);
        for (unsigned int i = 0; i < handles->size(); ++i)
        {
            auto contactIterator = mClient->contactList->find(handles->get(i));
            if (contactIterator != mClient->contactList->end())
            {
                karere::Contact* contact = contactIterator->second;

                rapidjson::Value jSonContact(rapidjson::kObjectType);
                const char *base64Handle = MegaApi::userHandleToBase64(contact->userId());
                std::string handleString(base64Handle);
                rapidjson::Value userHandleValue(rapidjson::kStringType);
                userHandleValue.SetString(handleString.c_str(), handleString.length(), jSonDocument.GetAllocator());
                jSonContact.AddMember(rapidjson::Value("u"), userHandleValue, jSonDocument.GetAllocator());
                delete [] base64Handle;

                rapidjson::Value emailValue(rapidjson::kStringType);
                emailValue.SetString(contact->email().c_str(), contact->email().length(), jSonDocument.GetAllocator());
                jSonContact.AddMember(rapidjson::Value("email"), emailValue, jSonDocument.GetAllocator());

                std::string nameString = contact->titleString();
                nameString.erase(0, 1);
                rapidjson::Value nameValue(rapidjson::kStringType);
                nameValue.SetString(nameString.c_str(), nameString.length(), jSonDocument.GetAllocator());
                jSonContact.AddMember(rapidjson::Value("name"), nameValue, jSonDocument.GetAllocator());

                jSonDocument.PushBack(jSonContact, jSonDocument.GetAllocator());
            }
            else
            {
                error = true;
                API_LOG_ERROR("Failed to find the contact: %d", handles->get(i));
                break;
            }
        }

        if (!error)
        {
            unsigned char zero = 0x0;
            unsigned char contactType = Message::kMsgContact - Message::kMsgOffset;
            rapidjson::StringBuffer buffer;
            rapidjson::Writer<rapidjson::StringBuffer> writer(buffer);
            jSonDocument.Accept(writer);
            std::string stringToSend(buffer.GetString());
            stringToSend.insert(stringToSend.begin(), contactType);
            stringToSend.insert(stringToSend.begin(), zero);
            Message *m = chatroom->chat().msgSubmit(stringToSend.c_str(), stringToSend.length(), Message::kMsgContact, NULL);
            if (!m)
            {
                sdkMutex.unlock();
                return NULL;
            }
            megaMsg = new MegaChatMessagePrivate(*m, Message::Status::kSending, CHATD_IDX_INVALID);
        }
    }
    sdkMutex.unlock();
    return megaMsg;
}

MegaChatMessage *MegaChatApiImpl::forwardContact(MegaChatHandle sourceChatid, MegaChatHandle msgid, MegaChatHandle targetChatId)
{
    if (!mClient || sourceChatid == MEGACHAT_INVALID_HANDLE || msgid == MEGACHAT_INVALID_HANDLE || targetChatId == MEGACHAT_INVALID_HANDLE)
    {
        return NULL;
    }

    MegaChatMessagePrivate *megaMsg = NULL;
    sdkMutex.lock();

    ChatRoom *chatroomTarget = findChatRoom(targetChatId);
    ChatRoom *chatroomSource = findChatRoom(sourceChatid);
    if (chatroomSource && chatroomTarget)
    {
        chatd::Chat &chat = chatroomSource->chat();
        Idx idx =  chat.msgIndexFromId(msgid);
        chatd::Message *msg = chatroomSource->chat().findOrNull(idx);
        if (msg && msg->type == chatd::Message::kMsgContact)
        {
            std::string contactMsg;
            unsigned char zero = 0x0;
            unsigned char contactType = Message::kMsgContact - Message::kMsgOffset;
            contactMsg.push_back(zero);
            contactMsg.push_back(contactType);
            contactMsg.append(msg->toText());
            Message *m = chatroomTarget->chat().msgSubmit(contactMsg.c_str(), contactMsg.length(), Message::kMsgContact, NULL);
            if (!m)
            {
                sdkMutex.unlock();
                return NULL;
            }
            megaMsg = new MegaChatMessagePrivate(*m, Message::Status::kSending, CHATD_IDX_INVALID);
        }
    }

    sdkMutex.unlock();
    return megaMsg;
}

void MegaChatApiImpl::attachNodes(MegaChatHandle chatid, MegaNodeList *nodes, MegaChatRequestListener *listener)
{
    MegaChatRequestPrivate *request = new MegaChatRequestPrivate(MegaChatRequest::TYPE_ATTACH_NODE_MESSAGE, listener);
    request->setChatHandle(chatid);
    request->setMegaNodeList(nodes);
    requestQueue.push(request);
    waiter->notify();
}

void MegaChatApiImpl::attachNode(MegaChatHandle chatid, MegaChatHandle nodehandle, MegaChatRequestListener *listener)
{
    MegaChatRequestPrivate *request = new MegaChatRequestPrivate(MegaChatRequest::TYPE_ATTACH_NODE_MESSAGE, listener);
    request->setChatHandle(chatid);
    request->setUserHandle(nodehandle);
    requestQueue.push(request);
    waiter->notify();
}

void MegaChatApiImpl::revokeAttachment(MegaChatHandle chatid, MegaChatHandle handle, MegaChatRequestListener *listener)
{
    MegaChatRequestPrivate *request = new MegaChatRequestPrivate(MegaChatRequest::TYPE_REVOKE_NODE_MESSAGE, listener);
    request->setChatHandle(chatid);
    request->setUserHandle(handle);
    requestQueue.push(request);
    waiter->notify();
}

bool MegaChatApiImpl::isRevoked(MegaChatHandle chatid, MegaChatHandle nodeHandle)
{
    bool ret = false;

    sdkMutex.lock();

    auto it = chatRoomHandler.find(chatid);
    if (it != chatRoomHandler.end())
    {
        ret = it->second->isRevoked(nodeHandle);
    }

    sdkMutex.unlock();

    return ret;
}

MegaChatMessage *MegaChatApiImpl::editMessage(MegaChatHandle chatid, MegaChatHandle msgid, const char *msg)
{
    MegaChatMessagePrivate *megaMsg = NULL;
    sdkMutex.lock();

    ChatRoom *chatroom = findChatRoom(chatid);
    if (chatroom)
    {
        Chat &chat = chatroom->chat();
        Message *originalMsg = findMessage(chatid, msgid);
        Idx index;
        if (originalMsg)
        {
            index = chat.msgIndexFromId(msgid);
        }
        else   // message may not have an index yet (not confirmed)
        {
            index = MEGACHAT_INVALID_INDEX;
            originalMsg = findMessageNotConfirmed(chatid, msgid);   // find by transactional id
        }

        if (originalMsg)
        {
            size_t msgLen = msg ? strlen(msg) : 0;
            if (msg)    // actually not deletion, but edit
            {
                while (msgLen)
                {
                    if (msg[msgLen-1] == '\n' || msg[msgLen-1] == '\r')
                    {
                        msgLen--;
                    }
                    else
                    {
                        break;
                    }
                }
                if (!msgLen)
                {
                    sdkMutex.unlock();
                    return NULL;
                }
            }

            unsigned char newtype = (originalMsg->type == (unsigned char) Message::kMsgContainsMeta) ? (unsigned char) Message::kMsgNormal : originalMsg->type;

            const Message *editedMsg = chatroom->chat().msgModify(*originalMsg, msg, msgLen, NULL, newtype);
            if (editedMsg)
            {
                megaMsg = new MegaChatMessagePrivate(*editedMsg, Message::kSending, index);
            }
        }
    }

    sdkMutex.unlock();
    return megaMsg;
}

MegaChatMessage *MegaChatApiImpl::removeRichLink(MegaChatHandle chatid, MegaChatHandle msgid)
{
    MegaChatMessagePrivate *megaMsg = NULL;
    sdkMutex.lock();

    ChatRoom *chatroom = findChatRoom(chatid);
    if (chatroom)
    {
        Chat &chat = chatroom->chat();
        Message *originalMsg = findMessage(chatid, msgid);
        if (!originalMsg || originalMsg->type != Message::kMsgContainsMeta)
        {
            sdkMutex.unlock();
            return NULL;
        }

        const MegaChatContainsMeta *containsMeta = JSonUtils::parseContainsMeta(originalMsg->toText().c_str());
        if (!containsMeta || containsMeta->getType() != MegaChatContainsMeta::CONTAINS_META_RICH_PREVIEW)
        {
            delete containsMeta;
            sdkMutex.unlock();
            return NULL;
        }

        const char *msg = containsMeta->getRichPreview()->getText();
        assert(msg);
        string content = msg ? msg : "";

        const Message *editedMsg = chatroom->chat().removeRichLink(*originalMsg, content);
        if (editedMsg)
        {
            Idx index = chat.msgIndexFromId(msgid);
            megaMsg = new MegaChatMessagePrivate(*editedMsg, Message::kSending, index);
        }

        delete containsMeta;
    }

    sdkMutex.unlock();
    return megaMsg;
}

bool MegaChatApiImpl::setMessageSeen(MegaChatHandle chatid, MegaChatHandle msgid)
{
    bool ret = false;

    sdkMutex.lock();

    ChatRoom *chatroom = findChatRoom(chatid);
    if (chatroom)
    {
        ret = chatroom->chat().setMessageSeen((Id) msgid);
    }

    sdkMutex.unlock();

    return ret;
}

MegaChatMessage *MegaChatApiImpl::getLastMessageSeen(MegaChatHandle chatid)
{
    MegaChatMessagePrivate *megaMsg = NULL;

    sdkMutex.lock();

    ChatRoom *chatroom = findChatRoom(chatid);
    if (chatroom)
    {
        Chat &chat = chatroom->chat();
        Idx index = chat.lastSeenIdx();
        if (index != CHATD_IDX_INVALID)
        {
            const Message *msg = chat.findOrNull(index);
            if (msg)
            {
                Message::Status status = chat.getMsgStatus(*msg, index);
                megaMsg = new MegaChatMessagePrivate(*msg, status, index);
            }
        }
    }

    sdkMutex.unlock();

    return megaMsg;
}

MegaChatHandle MegaChatApiImpl::getLastMessageSeenId(MegaChatHandle chatid)
{
    MegaChatHandle lastMessageSeenId = MEGACHAT_INVALID_HANDLE;

    sdkMutex.lock();

    ChatRoom *chatroom = findChatRoom(chatid);
    if (chatroom)
    {
        Chat &chat = chatroom->chat();
        lastMessageSeenId = chat.lastSeenId();
    }

    sdkMutex.unlock();

    return lastMessageSeenId;
}

void MegaChatApiImpl::removeUnsentMessage(MegaChatHandle chatid, MegaChatHandle rowid)
{
    sdkMutex.lock();

    ChatRoom *chatroom = findChatRoom(chatid);
    if (chatroom)
    {
        Chat &chat = chatroom->chat();
        chat.removeManualSend(rowid);
    }

    sdkMutex.unlock();
}

void MegaChatApiImpl::sendTypingNotification(MegaChatHandle chatid, MegaChatRequestListener *listener)
{
    MegaChatRequestPrivate *request = new MegaChatRequestPrivate(MegaChatRequest::TYPE_SEND_TYPING_NOTIF, listener);
    request->setChatHandle(chatid);
    request->setFlag(true);
    requestQueue.push(request);
    waiter->notify();
}

void MegaChatApiImpl::sendStopTypingNotification(MegaChatHandle chatid, MegaChatRequestListener *listener)
{
    MegaChatRequestPrivate *request = new MegaChatRequestPrivate(MegaChatRequest::TYPE_SEND_TYPING_NOTIF, listener);
    request->setChatHandle(chatid);
    request->setFlag(false);
    requestQueue.push(request);
    waiter->notify();
}

bool MegaChatApiImpl::isMessageReceptionConfirmationActive() const
{
    return mClient ? mClient->mChatdClient->isMessageReceivedConfirmationActive() : false;
}

void MegaChatApiImpl::saveCurrentState()
{
    sdkMutex.lock();

    if (mClient && !terminating)
    {
        mClient->saveDb();
    }

    sdkMutex.unlock();
}

void MegaChatApiImpl::pushReceived(bool beep, MegaChatHandle chatid, int type, MegaChatRequestListener *listener)
{
    MegaChatRequestPrivate *request = new MegaChatRequestPrivate(MegaChatRequest::TYPE_PUSH_RECEIVED, listener);
    request->setFlag(beep);
    request->setChatHandle(chatid);
    request->setParamType(type);
    requestQueue.push(request);
    waiter->notify();
}

#ifndef KARERE_DISABLE_WEBRTC

MegaStringList *MegaChatApiImpl::getChatAudioInDevices()
{
    std::vector<std::string> devicesVector;
    sdkMutex.lock();
    if (mClient && mClient->rtc)
    {
        mClient->rtc->getAudioInDevices(devicesVector);
    }
    else
    {
        API_LOG_ERROR("Failed to get audio-in devices");
    }
    sdkMutex.unlock();

    MegaStringList *devices = getChatInDevices(devicesVector);

    return devices;

}

MegaStringList *MegaChatApiImpl::getChatVideoInDevices()
{
    std::vector<std::string> devicesVector;
    sdkMutex.lock();
    if (mClient && mClient->rtc)
    {
        mClient->rtc->getVideoInDevices(devicesVector);
    }
    else
    {
        API_LOG_ERROR("Failed to get video-in devices");
    }
    sdkMutex.unlock();

    MegaStringList *devices = getChatInDevices(devicesVector);

    return devices;
}

bool MegaChatApiImpl::setChatAudioInDevice(const char *device)
{
    bool returnedValue = false;
    sdkMutex.lock();
    if (mClient && mClient->rtc)
    {
        returnedValue = mClient->rtc->selectAudioInDevice(device);
    }
    else
    {
        API_LOG_ERROR("Failed to set audio-in devices");
    }
    sdkMutex.unlock();

    return returnedValue;
}

bool MegaChatApiImpl::setChatVideoInDevice(const char *device)
{
    bool returnedValue = false;
    sdkMutex.lock();
    if (mClient && mClient->rtc)
    {
        returnedValue = mClient->rtc->selectVideoInDevice(device);
    }
    else
    {
        API_LOG_ERROR("Failed to set video-in devices");
    }
    sdkMutex.unlock();

    return returnedValue;
}

void MegaChatApiImpl::startChatCall(MegaChatHandle chatid, bool enableVideo, MegaChatRequestListener *listener)
{
    MegaChatRequestPrivate *request = new MegaChatRequestPrivate(MegaChatRequest::TYPE_START_CHAT_CALL, listener);
    request->setChatHandle(chatid);
    request->setFlag(enableVideo);
    requestQueue.push(request);
    waiter->notify();
}

void MegaChatApiImpl::answerChatCall(MegaChatHandle chatid, bool enableVideo, MegaChatRequestListener *listener)
{
    MegaChatRequestPrivate *request = new MegaChatRequestPrivate(MegaChatRequest::TYPE_ANSWER_CHAT_CALL, listener);
    request->setChatHandle(chatid);
    request->setFlag(enableVideo);
    requestQueue.push(request);
    waiter->notify();
}

void MegaChatApiImpl::hangChatCall(MegaChatHandle chatid, MegaChatRequestListener *listener)
{
    MegaChatRequestPrivate *request = new MegaChatRequestPrivate(MegaChatRequest::TYPE_HANG_CHAT_CALL, listener);
    request->setChatHandle(chatid);
    requestQueue.push(request);
    waiter->notify();
}

void MegaChatApiImpl::hangAllChatCalls(MegaChatRequestListener *listener = NULL)
{
    MegaChatRequestPrivate *request = new MegaChatRequestPrivate(MegaChatRequest::TYPE_HANG_CHAT_CALL, listener);
    request->setChatHandle(MEGACHAT_INVALID_HANDLE);
    requestQueue.push(request);
    waiter->notify();
}

void MegaChatApiImpl::setAudioEnable(MegaChatHandle chatid, bool enable, MegaChatRequestListener *listener)
{
    MegaChatRequestPrivate *request = new MegaChatRequestPrivate(MegaChatRequest::TYPE_DISABLE_AUDIO_VIDEO_CALL, listener);
    request->setChatHandle(chatid);
    request->setFlag(enable);
    request->setParamType(MegaChatRequest::AUDIO);
    requestQueue.push(request);
    waiter->notify();
}

void MegaChatApiImpl::setVideoEnable(MegaChatHandle chatid, bool enable, MegaChatRequestListener *listener)
{
    MegaChatRequestPrivate *request = new MegaChatRequestPrivate(MegaChatRequest::TYPE_DISABLE_AUDIO_VIDEO_CALL, listener);
    request->setChatHandle(chatid);
    request->setFlag(enable);
    request->setParamType(MegaChatRequest::VIDEO);
    requestQueue.push(request);
    waiter->notify();
}

void MegaChatApiImpl::loadAudioVideoDeviceList(MegaChatRequestListener *listener)
{
    MegaChatRequestPrivate *request = new MegaChatRequestPrivate(MegaChatRequest::TYPE_LOAD_AUDIO_VIDEO_DEVICES, listener);
    requestQueue.push(request);
    waiter->notify();
}

void MegaChatApiImpl::setIgnoredCall(MegaChatHandle chatId)
{
    if (!mClient->rtc)
    {
        API_LOG_ERROR("Ignore call - WebRTC is not initialized");
        return;
    }

    if (chatId != MEGACHAT_INVALID_HANDLE)
    {
        MegaChatCallHandler *handler = findChatCallHandler(chatId);
        if (!handler)
        {
            API_LOG_ERROR("Ignore call - Failed to get the call handler associated to chat room");
            return;
        }

        MegaChatCallPrivate *chatCall = handler->getMegaChatCall();
        if (!chatCall)
        {
            API_LOG_ERROR("Ignore call - There is not any MegaChatCallPrivate associated to MegaChatCallHandler");
            assert(false);
            return;
        }

        chatCall->setIgnoredCall(true);
     }
}

MegaChatCall *MegaChatApiImpl::getChatCall(MegaChatHandle chatId)
{
    MegaChatCall *chatCall = NULL;

    sdkMutex.lock();
    std::map<MegaChatHandle, MegaChatCallHandler*>::iterator it = callHandlers.find(chatId);

    if (it != callHandlers.end())
    {
        if (it->second != NULL)
        {
            chatCall = it->second->getMegaChatCall();
            if (!chatCall)
            {
                API_LOG_ERROR("MegaChatApiImpl::getChatCall - Invalid MegaChatCall at MegaChatCallHandler");
                assert(false);
            }
            else
            {
                chatCall = chatCall->copy();
            }
        }
        else
        {
            API_LOG_ERROR("MegaChatApiImpl::getChatCallByChatId - Invalid MegaChatCallHandler at callHandlers");
            assert(false);
        }
    }

    sdkMutex.unlock();
    return chatCall;
}

MegaChatCall *MegaChatApiImpl::getChatCallByCallId(MegaChatHandle callId)
{
    MegaChatCall *chatCall = NULL;

    sdkMutex.lock();
    std::map<MegaChatHandle, MegaChatCallHandler*>::iterator it;
    for (it = callHandlers.begin(); it != callHandlers.end(); ++it)
    {
        if (it->second != NULL)
        {
            MegaChatCall *call = it->second->getMegaChatCall();
            if (call != NULL)
            {
                if (callId == call->getId())
                {
                    chatCall = call->copy();
                    break;
                }
            }
            else
            {
                API_LOG_ERROR("MegaChatApiImpl::getChatCall - Invalid MegaChatCall at MegaChatCallHandler");
                assert(false);
            }
        }
        else
        {
            API_LOG_ERROR("MegaChatApiImpl::getChatCall - Invalid MegaChatCallHandler at callHandlers");
            assert(false);
        }
    }

    sdkMutex.unlock();
    return chatCall;
}

int MegaChatApiImpl::getNumCalls()
{
    int callsNumber = 0;
    sdkMutex.lock();
    callsNumber = callHandlers.size();
    sdkMutex.unlock();

    return callsNumber;
}

MegaHandleList *MegaChatApiImpl::getChatCalls()
{
    MegaHandleListPrivate *callList = new MegaHandleListPrivate();

    sdkMutex.lock();
    for (auto it = callHandlers.begin(); it != callHandlers.end(); it++)
    {
        callList->addMegaHandle(it->first);
    }

    sdkMutex.unlock();
    return callList;
}

MegaHandleList *MegaChatApiImpl::getChatCallsIds()
{
    MegaHandleListPrivate *callList = new MegaHandleListPrivate();

    sdkMutex.lock();
    for (auto it = callHandlers.begin(); it != callHandlers.end(); it++)
    {
        callList->addMegaHandle(it->second->getCall()->id());
    }

    sdkMutex.unlock();
    return callList;
}

void MegaChatApiImpl::addChatCallListener(MegaChatCallListener *listener)
{
    if (!listener)
    {
        return;
    }

    sdkMutex.lock();
    callListeners.insert(listener);
    sdkMutex.unlock();

}

void MegaChatApiImpl::addChatLocalVideoListener(MegaChatVideoListener *listener)
{
    if (!listener)
    {
        return;
    }

    videoMutex.lock();
    localVideoListeners.insert(listener);
    videoMutex.unlock();
}

void MegaChatApiImpl::addChatRemoteVideoListener(MegaChatVideoListener *listener)
{
    if (!listener)
    {
        return;
    }

    videoMutex.lock();
    remoteVideoListeners.insert(listener);
    videoMutex.unlock();
}

#endif

void MegaChatApiImpl::addChatRequestListener(MegaChatRequestListener *listener)
{
    if (!listener)
    {
        return;
    }

    sdkMutex.lock();
    requestListeners.insert(listener);
    sdkMutex.unlock();
}

void MegaChatApiImpl::addChatListener(MegaChatListener *listener)
{
    if (!listener)
    {
        return;
    }

    sdkMutex.lock();
    listeners.insert(listener);
    sdkMutex.unlock();
}

void MegaChatApiImpl::addChatRoomListener(MegaChatHandle chatid, MegaChatRoomListener *listener)
{
    if (!listener || chatid == MEGACHAT_INVALID_HANDLE)
    {
        return;
    }

    sdkMutex.lock();
    MegaChatRoomHandler *roomHandler = getChatRoomHandler(chatid);
    roomHandler->addChatRoomListener(listener);
    sdkMutex.unlock();
}

void MegaChatApiImpl::addChatNotificationListener(MegaChatNotificationListener *listener)
{
    if (!listener)
    {
        return;
    }

    sdkMutex.lock();
    notificationListeners.insert(listener);
    sdkMutex.unlock();
}

void MegaChatApiImpl::removeChatRequestListener(MegaChatRequestListener *listener)
{
    if (!listener)
    {
        return;
    }

    sdkMutex.lock();
    requestListeners.erase(listener);

    map<int,MegaChatRequestPrivate*>::iterator it = requestMap.begin();
    while (it != requestMap.end())
    {
        MegaChatRequestPrivate* request = it->second;
        if(request->getListener() == listener)
        {
            request->setListener(NULL);
        }

        it++;
    }

    requestQueue.removeListener(listener);
    sdkMutex.unlock();
}

#ifndef KARERE_DISABLE_WEBRTC

void MegaChatApiImpl::removeChatCallListener(MegaChatCallListener *listener)
{
    if (!listener)
    {
        return;
    }

    sdkMutex.lock();
    callListeners.erase(listener);
    sdkMutex.unlock();
}

void MegaChatApiImpl::removeChatLocalVideoListener(MegaChatVideoListener *listener)
{
    if (!listener)
    {
        return;
    }

    videoMutex.lock();
    localVideoListeners.erase(listener);
    videoMutex.unlock();
}

void MegaChatApiImpl::removeChatRemoteVideoListener(MegaChatVideoListener *listener)
{
    if (!listener)
    {
        return;
    }

    videoMutex.lock();
    remoteVideoListeners.erase(listener);
    videoMutex.unlock();
}

#endif  // webrtc

void MegaChatApiImpl::removeChatListener(MegaChatListener *listener)
{
    if (!listener)
    {
        return;
    }

    sdkMutex.lock();
    listeners.erase(listener);
    sdkMutex.unlock();
}

void MegaChatApiImpl::removeChatRoomListener(MegaChatHandle chatid, MegaChatRoomListener *listener)
{
    if (!listener)
    {
        return;
    }

    sdkMutex.lock();
    MegaChatRoomHandler *roomHandler = getChatRoomHandler(chatid);
    roomHandler->removeChatRoomListener(listener);
    sdkMutex.unlock();
}

void MegaChatApiImpl::removeChatNotificationListener(MegaChatNotificationListener *listener)
{
    if (!listener)
    {
        return;
    }

    sdkMutex.lock();
    notificationListeners.erase(listener);
    sdkMutex.unlock();
}

IApp::IChatHandler *MegaChatApiImpl::createChatHandler(ChatRoom &room)
{
    return getChatRoomHandler(room.chatid());
}

IApp::IContactListHandler *MegaChatApiImpl::contactListHandler()
{
    return nullptr;
}

IApp::IChatListHandler *MegaChatApiImpl::chatListHandler()
{
    return this;
}

#ifndef KARERE_DISABLE_WEBRTC

rtcModule::ICallHandler *MegaChatApiImpl::onIncomingCall(rtcModule::ICall& call, karere::AvFlags av)
{
    MegaChatCallHandler *chatCallHandler = new MegaChatCallHandler(this);
    chatCallHandler->setCall(&call);
    MegaChatHandle chatid = call.chat().chatId();
    callHandlers[chatid] = chatCallHandler;
    chatCallHandler->getMegaChatCall()->setRemoteAudioVideoFlags(av);

    // Notify onIncomingCall like state change becouse rtcModule::ICall::kStateRingIn status
    // it is not notify
    chatCallHandler->onStateChange(call.state());

    return chatCallHandler;
}

MegaStringList *MegaChatApiImpl::getChatInDevices(const std::vector<string> &devicesVector)
{
    int devicesNumber = devicesVector.size();
    char **devicesArray = NULL;
    if (devicesNumber > 0)
    {
        devicesArray = new char*[devicesNumber];
        for (int i = 0; i < devicesNumber; ++i)
        {
            char *device = MegaApi::strdup(devicesVector[i].c_str());
            devicesArray[i] = device;
        }
    }

    MegaStringList *devices = new MegaStringListPrivate(devicesArray, devicesNumber);
    delete [] devicesArray;

    return devices;

}

void MegaChatApiImpl::cleanCallHandlerMap()
{
    std::map<MegaChatHandle, MegaChatCallHandler*>::iterator callHandlersIterator;
    for (callHandlersIterator = callHandlers.begin(); callHandlersIterator != callHandlers.end(); ++callHandlersIterator)
    {
        MegaChatCallHandler* callHandler = callHandlersIterator->second;
        delete callHandler;
        callHandlersIterator->second = NULL;
    }

    callHandlers.clear();
}

MegaChatCallHandler *MegaChatApiImpl::findChatCallHandler(MegaChatHandle chatid)
{
    std::map<MegaChatHandle, MegaChatCallHandler*>::iterator it = callHandlers.find(chatid);
    if (it != callHandlers.end())
    {
        return it->second;
    }

    return NULL;
}

void MegaChatApiImpl::removeChatCallHandler(MegaChatHandle chatid)
{
    callHandlers.erase(chatid);
}

#endif

void MegaChatApiImpl::onInitStateChange(int newState)
{
    API_LOG_DEBUG("Karere initialization state has changed: %d", newState);

    if (newState == karere::Client::kInitErrSidInvalid)
    {
        API_LOG_WARNING("Invalid session detected (API_ESID). Logging out...");
        logout();
        return;
    }

    int state = MegaChatApiImpl::convertInitState(newState);

    // only notify meaningful state to the app
    if (state == MegaChatApi::INIT_ERROR ||
            state == MegaChatApi::INIT_WAITING_NEW_SESSION ||
            state == MegaChatApi::INIT_OFFLINE_SESSION ||
            state == MegaChatApi::INIT_ONLINE_SESSION ||
            state == MegaChatApi::INIT_NO_CACHE)
    {
        fireOnChatInitStateUpdate(state);
    }
}

void MegaChatApiImpl::onChatNotification(karere::Id chatid, const Message &msg, Message::Status status, Idx idx)
{
    MegaChatMessagePrivate *message = new MegaChatMessagePrivate(msg, status, idx);
    fireOnChatNotification(chatid, message);
}

int MegaChatApiImpl::convertInitState(int state)
{
    switch (state)
    {
    case karere::Client::kInitErrGeneric:
    case karere::Client::kInitErrCorruptCache:
    case karere::Client::kInitErrSidMismatch:
    case karere::Client::kInitErrAlready:
        return MegaChatApi::INIT_ERROR;

    case karere::Client::kInitCreated:
        return MegaChatApi::INIT_NOT_DONE;

    case karere::Client::kInitErrNoCache:
        return MegaChatApi::INIT_NO_CACHE;

    case karere::Client::kInitWaitingNewSession:
        return MegaChatApi::INIT_WAITING_NEW_SESSION;

    case karere::Client::kInitHasOfflineSession:
        return MegaChatApi::INIT_OFFLINE_SESSION;

    case karere::Client::kInitHasOnlineSession:
        return MegaChatApi::INIT_ONLINE_SESSION;

    case karere::Client::kInitTerminated:
    case karere::Client::kInitErrSidInvalid:
    default:
        return state;
    }
}

int MegaChatApiImpl::convertChatConnectionState(ChatState state)
{
    switch(state)
    {
    case ChatState::kChatStateOffline:
        return MegaChatApi::CHAT_CONNECTION_OFFLINE;
    case ChatState::kChatStateConnecting:
        return MegaChatApi::CHAT_CONNECTION_IN_PROGRESS;
    case ChatState::kChatStateJoining:
        return MegaChatApi::CHAT_CONNECTION_LOGGING;
    case ChatState::kChatStateOnline:
        return MegaChatApi::CHAT_CONNECTION_ONLINE;
    }

    assert(false);  // check compilation warnings, new ChatState not considered
    return state;
}

MegaChatMessage *MegaChatApiImpl::prepareAttachNodesMessage(std::string buffer, MegaChatHandle chatid)
{
    ChatRoom *chatroom = findChatRoom(chatid);

    buffer.insert(buffer.begin(), Message::kMsgAttachment - Message::kMsgOffset);
    buffer.insert(buffer.begin(), 0x0);

    Message *m = chatroom->chat().msgSubmit(buffer.c_str(), buffer.length(), Message::kMsgAttachment, NULL);
    MegaChatMessage *megaMsg = m ? new MegaChatMessagePrivate(*m, Message::Status::kSending, CHATD_IDX_INVALID) : NULL;
    return megaMsg;
}

IApp::IGroupChatListItem *MegaChatApiImpl::addGroupChatItem(GroupChatRoom &chat)
{
    MegaChatGroupListItemHandler *itemHandler = new MegaChatGroupListItemHandler(*this, chat);
    chatGroupListItemHandler.insert(itemHandler);

    // notify the app about the new chatroom
    MegaChatListItemPrivate *item = new MegaChatListItemPrivate(chat);
    fireOnChatListItemUpdate(item);

    return (IGroupChatListItem *) itemHandler;
}

IApp::IPeerChatListItem *MegaChatApiImpl::addPeerChatItem(PeerChatRoom &chat)
{
    MegaChatPeerListItemHandler *itemHandler = new MegaChatPeerListItemHandler(*this, chat);
    chatPeerListItemHandler.insert(itemHandler);

    // notify the app about the new chatroom
    MegaChatListItemPrivate *item = new MegaChatListItemPrivate(chat);
    fireOnChatListItemUpdate(item);

    return (IPeerChatListItem *) itemHandler;
}

void MegaChatApiImpl::removeGroupChatItem(IGroupChatListItem &item)
{
    set<MegaChatGroupListItemHandler *>::iterator it = chatGroupListItemHandler.begin();
    while (it != chatGroupListItemHandler.end())
    {
        IGroupChatListItem *itemHandler = (*it);
        if (itemHandler == &item)
        {
//            TODO: Redmine ticket #5693
//            MegaChatListItemPrivate *listItem = new MegaChatListItemPrivate((*it)->getChatRoom());
//            listItem->setClosed();
//            fireOnChatListItemUpdate(listItem);

            delete (itemHandler);
            chatGroupListItemHandler.erase(it);
            return;
        }

        it++;
    }
}

void MegaChatApiImpl::removePeerChatItem(IPeerChatListItem &item)
{
    set<MegaChatPeerListItemHandler *>::iterator it = chatPeerListItemHandler.begin();
    while (it != chatPeerListItemHandler.end())
    {
        IPeerChatListItem *itemHandler = (*it);
        if (itemHandler == &item)
        {
//            TODO: Redmine ticket #5693
//            MegaChatListItemPrivate *listItem = new MegaChatListItemPrivate((*it)->getChatRoom());
//            listItem->setClosed();
//            fireOnChatListItemUpdate(listItem);

            delete (itemHandler);
            chatPeerListItemHandler.erase(it);
            return;
        }

        it++;
    }
}

void MegaChatApiImpl::onPresenceChanged(Id userid, Presence pres, bool inProgress)
{
    if (inProgress)
    {
        API_LOG_INFO("My own presence is being changed to %s", pres.toString());
    }
    else
    {
        API_LOG_INFO("Presence of user %s has been changed to %s", userid.toString().c_str(), pres.toString());
    }
    fireOnChatOnlineStatusUpdate(userid.val, pres.status(), inProgress);
}

void MegaChatApiImpl::onPresenceConfigChanged(const presenced::Config &state, bool pending)
{
    MegaChatPresenceConfigPrivate *config = new MegaChatPresenceConfigPrivate(state, pending);
    fireOnChatPresenceConfigUpdate(config);
}

void MegaChatApiImpl::onPresenceLastGreenUpdated(Id userid, uint16_t lastGreen)
{
    fireOnChatPresenceLastGreenUpdated(userid, lastGreen);
}

ChatRequestQueue::ChatRequestQueue()
{
    mutex.init(false);
}

void ChatRequestQueue::push(MegaChatRequestPrivate *request)
{
    mutex.lock();
    requests.push_back(request);
    mutex.unlock();
}

void ChatRequestQueue::push_front(MegaChatRequestPrivate *request)
{
    mutex.lock();
    requests.push_front(request);
    mutex.unlock();
}

MegaChatRequestPrivate *ChatRequestQueue::pop()
{
    mutex.lock();
    if(requests.empty())
    {
        mutex.unlock();
        return NULL;
    }
    MegaChatRequestPrivate *request = requests.front();
    requests.pop_front();
    mutex.unlock();
    return request;
}

void ChatRequestQueue::removeListener(MegaChatRequestListener *listener)
{
    mutex.lock();

    deque<MegaChatRequestPrivate *>::iterator it = requests.begin();
    while(it != requests.end())
    {
        MegaChatRequestPrivate *request = (*it);
        if(request->getListener()==listener)
            request->setListener(NULL);
        it++;
    }

    mutex.unlock();
}

EventQueue::EventQueue()
{
    mutex.init(false);
}

void EventQueue::push(void *transfer)
{
    mutex.lock();
    events.push_back(transfer);
    mutex.unlock();
}

void EventQueue::push_front(void *event)
{
    mutex.lock();
    events.push_front(event);
    mutex.unlock();
}

void* EventQueue::pop()
{
    mutex.lock();
    if(events.empty())
    {
        mutex.unlock();
        return NULL;
    }
    void* event = events.front();
    events.pop_front();
    mutex.unlock();
    return event;
}

bool EventQueue::isEmpty()
{
    bool ret;

    mutex.lock();
    ret = events.empty();
    mutex.unlock();

    return ret;
}

size_t EventQueue::size()
{
    size_t ret;

    mutex.lock();
    ret = events.size();
    mutex.unlock();

    return ret;
}

MegaChatRequestPrivate::MegaChatRequestPrivate(int type, MegaChatRequestListener *listener)
{
    this->type = type;
    this->tag = 0;
    this->listener = listener;

    this->number = 0;
    this->retry = 0;
    this->flag = false;
    this->peerList = NULL;
    this->chatid = MEGACHAT_INVALID_HANDLE;
    this->userHandle = MEGACHAT_INVALID_HANDLE;
    this->privilege = MegaChatPeerList::PRIV_UNKNOWN;
    this->text = NULL;
    this->mMessage = NULL;
    this->mMegaNodeList = NULL;
    this->mMegaHandleList = NULL;
}

MegaChatRequestPrivate::MegaChatRequestPrivate(MegaChatRequestPrivate &request)
{
    this->text = NULL;
    this->peerList = NULL;
    this->mMessage = NULL;
    this->mMegaNodeList = NULL;
    this->mMegaHandleList = NULL;

    this->type = request.getType();
    this->listener = request.getListener();
    this->setTag(request.getTag());
    this->setNumber(request.getNumber());
    this->setNumRetry(request.getNumRetry());
    this->setFlag(request.getFlag());
    this->setMegaChatPeerList(request.getMegaChatPeerList());
    this->setChatHandle(request.getChatHandle());
    this->setUserHandle(request.getUserHandle());
    this->setPrivilege(request.getPrivilege());
    this->setText(request.getText());
    this->setMegaChatMessage(request.getMegaChatMessage());
    this->setMegaNodeList(request.getMegaNodeList());
    this->setMegaHandleList(request.getMegaHandleList());
    if (mMegaHandleList)
    {
        for (unsigned int i = 0; i < mMegaHandleList->size(); i++)
        {
            MegaChatHandle chatid = mMegaHandleList->get(i);
            this->setMegaHandleListByChat(chatid, request.getMegaHandleListByChat(chatid));
        }
    }
}

MegaChatRequestPrivate::~MegaChatRequestPrivate()
{
    delete peerList;
    delete [] text;
    delete mMessage;
    delete mMegaNodeList;
    delete mMegaHandleList;
    for (map<MegaChatHandle, MegaHandleList*>::iterator it = mMegaHandleListMap.begin(); it != mMegaHandleListMap.end(); it++)
    {
        delete it->second;
    }
}

MegaChatRequest *MegaChatRequestPrivate::copy()
{
    return new MegaChatRequestPrivate(*this);
}

const char *MegaChatRequestPrivate::getRequestString() const
{
    switch(type)
    {
        case TYPE_DELETE: return "DELETE";
        case TYPE_LOGOUT: return "LOGOUT";
        case TYPE_CONNECT: return "CONNECT";
        case TYPE_INITIALIZE: return "INITIALIZE";
        case TYPE_SET_ONLINE_STATUS: return "SET_CHAT_STATUS";
        case TYPE_CREATE_CHATROOM: return "CREATE CHATROOM";
        case TYPE_INVITE_TO_CHATROOM: return "INVITE_TO_CHATROOM";
        case TYPE_REMOVE_FROM_CHATROOM: return "REMOVE_FROM_CHATROOM";
        case TYPE_UPDATE_PEER_PERMISSIONS: return "UPDATE_PEER_PERMISSIONS";
        case TYPE_TRUNCATE_HISTORY: return "TRUNCATE_HISTORY";
        case TYPE_EDIT_CHATROOM_NAME: return "EDIT_CHATROOM_NAME";
        case TYPE_EDIT_CHATROOM_PIC: return "EDIT_CHATROOM_PIC";
        case TYPE_GET_FIRSTNAME: return "GET_FIRSTNAME";
        case TYPE_GET_LASTNAME: return "GET_LASTNAME";
        case TYPE_GET_EMAIL: return "GET_EMAIL";
        case TYPE_DISCONNECT: return "DISCONNECT";
        case TYPE_SET_BACKGROUND_STATUS: return "SET_BACKGROUND_STATUS";
        case TYPE_RETRY_PENDING_CONNECTIONS: return "RETRY_PENDING_CONNECTIONS";
        case TYPE_START_CHAT_CALL: return "START_CHAT_CALL";
        case TYPE_ANSWER_CHAT_CALL: return "ANSWER_CHAT_CALL";
        case TYPE_DISABLE_AUDIO_VIDEO_CALL: return "DISABLE_AUDIO_VIDEO_CALL";
        case TYPE_HANG_CHAT_CALL: return "HANG_CHAT_CALL";
        case TYPE_LOAD_AUDIO_VIDEO_DEVICES: return "LOAD_AUDIO_VIDEO_DEVICES";
        case TYPE_ATTACH_NODE_MESSAGE: return "ATTACH_NODE_MESSAGE";
        case TYPE_REVOKE_NODE_MESSAGE: return "REVOKE_NODE_MESSAGE";
        case TYPE_SHARE_CONTACT: return "SHARE_CONTACT";
        case TYPE_SEND_TYPING_NOTIF: return "SEND_TYPING_NOTIF";
        case TYPE_SIGNAL_ACTIVITY: return "SIGNAL_ACTIVITY";
        case TYPE_SET_PRESENCE_PERSIST: return "SET_PRESENCE_PERSIST";
        case TYPE_SET_PRESENCE_AUTOAWAY: return "SET_PRESENCE_AUTOAWAY";
        case TYPE_ARCHIVE_CHATROOM: return "ARCHIVE_CHATROOM";
        case TYPE_PUSH_RECEIVED: return "PUSH_RECEIVED";
        case TYPE_SET_LAST_GREEN_VISIBLE: return "SET_LAST_GREEN_VISIBLE";
        case TYPE_LAST_GREEN: return "TYPE_LAST_GREEN";
    }
    return "UNKNOWN";
}

const char *MegaChatRequestPrivate::toString() const
{
    return getRequestString();
}

MegaChatRequestListener *MegaChatRequestPrivate::getListener() const
{
    return listener;
}

int MegaChatRequestPrivate::getType() const
{
    return type;
}

long long MegaChatRequestPrivate::getNumber() const
{
    return number;
}

int MegaChatRequestPrivate::getNumRetry() const
{
    return retry;
}

bool MegaChatRequestPrivate::getFlag() const
{
    return flag;
}

MegaChatPeerList *MegaChatRequestPrivate::getMegaChatPeerList()
{
    return peerList;
}

MegaChatHandle MegaChatRequestPrivate::getChatHandle()
{
    return chatid;
}

MegaChatHandle MegaChatRequestPrivate::getUserHandle()
{
    return userHandle;
}

int MegaChatRequestPrivate::getPrivilege()
{
    return privilege;
}

const char *MegaChatRequestPrivate::getText() const
{
    return text;
}

MegaChatMessage *MegaChatRequestPrivate::getMegaChatMessage()
{
    return mMessage;
}

int MegaChatRequestPrivate::getTag() const
{
    return tag;
}

void MegaChatRequestPrivate::setListener(MegaChatRequestListener *listener)
{
    this->listener = listener;
}

void MegaChatRequestPrivate::setTag(int tag)
{
    this->tag = tag;
}

void MegaChatRequestPrivate::setNumber(long long number)
{
    this->number = number;
}

void MegaChatRequestPrivate::setNumRetry(int retry)
{
    this->retry = retry;
}

void MegaChatRequestPrivate::setFlag(bool flag)
{
    this->flag = flag;
}

void MegaChatRequestPrivate::setMegaChatPeerList(MegaChatPeerList *peerList)
{
    if (this->peerList)
        delete this->peerList;

    this->peerList = peerList ? peerList->copy() : NULL;
}

void MegaChatRequestPrivate::setChatHandle(MegaChatHandle chatid)
{
    this->chatid = chatid;
}

void MegaChatRequestPrivate::setUserHandle(MegaChatHandle userhandle)
{
    this->userHandle = userhandle;
}

void MegaChatRequestPrivate::setPrivilege(int priv)
{
    this->privilege = priv;
}

void MegaChatRequestPrivate::setText(const char *text)
{
    if(this->text)
    {
        delete [] this->text;
    }
    this->text = MegaApi::strdup(text);
}

void MegaChatRequestPrivate::setMegaChatMessage(MegaChatMessage *message)
{
    if (mMessage != NULL)
    {
        delete mMessage;
    }

    mMessage = message ? message->copy() : NULL;
}

void MegaChatRequestPrivate::setMegaHandleList(MegaHandleList *handlelist)
{
    if (mMegaHandleList != NULL)
    {
        delete mMegaHandleList;
    }

    mMegaHandleList = handlelist ? handlelist->copy() : NULL;
}

void MegaChatRequestPrivate::setMegaHandleListByChat(MegaChatHandle chatid, MegaHandleList *handlelist)
{
    MegaHandleList *list = getMegaHandleListByChat(chatid);
    if (list)
    {
        delete list;
    }

    mMegaHandleListMap[chatid] = handlelist ? handlelist->copy() : NULL;
}

MegaNodeList *MegaChatRequestPrivate::getMegaNodeList()
{
    return mMegaNodeList;
}

MegaHandleList *MegaChatRequestPrivate::getMegaHandleListByChat(MegaChatHandle chatid)
{
    map<MegaChatHandle, MegaHandleList*>::iterator it = mMegaHandleListMap.find(chatid);
    if (it != mMegaHandleListMap.end())
    {
        return it->second;
    }

    return NULL;
}

MegaHandleList *MegaChatRequestPrivate::getMegaHandleList()
{
    return mMegaHandleList;
}

int MegaChatRequestPrivate::getParamType()
{
    return mParamType;
}

void MegaChatRequestPrivate::setMegaNodeList(MegaNodeList *nodelist)
{
    if (mMegaNodeList != NULL)
    {
        delete mMegaNodeList;
    }

    mMegaNodeList = nodelist ? nodelist->copy() : NULL;
}

void MegaChatRequestPrivate::setParamType(int paramType)
{
    this->mParamType = paramType;
}

#ifndef KARERE_DISABLE_WEBRTC

MegaChatCallPrivate::MegaChatCallPrivate(const rtcModule::ICall& call)
{
    status = call.state();
    chatid = call.chat().chatId();
    callid = call.id();
    mIsCaller = call.isCaller();
    // sentAv are invalid until state change to rtcModule::ICall::KStateHasLocalStream
    localAVFlags = call.sentAv();
    std::map<karere::Id, karere::AvFlags> remoteFlags = call.avFlagsRemotePeers();
    remoteAVFlags = karere::AvFlags(false, false);
    if (remoteFlags.size() > 0)
    {
        // With peer to peer call, there is only one session (one element at map)
        remoteAVFlags = remoteFlags.begin()->second;
    }

    initialTs = 0;
    finalTs = 0;
    temporaryError = std::string("");
    termCode = MegaChatCall::TERM_CODE_NOT_FINISHED;
    localTermCode = false;
    ringing = false;
    ignored = false;
    changed = 0;
    peerId = 0;
    // At this point, there aren't any Session. It isn't neccesary create `sessionStatus` from Icall::sessionState()
}

MegaChatCallPrivate::MegaChatCallPrivate(const MegaChatCallPrivate &call)
{
    this->status = call.getStatus();
    this->chatid = call.getChatid();
    this->callid = call.getId();
    this->mIsCaller = call.isOutgoing();
    this->localAVFlags = call.localAVFlags;
    this->remoteAVFlags = call.remoteAVFlags;
    this->changed = call.changed;
    this->initialTs = call.initialTs;
    this->finalTs = call.finalTs;
    this->temporaryError = call.temporaryError;
    this->termCode = call.termCode;
    this->localTermCode = call.localTermCode;
    this->ringing = call.ringing;
    this->ignored = call.ignored;
    this->sessionStatus = call.sessionStatus;
    this->peerId = call.peerId;
}

MegaChatCallPrivate::~MegaChatCallPrivate()
{
}

MegaChatCall *MegaChatCallPrivate::copy()
{
    return new MegaChatCallPrivate(*this);
}

int MegaChatCallPrivate::getStatus() const
{
    return status;
}

MegaChatHandle MegaChatCallPrivate::getChatid() const
{
    return chatid;
}

MegaChatHandle MegaChatCallPrivate::getId() const
{
    return callid;
}

bool MegaChatCallPrivate::hasLocalAudio()
{
    return localAVFlags.audio();
}

bool MegaChatCallPrivate::hasRemoteAudio()
{
    return remoteAVFlags.audio();
}

bool MegaChatCallPrivate::hasLocalVideo()
{
    return localAVFlags.video();
}

bool MegaChatCallPrivate::hasRemoteVideo()
{
    return remoteAVFlags.video();
}

int MegaChatCallPrivate::getChanges() const
{
    return changed;
}

bool MegaChatCallPrivate::hasChanged(int changeType) const
{
    return (changed & changeType);
}

int64_t MegaChatCallPrivate::getDuration() const
{
    int64_t duration = 0;

    if (initialTs > 0)
    {
        if (finalTs > 0)
        {
            duration = finalTs - initialTs;
        }
        else
        {
            duration = time(NULL) - initialTs;
        }
    }

    return duration;
}

int64_t MegaChatCallPrivate::getInitialTimeStamp() const
{
    return initialTs;
}

int64_t MegaChatCallPrivate::getFinalTimeStamp() const
{
    return finalTs;
}

const char *MegaChatCallPrivate::getTemporaryError() const
{
    return temporaryError.c_str();
}

int MegaChatCallPrivate::getTermCode() const
{
    return termCode;
}

bool MegaChatCallPrivate::isLocalTermCode() const
{
    return localTermCode;
}

bool MegaChatCallPrivate::isRinging() const
{
    return ringing;
}

int MegaChatCallPrivate::getSessionStatus(MegaChatHandle peerId) const
{
    int status = SESSION_STATUS_NO_SESSION;

    auto sessionStatusIt = sessionStatus.find(peerId);
    if (sessionStatusIt != sessionStatus.end())
    {
        status = sessionStatusIt->second;
    }

    return status;
}

MegaChatHandle MegaChatCallPrivate::getPeerSessionStatusChange() const
{
    return peerId;
}

bool MegaChatCallPrivate::isIgnored() const
{
    return ignored;
}

bool MegaChatCallPrivate::isIncoming() const
{
    return !mIsCaller;
}

bool MegaChatCallPrivate::isOutgoing() const
{
    return mIsCaller;
}

void MegaChatCallPrivate::setStatus(int status)
{
    this->status = status;
    changed |= MegaChatCall::CHANGE_TYPE_STATUS;
}

void MegaChatCallPrivate::setLocalAudioVideoFlags(AvFlags localAVFlags)
{
    this->localAVFlags = localAVFlags;
    changed |= MegaChatCall::CHANGE_TYPE_LOCAL_AVFLAGS;
}

void MegaChatCallPrivate::setRemoteAudioVideoFlags(AvFlags remoteAVFlags)
{
    this->remoteAVFlags = remoteAVFlags;
    changed |= MegaChatCall::CHANGE_TYPE_REMOTE_AVFLAGS;
}

void MegaChatCallPrivate::setInitialTimeStamp(int64_t timeStamp)
{
    initialTs = timeStamp;
}

void MegaChatCallPrivate::setFinalTimeStamp(int64_t timeStamp)
{
    if (initialTs > 0)
    {
        finalTs = timeStamp;
    }
}

void MegaChatCallPrivate::removeChanges()
{
    changed = 0;
    temporaryError.clear();
}

void MegaChatCallPrivate::setError(const string &temporaryError)
{
    this->temporaryError = temporaryError;
    changed |= MegaChatCall::CHANGE_TYPE_TEMPORARY_ERROR;
}

void MegaChatCallPrivate::setTermCode(rtcModule::TermCode termCode)
{
    assert(this->termCode == MegaChatCall::TERM_CODE_NOT_FINISHED);
    convertTermCode(termCode);
}

void MegaChatCallPrivate::convertTermCode(rtcModule::TermCode termCode)
{
    // Last four bits indicate the termination code and fifth bit indicate local or peer
    switch (termCode & (~rtcModule::TermCode::kPeer))
    {
        case rtcModule::TermCode::kUserHangup:
            this->termCode = MegaChatCall::TERM_CODE_USER_HANGUP;
            break;        
        case rtcModule::TermCode::kCallReqCancel:
            this->termCode = MegaChatCall::TERM_CODE_CALL_REQ_CANCEL;
            break;
        case rtcModule::TermCode::kCallRejected:
            this->termCode = MegaChatCall::TERM_CODE_CALL_REJECT;
            break;
        case rtcModule::TermCode::kAnsElsewhere:
            this->termCode = MegaChatCall::TERM_CODE_ANSWER_ELSE_WHERE;
            break;
        case rtcModule::TermCode::kRejElsewhere:
            this->termCode = MegaChatCall::TEMR_CODE_REJECT_ELSE_WHERE;
            break;
        case rtcModule::TermCode::kAnswerTimeout:
            this->termCode = MegaChatCall::TERM_CODE_ANSWER_TIMEOUT;
            break;
        case rtcModule::TermCode::kRingOutTimeout:
            this->termCode = MegaChatCall::TERM_CODE_RING_OUT_TIMEOUT;
            break;
        case rtcModule::TermCode::kAppTerminating:
            this->termCode = MegaChatCall::TERM_CODE_APP_TERMINATING;
            break;
        case rtcModule::TermCode::kBusy:
            this->termCode = MegaChatCall::TERM_CODE_BUSY;
            break;
        case rtcModule::TermCode::kNotFinished:
            this->termCode = MegaChatCall::TERM_CODE_NOT_FINISHED;
            break;
        case rtcModule::TermCode::kDestroyByCallCollision:
            this->termCode = MegaChatCall::TERM_CODE_DESTROY_BY_COLLISION;
            break;
        case rtcModule::TermCode::kCallGone:
        case rtcModule::TermCode::kInvalid:
        default:
            this->termCode = MegaChatCall::TERM_CODE_ERROR;
            break;
    }

    if (termCode & rtcModule::TermCode::kPeer)
    {
        localTermCode = false;
    }
    else
    {
        localTermCode = true;
    }
}

void MegaChatCallPrivate::setIsRinging(bool ringing)
{
    this->ringing = ringing;
    changed |= MegaChatCall::CHANGE_TYPE_RINGING_STATUS;
}

void MegaChatCallPrivate::setSessionStatus(uint8_t status, MegaChatHandle peer)
{
    this->sessionStatus[peer] = status;
    peerId = peer;
    changed |= MegaChatCall::CHANGE_TYPE_SESSION_STATUS;
}

void MegaChatCallPrivate::removeSession(MegaChatHandle peer)
{
    this->sessionStatus.erase(peer);
}

void MegaChatCallPrivate::setIgnoredCall(bool ignored)
{
    this->ignored = ignored;
}

MegaChatVideoReceiver::MegaChatVideoReceiver(MegaChatApiImpl *chatApi, rtcModule::ICall *call, bool local)
{
    this->chatApi = chatApi;
    chatid = call->chat().chatId();
    this->local = local;
}

MegaChatVideoReceiver::~MegaChatVideoReceiver()
{
}

void* MegaChatVideoReceiver::getImageBuffer(unsigned short width, unsigned short height, void*& userData)
{
    MegaChatVideoFrame *frame = new MegaChatVideoFrame;
    frame->width = width;
    frame->height = height;
    frame->buffer = new byte[width * height * 4];  // in format ARGB: 4 bytes per pixel
    userData = frame;
    return frame->buffer;
}

void MegaChatVideoReceiver::frameComplete(void *userData)
{
    chatApi->videoMutex.lock();
    MegaChatVideoFrame *frame = (MegaChatVideoFrame *)userData;
    if(local)
    {
        chatApi->fireOnChatLocalVideoData(chatid, frame->width, frame->height, (char *)frame->buffer);
    }
    else
    {
        chatApi->fireOnChatRemoteVideoData(chatid, frame->width, frame->height, (char *)frame->buffer);
    }
    chatApi->videoMutex.unlock();
    delete frame->buffer;
    delete frame;
}

void MegaChatVideoReceiver::onVideoAttach()
{
}

void MegaChatVideoReceiver::onVideoDetach()
{
}

void MegaChatVideoReceiver::clearViewport()
{
}

void MegaChatVideoReceiver::released()
{
}

rtcModule::ICallHandler *MegaChatRoomHandler::callHandler()
{
    return chatApiImpl->findChatCallHandler(chatid);
}
#endif

MegaChatRoomHandler::MegaChatRoomHandler(MegaChatApiImpl *chatApiImpl, MegaChatApi *chatApi, MegaChatHandle chatid)
{
    this->chatApiImpl = chatApiImpl;
    this->chatApi = chatApi;
    this->chatid = chatid;

    this->mRoom = NULL;
    this->mChat = NULL;
}

void MegaChatRoomHandler::addChatRoomListener(MegaChatRoomListener *listener)
{
    roomListeners.insert(listener);
}

void MegaChatRoomHandler::removeChatRoomListener(MegaChatRoomListener *listener)
{
    roomListeners.erase(listener);
}

void MegaChatRoomHandler::fireOnChatRoomUpdate(MegaChatRoom *chat)
{
    for(set<MegaChatRoomListener *>::iterator it = roomListeners.begin(); it != roomListeners.end() ; it++)
    {
        (*it)->onChatRoomUpdate(chatApi, chat);
    }

    delete chat;
}

void MegaChatRoomHandler::fireOnMessageLoaded(MegaChatMessage *msg)
{
    for(set<MegaChatRoomListener *>::iterator it = roomListeners.begin(); it != roomListeners.end() ; it++)
    {
        (*it)->onMessageLoaded(chatApi, msg);
    }

    delete msg;
}

void MegaChatRoomHandler::fireOnMessageReceived(MegaChatMessage *msg)
{
    for(set<MegaChatRoomListener *>::iterator it = roomListeners.begin(); it != roomListeners.end() ; it++)
    {
        (*it)->onMessageReceived(chatApi, msg);
    }

    delete msg;
}

void MegaChatRoomHandler::fireOnMessageUpdate(MegaChatMessage *msg)
{
    for(set<MegaChatRoomListener *>::iterator it = roomListeners.begin(); it != roomListeners.end() ; it++)
    {
        (*it)->onMessageUpdate(chatApi, msg);
    }

    delete msg;
}

void MegaChatRoomHandler::fireOnHistoryReloaded(MegaChatRoom *chat)
{
    for(set<MegaChatRoomListener *>::iterator it = roomListeners.begin(); it != roomListeners.end() ; it++)
    {
        (*it)->onHistoryReloaded(chatApi, chat);
    }

    delete chat;
}

void MegaChatRoomHandler::onUserTyping(karere::Id user)
{
    MegaChatRoomPrivate *chat = (MegaChatRoomPrivate *) chatApiImpl->getChatRoom(chatid);
    chat->setUserTyping(user.val);

    fireOnChatRoomUpdate(chat);
}

void MegaChatRoomHandler::onUserStopTyping(karere::Id user)
{
    MegaChatRoomPrivate *chat = (MegaChatRoomPrivate *) chatApiImpl->getChatRoom(chatid);
    chat->setUserStopTyping(user.val);

    fireOnChatRoomUpdate(chat);
}

void MegaChatRoomHandler::onLastTextMessageUpdated(const chatd::LastTextMsg& msg)
{
    if (mRoom)
    {
        // forward the event to the chatroom, so chatlist items also receive the notification
        mRoom->onLastTextMessageUpdated(msg);
    }
}

void MegaChatRoomHandler::onLastMessageTsUpdated(uint32_t ts)
{
    if (mRoom)
    {
        // forward the event to the chatroom, so chatlist items also receive the notification
        mRoom->onLastMessageTsUpdated(ts);
    }
}

void MegaChatRoomHandler::onHistoryReloaded()
{
    MegaChatRoomPrivate *chat = (MegaChatRoomPrivate *) chatApiImpl->getChatRoom(chatid);
    fireOnHistoryReloaded(chat);
}

bool MegaChatRoomHandler::isRevoked(MegaChatHandle h)
{
    auto it = attachmentsAccess.find(h);
    if (it != attachmentsAccess.end())
    {
        return !it->second;
    }

    return false;
}

void MegaChatRoomHandler::handleHistoryMessage(MegaChatMessage *message)
{
    if (message->getType() == MegaChatMessage::TYPE_NODE_ATTACHMENT)
    {
        MegaNodeList *nodeList = message->getMegaNodeList();
        for (int i = 0; i < nodeList->size(); i++)
        {
            MegaChatHandle h = nodeList->get(i)->getHandle();
            auto itAccess = attachmentsAccess.find(h);
            if (itAccess == attachmentsAccess.end())
            {
                attachmentsAccess[h] = true;
            }
            attachmentsIds[h].insert(message->getMsgId());
        }
    }
    else if (message->getType() == MegaChatMessage::TYPE_REVOKE_NODE_ATTACHMENT)
    {
        MegaChatHandle h = message->getHandleOfAction();
        auto itAccess = attachmentsAccess.find(h);
        if (itAccess == attachmentsAccess.end())
        {
            attachmentsAccess[h] = false;
        }
    }
}

std::set<MegaChatHandle> *MegaChatRoomHandler::handleNewMessage(MegaChatMessage *message)
{
    set <MegaChatHandle> *msgToUpdate = NULL;

    // new messages overwrite any current access to nodes
    if (message->getType() == MegaChatMessage::TYPE_NODE_ATTACHMENT)
    {
        MegaNodeList *nodeList = message->getMegaNodeList();
        for (int i = 0; i < nodeList->size(); i++)
        {
            MegaChatHandle h = nodeList->get(i)->getHandle();
            auto itAccess = attachmentsAccess.find(h);
            if (itAccess != attachmentsAccess.end() && !itAccess->second)
            {
                // access changed from revoked to granted --> update attachment messages
                if (!msgToUpdate)
                {
                    msgToUpdate = new set <MegaChatHandle>;
                }
                msgToUpdate->insert(attachmentsIds[h].begin(), attachmentsIds[h].end());
            }
            attachmentsAccess[h] = true;
            attachmentsIds[h].insert(message->getMsgId());
        }
    }
    else if (message->getType() == MegaChatMessage::TYPE_REVOKE_NODE_ATTACHMENT)
    {
        MegaChatHandle h = message->getHandleOfAction();
        auto itAccess = attachmentsAccess.find(h);
        if (itAccess != attachmentsAccess.end() && itAccess->second)
        {
            // access changed from granted to revoked --> update attachment messages
            if (!msgToUpdate)
            {
                msgToUpdate = new set <MegaChatHandle>;
            }
            msgToUpdate->insert(attachmentsIds[h].begin(), attachmentsIds[h].end());
        }
        attachmentsAccess[h] = false;
    }

    return msgToUpdate;
}

void MegaChatRoomHandler::onMemberNameChanged(uint64_t /*userid*/, const std::string &/*newName*/)
{
    MegaChatRoomPrivate *chat = (MegaChatRoomPrivate *) chatApiImpl->getChatRoom(chatid);
    chat->setMembersUpdated();

    fireOnChatRoomUpdate(chat);
}

void MegaChatRoomHandler::onChatArchived(bool archived)
{
    MegaChatRoomPrivate *chat = (MegaChatRoomPrivate *) chatApiImpl->getChatRoom(chatid);
    chat->setArchived(archived);

    fireOnChatRoomUpdate(chat);
}

void MegaChatRoomHandler::onTitleChanged(const string &title)
{
    MegaChatRoomPrivate *chat = (MegaChatRoomPrivate *) chatApiImpl->getChatRoom(chatid);
    chat->setTitle(title);

    fireOnChatRoomUpdate(chat);
}

void MegaChatRoomHandler::onUnreadCountChanged(int count)
{
    MegaChatRoomPrivate *chat = (MegaChatRoomPrivate *) chatApiImpl->getChatRoom(chatid);
    chat->setUnreadCount(count);

    fireOnChatRoomUpdate(chat);
}

void MegaChatRoomHandler::init(Chat &chat, DbInterface *&)
{
    mChat = &chat;
    mRoom = chatApiImpl->findChatRoom(chatid);

    attachmentsAccess.clear();
    attachmentsIds.clear();
    mChat->resetListenerState();
}

void MegaChatRoomHandler::onDestroy()
{
    mChat = NULL;
    mRoom = NULL;
    attachmentsAccess.clear();
    attachmentsIds.clear();
}

void MegaChatRoomHandler::onRecvNewMessage(Idx idx, Message &msg, Message::Status status)
{
    MegaChatMessagePrivate *message = new MegaChatMessagePrivate(msg, status, idx);
    set <MegaChatHandle> *msgToUpdate = handleNewMessage(message);

    fireOnMessageReceived(message);

    if (msgToUpdate)
    {
        for (auto itMsgId = msgToUpdate->begin(); itMsgId != msgToUpdate->end(); itMsgId++)
        {
            MegaChatMessagePrivate *msg = (MegaChatMessagePrivate *)chatApiImpl->getMessage(chatid, *itMsgId);
            if (msg)
            {
                msg->setAccess();
                fireOnMessageUpdate(msg);
            }
        }
        delete msgToUpdate;
    }

    // check if notification is required
    if ( (msg.type == chatd::Message::kMsgTruncate)   // truncate received from a peer or from myself in another client
         || (msg.userid != chatApi->getMyUserHandle() && status == chatd::Message::kNotSeen) )  // new (unseen) message received from a peer
    {

        MegaChatMessagePrivate *message = new MegaChatMessagePrivate(msg, status, idx);
        chatApiImpl->fireOnChatNotification(chatid, message);
    }
}

void MegaChatRoomHandler::onRecvHistoryMessage(Idx idx, Message &msg, Message::Status status, bool /*isLocal*/)
{
    MegaChatMessagePrivate *message = new MegaChatMessagePrivate(msg, status, idx);
    handleHistoryMessage(message);

    fireOnMessageLoaded(message);
}

void MegaChatRoomHandler::onHistoryDone(chatd::HistSource /*source*/)
{
    fireOnMessageLoaded(NULL);
}

void MegaChatRoomHandler::onUnsentMsgLoaded(chatd::Message &msg)
{
    Message::Status status = (Message::Status) MegaChatMessage::STATUS_SENDING;
    MegaChatMessagePrivate *message = new MegaChatMessagePrivate(msg, status, MEGACHAT_INVALID_INDEX);
    fireOnMessageLoaded(message);
}

void MegaChatRoomHandler::onUnsentEditLoaded(chatd::Message &msg, bool oriMsgIsSending)
{
    Idx index = MEGACHAT_INVALID_INDEX;
    if (!oriMsgIsSending)   // original message was already sent
    {
        index = mChat->msgIndexFromId(msg.id());
    }
    MegaChatMessagePrivate *message = new MegaChatMessagePrivate(msg, Message::kSending, index);
    message->setContentChanged();
    fireOnMessageLoaded(message);
}

void MegaChatRoomHandler::onMessageConfirmed(Id msgxid, const Message &msg, Idx idx)
{
    MegaChatMessagePrivate *message = new MegaChatMessagePrivate(msg, Message::kServerReceived, idx);
    message->setStatus(MegaChatMessage::STATUS_SERVER_RECEIVED);
    message->setTempId(msgxid);     // to allow the app to find the "temporal" message

    std::set <MegaChatHandle> *msgToUpdate = handleNewMessage(message);

    fireOnMessageUpdate(message);

    if (msgToUpdate)
    {
        for (auto itMsgId = msgToUpdate->begin(); itMsgId != msgToUpdate->end(); itMsgId++)
        {
            MegaChatMessagePrivate *msgUpdated = (MegaChatMessagePrivate *)chatApiImpl->getMessage(chatid, *itMsgId);
            if (msgUpdated)
            {
                msgUpdated->setAccess();
                fireOnMessageUpdate(msgUpdated);
            }
        }
        delete msgToUpdate;
    }
}

void MegaChatRoomHandler::onMessageRejected(const Message &msg, uint8_t reason)
{
    MegaChatMessagePrivate *message = new MegaChatMessagePrivate(msg, Message::kServerRejected, MEGACHAT_INVALID_INDEX);
    message->setStatus(MegaChatMessage::STATUS_SERVER_REJECTED);
    message->setCode(reason);
    fireOnMessageUpdate(message);
}

void MegaChatRoomHandler::onMessageStatusChange(Idx idx, Message::Status status, const Message &msg)
{
    MegaChatMessagePrivate *message = new MegaChatMessagePrivate(msg, status, idx);
    message->setStatus(status);
    fireOnMessageUpdate(message);

    if (msg.userid != chatApi->getMyUserHandle() && status == chatd::Message::kSeen)  // received message from a peer changed to seen
    {
        MegaChatMessagePrivate *message = new MegaChatMessagePrivate(msg, status, idx);
        chatApiImpl->fireOnChatNotification(chatid, message);
    }
}

void MegaChatRoomHandler::onMessageEdited(const Message &msg, chatd::Idx idx)
{
    Message::Status status = mChat->getMsgStatus(msg, idx);
    MegaChatMessagePrivate *message = new MegaChatMessagePrivate(msg, status, idx);
    message->setContentChanged();
    fireOnMessageUpdate(message);

    //TODO: check a truncate always comes as an edit, even if no history exist at all (new chat)
    // and, if so, remove the block from `onRecvNewMessage()`
    if ( (msg.type == chatd::Message::kMsgTruncate) // truncate received from a peer or from myself in another client
         || (msg.userid != chatApi->getMyUserHandle() && status == chatd::Message::kNotSeen) )    // received message from a peer, still unseen, was edited / deleted
    {
        MegaChatMessagePrivate *message = new MegaChatMessagePrivate(msg, status, idx);
        chatApiImpl->fireOnChatNotification(chatid, message);
    }
}

void MegaChatRoomHandler::onEditRejected(const Message &msg, ManualSendReason reason)
{
    MegaChatMessagePrivate *message = new MegaChatMessagePrivate(msg, Message::kSendingManual, MEGACHAT_INVALID_INDEX);
    if (reason == ManualSendReason::kManualSendEditNoChange)
    {
        API_LOG_WARNING("Edit message rejected because of same content");
        message->setStatus(mChat->getMsgStatus(msg, msg.id()));
    }
    else
    {
        API_LOG_WARNING("Edit message rejected, reason: %d", reason);
        message->setCode(reason);
    }
    fireOnMessageUpdate(message);
}

void MegaChatRoomHandler::onOnlineStateChange(ChatState state)
{
    if (mRoom)
    {
        // forward the event to the chatroom, so chatlist items also receive the notification
        mRoom->onOnlineStateChange(state);
    }
}

void MegaChatRoomHandler::onUserJoin(Id userid, Priv privilege)
{
    if (mRoom)
    {
        // forward the event to the chatroom, so chatlist items also receive the notification
        mRoom->onUserJoin(userid, privilege);

        MegaChatRoomPrivate *chatroom = new MegaChatRoomPrivate(*mRoom);
        if (userid.val == chatApiImpl->getMyUserHandle())
        {
            chatroom->setOwnPriv(privilege);
        }
        else
        {
            chatroom->setMembersUpdated();
        }
        fireOnChatRoomUpdate(chatroom);
    }
}

void MegaChatRoomHandler::onUserLeave(Id userid)
{
    if (mRoom)
    {
        // forward the event to the chatroom, so chatlist items also receive the notification
        mRoom->onUserLeave(userid);

        MegaChatRoomPrivate *chatroom = new MegaChatRoomPrivate(*mRoom);
        chatroom->setMembersUpdated();
        fireOnChatRoomUpdate(chatroom);
    }
}

void MegaChatRoomHandler::onRejoinedChat()
{
    if (mRoom)
    {
        MegaChatRoomPrivate *chatroom = new MegaChatRoomPrivate(*mRoom);
        fireOnChatRoomUpdate(chatroom);
    }
}

void MegaChatRoomHandler::onExcludedFromChat()
{
    if (mRoom)
    {
        MegaChatRoomPrivate *chatroom = new MegaChatRoomPrivate(*mRoom);
        chatroom->setClosed();
        fireOnChatRoomUpdate(chatroom);
    }
}

void MegaChatRoomHandler::onUnreadChanged()
{
    if (mRoom)
    {
        // forward the event to the chatroom, so chatlist items also receive the notification
        mRoom->onUnreadChanged();

        if (mChat)
        {
            MegaChatRoomPrivate *chatroom = new MegaChatRoomPrivate(*mRoom);
            chatroom->setUnreadCount(mChat->unreadMsgCount());
            fireOnChatRoomUpdate(chatroom);
        }
    }
}

void MegaChatRoomHandler::onManualSendRequired(chatd::Message *msg, uint64_t id, chatd::ManualSendReason reason)
{
    MegaChatMessagePrivate *message = new MegaChatMessagePrivate(*msg, Message::kSendingManual, MEGACHAT_INVALID_INDEX);
    delete msg; // we take ownership of the Message

    message->setStatus(MegaChatMessage::STATUS_SENDING_MANUAL);
    message->setRowId(id); // identifier for the manual-send queue, for removal from queue
    message->setCode(reason);
    fireOnMessageLoaded(message);
}


MegaChatErrorPrivate::MegaChatErrorPrivate(const string &msg, int code, int type)
    : promise::Error(msg, code, type)
{
    this->setHandled();
}

MegaChatErrorPrivate::MegaChatErrorPrivate(int code, int type)
    : promise::Error(MegaChatErrorPrivate::getGenericErrorString(code), code, type)
{
    this->setHandled();
}

const char* MegaChatErrorPrivate::getGenericErrorString(int errorCode)
{
    switch(errorCode)
    {
    case ERROR_OK:
        return "No error";
    case ERROR_ARGS:
        return "Invalid argument";
    case ERROR_ACCESS:
        return "Access denied";
    case ERROR_NOENT:
        return "Resouce does not exist";
    case ERROR_EXIST:
        return "Resource already exists";
    case ERROR_UNKNOWN:
    default:
        return "Unknown error";
    }
}


MegaChatErrorPrivate::MegaChatErrorPrivate(const MegaChatErrorPrivate *error)
    : promise::Error(error->getErrorString(), error->getErrorCode(), error->getErrorType())
{
    this->setHandled();
}

int MegaChatErrorPrivate::getErrorCode() const
{
    return code();
}

int MegaChatErrorPrivate::getErrorType() const
{
    return type();
}

const char *MegaChatErrorPrivate::getErrorString() const
{
    return what();
}

const char *MegaChatErrorPrivate::toString() const
{
    char *errorString = new char[msg().size()+1];
    strcpy(errorString, what());
    return errorString;
}

MegaChatError *MegaChatErrorPrivate::copy()
{
    return new MegaChatErrorPrivate(this);
}


MegaChatRoomListPrivate::MegaChatRoomListPrivate()
{

}

MegaChatRoomListPrivate::MegaChatRoomListPrivate(const MegaChatRoomListPrivate *list)
{
    MegaChatRoomPrivate *chat;

    for (unsigned int i = 0; i < list->size(); i++)
    {
        chat = new MegaChatRoomPrivate(list->get(i));
        this->list.push_back(chat);
    }
}

MegaChatRoomList *MegaChatRoomListPrivate::copy() const
{
    return new MegaChatRoomListPrivate(this);
}

const MegaChatRoom *MegaChatRoomListPrivate::get(unsigned int i) const
{
    if (i >= size())
    {
        return NULL;
    }
    else
    {
        return list.at(i);
    }
}

unsigned int MegaChatRoomListPrivate::size() const
{
    return list.size();
}

void MegaChatRoomListPrivate::addChatRoom(MegaChatRoom *chat)
{
    list.push_back(chat);
}


MegaChatRoomPrivate::MegaChatRoomPrivate(const MegaChatRoom *chat)
{
    this->chatid = chat->getChatId();
    this->priv = (privilege_t) chat->getOwnPrivilege();
    for (unsigned int i = 0; i < chat->getPeerCount(); i++)
    {
        MegaChatHandle uh = chat->getPeerHandle(i);
        peers.push_back(userpriv_pair(uh, (privilege_t) chat->getPeerPrivilege(i)));
        peerFirstnames.push_back(chat->getPeerFirstname(i));
        peerLastnames.push_back(chat->getPeerLastname(i));
        peerEmails.push_back(chat->getPeerEmail(i));
    }
    this->group = chat->isGroup();
    this->title = chat->getTitle();
    this->mHasCustomTitle = chat->hasCustomTitle();
    this->unreadCount = chat->getUnreadCount();
    this->active = chat->isActive();
    this->archived = chat->isArchived();
    this->changed = chat->getChanges();
    this->uh = chat->getUserTyping();
}

MegaChatRoomPrivate::MegaChatRoomPrivate(const ChatRoom &chat)
{
    this->changed = 0;
    this->chatid = chat.chatid();
    this->priv = (privilege_t) chat.ownPriv();
    this->group = chat.isGroup();
    this->title = chat.titleString();
    this->mHasCustomTitle = chat.isGroup() ? ((GroupChatRoom*)&chat)->hasTitle() : false;
    this->unreadCount = chat.chat().unreadMsgCount();
    this->active = chat.isActive();
    this->archived = chat.isArchived();
    this->uh = MEGACHAT_INVALID_HANDLE;

    if (group)
    {
        GroupChatRoom &groupchat = (GroupChatRoom&) chat;
        GroupChatRoom::MemberMap peers = groupchat.peers();

        GroupChatRoom::MemberMap::iterator it;
        for (it = peers.begin(); it != peers.end(); it++)
        {
            this->peers.push_back(userpriv_pair(it->first, (privilege_t) it->second->priv()));

            const char *buffer = MegaChatRoomPrivate::firstnameFromBuffer(it->second->name());
            this->peerFirstnames.push_back(buffer ? buffer : "");
            delete [] buffer;

            buffer = MegaChatRoomPrivate::lastnameFromBuffer(it->second->name());
            this->peerLastnames.push_back(buffer ? buffer : "");
            delete [] buffer;

            this->peerEmails.push_back(it->second->email());
        }
    }
    else
    {
        PeerChatRoom &peerchat = (PeerChatRoom&) chat;
        privilege_t priv = (privilege_t) peerchat.peerPrivilege();
        handle uh = peerchat.peer();
        string name = peerchat.completeTitleString();

        this->peers.push_back(userpriv_pair(uh, priv));

        const char *buffer = MegaChatRoomPrivate::firstnameFromBuffer(name);
        this->peerFirstnames.push_back(buffer ? buffer : "");
        delete [] buffer;

        buffer = MegaChatRoomPrivate::lastnameFromBuffer(name);
        this->peerLastnames.push_back(buffer ? buffer : "");
        delete [] buffer;

        this->peerEmails.push_back(peerchat.email());
    }
}

MegaChatRoom *MegaChatRoomPrivate::copy() const
{
    return new MegaChatRoomPrivate(this);
}

MegaChatHandle MegaChatRoomPrivate::getChatId() const
{
    return chatid;
}

int MegaChatRoomPrivate::getOwnPrivilege() const
{
    return priv;
}

int MegaChatRoomPrivate::getPeerPrivilegeByHandle(MegaChatHandle userhandle) const
{
    for (unsigned int i = 0; i < peers.size(); i++)
    {
        if (peers.at(i).first == userhandle)
        {
            return peers.at(i).second;
        }
    }

    return PRIV_UNKNOWN;
}

const char *MegaChatRoomPrivate::getPeerFirstnameByHandle(MegaChatHandle userhandle) const
{
    for (unsigned int i = 0; i < peers.size(); i++)
    {
        if (peers.at(i).first == userhandle)
        {
            return peerFirstnames.at(i).c_str();
        }
    }

    return NULL;
}

const char *MegaChatRoomPrivate::getPeerLastnameByHandle(MegaChatHandle userhandle) const
{
    for (unsigned int i = 0; i < peers.size(); i++)
    {
        if (peers.at(i).first == userhandle)
        {
            return peerLastnames.at(i).c_str();
        }
    }

    return NULL;
}

const char *MegaChatRoomPrivate::getPeerFullnameByHandle(MegaChatHandle userhandle) const
{
    for (unsigned int i = 0; i < peers.size(); i++)
    {
        if (peers.at(i).first == userhandle)
        {
            string ret = peerFirstnames.at(i);
            if (!peerFirstnames.at(i).empty() && !peerLastnames.at(i).empty())
            {
                ret.append(" ");
            }
            ret.append(peerLastnames.at(i));

            return MegaApi::strdup(ret.c_str());
        }
    }

    return NULL;
}

const char *MegaChatRoomPrivate::getPeerEmailByHandle(MegaChatHandle userhandle) const
{
    for (unsigned int i = 0; i < peerEmails.size(); i++)
    {
        if (peers.at(i).first == userhandle)
        {
            return peerEmails.at(i).c_str();
        }
    }

    return NULL;
}

int MegaChatRoomPrivate::getPeerPrivilege(unsigned int i) const
{
    if (i >= peers.size())
    {
        return MegaChatRoom::PRIV_UNKNOWN;
    }

    return peers.at(i).second;
}

unsigned int MegaChatRoomPrivate::getPeerCount() const
{
    return peers.size();
}

MegaChatHandle MegaChatRoomPrivate::getPeerHandle(unsigned int i) const
{
    if (i >= peers.size())
    {
        return MEGACHAT_INVALID_HANDLE;
    }

    return peers.at(i).first;
}

const char *MegaChatRoomPrivate::getPeerFirstname(unsigned int i) const
{
    if (i >= peerFirstnames.size())
    {
        return NULL;
    }

    return peerFirstnames.at(i).c_str();
}

const char *MegaChatRoomPrivate::getPeerLastname(unsigned int i) const
{
    if (i >= peerLastnames.size())
    {
        return NULL;
    }

    return peerLastnames.at(i).c_str();
}

const char *MegaChatRoomPrivate::getPeerFullname(unsigned int i) const
{
    if (i >= peerLastnames.size() || i >= peerFirstnames.size())
    {
        return NULL;
    }

    string ret = peerFirstnames.at(i);
    if (!peerFirstnames.at(i).empty() && !peerLastnames.at(i).empty())
    {
        ret.append(" ");
    }
    ret.append(peerLastnames.at(i));

    return MegaApi::strdup(ret.c_str());
}

const char *MegaChatRoomPrivate::getPeerEmail(unsigned int i) const
{
    if (i >= peerEmails.size())
    {
        return NULL;
    }

    return peerEmails.at(i).c_str();
}

bool MegaChatRoomPrivate::isGroup() const
{
    return group;
}

const char *MegaChatRoomPrivate::getTitle() const
{
    return title.c_str();
}

bool MegaChatRoomPrivate::hasCustomTitle() const
{
    return mHasCustomTitle;
}

bool MegaChatRoomPrivate::isActive() const
{
    return active;
}

bool MegaChatRoomPrivate::isArchived() const
{
    return archived;
}

int MegaChatRoomPrivate::getChanges() const
{
    return changed;
}

bool MegaChatRoomPrivate::hasChanged(int changeType) const
{
    return (changed & changeType);
}

int MegaChatRoomPrivate::getUnreadCount() const
{
    return unreadCount;
}

MegaChatHandle MegaChatRoomPrivate::getUserTyping() const
{
    return uh;
}

void MegaChatRoomPrivate::setOwnPriv(int ownPriv)
{
    this->priv = (privilege_t) ownPriv;
    this->changed |= MegaChatRoom::CHANGE_TYPE_OWN_PRIV;
}

void MegaChatRoomPrivate::setTitle(const string& title)
{
    this->title = title;
    this->changed |= MegaChatRoom::CHANGE_TYPE_TITLE;
}

void MegaChatRoomPrivate::setUnreadCount(int count)
{
    this->unreadCount = count;
    this->changed |= MegaChatRoom::CHANGE_TYPE_UNREAD_COUNT;
}

void MegaChatRoomPrivate::setMembersUpdated()
{
    this->changed |= MegaChatRoom::CHANGE_TYPE_PARTICIPANTS;
}

void MegaChatRoomPrivate::setUserTyping(MegaChatHandle uh)
{
    this->uh = uh;
    this->changed |= MegaChatRoom::CHANGE_TYPE_USER_TYPING;
}

void MegaChatRoomPrivate::setUserStopTyping(MegaChatHandle uh)
{
    this->uh = uh;
    this->changed |= MegaChatRoom::CHANGE_TYPE_USER_STOP_TYPING;
}

void MegaChatRoomPrivate::setClosed()
{
    this->changed |= MegaChatRoom::CHANGE_TYPE_CLOSED;
}

void MegaChatRoomPrivate::setArchived(bool archived)
{
    this->archived = archived;
    this->changed |= MegaChatRoom::CHANGE_TYPE_ARCHIVE;
}

char *MegaChatRoomPrivate::firstnameFromBuffer(const string &buffer)
{
    char *ret = NULL;
    int len = buffer.length() ? buffer.at(0) : 0;

    if (len > 0)
    {
        ret = new char[len + 1];
        strncpy(ret, buffer.data() + 1, len);
        ret[len] = '\0';
    }

    return ret;
}

char *MegaChatRoomPrivate::lastnameFromBuffer(const string &buffer)
{
    char *ret = NULL;

    if (buffer.length() && (int)buffer.length() >= buffer.at(0))
    {
        int lenLastname = buffer.length() - buffer.at(0) - 1;
        if (lenLastname)
        {
            const char *start = buffer.data() + 1 + buffer.at(0);
            if (buffer.at(0) != 0)
            {
                start++;    // there's a space separator
                lenLastname--;
            }

            ret = new char[lenLastname + 1];
            strncpy(ret, start, lenLastname);
            ret[lenLastname] = '\0';
        }
    }

    return ret;
}

void MegaChatListItemHandler::onTitleChanged(const string &title)
{
    MegaChatListItemPrivate *item = new MegaChatListItemPrivate(this->mRoom);
    item->setTitle(title);

    chatApi.fireOnChatListItemUpdate(item);
}

void MegaChatListItemHandler::onUnreadCountChanged(int count)
{
    MegaChatListItemPrivate *item = new MegaChatListItemPrivate(this->mRoom);
    item->setUnreadCount(count);

    chatApi.fireOnChatListItemUpdate(item);
}

const ChatRoom &MegaChatListItemHandler::getChatRoom() const
{
    return mRoom;
}

MegaChatPeerListPrivate::MegaChatPeerListPrivate()
{
}

MegaChatPeerListPrivate::~MegaChatPeerListPrivate()
{

}

MegaChatPeerList *MegaChatPeerListPrivate::copy() const
{
    MegaChatPeerListPrivate *ret = new MegaChatPeerListPrivate;

    for (int i = 0; i < size(); i++)
    {
        ret->addPeer(list.at(i).first, list.at(i).second);
    }

    return ret;
}

void MegaChatPeerListPrivate::addPeer(MegaChatHandle h, int priv)
{
    list.push_back(userpriv_pair(h, (privilege_t) priv));
}

MegaChatHandle MegaChatPeerListPrivate::getPeerHandle(int i) const
{
    if (i > size())
    {
        return MEGACHAT_INVALID_HANDLE;
    }
    else
    {
        return list.at(i).first;
    }
}

int MegaChatPeerListPrivate::getPeerPrivilege(int i) const
{
    if (i > size())
    {
        return PRIV_UNKNOWN;
    }
    else
    {
        return list.at(i).second;
    }
}

int MegaChatPeerListPrivate::size() const
{
    return list.size();
}

const userpriv_vector *MegaChatPeerListPrivate::getList() const
{
    return &list;
}

MegaChatPeerListPrivate::MegaChatPeerListPrivate(userpriv_vector *userpriv)
{
    handle uh;
    privilege_t priv;

    for (unsigned i = 0; i < userpriv->size(); i++)
    {
        uh = userpriv->at(i).first;
        priv = userpriv->at(i).second;

        this->addPeer(uh, priv);
    }
}


MegaChatListItemHandler::MegaChatListItemHandler(MegaChatApiImpl &chatApi, ChatRoom &room)
    :chatApi(chatApi), mRoom(room)
{
}

MegaChatListItemPrivate::MegaChatListItemPrivate(ChatRoom &chatroom)
    : MegaChatListItem()
{
    this->chatid = chatroom.chatid();
    this->title = chatroom.titleString();
    this->unreadCount = chatroom.chat().unreadMsgCount();
    this->group = chatroom.isGroup();
    this->active = chatroom.isActive();
    this->ownPriv = chatroom.ownPriv();
    this->archived =  chatroom.isArchived();
    this->mIsCallInProgress = chatroom.isCallInProgress();
    this->changed = 0;
    this->peerHandle = !group ? ((PeerChatRoom&)chatroom).peer() : MEGACHAT_INVALID_HANDLE;
    this->lastMsgPriv = Priv::PRIV_INVALID;
    this->lastMsgHandle = MEGACHAT_INVALID_HANDLE;

    LastTextMsg tmp;
    LastTextMsg *message = &tmp;
    LastTextMsg *&msg = message;
    uint8_t lastMsgStatus = chatroom.chat().lastTextMessage(msg);
    if (lastMsgStatus == LastTextMsgState::kHave)
    {        
        this->lastMsgSender = msg->sender();
        this->lastMsgType = msg->type();
        this->mLastMsgId = (msg->idx() == CHATD_IDX_INVALID) ? msg->xid() : msg->id();

        switch (lastMsgType)
        {
            case MegaChatMessage::TYPE_CONTACT_ATTACHMENT:
            case MegaChatMessage::TYPE_NODE_ATTACHMENT:
            case MegaChatMessage::TYPE_CONTAINS_META:
                this->lastMsg = JSonUtils::getLastMessageContent(msg->contents(), msg->type());
                break;

            case MegaChatMessage::TYPE_ALTER_PARTICIPANTS:
            case MegaChatMessage::TYPE_PRIV_CHANGE:
            {
                const Message::ManagementInfo *management = reinterpret_cast<const Message::ManagementInfo*>(msg->contents().data());
                this->lastMsgPriv = management->privilege;
                this->lastMsgHandle = (MegaChatHandle)management->target;
                break;
            }

            case MegaChatMessage::TYPE_NORMAL:
            case MegaChatMessage::TYPE_CHAT_TITLE:
                this->lastMsg = msg->contents();
                break;

            case MegaChatMessage::TYPE_CALL_ENDED:
            {
                Message::CallEndedInfo *callEndedInfo = Message::CallEndedInfo::fromBuffer(msg->contents().data(), msg->contents().size());
                if (callEndedInfo)
                {
                    this->lastMsg = std::to_string(callEndedInfo->duration);
                    this->lastMsg.push_back(0x01);
                    int termCode = MegaChatMessagePrivate::convertEndCallTermCodeToUI(*callEndedInfo);
                    this->lastMsg += std::to_string(termCode);
                    for (unsigned int i = 0; i < callEndedInfo->participants.size(); i++)
                    {
                        this->lastMsg.push_back(0x01);
                        karere::Id id(callEndedInfo->participants[i]);
                        this->lastMsg += id.toString();
                    }
                    delete callEndedInfo;
                }
                break;
            }

            case MegaChatMessage::TYPE_REVOKE_NODE_ATTACHMENT:  // deprecated: should not be notified as last-message
            case MegaChatMessage::TYPE_TRUNCATE:    // no content at all
            default:
                break;
        }
    }
    else
    {
        this->lastMsg = "";
        this->lastMsgSender = MEGACHAT_INVALID_HANDLE;
        this->lastMsgType = lastMsgStatus;
        this->mLastMsgId = MEGACHAT_INVALID_HANDLE;
    }

    this->lastTs = chatroom.chat().lastMessageTs();
}

MegaChatListItemPrivate::MegaChatListItemPrivate(const MegaChatListItem *item)
{
    this->chatid = item->getChatId();
    this->title = item->getTitle();
    this->ownPriv = item->getOwnPrivilege();
    this->unreadCount = item->getUnreadCount();
    this->changed = item->getChanges();
    this->lastTs = item->getLastTimestamp();
    this->lastMsg = item->getLastMessage();
    this->lastMsgType = item->getLastMessageType();
    this->lastMsgSender = item->getLastMessageSender();
    this->group = item->isGroup();
    this->active = item->isActive();
    this->peerHandle = item->getPeerHandle();
    this->mLastMsgId = item->getLastMessageId();
    this->archived = item->isArchived();
    this->mIsCallInProgress = item->isCallInProgress();
    this->lastMsgPriv = item->getLastMessagePriv();
    this->lastMsgHandle = item->getLastMessageHandle();
}

MegaChatListItemPrivate::~MegaChatListItemPrivate()
{
}

MegaChatListItem *MegaChatListItemPrivate::copy() const
{
    return new MegaChatListItemPrivate(this);
}

int MegaChatListItemPrivate::getChanges() const
{
    return changed;
}

bool MegaChatListItemPrivate::hasChanged(int changeType) const
{
    return (changed & changeType);
}

MegaChatHandle MegaChatListItemPrivate::getChatId() const
{
    return chatid;
}

const char *MegaChatListItemPrivate::getTitle() const
{
    return title.c_str();
}

int MegaChatListItemPrivate::getOwnPrivilege() const
{
    return ownPriv;
}

int MegaChatListItemPrivate::getUnreadCount() const
{
    return unreadCount;
}

const char *MegaChatListItemPrivate::getLastMessage() const
{
    return lastMsg.c_str();
}

MegaChatHandle MegaChatListItemPrivate::getLastMessageId() const
{
    return mLastMsgId;
}

int MegaChatListItemPrivate::getLastMessageType() const
{
    return lastMsgType;
}

MegaChatHandle MegaChatListItemPrivate::getLastMessageSender() const
{
    return lastMsgSender;
}

int64_t MegaChatListItemPrivate::getLastTimestamp() const
{
    return lastTs;
}

bool MegaChatListItemPrivate::isGroup() const
{
    return group;
}

bool MegaChatListItemPrivate::isActive() const
{
    return active;
}

bool MegaChatListItemPrivate::isArchived() const
{
    return archived;
}

bool MegaChatListItemPrivate::isCallInProgress() const
{
    return mIsCallInProgress;
}

MegaChatHandle MegaChatListItemPrivate::getPeerHandle() const
{
    return peerHandle;
}

int MegaChatListItemPrivate::getLastMessagePriv() const
{
    return lastMsgPriv;
}

MegaChatHandle MegaChatListItemPrivate::getLastMessageHandle() const
{
    return lastMsgHandle;
}

void MegaChatListItemPrivate::setOwnPriv(int ownPriv)
{
    this->ownPriv = ownPriv;
    this->changed |= MegaChatListItem::CHANGE_TYPE_OWN_PRIV;
}

void MegaChatListItemPrivate::setTitle(const string &title)
{
    this->title = title;
    this->changed |= MegaChatListItem::CHANGE_TYPE_TITLE;
}

void MegaChatListItemPrivate::setUnreadCount(int count)
{
    this->unreadCount = count;
    this->changed |= MegaChatListItem::CHANGE_TYPE_UNREAD_COUNT;
}

void MegaChatListItemPrivate::setMembersUpdated()
{
    this->changed |= MegaChatListItem::CHANGE_TYPE_PARTICIPANTS;
}

void MegaChatListItemPrivate::setClosed()
{
    this->changed |= MegaChatListItem::CHANGE_TYPE_CLOSED;
}

void MegaChatListItemPrivate::setLastTimestamp(int64_t ts)
{
    this->lastTs = ts;
    this->changed |= MegaChatListItem::CHANGE_TYPE_LAST_TS;
}

void MegaChatListItemPrivate::setArchived(bool archived)
{
    this->archived = archived;
    this->changed |= MegaChatListItem::CHANGE_TYPE_ARCHIVE;
}

void MegaChatListItemPrivate::setCallInProgress()
{
    this->changed |= MegaChatListItem::CHANGE_TYPE_CALL;
}

void MegaChatListItemPrivate::setLastMessage()
{
    this->changed |= MegaChatListItem::CHANGE_TYPE_LAST_MSG;
}

MegaChatGroupListItemHandler::MegaChatGroupListItemHandler(MegaChatApiImpl &chatApi, ChatRoom &room)
    : MegaChatListItemHandler(chatApi, room)
{

}

void MegaChatGroupListItemHandler::onUserJoin(uint64_t userid, Priv priv)
{
    MegaChatListItemPrivate *item = new MegaChatListItemPrivate(this->mRoom);
    if (userid == chatApi.getMyUserHandle())
    {
        item->setOwnPriv(priv);
    }
    else
    {
        item->setMembersUpdated();
    }

    chatApi.fireOnChatListItemUpdate(item);
}

void MegaChatGroupListItemHandler::onUserLeave(uint64_t )
{
    MegaChatListItemPrivate *item = new MegaChatListItemPrivate(this->mRoom);
    item->setMembersUpdated();

    chatApi.fireOnChatListItemUpdate(item);
}

void MegaChatListItemHandler::onExcludedFromChat()
{
    MegaChatListItemPrivate *item = new MegaChatListItemPrivate(this->mRoom);
    item->setOwnPriv(item->getOwnPrivilege());
    item->setClosed();
    chatApi.fireOnChatListItemUpdate(item);
}

void MegaChatListItemHandler::onRejoinedChat()
{
    MegaChatListItemPrivate *item = new MegaChatListItemPrivate(this->mRoom);
    item->setOwnPriv(item->getOwnPrivilege());
    chatApi.fireOnChatListItemUpdate(item);
}

void MegaChatListItemHandler::onLastMessageUpdated(const LastTextMsg& /*msg*/)
{
    MegaChatListItemPrivate *item = new MegaChatListItemPrivate(this->mRoom);
    item->setLastMessage();
    chatApi.fireOnChatListItemUpdate(item);
}

void MegaChatListItemHandler::onLastTsUpdated(uint32_t ts)
{
    MegaChatListItemPrivate *item = new MegaChatListItemPrivate(this->mRoom);
    item->setLastTimestamp(ts);
    chatApi.fireOnChatListItemUpdate(item);
}

void MegaChatListItemHandler::onChatOnlineState(const ChatState state)
{
    int newState = MegaChatApiImpl::convertChatConnectionState(state);
    chatApi.fireOnChatConnectionStateUpdate(this->mRoom.chatid(), newState);
}

void MegaChatListItemHandler::onChatArchived(bool archived)
{
    MegaChatListItemPrivate *item = new MegaChatListItemPrivate(this->mRoom);
    item->setArchived(archived);
    chatApi.fireOnChatListItemUpdate(item);
}

MegaChatPeerListItemHandler::MegaChatPeerListItemHandler(MegaChatApiImpl &chatApi, ChatRoom &room)
    : MegaChatListItemHandler(chatApi, room)
{

}

MegaChatMessagePrivate::MegaChatMessagePrivate(const MegaChatMessage *msg)
{
    this->msg = MegaApi::strdup(msg->getContent());
    this->uh = msg->getUserHandle();
    this->hAction = msg->getHandleOfAction();
    this->msgId = msg->getMsgId();
    this->tempId = msg->getTempId();
    this->index = msg->getMsgIndex();
    this->status = msg->getStatus();
    this->ts = msg->getTimestamp();
    this->type = msg->getType();
    this->changed = msg->getChanges();
    this->edited = msg->isEdited();
    this->deleted = msg->isDeleted();
    this->priv = msg->getPrivilege();
    this->code = msg->getCode();
    this->rowId = msg->getRowId();
    this->megaNodeList = msg->getMegaNodeList() ? msg->getMegaNodeList()->copy() : NULL;
    this->megaHandleList = msg->getMegaHandleList() ? msg->getMegaHandleList()->copy() : NULL;

    if (msg->getUsersCount() != 0)
    {
        this->megaChatUsers = new std::vector<MegaChatAttachedUser>();

        for (unsigned int i = 0; i < msg->getUsersCount(); ++i)
        {
            MegaChatAttachedUser megaChatUser(msg->getUserHandle(i), msg->getUserEmail(i), msg->getUserName(i));

            this->megaChatUsers->push_back(megaChatUser);
        }
    }

    if (msg->getType() == TYPE_CONTAINS_META)
    {
        this->mContainsMeta = msg->getContainsMeta()->copy();
    }
}

MegaChatMessagePrivate::MegaChatMessagePrivate(const Message &msg, Message::Status status, Idx index)
{
    string tmp(msg.buf(), msg.size());

    if (msg.type == TYPE_NORMAL || msg.type == TYPE_CHAT_TITLE)
    {
        this->msg = msg.size() ? MegaApi::strdup(tmp.c_str()) : NULL;
    }
    else    // for other types, content is irrelevant
    {
        this->msg = NULL;
    }
    this->uh = msg.userid;
    this->msgId = msg.isSending() ? MEGACHAT_INVALID_HANDLE : (MegaChatHandle) msg.id();
    this->tempId = msg.isSending() ? (MegaChatHandle) msg.id() : MEGACHAT_INVALID_HANDLE;
    this->rowId = MEGACHAT_INVALID_HANDLE;
    this->type = msg.type;
    this->ts = msg.ts;
    this->status = status;
    this->index = index;
    this->changed = 0;
    this->edited = msg.updated && msg.size();
    this->deleted = msg.updated && !msg.size();
    this->code = 0;
    this->priv = PRIV_UNKNOWN;
    this->hAction = MEGACHAT_INVALID_HANDLE;

    switch (type)
    {
        case MegaChatMessage::TYPE_PRIV_CHANGE:
        case MegaChatMessage::TYPE_ALTER_PARTICIPANTS:
        {
            const Message::ManagementInfo mngInfo = msg.mgmtInfo();

            this->priv = mngInfo.privilege;
            this->hAction = mngInfo.target;
            break;
        }
        case MegaChatMessage::TYPE_NODE_ATTACHMENT:
        {
            megaNodeList = JSonUtils::parseAttachNodeJSon(msg.toText().c_str());
            break;
        }
        case MegaChatMessage::TYPE_REVOKE_NODE_ATTACHMENT:
        {
            this->hAction = MegaApi::base64ToHandle(msg.toText().c_str());
            break;
        }
        case MegaChatMessage::TYPE_CONTACT_ATTACHMENT:
        {
            megaChatUsers = JSonUtils::parseAttachContactJSon(msg.toText().c_str());
            break;
        }
        case MegaChatMessage::TYPE_CONTAINS_META:
        {
             if (msg.toText().length() > 2)
             {
                 mContainsMeta = JSonUtils::parseContainsMeta(msg.toText().c_str());
             }
             else
             {
                 mContainsMeta = new MegaChatContainsMetaPrivate();
             }
             break;
        }
        case MegaChatMessage::TYPE_CALL_ENDED:
        {
            megaHandleList = new MegaHandleListPrivate();
            Message::CallEndedInfo *callEndInfo = Message::CallEndedInfo::fromBuffer(msg.buf(), msg.size());
            if (callEndInfo)
            {
                for (size_t i = 0; i < callEndInfo->participants.size(); i++)
                {
                    megaHandleList->addMegaHandle(callEndInfo->participants[i]);
                }

                priv = callEndInfo->duration;
                code = MegaChatMessagePrivate::convertEndCallTermCodeToUI(*callEndInfo);
                delete callEndInfo;
            }
            break;
        }
        case MegaChatMessage::TYPE_NORMAL:
        case MegaChatMessage::TYPE_CHAT_TITLE:
        case MegaChatMessage::TYPE_TRUNCATE:
            break;
        default:
        {
            this->type = MegaChatMessage::TYPE_UNKNOWN;
            break;
        }
    }

    int encryptionState = msg.isEncrypted();
    switch (encryptionState)
    {
    case Message::kEncryptedPending:    // transient, app will receive update once decrypted
    case Message::kEncryptedNoKey:
    case Message::kEncryptedNoType:
        this->code = encryptionState;
        this->type = MegaChatMessage::TYPE_UNKNOWN; // --> ignore/hide them
        break;
    case Message::kEncryptedMalformed:
    case Message::kEncryptedSignature:
        this->code = encryptionState;
        this->type = MegaChatMessage::TYPE_INVALID; // --> show a warning
        break;
    case Message::kNotEncrypted:
        break;
    }
}

MegaChatMessagePrivate::~MegaChatMessagePrivate()
{
    delete [] msg;
    delete megaChatUsers;
    delete megaNodeList;
    delete mContainsMeta;
    delete megaHandleList;
}

MegaChatMessage *MegaChatMessagePrivate::copy() const
{
    return new MegaChatMessagePrivate(this);
}

int MegaChatMessagePrivate::getStatus() const
{
    return status;
}

MegaChatHandle MegaChatMessagePrivate::getMsgId() const
{
    return msgId;
}

MegaChatHandle MegaChatMessagePrivate::getTempId() const
{
    return tempId;
}

int MegaChatMessagePrivate::getMsgIndex() const
{
    return index;
}

MegaChatHandle MegaChatMessagePrivate::getUserHandle() const
{
    return uh;
}

int MegaChatMessagePrivate::getType() const
{
    return type;
}

int64_t MegaChatMessagePrivate::getTimestamp() const
{
    return ts;
}

const char *MegaChatMessagePrivate::getContent() const
{
    // if message contains meta and is of rich-link type, return the original content
    if (type == MegaChatMessage::TYPE_CONTAINS_META
            && getContainsMeta()->getType() == megachat::MegaChatContainsMeta::CONTAINS_META_RICH_PREVIEW)
    {
        return getContainsMeta()->getRichPreview()->getText();

    }
    return msg;
}

bool MegaChatMessagePrivate::isEdited() const
{
    return edited;
}

bool MegaChatMessagePrivate::isDeleted() const
{
    return deleted;
}

bool MegaChatMessagePrivate::isEditable() const
{
    return ((type == TYPE_NORMAL || type == TYPE_CONTAINS_META) && !isDeleted() && ((time(NULL) - ts) < CHATD_MAX_EDIT_AGE));
}

bool MegaChatMessagePrivate::isDeletable() const
{
    return ((type == TYPE_NORMAL || type == TYPE_CONTACT_ATTACHMENT || type == TYPE_NODE_ATTACHMENT || type == TYPE_CONTAINS_META)
            && !isDeleted() && ((time(NULL) - ts) < CHATD_MAX_EDIT_AGE));
}

bool MegaChatMessagePrivate::isManagementMessage() const
{
    return (type >= TYPE_LOWEST_MANAGEMENT
            && type <= TYPE_HIGHEST_MANAGEMENT);
}

MegaChatHandle MegaChatMessagePrivate::getHandleOfAction() const
{
    return hAction;
}

int MegaChatMessagePrivate::getPrivilege() const
{
    return priv;
}

int MegaChatMessagePrivate::getCode() const
{
    return code;
}

MegaChatHandle MegaChatMessagePrivate::getRowId() const
{
    return rowId;
}

int MegaChatMessagePrivate::getChanges() const
{
    return changed;
}

bool MegaChatMessagePrivate::hasChanged(int changeType) const
{
    return (changed & changeType);
}

void MegaChatMessagePrivate::setStatus(int status)
{
    this->status = status;
    this->changed |= MegaChatMessage::CHANGE_TYPE_STATUS;
}

void MegaChatMessagePrivate::setTempId(MegaChatHandle tempId)
{
    this->tempId = tempId;
}

void MegaChatMessagePrivate::setRowId(int id)
{
    this->rowId = id;
}

void MegaChatMessagePrivate::setContentChanged()
{
    this->changed |= MegaChatMessage::CHANGE_TYPE_CONTENT;
}

void MegaChatMessagePrivate::setCode(int code)
{
    this->code = code;
}

void MegaChatMessagePrivate::setAccess()
{
    this->changed |= MegaChatMessage::CHANGE_TYPE_ACCESS;
}

int MegaChatMessagePrivate::convertEndCallTermCodeToUI(const Message::CallEndedInfo  &callEndInfo)
{
    int code;
    switch (callEndInfo.termCode)
    {
        case END_CALL_REASON_CANCELLED:
            code = END_CALL_REASON_NO_ANSWER;
            break;
        case END_CALL_REASON_ENDED:;
        case END_CALL_REASON_FAILED:
            if (callEndInfo.duration > 0)
            {
                code =  END_CALL_REASON_ENDED;
            }
            else
            {
                code = END_CALL_REASON_FAILED;
            }
            break;
        default:
            code = callEndInfo.termCode;
            break;
    }

    return code;
}

unsigned int MegaChatMessagePrivate::getUsersCount() const
{
    unsigned int size = 0;
    if (megaChatUsers != NULL)
    {
        size = megaChatUsers->size();
    }

    return size;
}

MegaChatHandle MegaChatMessagePrivate::getUserHandle(unsigned int index) const
{
    if (!megaChatUsers || index >= megaChatUsers->size())
    {
        return MEGACHAT_INVALID_HANDLE;
    }

    return megaChatUsers->at(index).getHandle();
}

const char *MegaChatMessagePrivate::getUserName(unsigned int index) const
{
    if (!megaChatUsers || index >= megaChatUsers->size())
    {
        return NULL;
    }

    return megaChatUsers->at(index).getName();
}

const char *MegaChatMessagePrivate::getUserEmail(unsigned int index) const
{
    if (!megaChatUsers || index >= megaChatUsers->size())
    {
        return NULL;
    }

    return megaChatUsers->at(index).getEmail();
}

MegaNodeList *MegaChatMessagePrivate::getMegaNodeList() const
{
    return megaNodeList;
}

const MegaChatContainsMeta *MegaChatMessagePrivate::getContainsMeta() const
{
    return mContainsMeta;
}

MegaHandleList *MegaChatMessagePrivate::getMegaHandleList() const
{
    return megaHandleList;
}

int MegaChatMessagePrivate::getDuration() const
{
    return priv;
}

int MegaChatMessagePrivate::getTermCode() const
{
    return code;
}

LoggerHandler::LoggerHandler()
    : ILoggerBackend(MegaChatApi::LOG_LEVEL_INFO)
{
    mutex.init(true);
    this->megaLogger = NULL;

    gLogger.addUserLogger("MegaChatApi", this);
    gLogger.logChannels[krLogChannel_megasdk].logLevel = krLogLevelDebugVerbose;
    gLogger.logChannels[krLogChannel_websockets].logLevel = krLogLevelDebugVerbose;
    gLogger.logToConsoleUseColors(false);
}

LoggerHandler::~LoggerHandler()
{
    gLogger.removeUserLogger("MegaChatApi");
}

void LoggerHandler::setMegaChatLogger(MegaChatLogger *logger)
{
    mutex.lock();
    this->megaLogger = logger;
    mutex.unlock();
}

void LoggerHandler::setLogLevel(int logLevel)
{
    mutex.lock();
    this->maxLogLevel = logLevel;
    switch (logLevel)
    {
        case MegaChatApi::LOG_LEVEL_ERROR:
            MegaApi::setLogLevel(MegaApi::LOG_LEVEL_ERROR);
            break;

        case MegaChatApi::LOG_LEVEL_WARNING:
            MegaApi::setLogLevel(MegaApi::LOG_LEVEL_WARNING);
            break;

        case MegaChatApi::LOG_LEVEL_INFO:
            MegaApi::setLogLevel(MegaApi::LOG_LEVEL_INFO);
            break;

        case MegaChatApi::LOG_LEVEL_VERBOSE:
        case MegaChatApi::LOG_LEVEL_DEBUG:
            MegaApi::setLogLevel(MegaApi::LOG_LEVEL_DEBUG);
            break;

        case MegaChatApi::LOG_LEVEL_MAX:
            MegaApi::setLogLevel(MegaApi::LOG_LEVEL_MAX);
            break;

        default:
            break;
    }
    mutex.unlock();
}

void LoggerHandler::setLogWithColors(bool useColors)
{
    gLogger.logToConsoleUseColors(useColors);
}

void LoggerHandler::setLogToConsole(bool enable)
{
    gLogger.logToConsole(enable);
}

void LoggerHandler::log(krLogLevel level, const char *msg, size_t /*len*/, unsigned /*flags*/)
{
    mutex.lock();
    if (megaLogger)
    {
        megaLogger->log(level, msg);
    }
    mutex.unlock();
}

#ifndef KARERE_DISABLE_WEBRTC

MegaChatCallHandler::MegaChatCallHandler(MegaChatApiImpl *megaChatApi)
{
    this->megaChatApi = megaChatApi;
    call = NULL;
    localVideoReceiver = NULL;
    chatCall = NULL;
}

MegaChatCallHandler::~MegaChatCallHandler()
{
    delete chatCall;
}

void MegaChatCallHandler::setCall(rtcModule::ICall *call)
{
    this->call = call;
    chatCall = new MegaChatCallPrivate(*call);
}

void MegaChatCallHandler::onStateChange(uint8_t newState)
{
    assert(chatCall != NULL);
    if (chatCall != NULL)
    {
        API_LOG_INFO("Call state changed. ChatId: %s, callid: %s, state: %s --> %s",
                     call->chat().chatId().toString().c_str(),
                     call->id().toString().c_str(),
                     rtcModule::ICall::stateToStr(chatCall->getStatus()),      // assume states are mapped 1 to 1
                     rtcModule::ICall::stateToStr(newState));

        int state = 0;
        switch(newState)
        {
            case rtcModule::ICall::kStateInitial:
                state = MegaChatCall::CALL_STATUS_INITIAL;
                break;
            case rtcModule::ICall::kStateHasLocalStream:
                state = MegaChatCall::CALL_STATUS_HAS_LOCAL_STREAM;
                chatCall->setLocalAudioVideoFlags(call->sentAv());
                break;
            case rtcModule::ICall::kStateReqSent:
                state = MegaChatCall::CALL_STATUS_REQUEST_SENT;
                break;
            case rtcModule::ICall::kStateRingIn:
                state = MegaChatCall::CALL_STATUS_RING_IN;
                break;
            case rtcModule::ICall::kStateJoining:
                state = MegaChatCall::CALL_STATUS_JOINING;
                break;
            case rtcModule::ICall::kStateInProgress:
                chatCall->setIsRinging(false);
                state = MegaChatCall::CALL_STATUS_IN_PROGRESS;
                break;
            case rtcModule::ICall::kStateTerminating:
                state = MegaChatCall::CALL_STATUS_TERMINATING;
                chatCall->setIsRinging(false);
                chatCall->setTermCode(call->termCode());
                chatCall->setFinalTimeStamp(time(NULL));
                API_LOG_INFO("Terminating call. ChatId: %s, callid: %s, termCode: %s , isLocal: %d, duration: %d (s)",
                             call->chat().chatId().toString().c_str(), call->id().toString().c_str(),
                              rtcModule::termCodeToStr(call->termCode() & (~rtcModule::TermCode::kPeer)),
                             chatCall->isLocalTermCode(), chatCall->getDuration());
                break;
            case rtcModule::ICall::kStateDestroyed:
                state = MegaChatCall::CALL_STATUS_DESTROYED;
                break;
            default:
                state = newState;
        }

        chatCall->setStatus(state);
        megaChatApi->fireOnChatCallUpdate(chatCall);
    }
    else
    {
        API_LOG_ERROR("MegaChatCallHandler::onStateChange - There is not any MegaChatCallPrivate associated to MegaChatCallHandler");
    }
}

void MegaChatCallHandler::onDestroy(rtcModule::TermCode /*reason*/, bool /*byPeer*/, const string &/*msg*/)
{
    assert(chatCall != NULL);
    if (chatCall != NULL)
    {
        MegaChatHandle chatid = chatCall->getChatid();

        if (megaChatApi->findChatCallHandler(chatid) == this)
        {
            megaChatApi->removeChatCallHandler(chatCall->getChatid());
        }
    }
    else
    {
        API_LOG_ERROR("MegaChatCallHandler::onDestroy - There is not any MegaChatCallPrivate associated to MegaChatCallHandler");
    }

    delete this;
}

rtcModule::ISessionHandler *MegaChatCallHandler::onNewSession(rtcModule::ISession &sess)
{
    return new MegaChatSessionHandler(megaChatApi, this, &sess);
}

void MegaChatCallHandler::onLocalStreamObtained(rtcModule::IVideoRenderer *&rendererOut)
{
    assert(chatCall != NULL);
    if (chatCall != NULL)
    {
        if (localVideoReceiver != NULL)
        {
            delete localVideoReceiver;
        }

        rendererOut = new MegaChatVideoReceiver(megaChatApi, call, true);
        localVideoReceiver = rendererOut;
    }
    else
    {
        API_LOG_ERROR("MegaChatCallHandler::onLocalStreamObtained - There is not any MegaChatCallPrivate associated to MegaChatCallHandler");
    }
}

void MegaChatCallHandler::onLocalMediaError(const string errors)
{
    assert(chatCall != NULL);
    if (chatCall != NULL)
    {
        chatCall->setError(errors);
        API_LOG_INFO("Local media error at call. ChatId: %s, callid: %s, error: %s",
                     call->chat().chatId().toString().c_str(), call->id().toString().c_str(), errors.c_str());

        megaChatApi->fireOnChatCallUpdate(chatCall);
    }
    else
    {
        API_LOG_ERROR("MegaChatCallHandler::onLocalMediaError - There is not any MegaChatCallPrivate associated to MegaChatCallHandler");
    }
}

void MegaChatCallHandler::onRingOut(Id peer)
{
    assert(chatCall != NULL);
    if (chatCall != NULL)
    {
        //Avoid notify several times Ring-In state when there are many clients
        if (!chatCall->isRinging())
        {
            chatCall->setIsRinging(true);
            API_LOG_INFO("Call starts ringing at remote peer. ChatId: %s, callid: %s, peer: %s",
                         call->chat().chatId().toString().c_str(), call->id().toString().c_str(), peer.toString().c_str());

            megaChatApi->fireOnChatCallUpdate(chatCall);
        }
    }
    else
    {
        API_LOG_ERROR("MegaChatCallHandler::onRingOut - There is not any MegaChatCallPrivate associated to MegaChatCallHandler");
    }
}

void MegaChatCallHandler::onCallStarting()
{

}

void MegaChatCallHandler::onCallStarted()
{
    assert(chatCall != NULL);
    if (chatCall != NULL)
    {
        chatCall->setInitialTimeStamp(time(NULL));
    }
    else
    {
        API_LOG_ERROR("MegaChatCallHandler::onCallStarted - There is not any MegaChatCallPrivate associated to MegaChatCallHandler");
    }
}

rtcModule::ICall *MegaChatCallHandler::getCall()
{
    return call;
}

MegaChatCallPrivate *MegaChatCallHandler::getMegaChatCall()
{
    return chatCall;
}

MegaChatSessionHandler::MegaChatSessionHandler(MegaChatApiImpl *megaChatApi, MegaChatCallHandler* callHandler, rtcModule::ISession *session)
{
    this->megaChatApi = megaChatApi;
    this->callHandler = callHandler;
    this->session = session;
    this->remoteVideoRender = NULL;
}

MegaChatSessionHandler::~MegaChatSessionHandler()
{
    delete remoteVideoRender;
}

void MegaChatSessionHandler::onSessStateChange(uint8_t newState)
{
    switch (newState)
    {
        case rtcModule::ISession::kStateWaitSdpOffer:
        case rtcModule::ISession::kStateWaitSdpAnswer:
        {
            MegaChatCallPrivate* chatCall = callHandler->getMegaChatCall();
            chatCall->setSessionStatus(MegaChatCall::SESSION_STATUS_INITIAL, session->peer());
            megaChatApi->fireOnChatCallUpdate(chatCall);
            break;
        }
        case rtcModule::ISession::kStateInProgress:
        {
            MegaChatCallPrivate* chatCall = callHandler->getMegaChatCall();
            chatCall->setRemoteAudioVideoFlags(session->receivedAv());
            API_LOG_INFO("Initial remote audio/video flags. ChatId: %s, callid: %s, AV: %s",
                         Id(chatCall->getChatid()).toString().c_str(),
                         Id(chatCall->getId()).toString().c_str(),
                         session->receivedAv().toString().c_str());

            chatCall->setSessionStatus(MegaChatCall::SESSION_STATUS_IN_PROGRESS, session->peer());

            megaChatApi->fireOnChatCallUpdate(chatCall);
            break;
        }
        case rtcModule::ISession::kStateDestroyed:
        {
            if (callHandler->getCall()->state() < rtcModule::ICall::kStateTerminating)
            {
                MegaChatCallPrivate* chatCall = callHandler->getMegaChatCall();
                chatCall->setSessionStatus(MegaChatCall::SESSION_STATUS_DESTROYED, session->peer());
                megaChatApi->fireOnChatCallUpdate(chatCall);
            }

            break;
        }
        default:
            break;
    }
}

void MegaChatSessionHandler::onSessDestroy(rtcModule::TermCode /*reason*/, bool /*byPeer*/, const std::string& /*msg*/)
{
    MegaChatCallPrivate* chatCall = callHandler->getMegaChatCall();
    chatCall->removeSession(session->peer());
    delete this;
}

void MegaChatSessionHandler::onRemoteStreamAdded(rtcModule::IVideoRenderer *&rendererOut)
{
    rtcModule::ICall *call = callHandler->getCall();
    assert(call != NULL);

    if (remoteVideoRender != NULL)
    {
       delete remoteVideoRender;
    }

    rendererOut = new MegaChatVideoReceiver(megaChatApi, call, false);
    remoteVideoRender = rendererOut;
}

void MegaChatSessionHandler::onRemoteStreamRemoved()
{
    delete remoteVideoRender;
    remoteVideoRender = NULL;
}

void MegaChatSessionHandler::onPeerMute(karere::AvFlags av, karere::AvFlags oldAv)
{
    MegaChatCallPrivate* chatCall = callHandler->getMegaChatCall();
    chatCall->setRemoteAudioVideoFlags(av);
    API_LOG_INFO("Remote audio/video flags changed. ChatId: %s, callid: %s, AV: %s --> %s",
                 Id(chatCall->getChatid()).toString().c_str(),
                 Id(chatCall->getId()).toString().c_str(),
                 oldAv.toString().c_str(),
                 av.toString().c_str());

    megaChatApi->fireOnChatCallUpdate(chatCall);
}

void MegaChatSessionHandler::onVideoRecv()
{

}

#endif

MegaChatListItemListPrivate::MegaChatListItemListPrivate()
{
}

MegaChatListItemListPrivate::~MegaChatListItemListPrivate()
{
    for (unsigned int i = 0; i < list.size(); i++)
    {
        delete list[i];
        list[i] = NULL;
    }

    list.clear();
}

MegaChatListItemListPrivate::MegaChatListItemListPrivate(const MegaChatListItemListPrivate *list)
{
    MegaChatListItemPrivate *item;

    for (unsigned int i = 0; i < list->size(); i++)
    {
        item = new MegaChatListItemPrivate(list->get(i));
        this->list.push_back(item);
    }
}

MegaChatListItemListPrivate *MegaChatListItemListPrivate::copy() const
{
    return new MegaChatListItemListPrivate(this);
}

const MegaChatListItem *MegaChatListItemListPrivate::get(unsigned int i) const
{
    if (i >= size())
    {
        return NULL;
    }
    else
    {
        return list.at(i);
    }
}

unsigned int MegaChatListItemListPrivate::size() const
{
    return list.size();
}

void MegaChatListItemListPrivate::addChatListItem(MegaChatListItem *item)
{
    list.push_back(item);
}

MegaChatPresenceConfigPrivate::MegaChatPresenceConfigPrivate(const MegaChatPresenceConfigPrivate &config)
{
    this->status = config.getOnlineStatus();
    this->autoawayEnabled = config.isAutoawayEnabled();
    this->autoawayTimeout = config.getAutoawayTimeout();
    this->persistEnabled = config.isPersist();
    this->lastGreenVisible = config.isLastGreenVisible();
    this->pending = config.isPending();
}

MegaChatPresenceConfigPrivate::MegaChatPresenceConfigPrivate(const presenced::Config &config, bool isPending)
{
    this->status = config.presence().status();
    this->autoawayEnabled = config.autoawayActive();
    this->autoawayTimeout = config.autoawayTimeout();
    this->persistEnabled = config.persist();
    this->lastGreenVisible = config.lastGreenVisible();
    this->pending = isPending;
}

MegaChatPresenceConfigPrivate::~MegaChatPresenceConfigPrivate()
{

}

MegaChatPresenceConfig *MegaChatPresenceConfigPrivate::copy() const
{
    return new MegaChatPresenceConfigPrivate(*this);
}

int MegaChatPresenceConfigPrivate::getOnlineStatus() const
{
    return status;
}

bool MegaChatPresenceConfigPrivate::isAutoawayEnabled() const
{
    return autoawayEnabled;
}

int64_t MegaChatPresenceConfigPrivate::getAutoawayTimeout() const
{
    return autoawayTimeout;
}

bool MegaChatPresenceConfigPrivate::isPersist() const
{
    return persistEnabled;
}

bool MegaChatPresenceConfigPrivate::isPending() const
{
    return pending;
}

bool MegaChatPresenceConfigPrivate::isSignalActivityRequired() const
{
    return (!persistEnabled
            && status != MegaChatApi::STATUS_OFFLINE
            && status != MegaChatApi::STATUS_AWAY
            && autoawayEnabled && autoawayTimeout);
}

bool MegaChatPresenceConfigPrivate::isLastGreenVisible() const
{
    return lastGreenVisible;
}

MegaChatAttachedUser::MegaChatAttachedUser(MegaChatHandle contactId, const std::string &email, const std::string& name)
    : mHandle(contactId)
    , mEmail(email)
    , mName(name)
{
}

MegaChatAttachedUser::~MegaChatAttachedUser()
{
}

MegaChatHandle MegaChatAttachedUser::getHandle() const
{
    return mHandle;
}

const char *MegaChatAttachedUser::getEmail() const
{
    return mEmail.c_str();
}

const char *MegaChatAttachedUser::getName() const
{
    return mName.c_str();
}

int MegaChatContainsMetaPrivate::getType() const
{
    return mType;
}

const MegaChatRichPreview *MegaChatContainsMetaPrivate::getRichPreview() const
{
    return mRichPreview;
}

void MegaChatContainsMetaPrivate::setRichPreview(MegaChatRichPreview *richPreview)
{
    if (mRichPreview)
    {
        delete mRichPreview;
    }

    if (richPreview)
    {
        mType = MegaChatContainsMeta::CONTAINS_META_RICH_PREVIEW;
        mRichPreview = richPreview->copy();
    }
    else
    {
        mType = MegaChatContainsMeta::CONTAINS_META_INVALID;
        mRichPreview = NULL;
    }
}

MegaChatContainsMetaPrivate::MegaChatContainsMetaPrivate(const MegaChatContainsMeta *containsMeta)
{
    if (!containsMeta)
    {
        return;
    }

    this->mType = containsMeta->getType();
    this->mRichPreview = containsMeta->getRichPreview() ? containsMeta->getRichPreview()->copy() : NULL;
}

MegaChatContainsMetaPrivate::~MegaChatContainsMetaPrivate()
{
    delete mRichPreview;
}

MegaChatContainsMeta *MegaChatContainsMetaPrivate::copy() const
{
    return new MegaChatContainsMetaPrivate(this);
}

MegaChatRichPreviewPrivate::MegaChatRichPreviewPrivate(const MegaChatRichPreview *richPreview)
{
    this->mText = richPreview->getText();
    this->mTitle = richPreview->getTitle();
    this->mDescription = richPreview->getDescription();
    this->mImage = richPreview->getImage() ? richPreview->getImage() : "";
    this->mImageFormat = richPreview->getImageFormat();
    this->mIcon = richPreview->getIcon() ? richPreview->getIcon() : "";
    this->mIconFormat = richPreview->getIconFormat();
    this->mUrl = richPreview->getUrl();
    this->mDomainName = richPreview->getDomainName();
}

MegaChatRichPreviewPrivate::MegaChatRichPreviewPrivate(const string &text, const string &title, const string &description,
                                         const string &image, const string &imageFormat, const string &icon,
                                         const string &iconFormat, const string &url)
    : mText(text), mTitle(title), mDescription(description)
    , mImage(image), mImageFormat(imageFormat), mIcon(icon)
    , mIconFormat(iconFormat), mUrl(url)
{
    mDomainName = mUrl;
    std::string::size_type position = mDomainName.find("://");
    if (position != std::string::npos)
    {
         mDomainName = mDomainName.substr(position + 3);
    }

    position = mDomainName.find("/");
    if (position != std::string::npos)
    {
        mDomainName = mDomainName.substr(0, position);
    }
}

const char *MegaChatRichPreviewPrivate::getText() const
{
    return mText.c_str();
}

const char *MegaChatRichPreviewPrivate::getTitle() const
{
    return mTitle.c_str();
}

const char *MegaChatRichPreviewPrivate::getDescription() const
{
    return mDescription.c_str();
}

const char *MegaChatRichPreviewPrivate::getImage() const
{
    return mImage.size() ? mImage.c_str() : NULL;
}

const char *MegaChatRichPreviewPrivate::getImageFormat() const
{
    return mImageFormat.c_str();
}

const char *MegaChatRichPreviewPrivate::getIcon() const
{
    return mIcon.size() ? mIcon.c_str() : NULL;
}

const char *MegaChatRichPreviewPrivate::getIconFormat() const
{
    return mIconFormat.c_str();
}

const char *MegaChatRichPreviewPrivate::getUrl() const
{
    return mUrl.c_str();
}

MegaChatRichPreview *MegaChatRichPreviewPrivate::copy() const
{
    return new MegaChatRichPreviewPrivate(this);
}

MegaChatRichPreviewPrivate::~MegaChatRichPreviewPrivate()
{

}

std::vector<int32_t> DataTranslation::b_to_vector(const std::string& data)
{
    int length = data.length();
    std::vector<int32_t> vector(length / sizeof(int32_t));

    for (int i = 0; i < length; ++i)
    {
        // i >> 2 = i / 4
        vector[i >> 2] |= (data[i] & 255) << (24 - (i & 3) * 8);
    }

    return vector;
}

std::string DataTranslation::vector_to_b(std::vector<int32_t> vector)
{
    int length = vector.size() * sizeof(int32_t);
    char* data = new char[length];

    for (int i = 0; i < length; ++i)
    {
        // i >> 2 = i / 4
        data[i] = (vector[i >> 2] >> (24 - (i & 3) * 8)) & 255;
    }

    std::string dataToReturn(data, length);

    delete[] data;

    return dataToReturn;
}

const char *JSonUtils::generateAttachNodeJSon(MegaNodeList *nodes)
{
    if (!nodes)
    {
        return NULL;
    }

    rapidjson::Document jSonAttachmentNodes(rapidjson::kArrayType);
    for (int i = 0; i < nodes->size(); ++i)
    {
        rapidjson::Value jsonNode(rapidjson::kObjectType);

        MegaNode *megaNode = nodes->get(i);

        if (megaNode == NULL)
        {
            API_LOG_ERROR("Invalid node at index %d", i);
            return NULL;
        }

        // h -> handle
        char *base64Handle = MegaApi::handleToBase64(megaNode->getHandle());
        std::string handleString(base64Handle);
        delete [] base64Handle;
        rapidjson::Value nodeHandleValue(rapidjson::kStringType);
        nodeHandleValue.SetString(handleString.c_str(), handleString.length(), jSonAttachmentNodes.GetAllocator());
        jsonNode.AddMember(rapidjson::Value("h"), nodeHandleValue, jSonAttachmentNodes.GetAllocator());

        // k -> binary key
        char tempKey[FILENODEKEYLENGTH];
        char *base64Key = megaNode->getBase64Key();
        Base64::atob(base64Key, (byte*)tempKey, FILENODEKEYLENGTH);
        delete base64Key;

        std::vector<int32_t> keyVector = DataTranslation::b_to_vector(std::string(tempKey, FILENODEKEYLENGTH));
        rapidjson::Value keyVectorNode(rapidjson::kArrayType);
        if (keyVector.size() != 8)
        {
            API_LOG_ERROR("Invalid nodekey for attached node: %d", megaNode->getHandle());
            return NULL;
        }
        for (unsigned int j = 0; j < keyVector.size(); ++j)
        {
            keyVectorNode.PushBack(rapidjson::Value(keyVector[j]), jSonAttachmentNodes.GetAllocator());
        }

        jsonNode.AddMember(rapidjson::Value("k"), keyVectorNode, jSonAttachmentNodes.GetAllocator());

        // t -> type
        jsonNode.AddMember(rapidjson::Value("t"), rapidjson::Value(megaNode->getType()), jSonAttachmentNodes.GetAllocator());

        // name -> name
        std::string nameString = std::string(megaNode->getName());
        rapidjson::Value nameValue(rapidjson::kStringType);
        nameValue.SetString(nameString.c_str(), nameString.length(), jSonAttachmentNodes.GetAllocator());
        jsonNode.AddMember(rapidjson::Value("name"), nameValue, jSonAttachmentNodes.GetAllocator());

        // s -> size
        jsonNode.AddMember(rapidjson::Value("s"), rapidjson::Value(megaNode->getSize()), jSonAttachmentNodes.GetAllocator());

        // hash -> fingerprint
        const char *fingerprintMega = megaNode->getFingerprint();
        char *fingerprint = NULL;
        if (fingerprintMega)
        {
            fingerprint = MegaApiImpl::getMegaFingerprintFromSdkFingerprint(fingerprintMega);
        }

        if (fingerprint)
        {
            rapidjson::Value fpValue(rapidjson::kStringType);
            fpValue.SetString(fingerprint, strlen(fingerprint), jSonAttachmentNodes.GetAllocator());
            jsonNode.AddMember(rapidjson::Value("hash"), fpValue, jSonAttachmentNodes.GetAllocator());
            delete [] fingerprint;
        }

        // fa -> image thumbnail/preview/mediainfo
        const char *fa = megaNode->getFileAttrString();
        if (fa)
        {
            std::string faString(fa);
            delete [] fa;

            rapidjson::Value faValue(rapidjson::kStringType);
            faValue.SetString(faString.c_str(), faString.length(), jSonAttachmentNodes.GetAllocator());
            jsonNode.AddMember(rapidjson::Value("fa"), faValue, jSonAttachmentNodes.GetAllocator());
        }
        else
        {
            // ar -> empty
            rapidjson::Value arValue(rapidjson::kObjectType);
            jsonNode.AddMember(rapidjson::Value("ar"), arValue, jSonAttachmentNodes.GetAllocator());
        }

        // ts -> time stamp
        jsonNode.AddMember(rapidjson::Value("ts"), rapidjson::Value(megaNode->getModificationTime()), jSonAttachmentNodes.GetAllocator());

        jSonAttachmentNodes.PushBack(jsonNode, jSonAttachmentNodes.GetAllocator());
    }

    rapidjson::StringBuffer buffer;
    rapidjson::Writer<rapidjson::StringBuffer> writer(buffer);
    jSonAttachmentNodes.Accept(writer);

    return MegaApi::strdup(buffer.GetString());
}

MegaNodeList *JSonUtils::parseAttachNodeJSon(const char *json)
{
    if (!json || strcmp(json, "") == 0)
    {
        API_LOG_ERROR("Invalid attachment JSON");
        return NULL;
    }

    rapidjson::StringStream stringStream(json);
    rapidjson::Document document;
    document.ParseStream(stringStream);

    if (document.GetParseError() != rapidjson::ParseErrorCode::kParseErrorNone)
    {
        API_LOG_ERROR("parseAttachNodeJSon: Parser json error");
        return NULL;
    }

    MegaNodeList *megaNodeList = new MegaNodeListPrivate();

    int attachmentNumber = document.Capacity();
    for (int i = 0; i < attachmentNumber; ++i)
    {
        const rapidjson::Value& file = document[i];

        // nodehandle
        rapidjson::Value::ConstMemberIterator iteratorHandle = file.FindMember("h");
        if (iteratorHandle == file.MemberEnd() || !iteratorHandle->value.IsString())
        {
            API_LOG_ERROR("parseAttachNodeJSon: Invalid nodehandle in attachment JSON");
            delete megaNodeList;
            return NULL;
        }
        MegaHandle megaHandle = MegaApi::base64ToHandle(iteratorHandle->value.GetString());

        // filename
        rapidjson::Value::ConstMemberIterator iteratorName = file.FindMember("name");
        if (iteratorName == file.MemberEnd() || !iteratorName->value.IsString())
        {
            API_LOG_ERROR("parseAttachNodeJSon: Invalid filename in attachment JSON");
            delete megaNodeList;
            return NULL;
        }
        std::string nameString = iteratorName->value.GetString();

        // nodekey
        rapidjson::Value::ConstMemberIterator iteratorKey = file.FindMember("k");
        if (!iteratorKey->value.IsArray())
        {
            iteratorKey = file.FindMember("key");
        }
        if (iteratorKey == file.MemberEnd() || !iteratorKey->value.IsArray()
                || iteratorKey->value.Capacity() != 8)
        {
            API_LOG_ERROR("parseAttachNodeJSon: Invalid nodekey in attachment JSON");
            delete megaNodeList;
            return NULL;
        }
        std::vector<int32_t> kElements;
        for (unsigned int j = 0; j < iteratorKey->value.Capacity(); ++j)
        {
            if (iteratorKey->value[j].IsInt())
            {
                int32_t value = iteratorKey->value[j].GetInt();
                kElements.push_back(value);
            }
            else
            {
                API_LOG_ERROR("parseAttachNodeJSon: Invalid nodekey data in attachment JSON");
                delete megaNodeList;
                return NULL;
            }
        }
        std::string key = DataTranslation::vector_to_b(kElements);

        // size
        rapidjson::Value::ConstMemberIterator iteratorSize = file.FindMember("s");
        if (iteratorSize == file.MemberEnd() || !iteratorSize->value.IsInt64())
        {
            API_LOG_ERROR("parseAttachNodeJSon: Invalid size in attachment JSON");
            delete megaNodeList;
            return NULL;
        }
        int64_t size = iteratorSize->value.GetInt64();

        // fingerprint
        rapidjson::Value::ConstMemberIterator iteratorFp = file.FindMember("hash");
        std::string fp;
        if (iteratorFp == file.MemberEnd() || !iteratorFp->value.IsString())
        {
            API_LOG_WARNING("parseAttachNodeJSon: Missing fingerprint in attachment JSON. Old message?");
        }
        else
        {
            fp = iteratorFp->value.GetString();
        }
        // convert MEGA's fingerprint to the internal format used by SDK (includes size)
        char *sdkFingerprint = !fp.empty() ? MegaApiImpl::getSdkFingerprintFromMegaFingerprint(fp.c_str(), size) : NULL;

        // nodetype
        rapidjson::Value::ConstMemberIterator iteratorType = file.FindMember("t");
        if (iteratorType == file.MemberEnd() || !iteratorType->value.IsInt())
        {
            API_LOG_ERROR("parseAttachNodeJSon: Invalid type in attachment JSON");
            delete megaNodeList;
            return NULL;
        }
        int type = iteratorType->value.GetInt();

        // timestamp
        rapidjson::Value::ConstMemberIterator iteratorTimeStamp = file.FindMember("ts");
        if (iteratorTimeStamp == file.MemberEnd() || !iteratorTimeStamp->value.IsInt64())
        {
            API_LOG_ERROR("parseAttachNodeJSon: Invalid timestamp in attachment JSON");
            delete megaNodeList;
            return NULL;
        }
        int64_t timeStamp = iteratorTimeStamp->value.GetInt64();

        // file-attrstring
        rapidjson::Value::ConstMemberIterator iteratorFa = file.FindMember("fa");
        std::string fa;
        if (iteratorFa != file.MemberEnd() && iteratorFa->value.IsString())
        {
            fa = iteratorFa->value.GetString();
        }

        std::string attrstring;
        MegaNodePrivate node(nameString.c_str(), type, size, timeStamp, timeStamp,
                             megaHandle, &key, &attrstring, &fa, sdkFingerprint, INVALID_HANDLE,
                             NULL, NULL, false, true);

        megaNodeList->addNode(&node);

        delete [] sdkFingerprint;
    }

    return megaNodeList;
}

std::vector<MegaChatAttachedUser> *JSonUtils::parseAttachContactJSon(const char *json)
{
    if (!json  || strcmp(json, "") == 0)
    {
        return NULL;
    }

    rapidjson::StringStream stringStream(json);

    rapidjson::Document document;
    document.ParseStream(stringStream);

    if (document.GetParseError() != rapidjson::ParseErrorCode::kParseErrorNone)
    {
        API_LOG_ERROR("parseAttachContactJSon: Parser json error");
        return NULL;
    }

    std::vector<MegaChatAttachedUser> *megaChatUsers = new std::vector<MegaChatAttachedUser>();

    int contactNumber = document.Capacity();
    for (int i = 0; i < contactNumber; ++i)
    {
        const rapidjson::Value& user = document[i];

        rapidjson::Value::ConstMemberIterator iteratorEmail = user.FindMember("email");
        if (iteratorEmail == user.MemberEnd() || !iteratorEmail->value.IsString())
        {
            API_LOG_ERROR("parseAttachContactJSon: Invalid email in contact-attachment JSON");
            delete megaChatUsers;
            return NULL;
        }
        std::string emailString = iteratorEmail->value.GetString();

        rapidjson::Value::ConstMemberIterator iteratorHandle = user.FindMember("u");
        if (iteratorHandle == user.MemberEnd() || !iteratorHandle->value.IsString())
        {
            API_LOG_ERROR("parseAttachContactJSon: Invalid userhandle in contact-attachment JSON");
            delete megaChatUsers;
            return NULL;
        }
        std::string handleString = iteratorHandle->value.GetString();

        rapidjson::Value::ConstMemberIterator iteratorName = user.FindMember("name");
        if (iteratorName == user.MemberEnd() || !iteratorName->value.IsString())
        {
            API_LOG_ERROR("parseAttachContactJSon: Invalid username in contact-attachment JSON");
            delete megaChatUsers;
            return NULL;
        }
        std::string nameString = iteratorName->value.GetString();

        MegaChatAttachedUser megaChatUser(MegaApi::base64ToUserHandle(handleString.c_str()) , emailString, nameString);
        megaChatUsers->push_back(megaChatUser);
    }

    return megaChatUsers;

}

string JSonUtils::getLastMessageContent(const string& content, uint8_t type)
{
    std::string messageContents;
    switch (type)
    {
        case MegaChatMessage::TYPE_CONTACT_ATTACHMENT:
        {
            // Remove the first two characters. [0] = 0x0 | [1] = Message::kMsgContact
            std::string messageAttach = content;
            messageAttach.erase(messageAttach.begin(), messageAttach.begin() + 2);

            std::vector<MegaChatAttachedUser> *userVector = JSonUtils::parseAttachContactJSon(messageAttach.c_str());
            if (userVector && userVector->size() > 0)
            {
                for (unsigned int i = 0; i < userVector->size() - 1; ++i)
                {
                    messageContents.append(userVector->at(i).getName());
                    // We use character 0x01 as separator
                    messageContents.push_back(0x01);
                }

                messageContents.append(userVector->at(userVector->size() - 1).getName());
            }

            delete userVector;

            break;
        }
        case MegaChatMessage::TYPE_NODE_ATTACHMENT:
        {
            // Remove the first two characters. [0] = 0x0 | [1] = Message::kMsgAttachment
            std::string messageAttach = content;
            messageAttach.erase(messageAttach.begin(), messageAttach.begin() + 2);

            MegaNodeList *megaNodeList = JSonUtils::parseAttachNodeJSon(messageAttach.c_str());
            if (megaNodeList && megaNodeList->size() > 0)
            {
                for (int i = 0; i < megaNodeList->size() - 1; ++i)
                {
                    messageContents.append(megaNodeList->get(i)->getName());
                    // We use character 0x01 as separator
                    messageContents.push_back(0x01);
                }

                messageContents.append(megaNodeList->get(megaNodeList->size() - 1)->getName());
            }

            delete megaNodeList;

            break;
        }
        case MegaChatMessage::TYPE_CONTAINS_META:
        {
            std::string metaContained = content;
            metaContained.erase(metaContained.begin(), metaContained.begin() + 2);
            const MegaChatContainsMeta *containsMeta = JSonUtils::parseContainsMeta(metaContained.c_str());
            if (containsMeta->getType() == MegaChatContainsMeta::CONTAINS_META_RICH_PREVIEW)
            {
                messageContents = containsMeta->getRichPreview()->getText();
            }

            delete containsMeta;
            break;
        }
        default:
        {
            messageContents = content;
            break;
        }
    }

    return messageContents;
}

const MegaChatContainsMeta* JSonUtils::parseContainsMeta(const char *json)
{
    MegaChatContainsMetaPrivate *containsMeta = new MegaChatContainsMetaPrivate();
    int type = (int)json[0];
    switch (type)
    {
        case MegaChatContainsMeta::CONTAINS_META_RICH_PREVIEW:
        {
            MegaChatRichPreview *richPreview = parseRichPreview(&json[1]);
            containsMeta->setRichPreview(richPreview);
            delete richPreview;
            break;
        }
        default:
        {
            API_LOG_ERROR("parseContainsMeta: unknown type of message with meta contained");
            break;
        }
    }

    return containsMeta;
}

MegaChatRichPreview *JSonUtils::parseRichPreview(const char *json)
{
    if (!json  || strcmp(json, "") == 0)
    {
        API_LOG_ERROR("parseRichPreview: invalid JSon struct - JSon contains no data, only includes type of meta");
        return NULL;
    }

    rapidjson::StringStream stringStream(json);

    rapidjson::Document document;
    document.ParseStream(stringStream);

    if (document.GetParseError() != rapidjson::ParseErrorCode::kParseErrorNone)
    {
        API_LOG_ERROR("parseRichPreview: Parser json error");
        return NULL;
    }

    rapidjson::Value::ConstMemberIterator iteratorTestMessage = document.FindMember("textMessage");
    if (iteratorTestMessage == document.MemberEnd() || !iteratorTestMessage->value.IsString())
    {
        API_LOG_ERROR("parseRichPreview: invalid JSon struct - \"textMessage\" field not found");
        return NULL;
    }

    std::string textMessage = iteratorTestMessage->value.GetString();

    rapidjson::Value::ConstMemberIterator iteratorExtra = document.FindMember("extra");
    if (iteratorExtra == document.MemberEnd() || iteratorExtra->value.IsObject())
    {
        API_LOG_ERROR("parseRichPreview: invalid JSon struct - \"extra\" field not found");
        return NULL;
    }

    std::string title;
    std::string description;
    std::string image;
    std::string imageFormat;
    std::string icon;
    std::string iconFormat;
    std::string url;

    if (iteratorExtra->value.Capacity() == 1)
    {
        const rapidjson::Value& richPreview = iteratorExtra->value[0];

        rapidjson::Value::ConstMemberIterator iteratorTitle = richPreview.FindMember("t");
        if (iteratorTitle != richPreview.MemberEnd() && iteratorTitle->value.IsString())
        {
            title = iteratorTitle->value.GetString();
        }

        rapidjson::Value::ConstMemberIterator iteratorDescription = richPreview.FindMember("d");
        if (iteratorDescription != richPreview.MemberEnd() && iteratorDescription->value.IsString())
        {
            description = iteratorDescription->value.GetString();
        }

        rapidjson::Value::ConstMemberIterator iteratorImage = richPreview.FindMember("i");
        if (iteratorImage != richPreview.MemberEnd() && iteratorImage->value.IsString())
        {
            const char *imagePointer = iteratorImage->value.GetString();
            imageFormat = getImageFormat(imagePointer);
            imagePointer = imagePointer + imageFormat.size() + 1; // remove format.size() + ':'
            rapidjson::SizeType sizeImage = iteratorImage->value.GetStringLength() - (imageFormat.size() + 1);
            image = std::string(imagePointer, sizeImage);
        }

        rapidjson::Value::ConstMemberIterator iteratorIcon = richPreview.FindMember("ic");
        if (iteratorIcon != richPreview.MemberEnd() && iteratorIcon->value.IsString())
        {
            const char *iconPointer = iteratorIcon->value.GetString();
            iconFormat = getImageFormat(iconPointer);
            iconPointer = iconPointer + iconFormat.size() + 1; // remove format.size() + ':'
            rapidjson::SizeType sizeIcon = iteratorIcon->value.GetStringLength() - (iconFormat.size() + 1);
            icon = std::string(iconPointer, sizeIcon);

        }

        rapidjson::Value::ConstMemberIterator iteratorURL = richPreview.FindMember("url");
        if (iteratorURL != richPreview.MemberEnd() && iteratorURL->value.IsString())
        {
            url = iteratorURL->value.GetString();
        }
    }

    MegaChatRichPreview *richPreview = new MegaChatRichPreviewPrivate(textMessage, title, description, image, imageFormat, icon, iconFormat, url);

    return richPreview;
}

string JSonUtils::getImageFormat(const char *imagen)
{
    std::string format;

    size_t i = 0;
    while (imagen[i] != ':')
    {
        format += imagen[i];
        i++;
    }

    return format;
}

const char *MegaChatRichPreviewPrivate::getDomainName() const
{
    return mDomainName.c_str();
}

MegaChatNodeHistoryHandler::MegaChatNodeHistoryHandler(MegaChatApi *api)
    : chatApi(api)
{
}

void MegaChatNodeHistoryHandler::fireOnAttachmentReceived(MegaChatMessage *message)
{
    for(set<MegaChatNodeHistoryListener *>::iterator it = nodeHistoryListeners.begin(); it != nodeHistoryListeners.end() ; it++)
    {
        (*it)->onAttachmentReceived(chatApi, message);
    }

    delete message;
}

void MegaChatNodeHistoryHandler::fireOnAttachmentLoaded(MegaChatMessage *message)
{
    for(set<MegaChatNodeHistoryListener *>::iterator it = nodeHistoryListeners.begin(); it != nodeHistoryListeners.end() ; it++)
    {
        (*it)->onAttachmentLoaded(chatApi, message);
    }

    delete message;
}

void MegaChatNodeHistoryHandler::fireOnAttachmentDeleted(Id id)
{
    for(set<MegaChatNodeHistoryListener *>::iterator it = nodeHistoryListeners.begin(); it != nodeHistoryListeners.end() ; it++)
    {
        (*it)->onAttachmentDeleted(chatApi, id);
    }
}

void MegaChatNodeHistoryHandler::fireOnTruncate(Id id)
{
    for(set<MegaChatNodeHistoryListener *>::iterator it = nodeHistoryListeners.begin(); it != nodeHistoryListeners.end() ; it++)
    {
        (*it)->onTruncate(chatApi, id);
    }
}

void MegaChatNodeHistoryHandler::onReceived(Message *msg, Idx idx)
{
    MegaChatMessagePrivate *message = new MegaChatMessagePrivate(*msg, Message::Status::kServerReceived, idx);
    fireOnAttachmentReceived(message);
}

void MegaChatNodeHistoryHandler::onLoaded(Message *msg, Idx idx)
{
    MegaChatMessagePrivate *message = NULL;
    if (msg)
    {
        message = new MegaChatMessagePrivate(*msg, Message::Status::kServerReceived, idx);
    }

    fireOnAttachmentLoaded(message);
}

void MegaChatNodeHistoryHandler::onDeleted(Id id)
{
    fireOnAttachmentDeleted(id);
}

void MegaChatNodeHistoryHandler::onTruncated(Id id)
{
    fireOnTruncate(id);
}


void MegaChatNodeHistoryHandler::addMegaNodeHistoryListener(MegaChatNodeHistoryListener *listener)
{
    nodeHistoryListeners.insert(listener);
}

void MegaChatNodeHistoryHandler::removeMegaNodeHistoryListener(MegaChatNodeHistoryListener *listener)
{
    nodeHistoryListeners.insert(listener);
}<|MERGE_RESOLUTION|>--- conflicted
+++ resolved
@@ -937,9 +937,6 @@
                 ChatRoom *room = findChatRoom(chatid);
                 if (!room)
                 {
-<<<<<<< HEAD
-                    MegaHandleList *msgids = MegaHandleList::createInstance();
-=======
                     MegaChatErrorPrivate *megaChatError = new MegaChatErrorPrivate(MegaChatError::ERROR_NOENT);
                     fireOnChatRequestFinish(request, megaChatError);
                     return;
@@ -961,7 +958,6 @@
                     // for Android, we prepare a list of msgids for every chatid that are candidates for
                     // notifications. Android doesn't really know why they received a push, so the previous
                     // notifications are cleanup and the new set of messages are notified
->>>>>>> 8c2efad3
 
                     MegaHandleList *chatids = MegaHandleList::createInstance();
 
