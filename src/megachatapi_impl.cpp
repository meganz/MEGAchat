--- conflicted
+++ resolved
@@ -4038,7 +4038,6 @@
     this->deleted = msg->isDeleted();
     this->priv = msg->getPrivilege();
     this->code = msg->getCode();
-<<<<<<< HEAD
 
     if (msg->getContactsCount() != 0)
     {
@@ -4056,9 +4055,8 @@
     {
         this->megaNodeList = msg->getMegaNodeList()->copy();
     }
-=======
+
     this->rowId = msg->getRowId();
->>>>>>> dff17690
 }
 
 MegaChatMessagePrivate::MegaChatMessagePrivate(const Message &msg, Message::Status status, Idx index)
