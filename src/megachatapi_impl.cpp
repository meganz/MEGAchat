/**
 * @file megachatapi_impl.cpp
 * @brief Private implementation of the intermediate layer for the MEGA C++ SDK.
 *
 * (c) 2013-2016 by Mega Limited, Auckland, New Zealand
 *
 * This file is part of the MEGA SDK - Client Access Engine.
 *
 * Applications using the MEGA API must present a valid application key
 * and comply with the the rules set forth in the Terms of Service.
 *
 * The MEGA SDK is distributed in the hope that it will be useful,
 * but WITHOUT ANY WARRANTY; without even the implied warranty of
 * MERCHANTABILITY or FITNESS FOR A PARTICULAR PURPOSE.
 *
 * @copyright Simplified (2-clause) BSD License.
 *
 * You should have received a copy of the license along with this
 * program.
 */

#define _POSIX_SOURCE
#define _LARGE_FILES

#define _GNU_SOURCE 1
#define _FILE_OFFSET_BITS 64

#define __DARWIN_C_LEVEL 199506L

#define USE_VARARGS
#define PREFER_STDARG

#include <megaapi_impl.h>
#include "megachatapi_impl.h"
#include <base/cservices.h>
#include <base/logger.h>
#include <IGui.h>
#include <chatClient.h>
#include <mega/base64.h>

#ifdef _WIN32
#pragma warning(push)
#pragma warning(disable: 4996) // rapidjson: The std::iterator class template (used as a base class to provide typedefs) is deprecated in C++17. (The <iterator> header is NOT deprecated.) 
#endif

#include <rapidjson/stringbuffer.h>
#include <rapidjson/writer.h>
#include <rapidjson/document.h>

#ifdef _WIN32
#pragma warning(pop)
#endif

#ifndef _WIN32
#include <signal.h>
#endif

#ifndef KARERE_DISABLE_WEBRTC
namespace rtcModule {void globalCleanup(); }
#endif

using namespace std;
using namespace megachat;
using namespace mega;
using namespace karere;
using namespace chatd;

LoggerHandler *MegaChatApiImpl::loggerHandler = NULL;

MegaChatApiImpl::MegaChatApiImpl(MegaChatApi *chatApi, MegaApi *megaApi)
{
    init(chatApi, megaApi);
}

MegaChatApiImpl::~MegaChatApiImpl()
{
    MegaChatRequestPrivate *request = new MegaChatRequestPrivate(MegaChatRequest::TYPE_DELETE);
    requestQueue.push(request);
    waiter->notify();
    thread.join();
    delete request;

    for (auto it = chatPeerListItemHandler.begin(); it != chatPeerListItemHandler.end(); it++)
    {
        delete *it;
    }
    for (auto it = chatGroupListItemHandler.begin(); it != chatGroupListItemHandler.end(); it++)
    {
        delete *it;
    }

    // TODO: destruction of waiter hangs forever or may cause crashes
    //delete waiter;

    // TODO: destruction of network layer may cause hangs on MegaApi's network layer.
    // It may terminate the OpenSSL required by cUrl in SDK, so better to skip it.
    //delete websocketsIO;
}

void MegaChatApiImpl::init(MegaChatApi *chatApi, MegaApi *megaApi)
{
    if (!megaPostMessageToGui)
    {
        megaPostMessageToGui = MegaChatApiImpl::megaApiPostMessage;
    }

    this->chatApi = chatApi;
    this->megaApi = megaApi;

    this->mClient = NULL;
    this->terminating = false;
    this->waiter = new MegaChatWaiter();
    this->websocketsIO = new MegaWebsocketsIO(sdkMutex, waiter, megaApi, this);
    this->reqtag = 0;

    //Start blocking thread
    threadExit = 0;
    thread.start(threadEntryPoint, this);
}

//Entry point for the blocking thread
void *MegaChatApiImpl::threadEntryPoint(void *param)
{
#ifndef _WIN32
    struct sigaction noaction;
    memset(&noaction, 0, sizeof(noaction));
    noaction.sa_handler = SIG_IGN;
    ::sigaction(SIGPIPE, &noaction, 0);
#endif

    MegaChatApiImpl *chatApiImpl = (MegaChatApiImpl *)param;
    chatApiImpl->loop();
    return 0;
}

void MegaChatApiImpl::loop()
{
    sdkMutex.lock();
    while (true)
    {
        sdkMutex.unlock();

        waiter->init(NEVER);
        waiter->wakeupby(websocketsIO, ::mega::Waiter::NEEDEXEC);
        waiter->wait();

        sdkMutex.lock();

        sendPendingEvents();
        sendPendingRequests();

        if (threadExit)
        {
            // There must be only one pending events, at maximum: the logout marshall call to delete the client
            assert(eventQueue.isEmpty() || (eventQueue.size() == 1));
            sendPendingEvents();

            sdkMutex.unlock();
            break;
        }
    }

#ifndef KARERE_DISABLE_WEBRTC
    rtcModule::globalCleanup();
#endif
}

void MegaChatApiImpl::megaApiPostMessage(void* msg, void* ctx)
{
    MegaChatApiImpl *megaChatApi = (MegaChatApiImpl *)ctx;
    if (megaChatApi)
    {
        megaChatApi->postMessage(msg);
    }
    else
    {
        // For compatibility with the QT example app,
        // there are some marshallCall() without context
        // that don't need to be marshalled using the
        // intermediate layer
        megaProcessMessage(msg);
    }
}

void MegaChatApiImpl::postMessage(void *msg)
{
    eventQueue.push(msg);
    waiter->notify();
}

void MegaChatApiImpl::sendPendingRequests()
{
    MegaChatRequestPrivate *request;
    int errorCode = MegaChatError::ERROR_OK;
    int nextTag = 0;

    while((request = requestQueue.pop()))
    {
        nextTag = ++reqtag;
        request->setTag(nextTag);
        requestMap[nextTag]=request;
        errorCode = MegaChatError::ERROR_OK;

        fireOnChatRequestStart(request);

        if (!mClient && request->getType() != MegaChatRequest::TYPE_DELETE)
        {
            MegaChatErrorPrivate *megaChatError = new MegaChatErrorPrivate(MegaChatError::ERROR_ACCESS);
            API_LOG_WARNING("Chat engine not initialized yet, cannot process the request");
            fireOnChatRequestFinish(request, megaChatError);
            continue;
        }

        if (terminating && request->getType() != MegaChatRequest::TYPE_DELETE)
        {
            MegaChatErrorPrivate *megaChatError = new MegaChatErrorPrivate(MegaChatError::ERROR_ACCESS);
            API_LOG_WARNING("Chat engine is terminated, cannot process the request");
            fireOnChatRequestFinish(request, megaChatError);
            continue;
        }

        switch (request->getType())
        {
        case MegaChatRequest::TYPE_CONNECT:
        {
            bool isInBackground = request->getFlag();

            mClient->connect(isInBackground)
            .then([request, this]()
            {
                MegaChatErrorPrivate *megaChatError = new MegaChatErrorPrivate(MegaChatError::ERROR_OK);
                fireOnChatRequestFinish(request, megaChatError);
            })
            .fail([request, this](const ::promise::Error& e)
            {
                MegaChatErrorPrivate *megaChatError = new MegaChatErrorPrivate(e.msg(), e.code(), e.type());
                fireOnChatRequestFinish(request, megaChatError);
            });

            break;
        }
        case MegaChatRequest::TYPE_DISCONNECT:
        {
            // mClient->disconnect();   --> obsolete
            MegaChatErrorPrivate *megaChatError = new MegaChatErrorPrivate(MegaChatError::ERROR_ACCESS);
            fireOnChatRequestFinish(request, megaChatError);

            break;
        }
        case MegaChatRequest::TYPE_RETRY_PENDING_CONNECTIONS:
        {
            bool disconnect = request->getFlag();
            bool refreshURLs = (bool)(request->getParamType() == 1);
            mClient->retryPendingConnections(disconnect, refreshURLs);

            MegaChatErrorPrivate *megaChatError = new MegaChatErrorPrivate(MegaChatError::ERROR_OK);
            fireOnChatRequestFinish(request, megaChatError);
            break;
        }
        case MegaChatRequest::TYPE_SEND_TYPING_NOTIF:
        {
            MegaChatHandle chatid = request->getChatHandle();
            ChatRoom *chatroom = findChatRoom(chatid);
            if (chatroom)
            {
                if (request->getFlag())
                {
                    chatroom->sendTypingNotification();
                    MegaChatErrorPrivate *megaChatError = new MegaChatErrorPrivate(MegaChatError::ERROR_OK);
                    fireOnChatRequestFinish(request, megaChatError);
                }
                else
                {
                    chatroom->sendStopTypingNotification();
                    MegaChatErrorPrivate *megaChatError = new MegaChatErrorPrivate(MegaChatError::ERROR_OK);
                    fireOnChatRequestFinish(request, megaChatError);
                }
            }
            else
            {
                errorCode = MegaChatError::ERROR_ARGS;
            }
            break;
        }
        case MegaChatRequest::TYPE_SIGNAL_ACTIVITY:
        {
            mClient->presenced().signalActivity();
            MegaChatErrorPrivate *megaChatError = new MegaChatErrorPrivate(MegaChatError::ERROR_OK);
            fireOnChatRequestFinish(request, megaChatError);

            break;
        }
        case MegaChatRequest::TYPE_SET_PRESENCE_AUTOAWAY:
        {
            int64_t timeout = request->getNumber();
            bool enable = request->getFlag();

            if (timeout > presenced::Config::kMaxAutoawayTimeout)
            {
                errorCode = MegaChatError::ERROR_ARGS;
                break;
            }

            mClient->presenced().setAutoaway(enable, timeout);

            MegaChatErrorPrivate *megaChatError = new MegaChatErrorPrivate(MegaChatError::ERROR_OK);
            fireOnChatRequestFinish(request, megaChatError);

            break;
        }

        case MegaChatRequest::TYPE_SET_PRESENCE_PERSIST:
        {
            bool enable = request->getFlag();

            mClient->presenced().setPersist(enable);

            MegaChatErrorPrivate *megaChatError = new MegaChatErrorPrivate(MegaChatError::ERROR_OK);
            fireOnChatRequestFinish(request, megaChatError);

            break;
        }
        case MegaChatRequest::TYPE_SET_LAST_GREEN_VISIBLE:
        {
            bool enable = request->getFlag();
            mClient->presenced().setLastGreenVisible(enable);
            MegaChatErrorPrivate *megaChatError = new MegaChatErrorPrivate(MegaChatError::ERROR_OK);
            fireOnChatRequestFinish(request, megaChatError);

            break;
        }
        case MegaChatRequest::TYPE_LAST_GREEN:
        {
            MegaChatHandle userid = request->getUserHandle();
            mClient->presenced().requestLastGreen(userid);
            MegaChatErrorPrivate *megaChatError = new MegaChatErrorPrivate(MegaChatError::ERROR_OK);
            fireOnChatRequestFinish(request, megaChatError);

            break;
        }
        case MegaChatRequest::TYPE_LOGOUT:
        {
            bool deleteDb = request->getFlag();
            cleanChatHandlers();
            terminating = true;
            mClient->terminate(deleteDb);

            API_LOG_INFO("Chat engine is logged out!");
            marshallCall([request, this]() //post destruction asynchronously so that all pending messages get processed before that
            {
                MegaChatErrorPrivate *megaChatError = new MegaChatErrorPrivate(MegaChatError::ERROR_OK);
                fireOnChatRequestFinish(request, megaChatError);

                delete mClient;
                mClient = NULL;
                terminating = false;
            }, this);

            break;
        }
        case MegaChatRequest::TYPE_DELETE:
        {
            if (mClient && !terminating)
            {
                cleanChatHandlers();
                mClient->terminate();
                API_LOG_INFO("Chat engine closed!");

                delete mClient;
                mClient = NULL;
            }

            threadExit = 1;
            break;
        }
        case MegaChatRequest::TYPE_SET_ONLINE_STATUS:
        {
            int status = request->getNumber();
            if (status < MegaChatApi::STATUS_OFFLINE || status > MegaChatApi::STATUS_BUSY)
            {
                fireOnChatRequestFinish(request, new MegaChatErrorPrivate("Invalid online status", MegaChatError::ERROR_ARGS));
                break;
            }

            mClient->setPresence(request->getNumber())
            .then([request, this]()
            {
                MegaChatErrorPrivate *megaChatError = new MegaChatErrorPrivate(MegaChatError::ERROR_OK);
                fireOnChatRequestFinish(request, megaChatError);
            })
            .fail([request, this](const ::promise::Error& err)
            {
                API_LOG_ERROR("Error setting online status: %s", err.what());

                MegaChatErrorPrivate *megaChatError = new MegaChatErrorPrivate(err.msg(), err.code(), err.type());
                fireOnChatRequestFinish(request, megaChatError);
            });
            break;
        }

        case MegaChatRequest::TYPE_CREATE_CHATROOM:
        {
            MegaChatPeerList *peersList = request->getMegaChatPeerList();
            if (!peersList)   // force to provide a list, even without participants
            {
                errorCode = MegaChatError::ERROR_ACCESS;
                break;
            }

            bool publicChat = request->getPrivilege();
            bool group = request->getFlag();
            const userpriv_vector *userpriv = ((MegaChatPeerListPrivate*)peersList)->getList();
            if (!userpriv || (!group && publicChat))
            {
                errorCode = MegaChatError::ERROR_ACCESS;
                break;
            }

            if (!group && peersList->size() == 0)
            {
                errorCode = MegaChatError::ERROR_ACCESS;
                break;
            }

            if (!group && peersList->size() > 1)
            {
                group = true;
                request->setFlag(group);
                API_LOG_INFO("Forcing group chat due to more than 2 participants");
            }

            if (group)
            {
                const char *title = request->getText();
                vector<std::pair<handle, Priv>> peers;
                for (unsigned int i = 0; i < userpriv->size(); i++)
                {
                    peers.push_back(std::make_pair(userpriv->at(i).first, (Priv) userpriv->at(i).second));
                }

                mClient->createGroupChat(peers, publicChat, title)
                .then([request,this](Id chatid)
                {
                    request->setChatHandle(chatid);

                    MegaChatErrorPrivate *megaChatError = new MegaChatErrorPrivate(MegaChatError::ERROR_OK);
                    fireOnChatRequestFinish(request, megaChatError);
                })
                .fail([request,this](const ::promise::Error& err)
                {
                    API_LOG_ERROR("Error creating group chat: %s", err.what());

                    MegaChatErrorPrivate *megaChatError = new MegaChatErrorPrivate(err.msg(), err.code(), err.type());
                    fireOnChatRequestFinish(request, megaChatError);
                });

            }
            else    // 1on1 chat
            {
                if (peersList->getPeerHandle(0) == mClient->myHandle())
                {
                    // can't create a 1on1 chat with own user.
                    errorCode = MegaChatError::ERROR_NOENT;
                    break;
                }
                ContactList::iterator it = mClient->mContactList->find(peersList->getPeerHandle(0));
                if (it == mClient->mContactList->end())
                {
                    // contact not found
                    errorCode = MegaChatError::ERROR_ACCESS;
                    break;
                }
                if (it->second->chatRoom())
                {
                    // chat already exists
                    request->setChatHandle(it->second->chatRoom()->chatid());
                    errorCode = MegaChatError::ERROR_OK;
                    break;
                }
                it->second->createChatRoom()
                .then([request,this](ChatRoom* room)
                {
                    request->setChatHandle(room->chatid());

                    MegaChatErrorPrivate *megaChatError = new MegaChatErrorPrivate(MegaChatError::ERROR_OK);
                    fireOnChatRequestFinish(request, megaChatError);
                })
                .fail([request,this](const ::promise::Error& err)
                {
                    API_LOG_ERROR("Error creating 1on1 chat: %s", err.what());

                    MegaChatErrorPrivate *megaChatError = new MegaChatErrorPrivate(err.msg(), err.code(), err.type());
                    fireOnChatRequestFinish(request, megaChatError);
                });
            }
            break;
        }
        case MegaChatRequest::TYPE_INVITE_TO_CHATROOM:
        {
            handle chatid = request->getChatHandle();
            handle uh = request->getUserHandle();
            Priv privilege = (Priv) request->getPrivilege();

            if (chatid == MEGACHAT_INVALID_HANDLE || uh == MEGACHAT_INVALID_HANDLE)
            {
                errorCode = MegaChatError::ERROR_NOENT;
                break;
            }
            ChatRoom *chatroom = findChatRoom(chatid);
            if (!chatroom)
            {
                errorCode = MegaChatError::ERROR_NOENT;
                break;
            }
            if (!chatroom->isGroup())   // invite only for group chats
            {
                errorCode = MegaChatError::ERROR_ARGS;
                break;
            }
            if (chatroom->ownPriv() != (Priv) MegaChatPeerList::PRIV_MODERATOR)
            {
                errorCode = MegaChatError::ERROR_ACCESS;
                break;
            }

            ((GroupChatRoom *)chatroom)->invite(uh, privilege)
            .then([request, this]()
            {
                MegaChatErrorPrivate *megaChatError = new MegaChatErrorPrivate(MegaChatError::ERROR_OK);
                fireOnChatRequestFinish(request, megaChatError);
            })
            .fail([request, this](const ::promise::Error& err)
            {
                API_LOG_ERROR("Error adding user to group chat: %s", err.what());

                MegaChatErrorPrivate *megaChatError = new MegaChatErrorPrivate(err.msg(), err.code(), err.type());
                fireOnChatRequestFinish(request, megaChatError);
            });
            break;
        }

        case MegaChatRequest::TYPE_AUTOJOIN_PUBLIC_CHAT:
        {
            handle chatid = request->getChatHandle();
            if (chatid == MEGACHAT_INVALID_HANDLE)
            {
                errorCode = MegaChatError::ERROR_NOENT;
                break;
            }

            ChatRoom *chatroom = findChatRoom(chatid);
            if (!chatroom)
            {
                errorCode = MegaChatError::ERROR_NOENT;
                break;
            }

            if (!chatroom->isGroup()
                || !chatroom->publicChat()
                || (!chatroom->previewMode() && chatroom->isActive())) // cannot autojoin an active chat if it's not in preview mode
            {
                errorCode = MegaChatError::ERROR_ARGS;
                break;
            }

            handle phTmp = request->getUserHandle();
            handle ph;
            if (phTmp != MEGACHAT_INVALID_HANDLE)
            // rejoin inactive/left public chat
            {
                ph = phTmp;
            }
            else  // join chat in preview (previously loaded)
            {
                ph = chatroom->getPublicHandle();
            }

            if (ph == MEGACHAT_INVALID_HANDLE)
            {
                errorCode = MegaChatError::ERROR_NOENT;
                break;
            }

            ((GroupChatRoom *)chatroom)->autojoinPublicChat(ph)
            .then([request, this]()
            {
                MegaChatErrorPrivate *megaChatError = new MegaChatErrorPrivate(MegaChatError::ERROR_OK);
                fireOnChatRequestFinish(request, megaChatError);
            })
            .fail([request, this](const ::promise::Error& err)
            {
                API_LOG_ERROR("Error joining user to public group chat: %s", err.what());
                MegaChatErrorPrivate *megaChatError = new MegaChatErrorPrivate(err.msg(), err.code(), err.type());
                fireOnChatRequestFinish(request, megaChatError);
            });

            break;
        }

        case MegaChatRequest::TYPE_UPDATE_PEER_PERMISSIONS:
        {
            handle chatid = request->getChatHandle();
            handle uh = request->getUserHandle();
            Priv privilege = (Priv) request->getPrivilege();

            if (chatid == MEGACHAT_INVALID_HANDLE || uh == MEGACHAT_INVALID_HANDLE)
            {
                errorCode = MegaChatError::ERROR_NOENT;
                break;
            }

            ChatRoom *chatroom = findChatRoom(chatid);
            if (!chatroom)
            {
                errorCode = MegaChatError::ERROR_NOENT;
                break;
            }
            if (chatroom->ownPriv() != (Priv) MegaChatPeerList::PRIV_MODERATOR)
            {
                errorCode = MegaChatError::ERROR_ACCESS;
                break;
            }

            ((GroupChatRoom *)chatroom)->setPrivilege(uh, privilege)
            .then([request, this]()
            {
                MegaChatErrorPrivate *megaChatError = new MegaChatErrorPrivate(MegaChatError::ERROR_OK);
                fireOnChatRequestFinish(request, megaChatError);
            })
            .fail([request, this](const ::promise::Error& err)
            {
                API_LOG_ERROR("Error updating peer privileges: %s", err.what());

                MegaChatErrorPrivate *megaChatError = new MegaChatErrorPrivate(err.msg(), err.code(), err.type());
                fireOnChatRequestFinish(request, megaChatError);
            });
            break;
        }
        case MegaChatRequest::TYPE_REMOVE_FROM_CHATROOM:
        {
            handle chatid = request->getChatHandle();
            handle uh = request->getUserHandle();

            if (chatid == MEGACHAT_INVALID_HANDLE)
            {
                errorCode = MegaChatError::ERROR_NOENT;
                break;
            }

            ChatRoom *chatroom = findChatRoom(chatid);
            if (!chatroom)
            {
                errorCode = MegaChatError::ERROR_NOENT;
                break;
            }
            if (!chatroom->isGroup())   // only for group chats can be left
            {
                errorCode = MegaChatError::ERROR_ARGS;
                break;
            }

            if ( uh == MEGACHAT_INVALID_HANDLE || uh == mClient->myHandle())
            {
                ((GroupChatRoom *)chatroom)->leave()
                .then([request, this]()
                {
                    MegaChatErrorPrivate *megaChatError = new MegaChatErrorPrivate(MegaChatError::ERROR_OK);
                    fireOnChatRequestFinish(request, megaChatError);
                })
                .fail([request, this](const ::promise::Error& err)
                {
                    API_LOG_ERROR("Error leaving chat: %s", err.what());

                    MegaChatErrorPrivate *megaChatError = new MegaChatErrorPrivate(err.msg(), err.code(), err.type());
                    fireOnChatRequestFinish(request, megaChatError);
                });
            }
            else
            {
                if (chatroom->ownPriv() != (Priv) MegaChatPeerList::PRIV_MODERATOR)
                {
                        errorCode = MegaChatError::ERROR_ACCESS;
                        break;
                }

                ((GroupChatRoom *)chatroom)->excludeMember(uh)
                .then([request, this]()
                {
                    MegaChatErrorPrivate *megaChatError = new MegaChatErrorPrivate(MegaChatError::ERROR_OK);
                    fireOnChatRequestFinish(request, megaChatError);
                })
                .fail([request, this](const ::promise::Error& err)
                {
                    API_LOG_ERROR("Error removing peer from chat: %s", err.what());

                    MegaChatErrorPrivate *megaChatError = new MegaChatErrorPrivate(err.msg(), err.code(), err.type());
                    fireOnChatRequestFinish(request, megaChatError);
                });
            }
            break;
        }
        case MegaChatRequest::TYPE_TRUNCATE_HISTORY:
        {
            handle chatid = request->getChatHandle();

            if (chatid == MEGACHAT_INVALID_HANDLE)
            {
                errorCode = MegaChatError::ERROR_ARGS;
                break;
            }

            ChatRoom *chatroom = findChatRoom(chatid);
            if (!chatroom)
            {
                errorCode = MegaChatError::ERROR_NOENT;
                break;
            }
            if (chatroom->ownPriv() != (Priv) MegaChatPeerList::PRIV_MODERATOR)
            {
                errorCode = MegaChatError::ERROR_ACCESS;
                break;
            }

            handle messageid = request->getUserHandle();
            if (messageid == MEGACHAT_INVALID_HANDLE)   // clear the full history, from current message
            {
                if (chatroom->chat().empty())
                {
                    MegaChatErrorPrivate *megaChatError = new MegaChatErrorPrivate(MegaChatError::ERROR_OK);
                    fireOnChatRequestFinish(request, megaChatError);
                    break;
                }

                messageid = chatroom->chat().at(chatroom->chat().highnum()).id().val;
            }

            chatroom->truncateHistory(messageid)
            .then([request, this]()
            {
                MegaChatErrorPrivate *megaChatError = new MegaChatErrorPrivate(MegaChatError::ERROR_OK);
                fireOnChatRequestFinish(request, megaChatError);
            })
            .fail([request, this](const ::promise::Error& err)
            {
                API_LOG_ERROR("Error truncating chat history: %s", err.what());

                MegaChatErrorPrivate *megaChatError = new MegaChatErrorPrivate(err.msg(), err.code(), err.type());
                fireOnChatRequestFinish(request, megaChatError);
            });
            break;
        }
        case MegaChatRequest::TYPE_EDIT_CHATROOM_NAME:
        {
            handle chatid = request->getChatHandle();
            const char *title = request->getText();
            if (chatid == MEGACHAT_INVALID_HANDLE || title == NULL || !strlen(title))
            {
                errorCode = MegaChatError::ERROR_ARGS;
                break;
            }

            ChatRoom *chatroom = findChatRoom(chatid);
            if (!chatroom)
            {
                errorCode = MegaChatError::ERROR_NOENT;
                break;
            }
            if (!chatroom->isGroup())   // only for group chats have a title
            {
                errorCode = MegaChatError::ERROR_ARGS;
                break;
            }

            if (chatroom->ownPriv() != (Priv) MegaChatPeerList::PRIV_MODERATOR)
            {
                errorCode = MegaChatError::ERROR_ACCESS;
                break;
            }

            string strTitle(title);
            strTitle = strTitle.substr(0, 30);
            request->setText(strTitle.c_str()); // update, in case it's been truncated

            ((GroupChatRoom *)chatroom)->setTitle(strTitle)
            .then([request, this]()
            {
                MegaChatErrorPrivate *megaChatError = new MegaChatErrorPrivate(MegaChatError::ERROR_OK);
                fireOnChatRequestFinish(request, megaChatError);
            })
            .fail([request, this](const ::promise::Error& err)
            {
                API_LOG_ERROR("Error editing chat title: %s", err.what());

                MegaChatErrorPrivate *megaChatError = new MegaChatErrorPrivate(err.msg(), err.code(), err.type());
                fireOnChatRequestFinish(request, megaChatError);
            });
            break;
        }
        case MegaChatRequest::TYPE_LOAD_PREVIEW:
        {
            string parsedLink = request->getLink();
            if (parsedLink.empty())
            {
                errorCode = MegaChatError::ERROR_ARGS;
                break;
            }

            //link format: https://mega.nz/chat/<public-handle>#<chat-key>
            string separator = "chat/";
            size_t pos = parsedLink.find(separator);
            if (pos == string::npos)
            {
                errorCode = MegaChatError::ERROR_ARGS;
                break;
            }
            pos += separator.length();

            //We get the substring "<public-handle>#<chat-key>"
            parsedLink = parsedLink.substr(pos);
            separator = "#";
            pos = parsedLink.find(separator);

            if (pos == string::npos
                || pos != 8
                || (parsedLink.size() - pos - 1) < 22)
            {
                errorCode = MegaChatError::ERROR_ARGS;
                break;
            }

            //Parse public handle (First 8 Bytes)
            string phstr = parsedLink.substr(0, pos);   // 6 bytes in binary, 8 in B64url
            MegaChatHandle ph = 0;
            Base64::atob(phstr.data(), (::mega::byte*)&ph, MegaClient::CHATLINKHANDLE);

            //Parse unified key (Last 16 Bytes)
            string unifiedKey; // it's 16 bytes in binary, 22 in B64url
            string keystr = parsedLink.substr(pos + 1, 22);
            Base64::atob(keystr, unifiedKey);

            //Check that ph and uk have right size
            if (ISUNDEF(ph) || unifiedKey.size() != 16)
            {
                errorCode = MegaChatError::ERROR_ARGS;
                break;
            }

            mClient->openChatPreview(ph)
            .then([request, this, unifiedKey, ph](ReqResult result)
            {
                assert(result);

                std::string encTitle = result->getText() ? result->getText() : "";
                assert(!encTitle.empty());

                uint64_t chatId = result->getParentHandle();

                mClient->decryptChatTitle(chatId, unifiedKey, encTitle, ph)
                .then([request, this, unifiedKey, result, chatId](std::string decryptedTitle)
                {
                   bool createChat = request->getFlag();
                   int numPeers = result->getNumDetails();
                   request->setChatHandle(chatId);
                   request->setNumber(numPeers);
                   request->setText(decryptedTitle.c_str());

                   //Check chat link
                   if (!createChat)
                   {
                       MegaChatErrorPrivate *megaChatError = new MegaChatErrorPrivate(MegaChatError::ERROR_OK);
                       fireOnChatRequestFinish(request, megaChatError);
                   }
                   else //Load chat link
                   {
                       Id ph = result->getNodeHandle();
                       request->setUserHandle(ph.val);

                       GroupChatRoom *room = (GroupChatRoom*) findChatRoom(chatId);
                       if (room)
                       {
                           if (room->isActive()
                              || (!room->isActive() && !room->previewMode()))
                           {
                               MegaChatErrorPrivate *megaChatError = new MegaChatErrorPrivate(MegaChatError::ERROR_EXIST);
                               fireOnChatRequestFinish(request, megaChatError);
                           }
                           else
                           {
                               MegaChatErrorPrivate *megaChatError = new MegaChatErrorPrivate(MegaChatError::ERROR_OK);
                               room->enablePreview(ph);
                               fireOnChatRequestFinish(request, megaChatError);
                           }
                       }
                       else
                       {
                           std::string url = result->getLink() ? result->getLink() : "";
                           int shard = result->getAccess();
                           std::shared_ptr<std::string> key = std::make_shared<std::string>(unifiedKey);
                           uint32_t ts = result->getNumber();

                           mClient->createPublicChatRoom(chatId, ph.val, shard, decryptedTitle, key, url, ts);
                           MegaChatErrorPrivate *megaChatError = new MegaChatErrorPrivate(MegaChatError::ERROR_OK);
                           fireOnChatRequestFinish(request, megaChatError);
                       }
                   }
                })
                .fail([request, this](const ::promise::Error& err)
                {
                    API_LOG_ERROR("Error decrypting chat title: %s", err.what());

                    MegaChatErrorPrivate *megaChatError = new MegaChatErrorPrivate(err.msg(), err.code(), err.type());
                    fireOnChatRequestFinish(request, megaChatError);
                });
            })
            .fail([request, this](const ::promise::Error& err)
            {
                API_LOG_ERROR("Error loading chat link: %s", err.what());

                MegaChatErrorPrivate *megaChatError = new MegaChatErrorPrivate(err.msg(), err.code(), err.type());
                fireOnChatRequestFinish(request, megaChatError);
            });
            break;
        }
        case MegaChatRequest::TYPE_SET_PRIVATE_MODE:
        {
            MegaChatHandle chatid = request->getChatHandle();
            if (chatid == MEGACHAT_INVALID_HANDLE)
            {
                errorCode = MegaChatError::ERROR_NOENT;
                break;
            }

            ChatRoom *room = findChatRoom(chatid);
            if (!room)
            {
                errorCode = MegaChatError::ERROR_NOENT;
                break;
            }

            if (!room->isGroup() || !room->publicChat())
            {
                errorCode = MegaChatError::ERROR_ARGS;
                break;
            }

            if (room->ownPriv() != chatd::PRIV_OPER)
            {
                errorCode = MegaChatError::ERROR_ACCESS;
                break;
            }

            mClient->setPublicChatToPrivate(chatid)
            .then([request, this]()
            {
                MegaChatErrorPrivate *megaChatError = new MegaChatErrorPrivate(MegaChatError::ERROR_OK);
                fireOnChatRequestFinish(request, megaChatError);
            })
            .fail([request, this](const ::promise::Error& err)
            {
                MegaChatErrorPrivate *megaChatError = new MegaChatErrorPrivate(err.msg(), err.code(), err.type());
                fireOnChatRequestFinish(request, megaChatError);
            });

            break;
        }
        case MegaChatRequest::TYPE_CHAT_LINK_HANDLE:
        {
            MegaChatHandle chatid = request->getChatHandle();
            bool del = request->getFlag();
            bool createifmissing = request->getNumRetry();

            if (chatid == MEGACHAT_INVALID_HANDLE)
            {
                errorCode = MegaChatError::ERROR_NOENT;
                break;
            }

            GroupChatRoom *room = (GroupChatRoom *) findChatRoom(chatid);
            if (!room)
            {
                errorCode = MegaChatError::ERROR_NOENT;
                break;
            }

            if (del && createifmissing)
            {
                errorCode = MegaChatError::ERROR_ARGS;
                break;
            }

            if (!room->publicChat() || !room->isGroup())
            {
                errorCode = MegaChatError::ERROR_ARGS;
                break;
            }

            // anyone can retrieve an existing link, but only operator can create/delete it
            int ownPriv = room->ownPriv();
            if ((ownPriv == Priv::PRIV_NOTPRESENT)
                 || ((del || createifmissing) && ownPriv != Priv::PRIV_OPER))
            {
                errorCode = MegaChatError::ERROR_ACCESS;
                break;
            }

            if (!del && createifmissing && !room->hasTitle())
            {
                API_LOG_DEBUG("Cannot create chat-links on chatrooms without title");
                errorCode = MegaChatError::ERROR_ACCESS;
                break;
            }

            ::promise::Promise<uint64_t> pms;
            if (del)
            {
                pms = mClient->deleteChatLink(chatid);
            }
            else    // query or create
            {
                pms = mClient->getPublicHandle(chatid, createifmissing);
            }

            pms.then([request, del, room, this] (uint64_t ph)
            {
                if (del)
                {
                    return fireOnChatRequestFinish(request, new MegaChatErrorPrivate(MegaChatError::ERROR_OK));
                }
                else if (ph == Id::inval())
                {
                    API_LOG_ERROR("Unexpected invalid public handle for query/create chat-link");
                    return fireOnChatRequestFinish(request, new MegaChatErrorPrivate(MegaChatError::ERROR_NOENT));
                }

                room->unifiedKey()
                .then([request, this, ph] (shared_ptr<string> unifiedKey)
                {
                    MegaChatErrorPrivate *megaChatError;
                    if (!unifiedKey || unifiedKey->size() != 16)
                    {
                        API_LOG_ERROR("Invalid unified key after decryption");
                        megaChatError = new MegaChatErrorPrivate(MegaChatError::ERROR_NOENT);
                    }
                    else    // prepare the link with ph + unifiedKey
                    {
                        string unifiedKeyB64;
                        Base64::btoa(*unifiedKey, unifiedKeyB64);

                        string phBin((const char*)&ph, MegaClient::CHATLINKHANDLE);
                        string phB64;
                        Base64::btoa(phBin, phB64);

                        string link = "https://mega.nz/chat/" + phB64 + "#" + unifiedKeyB64;
                        request->setText(link.c_str());

                        megaChatError = new MegaChatErrorPrivate(MegaChatError::ERROR_OK);
                    }
                    fireOnChatRequestFinish(request, megaChatError);
                })
                .fail([request, this] (const ::promise::Error &err)
                {
                    API_LOG_ERROR("Failed to decrypt unified key: %s", err.what());

                    MegaChatErrorPrivate *megaChatError = new MegaChatErrorPrivate(err.msg(), err.code(), err.type());
                    fireOnChatRequestFinish(request, megaChatError);
                });

            })
            .fail([request, this](const ::promise::Error& err)
            {
                API_LOG_ERROR("Failed to query/create/delete chat-link: %s", err.what());

                MegaChatErrorPrivate *megaChatError = new MegaChatErrorPrivate(err.msg(), err.code(), err.type());
                fireOnChatRequestFinish(request, megaChatError);
            });
            break;
        }
        case MegaChatRequest::TYPE_GET_FIRSTNAME:
        {
            // if the app requested user attributes too early (ie. init with sid but without cache),
            // the cache will not be ready yet. It needs to wait for fetchnodes to complete.
            if (!mClient->isUserAttrCacheReady())
            {
                errorCode = MegaChatError::ERROR_ACCESS;
                break;
            }

            MegaChatHandle uh = request->getUserHandle();
            const char* publicHandle = request->getLink();
            MegaChatHandle ph = publicHandle ? karere::Id(publicHandle, strlen(publicHandle)).val : MEGACHAT_INVALID_HANDLE;

            mClient->userAttrCache().getAttr(uh, MegaApi::USER_ATTR_FIRSTNAME, ph)
            .then([request, this](Buffer *data)
            {
                MegaChatErrorPrivate *megaChatError = new MegaChatErrorPrivate(MegaChatError::ERROR_OK);
                string firstname = string(data->buf(), data->dataSize());
                request->setText(firstname.c_str());
                fireOnChatRequestFinish(request, megaChatError);
            })
            .fail([request, this](const ::promise::Error& err)
            {
                API_LOG_ERROR("Error getting user firstname: %s", err.what());

                MegaChatErrorPrivate *megaChatError = new MegaChatErrorPrivate(err.msg(), err.code(), err.type());
                fireOnChatRequestFinish(request, megaChatError);
            });
            break;
        }
        case MegaChatRequest::TYPE_GET_LASTNAME:
        {
            // if the app requested user attributes too early (ie. init with sid but without cache),
            // the cache will not be ready yet. It needs to wait for fetchnodes to complete.
            if (!mClient->isUserAttrCacheReady())
            {
                errorCode = MegaChatError::ERROR_ACCESS;
                break;
            }

            MegaChatHandle uh = request->getUserHandle();
            const char* publicHandle = request->getLink();
            MegaChatHandle ph = publicHandle ? karere::Id(publicHandle, strlen(publicHandle)).val : MEGACHAT_INVALID_HANDLE;

            mClient->userAttrCache().getAttr(uh, MegaApi::USER_ATTR_LASTNAME, ph)
            .then([request, this](Buffer *data)
            {
                MegaChatErrorPrivate *megaChatError = new MegaChatErrorPrivate(MegaChatError::ERROR_OK);
                string lastname = string(data->buf(), data->dataSize());
                request->setText(lastname.c_str());
                fireOnChatRequestFinish(request, megaChatError);
            })
            .fail([request, this](const ::promise::Error& err)
            {
                API_LOG_ERROR("Error getting user lastname: %s", err.what());

                MegaChatErrorPrivate *megaChatError = new MegaChatErrorPrivate(err.msg(), err.code(), err.type());
                fireOnChatRequestFinish(request, megaChatError);
            });
            break;
        }
        case MegaChatRequest::TYPE_GET_EMAIL:
        {
            // if the app requested user attributes too early (ie. init with sid but without cache),
            // the cache will not be ready yet. It needs to wait for fetchnodes to complete.
            if (!mClient->isUserAttrCacheReady())
            {
                errorCode = MegaChatError::ERROR_ACCESS;
                break;
            }

            MegaChatHandle uh = request->getUserHandle();
            mClient->userAttrCache().getAttr(uh, karere::USER_ATTR_EMAIL)
            .then([request, this](Buffer *data)
            {
                MegaChatErrorPrivate *megaChatError = new MegaChatErrorPrivate(MegaChatError::ERROR_OK);
                string email = string(data->buf(), data->dataSize());
                request->setText(email.c_str());
                fireOnChatRequestFinish(request, megaChatError);
            })
            .fail([request, this](const ::promise::Error& err)
            {
                API_LOG_ERROR("Error getting user email: %s", err.what());

                MegaChatErrorPrivate *megaChatError = new MegaChatErrorPrivate(err.msg(), err.code(), err.type());
                fireOnChatRequestFinish(request, megaChatError);
            });
            break;
        }
        case MegaChatRequest::TYPE_ATTACH_NODE_MESSAGE:
        {
            handle chatid = request->getChatHandle();
            MegaNodeList *nodeList = request->getMegaNodeList();
            handle h = request->getUserHandle();
            bool isVoiceMessage = (request->getParamType() == 1);
            if (chatid == MEGACHAT_INVALID_HANDLE
                    || ((!nodeList || !nodeList->size()) && (h == MEGACHAT_INVALID_HANDLE))
                    || (isVoiceMessage && h == MEGACHAT_INVALID_HANDLE))
            {
                errorCode = MegaChatError::ERROR_NOENT;
                break;
            }

            ChatRoom *chatroom = findChatRoom(chatid);
            if (!chatroom)
            {
                errorCode = MegaChatError::ERROR_NOENT;
                break;
            }

            // if only one node, prepare a list with a single element and update request
            MegaNodeList *nodeListAux = NULL;
            if (h != MEGACHAT_INVALID_HANDLE)
            {
                MegaNode *megaNode = megaApi->getNodeByHandle(h);
                if (!megaNode)
                {
                    errorCode = MegaChatError::ERROR_NOENT;
                    break;
                }

                nodeListAux = MegaNodeList::createInstance();
                nodeListAux->addNode(megaNode);
                request->setMegaNodeList(nodeListAux);
                nodeList = request->getMegaNodeList();

                delete megaNode;
                delete nodeListAux;
            }

            uint8_t msgType = Message::kMsgInvalid;
            switch (request->getParamType())
            {
                case 0: // regular attachment
                    msgType = Message::kMsgAttachment;
                    break;

                case 1:  // voice-message
                    msgType = Message::kMsgVoiceClip;
                    break;
            }
            if (msgType == Message::kMsgInvalid)
            {
                errorCode = MegaChatError::ERROR_ARGS;
                break;
            }

            string buffer = JSonUtils::generateAttachNodeJSon(nodeList, msgType);
            if (buffer.empty())
            {
                errorCode = MegaChatError::ERROR_ARGS;
                break;
            }

            chatroom->requesGrantAccessToNodes(nodeList)
            .then([this, request, buffer, msgType]()
            {
                int errorCode = MegaChatError::ERROR_ARGS;
                MegaChatMessage *msg = sendMessage(request->getChatHandle(), buffer.c_str(), buffer.size(), msgType);
                if (msg)
                {
                    request->setMegaChatMessage(msg);
                    errorCode = MegaChatError::ERROR_OK;
                }

                MegaChatErrorPrivate *megaChatError = new MegaChatErrorPrivate(errorCode);
                fireOnChatRequestFinish(request, megaChatError);
            })
            .fail([this, request, buffer, msgType](const ::promise::Error& err)
            {
                MegaChatErrorPrivate *megaChatError = NULL;
                if (err.code() == MegaChatError::ERROR_EXIST)
                {
                    API_LOG_WARNING("Already granted access to this node previously");

                    int errorCode = MegaChatError::ERROR_ARGS;
                    MegaChatMessage *msg = sendMessage(request->getChatHandle(), buffer.c_str(), buffer.size(), msgType);
                    if (msg)
                    {
                        request->setMegaChatMessage(msg);
                        errorCode = MegaChatError::ERROR_OK;
                    }

                    megaChatError = new MegaChatErrorPrivate(errorCode);
                }
                else
                {
                    megaChatError = new MegaChatErrorPrivate(err.msg(), err.code(), err.type());
                    API_LOG_ERROR("Failed to grant access to some nodes");
                }

                fireOnChatRequestFinish(request, megaChatError);
            });
            break;
        }
        case MegaChatRequest::TYPE_REVOKE_NODE_MESSAGE:
        {
            MegaChatHandle chatid = request->getChatHandle();
            MegaNode *node = megaApi->getNodeByHandle(request->getUserHandle());
            if (chatid == MEGACHAT_INVALID_HANDLE || !node)
            {
                errorCode = MegaChatError::ERROR_NOENT;
                break;
            }

            ChatRoom *chatroom = findChatRoom(chatid);
            if (!chatroom)
            {
                errorCode = MegaChatError::ERROR_NOENT;
                break;
            }

            ::promise::Promise<void> promise = chatroom->requestRevokeAccessToNode(node);
            delete node;

            ::promise::when(promise)
            .then([this, request]()
            {
                std::string buf = Id(request->getUserHandle()).toString();
                buf.insert(buf.begin(), Message::kMsgRevokeAttachment - Message::kMsgOffset);
                buf.insert(buf.begin(), 0x0);

                MegaChatMessage *megaMsg = sendMessage(request->getChatHandle(), buf.c_str(), buf.length());
                request->setMegaChatMessage(megaMsg);

                int errorCode = MegaChatError::ERROR_OK;
                if (!megaMsg)
                {
                    errorCode = MegaChatError::ERROR_ARGS;
                }

                MegaChatErrorPrivate *megaChatError = new MegaChatErrorPrivate(errorCode);
                fireOnChatRequestFinish(request, megaChatError);
            })
            .fail([this, request](const ::promise::Error& err)
            {
                API_LOG_ERROR("Failed to revoke access to attached node (%d)", request->getUserHandle());
                MegaChatErrorPrivate *megaChatError = new MegaChatErrorPrivate(err.msg(), err.code(), err.type());
                fireOnChatRequestFinish(request, megaChatError);
            });
            break;
        }
        case MegaChatRequest::TYPE_SET_BACKGROUND_STATUS:
        {
            bool background = request->getFlag();
            mClient->notifyUserStatus(background)
            .then([this, request]()
            {
                MegaChatErrorPrivate *megaChatError = new MegaChatErrorPrivate(MegaChatError::ERROR_OK);
                fireOnChatRequestFinish(request, megaChatError);
            })
            .fail([this, request](const ::promise::Error& err)
            {
                MegaChatErrorPrivate *megaChatError = new MegaChatErrorPrivate(err.msg(), err.code(), err.type());
                fireOnChatRequestFinish(request, megaChatError);
            });
            break;
        }            
        case MegaChatRequest::TYPE_PUSH_RECEIVED:
        {
            MegaChatHandle chatid = request->getChatHandle();
            ChatRoom *room = findChatRoom(chatid);
            bool wasArchived = (room && room->isArchived());

            mClient->pushReceived(chatid)
            .then([this, request, wasArchived]()
            {
                int type = request->getParamType();
                if (type == 0)  // Android
                {
                    // for Android, we prepare a list of msgids for every chatid that are candidates for
                    // notifications. Android doesn't really know why they received a push, so the previous
                    // notifications are cleanup and the new set of messages are notified

                    MegaHandleList *chatids = MegaHandleList::createInstance();

                    // for each chatroom, load all unread messages)
                    for (auto it = mClient->chats->begin(); it != mClient->chats->end(); it++)
                    {
                        MegaChatHandle chatid = it->first;
                        // don't want to generate notifications for archived chats or chats with notifications disabled
                        if (it->second->isArchived() || !megaApi->isChatNotifiable(chatid))
                            continue;

                        MegaHandleList *msgids = MegaHandleList::createInstance();

                        const Chat &chat = it->second->chat();
                        Idx lastSeenIdx = chat.lastSeenIdx();

                        // first msg to consider: last-seen if loaded in memory. Otherwise, the oldest loaded msg
                        Idx first = chat.lownum();
                        if (lastSeenIdx != CHATD_IDX_INVALID        // message is known locally
                                && chat.findOrNull(lastSeenIdx))    // message is loaded in RAM
                        {
                            first = lastSeenIdx + 1;
                        }
                        Idx last = chat.highnum();
                        int maxCount = 6;   // do not notify more than 6 messages per chat
                        for (Idx i = last; (i >= first && maxCount > 0); i--)
                        {
                            auto& msg = chat.at(i);
                            if (msg.isValidUnread(mClient->myHandle()))
                            {
                                maxCount--;
                                msgids->addMegaHandle(msg.id());
                            }
                        }

                        if (msgids->size())
                        {
                            chatids->addMegaHandle(chatid);
                            request->setMegaHandleListByChat(chatid, msgids);
                        }

                        delete msgids;
                    }

                    request->setMegaHandleList(chatids);    // always a valid list, even if empty
                    delete chatids;
                }
                else    // iOS
                {
                    MegaChatHandle chatid = request->getChatHandle();
                    ChatRoom *room = findChatRoom(chatid);
                    if (!room)
                    {
                        megaApi->sendEvent(99006, "iOS PUSH received for non-existing chatid");

                        MegaChatErrorPrivate *megaChatError = new MegaChatErrorPrivate(MegaChatError::ERROR_NOENT);
                        fireOnChatRequestFinish(request, megaChatError);
                        return;
                    }
                    else if (wasArchived && room->isArchived())    // don't want to generate notifications for archived chats
                    {
                        megaApi->sendEvent(99009, "PUSH received for archived chatid (and still archived)");

                        // since a PUSH could be received before the actionpacket updating flags (
                        MegaChatErrorPrivate *megaChatError = new MegaChatErrorPrivate(MegaChatError::ERROR_ACCESS);
                        fireOnChatRequestFinish(request, megaChatError);
                        return;
                    }
                }

                MegaChatErrorPrivate *megaChatError = new MegaChatErrorPrivate(MegaChatError::ERROR_OK);
                fireOnChatRequestFinish(request, megaChatError);
            })
            .fail([this, request](const ::promise::Error& err)
            {
                API_LOG_ERROR("Failed to retrieve current state");
                MegaChatErrorPrivate *megaChatError = new MegaChatErrorPrivate(err.msg(), err.code(), err.type());
                fireOnChatRequestFinish(request, megaChatError);
            });
            break;
        }
#ifndef KARERE_DISABLE_WEBRTC
        case MegaChatRequest::TYPE_START_CHAT_CALL:
        {
            if (!mClient->rtc)
            {
                API_LOG_ERROR("Start call - WebRTC is not initialized");
                errorCode = MegaChatError::ERROR_ACCESS;
                break;
            }

            MegaChatHandle chatid = request->getChatHandle();
            ChatRoom *chatroom = findChatRoom(chatid);
            if (!chatroom)
            {
                API_LOG_ERROR("Start call - Chatroom has not been found");
                errorCode = MegaChatError::ERROR_NOENT;
                break;
            }

            if (!chatroom->isGroup())
            {
                uint64_t uh = ((PeerChatRoom*)chatroom)->peer();
                Contact *contact = mClient->mContactList->contactFromUserId(uh);
                if (!contact || contact->visibility() != ::mega::MegaUser::VISIBILITY_VISIBLE)
                {
                    API_LOG_ERROR("Start call - Refusing start a call with a non active contact");
                    errorCode = MegaChatError::ERROR_ACCESS;
                    break;
                }
            }
            else if (chatroom->ownPriv() <= Priv::PRIV_RDONLY
                     || ((GroupChatRoom *)chatroom)->peers().empty())
            {
                API_LOG_ERROR("Start call - Refusing start a call in an empty chatroom"
                              "or withouth enough privileges");
                errorCode = MegaChatError::ERROR_ACCESS;
                break;
            }

            if (chatroom->previewMode())
            {
                API_LOG_ERROR("Start call - Chatroom is in preview mode");
                errorCode = MegaChatError::ERROR_ACCESS;
                break;
            }

            if (!chatroom->chat().connection().clientId())
            {
                API_LOG_ERROR("Start call - Refusing start/join a call, clientid no yet assigned by shard: %d", chatroom->chat().connection().shardNo());
                errorCode = MegaChatError::ERROR_ACCESS;
                break;
            }

            MegaChatCallHandler *handler = findChatCallHandler(chatid);
            if (handler && (handler->getCall() || !chatroom->isGroup()))
            {
                // only groupchats allow to join the call in multiple clients, in 1on1 it's not allowed
                API_LOG_ERROR("A call exists in this chatroom and we already participate or it's not a groupchat");
                errorCode = MegaChatError::ERROR_EXIST;
                break;
            }

            bool enableVideo = request->getFlag();
            if (handler)
            {
                assert(handler->callParticipants() > 0);
                if (handler->callParticipants() >= rtcModule::IRtcModule::kMaxCallReceivers)
                {
                    API_LOG_ERROR("Cannot join the call because it reached the maximum number of participants "
                                  "(current: %d, max: %d)", handler->callParticipants(), rtcModule::IRtcModule::kMaxCallReceivers);
                    errorCode = MegaChatError::ERROR_TOOMANY;
                    break;
                }

                MegaChatCallPrivate *chatCall = handler->getMegaChatCall();
                if (!chatCall->availableAudioSlots())   // audio is always enabled by default
                {
                    API_LOG_ERROR("Cannot answer the call because it reached the maximum number of audio senders "
                                  "(max: %d)", rtcModule::IRtcModule::kMaxCallAudioSenders);
                    errorCode = MegaChatError::ERROR_TOOMANY;
                    break;
                }
                if (enableVideo && !chatCall->availableVideoSlots())
                {
                    API_LOG_ERROR("The call reached the maximum number of video senders (%d): video automatically disabled",
                                  rtcModule::IRtcModule::kMaxCallAudioSenders);
                    enableVideo = false;
                    request->setFlag(enableVideo);
                }

                karere::AvFlags newFlags(true, enableVideo);
                chatroom->joinCall(newFlags, *handler, chatCall->getId());
            }
            else
            {
                if (!chatroom->chat().isLoggedIn())
                {
                    API_LOG_ERROR("Start call - Refusing start/join a call, not logged-in yet: %d", chatroom->chat().connection().shardNo());
                    errorCode = MegaChatError::ERROR_ACCESS;
                    break;
                }

                handler = new MegaChatCallHandler(this);
                mClient->rtc->addCallHandler(chatid, handler);
                karere::AvFlags avFlags(true, enableVideo);
                chatroom->mediaCall(avFlags, *handler);
                handler->getMegaChatCall()->setInitialAudioVideoFlags(avFlags);
                request->setFlag(true);
            }

            MegaChatErrorPrivate *megaChatError = new MegaChatErrorPrivate(MegaChatError::ERROR_OK);
            fireOnChatRequestFinish(request, megaChatError);
            break;
        }
        case MegaChatRequest::TYPE_ANSWER_CHAT_CALL:
        {
            MegaChatHandle chatid = request->getChatHandle();
            bool enableVideo = request->getFlag();

            ChatRoom *chatroom = findChatRoom(chatid);
            if (!chatroom)
            {
                API_LOG_ERROR("Answer call - Chatroom has not been found");
                errorCode = MegaChatError::ERROR_NOENT;
                break;
            }

            if (!chatroom->chat().connection().clientId())
            {
                API_LOG_ERROR("Answer call - Refusing answer a call, clientid no yet assigned by shard: %d", chatroom->chat().connection().shardNo());
                errorCode = MegaChatError::ERROR_ACCESS;
                break;
            }

            MegaChatCallHandler *handler = findChatCallHandler(chatid);
            if (!handler)
            {
                API_LOG_ERROR("Answer call - Failed to get the call handler associated to chat room");
                errorCode = MegaChatError::ERROR_NOENT;
                break;
            }

            rtcModule::ICall *call = handler->getCall();
            if (!call)
            {
                API_LOG_ERROR("Answer call - There is not any MegaChatCallPrivate associated to MegaChatCallHandler");
                errorCode = MegaChatError::ERROR_NOENT;
                assert(false);
                break;
            }

            if (handler->callParticipants() >= rtcModule::IRtcModule::kMaxCallReceivers)
            {
                API_LOG_ERROR("Cannot answer the call because it reached the maximum number of participants "
                              "(current: %d, max: %d)", handler->callParticipants(), rtcModule::IRtcModule::kMaxCallReceivers);
                errorCode = MegaChatError::ERROR_TOOMANY;
                break;
            }

            MegaChatCallPrivate *chatCall = handler->getMegaChatCall();
            if (!chatCall->availableAudioSlots())   // audio is always enabled by default
            {
                API_LOG_ERROR("Cannot answer the call because it reached the maximum number of audio senders "
                              "(max: %d)", rtcModule::IRtcModule::kMaxCallAudioSenders);
                errorCode = MegaChatError::ERROR_TOOMANY;
                break;
            }
            if (enableVideo && !chatCall->availableVideoSlots())
            {
                API_LOG_ERROR("The call reached the maximum number of video senders (%d): video automatically disabled",
                              rtcModule::IRtcModule::kMaxCallAudioSenders);
                enableVideo = false;
                request->setFlag(enableVideo);
            }

            karere::AvFlags newFlags(true, enableVideo);
            if (!call->answer(newFlags))
            {
                errorCode = MegaChatError::ERROR_ACCESS;
                break;
            }

            MegaChatErrorPrivate *megaChatError = new MegaChatErrorPrivate(MegaChatError::ERROR_OK);
            fireOnChatRequestFinish(request, megaChatError);
            break;
        }
        case MegaChatRequest::TYPE_HANG_CHAT_CALL:
        {
            if (!mClient->rtc)
            {
                API_LOG_ERROR("Hang up call - WebRTC is not initialized");
                errorCode = MegaChatError::ERROR_ACCESS;
                break;
            }

            MegaChatHandle chatid = request->getChatHandle();
            if (chatid != MEGACHAT_INVALID_HANDLE)
            {
                MegaChatCallHandler *handler = findChatCallHandler(chatid);
                if (!handler)
                {
                    API_LOG_ERROR("Hang up call - Failed to get the call handler associated to chat room");
                    errorCode = MegaChatError::ERROR_NOENT;
                    break;
                }

                rtcModule::ICall *call = handler->getCall();
                if (!call)
                {
                    API_LOG_DEBUG("There isn't an internal call, abort call retry");
                    mClient->rtc->abortCallRetry(chatid);
                    break;
                }

                call->hangup();
            }
            else    // hang all calls (no specific chatid)
            {
                mClient->rtc->hangupAll(rtcModule::TermCode::kInvalid);
            }

            MegaChatErrorPrivate *megaChatError = new MegaChatErrorPrivate(MegaChatError::ERROR_OK);
            fireOnChatRequestFinish(request, megaChatError);
            break;
        }
        case MegaChatRequest::TYPE_DISABLE_AUDIO_VIDEO_CALL:
        {
            MegaChatHandle chatid = request->getChatHandle();
            bool enable = request->getFlag();
            int operationType = request->getParamType();

            MegaChatCallHandler *handler = findChatCallHandler(chatid);
            if (!handler)
            {
                API_LOG_ERROR("Disable AV flags - Failed to get the call handler associated to chat room");
                errorCode = MegaChatError::ERROR_NOENT;
                break;
            }

            MegaChatCallPrivate *chatCall = handler->getMegaChatCall();
            rtcModule::ICall *call = handler->getCall();

            if (!chatCall || !call)
            {
                API_LOG_ERROR("Disable AV flags - There is not any MegaChatCallPrivate associated to MegaChatCallHandler");
                errorCode = MegaChatError::ERROR_NOENT;
                assert(false);
                break;
            }

            if (operationType != MegaChatRequest::AUDIO && operationType != MegaChatRequest::VIDEO)
            {
                errorCode = MegaChatError::ERROR_ARGS;
                break;
            }

            if (enable)
            {
                if ((operationType == MegaChatRequest::AUDIO && !chatCall->availableAudioSlots())
                        || (operationType == MegaChatRequest::VIDEO && !chatCall->availableVideoSlots()))
                {
                    API_LOG_ERROR("Cannot enable the A/V because the call doesn't have available A/V slots");
                    errorCode = MegaChatError::ERROR_TOOMANY;
                    break;
                }
            }

            karere::AvFlags currentFlags = call->sentFlags();
            karere::AvFlags requestedFlags = currentFlags;
            if (operationType == MegaChatRequest::AUDIO)
            {
                requestedFlags.setAudio(enable);
            }
            else // (operationType == MegaChatRequest::VIDEO)
            {
                requestedFlags.setVideo(enable);
            }

            karere::AvFlags effectiveFlags = call->muteUnmute(requestedFlags);
            chatCall->setLocalAudioVideoFlags(effectiveFlags);
            API_LOG_INFO("Local audio/video flags changed. ChatId: %s, callid: %s, AV: %s --> %s --> %s",
                         call->chat().chatId().toString().c_str(),
                         call->id().toString().c_str(),
                         currentFlags.toString().c_str(),
                         requestedFlags.toString().c_str(),
                         effectiveFlags.toString().c_str());

            fireOnChatCallUpdate(chatCall);
            MegaChatErrorPrivate *megaChatError = new MegaChatErrorPrivate(MegaChatError::ERROR_OK);
            fireOnChatRequestFinish(request, megaChatError);
            break;
        }
        case MegaChatRequest::TYPE_SET_CALL_ON_HOLD:
        {
                MegaChatHandle chatid = request->getChatHandle();
                bool onHold = request->getFlag();

                MegaChatCallHandler *handler = findChatCallHandler(chatid);
                if (!handler)
                {
                    API_LOG_ERROR("Set call on hold - Failed to get the call handler associated to chat room");
                    errorCode = MegaChatError::ERROR_NOENT;
                    break;
                }

                MegaChatCallPrivate *chatCall = handler->getMegaChatCall();
                rtcModule::ICall *call = handler->getCall();

                if (!chatCall || !call)
                {
                    API_LOG_ERROR("Set call on hold - There is not any Call associated to MegaChatCallHandler");
                    errorCode = MegaChatError::ERROR_NOENT;
                    assert(false);
                    break;
                }

                if (call->state() != rtcModule::ICall::kStateInProgress)
                {
                    API_LOG_ERROR("The call can't be set onHold until call is in-progres");
                    errorCode = MegaChatError::ERROR_ACCESS;
                    break;
                }

                if (onHold == call->sentFlags().onHold())
                {
                    API_LOG_ERROR("Set call on hold - Call is on hold and try to set on hold or conversely");
                    errorCode = MegaChatError::ERROR_ARGS;
                    break;
                }

                call->setOnHold(onHold);

                MegaChatErrorPrivate *megaChatError = new MegaChatErrorPrivate(MegaChatError::ERROR_OK);
                fireOnChatRequestFinish(request, megaChatError);
                break;
        }
        case MegaChatRequest::TYPE_LOAD_AUDIO_VIDEO_DEVICES:
        {
            if (!mClient->rtc)
            {
                API_LOG_ERROR("Load AV devices - WebRTC is not initialized");
                errorCode = MegaChatError::ERROR_ACCESS;
                break;
            }

            mClient->rtc->loadDeviceList();
            MegaChatErrorPrivate *megaChatError = new MegaChatErrorPrivate(MegaChatError::ERROR_OK);
            fireOnChatRequestFinish(request, megaChatError);
            break;
        }

        case MegaChatRequest::TYPE_CHANGE_VIDEO_STREAM:
        {
            if (!mClient->rtc)
            {
                API_LOG_ERROR("Change video streaming source - WebRTC is not initialized");
                errorCode = MegaChatError::ERROR_ACCESS;
                break;
            }

            const char *deviceName = request->getText();
            if (!deviceName || !mClient->rtc->selectVideoInDevice(deviceName))
            {
                API_LOG_ERROR("Change video streaming source - device doesn't exist");
                errorCode = MegaChatError::ERROR_ARGS;
                break;
            }

            MegaChatErrorPrivate *megaChatError = new MegaChatErrorPrivate(MegaChatError::ERROR_OK);
            fireOnChatRequestFinish(request, megaChatError);
            break;
        }
#endif
        case MegaChatRequest::TYPE_ARCHIVE_CHATROOM:
        {
            handle chatid = request->getChatHandle();
            bool archive = request->getFlag();
            if (chatid == MEGACHAT_INVALID_HANDLE)
            {
                errorCode = MegaChatError::ERROR_NOENT;
                break;
            }

            ChatRoom *chatroom = findChatRoom(chatid);
            if (!chatroom)
            {
                errorCode = MegaChatError::ERROR_NOENT;
                break;
            }

            chatroom->archiveChat(archive)
            .then([request, this]()
            {
                MegaChatErrorPrivate *megaChatError = new MegaChatErrorPrivate(MegaChatError::ERROR_OK);
                fireOnChatRequestFinish(request, megaChatError);
            })
            .fail([request, this](const ::promise::Error& err)
            {
                API_LOG_ERROR("Error archiving chat: %s", err.what());

                MegaChatErrorPrivate *megaChatError = new MegaChatErrorPrivate(err.msg(), err.code(), err.type());
                fireOnChatRequestFinish(request, megaChatError);
            });
            break;
        }

        case MegaChatRequest::TYPE_SET_RETENTION_TIME:
        {
            MegaChatHandle chatid = request->getChatHandle();
            int period = request->getParamType();
            if (period < 0)
            {
                errorCode = MegaChatError::ERROR_ARGS;
                break;
            }

            if (chatid == MEGACHAT_INVALID_HANDLE)
            {
                errorCode = MegaChatError::ERROR_ARGS;
                break;
            }

            ChatRoom *chatroom = findChatRoom(chatid);
            if (!chatroom)
            {
                errorCode = MegaChatError::ERROR_NOENT;
                break;
            }
            if (chatroom->ownPriv() != static_cast<Priv>(MegaChatPeerList::PRIV_MODERATOR))
            {
                errorCode = MegaChatError::ERROR_ACCESS;
                break;
            }

            auto wptr = mClient->weakHandle();
            chatroom->setChatRetentionTime(period)
            .then([request, wptr, this]()
            {
                wptr.throwIfDeleted();
                MegaChatErrorPrivate *megaChatError = new MegaChatErrorPrivate(MegaChatError::ERROR_OK);
                fireOnChatRequestFinish(request, megaChatError);
            })
            .fail([request, this](const ::promise::Error& err)
            {
                API_LOG_ERROR("Error setting retention time : %s", err.what());

                MegaChatErrorPrivate *megaChatError = new MegaChatErrorPrivate(err.msg(), err.code(), err.type());
                fireOnChatRequestFinish(request, megaChatError);
            });
            break;
        }

        case MegaChatRequest::TYPE_IMPORT_MESSAGES:
        {
            if (mClient->initState() != karere::Client::kInitHasOfflineSession
                            && mClient->initState() != karere::Client::kInitHasOnlineSession)
            {
                errorCode = MegaChatError::ERROR_ACCESS;
                break;
            }

            int count = mClient->importMessages(request->getText());
            if (count < 0)
            {
                errorCode = MegaChatError::ERROR_ARGS;
                break;
            }

            MegaChatErrorPrivate *megaChatError = new MegaChatErrorPrivate(MegaChatError::ERROR_OK);
            request->setNumber(count);
            fireOnChatRequestFinish(request, megaChatError);
            break;
        }
<<<<<<< HEAD
        case MegaChatRequest::TYPE_ENABLE_AUDIO_LEVEL_MONITOR:
        {
            handle chatid = request->getChatHandle();
            bool enable = request->getFlag();
            if (chatid == MEGACHAT_INVALID_HANDLE)
            {
                API_LOG_ERROR("MegaChatRequest::TYPE_ENABLE_AUDIO_LEVEL_MONITOR - Invalid chatid");
                errorCode = MegaChatError::ERROR_ARGS;
                break;
            }

            MegaChatCallHandler *handler = findChatCallHandler(chatid);
            if (!handler)
            {
                API_LOG_ERROR("MegaChatRequest::TYPE_ENABLE_AUDIO_LEVEL_MONITOR - Failed to get the call handler associated to chat room");
                errorCode = MegaChatError::ERROR_NOENT;
                break;
            }

            rtcModule::ICall *call = handler->getCall();
            if (!call)
            {
                API_LOG_ERROR("MegaChatRequest::TYPE_ENABLE_AUDIO_LEVEL_MONITOR - There is not any call associated to MegaChatCallHandler");
                errorCode = MegaChatError::ERROR_NOENT;
                break;
            }

            call->enableAudioLevelMonitor(enable);
            MegaChatErrorPrivate *megaChatError = new MegaChatErrorPrivate(MegaChatError::ERROR_OK);
            fireOnChatRequestFinish(request, megaChatError);
            break;
        }
=======
>>>>>>> 9faaa542

        default:
        {
            errorCode = MegaChatError::ERROR_UNKNOWN;
        }
        }   // end of switch(request->getType())


        if(errorCode)
        {
            MegaChatErrorPrivate *megaChatError = new MegaChatErrorPrivate(errorCode);
            API_LOG_WARNING("Error starting request: %s", megaChatError->getErrorString());
            fireOnChatRequestFinish(request, megaChatError);
        }
    }
}

void MegaChatApiImpl::sendPendingEvents()
{
    void *msg;
    while ((msg = eventQueue.pop()))
    {
        megaProcessMessage(msg);
    }
}

void MegaChatApiImpl::setLogLevel(int logLevel)
{
    if (!loggerHandler)
    {
        loggerHandler = new LoggerHandler();
    }
    loggerHandler->setLogLevel(logLevel);
}

void MegaChatApiImpl::setLogWithColors(bool useColors)
{
    if (loggerHandler)
    {
        loggerHandler->setLogWithColors(useColors);
    }
}

void MegaChatApiImpl::setLogToConsole(bool enable)
{
    if (loggerHandler)
    {
        loggerHandler->setLogToConsole(enable);
    }
}

void MegaChatApiImpl::setLoggerClass(MegaChatLogger *megaLogger)
{
    if (!megaLogger)   // removing logger
    {
        delete loggerHandler;
        loggerHandler = NULL;
    }
    else
    {
        if (!loggerHandler)
        {
            loggerHandler = new LoggerHandler();
        }
        loggerHandler->setMegaChatLogger(megaLogger);
    }
}

int MegaChatApiImpl::initAnonymous()
{
    sdkMutex.lock();
    createKarereClient();

    int state = mClient->initWithAnonymousSession();
    if (state != karere::Client::kInitAnonymousMode)
    {
        // there's been an error during initialization
        localLogout();
    }

    sdkMutex.unlock();
    return MegaChatApiImpl::convertInitState(state);
}

int MegaChatApiImpl::init(const char *sid, bool waitForFetchnodesToConnect)
{
    sdkMutex.lock();
    createKarereClient();

    int state = mClient->init(sid, waitForFetchnodesToConnect);
    if (state != karere::Client::kInitErrNoCache &&
            state != karere::Client::kInitWaitingNewSession &&
            state != karere::Client::kInitHasOfflineSession)
    {
        // there's been an error during initialization
        localLogout();
    }

    sdkMutex.unlock();
    return MegaChatApiImpl::convertInitState(state);
}

void MegaChatApiImpl::resetClientid()
{
    sdkMutex.lock();
    if (mClient)
    {
        mClient->resetMyIdentity();
    }
    sdkMutex.unlock();
}

void MegaChatApiImpl::createKarereClient()
{
    if (!mClient)
    {
#ifndef KARERE_DISABLE_WEBRTC
        uint8_t caps = karere::kClientIsMobile | karere::kClientCanWebrtc | karere::kClientSupportLastGreen;
#else
        uint8_t caps = karere::kClientIsMobile | karere::kClientSupportLastGreen;
#endif
        mClient = new karere::Client(*megaApi, websocketsIO, *this, megaApi->getBasePath(), caps, this);
        terminating = false;
    }
}

int MegaChatApiImpl::getInitState()
{
    int initState;

    sdkMutex.lock();
    if (mClient)
    {
        initState = MegaChatApiImpl::convertInitState(mClient->initState());
    }
    else
    {
        initState = MegaChatApi::INIT_NOT_DONE;
    }
    sdkMutex.unlock();

    return initState;
}

void MegaChatApiImpl::importMessages(const char *externalDbPath, MegaChatRequestListener *listener)
{
    MegaChatRequestPrivate *request = new MegaChatRequestPrivate(MegaChatRequest::TYPE_IMPORT_MESSAGES, listener);
    request->setText(externalDbPath);
    requestQueue.push(request);
    waiter->notify();
}

MegaChatRoomHandler *MegaChatApiImpl::getChatRoomHandler(MegaChatHandle chatid)
{
    map<MegaChatHandle, MegaChatRoomHandler*>::iterator it = chatRoomHandler.find(chatid);
    if (it == chatRoomHandler.end())
    {
        chatRoomHandler[chatid] = new MegaChatRoomHandler(this, chatApi, megaApi, chatid);
    }

    return chatRoomHandler[chatid];
}

void MegaChatApiImpl::removeChatRoomHandler(MegaChatHandle chatid)
{
    map<MegaChatHandle, MegaChatRoomHandler*>::iterator it = chatRoomHandler.find(chatid);
    if (it == chatRoomHandler.end())
    {
        API_LOG_WARNING("removeChatRoomHandler: chatroom handler not found (chatid: %s)", ID_CSTR(chatid));
        return;
    }

    MegaChatRoomHandler *roomHandler = chatRoomHandler[chatid];
    chatRoomHandler.erase(it);
    delete roomHandler;
}

ChatRoom *MegaChatApiImpl::findChatRoom(MegaChatHandle chatid)
{
    ChatRoom *chatroom = NULL;

    sdkMutex.lock();

    if (mClient && !terminating)
    {
        ChatRoomList::iterator it = mClient->chats->find(chatid);
        if (it != mClient->chats->end())
        {
            chatroom = it->second;
        }
    }

    sdkMutex.unlock();

    return chatroom;
}

karere::ChatRoom *MegaChatApiImpl::findChatRoomByUser(MegaChatHandle userhandle)
{
    ChatRoom *chatroom = NULL;

    sdkMutex.lock();

    if (mClient && !terminating)
    {
        ContactList::iterator it = mClient->mContactList->find(userhandle);
        if (it != mClient->mContactList->end())
        {
            chatroom = it->second->chatRoom();
        }
    }

    sdkMutex.unlock();

    return chatroom;
}

chatd::Message *MegaChatApiImpl::findMessage(MegaChatHandle chatid, MegaChatHandle msgid)
{
    Message *msg = NULL;

    sdkMutex.lock();

    ChatRoom *chatroom = findChatRoom(chatid);
    if (chatroom)
    {
        Chat &chat = chatroom->chat();
        Idx index = chat.msgIndexFromId(msgid);
        if (index != CHATD_IDX_INVALID)
        {
            msg = chat.findOrNull(index);
        }
    }

    sdkMutex.unlock();

    return msg;
}

chatd::Message *MegaChatApiImpl::findMessageNotConfirmed(MegaChatHandle chatid, MegaChatHandle msgxid)
{
    Message *msg = NULL;

    sdkMutex.lock();

    ChatRoom *chatroom = findChatRoom(chatid);
    if (chatroom)
    {
        Chat &chat = chatroom->chat();
        msg = chat.getMsgByXid(msgxid);
    }

    sdkMutex.unlock();

    return msg;
}

void MegaChatApiImpl::setCatchException(bool enable)
{
    karere::gCatchException = enable;
}

bool MegaChatApiImpl::hasUrl(const char *text)
{
    std::string url;
    return chatd::Message::hasUrl(text, url);
}

bool MegaChatApiImpl::openNodeHistory(MegaChatHandle chatid, MegaChatNodeHistoryListener *listener)
{
    if (!listener || chatid == MEGACHAT_INVALID_HANDLE)
    {
        return false;
    }

    sdkMutex.lock();

    ChatRoom *chatroom = findChatRoom(chatid);
    if (chatroom)
    {
        auto it = nodeHistoryHandlers.find(chatid);
        if (it != nodeHistoryHandlers.end())
        {
            sdkMutex.unlock();
            API_LOG_WARNING("openNodeHistory: node history is already open for this chatroom (chatid: %s), close it before open it again", karere::Id(chatid).toString().c_str());
            throw std::runtime_error("App node history handler is already set, remove it first");
            return false;
        }

        MegaChatNodeHistoryHandler *handler = new MegaChatNodeHistoryHandler(chatApi);
        chatroom->chat().setNodeHistoryHandler(handler);
        nodeHistoryHandlers[chatid] = handler;
        handler->addMegaNodeHistoryListener(listener);
    }

    sdkMutex.unlock();
    return chatroom;
}

bool MegaChatApiImpl::closeNodeHistory(MegaChatHandle chatid, MegaChatNodeHistoryListener *listener)
{
    if (!listener || chatid == MEGACHAT_INVALID_HANDLE)
    {
        return false;
    }

    sdkMutex.lock();
    ChatRoom *chatroom = findChatRoom(chatid);
    if (chatroom)
    {
        auto it = nodeHistoryHandlers.find(chatid);
        if (it != nodeHistoryHandlers.end())
        {
            MegaChatNodeHistoryHandler *handler = it->second;
            nodeHistoryHandlers.erase(it);
            delete handler;
            chatroom->chat().unsetHandlerToNodeHistory();

            sdkMutex.unlock();
            return true;
        }
    }

    sdkMutex.unlock();
    return false;
}

void MegaChatApiImpl::addNodeHistoryListener(MegaChatHandle chatid, MegaChatNodeHistoryListener *listener)
{
    if (!listener || chatid == MEGACHAT_INVALID_HANDLE)
    {
        return;
    }

    sdkMutex.lock();
    auto it = nodeHistoryHandlers.find(chatid);
    if (it != nodeHistoryHandlers.end())
    {
        MegaChatNodeHistoryHandler *handler = it->second;
        handler->addMegaNodeHistoryListener(listener);

    }
    else
    {
        assert(false);
        API_LOG_WARNING("addNodeHistoryListener: node history handler not found (chatid: %s)", karere::Id(chatid).toString().c_str());
    }

    sdkMutex.unlock();
}

void MegaChatApiImpl::removeNodeHistoryListener(MegaChatHandle chatid, MegaChatNodeHistoryListener *listener)
{
    if (!listener || chatid == MEGACHAT_INVALID_HANDLE)
    {
        return;
    }

    sdkMutex.lock();
    auto it = nodeHistoryHandlers.find(chatid);
    if (it != nodeHistoryHandlers.end())
    {
        MegaChatNodeHistoryHandler *handler = it->second;
        handler->removeMegaNodeHistoryListener(listener);

    }
    else
    {
        assert(false);
        API_LOG_WARNING("removeNodeHistoryListener: node history handler not found (chatid: %s)", karere::Id(chatid).toString().c_str());
    }

    sdkMutex.unlock();

}

int MegaChatApiImpl::loadAttachments(MegaChatHandle chatid, int count)
{
    int ret = MegaChatApi::SOURCE_NONE;
    sdkMutex.lock();

    ChatRoom *chatroom = findChatRoom(chatid);
    if (chatroom)
    {
        Chat &chat = chatroom->chat();
        HistSource source = chat.getNodeHistory(count);
        switch (source)
        {
        case kHistSourceNone:   ret = MegaChatApi::SOURCE_NONE; break;
        case kHistSourceRam:
        case kHistSourceDb:     ret = MegaChatApi::SOURCE_LOCAL; break;
        case kHistSourceServer: ret = MegaChatApi::SOURCE_REMOTE; break;
        case kHistSourceNotLoggedIn: ret = MegaChatApi::SOURCE_ERROR; break;
        default:
            API_LOG_ERROR("Unknown source of messages at loadAttachments()");
            break;
        }
    }

    sdkMutex.unlock();
    return ret;
}

void MegaChatApiImpl::fireOnChatRequestStart(MegaChatRequestPrivate *request)
{
    API_LOG_INFO("Request (%s) starting", request->getRequestString());

    for (set<MegaChatRequestListener *>::iterator it = requestListeners.begin(); it != requestListeners.end() ; it++)
    {
        (*it)->onRequestStart(chatApi, request);
    }

    MegaChatRequestListener* listener = request->getListener();
    if (listener)
    {
        listener->onRequestStart(chatApi, request);
    }
}

void MegaChatApiImpl::fireOnChatRequestFinish(MegaChatRequestPrivate *request, MegaChatError *e)
{
    if(e->getErrorCode())
    {
        API_LOG_INFO("Request (%s) finished with error: %s", request->getRequestString(), e->getErrorString());
    }
    else
    {
        API_LOG_INFO("Request (%s) finished", request->getRequestString());
    }

    for (set<MegaChatRequestListener *>::iterator it = requestListeners.begin(); it != requestListeners.end() ; it++)
    {
        (*it)->onRequestFinish(chatApi, request, e);
    }

    MegaChatRequestListener* listener = request->getListener();
    if (listener)
    {
        listener->onRequestFinish(chatApi, request, e);
    }

    requestMap.erase(request->getTag());

    delete request;
    delete e;
}

void MegaChatApiImpl::fireOnChatRequestUpdate(MegaChatRequestPrivate *request)
{
    for (set<MegaChatRequestListener *>::iterator it = requestListeners.begin(); it != requestListeners.end() ; it++)
    {
        (*it)->onRequestUpdate(chatApi, request);
    }

    MegaChatRequestListener* listener = request->getListener();
    if (listener)
    {
        listener->onRequestUpdate(chatApi, request);
    }
}

void MegaChatApiImpl::fireOnChatRequestTemporaryError(MegaChatRequestPrivate *request, MegaChatError *e)
{
    request->setNumRetry(request->getNumRetry() + 1);

    for (set<MegaChatRequestListener *>::iterator it = requestListeners.begin(); it != requestListeners.end() ; it++)
    {
        (*it)->onRequestTemporaryError(chatApi, request, e);
    }

    MegaChatRequestListener* listener = request->getListener();
    if (listener)
    {
        listener->onRequestTemporaryError(chatApi, request, e);
    }

    delete e;
}

#ifndef KARERE_DISABLE_WEBRTC

void MegaChatApiImpl::fireOnChatCallUpdate(MegaChatCallPrivate *call)
{
    if (call->getId() == Id::inval())
    {
        // if a call have no id yet, it's because we haven't received yet the initial CALLDATA,
        // but just some previous opcodes related to the call, like INCALLs or CALLTIME (which
        // do not include the callid)
        return;
    }

    if (terminating)
    {
        return;
    }

    for (set<MegaChatCallListener *>::iterator it = callListeners.begin(); it != callListeners.end() ; it++)
    {
        (*it)->onChatCallUpdate(chatApi, call);
    }

    if (call->hasChanged(MegaChatCall::CHANGE_TYPE_STATUS)
            && (call->getStatus() == MegaChatCall::CALL_STATUS_RING_IN              // for callee, incoming call
                || call->getStatus() == MegaChatCall::CALL_STATUS_USER_NO_PRESENT   // for callee (groupcalls)
                || call->getStatus() == MegaChatCall::CALL_STATUS_REQUEST_SENT      // for caller, outgoing call
                || call->getStatus() == MegaChatCall::CALL_STATUS_DESTROYED))       // call finished
    {
        // notify at MegaChatListItem level about new calls and calls being terminated
        ChatRoom *room = findChatRoom(call->getChatid());
        MegaChatListItemPrivate *item = new MegaChatListItemPrivate(*room);
        item->setCallInProgress();

        fireOnChatListItemUpdate(item);
    }

    call->removeChanges();
}

void MegaChatApiImpl::fireOnChatSessionUpdate(MegaChatHandle chatid, MegaChatHandle callid, MegaChatSessionPrivate *session)
{
    if (terminating)
    {
        return;
    }

    for (set<MegaChatCallListener *>::iterator it = callListeners.begin(); it != callListeners.end() ; it++)
    {
        (*it)->onChatSessionUpdate(chatApi, chatid, callid, session);
    }

    session->removeChanges();
}

void MegaChatApiImpl::fireOnChatVideoData(MegaChatHandle chatid, MegaChatHandle peerid, uint32_t clientid, int width, int height, char *buffer)
{
    std::map<MegaChatHandle, MegaChatPeerVideoListener_map>::iterator it = videoListeners.find(chatid);
    if (it != videoListeners.end())
    {
        MegaChatPeerVideoListener_map::iterator peerVideoIterator = it->second.find(EndpointId(peerid, clientid));
        if (peerVideoIterator != it->second.end())
        {
            for( MegaChatVideoListener_set::iterator videoListenerIterator = peerVideoIterator->second.begin();
                 videoListenerIterator != peerVideoIterator->second.end();
                 videoListenerIterator++)
            {
                (*videoListenerIterator)->onChatVideoData(chatApi, chatid, width, height, buffer, width * height * 4);
            }
        }
    }
}

#endif  // webrtc

void MegaChatApiImpl::fireOnChatListItemUpdate(MegaChatListItem *item)
{
    for(set<MegaChatListener *>::iterator it = listeners.begin(); it != listeners.end() ; it++)
    {
        (*it)->onChatListItemUpdate(chatApi, item);
    }

    delete item;
}

void MegaChatApiImpl::fireOnChatInitStateUpdate(int newState)
{
    for(set<MegaChatListener *>::iterator it = listeners.begin(); it != listeners.end() ; it++)
    {
        (*it)->onChatInitStateUpdate(chatApi, newState);
    }
}

void MegaChatApiImpl::fireOnChatOnlineStatusUpdate(MegaChatHandle userhandle, int status, bool inProgress)
{
    for(set<MegaChatListener *>::iterator it = listeners.begin(); it != listeners.end() ; it++)
    {
        (*it)->onChatOnlineStatusUpdate(chatApi, userhandle, status, inProgress);
    }
}

void MegaChatApiImpl::fireOnChatPresenceConfigUpdate(MegaChatPresenceConfig *config)
{
    for(set<MegaChatListener *>::iterator it = listeners.begin(); it != listeners.end() ; it++)
    {
        (*it)->onChatPresenceConfigUpdate(chatApi, config);
    }

    delete config;
}

void MegaChatApiImpl::fireOnChatPresenceLastGreenUpdated(MegaChatHandle userhandle, int lastGreen)
{
    for(set<MegaChatListener *>::iterator it = listeners.begin(); it != listeners.end() ; it++)
    {
        (*it)->onChatPresenceLastGreen(chatApi, userhandle, lastGreen);
    }
}

void MegaChatApiImpl::fireOnChatConnectionStateUpdate(MegaChatHandle chatid, int newState)
{
    bool allConnected = (newState == MegaChatApi::CHAT_CONNECTION_ONLINE) ? mClient->mChatdClient->areAllChatsLoggedIn() : false;

    for(set<MegaChatListener *>::iterator it = listeners.begin(); it != listeners.end() ; it++)
    {
        (*it)->onChatConnectionStateUpdate(chatApi, chatid, newState);

        if (allConnected)
        {
            (*it)->onChatConnectionStateUpdate(chatApi, MEGACHAT_INVALID_HANDLE, newState);
        }
    }
}

void MegaChatApiImpl::fireOnChatNotification(MegaChatHandle chatid, MegaChatMessage *msg)
{
    for(set<MegaChatNotificationListener *>::iterator it = notificationListeners.begin(); it != notificationListeners.end() ; it++)
    {
        (*it)->onChatNotification(chatApi, chatid, msg);
    }

    delete msg;
}

void MegaChatApiImpl::connect(MegaChatRequestListener *listener)
{
    MegaChatRequestPrivate *request = new MegaChatRequestPrivate(MegaChatRequest::TYPE_CONNECT, listener);
    requestQueue.push(request);
    waiter->notify();
}

void MegaChatApiImpl::connectInBackground(MegaChatRequestListener *listener)
{
    MegaChatRequestPrivate *request = new MegaChatRequestPrivate(MegaChatRequest::TYPE_CONNECT, listener);
    request->setFlag(true);
    requestQueue.push(request);
    waiter->notify();
}

void MegaChatApiImpl::disconnect(MegaChatRequestListener *listener)
{
    MegaChatRequestPrivate *request = new MegaChatRequestPrivate(MegaChatRequest::TYPE_DISCONNECT, listener);
    requestQueue.push(request);
    waiter->notify();
}

int MegaChatApiImpl::getConnectionState()
{
    int ret = 0;

    sdkMutex.lock();
    ret = mClient ? (int) mClient->connState() : MegaChatApi::DISCONNECTED;
    sdkMutex.unlock();

    return ret;
}

int MegaChatApiImpl::getChatConnectionState(MegaChatHandle chatid)
{
    int ret = MegaChatApi::CHAT_CONNECTION_OFFLINE;

    sdkMutex.lock();
    ChatRoom *room = findChatRoom(chatid);
    if (room)
    {
        ret = MegaChatApiImpl::convertChatConnectionState(room->chatdOnlineState());
    }
    sdkMutex.unlock();

    return ret;
}

bool MegaChatApiImpl::areAllChatsLoggedIn()
{
    sdkMutex.lock();
    bool ret = mClient->mChatdClient->areAllChatsLoggedIn();
    sdkMutex.unlock();

    return ret;
}

void MegaChatApiImpl::retryPendingConnections(bool disconnect, bool refreshURL, MegaChatRequestListener *listener)
{
    MegaChatRequestPrivate *request = new MegaChatRequestPrivate(MegaChatRequest::TYPE_RETRY_PENDING_CONNECTIONS, listener);
    request->setFlag(disconnect);
    request->setParamType(refreshURL ? 1 : 0);
    requestQueue.push(request);
    waiter->notify();
}

void MegaChatApiImpl::logout(MegaChatRequestListener *listener)
{
    MegaChatRequestPrivate *request = new MegaChatRequestPrivate(MegaChatRequest::TYPE_LOGOUT, listener);
    request->setFlag(true);
    requestQueue.push(request);
    waiter->notify();
}

void MegaChatApiImpl::localLogout(MegaChatRequestListener *listener)
{
    MegaChatRequestPrivate *request = new MegaChatRequestPrivate(MegaChatRequest::TYPE_LOGOUT, listener);
    request->setFlag(false);
    requestQueue.push(request);
    waiter->notify();
}

void MegaChatApiImpl::setOnlineStatus(int status, MegaChatRequestListener *listener)
{
    MegaChatRequestPrivate *request = new MegaChatRequestPrivate(MegaChatRequest::TYPE_SET_ONLINE_STATUS, listener);
    request->setNumber(status);
    requestQueue.push(request);
    waiter->notify();
}

void MegaChatApiImpl::setPresenceAutoaway(bool enable, int64_t timeout, MegaChatRequestListener *listener)
{
    MegaChatRequestPrivate *request = new MegaChatRequestPrivate(MegaChatRequest::TYPE_SET_PRESENCE_AUTOAWAY, listener);
    request->setFlag(enable);
    request->setNumber(timeout);
    requestQueue.push(request);
    waiter->notify();
}

void MegaChatApiImpl::setPresencePersist(bool enable, MegaChatRequestListener *listener)
{
    MegaChatRequestPrivate *request = new MegaChatRequestPrivate(MegaChatRequest::TYPE_SET_PRESENCE_PERSIST, listener);
    request->setFlag(enable);
    requestQueue.push(request);
    waiter->notify();
}

void MegaChatApiImpl::signalPresenceActivity(MegaChatRequestListener *listener)
{
    MegaChatRequestPrivate *request = new MegaChatRequestPrivate(MegaChatRequest::TYPE_SIGNAL_ACTIVITY, listener);
    requestQueue.push(request);
    waiter->notify();
}

void MegaChatApiImpl::setLastGreenVisible(bool enable, MegaChatRequestListener *listener)
{
    MegaChatRequestPrivate *request = new MegaChatRequestPrivate(MegaChatRequest::TYPE_SET_LAST_GREEN_VISIBLE, listener);
    request->setFlag(enable);
    requestQueue.push(request);
    waiter->notify();
}

void MegaChatApiImpl::requestLastGreen(MegaChatHandle userid, MegaChatRequestListener *listener)
{
    MegaChatRequestPrivate *request = new MegaChatRequestPrivate(MegaChatRequest::TYPE_LAST_GREEN, listener);
    request->setUserHandle(userid);
    requestQueue.push(request);
    waiter->notify();
}

MegaChatPresenceConfig *MegaChatApiImpl::getPresenceConfig()
{
    MegaChatPresenceConfigPrivate *config = NULL;

    sdkMutex.lock();

    if (mClient && !terminating)
    {
        const ::presenced::Config &cfg = mClient->presenced().config();
        if (cfg.presence().isValid())
        {
            config = new MegaChatPresenceConfigPrivate(cfg, mClient->presenced().isConfigAcknowledged());
        }
    }

    sdkMutex.unlock();

    return config;
}

bool MegaChatApiImpl::isSignalActivityRequired()
{
    sdkMutex.lock();

    bool enabled = mClient ? mClient->presenced().isSignalActivityRequired() : false;

    sdkMutex.unlock();

    return enabled;
}

int MegaChatApiImpl::getOnlineStatus()
{
    sdkMutex.lock();

    int status = mClient ? getUserOnlineStatus(mClient->myHandle()) : (int)MegaChatApi::STATUS_INVALID;

    sdkMutex.unlock();

    return status;
}

bool MegaChatApiImpl::isOnlineStatusPending()
{
    sdkMutex.lock();

    bool statusInProgress = mClient ? mClient->presenced().isConfigAcknowledged() : false;

    sdkMutex.unlock();

    return statusInProgress;
}

int MegaChatApiImpl::getUserOnlineStatus(MegaChatHandle userhandle)
{
    int status = MegaChatApi::STATUS_INVALID;

    sdkMutex.lock();

    if (mClient && !terminating)
    {
        status = mClient->presenced().peerPresence(userhandle).status();
    }

    sdkMutex.unlock();

    return status;
}

void MegaChatApiImpl::setBackgroundStatus(bool background, MegaChatRequestListener *listener)
{
    MegaChatRequestPrivate *request = new MegaChatRequestPrivate(MegaChatRequest::TYPE_SET_BACKGROUND_STATUS, listener);
    request->setFlag(background);
    requestQueue.push(request);
    waiter->notify();
}

int MegaChatApiImpl::getBackgroundStatus()
{
    sdkMutex.lock();

    int status = mClient ? int(mClient->isInBackground()) : -1;

    sdkMutex.unlock();

    return status;
}

void MegaChatApiImpl::getUserFirstname(MegaChatHandle userhandle, const char *authorizationToken, MegaChatRequestListener *listener)
{
    MegaChatRequestPrivate *request = new MegaChatRequestPrivate(MegaChatRequest::TYPE_GET_FIRSTNAME, listener);
    request->setUserHandle(userhandle);
    request->setLink(authorizationToken);
    requestQueue.push(request);
    waiter->notify();
}

void MegaChatApiImpl::getUserLastname(MegaChatHandle userhandle, const char *authorizationToken, MegaChatRequestListener *listener)
{
    MegaChatRequestPrivate *request = new MegaChatRequestPrivate(MegaChatRequest::TYPE_GET_LASTNAME, listener);
    request->setUserHandle(userhandle);
    request->setLink(authorizationToken);
    requestQueue.push(request);
    waiter->notify();
}

void MegaChatApiImpl::getUserEmail(MegaChatHandle userhandle, MegaChatRequestListener *listener)
{
    MegaChatRequestPrivate *request = new MegaChatRequestPrivate(MegaChatRequest::TYPE_GET_EMAIL, listener);
    request->setUserHandle(userhandle);
    requestQueue.push(request);
    waiter->notify();
}

char *MegaChatApiImpl::getContactEmail(MegaChatHandle userhandle)
{
    char *ret = NULL;

    sdkMutex.lock();

    const std::string *email = mClient ? mClient->mContactList->getUserEmail(userhandle) : NULL;
    if (email)
    {
        ret = MegaApi::strdup(email->c_str());
    }

    sdkMutex.unlock();

    return ret;
}

MegaChatHandle MegaChatApiImpl::getUserHandleByEmail(const char *email)
{
    MegaChatHandle uh = MEGACHAT_INVALID_HANDLE;

    if (email)
    {
        sdkMutex.lock();

        Contact *contact = mClient ? mClient->mContactList->contactFromEmail(email) : NULL;
        if (contact)
        {
            uh = contact->userId();
        }

        sdkMutex.unlock();
    }

    return uh;
}

MegaChatHandle MegaChatApiImpl::getMyUserHandle()
{
    return mClient ? (MegaChatHandle) mClient->myHandle() : MEGACHAT_INVALID_HANDLE;
}

MegaChatHandle MegaChatApiImpl::getMyClientidHandle(MegaChatHandle chatid)
{
    MegaChatHandle clientid = 0;
    sdkMutex.lock();
    ChatRoom *chatroom = findChatRoom(chatid);
    if (chatroom)
    {
        clientid = chatroom->chat().connection().clientId();
    }

    sdkMutex.unlock();

    return clientid;
}

char *MegaChatApiImpl::getMyFirstname()
{
    if (!mClient)
    {
        return NULL;
    }

    return MegaChatRoomPrivate::firstnameFromBuffer(mClient->myName());
}

char *MegaChatApiImpl::getMyLastname()
{
    if (!mClient)
    {
        return NULL;
    }

    return MegaChatRoomPrivate::lastnameFromBuffer(mClient->myName());
}

char *MegaChatApiImpl::getMyFullname()
{
    if (!mClient)
    {
        return NULL;
    }

    return MegaApi::strdup(mClient->myName().substr(1).c_str());
}

char *MegaChatApiImpl::getMyEmail()
{
    if (!mClient)
    {
        return NULL;
    }

    return MegaApi::strdup(mClient->myEmail().c_str());
}

MegaChatRoomList *MegaChatApiImpl::getChatRooms()
{
    MegaChatRoomListPrivate *chats = new MegaChatRoomListPrivate();

    sdkMutex.lock();

    if (mClient && !terminating)
    {
        ChatRoomList::iterator it;
        for (it = mClient->chats->begin(); it != mClient->chats->end(); it++)
        {
            chats->addChatRoom(new MegaChatRoomPrivate(*it->second));
        }
    }

    sdkMutex.unlock();

    return chats;
}

MegaChatRoom *MegaChatApiImpl::getChatRoom(MegaChatHandle chatid)
{
    MegaChatRoomPrivate *chat = NULL;

    sdkMutex.lock();

    ChatRoom *chatRoom = findChatRoom(chatid);
    if (chatRoom)
    {
        chat = new MegaChatRoomPrivate(*chatRoom);
    }

    sdkMutex.unlock();

    return chat;
}

MegaChatRoom *MegaChatApiImpl::getChatRoomByUser(MegaChatHandle userhandle)
{
    MegaChatRoomPrivate *chat = NULL;

    sdkMutex.lock();

    ChatRoom *chatRoom = findChatRoomByUser(userhandle);
    if (chatRoom)
    {
        chat = new MegaChatRoomPrivate(*chatRoom);
    }

    sdkMutex.unlock();

    return chat;
}

MegaChatListItemList *MegaChatApiImpl::getChatListItems()
{
    MegaChatListItemListPrivate *items = new MegaChatListItemListPrivate();

    sdkMutex.lock();

    if (mClient && !terminating)
    {
        ChatRoomList::iterator it;
        for (it = mClient->chats->begin(); it != mClient->chats->end(); it++)
        {
            if (!it->second->isArchived())
            {
                items->addChatListItem(new MegaChatListItemPrivate(*it->second));
            }
        }
    }

    sdkMutex.unlock();

    return items;
}

MegaChatListItemList *MegaChatApiImpl::getChatListItemsByPeers(MegaChatPeerList *peers)
{
    MegaChatListItemListPrivate *items = new MegaChatListItemListPrivate();

    sdkMutex.lock();

    if (mClient && !terminating)
    {
        ChatRoomList::iterator it;
        for (it = mClient->chats->begin(); it != mClient->chats->end(); it++)
        {
            bool sameParticipants = true;
            if (it->second->isGroup())
            {
                GroupChatRoom *chatroom = (GroupChatRoom*) it->second;
                if ((int)chatroom->peers().size() != peers->size())
                {
                    continue;
                }

                for (int i = 0; i < peers->size(); i++)
                {
                    // if the peer in the list is part of the members in the chatroom...
                    MegaChatHandle uh = peers->getPeerHandle(i);
                    if (chatroom->peers().find(uh) == chatroom->peers().end())
                    {
                        sameParticipants = false;
                        break;
                    }
                }
                if (sameParticipants == true)
                {
                    items->addChatListItem(new MegaChatListItemPrivate(*it->second));
                }

            }
            else    // 1on1
            {
                if (peers->size() != 1)
                {
                    continue;
                }

                PeerChatRoom *chatroom = (PeerChatRoom*) it->second;
                if (chatroom->peer() == peers->getPeerHandle(0))
                {
                    items->addChatListItem(new MegaChatListItemPrivate(*it->second));
                }
            }
        }
    }

    sdkMutex.unlock();

    return items;
}

MegaChatListItem *MegaChatApiImpl::getChatListItem(MegaChatHandle chatid)
{
    MegaChatListItemPrivate *item = NULL;

    sdkMutex.lock();

    ChatRoom *chatRoom = findChatRoom(chatid);
    if (chatRoom)
    {
        item = new MegaChatListItemPrivate(*chatRoom);
    }

    sdkMutex.unlock();

    return item;
}

int MegaChatApiImpl::getUnreadChats()
{
    int count = 0;

    sdkMutex.lock();

    if (mClient && !terminating)
    {
        ChatRoomList::iterator it;
        for (it = mClient->chats->begin(); it != mClient->chats->end(); it++)
        {
            ChatRoom *room = it->second;
            if (!room->isArchived() && !room->previewMode() && room->chat().unreadMsgCount())
            {
                count++;
            }
        }
    }

    sdkMutex.unlock();

    return count;
}

MegaChatListItemList *MegaChatApiImpl::getActiveChatListItems()
{
    MegaChatListItemListPrivate *items = new MegaChatListItemListPrivate();

    sdkMutex.lock();

    if (mClient && !terminating)
    {
        ChatRoomList::iterator it;
        for (it = mClient->chats->begin(); it != mClient->chats->end(); it++)
        {
            if (!it->second->isArchived() && it->second->isActive())
            {
                items->addChatListItem(new MegaChatListItemPrivate(*it->second));
            }
        }
    }

    sdkMutex.unlock();

    return items;
}

MegaChatListItemList *MegaChatApiImpl::getInactiveChatListItems()
{
    MegaChatListItemListPrivate *items = new MegaChatListItemListPrivate();

    sdkMutex.lock();

    if (mClient && !terminating)
    {
        ChatRoomList::iterator it;
        for (it = mClient->chats->begin(); it != mClient->chats->end(); it++)
        {
            if (!it->second->isArchived() && !it->second->isActive())
            {
                items->addChatListItem(new MegaChatListItemPrivate(*it->second));
            }
        }
    }

    sdkMutex.unlock();

    return items;
}

MegaChatListItemList *MegaChatApiImpl::getArchivedChatListItems()
{
    MegaChatListItemListPrivate *items = new MegaChatListItemListPrivate();

    sdkMutex.lock();

    if (mClient && !terminating)
    {
        ChatRoomList::iterator it;
        for (it = mClient->chats->begin(); it != mClient->chats->end(); it++)
        {
            if (it->second->isArchived())
            {
                items->addChatListItem(new MegaChatListItemPrivate(*it->second));
            }
        }
    }

    sdkMutex.unlock();

    return items;
}

MegaChatListItemList *MegaChatApiImpl::getUnreadChatListItems()
{
    MegaChatListItemListPrivate *items = new MegaChatListItemListPrivate();

    sdkMutex.lock();

    if (mClient && !terminating)
    {
        ChatRoomList::iterator it;
        for (it = mClient->chats->begin(); it != mClient->chats->end(); it++)
        {
            ChatRoom *room = it->second;
            if (!room->isArchived() && room->chat().unreadMsgCount())
            {
                items->addChatListItem(new MegaChatListItemPrivate(*it->second));
            }
        }
    }

    sdkMutex.unlock();

    return items;
}

MegaChatHandle MegaChatApiImpl::getChatHandleByUser(MegaChatHandle userhandle)
{
    MegaChatHandle chatid = MEGACHAT_INVALID_HANDLE;

    sdkMutex.lock();

    ChatRoom *chatRoom = findChatRoomByUser(userhandle);
    if (chatRoom)
    {
        chatid = chatRoom->chatid();
    }

    sdkMutex.unlock();

    return chatid;
}

void MegaChatApiImpl::createChat(bool group, MegaChatPeerList *peerList, MegaChatRequestListener *listener)
{
    MegaChatRequestPrivate *request = new MegaChatRequestPrivate(MegaChatRequest::TYPE_CREATE_CHATROOM, listener);
    request->setFlag(group);
    request->setPrivilege(0);
    request->setMegaChatPeerList(peerList);
    requestQueue.push(request);
    waiter->notify();
}

void MegaChatApiImpl::createChat(bool group, MegaChatPeerList *peerList, const char *title, MegaChatRequestListener *listener)
{
    MegaChatRequestPrivate *request = new MegaChatRequestPrivate(MegaChatRequest::TYPE_CREATE_CHATROOM, listener);
    request->setFlag(group);
    request->setPrivilege(0);
    request->setMegaChatPeerList(peerList);
    request->setText(title);
    requestQueue.push(request);
    waiter->notify();
}

void MegaChatApiImpl::createPublicChat(MegaChatPeerList *peerList, const char *title, MegaChatRequestListener *listener)
{
    MegaChatRequestPrivate *request = new MegaChatRequestPrivate(MegaChatRequest::TYPE_CREATE_CHATROOM, listener);
    request->setFlag(true);
    request->setPrivilege(1);
    request->setMegaChatPeerList(peerList);
    request->setText(title);
    requestQueue.push(request);
    waiter->notify();
}

void MegaChatApiImpl::chatLinkHandle(MegaChatHandle chatid, bool del, bool createifmissing, MegaChatRequestListener *listener)
{
    MegaChatRequestPrivate *request = new MegaChatRequestPrivate(MegaChatRequest::TYPE_CHAT_LINK_HANDLE, listener);
    request->setChatHandle(chatid);
    request->setFlag(del);
    request->setNumRetry(createifmissing ? 1 : 0);
    requestQueue.push(request);
    waiter->notify();
}

void MegaChatApiImpl::inviteToChat(MegaChatHandle chatid, MegaChatHandle uh, int privilege, MegaChatRequestListener *listener)
{
    MegaChatRequestPrivate *request = new MegaChatRequestPrivate(MegaChatRequest::TYPE_INVITE_TO_CHATROOM, listener);
    request->setChatHandle(chatid);
    request->setUserHandle(uh);
    request->setPrivilege(privilege);
    requestQueue.push(request);
    waiter->notify();
}

void MegaChatApiImpl::autojoinPublicChat(MegaChatHandle chatid, MegaChatRequestListener *listener)
{
    MegaChatRequestPrivate *request = new MegaChatRequestPrivate(MegaChatRequest::TYPE_AUTOJOIN_PUBLIC_CHAT, listener);
    request->setChatHandle(chatid);
    requestQueue.push(request);
    waiter->notify();
}

void MegaChatApiImpl::autorejoinPublicChat(MegaChatHandle chatid, MegaChatHandle ph, MegaChatRequestListener *listener)
{
    MegaChatRequestPrivate *request = new MegaChatRequestPrivate(MegaChatRequest::TYPE_AUTOJOIN_PUBLIC_CHAT, listener);
    request->setChatHandle(chatid);
    request->setUserHandle(ph);
    requestQueue.push(request);
    waiter->notify();
}

void MegaChatApiImpl::removeFromChat(MegaChatHandle chatid, MegaChatHandle uh, MegaChatRequestListener *listener)
{
    MegaChatRequestPrivate *request = new MegaChatRequestPrivate(MegaChatRequest::TYPE_REMOVE_FROM_CHATROOM, listener);
    request->setChatHandle(chatid);
    request->setUserHandle(uh);
    requestQueue.push(request);
    waiter->notify();
}

void MegaChatApiImpl::updateChatPermissions(MegaChatHandle chatid, MegaChatHandle uh, int privilege, MegaChatRequestListener *listener)
{
    MegaChatRequestPrivate *request = new MegaChatRequestPrivate(MegaChatRequest::TYPE_UPDATE_PEER_PERMISSIONS, listener);
    request->setChatHandle(chatid);
    request->setUserHandle(uh);
    request->setPrivilege(privilege);
    requestQueue.push(request);
    waiter->notify();
}

void MegaChatApiImpl::truncateChat(MegaChatHandle chatid, MegaChatHandle messageid, MegaChatRequestListener *listener)
{
    MegaChatRequestPrivate *request = new MegaChatRequestPrivate(MegaChatRequest::TYPE_TRUNCATE_HISTORY, listener);
    request->setChatHandle(chatid);
    request->setUserHandle(messageid);
    requestQueue.push(request);
    waiter->notify();
}

void MegaChatApiImpl::setChatTitle(MegaChatHandle chatid, const char *title, MegaChatRequestListener *listener)
{
    MegaChatRequestPrivate *request = new MegaChatRequestPrivate(MegaChatRequest::TYPE_EDIT_CHATROOM_NAME, listener);
    request->setChatHandle(chatid);
    request->setText(title);
    requestQueue.push(request);
    waiter->notify();
}

void MegaChatApiImpl::openChatPreview(const char *link, MegaChatRequestListener *listener)
{
    MegaChatRequestPrivate *request = new MegaChatRequestPrivate(MegaChatRequest::TYPE_LOAD_PREVIEW, listener);
    request->setLink(link);
    request->setFlag(true);
    requestQueue.push(request);
    waiter->notify();
}

void MegaChatApiImpl::checkChatLink(const char *link, MegaChatRequestListener *listener)
{
    MegaChatRequestPrivate *request = new MegaChatRequestPrivate(MegaChatRequest::TYPE_LOAD_PREVIEW, listener);
    request->setLink(link);
    request->setFlag(false);
    requestQueue.push(request);
    waiter->notify();
}

void MegaChatApiImpl::setPublicChatToPrivate(MegaChatHandle chatid, MegaChatRequestListener *listener)
{
    MegaChatRequestPrivate *request = new MegaChatRequestPrivate(MegaChatRequest::TYPE_SET_PRIVATE_MODE, listener);
    request->setChatHandle(chatid);
    requestQueue.push(request);
    waiter->notify();
}

void MegaChatApiImpl::archiveChat(MegaChatHandle chatid, bool archive, MegaChatRequestListener *listener)
{
    MegaChatRequestPrivate *request = new MegaChatRequestPrivate(MegaChatRequest::TYPE_ARCHIVE_CHATROOM, listener);
    request->setChatHandle(chatid);
    request->setFlag(archive);
    requestQueue.push(request);
    waiter->notify();
}

void MegaChatApiImpl::setChatRetentionTime(MegaChatHandle chatid, int period, MegaChatRequestListener *listener)
{
    MegaChatRequestPrivate *request = new MegaChatRequestPrivate(MegaChatRequest::TYPE_SET_RETENTION_TIME, listener);
    request->setChatHandle(chatid);
    request->setParamType(period);
    requestQueue.push(request);
    waiter->notify();
}

bool MegaChatApiImpl::openChatRoom(MegaChatHandle chatid, MegaChatRoomListener *listener)
{
    if (!listener)
    {
        return false;
    }

    sdkMutex.lock();

    ChatRoom *chatroom = findChatRoom(chatid);
    if (chatroom)
    {
        addChatRoomListener(chatid, listener);
        chatroom->setAppChatHandler(getChatRoomHandler(chatid));
    }

    sdkMutex.unlock();
    return chatroom;
}

void MegaChatApiImpl::closeChatRoom(MegaChatHandle chatid, MegaChatRoomListener *listener)
{
    sdkMutex.lock();

    ChatRoom *chatroom = findChatRoom(chatid);
    if (chatroom)
    {
        chatroom->removeAppChatHandler();
    }
    else
    {
        API_LOG_WARNING("closeChatRoom(): chatid not found [%s]", karere::Id(chatid).toString().c_str());
    }

    removeChatRoomListener(chatid, listener);
    removeChatRoomHandler(chatid);

    sdkMutex.unlock();
}

void MegaChatApiImpl::closeChatPreview(MegaChatHandle chatid)
{
    sdkMutex.lock();
    mClient->chats->removeRoomPreview(chatid);
    sdkMutex.unlock();
}

int MegaChatApiImpl::loadMessages(MegaChatHandle chatid, int count)
{
    int ret = MegaChatApi::SOURCE_NONE;
    sdkMutex.lock();

    ChatRoom *chatroom = findChatRoom(chatid);
    if (chatroom)
    {
        Chat &chat = chatroom->chat();
        HistSource source = chat.getHistory(count);
        switch (source)
        {
        case kHistSourceNone:   ret = MegaChatApi::SOURCE_NONE; break;
        case kHistSourceRam:
        case kHistSourceDb:     ret = MegaChatApi::SOURCE_LOCAL; break;
        case kHistSourceServer: ret = MegaChatApi::SOURCE_REMOTE; break;
        case kHistSourceNotLoggedIn: ret = MegaChatApi::SOURCE_ERROR; break;
        default:
            API_LOG_ERROR("Unknown source of messages at loadMessages()");
            break;
        }
    }

    sdkMutex.unlock();
    return ret;
}

bool MegaChatApiImpl::isFullHistoryLoaded(MegaChatHandle chatid)
{
    bool ret = false;
    sdkMutex.lock();

    ChatRoom *chatroom = findChatRoom(chatid);
    if (chatroom)
    {
        Chat &chat = chatroom->chat();
        ret = chat.haveAllHistoryNotified();
    }

    sdkMutex.unlock();
    return ret;
}

MegaChatMessage *MegaChatApiImpl::getMessage(MegaChatHandle chatid, MegaChatHandle msgid)
{
    MegaChatMessagePrivate *megaMsg = NULL;
    sdkMutex.lock();

    ChatRoom *chatroom = findChatRoom(chatid);
    if (chatroom)
    {
        Chat &chat = chatroom->chat();
        Idx index = chat.msgIndexFromId(msgid);
        if (index != CHATD_IDX_INVALID)     // only confirmed messages have index
        {
            Message *msg = chat.findOrNull(index);
            if (msg)
            {
                megaMsg = new MegaChatMessagePrivate(*msg, chat.getMsgStatus(*msg, index), index);
            }
            else
            {
                API_LOG_ERROR("Failed to find message by index, being index retrieved from message id (index: %d, id: %d)", index, msgid);
            }
        }
        else    // message still not confirmed, search in sending-queue
        {
            Message *msg = chat.getMsgByXid(msgid);
            if (msg)
            {
                megaMsg = new MegaChatMessagePrivate(*msg, Message::Status::kSending, MEGACHAT_INVALID_INDEX);
            }
            else
            {
                API_LOG_ERROR("Failed to find message by temporal id (id: %d)", msgid);
            }
        }
    }
    else
    {
        API_LOG_ERROR("Chatroom not found (chatid: %d)", chatid);
    }

    sdkMutex.unlock();
    return megaMsg;
}

MegaChatMessage *MegaChatApiImpl::getMessageFromNodeHistory(MegaChatHandle chatid, MegaChatHandle msgid)
{
    MegaChatMessagePrivate *megaMsg = NULL;
    sdkMutex.lock();

    ChatRoom *chatroom = findChatRoom(chatid);
    if (chatroom)
    {
        Chat &chat = chatroom->chat();
        Message *msg = chat.getMessageFromNodeHistory(msgid);
        if (msg)
        {
            Idx idx = chat.getIdxFromNodeHistory(msgid);
            assert(idx != CHATD_IDX_INVALID);
            Message::Status status = (msg->userid == mClient->myHandle()) ? Message::Status::kServerReceived : Message::Status::kSeen;
            megaMsg = new MegaChatMessagePrivate(*msg, status, idx);
        }
        else
        {
            API_LOG_ERROR("Failed to find message at node history (id: %d)",  msgid);
        }
    }
    else
    {
        API_LOG_ERROR("Chatroom not found (chatid: %d)", chatid);
    }

    sdkMutex.unlock();
    return megaMsg;
}

MegaChatMessage *MegaChatApiImpl::getManualSendingMessage(MegaChatHandle chatid, MegaChatHandle rowid)
{

    MegaChatMessagePrivate *megaMsg = NULL;
    sdkMutex.lock();

    ChatRoom *chatroom = findChatRoom(chatid);
    if (chatroom)
    {
        Chat &chat = chatroom->chat();
        chatd::ManualSendReason reason;
        chatd::Message *msg = chat.getManualSending(rowid, reason);
        if (msg)
        {
            megaMsg = new MegaChatMessagePrivate(*msg, chatd::Message::kSendingManual, MEGACHAT_INVALID_INDEX);
            delete msg;

            megaMsg->setStatus(MegaChatMessage::STATUS_SENDING_MANUAL);
            megaMsg->setRowId(rowid);
            megaMsg->setCode(reason);
        }
        else
        {
            API_LOG_ERROR("Message not found (rowid: %d)", rowid);
        }
    }
    else
    {
        API_LOG_ERROR("Chatroom not found (chatid: %d)", chatid);
    }

    sdkMutex.unlock();
    return megaMsg;
}

MegaChatMessage *MegaChatApiImpl::sendMessage(MegaChatHandle chatid, const char *msg, size_t msgLen, int type)
{
    if (!msg)
    {
        return NULL;
    }

    if (type == Message::kMsgNormal)
    {
        // remove ending carrier-returns
        while (msgLen)
        {
            if (msg[msgLen-1] == '\n' || msg[msgLen-1] == '\r')
            {
                msgLen--;
            }
            else
            {
                break;
            }
        }
    }

    if (!msgLen)
    {
        return NULL;
    }

    MegaChatMessagePrivate *megaMsg = NULL;
    sdkMutex.lock();

    ChatRoom *chatroom = findChatRoom(chatid);
    if (chatroom)
    {
        Message *m = chatroom->chat().msgSubmit(msg, msgLen, type, NULL);

        if (!m)
        {
            sdkMutex.unlock();
            return NULL;
        }
        megaMsg = new MegaChatMessagePrivate(*m, Message::Status::kSending, CHATD_IDX_INVALID);
    }

    sdkMutex.unlock();
    return megaMsg;
}

MegaChatMessage *MegaChatApiImpl::attachContacts(MegaChatHandle chatid, MegaHandleList *contacts)
{
    if (!mClient)
    {
        return NULL;
    }

    sdkMutex.lock();

    string buf = JSonUtils::generateAttachContactJSon(contacts, mClient->mContactList.get());
    MegaChatMessage *megaMsg = sendMessage(chatid, buf.c_str(), buf.size(), Message::kMsgContact);

    sdkMutex.unlock();

    return megaMsg;
}

MegaChatMessage *MegaChatApiImpl::forwardContact(MegaChatHandle sourceChatid, MegaChatHandle msgid, MegaChatHandle targetChatId)
{
    if (!mClient || sourceChatid == MEGACHAT_INVALID_HANDLE || msgid == MEGACHAT_INVALID_HANDLE || targetChatId == MEGACHAT_INVALID_HANDLE)
    {
        return NULL;
    }

    MegaChatMessagePrivate *megaMsg = NULL;
    sdkMutex.lock();

    ChatRoom *chatroomTarget = findChatRoom(targetChatId);
    ChatRoom *chatroomSource = findChatRoom(sourceChatid);
    if (chatroomSource && chatroomTarget)
    {
        chatd::Chat &chat = chatroomSource->chat();
        Idx idx =  chat.msgIndexFromId(msgid);
        chatd::Message *msg = chatroomSource->chat().findOrNull(idx);
        if (msg && msg->type == chatd::Message::kMsgContact)
        {
            std::string contactMsg;
            unsigned char zero = 0x0;
            unsigned char contactType = Message::kMsgContact - Message::kMsgOffset;
            contactMsg.push_back(zero);
            contactMsg.push_back(contactType);
            contactMsg.append(msg->toText());
            Message *m = chatroomTarget->chat().msgSubmit(contactMsg.c_str(), contactMsg.length(), Message::kMsgContact, NULL);
            if (!m)
            {
                sdkMutex.unlock();
                return NULL;
            }
            megaMsg = new MegaChatMessagePrivate(*m, Message::Status::kSending, CHATD_IDX_INVALID);
        }
    }

    sdkMutex.unlock();
    return megaMsg;
}

void MegaChatApiImpl::attachNodes(MegaChatHandle chatid, MegaNodeList *nodes, MegaChatRequestListener *listener)
{
    MegaChatRequestPrivate *request = new MegaChatRequestPrivate(MegaChatRequest::TYPE_ATTACH_NODE_MESSAGE, listener);
    request->setChatHandle(chatid);
    request->setMegaNodeList(nodes);
    request->setParamType(0);
    requestQueue.push(request);
    waiter->notify();
}

void MegaChatApiImpl::attachNode(MegaChatHandle chatid, MegaChatHandle nodehandle, MegaChatRequestListener *listener)
{
    MegaChatRequestPrivate *request = new MegaChatRequestPrivate(MegaChatRequest::TYPE_ATTACH_NODE_MESSAGE, listener);
    request->setChatHandle(chatid);
    request->setUserHandle(nodehandle);
    request->setParamType(0);
    requestQueue.push(request);
    waiter->notify();
}

void MegaChatApiImpl::attachVoiceMessage(MegaChatHandle chatid, MegaChatHandle nodehandle, MegaChatRequestListener *listener)
{
    MegaChatRequestPrivate *request = new MegaChatRequestPrivate(MegaChatRequest::TYPE_ATTACH_NODE_MESSAGE, listener);
    request->setChatHandle(chatid);
    request->setUserHandle(nodehandle);
    request->setParamType(1);
    requestQueue.push(request);
    waiter->notify();
}

MegaChatMessage * MegaChatApiImpl::sendGeolocation(MegaChatHandle chatid, float longitude, float latitude, const char *img)
{
    string buf = JSonUtils::generateGeolocationJSon(longitude, latitude, img);
    MegaChatMessage *megaMsg = sendMessage(chatid, buf.c_str(), buf.size(), Message::kMsgContainsMeta);
    return megaMsg;
}

MegaChatMessage *MegaChatApiImpl::editGeolocation(MegaChatHandle chatid, MegaChatHandle msgid, float longitude, float latitude, const char *img)
{
    string buf = JSonUtils::generateGeolocationJSon(longitude, latitude, img);
    MegaChatMessage *megaMsg = editMessage(chatid, msgid, buf.c_str(), buf.size());
    return megaMsg;
}

void MegaChatApiImpl::revokeAttachment(MegaChatHandle chatid, MegaChatHandle handle, MegaChatRequestListener *listener)
{
    MegaChatRequestPrivate *request = new MegaChatRequestPrivate(MegaChatRequest::TYPE_REVOKE_NODE_MESSAGE, listener);
    request->setChatHandle(chatid);
    request->setUserHandle(handle);
    requestQueue.push(request);
    waiter->notify();
}

bool MegaChatApiImpl::isRevoked(MegaChatHandle chatid, MegaChatHandle nodeHandle)
{
    bool ret = false;

    sdkMutex.lock();

    auto it = chatRoomHandler.find(chatid);
    if (it != chatRoomHandler.end())
    {
        ret = it->second->isRevoked(nodeHandle);
    }

    sdkMutex.unlock();

    return ret;
}

MegaChatMessage *MegaChatApiImpl::editMessage(MegaChatHandle chatid, MegaChatHandle msgid, const char *msg, size_t msgLen)
{
    MegaChatMessagePrivate *megaMsg = NULL;
    sdkMutex.lock();

    ChatRoom *chatroom = findChatRoom(chatid);
    if (chatroom)
    {
        Chat &chat = chatroom->chat();
        Message *originalMsg = findMessage(chatid, msgid);
        Idx index;
        if (originalMsg)
        {
            index = chat.msgIndexFromId(msgid);
        }
        else   // message may not have an index yet (not confirmed)
        {
            index = MEGACHAT_INVALID_INDEX;
            originalMsg = findMessageNotConfirmed(chatid, msgid);   // find by transactional id
        }

        if (originalMsg)
        {
            unsigned char newtype = (originalMsg->containMetaSubtype() == Message::ContainsMetaSubType::kRichLink)
                    ? (unsigned char) Message::kMsgNormal
                    : originalMsg->type;

            if (msg && newtype == Message::kMsgNormal)    // actually not deletion, but edit
            {
                // remove ending carrier-returns
                while (msgLen)
                {
                    if (msg[msgLen-1] == '\n' || msg[msgLen-1] == '\r')
                    {
                        msgLen--;
                    }
                    else
                    {
                        break;
                    }
                }
                if (!msgLen)
                {
                    sdkMutex.unlock();
                    return NULL;
                }
            }

            const Message *editedMsg = chatroom->chat().msgModify(*originalMsg, msg, msgLen, NULL, newtype);
            if (editedMsg)
            {
                megaMsg = new MegaChatMessagePrivate(*editedMsg, Message::kSending, index);
            }
        }
    }

    sdkMutex.unlock();
    return megaMsg;
}

MegaChatMessage *MegaChatApiImpl::removeRichLink(MegaChatHandle chatid, MegaChatHandle msgid)
{
    MegaChatMessagePrivate *megaMsg = NULL;
    sdkMutex.lock();

    ChatRoom *chatroom = findChatRoom(chatid);
    if (chatroom)
    {
        Chat &chat = chatroom->chat();
        Message *originalMsg = findMessage(chatid, msgid);
        if (!originalMsg || originalMsg->containMetaSubtype() != Message::ContainsMetaSubType::kRichLink)
        {
            sdkMutex.unlock();
            return NULL;
        }

        uint8_t containsMetaType = originalMsg->containMetaSubtype();
        std::string containsMetaJson = originalMsg->containsMetaJson();
        const MegaChatContainsMeta *containsMeta = JSonUtils::parseContainsMeta(containsMetaJson.c_str(), containsMetaType);
        if (!containsMeta || containsMeta->getType() != MegaChatContainsMeta::CONTAINS_META_RICH_PREVIEW)
        {
            delete containsMeta;
            sdkMutex.unlock();
            return NULL;
        }

        const char *msg = containsMeta->getRichPreview()->getText();
        assert(msg);
        string content = msg ? msg : "";

        const Message *editedMsg = chatroom->chat().removeRichLink(*originalMsg, content);
        if (editedMsg)
        {
            Idx index = chat.msgIndexFromId(msgid);
            megaMsg = new MegaChatMessagePrivate(*editedMsg, Message::kSending, index);
        }

        delete containsMeta;
    }

    sdkMutex.unlock();
    return megaMsg;
}

bool MegaChatApiImpl::setMessageSeen(MegaChatHandle chatid, MegaChatHandle msgid)
{
    bool ret = false;

    sdkMutex.lock();

    ChatRoom *chatroom = findChatRoom(chatid);
    if (chatroom)
    {
        ret = chatroom->chat().setMessageSeen((Id) msgid);
    }

    sdkMutex.unlock();

    return ret;
}

MegaChatMessage *MegaChatApiImpl::getLastMessageSeen(MegaChatHandle chatid)
{
    MegaChatMessagePrivate *megaMsg = NULL;

    sdkMutex.lock();

    ChatRoom *chatroom = findChatRoom(chatid);
    if (chatroom)
    {
        Chat &chat = chatroom->chat();
        Idx index = chat.lastSeenIdx();
        if (index != CHATD_IDX_INVALID)
        {
            const Message *msg = chat.findOrNull(index);
            if (msg)
            {
                Message::Status status = chat.getMsgStatus(*msg, index);
                megaMsg = new MegaChatMessagePrivate(*msg, status, index);
            }
        }
    }

    sdkMutex.unlock();

    return megaMsg;
}

MegaChatHandle MegaChatApiImpl::getLastMessageSeenId(MegaChatHandle chatid)
{
    MegaChatHandle lastMessageSeenId = MEGACHAT_INVALID_HANDLE;

    sdkMutex.lock();

    ChatRoom *chatroom = findChatRoom(chatid);
    if (chatroom)
    {
        Chat &chat = chatroom->chat();
        lastMessageSeenId = chat.lastSeenId();
    }

    sdkMutex.unlock();

    return lastMessageSeenId;
}

void MegaChatApiImpl::removeUnsentMessage(MegaChatHandle chatid, MegaChatHandle rowid)
{
    sdkMutex.lock();

    ChatRoom *chatroom = findChatRoom(chatid);
    if (chatroom)
    {
        Chat &chat = chatroom->chat();
        chat.removeManualSend(rowid);
    }

    sdkMutex.unlock();
}

void MegaChatApiImpl::sendTypingNotification(MegaChatHandle chatid, MegaChatRequestListener *listener)
{
    MegaChatRequestPrivate *request = new MegaChatRequestPrivate(MegaChatRequest::TYPE_SEND_TYPING_NOTIF, listener);
    request->setChatHandle(chatid);
    request->setFlag(true);
    requestQueue.push(request);
    waiter->notify();
}

void MegaChatApiImpl::sendStopTypingNotification(MegaChatHandle chatid, MegaChatRequestListener *listener)
{
    MegaChatRequestPrivate *request = new MegaChatRequestPrivate(MegaChatRequest::TYPE_SEND_TYPING_NOTIF, listener);
    request->setChatHandle(chatid);
    request->setFlag(false);
    requestQueue.push(request);
    waiter->notify();
}

bool MegaChatApiImpl::isMessageReceptionConfirmationActive() const
{
    return mClient ? mClient->mChatdClient->isMessageReceivedConfirmationActive() : false;
}

void MegaChatApiImpl::saveCurrentState()
{
    sdkMutex.lock();

    if (mClient && !terminating)
    {
        mClient->saveDb();
    }

    sdkMutex.unlock();
}

void MegaChatApiImpl::pushReceived(bool beep, MegaChatHandle chatid, int type, MegaChatRequestListener *listener)
{
    MegaChatRequestPrivate *request = new MegaChatRequestPrivate(MegaChatRequest::TYPE_PUSH_RECEIVED, listener);
    request->setFlag(beep);
    request->setChatHandle(chatid);
    request->setParamType(type);
    requestQueue.push(request);
    waiter->notify();
}

#ifndef KARERE_DISABLE_WEBRTC

MegaStringList *MegaChatApiImpl::getChatVideoInDevices()
{
    std::set<std::string> devicesVector;
    sdkMutex.lock();
    if (mClient && mClient->rtc)
    {
        mClient->rtc->getVideoInDevices(devicesVector);
    }
    else
    {
        API_LOG_ERROR("Failed to get video-in devices");
    }
    sdkMutex.unlock();

    MegaStringList *devices = getChatInDevices(devicesVector);

    return devices;
}

void MegaChatApiImpl::setChatVideoInDevice(const char *device, MegaChatRequestListener *listener)
{
    MegaChatRequestPrivate *request = new MegaChatRequestPrivate(MegaChatRequest::TYPE_CHANGE_VIDEO_STREAM, listener);
    request->setText(device);
    requestQueue.push(request);
    waiter->notify();
}

char *MegaChatApiImpl::getVideoDeviceSelected()
{
    char *deviceName = nullptr;
    sdkMutex.lock();
    if (mClient && mClient->rtc)
    {
        deviceName = MegaApi::strdup(mClient->rtc->getVideoDeviceSelected().c_str());
    }
    else
    {
        API_LOG_ERROR("Failed to get selected video-in device");
    }
    sdkMutex.unlock();

    return deviceName;
}

void MegaChatApiImpl::startChatCall(MegaChatHandle chatid, bool enableVideo, MegaChatRequestListener *listener)
{
    MegaChatRequestPrivate *request = new MegaChatRequestPrivate(MegaChatRequest::TYPE_START_CHAT_CALL, listener);
    request->setChatHandle(chatid);
    request->setFlag(enableVideo);
    requestQueue.push(request);
    waiter->notify();
}

void MegaChatApiImpl::answerChatCall(MegaChatHandle chatid, bool enableVideo, MegaChatRequestListener *listener)
{
    MegaChatRequestPrivate *request = new MegaChatRequestPrivate(MegaChatRequest::TYPE_ANSWER_CHAT_CALL, listener);
    request->setChatHandle(chatid);
    request->setFlag(enableVideo);
    requestQueue.push(request);
    waiter->notify();
}

void MegaChatApiImpl::hangChatCall(MegaChatHandle chatid, MegaChatRequestListener *listener)
{
    MegaChatRequestPrivate *request = new MegaChatRequestPrivate(MegaChatRequest::TYPE_HANG_CHAT_CALL, listener);
    request->setChatHandle(chatid);
    requestQueue.push(request);
    waiter->notify();
}

void MegaChatApiImpl::hangAllChatCalls(MegaChatRequestListener *listener = NULL)
{
    MegaChatRequestPrivate *request = new MegaChatRequestPrivate(MegaChatRequest::TYPE_HANG_CHAT_CALL, listener);
    request->setChatHandle(MEGACHAT_INVALID_HANDLE);
    requestQueue.push(request);
    waiter->notify();
}

void MegaChatApiImpl::setAudioEnable(MegaChatHandle chatid, bool enable, MegaChatRequestListener *listener)
{
    MegaChatRequestPrivate *request = new MegaChatRequestPrivate(MegaChatRequest::TYPE_DISABLE_AUDIO_VIDEO_CALL, listener);
    request->setChatHandle(chatid);
    request->setFlag(enable);
    request->setParamType(MegaChatRequest::AUDIO);
    requestQueue.push(request);
    waiter->notify();
}

void MegaChatApiImpl::setVideoEnable(MegaChatHandle chatid, bool enable, MegaChatRequestListener *listener)
{
    MegaChatRequestPrivate *request = new MegaChatRequestPrivate(MegaChatRequest::TYPE_DISABLE_AUDIO_VIDEO_CALL, listener);
    request->setChatHandle(chatid);
    request->setFlag(enable);
    request->setParamType(MegaChatRequest::VIDEO);
    requestQueue.push(request);
    waiter->notify();
}

void MegaChatApiImpl::setCallOnHold(MegaChatHandle chatid, bool setOnHold, MegaChatRequestListener *listener)
{
    MegaChatRequestPrivate *request = new MegaChatRequestPrivate(MegaChatRequest::TYPE_SET_CALL_ON_HOLD, listener);
    request->setChatHandle(chatid);
    request->setFlag(setOnHold);
    requestQueue.push(request);
    waiter->notify();
}

void MegaChatApiImpl::loadAudioVideoDeviceList(MegaChatRequestListener *listener)
{
    MegaChatRequestPrivate *request = new MegaChatRequestPrivate(MegaChatRequest::TYPE_LOAD_AUDIO_VIDEO_DEVICES, listener);
    requestQueue.push(request);
    waiter->notify();
}

void MegaChatApiImpl::setIgnoredCall(MegaChatHandle chatId)
{
    if (!mClient->rtc)
    {
        API_LOG_ERROR("Ignore call - WebRTC is not initialized");
        return;
    }

    if (chatId != MEGACHAT_INVALID_HANDLE)
    {
        MegaChatCallHandler *handler = findChatCallHandler(chatId);
        if (!handler)
        {
            API_LOG_ERROR("Ignore call - Failed to get the call handler associated to chat room");
            return;
        }

        MegaChatCallPrivate *chatCall = handler->getMegaChatCall();
        if (!chatCall)
        {
            API_LOG_ERROR("Ignore call - There is not any MegaChatCallPrivate associated to MegaChatCallHandler");
            assert(false);
            return;
        }

        chatCall->setIgnoredCall(true);
     }
}

MegaChatCall *MegaChatApiImpl::getChatCall(MegaChatHandle chatId)
{
    MegaChatCall *chatCall = NULL;

    sdkMutex.lock();
    MegaChatCallHandler *handler = findChatCallHandler(chatId);
    if (handler)
    {
        chatCall = handler->getMegaChatCall();
        if (!chatCall)
        {
            API_LOG_ERROR("MegaChatApiImpl::getChatCall - Invalid MegaChatCall at MegaChatCallHandler");
            assert(false);
        }
        else
        {
            chatCall = chatCall->copy();
        }
    }
    else
    {
        API_LOG_ERROR("MegaChatApiImpl::getChatCall - There aren't any calls at this chatroom");
    }

    sdkMutex.unlock();
    return chatCall;
}

MegaChatCall *MegaChatApiImpl::getChatCallByCallId(MegaChatHandle callId)
{
    MegaChatCall *chatCall = NULL;

    sdkMutex.lock();

    MegaHandleList *calls = getChatCalls();
    for (unsigned int i = 0; i < calls->size(); i++)
    {
        karere::Id chatId = calls->get(i);
        MegaChatCall *call = getChatCall(chatId);
        if (call && call->getId() == callId)
        {
            chatCall =  call;
            break;
        }
        else
        {
            delete call;
        }
    }

    delete calls;

    sdkMutex.unlock();
    return chatCall;
}

int MegaChatApiImpl::getNumCalls()
{
    int numCalls = 0;
    sdkMutex.lock();
    if (mClient && mClient->rtc)
    {
        numCalls = mClient->rtc->numCalls();
    }
    sdkMutex.unlock();

    return numCalls;
}

MegaHandleList *MegaChatApiImpl::getChatCalls(int callState)
{
    MegaHandleListPrivate *callList = new MegaHandleListPrivate();

    sdkMutex.lock();
    if (mClient && mClient->rtc)
    {
        std::vector<karere::Id> chatids = mClient->rtc->chatsWithCall();
        for (unsigned int i = 0; i < chatids.size(); i++)
        {
            MegaChatCallHandler *callHandler = static_cast<MegaChatCallHandler *>(mClient->rtc->findCallHandler(chatids[i]));
            if (callHandler && (callState == -1 || callHandler->getMegaChatCall()->getStatus() == callState))
            {
                callList->addMegaHandle(chatids[i]);
            }
        }
    }

    sdkMutex.unlock();
    return callList;
}

MegaHandleList *MegaChatApiImpl::getChatCallsIds()
{
    MegaHandleListPrivate *callList = new MegaHandleListPrivate();

    sdkMutex.lock();

    MegaHandleList *chatids = getChatCalls();
    for (unsigned int i = 0; i < chatids->size(); i++)
    {
        karere::Id chatId = chatids->get(i);
        MegaChatCall *call = getChatCall(chatId);
        if (call)
        {
            callList->addMegaHandle(call->getId());
            delete call;
        }
    }

    delete chatids;

    sdkMutex.unlock();
    return callList;
}

bool MegaChatApiImpl::hasCallInChatRoom(MegaChatHandle chatid)
{
    bool hasCall = false;
    sdkMutex.lock();

    if (mClient && mClient->rtc)
    {
        hasCall = mClient->rtc->findCallHandler(chatid);
    }

    sdkMutex.unlock();
    return hasCall;
}

void MegaChatApiImpl::addChatCallListener(MegaChatCallListener *listener)
{
    if (!listener)
    {
        return;
    }

    sdkMutex.lock();
    callListeners.insert(listener);
    sdkMutex.unlock();
}

int MegaChatApiImpl::getMaxCallParticipants()
{
    return rtcModule::IRtcModule::kMaxCallReceivers;
}

int MegaChatApiImpl::getMaxVideoCallParticipants()
{
    return rtcModule::IRtcModule::kMaxCallVideoSenders;
}

bool MegaChatApiImpl::isAudioLevelMonitorEnabled(MegaChatHandle chatid)
{
    SdkMutexGuard g(sdkMutex);
    if (chatid == MEGACHAT_INVALID_HANDLE)
    {
        API_LOG_ERROR("isAudioLevelMonitorEnabled - Invalid chatid");
        return false;
    }

    MegaChatCallHandler *handler = findChatCallHandler(chatid);
    if (!handler)
    {
        API_LOG_ERROR("isAudioLevelMonitorEnabled - Failed to get the call handler associated to chat room");
        return false;
    }

    rtcModule::ICall *call = handler->getCall();
    if (!call)
    {
        API_LOG_ERROR("isAudioLevelMonitorEnabled - There is not any call associated to MegaChatCallHandler");
        return false;
    }

    return call->isAudioLevelMonitorEnabled();
}

void MegaChatApiImpl::enableAudioLevelMonitor(bool enable, MegaChatHandle chatid, MegaChatRequestListener* listener)
{
    MegaChatRequestPrivate *request = new MegaChatRequestPrivate(MegaChatRequest::TYPE_ENABLE_AUDIO_LEVEL_MONITOR, listener);
    request->setChatHandle(chatid);
    request->setFlag(enable);
    requestQueue.push(request);
    waiter->notify();
}

#endif

void MegaChatApiImpl::addChatRequestListener(MegaChatRequestListener *listener)
{
    if (!listener)
    {
        return;
    }

    sdkMutex.lock();
    requestListeners.insert(listener);
    sdkMutex.unlock();
}

void MegaChatApiImpl::addChatListener(MegaChatListener *listener)
{
    if (!listener)
    {
        return;
    }

    sdkMutex.lock();
    listeners.insert(listener);
    sdkMutex.unlock();
}

void MegaChatApiImpl::addChatRoomListener(MegaChatHandle chatid, MegaChatRoomListener *listener)
{
    if (!listener || chatid == MEGACHAT_INVALID_HANDLE)
    {
        return;
    }

    sdkMutex.lock();
    MegaChatRoomHandler *roomHandler = getChatRoomHandler(chatid);
    roomHandler->addChatRoomListener(listener);
    sdkMutex.unlock();
}

void MegaChatApiImpl::addChatNotificationListener(MegaChatNotificationListener *listener)
{
    if (!listener)
    {
        return;
    }

    sdkMutex.lock();
    notificationListeners.insert(listener);
    sdkMutex.unlock();
}

void MegaChatApiImpl::removeChatRequestListener(MegaChatRequestListener *listener)
{
    if (!listener)
    {
        return;
    }

    sdkMutex.lock();
    requestListeners.erase(listener);

    map<int,MegaChatRequestPrivate*>::iterator it = requestMap.begin();
    while (it != requestMap.end())
    {
        MegaChatRequestPrivate* request = it->second;
        if(request->getListener() == listener)
        {
            request->setListener(NULL);
        }

        it++;
    }

    requestQueue.removeListener(listener);
    sdkMutex.unlock();
}

#ifndef KARERE_DISABLE_WEBRTC

void MegaChatApiImpl::removeChatCallListener(MegaChatCallListener *listener)
{
    if (!listener)
    {
        return;
    }

    sdkMutex.lock();
    callListeners.erase(listener);
    sdkMutex.unlock();
}

void MegaChatApiImpl::addChatVideoListener(MegaChatHandle chatid, MegaChatHandle peerid, MegaChatHandle clientid, MegaChatVideoListener *listener)
{
    if (!listener)
    {
        return;
    }

    videoMutex.lock();
    videoListeners[chatid][EndpointId(peerid, clientid)].insert(listener);
    videoMutex.unlock();
}

void MegaChatApiImpl::removeChatVideoListener(MegaChatHandle chatid, MegaChatHandle peerid, MegaChatHandle clientid, MegaChatVideoListener *listener)
{
    if (!listener)
    {
        return;
    }

    videoMutex.lock();
    videoListeners[chatid][EndpointId(peerid, clientid)].erase(listener);

    if (videoListeners[chatid][EndpointId(peerid, clientid)].empty())
    {
        videoListeners[chatid].erase(EndpointId(peerid, clientid));
    }

    if (videoListeners[chatid].empty())
    {
        videoListeners.erase(chatid);
    }

    videoMutex.unlock();
}

#endif  // webrtc

void MegaChatApiImpl::removeChatListener(MegaChatListener *listener)
{
    if (!listener)
    {
        return;
    }

    sdkMutex.lock();
    listeners.erase(listener);
    sdkMutex.unlock();
}

void MegaChatApiImpl::removeChatRoomListener(MegaChatHandle chatid, MegaChatRoomListener *listener)
{
    if (!listener)
    {
        return;
    }

    sdkMutex.lock();
    MegaChatRoomHandler *roomHandler = getChatRoomHandler(chatid);
    roomHandler->removeChatRoomListener(listener);
    sdkMutex.unlock();
}

void MegaChatApiImpl::removeChatNotificationListener(MegaChatNotificationListener *listener)
{
    if (!listener)
    {
        return;
    }

    sdkMutex.lock();
    notificationListeners.erase(listener);
    sdkMutex.unlock();
}

MegaChatErrorPrivate *MegaChatApiImpl::addReaction(MegaChatHandle chatid, MegaChatHandle msgid, const char *reaction)
{
    int errorCode = MegaChatError::ERROR_OK;
    MegaChatErrorPrivate *megaChatError;
    if (!reaction)
    {
        megaChatError = new MegaChatErrorPrivate(MegaChatError::ERROR_ARGS);
        return megaChatError;
    }

    SdkMutexGuard g(sdkMutex);
    ChatRoom *chatroom = findChatRoom(chatid);
    if (!chatroom)
    {
        errorCode = MegaChatError::ERROR_NOENT;
    }
    else
    {
        if (chatroom->ownPriv() < static_cast<chatd::Priv>(MegaChatPeerList::PRIV_STANDARD))
        {
            errorCode = MegaChatError::ERROR_ACCESS;
        }
        else
        {
            Chat &chat = chatroom->chat();
            Idx index = chat.msgIndexFromId(msgid);
            if (index == CHATD_IDX_INVALID)
            {
                errorCode = MegaChatError::ERROR_NOENT;
            }
            else
            {
                const Message &msg = chat.at(index);
                if (msg.isManagementMessage())
                {
                    errorCode = MegaChatError::ERROR_ARGS;
                }
                else if (msg.hasReacted(reaction, mClient->myHandle()))
                {
                    errorCode = MegaChatError::ERROR_EXIST;
                }
                else
                {
                    chat.addReaction(msg, reaction);
                }
            }
        }
    }

    return new MegaChatErrorPrivate(errorCode);
}

MegaChatErrorPrivate *MegaChatApiImpl::delReaction(MegaChatHandle chatid, MegaChatHandle msgid, const char *reaction)
{
    int errorCode = MegaChatError::ERROR_OK;
    MegaChatErrorPrivate *megaChatError;
    if (!reaction)
    {
        megaChatError = new MegaChatErrorPrivate(MegaChatError::ERROR_ARGS);
        return megaChatError;
    }

    SdkMutexGuard g(sdkMutex);
    ChatRoom *chatroom = findChatRoom(chatid);
    if (!chatroom)
    {
        errorCode = MegaChatError::ERROR_NOENT;
    }
    else
    {
        if (chatroom->ownPriv() < static_cast<chatd::Priv>(MegaChatPeerList::PRIV_STANDARD))
        {
            errorCode = MegaChatError::ERROR_ACCESS;
        }
        else
        {
            Chat &chat = chatroom->chat();
            Idx index = chat.msgIndexFromId(msgid);
            if (index == CHATD_IDX_INVALID)
            {
                errorCode = MegaChatError::ERROR_NOENT;
            }
            else
            {
                const Message &msg = chat.at(index);
                if (msg.isManagementMessage())
                {
                    errorCode = MegaChatError::ERROR_ARGS;
                }
                else if (!msg.hasReacted(reaction, mClient->myHandle()))
                {
                    errorCode = MegaChatError::ERROR_NOENT;
                }
                else
                {
                    chat.delReaction(msg, reaction);
                }
            }
        }
    }

    return new MegaChatErrorPrivate(errorCode);
}

int MegaChatApiImpl::getMessageReactionCount(MegaChatHandle chatid, MegaChatHandle msgid, const char *reaction)
{
    SdkMutexGuard g(sdkMutex);

    Message *msg = findMessage(chatid, msgid);
    if (!msg)
    {
        API_LOG_ERROR("Chatroom or message not found");
        return -1;
    }

    return msg->getReactionCount(reaction);
}

MegaStringList* MegaChatApiImpl::getMessageReactions(MegaChatHandle chatid, MegaChatHandle msgid)
{    
    SdkMutexGuard g(sdkMutex);

    vector<char*> reactArray;
    Message *msg = findMessage(chatid, msgid);
    if (msg)
    {
        std::vector<std::string> reactions(msg->getReactions());
        for (auto &it : reactions)
        {
            reactArray.push_back(MegaApi::strdup(it.c_str()));
        }
    }
    else
    {
        API_LOG_ERROR("Chatroom or message not found");
    }

    return new MegaStringListPrivate(reactArray.data(), static_cast<int>(reactArray.size()));
}

MegaHandleList* MegaChatApiImpl::getReactionUsers(MegaChatHandle chatid, MegaChatHandle msgid, const char *reaction)
{
    MegaHandleListPrivate *userList = new MegaHandleListPrivate();

    SdkMutexGuard g(sdkMutex);

    if (reaction && reaction[0] != '\0')
    {
        Message *msg = findMessage(chatid, msgid);
        if (msg)
        {
            const std::vector<karere::Id> *users = msg->getReactionUsers(reaction);
            if (users)
            {
                for (auto &userid : *users)
                {
                    userList->addMegaHandle(userid);
                }
            }
        }
        else
        {
            API_LOG_ERROR("Chatroom or message not found");
        }
    }
    else
    {
        API_LOG_ERROR("Empty reaction");
    }

    return userList;
}

IApp::IChatHandler *MegaChatApiImpl::createChatHandler(ChatRoom &room)
{
    return getChatRoomHandler(room.chatid());
}

IApp::IChatListHandler *MegaChatApiImpl::chatListHandler()
{
    return this;
}

#ifndef KARERE_DISABLE_WEBRTC

rtcModule::ICallHandler *MegaChatApiImpl::onIncomingCall(rtcModule::ICall& call, karere::AvFlags av)
{
    MegaChatHandle chatid = call.chat().chatId();
    MegaChatCallHandler *chatCallHandler = static_cast<MegaChatCallHandler *>(mClient->rtc->findCallHandler(chatid));
    if (!chatCallHandler)
    {
        chatCallHandler = new MegaChatCallHandler(this);
        mClient->rtc->addCallHandler(chatid, chatCallHandler);
    }

    chatCallHandler->setCall(&call);
    chatCallHandler->getMegaChatCall()->setInitialAudioVideoFlags(av);

    // Notify onIncomingCall like state change becouse rtcModule::ICall::kStateRingIn status
    // it is not notify
    chatCallHandler->onStateChange(call.state());

    return chatCallHandler;
}

rtcModule::ICallHandler *MegaChatApiImpl::onGroupCallActive(Id chatid, Id callid, uint32_t duration)
{
    MegaChatCallHandler *chatCallHandler = new MegaChatCallHandler(this);
    chatCallHandler->setCallNotPresent(chatid, callid, duration);
    chatCallHandler->onStateChange(MegaChatCall::CALL_STATUS_USER_NO_PRESENT);

    return chatCallHandler;
}

MegaStringList *MegaChatApiImpl::getChatInDevices(const std::set<string> &devices)
{
    std::vector<char*> buffer;
    for (const std::string &device : devices)
    {
        buffer.push_back(MegaApi::strdup(device.c_str()));
    }

    return new MegaStringListPrivate(buffer.data(), static_cast<int>(buffer.size()));
}

void MegaChatApiImpl::cleanCallHandlerMap()
{
    sdkMutex.lock();

    if (mClient && mClient->rtc)
    {
        std::vector<karere::Id> chatids = mClient->rtc->chatsWithCall();
        for (unsigned int i = 0; i < chatids.size(); i++)
        {
            mClient->rtc->removeCall(chatids[i]);
        }
    }

    sdkMutex.unlock();
}

MegaChatCallHandler *MegaChatApiImpl::findChatCallHandler(MegaChatHandle chatid)
{
    MegaChatCallHandler *callHandler = NULL;
    sdkMutex.lock();
    if (mClient && mClient->rtc)
    {
        callHandler = static_cast<MegaChatCallHandler *>(mClient->rtc->findCallHandler(chatid));
    }

    sdkMutex.unlock();
    return callHandler;
}

void MegaChatApiImpl::removeCall(MegaChatHandle chatid)
{
    sdkMutex.lock();
    if (mClient->rtc)
    {
        mClient->rtc->removeCall(chatid);
    }

    sdkMutex.unlock();
}

#endif

void MegaChatApiImpl::cleanChatHandlers()
{
#ifndef KARERE_DISABLE_WEBRTC
    if (mClient->rtc)
    {
        mClient->rtc->hangupAll(rtcModule::TermCode::kAppTerminating);
    }
    cleanCallHandlerMap();
#endif

	MegaChatHandle chatid;
	for (auto it = chatRoomHandler.begin(); it != chatRoomHandler.end();)
	{
		chatid = it->first;
		it++;

		closeChatRoom(chatid, NULL);
	}
	assert(chatRoomHandler.empty());

	for (auto it = nodeHistoryHandlers.begin(); it != nodeHistoryHandlers.end();)
	{
		chatid = it->first;
		it++;

		closeNodeHistory(chatid, NULL);
	}
	assert(nodeHistoryHandlers.empty());
}

void MegaChatApiImpl::onInitStateChange(int newState)
{
    API_LOG_DEBUG("Karere initialization state has changed: %d", newState);

    if (newState == karere::Client::kInitErrSidInvalid)
    {
        API_LOG_WARNING("Invalid session detected (API_ESID). Logging out...");
        logout();
        return;
    }

    int state = MegaChatApiImpl::convertInitState(newState);

    // only notify meaningful state to the app
    if (state == MegaChatApi::INIT_ERROR ||
            state == MegaChatApi::INIT_WAITING_NEW_SESSION ||
            state == MegaChatApi::INIT_OFFLINE_SESSION ||
            state == MegaChatApi::INIT_ONLINE_SESSION ||
            state == MegaChatApi::INIT_NO_CACHE)
    {
        fireOnChatInitStateUpdate(state);
    }
}

void MegaChatApiImpl::onChatNotification(karere::Id chatid, const Message &msg, Message::Status status, Idx idx)
{
    if (megaApi->isChatNotifiable(chatid)   // filtering based on push-notification settings
            && !msg.isEncrypted())          // avoid msgs to be notified when marked as "seen", but still decrypting
    {
         MegaChatMessagePrivate *message = new MegaChatMessagePrivate(msg, status, idx);
         fireOnChatNotification(chatid, message);
     }
}

int MegaChatApiImpl::convertInitState(int state)
{
    switch (state)
    {
    case karere::Client::kInitErrGeneric:
    case karere::Client::kInitErrCorruptCache:
    case karere::Client::kInitErrSidMismatch:
    case karere::Client::kInitErrAlready:
        return MegaChatApi::INIT_ERROR;

    case karere::Client::kInitCreated:
        return MegaChatApi::INIT_NOT_DONE;

    case karere::Client::kInitErrNoCache:
        return MegaChatApi::INIT_NO_CACHE;

    case karere::Client::kInitWaitingNewSession:
        return MegaChatApi::INIT_WAITING_NEW_SESSION;

    case karere::Client::kInitHasOfflineSession:
        return MegaChatApi::INIT_OFFLINE_SESSION;

    case karere::Client::kInitHasOnlineSession:
        return MegaChatApi::INIT_ONLINE_SESSION;

    case karere::Client::kInitAnonymousMode:
        return MegaChatApi::INIT_ANONYMOUS;

    case karere::Client::kInitTerminated:
    case karere::Client::kInitErrSidInvalid:
    default:
        return state;
    }
}

int MegaChatApiImpl::convertChatConnectionState(ChatState state)
{
    switch(state)
    {
    case ChatState::kChatStateOffline:
        return MegaChatApi::CHAT_CONNECTION_OFFLINE;
    case ChatState::kChatStateConnecting:
        return MegaChatApi::CHAT_CONNECTION_IN_PROGRESS;
    case ChatState::kChatStateJoining:
        return MegaChatApi::CHAT_CONNECTION_LOGGING;
    case ChatState::kChatStateOnline:
        return MegaChatApi::CHAT_CONNECTION_ONLINE;
    }

    assert(false);  // check compilation warnings, new ChatState not considered
    return state;
}

IApp::IGroupChatListItem *MegaChatApiImpl::addGroupChatItem(GroupChatRoom &chat)
{
    MegaChatGroupListItemHandler *itemHandler = new MegaChatGroupListItemHandler(*this, chat);
    chatGroupListItemHandler.insert(itemHandler);

    // notify the app about the new chatroom
    MegaChatListItemPrivate *item = new MegaChatListItemPrivate(chat);
    fireOnChatListItemUpdate(item);

    return (IGroupChatListItem *) itemHandler;
}

IApp::IPeerChatListItem *MegaChatApiImpl::addPeerChatItem(PeerChatRoom &chat)
{
    MegaChatPeerListItemHandler *itemHandler = new MegaChatPeerListItemHandler(*this, chat);
    chatPeerListItemHandler.insert(itemHandler);

    // notify the app about the new chatroom
    MegaChatListItemPrivate *item = new MegaChatListItemPrivate(chat);
    fireOnChatListItemUpdate(item);

    return (IPeerChatListItem *) itemHandler;
}

void MegaChatApiImpl::removeGroupChatItem(IGroupChatListItem &item)
{
    set<MegaChatGroupListItemHandler *>::iterator it = chatGroupListItemHandler.begin();
    while (it != chatGroupListItemHandler.end())
    {
        IGroupChatListItem *itemHandler = (*it);
        if (itemHandler == &item)
        {
            delete (itemHandler);
            chatGroupListItemHandler.erase(it);
            return;
        }

        it++;
    }
}

void MegaChatApiImpl::removePeerChatItem(IPeerChatListItem &item)
{
    set<MegaChatPeerListItemHandler *>::iterator it = chatPeerListItemHandler.begin();
    while (it != chatPeerListItemHandler.end())
    {
        IPeerChatListItem *itemHandler = (*it);
        if (itemHandler == &item)
        {
            delete (itemHandler);
            chatPeerListItemHandler.erase(it);
            return;
        }

        it++;
    }
}

void MegaChatApiImpl::onPresenceChanged(Id userid, Presence pres, bool inProgress)
{
    if (inProgress)
    {
        API_LOG_INFO("My own presence is being changed to %s", pres.toString());
    }
    else
    {
        API_LOG_INFO("Presence of user %s has been changed to %s", ID_CSTR(userid), pres.toString());
    }
    fireOnChatOnlineStatusUpdate(userid.val, pres.status(), inProgress);
}

void MegaChatApiImpl::onPresenceConfigChanged(const presenced::Config &state, bool pending)
{
    MegaChatPresenceConfigPrivate *config = new MegaChatPresenceConfigPrivate(state, pending);
    fireOnChatPresenceConfigUpdate(config);
}

void MegaChatApiImpl::onPresenceLastGreenUpdated(Id userid, uint16_t lastGreen)
{
    fireOnChatPresenceLastGreenUpdated(userid, lastGreen);
}

void ChatRequestQueue::push(MegaChatRequestPrivate *request)
{
    mutex.lock();
    requests.push_back(request);
    mutex.unlock();
}

void ChatRequestQueue::push_front(MegaChatRequestPrivate *request)
{
    mutex.lock();
    requests.push_front(request);
    mutex.unlock();
}

MegaChatRequestPrivate *ChatRequestQueue::pop()
{
    mutex.lock();
    if(requests.empty())
    {
        mutex.unlock();
        return NULL;
    }
    MegaChatRequestPrivate *request = requests.front();
    requests.pop_front();
    mutex.unlock();
    return request;
}

void ChatRequestQueue::removeListener(MegaChatRequestListener *listener)
{
    mutex.lock();

    deque<MegaChatRequestPrivate *>::iterator it = requests.begin();
    while(it != requests.end())
    {
        MegaChatRequestPrivate *request = (*it);
        if(request->getListener()==listener)
            request->setListener(NULL);
        it++;
    }

    mutex.unlock();
}

void EventQueue::push(void *transfer)
{
    mutex.lock();
    events.push_back(transfer);
    mutex.unlock();
}

void EventQueue::push_front(void *event)
{
    mutex.lock();
    events.push_front(event);
    mutex.unlock();
}

void* EventQueue::pop()
{
    mutex.lock();
    if(events.empty())
    {
        mutex.unlock();
        return NULL;
    }
    void* event = events.front();
    events.pop_front();
    mutex.unlock();
    return event;
}

bool EventQueue::isEmpty()
{
    bool ret;

    mutex.lock();
    ret = events.empty();
    mutex.unlock();

    return ret;
}

size_t EventQueue::size()
{
    size_t ret;

    mutex.lock();
    ret = events.size();
    mutex.unlock();

    return ret;
}

MegaChatRequestPrivate::MegaChatRequestPrivate(int type, MegaChatRequestListener *listener)
{
    this->type = type;
    this->tag = 0;
    this->listener = listener;

    this->number = 0;
    this->retry = 0;
    this->flag = false;
    this->peerList = NULL;
    this->chatid = MEGACHAT_INVALID_HANDLE;
    this->userHandle = MEGACHAT_INVALID_HANDLE;
    this->privilege = MegaChatPeerList::PRIV_UNKNOWN;
    this->text = NULL;
    this->link = NULL;
    this->mMessage = NULL;
    this->mMegaNodeList = NULL;
    this->mMegaHandleList = NULL;
}

MegaChatRequestPrivate::MegaChatRequestPrivate(MegaChatRequestPrivate &request)
{
    this->text = NULL;
    this->peerList = NULL;
    this->mMessage = NULL;
    this->mMegaNodeList = NULL;
    this->mMegaHandleList = NULL;
    this->link = NULL;

    this->type = request.getType();
    this->listener = request.getListener();
    this->setTag(request.getTag());
    this->setNumber(request.getNumber());
    this->setNumRetry(request.getNumRetry());
    this->setFlag(request.getFlag());
    this->setMegaChatPeerList(request.getMegaChatPeerList());
    this->setChatHandle(request.getChatHandle());
    this->setUserHandle(request.getUserHandle());
    this->setPrivilege(request.getPrivilege());
    this->setText(request.getText());
    this->setLink(request.getLink());
    this->setMegaChatMessage(request.getMegaChatMessage());
    this->setMegaNodeList(request.getMegaNodeList());
    this->setMegaHandleList(request.getMegaHandleList());
    if (mMegaHandleList)
    {
        for (unsigned int i = 0; i < mMegaHandleList->size(); i++)
        {
            MegaChatHandle chatid = mMegaHandleList->get(i);
            this->setMegaHandleListByChat(chatid, request.getMegaHandleListByChat(chatid));
        }
    }
}

MegaChatRequestPrivate::~MegaChatRequestPrivate()
{
    delete peerList;
    delete [] text;
    delete [] link;
    delete mMessage;
    delete mMegaNodeList;
    delete mMegaHandleList;
    for (map<MegaChatHandle, MegaHandleList*>::iterator it = mMegaHandleListMap.begin(); it != mMegaHandleListMap.end(); it++)
    {
        delete it->second;
    }
}

MegaChatRequest *MegaChatRequestPrivate::copy()
{
    return new MegaChatRequestPrivate(*this);
}

const char *MegaChatRequestPrivate::getRequestString() const
{
    switch(type)
    {
        case TYPE_DELETE: return "DELETE";
        case TYPE_LOGOUT: return "LOGOUT";
        case TYPE_CONNECT: return "CONNECT";
        case TYPE_INITIALIZE: return "INITIALIZE";
        case TYPE_SET_ONLINE_STATUS: return "SET_CHAT_STATUS";
        case TYPE_CREATE_CHATROOM: return "CREATE CHATROOM";
        case TYPE_INVITE_TO_CHATROOM: return "INVITE_TO_CHATROOM";
        case TYPE_REMOVE_FROM_CHATROOM: return "REMOVE_FROM_CHATROOM";
        case TYPE_UPDATE_PEER_PERMISSIONS: return "UPDATE_PEER_PERMISSIONS";
        case TYPE_TRUNCATE_HISTORY: return "TRUNCATE_HISTORY";
        case TYPE_EDIT_CHATROOM_NAME: return "EDIT_CHATROOM_NAME";
        case TYPE_EDIT_CHATROOM_PIC: return "EDIT_CHATROOM_PIC";
        case TYPE_GET_FIRSTNAME: return "GET_FIRSTNAME";
        case TYPE_GET_LASTNAME: return "GET_LASTNAME";
        case TYPE_GET_EMAIL: return "GET_EMAIL";
        case TYPE_DISCONNECT: return "DISCONNECT";
        case TYPE_SET_BACKGROUND_STATUS: return "SET_BACKGROUND_STATUS";
        case TYPE_RETRY_PENDING_CONNECTIONS: return "RETRY_PENDING_CONNECTIONS";
        case TYPE_START_CHAT_CALL: return "START_CHAT_CALL";
        case TYPE_ANSWER_CHAT_CALL: return "ANSWER_CHAT_CALL";
        case TYPE_DISABLE_AUDIO_VIDEO_CALL: return "DISABLE_AUDIO_VIDEO_CALL";
        case TYPE_HANG_CHAT_CALL: return "HANG_CHAT_CALL";
        case TYPE_LOAD_AUDIO_VIDEO_DEVICES: return "LOAD_AUDIO_VIDEO_DEVICES";
        case TYPE_ATTACH_NODE_MESSAGE: return "ATTACH_NODE_MESSAGE";
        case TYPE_REVOKE_NODE_MESSAGE: return "REVOKE_NODE_MESSAGE";
        case TYPE_SHARE_CONTACT: return "SHARE_CONTACT";
        case TYPE_SEND_TYPING_NOTIF: return "SEND_TYPING_NOTIF";
        case TYPE_SIGNAL_ACTIVITY: return "SIGNAL_ACTIVITY";
        case TYPE_SET_PRESENCE_PERSIST: return "SET_PRESENCE_PERSIST";
        case TYPE_SET_PRESENCE_AUTOAWAY: return "SET_PRESENCE_AUTOAWAY";
        case TYPE_ARCHIVE_CHATROOM: return "ARCHIVE_CHATROOM";
        case TYPE_PUSH_RECEIVED: return "PUSH_RECEIVED";
        case TYPE_LOAD_PREVIEW: return "LOAD_PREVIEW";
        case TYPE_CHAT_LINK_HANDLE: return "CHAT_LINK_HANDLE";
        case TYPE_SET_PRIVATE_MODE: return "SET_PRIVATE_MODE";
        case TYPE_AUTOJOIN_PUBLIC_CHAT: return "AUTOJOIN_PUBLIC_CHAT";
        case TYPE_SET_LAST_GREEN_VISIBLE: return "SET_LAST_GREEN_VISIBLE";
        case TYPE_LAST_GREEN: return "LAST_GREEN";
        case TYPE_CHANGE_VIDEO_STREAM: return "CHANGE_VIDEO_STREAM";
        case TYPE_IMPORT_MESSAGES: return "IMPORT_MESSAGES";
<<<<<<< HEAD
        case TYPE_ENABLE_AUDIO_LEVEL_MONITOR: return "ENABLE_AUDIO_LEVEL_MONITOR";
=======
        case TYPE_SET_RETENTION_TIME: return "SET_RETENTION_TIME";
        case TYPE_SET_CALL_ON_HOLD: return "SET_CALL_ON_HOLD";
>>>>>>> 9faaa542
    }
    return "UNKNOWN";
}

const char *MegaChatRequestPrivate::toString() const
{
    return getRequestString();
}

MegaChatRequestListener *MegaChatRequestPrivate::getListener() const
{
    return listener;
}

int MegaChatRequestPrivate::getType() const
{
    return type;
}

long long MegaChatRequestPrivate::getNumber() const
{
    return number;
}

int MegaChatRequestPrivate::getNumRetry() const
{
    return retry;
}

bool MegaChatRequestPrivate::getFlag() const
{
    return flag;
}

MegaChatPeerList *MegaChatRequestPrivate::getMegaChatPeerList()
{
    return peerList;
}

MegaChatHandle MegaChatRequestPrivate::getChatHandle()
{
    return chatid;
}

MegaChatHandle MegaChatRequestPrivate::getUserHandle()
{
    return userHandle;
}

int MegaChatRequestPrivate::getPrivilege()
{
    return privilege;
}

const char *MegaChatRequestPrivate::getText() const
{
    return text;
}

const char *MegaChatRequestPrivate::getLink() const
{
    return link;
}

MegaChatMessage *MegaChatRequestPrivate::getMegaChatMessage()
{
    return mMessage;
}

int MegaChatRequestPrivate::getTag() const
{
    return tag;
}

void MegaChatRequestPrivate::setListener(MegaChatRequestListener *listener)
{
    this->listener = listener;
}

void MegaChatRequestPrivate::setTag(int tag)
{
    this->tag = tag;
}

void MegaChatRequestPrivate::setNumber(long long number)
{
    this->number = number;
}

void MegaChatRequestPrivate::setNumRetry(int retry)
{
    this->retry = retry;
}

void MegaChatRequestPrivate::setFlag(bool flag)
{
    this->flag = flag;
}

void MegaChatRequestPrivate::setMegaChatPeerList(MegaChatPeerList *peerList)
{
    if (this->peerList)
        delete this->peerList;

    this->peerList = peerList ? peerList->copy() : NULL;
}

void MegaChatRequestPrivate::setChatHandle(MegaChatHandle chatid)
{
    this->chatid = chatid;
}

void MegaChatRequestPrivate::setUserHandle(MegaChatHandle userhandle)
{
    this->userHandle = userhandle;
}

void MegaChatRequestPrivate::setPrivilege(int priv)
{
    this->privilege = priv;
}

void MegaChatRequestPrivate::setLink(const char *link)
{
    if(this->link)
    {
        delete [] this->link;
    }
    this->link = MegaApi::strdup(link);
}

void MegaChatRequestPrivate::setText(const char *text)
{
    if(this->text)
    {
        delete [] this->text;
    }
    this->text = MegaApi::strdup(text);
}

void MegaChatRequestPrivate::setMegaChatMessage(MegaChatMessage *message)
{
    if (mMessage != NULL)
    {
        delete mMessage;
    }

    mMessage = message ? message->copy() : NULL;
}

void MegaChatRequestPrivate::setMegaHandleList(MegaHandleList *handlelist)
{
    if (mMegaHandleList != NULL)
    {
        delete mMegaHandleList;
    }

    mMegaHandleList = handlelist ? handlelist->copy() : NULL;
}

void MegaChatRequestPrivate::setMegaHandleListByChat(MegaChatHandle chatid, MegaHandleList *handlelist)
{
    MegaHandleList *list = getMegaHandleListByChat(chatid);
    if (list)
    {
        delete list;
    }

    mMegaHandleListMap[chatid] = handlelist ? handlelist->copy() : NULL;
}

MegaNodeList *MegaChatRequestPrivate::getMegaNodeList()
{
    return mMegaNodeList;
}

MegaHandleList *MegaChatRequestPrivate::getMegaHandleListByChat(MegaChatHandle chatid)
{
    map<MegaChatHandle, MegaHandleList*>::iterator it = mMegaHandleListMap.find(chatid);
    if (it != mMegaHandleListMap.end())
    {
        return it->second;
    }

    return NULL;
}

MegaHandleList *MegaChatRequestPrivate::getMegaHandleList()
{
    return mMegaHandleList;
}

int MegaChatRequestPrivate::getParamType()
{
    return mParamType;
}

void MegaChatRequestPrivate::setMegaNodeList(MegaNodeList *nodelist)
{
    if (mMegaNodeList != NULL)
    {
        delete mMegaNodeList;
    }

    mMegaNodeList = nodelist ? nodelist->copy() : NULL;
}

void MegaChatRequestPrivate::setParamType(int paramType)
{
    this->mParamType = paramType;
}

#ifndef KARERE_DISABLE_WEBRTC

MegaChatSessionPrivate::MegaChatSessionPrivate(const rtcModule::ISession &session)
    : state(convertSessionState(session.getState())), peerid(session.peer()), clientid(session.peerClient()), av(session.receivedAv())
{
}

MegaChatSessionPrivate::MegaChatSessionPrivate(const MegaChatSessionPrivate &session)
    : state(session.getStatus())
    , peerid(session.getPeerid())
    , clientid(session.getClientid())
    , av(session.av.value())
    , termCode(session.getTermCode())
    , localTermCode(session.isLocalTermCode())
    , networkQuality(session.getNetworkQuality())
    , audioDetected(session.getAudioDetected())
    , changed(session.getChanges())
{
}

MegaChatSessionPrivate::~MegaChatSessionPrivate()
{
}

MegaChatSession *MegaChatSessionPrivate::copy()
{
    return new MegaChatSessionPrivate(*this);
}

int MegaChatSessionPrivate::getStatus() const
{
    return state;
}

MegaChatHandle MegaChatSessionPrivate::getPeerid() const
{
    return peerid;
}

MegaChatHandle MegaChatSessionPrivate::getClientid() const
{
    return clientid;
}

bool MegaChatSessionPrivate::hasAudio() const
{
    return av.audio();
}

bool MegaChatSessionPrivate::hasVideo() const
{
    return av.video();
}

int MegaChatSessionPrivate::getTermCode() const
{
    return termCode;
}

bool MegaChatSessionPrivate::isLocalTermCode() const
{
    return localTermCode;
}

int MegaChatSessionPrivate::getNetworkQuality() const
{
    return networkQuality;
}

bool MegaChatSessionPrivate::getAudioDetected() const
{
    return audioDetected;
}

bool MegaChatSessionPrivate::isOnHold() const
{
    return av.onHold();
}

int MegaChatSessionPrivate::getChanges() const
{
    return changed;
}

bool MegaChatSessionPrivate::hasChanged(int changeType) const
{
    return (changed & changeType);
}

uint8_t MegaChatSessionPrivate::convertSessionState(uint8_t state)
{
    uint8_t sessionState = MegaChatSession::SESSION_STATUS_INVALID;
    switch (state)
    {
        case rtcModule::ISession::kStateInitial:
        case rtcModule::ISession::kStateWaitSdpOffer:
        case rtcModule::ISession::kStateWaitSdpAnswer:
        case rtcModule::ISession::kStateWaitLocalSdpAnswer:
        {
            sessionState = MegaChatSession::SESSION_STATUS_INITIAL;
            break;
        }
        case rtcModule::ISession::kStateInProgress:
        {
            sessionState = MegaChatSession::SESSION_STATUS_IN_PROGRESS;
            break;
        }
        case rtcModule::ISession::kStateTerminating:
        case rtcModule::ISession::kStateDestroyed:
        {
            sessionState = MegaChatSession::SESSION_STATUS_DESTROYED;
            break;
        }
        default:
        {
            API_LOG_ERROR("Unexpected session state, state: %d", state);
            assert(false);
            break;
        }
    }

    return sessionState;
}

void MegaChatSessionPrivate::setState(uint8_t state)
{
    this->state = convertSessionState(state);
    changed |= MegaChatSession::CHANGE_TYPE_STATUS;
}

void MegaChatSessionPrivate::setAvFlags(AvFlags flags)
{
    av = flags;
    changed |= MegaChatSession::CHANGE_TYPE_REMOTE_AVFLAGS;
}

void MegaChatSessionPrivate::setNetworkQuality(int quality)
{
    networkQuality = quality;
    changed |= MegaChatSession::CHANGE_TYPE_SESSION_NETWORK_QUALITY;
}

void MegaChatSessionPrivate::setAudioDetected(bool audioDetected)
{
    this->audioDetected = audioDetected;
    changed |= MegaChatSession::CHANGE_TYPE_SESSION_AUDIO_LEVEL;
}

void MegaChatSessionPrivate::setSessionFullyOperative()
{
    changed |= MegaChatSession::CHANGE_TYPE_SESSION_OPERATIVE;
}

void MegaChatSessionPrivate::setOnHold(bool onHold)
{
    av.setOnHold(onHold);
    changed |= CHANGE_TYPE_SESSION_ON_HOLD;
}

void MegaChatSessionPrivate::setTermCode(int termCode)
{
    int megaTermCode;
    bool local;
    MegaChatCallPrivate::convertTermCode(static_cast<rtcModule::TermCode>(termCode), megaTermCode, local);
    this->termCode = megaTermCode;
    this->localTermCode = local;
}

void MegaChatSessionPrivate::removeChanges()
{
    changed = MegaChatSession::CHANGE_TYPE_NO_CHANGES;
}

MegaChatCallPrivate::MegaChatCallPrivate(const rtcModule::ICall& call)
{
    status = call.state();
    chatid = call.chat().chatId();
    callid = call.id();
    mIsCaller = call.isCaller();
    // sentAv are invalid until state change to rtcModule::ICall::KStateHasLocalStream
    localAVFlags = call.sentFlags();
    initialAVFlags = karere::AvFlags(false, false);
    initialTs = 0;
    finalTs = 0;
    termCode = MegaChatCall::TERM_CODE_NOT_FINISHED;
    localTermCode = false;
    ringing = false;
    ignored = false;
    changed = 0;
    peerId = 0;
    clientid = 0;
    callerId = call.caller().val;
    // At this point, there aren't any Session. It isn't neccesary create `sessionStatus` from Icall::sessionState()
}

MegaChatCallPrivate::MegaChatCallPrivate(Id chatid, Id callid, uint32_t duration)
{
    status = CALL_STATUS_USER_NO_PRESENT;
    this->chatid = chatid;
    this->callid = callid;
    // localAVFlags are invalid until state change to rtcModule::ICall::KStateHasLocalStream
    localAVFlags = karere::AvFlags(false, false);
    initialAVFlags = karere::AvFlags(false, false);
    initialTs = 0;
    if (duration > 0)
    {
        initialTs = time(NULL) - duration;
    }

    finalTs = 0;
    termCode = MegaChatCall::TERM_CODE_NOT_FINISHED;
    localTermCode = false;
    ringing = false;
    ignored = false;
    changed = 0;
    peerId = 0;
    clientid = 0;
    callerId = MEGACHAT_INVALID_HANDLE;
    mIsCaller = false;
    callCompositionChange = NO_COMPOSITION_CHANGE;
}

MegaChatCallPrivate::MegaChatCallPrivate(const MegaChatCallPrivate &call)
{
    this->status = call.getStatus();
    this->chatid = call.getChatid();
    this->callid = call.getId();
    this->mIsCaller = call.isOutgoing();
    this->localAVFlags = call.localAVFlags;
    this->initialAVFlags = call.initialAVFlags;
    this->changed = call.changed;
    this->initialTs = call.initialTs;
    this->finalTs = call.finalTs;
    this->termCode = call.termCode;
    this->localTermCode = call.localTermCode;
    this->ringing = call.ringing;
    this->ignored = call.ignored;
    this->peerId = call.peerId;
    this->callCompositionChange = call.callCompositionChange;
    this->clientid = call.clientid;
    this->callerId = call.callerId;

    for (std::map<chatd::EndpointId, MegaChatSession *>::const_iterator it = call.sessions.begin(); it != call.sessions.end(); it++)
    {
        this->sessions[it->first] = it->second->copy();
    }

    this->participants = call.participants;
}

MegaChatCallPrivate::~MegaChatCallPrivate()
{
    for (std::map<chatd::EndpointId, MegaChatSession *>::iterator it = sessions.begin(); it != sessions.end(); it++)
    {
        MegaChatSession *session = it->second;
        delete session;
    }

    sessions.clear();
}

MegaChatCall *MegaChatCallPrivate::copy()
{
    return new MegaChatCallPrivate(*this);
}

int MegaChatCallPrivate::getStatus() const
{
    return status;
}

MegaChatHandle MegaChatCallPrivate::getChatid() const
{
    return chatid;
}

MegaChatHandle MegaChatCallPrivate::getId() const
{
    return callid;
}

bool MegaChatCallPrivate::hasLocalAudio() const
{
    return localAVFlags.audio();
}

bool MegaChatCallPrivate::hasAudioInitialCall() const
{
    return initialAVFlags.audio();
}

bool MegaChatCallPrivate::hasLocalVideo() const
{
    return localAVFlags.video();
}

bool MegaChatCallPrivate::hasVideoInitialCall() const
{
    return initialAVFlags.video();
}

int MegaChatCallPrivate::getChanges() const
{
    return changed;
}

bool MegaChatCallPrivate::hasChanged(int changeType) const
{
    return (changed & changeType);
}

int64_t MegaChatCallPrivate::getDuration() const
{
    int64_t duration = 0;

    if (initialTs > 0)
    {
        if (finalTs > 0)
        {
            duration = finalTs - initialTs;
        }
        else
        {
            duration = time(NULL) - initialTs;
        }
    }

    return duration;
}

int64_t MegaChatCallPrivate::getInitialTimeStamp() const
{
    return initialTs;
}

int64_t MegaChatCallPrivate::getFinalTimeStamp() const
{
    return finalTs;
}

int MegaChatCallPrivate::getTermCode() const
{
    return termCode;
}

bool MegaChatCallPrivate::isLocalTermCode() const
{
    return localTermCode;
}

bool MegaChatCallPrivate::isRinging() const
{
    return ringing;
}

MegaHandleList *MegaChatCallPrivate::getSessionsPeerid() const
{
    MegaHandleListPrivate *sessionList = new MegaHandleListPrivate();

    for (auto it = sessions.begin(); it != sessions.end(); it++)
    {
        sessionList->addMegaHandle(it->first.userid);
    }

    return sessionList;
}

MegaHandleList *MegaChatCallPrivate::getSessionsClientid() const
{
    MegaHandleListPrivate *sessionList = new MegaHandleListPrivate();

    for (auto it = sessions.begin(); it != sessions.end(); it++)
    {
        sessionList->addMegaHandle(it->first.clientid);
    }

    return sessionList;
}

MegaChatHandle MegaChatCallPrivate::getPeeridCallCompositionChange() const
{
    return peerId;
}

MegaChatHandle MegaChatCallPrivate::getClientidCallCompositionChange() const
{
    return clientid;
}

int MegaChatCallPrivate::getCallCompositionChange() const
{
    return callCompositionChange;
}

MegaChatSession *MegaChatCallPrivate::getMegaChatSession(MegaChatHandle peerid, MegaChatHandle clientid)
{
    auto it = sessions.find(EndpointId(peerid, clientid));
    if (it != sessions.end())
    {
        return it->second;
    }

    return NULL;
}

int MegaChatCallPrivate::getNumParticipants(int audioVideo) const
{
    assert(audioVideo == MegaChatCall::AUDIO || audioVideo == MegaChatCall::VIDEO || audioVideo == MegaChatCall::ANY_FLAG);
    int numParticipants = 0;
    if (audioVideo == MegaChatCall::ANY_FLAG)
    {
        numParticipants = participants.size();
    }
    else
    {
        for (auto it = participants.begin(); it != participants.end(); it ++)
        {
            if (audioVideo == MegaChatCall::AUDIO && it->second.audio())
            {
                numParticipants++;
            }
            else if (audioVideo == MegaChatCall::VIDEO && it->second.video())
            {
                numParticipants++;
            }
        }
    }

    return numParticipants;
}

MegaHandleList *MegaChatCallPrivate::getPeeridParticipants() const
{
    MegaHandleListPrivate *participantsList = new MegaHandleListPrivate();

    for (auto it = participants.begin(); it != participants.end(); it++)
    {
        chatd::EndpointId endPoint = it->first;
        participantsList->addMegaHandle(endPoint.userid);
    }

    return participantsList;
}

MegaHandleList *MegaChatCallPrivate::getClientidParticipants() const
{
    MegaHandleListPrivate *participantsList = new MegaHandleListPrivate();

    for (auto it = participants.begin(); it != participants.end(); it++)
    {
        chatd::EndpointId endPoint = it->first;
        participantsList->addMegaHandle(endPoint.clientid);
    }

    return participantsList;
}

bool MegaChatCallPrivate::isIgnored() const
{
    return ignored;
}

bool MegaChatCallPrivate::isIncoming() const
{
    return !mIsCaller;
}

bool MegaChatCallPrivate::isOutgoing() const
{
    return mIsCaller;
}

MegaChatHandle MegaChatCallPrivate::getCaller() const
{
    return callerId;
}

bool MegaChatCallPrivate::isOnHold() const
{
    return localAVFlags.onHold();
}

void MegaChatCallPrivate::setStatus(int status)
{
    this->status = status;
    changed |= MegaChatCall::CHANGE_TYPE_STATUS;

    if (status == MegaChatCall::CALL_STATUS_DESTROYED)
    {
        setFinalTimeStamp(time(NULL));
        API_LOG_INFO("Call Destroyed. ChatId: %s, callid: %s, duration: %d (s)",
                     karere::Id(getChatid()).toString().c_str(),
                     karere::Id(getId()).toString().c_str(), getDuration());
    }
}

void MegaChatCallPrivate::setLocalAudioVideoFlags(AvFlags localAVFlags)
{
    this->localAVFlags = localAVFlags;
    changed |= MegaChatCall::CHANGE_TYPE_LOCAL_AVFLAGS;
}

void MegaChatCallPrivate::setInitialAudioVideoFlags(AvFlags initialAVFlags)
{
    this->initialAVFlags = initialAVFlags;
}

void MegaChatCallPrivate::setInitialTimeStamp(int64_t timeStamp)
{
    initialTs = timeStamp;
}

void MegaChatCallPrivate::setFinalTimeStamp(int64_t timeStamp)
{
    if (initialTs > 0)
    {
        finalTs = timeStamp;
    }
}

void MegaChatCallPrivate::removeChanges()
{
    changed = MegaChatCall::CHANGE_TYPE_NO_CHANGES;
    callCompositionChange = NO_COMPOSITION_CHANGE;
}

void MegaChatCallPrivate::setTermCode(rtcModule::TermCode termCode)
{
    convertTermCode(termCode, this->termCode, localTermCode);
}

void MegaChatCallPrivate::convertTermCode(rtcModule::TermCode termCode, int &megaTermCode, bool &local)
{
    // Last four bits indicate the termination code and fifth bit indicate local or peer
    switch (termCode & (~rtcModule::TermCode::kPeer))
    {
        case rtcModule::TermCode::kUserHangup:
            megaTermCode = MegaChatCall::TERM_CODE_USER_HANGUP;
            break;        
        case rtcModule::TermCode::kCallReqCancel:
            megaTermCode = MegaChatCall::TERM_CODE_CALL_REQ_CANCEL;
            break;
        case rtcModule::TermCode::kCallRejected:
            megaTermCode = MegaChatCall::TERM_CODE_CALL_REJECT;
            break;
        case rtcModule::TermCode::kAnsElsewhere:
            megaTermCode = MegaChatCall::TERM_CODE_ANSWER_ELSE_WHERE;
            break;
        case rtcModule::TermCode::kRejElsewhere:
            megaTermCode = MegaChatCall::TEMR_CODE_REJECT_ELSE_WHERE;
            break;
        case rtcModule::TermCode::kAnswerTimeout:
            megaTermCode = MegaChatCall::TERM_CODE_ANSWER_TIMEOUT;
            break;
        case rtcModule::TermCode::kRingOutTimeout:
            megaTermCode = MegaChatCall::TERM_CODE_RING_OUT_TIMEOUT;
            break;
        case rtcModule::TermCode::kAppTerminating:
            megaTermCode = MegaChatCall::TERM_CODE_APP_TERMINATING;
            break;
        case rtcModule::TermCode::kBusy:
            megaTermCode = MegaChatCall::TERM_CODE_BUSY;
            break;
        case rtcModule::TermCode::kNotFinished:
            megaTermCode = MegaChatCall::TERM_CODE_NOT_FINISHED;
            break;
        case rtcModule::TermCode::kDestroyByCallCollision:
            megaTermCode = MegaChatCall::TERM_CODE_DESTROY_BY_COLLISION;
            break;
        case rtcModule::TermCode::kCallerGone:
        case rtcModule::TermCode::kInvalid:
        default:
            megaTermCode = MegaChatCall::TERM_CODE_ERROR;
            break;
    }

    if (termCode & rtcModule::TermCode::kPeer)
    {
        local = false;
    }
    else
    {
        local = true;
    }
}

void MegaChatCallPrivate::setIsRinging(bool ringing)
{
    this->ringing = ringing;
    changed |= MegaChatCall::CHANGE_TYPE_RINGING_STATUS;
}

void MegaChatCallPrivate::setIgnoredCall(bool ignored)
{
    this->ignored = ignored;
}

MegaChatSessionPrivate *MegaChatCallPrivate::addSession(rtcModule::ISession &sess)
{
    auto it = sessions.find(EndpointId(sess.peer(), sess.peerClient()));
    if (it != sessions.end())
    {
        API_LOG_WARNING("addSession: this peer (id: %s, clientid: %x) already has a session. Removing it...", sess.peer().toString().c_str(), sess.peerClient());
        delete it->second;
    }

    MegaChatSessionPrivate *session = new MegaChatSessionPrivate(sess);
    sessions[EndpointId(sess.peer(), sess.peerClient())] = session;
    return session;
}

void MegaChatCallPrivate::removeSession(Id peerid, uint32_t clientid)
{
    std::map<chatd::EndpointId, MegaChatSession *>::iterator it = sessions.find(chatd::EndpointId(peerid, clientid));
    if (it != sessions.end())
    {
        delete it->second;
        sessions.erase(it);
    }
    else
    {
        API_LOG_ERROR("removeSession: Try to remove a session that doesn't exist (peer: %s)", peerid.toString().c_str());
    }
}

int MegaChatCallPrivate::availableAudioSlots()
{
    int usedSlots = getNumParticipants(MegaChatCall::AUDIO);

    int availableSlots = 0;
    if (usedSlots < rtcModule::IRtcModule::kMaxCallAudioSenders)
    {
        availableSlots = rtcModule::IRtcModule::kMaxCallAudioSenders;
    }

    return availableSlots;
}

int MegaChatCallPrivate::availableVideoSlots()
{
    int usedSlots = getNumParticipants(MegaChatCall::VIDEO);

    int availableSlots = 0;
    if (usedSlots < rtcModule::IRtcModule::kMaxCallVideoSenders)
    {
        availableSlots = rtcModule::IRtcModule::kMaxCallVideoSenders;
    }

    return availableSlots;
}

bool MegaChatCallPrivate::addOrUpdateParticipant(Id userid, uint32_t clientid, AvFlags flags)
{
    bool notify = false;

    chatd::EndpointId endPointId(userid, clientid);
    std::map<chatd::EndpointId, karere::AvFlags>::iterator it = participants.find(endPointId);
    if (it == participants.end())   // new participant
    {
        this->changed |= MegaChatCall::CHANGE_TYPE_CALL_COMPOSITION;
        this->peerId = userid;
        this->clientid = clientid;
        this->callCompositionChange = MegaChatCall::PEER_ADDED;
        notify = true;
        participants[endPointId] = flags;
    }
    else    // existing participant --> just update flags
    {
        it->second = flags;
    }

    return notify;
}

bool MegaChatCallPrivate::removeParticipant(Id userid, uint32_t clientid)
{
    bool notify = false;

    chatd::EndpointId endPointId(userid, clientid);
    std::map<chatd::EndpointId, karere::AvFlags>::iterator it = participants.find(endPointId);
    if (it != participants.end())
    {
        participants.erase(it);
        this->changed |= MegaChatCall::CHANGE_TYPE_CALL_COMPOSITION;
        this->peerId = userid;
        this->clientid = clientid;
        this->callCompositionChange = MegaChatCall::PEER_REMOVED;
        notify = true;
    }

    return notify;
}

bool MegaChatCallPrivate::isParticipating(Id userid)
{
    for (auto it = participants.begin(); it != participants.end(); it++)
    {
        if (it->first.userid == userid)
        {
            return true;
        }
    }

    return false;
}

void MegaChatCallPrivate::setId(Id callid)
{
    this->callid = callid;
}

void MegaChatCallPrivate::setCaller(Id caller)
{
    this->callerId = caller;
}

void MegaChatCallPrivate::setOnHold(bool onHold)
{
    this->localAVFlags.setOnHold(onHold);
    this->changed |= MegaChatCall::CHANGE_TYPE_CALL_ON_HOLD;
}

MegaChatVideoReceiver::MegaChatVideoReceiver(MegaChatApiImpl *chatApi, rtcModule::ICall *call, MegaChatHandle peerid, uint32_t clientid)
{
    this->chatApi = chatApi;
    chatid = call->chat().chatId();
    this->peerid = peerid;
    this->clientid = clientid;
}

MegaChatVideoReceiver::~MegaChatVideoReceiver()
{
}

void* MegaChatVideoReceiver::getImageBuffer(unsigned short width, unsigned short height, void*& userData)
{
    MegaChatVideoFrame *frame = new MegaChatVideoFrame;
    frame->width = width;
    frame->height = height;
    frame->buffer = new ::mega::byte[width * height * 4];  // in format ARGB: 4 bytes per pixel
    userData = frame;
    return frame->buffer;
}

void MegaChatVideoReceiver::frameComplete(void *userData)
{
    chatApi->videoMutex.lock();
    MegaChatVideoFrame *frame = (MegaChatVideoFrame *)userData;
    chatApi->fireOnChatVideoData(chatid, peerid, clientid, frame->width, frame->height, (char *)frame->buffer);
    chatApi->videoMutex.unlock();
    delete [] frame->buffer;
    delete frame;
}

void MegaChatVideoReceiver::onVideoAttach()
{
}

void MegaChatVideoReceiver::onVideoDetach()
{
}

void MegaChatVideoReceiver::clearViewport()
{
}

void MegaChatVideoReceiver::released()
{
}

rtcModule::ICallHandler *MegaChatRoomHandler::callHandler()
{
    return chatApiImpl->findChatCallHandler(chatid);
}
#endif

MegaChatRoomHandler::MegaChatRoomHandler(MegaChatApiImpl *chatApiImpl, MegaChatApi *chatApi, MegaApi *megaApi, MegaChatHandle chatid)
{
    this->chatApiImpl = chatApiImpl;
    this->chatApi = chatApi;
    this->chatid = chatid;
    this->megaApi = megaApi;

    this->mRoom = NULL;
    this->mChat = NULL;
}

void MegaChatRoomHandler::addChatRoomListener(MegaChatRoomListener *listener)
{
    roomListeners.insert(listener);
}

void MegaChatRoomHandler::removeChatRoomListener(MegaChatRoomListener *listener)
{
    roomListeners.erase(listener);
}

void MegaChatRoomHandler::fireOnChatRoomUpdate(MegaChatRoom *chat)
{
    for(set<MegaChatRoomListener *>::iterator it = roomListeners.begin(); it != roomListeners.end() ; it++)
    {
        (*it)->onChatRoomUpdate(chatApi, chat);
    }

    delete chat;
}

void MegaChatRoomHandler::fireOnMessageLoaded(MegaChatMessage *msg)
{
    for(set<MegaChatRoomListener *>::iterator it = roomListeners.begin(); it != roomListeners.end() ; it++)
    {
        (*it)->onMessageLoaded(chatApi, msg);
    }

    delete msg;
}

void MegaChatRoomHandler::fireOnHistoryTruncatedByRetentionTime(MegaChatMessage *msg)
{
    for(set<MegaChatRoomListener *>::iterator it = roomListeners.begin(); it != roomListeners.end() ; it++)
    {
        (*it)->onHistoryTruncatedByRetentionTime(chatApi, msg);
    }

    delete msg;
}

void MegaChatRoomHandler::fireOnMessageReceived(MegaChatMessage *msg)
{
    for(set<MegaChatRoomListener *>::iterator it = roomListeners.begin(); it != roomListeners.end() ; it++)
    {
        (*it)->onMessageReceived(chatApi, msg);
    }

    delete msg;
}

void MegaChatRoomHandler::fireOnReactionUpdate(MegaChatHandle msgid, const char *reaction, int count)
{
    for (set<MegaChatRoomListener *>::iterator it = roomListeners.begin(); it != roomListeners.end(); it++)
    {
        (*it)->onReactionUpdate(chatApi, msgid, reaction, count);
    }
}

void MegaChatRoomHandler::fireOnMessageUpdate(MegaChatMessage *msg)
{
    for(set<MegaChatRoomListener *>::iterator it = roomListeners.begin(); it != roomListeners.end() ; it++)
    {
        (*it)->onMessageUpdate(chatApi, msg);
    }

    delete msg;
}

void MegaChatRoomHandler::fireOnHistoryReloaded(MegaChatRoom *chat)
{
    for(set<MegaChatRoomListener *>::iterator it = roomListeners.begin(); it != roomListeners.end() ; it++)
    {
        (*it)->onHistoryReloaded(chatApi, chat);
    }

    delete chat;
}

void MegaChatRoomHandler::onUserTyping(karere::Id user)
{
    MegaChatRoomPrivate *chat = (MegaChatRoomPrivate *) chatApiImpl->getChatRoom(chatid);
    chat->setUserTyping(user.val);

    fireOnChatRoomUpdate(chat);
}

void MegaChatRoomHandler::onReactionUpdate(karere::Id msgid, const char *reaction, int count)
{
    fireOnReactionUpdate(msgid, reaction, count);
}

void MegaChatRoomHandler::onUserStopTyping(karere::Id user)
{
    MegaChatRoomPrivate *chat = (MegaChatRoomPrivate *) chatApiImpl->getChatRoom(chatid);
    chat->setUserStopTyping(user.val);

    fireOnChatRoomUpdate(chat);
}

void MegaChatRoomHandler::onLastTextMessageUpdated(const chatd::LastTextMsg& msg)
{
    if (mRoom)
    {
        // forward the event to the chatroom, so chatlist items also receive the notification
        mRoom->onLastTextMessageUpdated(msg);
    }
}

void MegaChatRoomHandler::onLastMessageTsUpdated(uint32_t ts)
{
    if (mRoom)
    {
        // forward the event to the chatroom, so chatlist items also receive the notification
        mRoom->onLastMessageTsUpdated(ts);
    }
}

void MegaChatRoomHandler::onHistoryReloaded()
{
    MegaChatRoomPrivate *chat = (MegaChatRoomPrivate *) chatApiImpl->getChatRoom(chatid);
    fireOnHistoryReloaded(chat);
}

bool MegaChatRoomHandler::isRevoked(MegaChatHandle h)
{
    auto it = attachmentsAccess.find(h);
    if (it != attachmentsAccess.end())
    {
        return !it->second;
    }

    return false;
}

void MegaChatRoomHandler::handleHistoryMessage(MegaChatMessage *message)
{
    if (message->getType() == MegaChatMessage::TYPE_NODE_ATTACHMENT)
    {
        MegaNodeList *nodeList = message->getMegaNodeList();
        if (nodeList)
        {
            for (int i = 0; i < nodeList->size(); i++)
            {
                MegaChatHandle h = nodeList->get(i)->getHandle();
                auto itAccess = attachmentsAccess.find(h);
                if (itAccess == attachmentsAccess.end())
                {
                    attachmentsAccess[h] = true;
                }
                attachmentsIds[h].insert(message->getMsgId());
            }
        }
    }
    else if (message->getType() == MegaChatMessage::TYPE_REVOKE_NODE_ATTACHMENT)
    {
        MegaChatHandle h = message->getHandleOfAction();
        auto itAccess = attachmentsAccess.find(h);
        if (itAccess == attachmentsAccess.end())
        {
            attachmentsAccess[h] = false;
        }
    }
}

std::set<MegaChatHandle> *MegaChatRoomHandler::handleNewMessage(MegaChatMessage *message)
{
    set <MegaChatHandle> *msgToUpdate = NULL;

    // new messages overwrite any current access to nodes
    if (message->getType() == MegaChatMessage::TYPE_NODE_ATTACHMENT)
    {
        MegaNodeList *nodeList = message->getMegaNodeList();
        if (nodeList)
        {
            for (int i = 0; i < nodeList->size(); i++)
            {
                MegaChatHandle h = nodeList->get(i)->getHandle();
                auto itAccess = attachmentsAccess.find(h);
                if (itAccess != attachmentsAccess.end() && !itAccess->second)
                {
                    // access changed from revoked to granted --> update attachment messages
                    if (!msgToUpdate)
                    {
                        msgToUpdate = new set <MegaChatHandle>;
                    }
                    msgToUpdate->insert(attachmentsIds[h].begin(), attachmentsIds[h].end());
                }
                attachmentsAccess[h] = true;
                attachmentsIds[h].insert(message->getMsgId());
            }
        }
    }
    else if (message->getType() == MegaChatMessage::TYPE_REVOKE_NODE_ATTACHMENT)
    {
        MegaChatHandle h = message->getHandleOfAction();
        auto itAccess = attachmentsAccess.find(h);
        if (itAccess != attachmentsAccess.end() && itAccess->second)
        {
            // access changed from granted to revoked --> update attachment messages
            if (!msgToUpdate)
            {
                msgToUpdate = new set <MegaChatHandle>;
            }
            msgToUpdate->insert(attachmentsIds[h].begin(), attachmentsIds[h].end());
        }
        attachmentsAccess[h] = false;
    }

    return msgToUpdate;
}

void MegaChatRoomHandler::onMemberNameChanged(uint64_t /*userid*/, const std::string &/*newName*/)
{
    MegaChatRoomPrivate *chat = (MegaChatRoomPrivate *) chatApiImpl->getChatRoom(chatid);
    chat->setMembersUpdated();

    fireOnChatRoomUpdate(chat);
}

void MegaChatRoomHandler::onChatArchived(bool archived)
{
    MegaChatRoomPrivate *chat = (MegaChatRoomPrivate *) chatApiImpl->getChatRoom(chatid);
    chat->setArchived(archived);

    fireOnChatRoomUpdate(chat);
}

void MegaChatRoomHandler::onTitleChanged(const string &title)
{
    MegaChatRoomPrivate *chat = (MegaChatRoomPrivate *) chatApiImpl->getChatRoom(chatid);
    chat->setTitle(title);

    fireOnChatRoomUpdate(chat);
}

void MegaChatRoomHandler::onChatModeChanged(bool mode)
{
    MegaChatRoomPrivate *chat = (MegaChatRoomPrivate *) chatApiImpl->getChatRoom(chatid);
    chat->setChatMode(mode);

    fireOnChatRoomUpdate(chat);
}

void MegaChatRoomHandler::onUnreadCountChanged()
{
    MegaChatRoomPrivate *chat = (MegaChatRoomPrivate *) chatApiImpl->getChatRoom(chatid);
    chat->changeUnreadCount();

    fireOnChatRoomUpdate(chat);
}

void MegaChatRoomHandler::onPreviewersCountUpdate(uint32_t numPrev)
{
    MegaChatRoomPrivate *chat = (MegaChatRoomPrivate *) chatApiImpl->getChatRoom(chatid);
    chat->setNumPreviewers(numPrev);

    fireOnChatRoomUpdate(chat);
}

void MegaChatRoomHandler::init(Chat &chat, DbInterface *&)
{
    mChat = &chat;
    mRoom = chatApiImpl->findChatRoom(chatid);

    attachmentsAccess.clear();
    attachmentsIds.clear();
    mChat->resetListenerState();
}

void MegaChatRoomHandler::onDestroy()
{
    mChat = NULL;
    mRoom = NULL;
    attachmentsAccess.clear();
    attachmentsIds.clear();
}

void MegaChatRoomHandler::onRecvNewMessage(Idx idx, Message &msg, Message::Status status)
{
    MegaChatMessagePrivate *message = new MegaChatMessagePrivate(msg, status, idx);
    set <MegaChatHandle> *msgToUpdate = handleNewMessage(message);

    fireOnMessageReceived(message);

    if (msgToUpdate)
    {
        for (auto itMsgId = msgToUpdate->begin(); itMsgId != msgToUpdate->end(); itMsgId++)
        {
            MegaChatMessagePrivate *msg = (MegaChatMessagePrivate *)chatApiImpl->getMessage(chatid, *itMsgId);
            if (msg)
            {
                msg->setAccess();
                fireOnMessageUpdate(msg);
            }
        }
        delete msgToUpdate;
    }

    // check if notification is required
    if (mRoom && megaApi->isChatNotifiable(chatid)
            && ((msg.type == chatd::Message::kMsgTruncate)   // truncate received from a peer or from myself in another client
                || (msg.userid != chatApi->getMyUserHandle() && status == chatd::Message::kNotSeen)))  // new (unseen) message received from a peer
    {
        // forward the event to the chatroom, so chatlist items also receive the notification
        mRoom->onRecvNewMessage(idx, msg, status);
    }
}

void MegaChatRoomHandler::onRecvHistoryMessage(Idx idx, Message &msg, Message::Status status, bool /*isLocal*/)
{
    MegaChatMessagePrivate *message = new MegaChatMessagePrivate(msg, status, idx);
    handleHistoryMessage(message);

    fireOnMessageLoaded(message);
}

void MegaChatRoomHandler::onHistoryDone(chatd::HistSource /*source*/)
{
    fireOnMessageLoaded(NULL);
}

void MegaChatRoomHandler::onHistoryTruncatedByRetentionTime(const Message &msg, const Idx &idx, const Message::Status &status)
{
   MegaChatMessagePrivate *message = new MegaChatMessagePrivate(msg, status, idx);
   fireOnHistoryTruncatedByRetentionTime(message);
}

void MegaChatRoomHandler::onUnsentMsgLoaded(chatd::Message &msg)
{
    Message::Status status = (Message::Status) MegaChatMessage::STATUS_SENDING;
    MegaChatMessagePrivate *message = new MegaChatMessagePrivate(msg, status, MEGACHAT_INVALID_INDEX);
    fireOnMessageLoaded(message);
}

void MegaChatRoomHandler::onUnsentEditLoaded(chatd::Message &msg, bool oriMsgIsSending)
{
    Idx index = MEGACHAT_INVALID_INDEX;
    if (!oriMsgIsSending)   // original message was already sent
    {
        index = mChat->msgIndexFromId(msg.id());
    }
    MegaChatMessagePrivate *message = new MegaChatMessagePrivate(msg, Message::kSending, index);
    message->setContentChanged();
    fireOnMessageLoaded(message);
}

void MegaChatRoomHandler::onMessageConfirmed(Id msgxid, const Message &msg, Idx idx, bool tsUpdated)
{
    MegaChatMessagePrivate *message = new MegaChatMessagePrivate(msg, Message::kServerReceived, idx);
    message->setStatus(MegaChatMessage::STATUS_SERVER_RECEIVED);
    message->setTempId(msgxid);     // to allow the app to find the "temporal" message
    if (tsUpdated)
    {
        message->setTsUpdated();
    }

    std::set <MegaChatHandle> *msgToUpdate = handleNewMessage(message);

    fireOnMessageUpdate(message);

    if (msgToUpdate)
    {
        for (auto itMsgId = msgToUpdate->begin(); itMsgId != msgToUpdate->end(); itMsgId++)
        {
            MegaChatMessagePrivate *msgUpdated = (MegaChatMessagePrivate *)chatApiImpl->getMessage(chatid, *itMsgId);
            if (msgUpdated)
            {
                msgUpdated->setAccess();
                fireOnMessageUpdate(msgUpdated);
            }
        }
        delete msgToUpdate;
    }
}

void MegaChatRoomHandler::onMessageRejected(const Message &msg, uint8_t reason)
{
    MegaChatMessagePrivate *message = new MegaChatMessagePrivate(msg, Message::kServerRejected, MEGACHAT_INVALID_INDEX);
    message->setStatus(MegaChatMessage::STATUS_SERVER_REJECTED);
    message->setCode(reason);
    fireOnMessageUpdate(message);
}

void MegaChatRoomHandler::onMessageStatusChange(Idx idx, Message::Status status, const Message &msg)
{
    MegaChatMessagePrivate *message = new MegaChatMessagePrivate(msg, status, idx);
    message->setStatus(status);
    fireOnMessageUpdate(message);

    if (megaApi->isChatNotifiable(chatid)
            && msg.userid != chatApi->getMyUserHandle()
            && status == chatd::Message::kSeen  // received message from a peer changed to seen
            && !msg.isEncrypted())  // messages can be "seen" while being decrypted
    {
        MegaChatMessagePrivate *message = new MegaChatMessagePrivate(msg, status, idx);
        chatApiImpl->fireOnChatNotification(chatid, message);
    }
}

void MegaChatRoomHandler::onMessageEdited(const Message &msg, chatd::Idx idx)
{
    Message::Status status = mChat->getMsgStatus(msg, idx);
    MegaChatMessagePrivate *message = new MegaChatMessagePrivate(msg, status, idx);
    message->setContentChanged();
    fireOnMessageUpdate(message);

    //TODO: check a truncate always comes as an edit, even if no history exist at all (new chat)
    // and, if so, remove the block from `onRecvNewMessage()`
    if (megaApi->isChatNotifiable(chatid) &&
            ((msg.type == chatd::Message::kMsgTruncate) // truncate received from a peer or from myself in another client
             || (msg.userid != chatApi->getMyUserHandle() && status == chatd::Message::kNotSeen)))    // received message from a peer, still unseen, was edited / deleted
    {
        MegaChatMessagePrivate *message = new MegaChatMessagePrivate(msg, status, idx);
        chatApiImpl->fireOnChatNotification(chatid, message);
    }
}

void MegaChatRoomHandler::onEditRejected(const Message &msg, ManualSendReason reason)
{
    MegaChatMessagePrivate *message = new MegaChatMessagePrivate(msg, Message::kSendingManual, MEGACHAT_INVALID_INDEX);
    if (reason == ManualSendReason::kManualSendEditNoChange)
    {
        API_LOG_WARNING("Edit message rejected because of same content");
        message->setStatus(mChat->getMsgStatus(msg, msg.id()));
    }
    else
    {
        API_LOG_WARNING("Edit message rejected, reason: %d", reason);
        message->setCode(reason);
    }
    fireOnMessageUpdate(message);
}

void MegaChatRoomHandler::onOnlineStateChange(ChatState state)
{
    if (mRoom)
    {
        // forward the event to the chatroom, so chatlist items also receive the notification
        mRoom->onOnlineStateChange(state);
    }
}

void MegaChatRoomHandler::onUserJoin(Id userid, Priv privilege)
{
    if (mRoom)
    {
        // forward the event to the chatroom, so chatlist items also receive the notification
        mRoom->onUserJoin(userid, privilege);

        MegaChatRoomPrivate *chatroom = new MegaChatRoomPrivate(*mRoom);
        if (userid.val == chatApiImpl->getMyUserHandle())
        {
            chatroom->setOwnPriv(privilege);
        }
        else
        {
            chatroom->setMembersUpdated();
        }
        fireOnChatRoomUpdate(chatroom);
    }
}

void MegaChatRoomHandler::onUserLeave(Id userid)
{
    if (mRoom)
    {
        // forward the event to the chatroom, so chatlist items also receive the notification
        mRoom->onUserLeave(userid);

        MegaChatRoomPrivate *chatroom = new MegaChatRoomPrivate(*mRoom);
        chatroom->setMembersUpdated();
        fireOnChatRoomUpdate(chatroom);
    }
}

void MegaChatRoomHandler::onRejoinedChat()
{
    if (mRoom)
    {
        MegaChatRoomPrivate *chatroom = new MegaChatRoomPrivate(*mRoom);
        fireOnChatRoomUpdate(chatroom);
    }
}

void MegaChatRoomHandler::onExcludedFromChat()
{
    if (mRoom)
    {
        MegaChatRoomPrivate *chatroom = new MegaChatRoomPrivate(*mRoom);
        chatroom->setClosed();
        fireOnChatRoomUpdate(chatroom);
    }
}

void MegaChatRoomHandler::onUnreadChanged()
{
    if (mRoom)
    {
        // forward the event to the chatroom, so chatlist items also receive the notification
        mRoom->onUnreadChanged();

        if (mChat)
        {
            MegaChatRoomPrivate *chatroom = new MegaChatRoomPrivate(*mRoom);
            chatroom->changeUnreadCount();
            fireOnChatRoomUpdate(chatroom);
        }
    }
}

void MegaChatRoomHandler::onRetentionTimeUpdated(unsigned int period)
{
    MegaChatRoomPrivate *chat = (MegaChatRoomPrivate *) chatApiImpl->getChatRoom(chatid);
    chat->setRetentionTime(period);

    fireOnChatRoomUpdate(chat);
}

void MegaChatRoomHandler::onPreviewersUpdate()
{
    if (mRoom)
    {
        // forward the event to the chatroom, so chatlist items also receive the notification
        mRoom->onPreviewersUpdate();
        onPreviewersCountUpdate(mChat->getNumPreviewers());
    }
}

void MegaChatRoomHandler::onManualSendRequired(chatd::Message *msg, uint64_t id, chatd::ManualSendReason reason)
{
    MegaChatMessagePrivate *message = new MegaChatMessagePrivate(*msg, Message::kSendingManual, MEGACHAT_INVALID_INDEX);
    delete msg; // we take ownership of the Message

    message->setStatus(MegaChatMessage::STATUS_SENDING_MANUAL);
    message->setRowId(id); // identifier for the manual-send queue, for removal from queue
    message->setCode(reason);
    fireOnMessageLoaded(message);
}


MegaChatErrorPrivate::MegaChatErrorPrivate(const string &msg, int code, int type)
    : ::promise::Error(msg, code, type)
{
    this->setHandled();
}

MegaChatErrorPrivate::MegaChatErrorPrivate(int code, int type)
    : ::promise::Error(MegaChatErrorPrivate::getGenericErrorString(code), code, type)
{
    this->setHandled();
}

const char* MegaChatErrorPrivate::getGenericErrorString(int errorCode)
{
    switch(errorCode)
    {
    case ERROR_OK:
        return "No error";
    case ERROR_ARGS:
        return "Invalid argument";
    case ERROR_TOOMANY:
        return "Too many uses for this resource";
    case ERROR_ACCESS:
        return "Access denied";
    case ERROR_NOENT:
        return "Resource does not exist";
    case ERROR_EXIST:
        return "Resource already exists";
    case ERROR_UNKNOWN:
    default:
        return "Unknown error";
    }
}


MegaChatErrorPrivate::MegaChatErrorPrivate(const MegaChatErrorPrivate *error)
    : ::promise::Error(error->getErrorString(), error->getErrorCode(), error->getErrorType())
{
    this->setHandled();
}

int MegaChatErrorPrivate::getErrorCode() const
{
    return code();
}

int MegaChatErrorPrivate::getErrorType() const
{
    return type();
}

const char *MegaChatErrorPrivate::getErrorString() const
{
    return what();
}

const char *MegaChatErrorPrivate::toString() const
{
    char *errorString = new char[msg().size()+1];
    strcpy(errorString, what());
    return errorString;
}

MegaChatError *MegaChatErrorPrivate::copy()
{
    return new MegaChatErrorPrivate(this);
}


MegaChatRoomListPrivate::MegaChatRoomListPrivate()
{

}

MegaChatRoomListPrivate::MegaChatRoomListPrivate(const MegaChatRoomListPrivate *list)
{
    MegaChatRoomPrivate *chat;

    for (unsigned int i = 0; i < list->size(); i++)
    {
        chat = new MegaChatRoomPrivate(list->get(i));
        this->list.push_back(chat);
    }
}

MegaChatRoomList *MegaChatRoomListPrivate::copy() const
{
    return new MegaChatRoomListPrivate(this);
}

const MegaChatRoom *MegaChatRoomListPrivate::get(unsigned int i) const
{
    if (i >= size())
    {
        return NULL;
    }
    else
    {
        return list.at(i);
    }
}

unsigned int MegaChatRoomListPrivate::size() const
{
    return list.size();
}

void MegaChatRoomListPrivate::addChatRoom(MegaChatRoom *chat)
{
    list.push_back(chat);
}


MegaChatRoomPrivate::MegaChatRoomPrivate(const MegaChatRoom *chat)
{
    this->chatid = chat->getChatId();
    this->priv = (privilege_t) chat->getOwnPrivilege();
    for (unsigned int i = 0; i < chat->getPeerCount(); i++)
    {
        MegaChatHandle uh = chat->getPeerHandle(i);
        peers.push_back(userpriv_pair(uh, (privilege_t) chat->getPeerPrivilege(i)));
        peerFirstnames.push_back(chat->getPeerFirstname(i));
        peerLastnames.push_back(chat->getPeerLastname(i));
        peerEmails.push_back(chat->getPeerEmail(i));
    }
    this->group = chat->isGroup();
    this->mPublicChat = chat->isPublic();
    this->mAuthToken = chat->getAuthorizationToken() ? Id(chat->getAuthorizationToken()) : Id::inval();
    this->title = chat->getTitle();
    this->mHasCustomTitle = chat->hasCustomTitle();
    this->unreadCount = chat->getUnreadCount();
    this->active = chat->isActive();
    this->archived = chat->isArchived();
    this->changed = chat->getChanges();
    this->uh = chat->getUserTyping();
    this->mNumPreviewers = chat->getNumPreviewers();
    this->mRetentionTime = chat->getRetentionTime();
    this->mCreationTs = chat->getCreationTs();
}

MegaChatRoomPrivate::MegaChatRoomPrivate(const ChatRoom &chat)
{
    this->changed = 0;
    this->chatid = chat.chatid();
    this->priv = (privilege_t) chat.ownPriv();
    this->group = chat.isGroup();
    this->mPublicChat = chat.publicChat();
    this->mAuthToken = Id(chat.getPublicHandle());
    assert(!chat.previewMode() || (chat.previewMode() && mAuthToken.isValid()));
    this->title = chat.titleString();
    this->mHasCustomTitle = chat.isGroup() ? ((GroupChatRoom*)&chat)->hasTitle() : false;
    this->unreadCount = chat.chat().unreadMsgCount();
    this->active = chat.isActive();
    this->archived = chat.isArchived();
    this->uh = MEGACHAT_INVALID_HANDLE;
    this->mNumPreviewers = chat.chat().getNumPreviewers();
    this->mRetentionTime = chat.getRetentionTime();
    this->mCreationTs = chat.getCreationTs();

    if (group)
    {
        GroupChatRoom &groupchat = (GroupChatRoom&) chat;
        GroupChatRoom::MemberMap peers = groupchat.peers();

        GroupChatRoom::MemberMap::iterator it;
        for (it = peers.begin(); it != peers.end(); it++)
        {
            this->peers.push_back(userpriv_pair(it->first, (privilege_t) it->second->priv()));

            const char *buffer = MegaChatRoomPrivate::firstnameFromBuffer(it->second->name());
            this->peerFirstnames.push_back(buffer ? buffer : "");
            delete [] buffer;

            buffer = MegaChatRoomPrivate::lastnameFromBuffer(it->second->name());
            this->peerLastnames.push_back(buffer ? buffer : "");
            delete [] buffer;

            this->peerEmails.push_back(it->second->email());
        }
    }
    else
    {
        PeerChatRoom &peerchat = (PeerChatRoom&) chat;
        privilege_t priv = (privilege_t) peerchat.peerPrivilege();
        handle uh = peerchat.peer();
        this->peers.push_back(userpriv_pair(uh, priv));

        Contact *contact = peerchat.contact();
        if (contact)
        {
            string name = contact->getContactName(true);

            const char *buffer = MegaChatRoomPrivate::firstnameFromBuffer(name);
            this->peerFirstnames.push_back(buffer ? buffer : "");
            delete [] buffer;

            buffer = MegaChatRoomPrivate::lastnameFromBuffer(name);
            this->peerLastnames.push_back(buffer ? buffer : "");
            delete [] buffer;
        }
        else    // we don't have firstname and lastname individually
        {
            this->peerFirstnames.push_back(title);
            this->peerLastnames.push_back("");
        }


        this->peerEmails.push_back(peerchat.email());
    }
}

MegaChatRoom *MegaChatRoomPrivate::copy() const
{
    return new MegaChatRoomPrivate(this);
}

MegaChatHandle MegaChatRoomPrivate::getChatId() const
{
    return chatid;
}

int MegaChatRoomPrivate::getOwnPrivilege() const
{
    return priv;
}

unsigned int MegaChatRoomPrivate::getNumPreviewers() const
{
   return mNumPreviewers;
}

int MegaChatRoomPrivate::getPeerPrivilegeByHandle(MegaChatHandle userhandle) const
{
    for (unsigned int i = 0; i < peers.size(); i++)
    {
        if (peers.at(i).first == userhandle)
        {
            return peers.at(i).second;
        }
    }

    return PRIV_UNKNOWN;
}

const char *MegaChatRoomPrivate::getPeerFirstnameByHandle(MegaChatHandle userhandle) const
{
    for (unsigned int i = 0; i < peers.size(); i++)
    {
        if (peers.at(i).first == userhandle)
        {
            return peerFirstnames.at(i).c_str();
        }
    }

    return NULL;
}

const char *MegaChatRoomPrivate::getPeerLastnameByHandle(MegaChatHandle userhandle) const
{
    for (unsigned int i = 0; i < peers.size(); i++)
    {
        if (peers.at(i).first == userhandle)
        {
            return peerLastnames.at(i).c_str();
        }
    }

    return NULL;
}

const char *MegaChatRoomPrivate::getPeerFullnameByHandle(MegaChatHandle userhandle) const
{
    for (unsigned int i = 0; i < peers.size(); i++)
    {
        if (peers.at(i).first == userhandle)
        {
            string ret = peerFirstnames.at(i);
            if (!peerFirstnames.at(i).empty() && !peerLastnames.at(i).empty())
            {
                ret.append(" ");
            }
            ret.append(peerLastnames.at(i));

            return MegaApi::strdup(ret.c_str());
        }
    }

    return NULL;
}

const char *MegaChatRoomPrivate::getPeerEmailByHandle(MegaChatHandle userhandle) const
{
    for (unsigned int i = 0; i < peerEmails.size(); i++)
    {
        if (peers.at(i).first == userhandle)
        {
            return peerEmails.at(i).c_str();
        }
    }

    return NULL;
}

int MegaChatRoomPrivate::getPeerPrivilege(unsigned int i) const
{
    if (i >= peers.size())
    {
        return MegaChatRoom::PRIV_UNKNOWN;
    }

    return peers.at(i).second;
}

unsigned int MegaChatRoomPrivate::getPeerCount() const
{
    return peers.size();
}

MegaChatHandle MegaChatRoomPrivate::getPeerHandle(unsigned int i) const
{
    if (i >= peers.size())
    {
        return MEGACHAT_INVALID_HANDLE;
    }

    return peers.at(i).first;
}

const char *MegaChatRoomPrivate::getPeerFirstname(unsigned int i) const
{
    if (i >= peerFirstnames.size())
    {
        return NULL;
    }

    return peerFirstnames.at(i).c_str();
}

const char *MegaChatRoomPrivate::getPeerLastname(unsigned int i) const
{
    if (i >= peerLastnames.size())
    {
        return NULL;
    }

    return peerLastnames.at(i).c_str();
}

const char *MegaChatRoomPrivate::getPeerFullname(unsigned int i) const
{
    if (i >= peerLastnames.size() || i >= peerFirstnames.size())
    {
        return NULL;
    }

    string ret = peerFirstnames.at(i);
    if (!peerFirstnames.at(i).empty() && !peerLastnames.at(i).empty())
    {
        ret.append(" ");
    }
    ret.append(peerLastnames.at(i));

    return MegaApi::strdup(ret.c_str());
}

const char *MegaChatRoomPrivate::getPeerEmail(unsigned int i) const
{
    if (i >= peerEmails.size())
    {
        return NULL;
    }

    return peerEmails.at(i).c_str();
}

bool MegaChatRoomPrivate::isGroup() const
{
    return group;
}

bool MegaChatRoomPrivate::isPublic() const
{
    return mPublicChat;
}

bool MegaChatRoomPrivate::isPreview() const
{
    return mAuthToken.isValid();
}

const char *MegaChatRoomPrivate::getAuthorizationToken() const
{
    if (mAuthToken.isValid())
    {
        return MegaApi::strdup(mAuthToken.toString(Id::CHATLINKHANDLE).c_str());
    }

    return NULL;
}

const char *MegaChatRoomPrivate::getTitle() const
{
    return title.c_str();
}

bool MegaChatRoomPrivate::hasCustomTitle() const
{
    return mHasCustomTitle;
}

bool MegaChatRoomPrivate::isActive() const
{
    return active;
}

bool MegaChatRoomPrivate::isArchived() const
{
    return archived;
}

int64_t MegaChatRoomPrivate::getCreationTs() const
{
    return mCreationTs;
}

int MegaChatRoomPrivate::getChanges() const
{
    return changed;
}

bool MegaChatRoomPrivate::hasChanged(int changeType) const
{
    return (changed & changeType);
}

int MegaChatRoomPrivate::getUnreadCount() const
{
    return unreadCount;
}

MegaChatHandle MegaChatRoomPrivate::getUserTyping() const
{
    return uh;
}

void MegaChatRoomPrivate::setOwnPriv(int ownPriv)
{
    this->priv = (privilege_t) ownPriv;
    this->changed |= MegaChatRoom::CHANGE_TYPE_OWN_PRIV;
}

void MegaChatRoomPrivate::setTitle(const string& title)
{
    this->title = title;
    this->changed |= MegaChatRoom::CHANGE_TYPE_TITLE;
}

void MegaChatRoomPrivate::changeUnreadCount()
{
    this->changed |= MegaChatRoom::CHANGE_TYPE_UNREAD_COUNT;
}

void MegaChatRoomPrivate::setNumPreviewers(unsigned int numPrev)
{
    this->mNumPreviewers = numPrev;
    this->changed |= MegaChatRoom::CHANGE_TYPE_UPDATE_PREVIEWERS;
}

void MegaChatRoomPrivate::setMembersUpdated()
{
    this->changed |= MegaChatRoom::CHANGE_TYPE_PARTICIPANTS;
}

void MegaChatRoomPrivate::setUserTyping(MegaChatHandle uh)
{
    this->uh = uh;
    this->changed |= MegaChatRoom::CHANGE_TYPE_USER_TYPING;
}

void MegaChatRoomPrivate::setUserStopTyping(MegaChatHandle uh)
{
    this->uh = uh;
    this->changed |= MegaChatRoom::CHANGE_TYPE_USER_STOP_TYPING;
}

void MegaChatRoomPrivate::setClosed()
{
    this->changed |= MegaChatRoom::CHANGE_TYPE_CLOSED;
}

void MegaChatRoomPrivate::setChatMode(bool mode)
{
    this->mPublicChat = mode;
    this->changed |= MegaChatRoom::CHANGE_TYPE_CHAT_MODE;
}

void MegaChatRoomPrivate::setArchived(bool archived)
{
    this->archived = archived;
    this->changed |= MegaChatRoom::CHANGE_TYPE_ARCHIVE;
}

void MegaChatRoomPrivate::setRetentionTime(unsigned int period)
{
    this->mRetentionTime = period;
    this->changed |= MegaChatRoom::CHANGE_TYPE_RETENTION_TIME;
}

char *MegaChatRoomPrivate::firstnameFromBuffer(const string &buffer)
{
    char *ret = NULL;
    int len = buffer.length() ? buffer.at(0) : 0;

    if (len > 0)
    {
        ret = new char[len + 1];
        strncpy(ret, buffer.data() + 1, len);
        ret[len] = '\0';
    }

    return ret;
}

char *MegaChatRoomPrivate::lastnameFromBuffer(const string &buffer)
{
    char *ret = NULL;

    if (buffer.length() && (int)buffer.length() >= buffer.at(0))
    {
        int lenLastname = buffer.length() - buffer.at(0) - 1;
        if (lenLastname)
        {
            const char *start = buffer.data() + 1 + buffer.at(0);
            if (buffer.at(0) != 0)
            {
                start++;    // there's a space separator
                lenLastname--;
            }

            ret = new char[lenLastname + 1];
            strncpy(ret, start, lenLastname);
            ret[lenLastname] = '\0';
        }
    }

    return ret;
}

unsigned int MegaChatRoomPrivate::getRetentionTime() const
{
    return mRetentionTime;
}

void MegaChatListItemHandler::onTitleChanged(const string &title)
{
    MegaChatListItemPrivate *item = new MegaChatListItemPrivate(mRoom);
    item->setTitle(title);

    chatApi.fireOnChatListItemUpdate(item);
}

void MegaChatListItemHandler::onChatModeChanged(bool mode)
{
    MegaChatListItemPrivate *item = new MegaChatListItemPrivate(mRoom);
    item->setChatMode(mode);

    chatApi.fireOnChatListItemUpdate(item);
}

void MegaChatListItemHandler::onUnreadCountChanged()
{
    MegaChatListItemPrivate *item = new MegaChatListItemPrivate(mRoom);
    item->changeUnreadCount();

    chatApi.fireOnChatListItemUpdate(item);
}

void MegaChatListItemHandler::onPreviewersCountUpdate(uint32_t numPrev)
{
    MegaChatListItemPrivate *item = new MegaChatListItemPrivate(mRoom);
    item->setNumPreviewers(numPrev);

    chatApi.fireOnChatListItemUpdate(item);
}

void MegaChatListItemHandler::onPreviewClosed()
{
    MegaChatListItemPrivate *item = new MegaChatListItemPrivate(mRoom);
    item->setPreviewClosed();

    chatApi.fireOnChatListItemUpdate(item);
}

MegaChatPeerListPrivate::MegaChatPeerListPrivate()
{
}

MegaChatPeerListPrivate::~MegaChatPeerListPrivate()
{

}

MegaChatPeerList *MegaChatPeerListPrivate::copy() const
{
    MegaChatPeerListPrivate *ret = new MegaChatPeerListPrivate;

    for (int i = 0; i < size(); i++)
    {
        ret->addPeer(list.at(i).first, list.at(i).second);
    }

    return ret;
}

void MegaChatPeerListPrivate::addPeer(MegaChatHandle h, int priv)
{
    list.push_back(userpriv_pair(h, (privilege_t) priv));
}

MegaChatHandle MegaChatPeerListPrivate::getPeerHandle(int i) const
{
    if (i > size())
    {
        return MEGACHAT_INVALID_HANDLE;
    }
    else
    {
        return list.at(i).first;
    }
}

int MegaChatPeerListPrivate::getPeerPrivilege(int i) const
{
    if (i > size())
    {
        return PRIV_UNKNOWN;
    }
    else
    {
        return list.at(i).second;
    }
}

int MegaChatPeerListPrivate::size() const
{
    return list.size();
}

const userpriv_vector *MegaChatPeerListPrivate::getList() const
{
    return &list;
}

MegaChatPeerListPrivate::MegaChatPeerListPrivate(userpriv_vector *userpriv)
{
    handle uh;
    privilege_t priv;

    for (unsigned i = 0; i < userpriv->size(); i++)
    {
        uh = userpriv->at(i).first;
        priv = userpriv->at(i).second;

        this->addPeer(uh, priv);
    }
}


MegaChatListItemHandler::MegaChatListItemHandler(MegaChatApiImpl &chatApi, ChatRoom &room)
    :chatApi(chatApi), mRoom(room)
{
}

MegaChatListItemPrivate::MegaChatListItemPrivate(ChatRoom &chatroom)
    : MegaChatListItem()
{
    this->chatid = chatroom.chatid();
    this->title = chatroom.titleString();
    this->unreadCount = chatroom.chat().unreadMsgCount();
    this->group = chatroom.isGroup();
    this->mPublicChat = chatroom.publicChat();
    this->mPreviewMode = chatroom.previewMode();
    this->active = chatroom.isActive();
    this->ownPriv = chatroom.ownPriv();
    this->archived =  chatroom.isArchived();
    this->mIsCallInProgress = chatroom.isCallActive();
    this->changed = 0;
    this->peerHandle = !group ? ((PeerChatRoom&)chatroom).peer() : MEGACHAT_INVALID_HANDLE;
    this->lastMsgPriv = Priv::PRIV_INVALID;
    this->lastMsgHandle = MEGACHAT_INVALID_HANDLE;
    this->mNumPreviewers = chatroom.getNumPreviewers();

    LastTextMsg tmp;
    LastTextMsg *message = &tmp;
    LastTextMsg *&msg = message;
    uint8_t lastMsgStatus = chatroom.chat().lastTextMessage(msg);
    if (lastMsgStatus == LastTextMsgState::kHave)
    {
        this->lastMsgSender = msg->sender();
        this->lastMsgType = msg->type();
        this->mLastMsgId = (msg->idx() == CHATD_IDX_INVALID) ? msg->xid() : msg->id();

        switch (lastMsgType)
        {
            case MegaChatMessage::TYPE_CONTACT_ATTACHMENT:
            case MegaChatMessage::TYPE_NODE_ATTACHMENT:
            case MegaChatMessage::TYPE_CONTAINS_META:
            case MegaChatMessage::TYPE_VOICE_CLIP:
                this->lastMsg = JSonUtils::getLastMessageContent(msg->contents(), msg->type());
                break;

            case MegaChatMessage::TYPE_ALTER_PARTICIPANTS:
            case MegaChatMessage::TYPE_PRIV_CHANGE:
            {
                const Message::ManagementInfo *management = reinterpret_cast<const Message::ManagementInfo*>(msg->contents().data());
                this->lastMsgPriv = management->privilege;
                this->lastMsgHandle = (MegaChatHandle)management->target;
                break;
            }

            case MegaChatMessage::TYPE_NORMAL:
            case MegaChatMessage::TYPE_CHAT_TITLE:
                this->lastMsg = msg->contents();
                break;

            case MegaChatMessage::TYPE_CALL_ENDED:
            {
                Message::CallEndedInfo *callEndedInfo = Message::CallEndedInfo::fromBuffer(msg->contents().data(), msg->contents().size());
                if (callEndedInfo)
                {
                    this->lastMsg = std::to_string(callEndedInfo->duration);
                    this->lastMsg.push_back(0x01);
                    int termCode = MegaChatMessagePrivate::convertEndCallTermCodeToUI(*callEndedInfo);
                    this->lastMsg += std::to_string(termCode);
                    for (unsigned int i = 0; i < callEndedInfo->participants.size(); i++)
                    {
                        this->lastMsg.push_back(0x01);
                        karere::Id id(callEndedInfo->participants[i]);
                        this->lastMsg += id.toString();
                    }
                    delete callEndedInfo;
                }
                break;
            }

            case MegaChatMessage::TYPE_SET_RETENTION_TIME:
            {
               uint32_t retentionTime;
               memcpy(&retentionTime, msg->contents().c_str(), msg->contents().size());
               this->lastMsg = std::to_string(retentionTime);
               break;
            }

            case MegaChatMessage::TYPE_REVOKE_NODE_ATTACHMENT:  // deprecated: should not be notified as last-message
            case MegaChatMessage::TYPE_TRUNCATE:                // no content at all
            case MegaChatMessage::TYPE_CALL_STARTED:            // no content at all
            case MegaChatMessage::TYPE_PUBLIC_HANDLE_CREATE:    // no content at all
            case MegaChatMessage::TYPE_PUBLIC_HANDLE_DELETE:    // no content at all
            case MegaChatMessage::TYPE_SET_PRIVATE_MODE:
            default:
                break;
        }
    }
    else
    {
        this->lastMsg = "";
        this->lastMsgSender = MEGACHAT_INVALID_HANDLE;
        this->lastMsgType = lastMsgStatus;
        this->mLastMsgId = MEGACHAT_INVALID_HANDLE;
    }

    this->lastTs = chatroom.chat().lastMessageTs();
}

MegaChatListItemPrivate::MegaChatListItemPrivate(const MegaChatListItem *item)
{
    this->chatid = item->getChatId();
    this->title = item->getTitle();
    this->ownPriv = item->getOwnPrivilege();
    this->unreadCount = item->getUnreadCount();
    this->changed = item->getChanges();
    this->lastTs = item->getLastTimestamp();
    this->lastMsg = item->getLastMessage();
    this->lastMsgType = item->getLastMessageType();
    this->lastMsgSender = item->getLastMessageSender();
    this->group = item->isGroup();
    this->mPublicChat = item->isPublic();
    this->mPreviewMode = item->isPreview();
    this->active = item->isActive();
    this->peerHandle = item->getPeerHandle();
    this->mLastMsgId = item->getLastMessageId();
    this->archived = item->isArchived();
    this->mIsCallInProgress = item->isCallInProgress();
    this->lastMsgPriv = item->getLastMessagePriv();
    this->lastMsgHandle = item->getLastMessageHandle();
    this->mNumPreviewers = item->getNumPreviewers();
}

MegaChatListItemPrivate::~MegaChatListItemPrivate()
{
}

MegaChatListItem *MegaChatListItemPrivate::copy() const
{
    return new MegaChatListItemPrivate(this);
}

int MegaChatListItemPrivate::getChanges() const
{
    return changed;
}

bool MegaChatListItemPrivate::hasChanged(int changeType) const
{
    return (changed & changeType);
}

MegaChatHandle MegaChatListItemPrivate::getChatId() const
{
    return chatid;
}

const char *MegaChatListItemPrivate::getTitle() const
{
    return title.c_str();
}

int MegaChatListItemPrivate::getOwnPrivilege() const
{
    return ownPriv;
}

int MegaChatListItemPrivate::getUnreadCount() const
{
    return unreadCount;
}

const char *MegaChatListItemPrivate::getLastMessage() const
{
    return lastMsg.c_str();
}

MegaChatHandle MegaChatListItemPrivate::getLastMessageId() const
{
    return mLastMsgId;
}

int MegaChatListItemPrivate::getLastMessageType() const
{
    return lastMsgType;
}

MegaChatHandle MegaChatListItemPrivate::getLastMessageSender() const
{
    return lastMsgSender;
}

int64_t MegaChatListItemPrivate::getLastTimestamp() const
{
    return lastTs;
}

bool MegaChatListItemPrivate::isGroup() const
{
    return group;
}

bool MegaChatListItemPrivate::isPublic() const
{
    return mPublicChat;
}

bool MegaChatListItemPrivate::isPreview() const
{
    return mPreviewMode;
}

bool MegaChatListItemPrivate::isActive() const
{
    return active;
}

bool MegaChatListItemPrivate::isArchived() const
{
    return archived;
}

bool MegaChatListItemPrivate::isCallInProgress() const
{
    return mIsCallInProgress;
}

MegaChatHandle MegaChatListItemPrivate::getPeerHandle() const
{
    return peerHandle;
}

int MegaChatListItemPrivate::getLastMessagePriv() const
{
    return lastMsgPriv;
}

MegaChatHandle MegaChatListItemPrivate::getLastMessageHandle() const
{
    return lastMsgHandle;
}

unsigned int MegaChatListItemPrivate::getNumPreviewers() const
{
   return mNumPreviewers;
}

void MegaChatListItemPrivate::setOwnPriv(int ownPriv)
{
    this->ownPriv = ownPriv;
    this->changed |= MegaChatListItem::CHANGE_TYPE_OWN_PRIV;
}

void MegaChatListItemPrivate::setTitle(const string &title)
{
    this->title = title;
    this->changed |= MegaChatListItem::CHANGE_TYPE_TITLE;
}

void MegaChatListItemPrivate::changeUnreadCount()
{
    this->changed |= MegaChatListItem::CHANGE_TYPE_UNREAD_COUNT;
}

void MegaChatListItemPrivate::setNumPreviewers(unsigned int numPrev)
{
    this->mNumPreviewers = numPrev;
    this->changed |= MegaChatListItem::CHANGE_TYPE_UPDATE_PREVIEWERS;
}

void MegaChatListItemPrivate::setPreviewClosed()
{
    this->changed |= MegaChatListItem::CHANGE_TYPE_PREVIEW_CLOSED;
}

void MegaChatListItemPrivate::setMembersUpdated()
{
    this->changed |= MegaChatListItem::CHANGE_TYPE_PARTICIPANTS;
}

void MegaChatListItemPrivate::setClosed()
{
    this->changed |= MegaChatListItem::CHANGE_TYPE_CLOSED;
}

void MegaChatListItemPrivate::setLastTimestamp(int64_t ts)
{
    this->lastTs = ts;
    this->changed |= MegaChatListItem::CHANGE_TYPE_LAST_TS;
}

void MegaChatListItemPrivate::setArchived(bool archived)
{
    this->archived = archived;
    this->changed |= MegaChatListItem::CHANGE_TYPE_ARCHIVE;
}

void MegaChatListItemPrivate::setCallInProgress()
{
    this->changed |= MegaChatListItem::CHANGE_TYPE_CALL;
}

void MegaChatListItemPrivate::setLastMessage()
{
    this->changed |= MegaChatListItem::CHANGE_TYPE_LAST_MSG;
}

void MegaChatListItemPrivate::setChatMode(bool mode)
{
    this->mPublicChat = mode;
    this->changed |= MegaChatListItem::CHANGE_TYPE_CHAT_MODE;
}

MegaChatGroupListItemHandler::MegaChatGroupListItemHandler(MegaChatApiImpl &chatApi, ChatRoom &room)
    : MegaChatListItemHandler(chatApi, room)
{

}

void MegaChatGroupListItemHandler::onUserJoin(uint64_t userid, Priv priv)
{
    MegaChatListItemPrivate *item = new MegaChatListItemPrivate(mRoom);
    if (userid == chatApi.getMyUserHandle())
    {
        item->setOwnPriv(priv);
    }
    else
    {
        item->setMembersUpdated();
    }

    chatApi.fireOnChatListItemUpdate(item);
}

void MegaChatGroupListItemHandler::onUserLeave(uint64_t )
{
    MegaChatListItemPrivate *item = new MegaChatListItemPrivate(mRoom);
    item->setMembersUpdated();
    chatApi.fireOnChatListItemUpdate(item);
}

void MegaChatListItemHandler::onExcludedFromChat()
{
    MegaChatListItemPrivate *item = new MegaChatListItemPrivate(mRoom);
    item->setOwnPriv(item->getOwnPrivilege());
    item->setClosed();
    chatApi.fireOnChatListItemUpdate(item);
}

void MegaChatListItemHandler::onRejoinedChat()
{
    MegaChatListItemPrivate *item = new MegaChatListItemPrivate(mRoom);
    item->setOwnPriv(item->getOwnPrivilege());
    chatApi.fireOnChatListItemUpdate(item);
}

void MegaChatListItemHandler::onLastMessageUpdated(const LastTextMsg& /*msg*/)
{
    MegaChatListItemPrivate *item = new MegaChatListItemPrivate(mRoom);
    item->setLastMessage();
    chatApi.fireOnChatListItemUpdate(item);
}

void MegaChatListItemHandler::onLastTsUpdated(uint32_t ts)
{
    MegaChatListItemPrivate *item = new MegaChatListItemPrivate(mRoom);
    item->setLastTimestamp(ts);
    chatApi.fireOnChatListItemUpdate(item);
}

void MegaChatListItemHandler::onChatOnlineState(const ChatState state)
{
    int newState = MegaChatApiImpl::convertChatConnectionState(state);
    chatApi.fireOnChatConnectionStateUpdate(this->mRoom.chatid(), newState);
}

void MegaChatListItemHandler::onChatArchived(bool archived)
{
    MegaChatListItemPrivate *item = new MegaChatListItemPrivate(mRoom);
    item->setArchived(archived);
    chatApi.fireOnChatListItemUpdate(item);
}

MegaChatPeerListItemHandler::MegaChatPeerListItemHandler(MegaChatApiImpl &chatApi, ChatRoom &room)
    : MegaChatListItemHandler(chatApi, room)
{

}

MegaChatMessagePrivate::MegaChatMessagePrivate(const MegaChatMessage *msg)
{
    this->msg = MegaApi::strdup(msg->getContent());
    this->uh = msg->getUserHandle();
    this->hAction = msg->getHandleOfAction();
    this->msgId = msg->getMsgId();
    this->tempId = msg->getTempId();
    this->index = msg->getMsgIndex();
    this->status = msg->getStatus();
    this->ts = msg->getTimestamp();
    this->type = msg->getType();
    this->mHasReactions = msg->hasReactions();
    this->changed = msg->getChanges();
    this->edited = msg->isEdited();
    this->deleted = msg->isDeleted();
    this->priv = msg->getPrivilege();
    this->code = msg->getCode();
    this->rowId = msg->getRowId();
    this->megaNodeList = msg->getMegaNodeList() ? msg->getMegaNodeList()->copy() : NULL;
    this->megaHandleList = msg->getMegaHandleList() ? msg->getMegaHandleList()->copy() : NULL;

    if (msg->getUsersCount() != 0)
    {
        this->megaChatUsers = new std::vector<MegaChatAttachedUser>();

        for (unsigned int i = 0; i < msg->getUsersCount(); ++i)
        {
            MegaChatAttachedUser megaChatUser(msg->getUserHandle(i), msg->getUserEmail(i), msg->getUserName(i));

            this->megaChatUsers->push_back(megaChatUser);
        }
    }

    if (msg->getType() == TYPE_CONTAINS_META)
    {
        this->mContainsMeta = msg->getContainsMeta()->copy();
    }
}

MegaChatMessagePrivate::MegaChatMessagePrivate(const Message &msg, Message::Status status, Idx index)
{
    if (msg.type == TYPE_NORMAL || msg.type == TYPE_CHAT_TITLE)
    {
        string tmp(msg.buf(), msg.size());
        this->msg = msg.size() ? MegaApi::strdup(tmp.c_str()) : NULL;
    }
    else    // for other types, content is irrelevant
    {
        this->msg = NULL;
    }
    this->uh = msg.userid;
    this->msgId = msg.isSending() ? MEGACHAT_INVALID_HANDLE : (MegaChatHandle) msg.id();
    this->tempId = msg.isSending() ? (MegaChatHandle) msg.id() : MEGACHAT_INVALID_HANDLE;
    this->rowId = MEGACHAT_INVALID_HANDLE;
    this->type = msg.type;
    this->mHasReactions = msg.hasReactions();
    this->ts = msg.ts;
    this->status = status;
    this->index = index;
    this->changed = 0;
    this->edited = msg.updated && msg.size();
    this->deleted = msg.updated && !msg.size();
    this->code = 0;
    this->priv = PRIV_UNKNOWN;
    this->hAction = MEGACHAT_INVALID_HANDLE;

    switch (type)
    {
        case MegaChatMessage::TYPE_PRIV_CHANGE:
        case MegaChatMessage::TYPE_ALTER_PARTICIPANTS:
        {
            const Message::ManagementInfo mngInfo = msg.mgmtInfo();

            this->priv = mngInfo.privilege;
            this->hAction = mngInfo.target;
            break;
        }
        case MegaChatMessage::TYPE_NODE_ATTACHMENT:
        case MegaChatMessage::TYPE_VOICE_CLIP:
        {
            megaNodeList = JSonUtils::parseAttachNodeJSon(msg.toText().c_str());
            break;
        }
        case MegaChatMessage::TYPE_REVOKE_NODE_ATTACHMENT:
        {
            this->hAction = MegaApi::base64ToHandle(msg.toText().c_str());
            break;
        }
        case MegaChatMessage::TYPE_CONTACT_ATTACHMENT:
        {
            megaChatUsers = JSonUtils::parseAttachContactJSon(msg.toText().c_str());
            break;
        }
        case MegaChatMessage::TYPE_CONTAINS_META:
        {
            uint8_t containsMetaType = msg.containMetaSubtype();
            string containsMetaJson = msg.containsMetaJson();
            mContainsMeta = JSonUtils::parseContainsMeta(containsMetaJson.c_str(), containsMetaType);
            break;
        }
        case MegaChatMessage::TYPE_CALL_ENDED:
        {
            megaHandleList = new MegaHandleListPrivate();
            Message::CallEndedInfo *callEndInfo = Message::CallEndedInfo::fromBuffer(msg.buf(), msg.size());
            if (callEndInfo)
            {
                for (size_t i = 0; i < callEndInfo->participants.size(); i++)
                {
                    megaHandleList->addMegaHandle(callEndInfo->participants[i]);
                }

                priv = callEndInfo->duration;
                code = MegaChatMessagePrivate::convertEndCallTermCodeToUI(*callEndInfo);
                delete callEndInfo;
            }
            break;
        }

        case MegaChatMessage::TYPE_SET_RETENTION_TIME:
        {
          // Interpret retentionTime as int32_t to store it in an existing member.
          assert(sizeof(priv) == msg.dataSize());
          memcpy(&priv, msg.buf(), min(sizeof(priv), msg.dataSize()));
          break;
        }

        case MegaChatMessage::TYPE_NORMAL:
        case MegaChatMessage::TYPE_CHAT_TITLE:
        case MegaChatMessage::TYPE_TRUNCATE:
        case MegaChatMessage::TYPE_CALL_STARTED:
        case MegaChatMessage::TYPE_PUBLIC_HANDLE_CREATE:
        case MegaChatMessage::TYPE_PUBLIC_HANDLE_DELETE:
        case MegaChatMessage::TYPE_SET_PRIVATE_MODE:
            break;
        default:
        {
            this->type = MegaChatMessage::TYPE_UNKNOWN;
            break;
        }
    }

    int encryptionState = msg.isEncrypted();
    switch (encryptionState)
    {
    case Message::kEncryptedPending:    // transient, app will receive update once decrypted
    case Message::kEncryptedNoKey:
    case Message::kEncryptedNoType:
        this->code = encryptionState;
        this->type = MegaChatMessage::TYPE_UNKNOWN; // --> ignore/hide them
        break;
    case Message::kEncryptedMalformed:
    case Message::kEncryptedSignature:
        this->code = encryptionState;
        this->type = MegaChatMessage::TYPE_INVALID; // --> show a warning
        break;
    case Message::kNotEncrypted:
        break;
    }
}

MegaChatMessagePrivate::~MegaChatMessagePrivate()
{
    delete [] msg;
    delete megaChatUsers;
    delete megaNodeList;
    delete mContainsMeta;
    delete megaHandleList;
}

MegaChatMessage *MegaChatMessagePrivate::copy() const
{
    return new MegaChatMessagePrivate(this);
}

int MegaChatMessagePrivate::getStatus() const
{
    return status;
}

MegaChatHandle MegaChatMessagePrivate::getMsgId() const
{
    return msgId;
}

MegaChatHandle MegaChatMessagePrivate::getTempId() const
{
    return tempId;
}

int MegaChatMessagePrivate::getMsgIndex() const
{
    return index;
}

MegaChatHandle MegaChatMessagePrivate::getUserHandle() const
{
    return uh;
}

int MegaChatMessagePrivate::getType() const
{
    return type;
}

bool MegaChatMessagePrivate::hasReactions() const
{
    return mHasReactions;
}

int64_t MegaChatMessagePrivate::getTimestamp() const
{
    return ts;
}

const char *MegaChatMessagePrivate::getContent() const
{
    // if message contains meta and is of rich-link type, return the original content
    if (type == MegaChatMessage::TYPE_CONTAINS_META)
    {
        return getContainsMeta()->getTextMessage();

    }
    return msg;
}

bool MegaChatMessagePrivate::isEdited() const
{
    return edited;
}

bool MegaChatMessagePrivate::isDeleted() const
{
    return deleted;
}

bool MegaChatMessagePrivate::isEditable() const
{
    return ((type == TYPE_NORMAL || type == TYPE_CONTAINS_META) && !isDeleted() && ((time(NULL) - ts) < CHATD_MAX_EDIT_AGE));
}

bool MegaChatMessagePrivate::isDeletable() const
{
    return ((type == TYPE_NORMAL || type == TYPE_CONTACT_ATTACHMENT || type == TYPE_NODE_ATTACHMENT || type == TYPE_CONTAINS_META || type == TYPE_VOICE_CLIP)
            && !isDeleted() && ((time(NULL) - ts) < CHATD_MAX_EDIT_AGE));
}

bool MegaChatMessagePrivate::isManagementMessage() const
{
    return (type >= TYPE_LOWEST_MANAGEMENT
            && type <= TYPE_HIGHEST_MANAGEMENT);
}

MegaChatHandle MegaChatMessagePrivate::getHandleOfAction() const
{
    return hAction;
}

int MegaChatMessagePrivate::getPrivilege() const
{
    return priv;
}

int MegaChatMessagePrivate::getCode() const
{
    return code;
}

MegaChatHandle MegaChatMessagePrivate::getRowId() const
{
    return rowId;
}

int MegaChatMessagePrivate::getChanges() const
{
    return changed;
}

bool MegaChatMessagePrivate::hasChanged(int changeType) const
{
    return (changed & changeType);
}

void MegaChatMessagePrivate::setStatus(int status)
{
    this->status = status;
    this->changed |= MegaChatMessage::CHANGE_TYPE_STATUS;
}

void MegaChatMessagePrivate::setTempId(MegaChatHandle tempId)
{
    this->tempId = tempId;
}

void MegaChatMessagePrivate::setRowId(int id)
{
    this->rowId = id;
}

void MegaChatMessagePrivate::setContentChanged()
{
    this->changed |= MegaChatMessage::CHANGE_TYPE_CONTENT;
}

void MegaChatMessagePrivate::setCode(int code)
{
    this->code = code;
}

void MegaChatMessagePrivate::setAccess()
{
    this->changed |= MegaChatMessage::CHANGE_TYPE_ACCESS;
}

void MegaChatMessagePrivate::setTsUpdated()
{
    this->changed |= MegaChatMessage::CHANGE_TYPE_TIMESTAMP;
}

int MegaChatMessagePrivate::convertEndCallTermCodeToUI(const Message::CallEndedInfo  &callEndInfo)
{
    int code;
    switch (callEndInfo.termCode)
    {
        case END_CALL_REASON_ENDED:;
        case END_CALL_REASON_FAILED:
            if (callEndInfo.duration > 0)
            {
                code =  END_CALL_REASON_ENDED;
            }
            else
            {
                code = END_CALL_REASON_FAILED;
            }
            break;
        default:
            code = callEndInfo.termCode;
            break;
    }

    return code;
}

unsigned int MegaChatMessagePrivate::getUsersCount() const
{
    unsigned int size = 0;
    if (megaChatUsers != NULL)
    {
        size = megaChatUsers->size();
    }

    return size;
}

MegaChatHandle MegaChatMessagePrivate::getUserHandle(unsigned int index) const
{
    if (!megaChatUsers || index >= megaChatUsers->size())
    {
        return MEGACHAT_INVALID_HANDLE;
    }

    return megaChatUsers->at(index).getHandle();
}

const char *MegaChatMessagePrivate::getUserName(unsigned int index) const
{
    if (!megaChatUsers || index >= megaChatUsers->size())
    {
        return NULL;
    }

    return megaChatUsers->at(index).getName();
}

const char *MegaChatMessagePrivate::getUserEmail(unsigned int index) const
{
    if (!megaChatUsers || index >= megaChatUsers->size())
    {
        return NULL;
    }

    return megaChatUsers->at(index).getEmail();
}

MegaNodeList *MegaChatMessagePrivate::getMegaNodeList() const
{
    return megaNodeList;
}

const MegaChatContainsMeta *MegaChatMessagePrivate::getContainsMeta() const
{
    return mContainsMeta;
}

MegaHandleList *MegaChatMessagePrivate::getMegaHandleList() const
{
    return megaHandleList;
}

int MegaChatMessagePrivate::getDuration() const
{
    return priv;
}

int MegaChatMessagePrivate::getRetentionTime() const
{
    return priv;
}

int MegaChatMessagePrivate::getTermCode() const
{
    return code;
}

LoggerHandler::LoggerHandler()
    : ILoggerBackend(MegaChatApi::LOG_LEVEL_INFO)
{
    this->megaLogger = NULL;

    gLogger.addUserLogger("MegaChatApi", this);
    gLogger.logChannels[krLogChannel_megasdk].logLevel = krLogLevelDebugVerbose;
    gLogger.logChannels[krLogChannel_websockets].logLevel = krLogLevelDebugVerbose;
    gLogger.logToConsoleUseColors(false);
}

LoggerHandler::~LoggerHandler()
{
    gLogger.removeUserLogger("MegaChatApi");
}

void LoggerHandler::setMegaChatLogger(MegaChatLogger *logger)
{
    mutex.lock();
    this->megaLogger = logger;
    mutex.unlock();
}

void LoggerHandler::setLogLevel(int logLevel)
{
    mutex.lock();
    this->maxLogLevel = logLevel;
    switch (logLevel)
    {
        case MegaChatApi::LOG_LEVEL_ERROR:
            MegaApi::setLogLevel(MegaApi::LOG_LEVEL_ERROR);
            break;

        case MegaChatApi::LOG_LEVEL_WARNING:
            MegaApi::setLogLevel(MegaApi::LOG_LEVEL_WARNING);
            break;

        case MegaChatApi::LOG_LEVEL_INFO:
            MegaApi::setLogLevel(MegaApi::LOG_LEVEL_INFO);
            break;

        case MegaChatApi::LOG_LEVEL_VERBOSE:
        case MegaChatApi::LOG_LEVEL_DEBUG:
            MegaApi::setLogLevel(MegaApi::LOG_LEVEL_DEBUG);
            break;

        case MegaChatApi::LOG_LEVEL_MAX:
            MegaApi::setLogLevel(MegaApi::LOG_LEVEL_MAX);
            break;

        default:
            break;
    }
    mutex.unlock();
}

void LoggerHandler::setLogWithColors(bool useColors)
{
    gLogger.logToConsoleUseColors(useColors);
}

void LoggerHandler::setLogToConsole(bool enable)
{
    gLogger.logToConsole(enable);
}

void LoggerHandler::log(krLogLevel level, const char *msg, size_t /*len*/, unsigned /*flags*/)
{
    mutex.lock();
    if (megaLogger)
    {
        megaLogger->log(level, msg);
    }
    mutex.unlock();
}

#ifndef KARERE_DISABLE_WEBRTC

MegaChatCallHandler::MegaChatCallHandler(MegaChatApiImpl *megaChatApi)
{
    this->megaChatApi = megaChatApi;
    call = NULL;
    localVideoReceiver = NULL;
    chatCall = NULL;
}

MegaChatCallHandler::~MegaChatCallHandler()
{
    if (chatCall && chatCall->getStatus() != MegaChatCall::CALL_STATUS_DESTROYED)
    {
        chatCall->setStatus(MegaChatCall::CALL_STATUS_DESTROYED);
        megaChatApi->fireOnChatCallUpdate(chatCall);
    }

    delete chatCall;
    delete localVideoReceiver;
}

void MegaChatCallHandler::setCall(rtcModule::ICall *call)
{
    assert(!this->call);
    this->call = call;
    if (!chatCall)
    {
        chatCall = new MegaChatCallPrivate(*call);
    }
    else
    {
        chatCall->setStatus(call->state());
        chatCall->setLocalAudioVideoFlags(call->sentFlags());
        assert(chatCall->getId() == call->id());
    }
}

void MegaChatCallHandler::onStateChange(uint8_t newState)
{
    assert(chatCall);
    if (chatCall)
    {
        API_LOG_INFO("Call state changed. ChatId: %s, callid: %s, state: %s --> %s",
                     karere::Id(chatCall->getChatid()).toString().c_str(),
                     karere::Id(chatCall->getId()).toString().c_str(),
                     rtcModule::ICall::stateToStr(chatCall->getStatus()),      // assume states are mapped 1 to 1
                     rtcModule::ICall::stateToStr(newState));

        int state = 0;
        switch(newState)
        {
            case rtcModule::ICall::kStateInitial:
                state = MegaChatCall::CALL_STATUS_INITIAL;
                break;
            case rtcModule::ICall::kStateHasLocalStream:
                state = MegaChatCall::CALL_STATUS_HAS_LOCAL_STREAM;
                chatCall->setLocalAudioVideoFlags(call->sentFlags());
                break;
            case rtcModule::ICall::kStateReqSent:
                state = MegaChatCall::CALL_STATUS_REQUEST_SENT;
                break;
            case rtcModule::ICall::kStateRingIn:
                assert(call);
                chatCall->setCaller(call->caller());
                state = MegaChatCall::CALL_STATUS_RING_IN;
                mHasBeenNotifiedRinging = true;
                break;
            case rtcModule::ICall::kStateJoining:
                state = MegaChatCall::CALL_STATUS_JOINING;
                break;
            case rtcModule::ICall::kStateInProgress:
                chatCall->setIsRinging(false);
                state = MegaChatCall::CALL_STATUS_IN_PROGRESS;
                break;
            case rtcModule::ICall::kStateTerminating:
            {
                chatCall->setTermCode(call->termCode());
                chatCall->setIsRinging(false);

                API_LOG_INFO("Terminating call. ChatId: %s, callid: %s, termCode: %s , isLocal: %d, duration: %d (s)",
                             karere::Id(chatCall->getChatid()).toString().c_str(),
                             karere::Id(chatCall->getId()).toString().c_str(),
                             rtcModule::termCodeToStr(call->termCode() & (~rtcModule::TermCode::kPeer)),
                             chatCall->isLocalTermCode(), chatCall->getDuration());

                if (chatCall->getStatus() == MegaChatCall::CALL_STATUS_RECONNECTING)
                {
                    // if reconnecting, then skip notify terminating state. If reconnection fails, call's destruction will be notified later
                    API_LOG_INFO("Skip notification of termination due to reconnection in progress");
                    return;
                }

                state = MegaChatCall::CALL_STATUS_TERMINATING_USER_PARTICIPATION;
            }
                break;
            case rtcModule::ICall::kStateDestroyed:
                return;
            default:
                state = newState;
        }

        chatCall->setStatus(state);
        megaChatApi->fireOnChatCallUpdate(chatCall);
    }
    else
    {
        API_LOG_ERROR("MegaChatCallHandler::onStateChange - There is not any MegaChatCallPrivate associated to MegaChatCallHandler");
    }
}

void MegaChatCallHandler::onDestroy(rtcModule::TermCode reason, bool /*byPeer*/, const string &/*msg*/)
{
    assert(chatCall);
    MegaChatHandle chatid = MEGACHAT_INVALID_HANDLE;
    call = NULL;
    if (chatCall != NULL)
    {
        chatid = chatCall->getChatid();
        unique_ptr<MegaChatRoom> chatRoom(megaChatApi->getChatRoom(chatid));
        if (!chatRoom)
        {
            // Protection to destroy the app during call
            assert(false);
            return;
        }

        unique_ptr<MegaHandleList> peeridParticipants(chatCall->getPeeridParticipants());
        unique_ptr<MegaHandleList> clientidParticipants(chatCall->getClientidParticipants());
        bool uniqueParticipant = (peeridParticipants && peeridParticipants->size() == 1 &&
                                  peeridParticipants->get(0) == megaChatApi->getMyUserHandle() &&
                                  clientidParticipants->get(0) == megaChatApi->getMyClientidHandle(chatid));
        if (peeridParticipants && peeridParticipants->size() > 0 && !uniqueParticipant && chatRoom->isGroup())
        {
            if (chatCall->getStatus() != MegaChatCall::CALL_STATUS_RECONNECTING || mReconnectionFailed)
            {
                chatCall->setStatus(MegaChatCall::CALL_STATUS_USER_NO_PRESENT);
                megaChatApi->fireOnChatCallUpdate(chatCall);
            }
        }
        else if (chatCall->getStatus() != MegaChatCall::CALL_STATUS_RECONNECTING
                 || reason != rtcModule::TermCode::kErrPeerOffline || mReconnectionFailed)
        {
            chatCall->setStatus(MegaChatCall::CALL_STATUS_DESTROYED);
            megaChatApi->fireOnChatCallUpdate(chatCall);
            megaChatApi->removeCall(chatid);
        }
    }
    else
    {
        API_LOG_ERROR("MegaChatCallHandler::onDestroy - There is not any MegaChatCallPrivate associated to MegaChatCallHandler");
        delete this;    // should not happen but, just-in-case, avoid the memory leak
    }

}

rtcModule::ISessionHandler *MegaChatCallHandler::onNewSession(rtcModule::ISession &sess)
{
    MegaChatSessionPrivate *megaChatSession = chatCall->addSession(sess);

    return new MegaChatSessionHandler(megaChatApi, this, megaChatSession, sess);
}

void MegaChatCallHandler::onLocalStreamObtained(rtcModule::IVideoRenderer *&rendererOut)
{
    assert(chatCall != NULL);
    if (chatCall != NULL)
    {
        if (localVideoReceiver != NULL)
        {
            API_LOG_WARNING("MegaChatCallHandler::onLocalStreamObtained - A local video receiver already exists for this MegaChatCallPrivate");
            delete localVideoReceiver;
        }

        rendererOut = new MegaChatVideoReceiver(megaChatApi, call);
        localVideoReceiver = rendererOut;
    }
    else
    {
        API_LOG_ERROR("MegaChatCallHandler::onLocalStreamObtained - There is not any MegaChatCallPrivate associated to MegaChatCallHandler");
    }
}

void MegaChatCallHandler::onRingOut(Id peer)
{
    assert(chatCall != NULL);
    if (chatCall != NULL)
    {
        //Avoid notify several times Ring-In state when there are many clients
        if (!chatCall->isRinging())
        {
            chatCall->setIsRinging(true);
            API_LOG_INFO("Call starts ringing at remote peer. ChatId: %s, callid: %s, peer: %s",
                         ID_CSTR(call->chat().chatId()), ID_CSTR(call->id()), ID_CSTR(peer));

            megaChatApi->fireOnChatCallUpdate(chatCall);
        }
    }
    else
    {
        API_LOG_ERROR("MegaChatCallHandler::onRingOut - There is not any MegaChatCallPrivate associated to MegaChatCallHandler");
    }
}

void MegaChatCallHandler::onCallStarting()
{

}

void MegaChatCallHandler::onCallStarted()
{
}

void MegaChatCallHandler::addParticipant(Id userid, uint32_t clientid, AvFlags flags)
{
    assert(chatCall);
    if (chatCall)
    {
        bool notify = chatCall->addOrUpdateParticipant(userid, clientid, flags);
        if (notify)
        {
            megaChatApi->fireOnChatCallUpdate(chatCall);
        }
    }
}

bool MegaChatCallHandler::removeParticipant(Id userid, uint32_t clientid)
{
    assert(chatCall);
    if (chatCall)
    {
        bool notify = chatCall->removeParticipant(userid, clientid);
        if (notify)
        {
            megaChatApi->fireOnChatCallUpdate(chatCall);
        }

        MegaHandleList *participants = chatCall->getPeeridParticipants();
        if (participants && participants->size() < 1 &&
                !call && chatCall->getStatus() != MegaChatCall::CALL_STATUS_RECONNECTING)
        {
            chatCall->setStatus(MegaChatCall::CALL_STATUS_DESTROYED);
            megaChatApi->fireOnChatCallUpdate(chatCall);
            delete participants;
            return true;
        }

        delete participants;
    }

    return false;
}

int MegaChatCallHandler::callParticipants()
{
    assert(chatCall);
    return chatCall ? chatCall->getNumParticipants(MegaChatCall::ANY_FLAG): 0;
}

bool MegaChatCallHandler::isParticipating(Id userid)
{
    assert(chatCall);
    return chatCall->isParticipating(userid);
}

void MegaChatCallHandler::removeAllParticipants(bool exceptMe)
{
    MegaHandleList* clientids = chatCall->getClientidParticipants();
    MegaHandleList* peerids = chatCall->getPeeridParticipants();
    for (unsigned int i = 0; i < peerids->size(); i++)
    {
        if (exceptMe &&
                peerids->get(i) == megaChatApi->getMyUserHandle() &&
                clientids->get(i) == megaChatApi->getMyClientidHandle(chatCall->getChatid()))
        {
            continue;
        }

        chatCall->removeParticipant(peerids->get(i), clientids->get(i));
        megaChatApi->fireOnChatCallUpdate(chatCall);
    }

    delete clientids;
    delete peerids;
}

karere::Id MegaChatCallHandler::getCallId() const
{
    assert(chatCall);
    return chatCall->getId();
}

void MegaChatCallHandler::setCallId(karere::Id callid)
{
    assert(chatCall);
    chatCall->setId(callid);
    if (chatCall->getChanges() != MegaChatCall::CHANGE_TYPE_NO_CHANGES)
    {
        megaChatApi->fireOnChatCallUpdate(chatCall);
    }
}

void MegaChatCallHandler::setInitialTimeStamp(int64_t timeStamp)
{
    assert(chatCall);
    if (!chatCall->getInitialTimeStamp())
    {
        chatCall->setInitialTimeStamp(timeStamp);
    }
}

int64_t MegaChatCallHandler::getInitialTimeStamp()
{
    assert(chatCall);
    return chatCall->getInitialTimeStamp();
}

bool MegaChatCallHandler::hasBeenNotifiedRinging() const
{
    return mHasBeenNotifiedRinging;
}

void MegaChatCallHandler::onReconnectingState(bool start)
{
    assert(chatCall);
    API_LOG_INFO("Reconnecting call. ChatId: %s  - %s", ID_CSTR(chatCall->getChatid()), start ? "Start" : "Finish");
    if (start)
    {
        mReconnectionFailed = false;
        chatCall->setStatus(MegaChatCall::CALL_STATUS_RECONNECTING);
    }
    else
    {
        chatCall->setStatus(call ? MegaChatCall::CALL_STATUS_IN_PROGRESS : MegaChatCall::CALL_STATUS_USER_NO_PRESENT);
    }

    megaChatApi->fireOnChatCallUpdate(chatCall);
}

void MegaChatCallHandler::setReconnectionFailed()
{
    mReconnectionFailed = true;
}

rtcModule::ICall *MegaChatCallHandler::getCall()
{
    return call;
}

void MegaChatCallHandler::onOnHold(bool onHold)
{
    chatCall->setOnHold(onHold);
    megaChatApi->fireOnChatCallUpdate(chatCall);
}

MegaChatCallPrivate *MegaChatCallHandler::getMegaChatCall()
{
    return chatCall;
}

void MegaChatCallHandler::setCallNotPresent(Id chatid, Id callid, uint32_t duration)
{
    this->call = NULL;
    chatCall = new MegaChatCallPrivate(chatid, callid, duration);
}

MegaChatSessionHandler::MegaChatSessionHandler(MegaChatApiImpl *megaChatApi, MegaChatCallHandler *callHandler, MegaChatSessionPrivate *megaChatSession, rtcModule::ISession &session)
{
    this->megaChatApi = megaChatApi;
    this->callHandler = callHandler;
    this->session = &session;
    this->remoteVideoRender = NULL;
    this->megaChatSession = megaChatSession;
}

MegaChatSessionHandler::~MegaChatSessionHandler()
{
    delete remoteVideoRender;
}

void MegaChatSessionHandler::onSessStateChange(uint8_t newState)
{
    switch (newState)
    {
        case rtcModule::ISession::kStateWaitSdpOffer:
        case rtcModule::ISession::kStateWaitSdpAnswer:
        case rtcModule::ISession::kStateWaitLocalSdpAnswer:
        {
            MegaChatCallPrivate *chatCall = callHandler->getMegaChatCall();
            megaChatSession->setState(newState);
            megaChatApi->fireOnChatSessionUpdate(chatCall->getChatid(), chatCall->getId(), megaChatSession);
            break;
        }
        case rtcModule::ISession::kStateInProgress:
        {
            MegaChatCallPrivate *chatCall = callHandler->getMegaChatCall();
            megaChatSession->setAvFlags(session->receivedAv());
            API_LOG_INFO("Initial remote audio/video flags. ChatId: %s, callid: %s, AV: %s",
                         ID_CSTR(chatCall->getChatid()), ID_CSTR(chatCall->getId()),
                         session->receivedAv().toString().c_str());

            megaChatSession->setState(newState);
            megaChatApi->fireOnChatSessionUpdate(chatCall->getChatid(), chatCall->getId(), megaChatSession);
            break;
        }
        case rtcModule::ISession::kStateDestroyed:
        {
            if (callHandler->getCall()->state() < rtcModule::ICall::kStateDestroyed)
            {
                MegaChatCallPrivate *chatCall = callHandler->getMegaChatCall();
                megaChatSession->setState(newState);
                megaChatSession->setTermCode(session->getTermCode());
                megaChatApi->fireOnChatSessionUpdate(chatCall->getChatid(), chatCall->getId(), megaChatSession);
            }

            break;
        }
        default:
            break;
    }
}

void MegaChatSessionHandler::onSessDestroy(rtcModule::TermCode /*reason*/, bool /*byPeer*/, const std::string& /*msg*/)
{
    MegaChatCallPrivate *chatCall = callHandler->getMegaChatCall();
    chatCall->removeSession(session->peer(), session->peerClient());
    delete this;
}

void MegaChatSessionHandler::onRemoteStreamAdded(rtcModule::IVideoRenderer *&rendererOut)
{
    rtcModule::ICall *call = callHandler->getCall();
    assert(call != nullptr);

    if (remoteVideoRender != nullptr)
    {
       delete remoteVideoRender;
    }

    rendererOut = new MegaChatVideoReceiver(megaChatApi, call, session->peer(), session->peerClient());
    remoteVideoRender = rendererOut;
}

void MegaChatSessionHandler::onRemoteStreamRemoved()
{
    delete remoteVideoRender;
    remoteVideoRender = nullptr;
}

void MegaChatSessionHandler::onPeerMute(karere::AvFlags av, karere::AvFlags oldAv)
{
    MegaChatCallPrivate *chatCall = callHandler->getMegaChatCall();
    megaChatSession->setAvFlags(av);
    API_LOG_INFO("Remote audio/video flags changed. ChatId: %s, callid: %s, AV: %s --> %s",
                 ID_CSTR(chatCall->getChatid()), ID_CSTR(chatCall->getId()),
                 oldAv.toString().c_str(), av.toString().c_str());

    megaChatApi->fireOnChatSessionUpdate(chatCall->getChatid(), chatCall->getId(), megaChatSession);
}

void MegaChatSessionHandler::onDataRecv()
{
    MegaChatCallPrivate *chatCall = callHandler->getMegaChatCall();
    megaChatSession->setSessionFullyOperative();

    API_LOG_INFO("The session is fully operative. ChatId: %s, callid: %s, userid: %s, clientid: %s",
                 ID_CSTR(chatCall->getChatid()), ID_CSTR(chatCall->getId()),
                 ID_CSTR(session->peer()), ID_CSTR(session->peerClient()));

    megaChatApi->fireOnChatSessionUpdate(chatCall->getChatid(), chatCall->getId(), megaChatSession);
}

void MegaChatSessionHandler::onSessionNetworkQualityChange(int currentQuality)
{
    MegaChatCallPrivate *chatCall = callHandler->getMegaChatCall();
    megaChatSession->setNetworkQuality(currentQuality);
    API_LOG_INFO("Network quality change. ChatId: %s, peer: %s, value: %d",
                 Id(chatCall->getChatid()).toString().c_str(),
                 session->peer().toString().c_str(),
                 currentQuality);

    megaChatApi->fireOnChatSessionUpdate(chatCall->getChatid(), chatCall->getId(), megaChatSession);
}

void MegaChatSessionHandler::onSessionAudioDetected(bool audioDetected)
{
    MegaChatCallPrivate *chatCall = callHandler->getMegaChatCall();
    megaChatSession->setAudioDetected(audioDetected);
    API_LOG_INFO("Change Audio level. ChatId: %s, peer: %s, value: %s",
                 Id(chatCall->getChatid()).toString().c_str(),
                 session->peer().toString().c_str(),
                 audioDetected ? "Active" : "Inactive");

    megaChatApi->fireOnChatSessionUpdate(chatCall->getChatid(), chatCall->getId(), megaChatSession);
}

void MegaChatSessionHandler::onOnHold(bool onHold)
{
    MegaChatCallPrivate *chatCall = callHandler->getMegaChatCall();
    megaChatSession->setOnHold(onHold);
    API_LOG_INFO("Change on hold session. ChatId: %s, peer: %s, value: %s",
                 Id(chatCall->getChatid()).toString().c_str(),
                 session->peer().toString().c_str(),
                 onHold ? "Active" : "Inactive");

    megaChatApi->fireOnChatSessionUpdate(chatCall->getChatid(), chatCall->getId(), megaChatSession);
}

#endif

MegaChatListItemListPrivate::MegaChatListItemListPrivate()
{
}

MegaChatListItemListPrivate::~MegaChatListItemListPrivate()
{
    for (unsigned int i = 0; i < list.size(); i++)
    {
        delete list[i];
        list[i] = NULL;
    }

    list.clear();
}

MegaChatListItemListPrivate::MegaChatListItemListPrivate(const MegaChatListItemListPrivate *list)
{
    MegaChatListItemPrivate *item;

    for (unsigned int i = 0; i < list->size(); i++)
    {
        item = new MegaChatListItemPrivate(list->get(i));
        this->list.push_back(item);
    }
}

MegaChatListItemListPrivate *MegaChatListItemListPrivate::copy() const
{
    return new MegaChatListItemListPrivate(this);
}

const MegaChatListItem *MegaChatListItemListPrivate::get(unsigned int i) const
{
    if (i >= size())
    {
        return NULL;
    }
    else
    {
        return list.at(i);
    }
}

unsigned int MegaChatListItemListPrivate::size() const
{
    return list.size();
}

void MegaChatListItemListPrivate::addChatListItem(MegaChatListItem *item)
{
    list.push_back(item);
}

MegaChatPresenceConfigPrivate::MegaChatPresenceConfigPrivate(const MegaChatPresenceConfigPrivate &config)
{
    this->status = config.getOnlineStatus();
    this->autoawayEnabled = config.isAutoawayEnabled();
    this->autoawayTimeout = config.getAutoawayTimeout();
    this->persistEnabled = config.isPersist();
    this->lastGreenVisible = config.isLastGreenVisible();
    this->pending = config.isPending();
}

MegaChatPresenceConfigPrivate::MegaChatPresenceConfigPrivate(const presenced::Config &config, bool isPending)
{
    this->status = config.presence().status();
    this->autoawayEnabled = config.autoawayActive();
    this->autoawayTimeout = config.autoawayTimeout();
    this->persistEnabled = config.persist();
    this->lastGreenVisible = config.lastGreenVisible();
    this->pending = isPending;
}

MegaChatPresenceConfigPrivate::~MegaChatPresenceConfigPrivate()
{

}

MegaChatPresenceConfig *MegaChatPresenceConfigPrivate::copy() const
{
    return new MegaChatPresenceConfigPrivate(*this);
}

int MegaChatPresenceConfigPrivate::getOnlineStatus() const
{
    return status;
}

bool MegaChatPresenceConfigPrivate::isAutoawayEnabled() const
{
    return autoawayEnabled;
}

int64_t MegaChatPresenceConfigPrivate::getAutoawayTimeout() const
{
    return autoawayTimeout;
}

bool MegaChatPresenceConfigPrivate::isPersist() const
{
    return persistEnabled;
}

bool MegaChatPresenceConfigPrivate::isPending() const
{
    return pending;
}

bool MegaChatPresenceConfigPrivate::isLastGreenVisible() const
{
    return lastGreenVisible;
}

MegaChatAttachedUser::MegaChatAttachedUser(MegaChatHandle contactId, const std::string &email, const std::string& name)
    : mHandle(contactId)
    , mEmail(email)
    , mName(name)
{
}

MegaChatAttachedUser::~MegaChatAttachedUser()
{
}

MegaChatHandle MegaChatAttachedUser::getHandle() const
{
    return mHandle;
}

const char *MegaChatAttachedUser::getEmail() const
{
    return mEmail.c_str();
}

const char *MegaChatAttachedUser::getName() const
{
    return mName.c_str();
}

int MegaChatContainsMetaPrivate::getType() const
{
    return mType;
}

const char *MegaChatContainsMetaPrivate::getTextMessage() const
{
    return mText.c_str();
}

const MegaChatRichPreview *MegaChatContainsMetaPrivate::getRichPreview() const
{
    return mRichPreview;
}

const MegaChatGeolocation *MegaChatContainsMetaPrivate::getGeolocation() const
{
    return mGeolocation;
}

void MegaChatContainsMetaPrivate::setRichPreview(MegaChatRichPreview *richPreview)
{
    if (mRichPreview)
    {
        delete mRichPreview;
    }

    if (richPreview)
    {
        mType = MegaChatContainsMeta::CONTAINS_META_RICH_PREVIEW;
        mRichPreview = richPreview;
    }
    else
    {
        mType = MegaChatContainsMeta::CONTAINS_META_INVALID;
        mRichPreview = NULL;
    }
}

void MegaChatContainsMetaPrivate::setGeolocation(MegaChatGeolocation *geolocation)
{
    if (mGeolocation)
    {
        delete mGeolocation;
    }

    if (geolocation)
    {
        mType = MegaChatContainsMeta::CONTAINS_META_GEOLOCATION;
        mGeolocation = geolocation;
    }
    else
    {
        mType = MegaChatContainsMeta::CONTAINS_META_INVALID;
        mGeolocation = NULL;
    }
}

void MegaChatContainsMetaPrivate::setTextMessage(const string &text)
{
    mText = text;
}

MegaChatContainsMetaPrivate::MegaChatContainsMetaPrivate(const MegaChatContainsMeta *containsMeta)
{
    if (!containsMeta)
    {
        return;
    }

    this->mType = containsMeta->getType();
    this->mRichPreview = containsMeta->getRichPreview() ? containsMeta->getRichPreview()->copy() : NULL;
    this->mGeolocation = containsMeta->getGeolocation() ? containsMeta->getGeolocation()->copy() : NULL;
    this->mText = containsMeta->getTextMessage();
}

MegaChatContainsMetaPrivate::~MegaChatContainsMetaPrivate()
{
    delete mRichPreview;
    delete mGeolocation;
}

MegaChatContainsMeta *MegaChatContainsMetaPrivate::copy() const
{
    return new MegaChatContainsMetaPrivate(this);
}

MegaChatRichPreviewPrivate::MegaChatRichPreviewPrivate(const MegaChatRichPreview *richPreview)
{
    this->mText = richPreview->getText();
    this->mTitle = richPreview->getTitle();
    this->mDescription = richPreview->getDescription();
    this->mImage = richPreview->getImage() ? richPreview->getImage() : "";
    this->mImageFormat = richPreview->getImageFormat();
    this->mIcon = richPreview->getIcon() ? richPreview->getIcon() : "";
    this->mIconFormat = richPreview->getIconFormat();
    this->mUrl = richPreview->getUrl();
    this->mDomainName = richPreview->getDomainName();
}

MegaChatRichPreviewPrivate::MegaChatRichPreviewPrivate(const string &text, const string &title, const string &description,
                                         const string &image, const string &imageFormat, const string &icon,
                                         const string &iconFormat, const string &url)
    : mText(text), mTitle(title), mDescription(description)
    , mImage(image), mImageFormat(imageFormat), mIcon(icon)
    , mIconFormat(iconFormat), mUrl(url)
{
    mDomainName = mUrl;
    std::string::size_type position = mDomainName.find("://");
    if (position != std::string::npos)
    {
         mDomainName = mDomainName.substr(position + 3);
    }

    position = mDomainName.find("/");
    if (position != std::string::npos)
    {
        mDomainName = mDomainName.substr(0, position);
    }
}

const char *MegaChatRichPreviewPrivate::getText() const
{
    return mText.c_str();
}

const char *MegaChatRichPreviewPrivate::getTitle() const
{
    return mTitle.c_str();
}

const char *MegaChatRichPreviewPrivate::getDescription() const
{
    return mDescription.c_str();
}

const char *MegaChatRichPreviewPrivate::getImage() const
{
    return mImage.size() ? mImage.c_str() : NULL;
}

const char *MegaChatRichPreviewPrivate::getImageFormat() const
{
    return mImageFormat.c_str();
}

const char *MegaChatRichPreviewPrivate::getIcon() const
{
    return mIcon.size() ? mIcon.c_str() : NULL;
}

const char *MegaChatRichPreviewPrivate::getIconFormat() const
{
    return mIconFormat.c_str();
}

const char *MegaChatRichPreviewPrivate::getUrl() const
{
    return mUrl.c_str();
}

MegaChatRichPreview *MegaChatRichPreviewPrivate::copy() const
{
    return new MegaChatRichPreviewPrivate(this);
}

MegaChatRichPreviewPrivate::~MegaChatRichPreviewPrivate()
{

}

std::string JSonUtils::generateAttachNodeJSon(MegaNodeList *nodes, uint8_t type)
{
    std::string ret;
    if (!nodes || type == Message::kMsgInvalid)
    {
        return ret;
    }

    rapidjson::Document jSonAttachmentNodes(rapidjson::kArrayType);
    for (int i = 0; i < nodes->size(); ++i)
    {
        rapidjson::Value jsonNode(rapidjson::kObjectType);

        MegaNode *megaNode = nodes->get(i);
        if (megaNode == NULL)
        {
            API_LOG_ERROR("Invalid node at index %d", i);
            return ret;
        }

        // h -> handle
        char *base64Handle = MegaApi::handleToBase64(megaNode->getHandle());
        std::string handleString(base64Handle);
        delete [] base64Handle;
        rapidjson::Value nodeHandleValue(rapidjson::kStringType);
        nodeHandleValue.SetString(handleString.c_str(), handleString.length(), jSonAttachmentNodes.GetAllocator());
        jsonNode.AddMember(rapidjson::Value("h"), nodeHandleValue, jSonAttachmentNodes.GetAllocator());

        // k -> binary key
        char tempKey[FILENODEKEYLENGTH];
        char *base64Key = megaNode->getBase64Key();
        Base64::atob(base64Key, (::mega::byte*)tempKey, FILENODEKEYLENGTH);
        delete [] base64Key;

        // This call must be done with type <T> = <int32_t>
        std::vector<int32_t> keyVector = ::mega::Utils::str_to_a32<int32_t>(std::string(tempKey, FILENODEKEYLENGTH));
        rapidjson::Value keyVectorNode(rapidjson::kArrayType);
        if (keyVector.size() != 8)
        {
            API_LOG_ERROR("Invalid nodekey for attached node: %d", megaNode->getHandle());
            return ret;
        }
        for (unsigned int j = 0; j < keyVector.size(); ++j)
        {
            keyVectorNode.PushBack(rapidjson::Value(keyVector[j]), jSonAttachmentNodes.GetAllocator());
        }

        jsonNode.AddMember(rapidjson::Value("k"), keyVectorNode, jSonAttachmentNodes.GetAllocator());

        // t -> type
        jsonNode.AddMember(rapidjson::Value("t"), rapidjson::Value(megaNode->getType()), jSonAttachmentNodes.GetAllocator());

        // name -> name
        std::string nameString = std::string(megaNode->getName());
        rapidjson::Value nameValue(rapidjson::kStringType);
        nameValue.SetString(nameString.c_str(), nameString.length(), jSonAttachmentNodes.GetAllocator());
        jsonNode.AddMember(rapidjson::Value("name"), nameValue, jSonAttachmentNodes.GetAllocator());

        // s -> size
        jsonNode.AddMember(rapidjson::Value("s"), rapidjson::Value(megaNode->getSize()), jSonAttachmentNodes.GetAllocator());

        // hash -> fingerprint
        const char *fingerprintMega = megaNode->getFingerprint();
        char *fingerprint = NULL;
        if (fingerprintMega)
        {
            fingerprint = MegaApiImpl::getMegaFingerprintFromSdkFingerprint(fingerprintMega);
        }

        if (fingerprint)
        {
            rapidjson::Value fpValue(rapidjson::kStringType);
            fpValue.SetString(fingerprint, strlen(fingerprint), jSonAttachmentNodes.GetAllocator());
            jsonNode.AddMember(rapidjson::Value("hash"), fpValue, jSonAttachmentNodes.GetAllocator());
            delete [] fingerprint;
        }

        // fa -> image thumbnail/preview/mediainfo
        const char *fa = megaNode->getFileAttrString();
        if (fa)
        {
            std::string faString(fa);
            delete [] fa;

            rapidjson::Value faValue(rapidjson::kStringType);
            faValue.SetString(faString.c_str(), faString.length(), jSonAttachmentNodes.GetAllocator());
            jsonNode.AddMember(rapidjson::Value("fa"), faValue, jSonAttachmentNodes.GetAllocator());
        }
        else
        {
            // ar -> empty
            rapidjson::Value arValue(rapidjson::kObjectType);
            jsonNode.AddMember(rapidjson::Value("ar"), arValue, jSonAttachmentNodes.GetAllocator());
        }

        // ts -> time stamp
        jsonNode.AddMember(rapidjson::Value("ts"), rapidjson::Value(megaNode->getModificationTime()), jSonAttachmentNodes.GetAllocator());

        jSonAttachmentNodes.PushBack(jsonNode, jSonAttachmentNodes.GetAllocator());
    }

    rapidjson::StringBuffer buffer;
    rapidjson::Writer<rapidjson::StringBuffer> writer(buffer);
    jSonAttachmentNodes.Accept(writer);

    ret.assign(buffer.GetString(), buffer.GetSize());
    ret.insert(ret.begin(), type - Message::kMsgOffset);
    ret.insert(ret.begin(), 0x0);

    return ret;
}

MegaNodeList *JSonUtils::parseAttachNodeJSon(const char *json)
{
    if (!json || strcmp(json, "") == 0)
    {
        API_LOG_ERROR("Invalid attachment JSON");
        return NULL;
    }

    rapidjson::StringStream stringStream(json);
    rapidjson::Document document;
    document.ParseStream(stringStream);

    if (document.GetParseError() != rapidjson::ParseErrorCode::kParseErrorNone)
    {
        API_LOG_ERROR("parseAttachNodeJSon: Parser json error");
        return NULL;
    }

    MegaNodeList *megaNodeList = new MegaNodeListPrivate();

    int attachmentNumber = document.Capacity();
    for (int i = 0; i < attachmentNumber; ++i)
    {
        const rapidjson::Value& file = document[i];

        // nodehandle
        rapidjson::Value::ConstMemberIterator iteratorHandle = file.FindMember("h");
        if (iteratorHandle == file.MemberEnd() || !iteratorHandle->value.IsString())
        {
            API_LOG_ERROR("parseAttachNodeJSon: Invalid nodehandle in attachment JSON");
            delete megaNodeList;
            return NULL;
        }
        MegaHandle megaHandle = MegaApi::base64ToHandle(iteratorHandle->value.GetString());

        // filename
        rapidjson::Value::ConstMemberIterator iteratorName = file.FindMember("name");
        if (iteratorName == file.MemberEnd() || !iteratorName->value.IsString())
        {
            API_LOG_ERROR("parseAttachNodeJSon: Invalid filename in attachment JSON");
            delete megaNodeList;
            return NULL;
        }
        std::string nameString = iteratorName->value.GetString();

        // nodekey
        rapidjson::Value::ConstMemberIterator iteratorKey = file.FindMember("k");
        if (!iteratorKey->value.IsArray())
        {
            iteratorKey = file.FindMember("key");
        }
        if (iteratorKey == file.MemberEnd() || !iteratorKey->value.IsArray()
                || iteratorKey->value.Capacity() != 8)
        {
            API_LOG_ERROR("parseAttachNodeJSon: Invalid nodekey in attachment JSON");
            delete megaNodeList;
            return NULL;
        }
        std::vector<int32_t> kElements;
        for (unsigned int j = 0; j < iteratorKey->value.Capacity(); ++j)
        {
            if (iteratorKey->value[j].IsInt())
            {
                int32_t value = iteratorKey->value[j].GetInt();
                kElements.push_back(value);
            }
            else
            {
                API_LOG_ERROR("parseAttachNodeJSon: Invalid nodekey data in attachment JSON");
                delete megaNodeList;
                return NULL;
            }
        }

        // This call must be done with type <T> = <int32_t>
        std::string key = ::mega::Utils::a32_to_str<int32_t>(kElements);

        // size
        rapidjson::Value::ConstMemberIterator iteratorSize = file.FindMember("s");
        if (iteratorSize == file.MemberEnd() || !iteratorSize->value.IsInt64())
        {
            API_LOG_ERROR("parseAttachNodeJSon: Invalid size in attachment JSON");
            delete megaNodeList;
            return NULL;
        }
        int64_t size = iteratorSize->value.GetInt64();

        // fingerprint
        rapidjson::Value::ConstMemberIterator iteratorFp = file.FindMember("hash");
        std::string fp;
        if (iteratorFp == file.MemberEnd() || !iteratorFp->value.IsString())
        {
            API_LOG_WARNING("parseAttachNodeJSon: Missing fingerprint in attachment JSON. Old message?");
        }
        else
        {
            fp = iteratorFp->value.GetString();
        }
        // convert MEGA's fingerprint to the internal format used by SDK (includes size)
        char *sdkFingerprint = !fp.empty() ? MegaApiImpl::getSdkFingerprintFromMegaFingerprint(fp.c_str(), size) : NULL;

        // nodetype
        rapidjson::Value::ConstMemberIterator iteratorType = file.FindMember("t");
        if (iteratorType == file.MemberEnd() || !iteratorType->value.IsInt())
        {
            API_LOG_ERROR("parseAttachNodeJSon: Invalid type in attachment JSON");
            delete megaNodeList;
            return NULL;
        }
        int type = iteratorType->value.GetInt();

        // timestamp
        rapidjson::Value::ConstMemberIterator iteratorTimeStamp = file.FindMember("ts");
        if (iteratorTimeStamp == file.MemberEnd() || !iteratorTimeStamp->value.IsInt64())
        {
            API_LOG_ERROR("parseAttachNodeJSon: Invalid timestamp in attachment JSON");
            delete megaNodeList;
            return NULL;
        }
        int64_t timeStamp = iteratorTimeStamp->value.GetInt64();

        // file-attrstring
        rapidjson::Value::ConstMemberIterator iteratorFa = file.FindMember("fa");
        std::string fa;
        if (iteratorFa != file.MemberEnd() && iteratorFa->value.IsString())
        {
            fa = iteratorFa->value.GetString();
        }

        std::string attrstring;
        MegaNodePrivate node(nameString.c_str(), type, size, timeStamp, timeStamp,
                             megaHandle, &key, &attrstring, &fa, sdkFingerprint, 
                             NULL, INVALID_HANDLE, INVALID_HANDLE, NULL, NULL, false, true);

        megaNodeList->addNode(&node);

        delete [] sdkFingerprint;
    }

    return megaNodeList;
}

std::string JSonUtils::generateAttachContactJSon(MegaHandleList *contacts, ContactList *contactList)
{
    std::string ret;
    if (!contacts || contacts->size() == 0 || !contactList || contacts->size() > contactList->size())
    {
        API_LOG_ERROR("parseAttachContactJSon: no contacts available");
        return ret;
    }

    rapidjson::Document jSonDocument(rapidjson::kArrayType);
    for (unsigned int i = 0; i < contacts->size(); ++i)
    {
        auto contactIterator = contactList->find(contacts->get(i));
        if (contactIterator != contactList->end())
        {
            karere::Contact* contact = contactIterator->second;

            rapidjson::Value jSonContact(rapidjson::kObjectType);
            const char *base64Handle = MegaApi::userHandleToBase64(contact->userId());
            std::string handleString(base64Handle);
            rapidjson::Value userHandleValue(rapidjson::kStringType);
            userHandleValue.SetString(handleString.c_str(), handleString.length(), jSonDocument.GetAllocator());
            jSonContact.AddMember(rapidjson::Value("u"), userHandleValue, jSonDocument.GetAllocator());
            delete [] base64Handle;

            rapidjson::Value emailValue(rapidjson::kStringType);
            emailValue.SetString(contact->email().c_str(), contact->email().length(), jSonDocument.GetAllocator());
            jSonContact.AddMember(rapidjson::Value("email"), emailValue, jSonDocument.GetAllocator());

            std::string nameString = contact->getContactName();
            rapidjson::Value nameValue(rapidjson::kStringType);
            nameValue.SetString(nameString.c_str(), nameString.length(), jSonDocument.GetAllocator());
            jSonContact.AddMember(rapidjson::Value("name"), nameValue, jSonDocument.GetAllocator());

            jSonDocument.PushBack(jSonContact, jSonDocument.GetAllocator());
        }
        else
        {
            API_LOG_ERROR("Failed to find the contact: %d", contacts->get(i));
            return ret;
        }
    }

    rapidjson::StringBuffer buffer;
    rapidjson::Writer<rapidjson::StringBuffer> writer(buffer);
    jSonDocument.Accept(writer);

    // assemble final message with the type
    ret.assign(buffer.GetString(), buffer.GetSize());
    ret.insert(ret.begin(), Message::kMsgContact - Message::kMsgOffset);
    ret.insert(ret.begin(), 0x0);

    return ret;
}

std::vector<MegaChatAttachedUser> *JSonUtils::parseAttachContactJSon(const char *json)
{
    if (!json  || strcmp(json, "") == 0)
    {
        return NULL;
    }

    rapidjson::StringStream stringStream(json);

    rapidjson::Document document;
    document.ParseStream(stringStream);

    if (document.GetParseError() != rapidjson::ParseErrorCode::kParseErrorNone)
    {
        API_LOG_ERROR("parseAttachContactJSon: Parser json error");
        return NULL;
    }

    std::vector<MegaChatAttachedUser> *megaChatUsers = new std::vector<MegaChatAttachedUser>();

    int contactNumber = document.Capacity();
    for (int i = 0; i < contactNumber; ++i)
    {
        const rapidjson::Value& user = document[i];

        rapidjson::Value::ConstMemberIterator iteratorEmail = user.FindMember("email");
        if (iteratorEmail == user.MemberEnd() || !iteratorEmail->value.IsString())
        {
            API_LOG_ERROR("parseAttachContactJSon: Invalid email in contact-attachment JSON");
            delete megaChatUsers;
            return NULL;
        }
        std::string emailString = iteratorEmail->value.GetString();

        rapidjson::Value::ConstMemberIterator iteratorHandle = user.FindMember("u");
        if (iteratorHandle == user.MemberEnd() || !iteratorHandle->value.IsString())
        {
            API_LOG_ERROR("parseAttachContactJSon: Invalid userhandle in contact-attachment JSON");
            delete megaChatUsers;
            return NULL;
        }
        std::string handleString = iteratorHandle->value.GetString();

        rapidjson::Value::ConstMemberIterator iteratorName = user.FindMember("name");
        if (iteratorName == user.MemberEnd() || !iteratorName->value.IsString())
        {
            API_LOG_ERROR("parseAttachContactJSon: Invalid username in contact-attachment JSON");
            delete megaChatUsers;
            return NULL;
        }
        std::string nameString = iteratorName->value.GetString();

        MegaChatAttachedUser megaChatUser(MegaApi::base64ToUserHandle(handleString.c_str()) , emailString, nameString);
        megaChatUsers->push_back(megaChatUser);
    }

    return megaChatUsers;

}

std::string JSonUtils::generateGeolocationJSon(float longitude, float latitude, const char *img)
{
    std::string textMessage("https://www.google.com/maps/search/?api=1&query=");
    textMessage.append(std::to_string(latitude)).append(",").append(std::to_string(longitude));

    // Add generic `textMessage`
    rapidjson::Document jsonContainsMeta(rapidjson::kObjectType);
    rapidjson::Value jsonTextMessage(rapidjson::kStringType);
    jsonTextMessage.SetString(textMessage.c_str(), textMessage.length(), jsonContainsMeta.GetAllocator());
    jsonContainsMeta.AddMember(rapidjson::Value("textMessage"), jsonTextMessage, jsonContainsMeta.GetAllocator());

    // prepare geolocation object: longitude, latitude, image
    rapidjson::Value jsonGeolocation(rapidjson::kObjectType);
    // longitud
    rapidjson::Value jsonLongitude(rapidjson::kStringType);
    std::string longitudeString = std::to_string(longitude);
    jsonLongitude.SetString(longitudeString.c_str(), longitudeString.length());
    jsonGeolocation.AddMember(rapidjson::Value("lng"), jsonLongitude, jsonContainsMeta.GetAllocator());
    // latitude
    rapidjson::Value jsonLatitude(rapidjson::kStringType);
    std::string latitudeString = std::to_string(latitude);
    jsonLatitude.SetString(latitudeString.c_str(), latitudeString.length());
    jsonGeolocation.AddMember(rapidjson::Value("la"), jsonLatitude, jsonContainsMeta.GetAllocator());
    // image/thumbnail
    if (img)
    {
        rapidjson::Value jsonImage(rapidjson::kStringType);
        jsonImage.SetString(img, strlen(img), jsonContainsMeta.GetAllocator());
        jsonGeolocation.AddMember(rapidjson::Value("img"), jsonImage, jsonContainsMeta.GetAllocator());
    }

    // Add the `extra` with the geolocation data
    rapidjson::Value jsonExtra(rapidjson::kArrayType);
    jsonExtra.PushBack(jsonGeolocation, jsonContainsMeta.GetAllocator());
    jsonContainsMeta.AddMember(rapidjson::Value("extra"), jsonExtra, jsonContainsMeta.GetAllocator());

    rapidjson::StringBuffer buffer;
    rapidjson::Writer<rapidjson::StringBuffer> writer(buffer);
    jsonContainsMeta.Accept(writer);

    // assemble final message with the type (contains-meta) and subtype (geolocation)
    std::string message(buffer.GetString(), buffer.GetSize());
    message.insert(message.begin(), Message::ContainsMetaSubType::kGeoLocation);
    message.insert(message.begin(), Message::kMsgContainsMeta - Message::kMsgOffset);
    message.insert(message.begin(), 0x0);

    return message;
}

string JSonUtils::getLastMessageContent(const string& content, uint8_t type)
{
    std::string messageContents;
    switch (type)
    {
        case MegaChatMessage::TYPE_CONTACT_ATTACHMENT:
        {
            // Remove the first two characters. [0] = 0x0 | [1] = Message::kMsgContact
            std::string messageAttach = content;
            messageAttach.erase(messageAttach.begin(), messageAttach.begin() + 2);

            std::vector<MegaChatAttachedUser> *userVector = JSonUtils::parseAttachContactJSon(messageAttach.c_str());
            if (userVector && userVector->size() > 0)
            {
                for (unsigned int i = 0; i < userVector->size() - 1; ++i)
                {
                    messageContents.append(userVector->at(i).getName());
                    // We use character 0x01 as separator
                    messageContents.push_back(0x01);
                }

                messageContents.append(userVector->at(userVector->size() - 1).getName());
            }

            delete userVector;
            break;
        }
        case MegaChatMessage::TYPE_VOICE_CLIP:  // fall-through
        case MegaChatMessage::TYPE_NODE_ATTACHMENT:
        {
            // Remove the first two characters. [0] = 0x0 | [1] = Message::kMsgAttachment/kMsgVoiceClip
            std::string messageAttach = content;
            messageAttach.erase(messageAttach.begin(), messageAttach.begin() + 2);

            MegaNodeList *megaNodeList = JSonUtils::parseAttachNodeJSon(messageAttach.c_str());
            if (megaNodeList && megaNodeList->size() > 0)
            {
                for (int i = 0; i < megaNodeList->size() - 1; ++i)
                {
                    messageContents.append(megaNodeList->get(i)->getName());
                    // We use character 0x01 as separator
                    messageContents.push_back(0x01);
                }

                messageContents.append(megaNodeList->get(megaNodeList->size() - 1)->getName());
            }

            delete megaNodeList;
            break;
        }
        case MegaChatMessage::TYPE_CONTAINS_META:
        {
            if (content.size() > 4)
            {
                // Remove the first three characters. [0] = 0x0 | [1] = Message::kMsgContaintsMeta | [2] = subtype
                uint8_t containsMetaType = content.at(2);
                const char *containsMetaJson = content.data() + 3;
                const MegaChatContainsMeta *containsMeta = JSonUtils::parseContainsMeta(containsMetaJson, containsMetaType, true);
                messageContents = containsMeta->getTextMessage();
                delete containsMeta;
            }
            break;
        }
        default:
        {
            messageContents = content;
            break;
        }
    }

    return messageContents;
}

const MegaChatContainsMeta* JSonUtils::parseContainsMeta(const char *json, uint8_t type, bool onlyTextMessage)
{
    MegaChatContainsMetaPrivate *containsMeta = new MegaChatContainsMetaPrivate();
    if (!json || !strlen(json))
    {
        API_LOG_ERROR("parseContainsMeta: invalid JSON struct - JSON contains no data, only includes type of meta");
        return containsMeta;
    }

    rapidjson::StringStream stringStream(json);

    rapidjson::Document document;
    document.ParseStream(stringStream);
    if (document.GetParseError() != rapidjson::ParseErrorCode::kParseErrorNone)
    {
        API_LOG_ERROR("parseContainsMeta: Parser JSON error");
        return containsMeta;
    }

    rapidjson::Value::ConstMemberIterator iteratorTextMessage = document.FindMember("textMessage");
    if (iteratorTextMessage == document.MemberEnd() || !iteratorTextMessage->value.IsString())
    {
        API_LOG_ERROR("parseContainsMeta: invalid JSON struct - \"textMessage\" field not found");
        return containsMeta;
    }
    std::string textMessage = iteratorTextMessage->value.GetString();
    containsMeta->setTextMessage(textMessage);

    if (!onlyTextMessage)
    {
        switch (type)
        {
            case MegaChatContainsMeta::CONTAINS_META_RICH_PREVIEW:
            {
                MegaChatRichPreview *richPreview = parseRichPreview(document, textMessage);
                containsMeta->setRichPreview(richPreview);
                break;
            }
            case MegaChatContainsMeta::CONTAINS_META_GEOLOCATION:
            {
                MegaChatGeolocation *geolocation = parseGeolocation(document);
                containsMeta->setGeolocation(geolocation);
                break;
            }
            default:
            {
                API_LOG_ERROR("parseContainsMeta: unknown type of message with meta contained");
                break;
            }
        }
    }

    return containsMeta;
}

MegaChatRichPreview *JSonUtils::parseRichPreview(rapidjson::Document &document, std::string &textMessage)
{
    rapidjson::Value::ConstMemberIterator iteratorExtra = document.FindMember("extra");
    if (iteratorExtra == document.MemberEnd() || iteratorExtra->value.IsObject())
    {
        API_LOG_ERROR("parseRichPreview: invalid JSON struct - \"extra\" field not found");
        return NULL;
    }

    std::string title;
    std::string description;
    std::string image;
    std::string imageFormat;
    std::string icon;
    std::string iconFormat;
    std::string url;

    if (iteratorExtra->value.Capacity() == 1)
    {
        const rapidjson::Value& richPreview = iteratorExtra->value[0];

        rapidjson::Value::ConstMemberIterator iteratorTitle = richPreview.FindMember("t");
        if (iteratorTitle != richPreview.MemberEnd() && iteratorTitle->value.IsString())
        {
            title = iteratorTitle->value.GetString();
        }

        rapidjson::Value::ConstMemberIterator iteratorDescription = richPreview.FindMember("d");
        if (iteratorDescription != richPreview.MemberEnd() && iteratorDescription->value.IsString())
        {
            description = iteratorDescription->value.GetString();
        }

        getRichLinckImageFromJson("i", richPreview, image, imageFormat);
        getRichLinckImageFromJson("ic", richPreview, icon, iconFormat);

        rapidjson::Value::ConstMemberIterator iteratorURL = richPreview.FindMember("url");
        if (iteratorURL != richPreview.MemberEnd() && iteratorURL->value.IsString())
        {
            url = iteratorURL->value.GetString();
        }
    }

    return new MegaChatRichPreviewPrivate(textMessage, title, description, image, imageFormat, icon, iconFormat, url);
}

MegaChatGeolocation *JSonUtils::parseGeolocation(rapidjson::Document &document)
{
    rapidjson::Value::ConstMemberIterator iteratorExtra = document.FindMember("extra");
    if (iteratorExtra == document.MemberEnd() || iteratorExtra->value.IsObject())
    {
        API_LOG_ERROR("parseGeolocation: invalid JSON struct - \"extra\" field not found");
        return NULL;
    }

    if (iteratorExtra->value.Capacity() != 1)
    {
        API_LOG_ERROR("parseGeolocation: invalid JSON struct - invalid format");
        return NULL;
    }

    float longitude;
    float latitude;
    std::string image;

    const rapidjson::Value &geolocationValue = iteratorExtra->value[0];

    rapidjson::Value::ConstMemberIterator iteratorLongitude = geolocationValue.FindMember("lng");
    if (iteratorLongitude != geolocationValue.MemberEnd() && iteratorLongitude->value.IsString())
    {
        const char *longitudeString = iteratorLongitude->value.GetString();
        longitude = atof(longitudeString);
    }
    else
    {
        API_LOG_ERROR("parseGeolocation: invalid JSON struct - \"lng\" not found");
        return NULL;
    }

    rapidjson::Value::ConstMemberIterator iteratorLatitude = geolocationValue.FindMember("la");
    if (iteratorLatitude != geolocationValue.MemberEnd() && iteratorLatitude->value.IsString())
    {
        const char *latitudeString = iteratorLatitude->value.GetString();
        latitude = atof(latitudeString);
    }
    else
    {
        API_LOG_ERROR("parseGeolocation: invalid JSON struct - \"la\" not found");
        return NULL;
    }

    rapidjson::Value::ConstMemberIterator iteratorImage = geolocationValue.FindMember("img");
    if (iteratorImage != geolocationValue.MemberEnd() && iteratorImage->value.IsString())
    {
        const char *imagePointer = iteratorImage->value.GetString();
        size_t imageSize = iteratorImage->value.GetStringLength();
        image.assign(imagePointer, imageSize);
    }
    else
    {
        API_LOG_WARNING("parseGeolocation: invalid JSON struct - \"img\" not found");
        // image is not mandatory
    }

    return new MegaChatGeolocationPrivate(longitude, latitude, image);
}

string JSonUtils::getImageFormat(const char *imagen)
{
    std::string format;
    size_t size = strlen(imagen);

    size_t i = 0;
    while (imagen[i] != ':' && i < size)
    {
        format += imagen[i];
        i++;
    }

    return format;
}

void JSonUtils::getRichLinckImageFromJson(const string &field, const rapidjson::Value& richPreviewValue, string &image, string &format)
{
    rapidjson::Value::ConstMemberIterator iteratorImage = richPreviewValue.FindMember(field.c_str());
    if (iteratorImage != richPreviewValue.MemberEnd() && iteratorImage->value.IsString())
    {
        const char *imagePointer = iteratorImage->value.GetString();
        format = getImageFormat(imagePointer);
        rapidjson::SizeType sizeImage = iteratorImage->value.GetStringLength();
        if (format.size() > 10 || format.size() == sizeImage)
        {
            format = "";
            API_LOG_ERROR("Parse rich link: \"%s\" Invalid image extension", field.c_str());
            return;
        }

        imagePointer = imagePointer + format.size() + 1; // remove format.size() + ':'

        // Check if the image format in B64 is valid
        std::string imgBin, imgB64(imagePointer);
        size_t binSize = Base64::atob(imgB64, imgBin);
        size_t paddingSize = std::count(imgB64.begin(), imgB64.end(), '=');
        if (binSize == (imgB64.size() * 3) / 4 - paddingSize)
        {
            image = std::string(imagePointer, sizeImage - (format.size() + 1));
        }
        else
        {
            API_LOG_ERROR("Parse rich link: \"%s\" field has a invalid format", field.c_str());
        }
    }
    else
    {
        API_LOG_ERROR("Parse rich link: invalid JSON struct - \"%s\" field not found", field.c_str());
    }
}

const char *MegaChatRichPreviewPrivate::getDomainName() const
{
    return mDomainName.c_str();
}

MegaChatGeolocationPrivate::MegaChatGeolocationPrivate(float longitude, float latitude, const string &image)
    : mLongitude(longitude), mLatitude(latitude), mImage(image)
{
}

MegaChatGeolocationPrivate::MegaChatGeolocationPrivate(const MegaChatGeolocationPrivate *geolocation)
{
    mLongitude = geolocation->mLongitude;
    mLatitude = geolocation->mLatitude;
    mImage = geolocation->mImage;
}

MegaChatGeolocation *MegaChatGeolocationPrivate::copy() const
{
    return new MegaChatGeolocationPrivate(this);
}

float MegaChatGeolocationPrivate::getLongitude() const
{
    return mLongitude;
}

float MegaChatGeolocationPrivate::getLatitude() const
{
    return mLatitude;
}

const char *MegaChatGeolocationPrivate::getImage() const
{
    return mImage.size() ? mImage.c_str() : NULL;
}

MegaChatNodeHistoryHandler::MegaChatNodeHistoryHandler(MegaChatApi *api)
    : chatApi(api)
{
}

void MegaChatNodeHistoryHandler::fireOnAttachmentReceived(MegaChatMessage *message)
{
    for(set<MegaChatNodeHistoryListener *>::iterator it = nodeHistoryListeners.begin(); it != nodeHistoryListeners.end() ; it++)
    {
        (*it)->onAttachmentReceived(chatApi, message);
    }

    delete message;
}

void MegaChatNodeHistoryHandler::fireOnAttachmentLoaded(MegaChatMessage *message)
{
    for(set<MegaChatNodeHistoryListener *>::iterator it = nodeHistoryListeners.begin(); it != nodeHistoryListeners.end() ; it++)
    {
        (*it)->onAttachmentLoaded(chatApi, message);
    }

    delete message;
}

void MegaChatNodeHistoryHandler::fireOnAttachmentDeleted(Id id)
{
    for(set<MegaChatNodeHistoryListener *>::iterator it = nodeHistoryListeners.begin(); it != nodeHistoryListeners.end() ; it++)
    {
        (*it)->onAttachmentDeleted(chatApi, id);
    }
}

void MegaChatNodeHistoryHandler::fireOnTruncate(Id id)
{
    for(set<MegaChatNodeHistoryListener *>::iterator it = nodeHistoryListeners.begin(); it != nodeHistoryListeners.end() ; it++)
    {
        (*it)->onTruncate(chatApi, id);
    }
}

void MegaChatNodeHistoryHandler::onReceived(Message *msg, Idx idx)
{
    MegaChatMessagePrivate *message = new MegaChatMessagePrivate(*msg, Message::Status::kServerReceived, idx);
    fireOnAttachmentReceived(message);
}

void MegaChatNodeHistoryHandler::onLoaded(Message *msg, Idx idx)
{
    MegaChatMessagePrivate *message = NULL;
    if (msg)
    {
        if (msg->isDeleted())
        {
            return;
        }
        message = new MegaChatMessagePrivate(*msg, Message::Status::kServerReceived, idx);
    }

    fireOnAttachmentLoaded(message);
}

void MegaChatNodeHistoryHandler::onDeleted(Id id)
{
    fireOnAttachmentDeleted(id);
}

void MegaChatNodeHistoryHandler::onTruncated(Id id)
{
    fireOnTruncate(id);
}


void MegaChatNodeHistoryHandler::addMegaNodeHistoryListener(MegaChatNodeHistoryListener *listener)
{
    nodeHistoryListeners.insert(listener);
}

void MegaChatNodeHistoryHandler::removeMegaNodeHistoryListener(MegaChatNodeHistoryListener *listener)
{
    nodeHistoryListeners.insert(listener);
}<|MERGE_RESOLUTION|>--- conflicted
+++ resolved
@@ -1903,7 +1903,6 @@
             fireOnChatRequestFinish(request, megaChatError);
             break;
         }
-<<<<<<< HEAD
         case MegaChatRequest::TYPE_ENABLE_AUDIO_LEVEL_MONITOR:
         {
             handle chatid = request->getChatHandle();
@@ -1936,9 +1935,6 @@
             fireOnChatRequestFinish(request, megaChatError);
             break;
         }
-=======
->>>>>>> 9faaa542
-
         default:
         {
             errorCode = MegaChatError::ERROR_UNKNOWN;
@@ -5108,12 +5104,9 @@
         case TYPE_LAST_GREEN: return "LAST_GREEN";
         case TYPE_CHANGE_VIDEO_STREAM: return "CHANGE_VIDEO_STREAM";
         case TYPE_IMPORT_MESSAGES: return "IMPORT_MESSAGES";
-<<<<<<< HEAD
-        case TYPE_ENABLE_AUDIO_LEVEL_MONITOR: return "ENABLE_AUDIO_LEVEL_MONITOR";
-=======
         case TYPE_SET_RETENTION_TIME: return "SET_RETENTION_TIME";
         case TYPE_SET_CALL_ON_HOLD: return "SET_CALL_ON_HOLD";
->>>>>>> 9faaa542
+        case TYPE_ENABLE_AUDIO_LEVEL_MONITOR: return "ENABLE_AUDIO_LEVEL_MONITOR";
     }
     return "UNKNOWN";
 }
