--- conflicted
+++ resolved
@@ -5942,10 +5942,11 @@
     return devices;
 }
 
-void MegaChatApiImpl::setChatVideoInDevice(const char *device, MegaChatRequestListener *listener)
+void MegaChatApiImpl::setChatVideoInDevice(const char* device, const int type, MegaChatRequestListener* listener)
 {
     MegaChatRequestPrivate *request = new MegaChatRequestPrivate(MegaChatRequest::TYPE_CHANGE_VIDEO_STREAM, listener);
     request->setText(device);
+    request->setPrivilege(type);
     request->setPerformRequest([this, request]() { return performRequest_setChatVideoInDevice(request); });
     requestQueue.push(request);
     waiter->notify();
@@ -6016,16 +6017,6 @@
     return MegaChatError::ERROR_OK;
 }
 
-<<<<<<< HEAD
-void MegaChatApiImpl::setChatVideoInDevice(const char* device, const int type, MegaChatRequestListener* listener)
-{
-    MegaChatRequestPrivate *request = new MegaChatRequestPrivate(MegaChatRequest::TYPE_CHANGE_VIDEO_STREAM, listener);
-    request->setText(device);
-    request->setPrivilege(type);
-    requestQueue.push(request);
-    waiter->notify();
-}
-=======
 int MegaChatApiImpl::performRequest_sendRingIndividualInACall(MegaChatRequestPrivate* request)
 {
     const auto chatId = request->getChatHandle();
@@ -6040,7 +6031,6 @@
         API_LOG_ERROR("Ring individual in call: invalid user id");
         return MegaChatError::ERROR_ARGS;
     }
->>>>>>> a393e90b
 
     if (request->getParamType() <= 0)
     {
