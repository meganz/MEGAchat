--- conflicted
+++ resolved
@@ -1584,16 +1584,10 @@
     }
 
     if (call->hasChanged(MegaChatCall::CHANGE_TYPE_STATUS)
-<<<<<<< HEAD
             && (call->getStatus() == MegaChatCall::CALL_STATUS_RING_IN              // for callee, incoming call
                 || call->getStatus() == MegaChatCall::CALL_STATUS_USER_NO_PRESENT   // for callee (groupcalls)
                 || call->getStatus() == MegaChatCall::CALL_STATUS_REQUEST_SENT      // for caller, outgoing call
                 || call->getStatus() == MegaChatCall::CALL_STATUS_DESTROYED))       // call finished
-=======
-            && (call->getStatus() == MegaChatCall::CALL_STATUS_RING_IN          // for callee, incoming call
-                || call->getStatus() == MegaChatCall::CALL_STATUS_REQUEST_SENT  // for caller, outgoing call
-                || call->getStatus() == MegaChatCall::CALL_STATUS_TERMINATING)) // call finished
->>>>>>> fae67197
     {
         // notify at MegaChatListItem level about new calls and calls being terminated
         ChatRoom *room = findChatRoom(call->getChatid());
