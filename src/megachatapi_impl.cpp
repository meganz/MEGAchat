--- conflicted
+++ resolved
@@ -82,11 +82,7 @@
     this->mClient = NULL;
     this->terminating = false;
     this->waiter = new MegaChatWaiter();
-<<<<<<< HEAD
-    this->websocketsIO = new MegaWebsocketsIO(&sdkMutex, this);
-=======
     this->websocketsIO = new MegaWebsocketsIO(&sdkMutex, waiter, this);
->>>>>>> 2d9337ed
     
     //Start blocking thread
     threadExit = 0;
@@ -313,11 +309,8 @@
                         delete mClient;
                         mClient = NULL;
                         terminating = false;
-<<<<<<< HEAD
                         
                         cleanCallHandlerMap();
-=======
->>>>>>> 2d9337ed
                      }, this);
                 })
                 .fail([request, this](const promise::Error& e)
@@ -332,11 +325,8 @@
                         delete mClient;
                         mClient = NULL;
                         terminating = false;
-<<<<<<< HEAD
                                                 
                         cleanCallHandlerMap();
-=======
->>>>>>> 2d9337ed
                      }, this);
                 });
             }
