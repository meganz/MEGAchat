--- conflicted
+++ resolved
@@ -1435,12 +1435,13 @@
                 break;
             }
 
-<<<<<<< HEAD
             if (chatroom->publicChat() && chatroom->numMembers() > MAX_PUBLICCHAT_MEMBERS_FOR_CALL)
             {
                 API_LOG_ERROR("Start call - the public chat has too many participants");
                 errorCode = MegaChatError::ERROR_TOOMANY;
-=======
+                break;
+            }
+
             if (!chatroom->isGroup())
             {
                 uint64_t uh = ((PeerChatRoom*)chatroom)->peer();
@@ -1458,7 +1459,6 @@
                 API_LOG_ERROR("Start call - Refusing start a call in an empty chatroom"
                               "or withouth enough privileges");
                 errorCode = MegaChatError::ERROR_ACCESS;
->>>>>>> ce22e5a6
                 break;
             }
 
