/**
 * @file megachatapi_impl.cpp
 * @brief Private implementation of the intermediate layer for the MEGA C++ SDK.
 *
 * (c) 2013-2016 by Mega Limited, Auckland, New Zealand
 *
 * This file is part of the MEGA SDK - Client Access Engine.
 *
 * Applications using the MEGA API must present a valid application key
 * and comply with the the rules set forth in the Terms of Service.
 *
 * The MEGA SDK is distributed in the hope that it will be useful,
 * but WITHOUT ANY WARRANTY; without even the implied warranty of
 * MERCHANTABILITY or FITNESS FOR A PARTICULAR PURPOSE.
 *
 * @copyright Simplified (2-clause) BSD License.
 *
 * You should have received a copy of the license along with this
 * program.
 */

#define _POSIX_SOURCE
#define _LARGE_FILES

#define _GNU_SOURCE 1
#define _FILE_OFFSET_BITS 64

#define __DARWIN_C_LEVEL 199506L

#define USE_VARARGS
#define PREFER_STDARG

#include <megaapi_impl.h>

#include <jsonnode.h>
#include "megachatapi_impl.h"
#include <base/cservices.h>
#include <base/logger.h>
#include <IGui.h>
#include <chatClient.h>
#include <mega/base64.h>

#ifndef _WIN32
#include <signal.h>
#endif

using namespace std;
using namespace megachat;
using namespace mega;
using namespace karere;
using namespace chatd;

vector<MegaChatApiImpl *> MegaChatApiImpl::megaChatApiRefs;
LoggerHandler *MegaChatApiImpl::loggerHandler = NULL;
MegaMutex MegaChatApiImpl::sdkMutex(true);
MegaMutex MegaChatApiImpl::refsMutex(true);

MegaChatApiImpl::MegaChatApiImpl(MegaChatApi *chatApi, MegaApi *megaApi)
: localVideoReceiver(nullptr)
{
    refsMutex.lock();
    megaChatApiRefs.push_back(this);
    if (megaChatApiRefs.size() == 1)
    {
        // karere initialization (do NOT use globaInit() since it forces to log to file)
        services_init(MegaChatApiImpl::megaApiPostMessage, 0);
    }
    refsMutex.unlock();

    init(chatApi, megaApi);
}

//MegaChatApiImpl::MegaChatApiImpl(MegaChatApi *chatApi, const char *appKey, const char *appDir)
//{
//    init(chatApi, (MegaApi*) new MyMegaApi(appKey, appDir));
//}

MegaChatApiImpl::~MegaChatApiImpl()
{
    MegaChatRequestPrivate *request = new MegaChatRequestPrivate(MegaChatRequest::TYPE_DELETE);
    requestQueue.push(request);
    waiter->notify();
    thread.join();
}

void MegaChatApiImpl::init(MegaChatApi *chatApi, MegaApi *megaApi)
{
    this->chatApi = chatApi;
    this->megaApi = megaApi;

    this->waiter = new MegaWaiter();
    this->mClient = NULL;
    this->terminating = false;

    //Start blocking thread
    threadExit = 0;
    thread.start(threadEntryPoint, this);
}

//Entry point for the blocking thread
void *MegaChatApiImpl::threadEntryPoint(void *param)
{
#ifndef _WIN32
    struct sigaction noaction;
    memset(&noaction, 0, sizeof(noaction));
    noaction.sa_handler = SIG_IGN;
    ::sigaction(SIGPIPE, &noaction, 0);
#endif

    MegaChatApiImpl *chatApiImpl = (MegaChatApiImpl *)param;
    chatApiImpl->loop();
    return 0;
}

void MegaChatApiImpl::loop()
{
    while (true)
    {
        sdkMutex.unlock();

        waiter->init(NEVER);
        waiter->wait();         // waken up directly by Waiter::notify()

        sdkMutex.lock();

        sendPendingEvents();
        sendPendingRequests();

        if (threadExit)
        {
            // remove the MegaChatApiImpl that is being deleted
            refsMutex.lock();
            for (vector<MegaChatApiImpl*>::iterator it = megaChatApiRefs.begin(); it != megaChatApiRefs.end(); it++)
            {
                if (*it == this)
                {
                    megaChatApiRefs.erase(it);
                    break;
                }
            }
            sendPendingEvents();    // process any pending events in the queue
            refsMutex.unlock();
            if (!megaChatApiRefs.size())    // if no remaining instances...
            {
                globalCleanup();
            }
            sdkMutex.unlock();
            break;
        }
    }
}

void MegaChatApiImpl::megaApiPostMessage(void* msg)
{
    // Add the message to the queue of events
    refsMutex.lock();
    if (megaChatApiRefs.size())
    {
        megaChatApiRefs[0]->postMessage(msg);
    }
    else    // no more instances running, only one left --> directly process messages
    {
        megaProcessMessage(msg);
    }
    refsMutex.unlock();
}

void MegaChatApiImpl::postMessage(void *msg)
{
    eventQueue.push(msg);
    waiter->notify();
}

void MegaChatApiImpl::sendPendingRequests()
{
    MegaChatRequestPrivate *request;
    int errorCode = MegaChatError::ERROR_OK;
    int nextTag = 0;

    while((request = requestQueue.pop()))
    {
        nextTag = ++reqtag;
        request->setTag(nextTag);
        requestMap[nextTag]=request;
        errorCode = MegaChatError::ERROR_OK;

        fireOnChatRequestStart(request);

        if (!mClient && request->getType() != MegaChatRequest::TYPE_DELETE)
        {
            MegaChatErrorPrivate *megaChatError = new MegaChatErrorPrivate(MegaChatError::ERROR_ACCESS);
            API_LOG_WARNING("Chat engine not initialized yet, cannot process the request");
            fireOnChatRequestFinish(request, megaChatError);
            continue;
        }

        if (terminating)
        {
            MegaChatErrorPrivate *megaChatError = new MegaChatErrorPrivate(MegaChatError::ERROR_ACCESS);
            API_LOG_WARNING("Chat engine is being terminated, cannot process the request");
            fireOnChatRequestFinish(request, megaChatError);
            continue;
        }

        switch (request->getType())
        {
        case MegaChatRequest::TYPE_CONNECT:
        {
            mClient->connect(karere::Presence::kInvalid)
            .then([request, this]()
            {
                MegaChatErrorPrivate *megaChatError = new MegaChatErrorPrivate(MegaChatError::ERROR_OK);
                fireOnChatRequestFinish(request, megaChatError);
            })
            .fail([request, this](const promise::Error& e)
            {
                MegaChatErrorPrivate *megaChatError = new MegaChatErrorPrivate(e.msg(), e.code(), e.type());
                fireOnChatRequestFinish(request, megaChatError);
            });

            break;
        }
        case MegaChatRequest::TYPE_DISCONNECT:
        {
            mClient->disconnect()
            .then([request, this]()
            {
                MegaChatErrorPrivate *megaChatError = new MegaChatErrorPrivate(MegaChatError::ERROR_OK);
                fireOnChatRequestFinish(request, megaChatError);
            })
            .fail([request, this](const promise::Error& e)
            {
                MegaChatErrorPrivate *megaChatError = new MegaChatErrorPrivate(e.msg(), e.code(), e.type());
                fireOnChatRequestFinish(request, megaChatError);
            });

            break;
        }
        case MegaChatRequest::TYPE_LOGOUT:
        {
            if (mClient)
            {
                bool deleteDb = request->getFlag();
                mClient->terminate(deleteDb)
                .then([request, this]()
                {
                    API_LOG_INFO("Chat engine is logged out!");

                    marshallCall([request, this]() //post destruction asynchronously so that all pending messages get processed before that
                    {
                        MegaChatErrorPrivate *megaChatError = new MegaChatErrorPrivate(MegaChatError::ERROR_OK);
                        fireOnChatRequestFinish(request, megaChatError);

                        delete mClient;
                        mClient = NULL;
                        terminating = false;
                     });
                })
                .fail([request, this](const promise::Error& e)
                {
                    API_LOG_INFO("Chat engine is logged out with error!");

                    marshallCall([request, this, e]() //post destruction asynchronously so that all pending messages get processed before that
                    {
                        MegaChatErrorPrivate *megaChatError = new MegaChatErrorPrivate(e.msg(), e.code(), e.type());
                        fireOnChatRequestFinish(request, megaChatError);

                        delete mClient;
                        mClient = NULL;
                        terminating = false;
                     });
                });
            }
            else
            {
                MegaChatErrorPrivate *megaChatError = new MegaChatErrorPrivate(MegaChatError::ERROR_ACCESS);
                API_LOG_WARNING("Logout attempt without previous initialization");
                fireOnChatRequestFinish(request, megaChatError);
            }
            break;
        }
        case MegaChatRequest::TYPE_DELETE:
        {
            if (mClient)
            {
                mClient->terminate()
                .then([this]()
                {
                    API_LOG_INFO("Chat engine closed!");
                    threadExit = 1;
                })
                .fail([](const promise::Error& err)
                {
                    API_LOG_ERROR("Error closing chat engine: %s", err.what());
                });
            }
            else
            {
                threadExit = 1;
            }
            break;
        }
        case MegaChatRequest::TYPE_SET_ONLINE_STATUS:
        {
            int status = request->getNumber();
            if (status < MegaChatApi::STATUS_OFFLINE || status > MegaChatApi::STATUS_BUSY)
            {
                fireOnChatRequestFinish(request, new MegaChatErrorPrivate("Invalid online status", MegaChatError::ERROR_ARGS));
                break;
            }

            if (status == MegaChatApi::STATUS_ONLINE)
            {
                // if setting to online, better to use dynamic in order to avoid sticky online that
                // would be kept even when the user goes offline
                mClient->setPresence(karere::Presence::kClear);
            }

            mClient->setPresence(request->getNumber())
            .then([request, this]()
            {
                MegaChatErrorPrivate *megaChatError = new MegaChatErrorPrivate(MegaChatError::ERROR_OK);
                fireOnChatRequestFinish(request, megaChatError);
            })
            .fail([request, this](const promise::Error& err)
            {
                API_LOG_ERROR("Error setting online status: %s", err.what());

                MegaChatErrorPrivate *megaChatError = new MegaChatErrorPrivate(err.msg(), err.code(), err.type());
                fireOnChatRequestFinish(request, megaChatError);
            });
            break;
        }

        case MegaChatRequest::TYPE_CREATE_CHATROOM:
        {
            MegaChatPeerList *peersList = request->getMegaChatPeerList();
            if (!peersList || !peersList->size())   // refuse to create chats without participants
            {
                errorCode = MegaChatError::ERROR_ARGS;
                break;
            }

            bool group = request->getFlag();
            const userpriv_vector *userpriv = ((MegaChatPeerListPrivate*)peersList)->getList();
            if (!userpriv)
            {
                errorCode = MegaChatError::ERROR_ARGS;
                break;
            }

            if (!group && peersList->size() > 1)
            {
                group = true;
                request->setFlag(group);
                API_LOG_INFO("Forcing group chat due to more than 2 participants");
            }

            if (group)
            {
                vector<std::pair<handle, Priv>> peers;
                for (unsigned int i = 0; i < userpriv->size(); i++)
                {
                    peers.push_back(std::make_pair(userpriv->at(i).first, (Priv) userpriv->at(i).second));
                }

                mClient->createGroupChat(peers)
                .then([request,this](Id chatid)
                {
                    request->setChatHandle(chatid);

                    MegaChatErrorPrivate *megaChatError = new MegaChatErrorPrivate(MegaChatError::ERROR_OK);
                    fireOnChatRequestFinish(request, megaChatError);
                })
                .fail([request,this](const promise::Error& err)
                {
                    API_LOG_ERROR("Error creating group chat: %s", err.what());

                    MegaChatErrorPrivate *megaChatError = new MegaChatErrorPrivate(err.msg(), err.code(), err.type());
                    fireOnChatRequestFinish(request, megaChatError);
                });

            }
            else    // 1on1 chat
            {
                ContactList::iterator it = mClient->contactList->find(peersList->getPeerHandle(0));
                if (it == mClient->contactList->end())
                {
                    // contact not found
                    errorCode = MegaChatError::ERROR_ARGS;
                    break;
                }
                it->second->createChatRoom()
                .then([request,this](ChatRoom* room)
                {
                    request->setChatHandle(room->chatid());

                    MegaChatErrorPrivate *megaChatError = new MegaChatErrorPrivate(MegaChatError::ERROR_OK);
                    fireOnChatRequestFinish(request, megaChatError);
                })
                .fail([request,this](const promise::Error& err)
                {
                    API_LOG_ERROR("Error creating 1on1 chat: %s", err.what());

                    MegaChatErrorPrivate *megaChatError = new MegaChatErrorPrivate(err.msg(), err.code(), err.type());
                    fireOnChatRequestFinish(request, megaChatError);
                });
            }
            break;
        }
        case MegaChatRequest::TYPE_INVITE_TO_CHATROOM:
        {
            handle chatid = request->getChatHandle();
            handle uh = request->getUserHandle();
            Priv privilege = (Priv) request->getPrivilege();

            if (chatid == MEGACHAT_INVALID_HANDLE || uh == MEGACHAT_INVALID_HANDLE)
            {
                errorCode = MegaChatError::ERROR_ARGS;
                break;
            }

            ChatRoom *chatroom = findChatRoom(chatid);
            if (!chatroom)
            {
                errorCode = MegaChatError::ERROR_NOENT;
                break;
            }
            if (!chatroom->isGroup())   // invite only for group chats
            {
                errorCode = MegaChatError::ERROR_ARGS;
                break;
            }
            if (chatroom->ownPriv() != (Priv) MegaChatPeerList::PRIV_MODERATOR)
            {
                errorCode = MegaChatError::ERROR_ACCESS;
                break;
            }

            ((GroupChatRoom *)chatroom)->invite(uh, privilege)
            .then([request, this]()
            {
                MegaChatErrorPrivate *megaChatError = new MegaChatErrorPrivate(MegaChatError::ERROR_OK);
                fireOnChatRequestFinish(request, megaChatError);
            })
            .fail([request, this](const promise::Error& err)
            {
                API_LOG_ERROR("Error adding user to group chat: %s", err.what());

                MegaChatErrorPrivate *megaChatError = new MegaChatErrorPrivate(err.msg(), err.code(), err.type());
                fireOnChatRequestFinish(request, megaChatError);
            });
            break;
        }
        case MegaChatRequest::TYPE_UPDATE_PEER_PERMISSIONS:
        {
            handle chatid = request->getChatHandle();
            handle uh = request->getUserHandle();
            Priv privilege = (Priv) request->getPrivilege();

            if (chatid == MEGACHAT_INVALID_HANDLE || uh == MEGACHAT_INVALID_HANDLE)
            {
                errorCode = MegaChatError::ERROR_ARGS;
                break;
            }

            ChatRoom *chatroom = findChatRoom(chatid);
            if (!chatroom)
            {
                errorCode = MegaChatError::ERROR_NOENT;
                break;
            }
            if (chatroom->ownPriv() != (Priv) MegaChatPeerList::PRIV_MODERATOR)
            {
                errorCode = MegaChatError::ERROR_ACCESS;
                break;
            }

            ((GroupChatRoom *)chatroom)->setPrivilege(uh, privilege)
            .then([request, this]()
            {
                MegaChatErrorPrivate *megaChatError = new MegaChatErrorPrivate(MegaChatError::ERROR_OK);
                fireOnChatRequestFinish(request, megaChatError);
            })
            .fail([request, this](const promise::Error& err)
            {
                API_LOG_ERROR("Error updating peer privileges: %s", err.what());

                MegaChatErrorPrivate *megaChatError = new MegaChatErrorPrivate(err.msg(), err.code(), err.type());
                fireOnChatRequestFinish(request, megaChatError);
            });
            break;
        }
        case MegaChatRequest::TYPE_REMOVE_FROM_CHATROOM:
        {
            handle chatid = request->getChatHandle();
            handle uh = request->getUserHandle();

            if (chatid == MEGACHAT_INVALID_HANDLE)
            {
                errorCode = MegaChatError::ERROR_ARGS;
                break;
            }

            ChatRoom *chatroom = findChatRoom(chatid);
            if (!chatroom)
            {
                errorCode = MegaChatError::ERROR_NOENT;
                break;
            }
            if (!chatroom->isGroup())   // only for group chats can be left
            {
                errorCode = MegaChatError::ERROR_ARGS;
                break;
            }

            if (chatroom->ownPriv() != (Priv) MegaChatPeerList::PRIV_MODERATOR &&
                    uh != MEGACHAT_INVALID_HANDLE)
            {
                    errorCode = MegaChatError::ERROR_ACCESS;
                    break;
            }

            if ( uh == MEGACHAT_INVALID_HANDLE || uh == mClient->myHandle())
            {
                request->setUserHandle(uh);

                ((GroupChatRoom *)chatroom)->leave()
                .then([request, this]()
                {
                    MegaChatErrorPrivate *megaChatError = new MegaChatErrorPrivate(MegaChatError::ERROR_OK);
                    fireOnChatRequestFinish(request, megaChatError);
                })
                .fail([request, this](const promise::Error& err)
                {
                    API_LOG_ERROR("Error leaving chat: %s", err.what());

                    MegaChatErrorPrivate *megaChatError = new MegaChatErrorPrivate(err.msg(), err.code(), err.type());
                    fireOnChatRequestFinish(request, megaChatError);
                });
            }
            else
            {
                ((GroupChatRoom *)chatroom)->excludeMember(uh)
                .then([request, this]()
                {
                    MegaChatErrorPrivate *megaChatError = new MegaChatErrorPrivate(MegaChatError::ERROR_OK);
                    fireOnChatRequestFinish(request, megaChatError);
                })
                .fail([request, this](const promise::Error& err)
                {
                    API_LOG_ERROR("Error removing peer from chat: %s", err.what());

                    MegaChatErrorPrivate *megaChatError = new MegaChatErrorPrivate(err.msg(), err.code(), err.type());
                    fireOnChatRequestFinish(request, megaChatError);
                });
            }
            break;
        }
        case MegaChatRequest::TYPE_TRUNCATE_HISTORY:
        {
            handle chatid = request->getChatHandle();

            if (chatid == MEGACHAT_INVALID_HANDLE)
            {
                errorCode = MegaChatError::ERROR_ARGS;
                break;
            }

            ChatRoom *chatroom = findChatRoom(chatid);
            if (!chatroom)
            {
                errorCode = MegaChatError::ERROR_NOENT;
                break;
            }
            if (chatroom->ownPriv() != (Priv) MegaChatPeerList::PRIV_MODERATOR)
            {
                errorCode = MegaChatError::ERROR_ACCESS;
                break;
            }

            handle messageid = request->getUserHandle();
            if (messageid == MEGACHAT_INVALID_HANDLE)   // clear the full history, from current message
            {
                messageid = chatroom->chat().at(chatroom->chat().highnum()).id().val;
            }

            chatroom->truncateHistory(messageid)
            .then([request, this]()
            {
                MegaChatErrorPrivate *megaChatError = new MegaChatErrorPrivate(MegaChatError::ERROR_OK);
                fireOnChatRequestFinish(request, megaChatError);
            })
            .fail([request, this](const promise::Error& err)
            {
                API_LOG_ERROR("Error truncating chat history: %s", err.what());

                MegaChatErrorPrivate *megaChatError = new MegaChatErrorPrivate(err.msg(), err.code(), err.type());
                fireOnChatRequestFinish(request, megaChatError);
            });
            break;
        }
        case MegaChatRequest::TYPE_EDIT_CHATROOM_NAME:
        {
            handle chatid = request->getChatHandle();
            const char *title = request->getText();
            if (chatid == MEGACHAT_INVALID_HANDLE || title == NULL)
            {
                errorCode = MegaChatError::ERROR_ARGS;
                break;
            }

            ChatRoom *chatroom = findChatRoom(chatid);
            if (!chatroom)
            {
                errorCode = MegaChatError::ERROR_NOENT;
                break;
            }
            if (!chatroom->isGroup())   // only for group chats have a title
            {
                errorCode = MegaChatError::ERROR_ARGS;
                break;
            }

            if (chatroom->ownPriv() != (Priv) MegaChatPeerList::PRIV_MODERATOR)
            {
                errorCode = MegaChatError::ERROR_ACCESS;
                break;
            }

            string strTitle(title);
            strTitle = strTitle.substr(0, 30);
            request->setText(strTitle.c_str()); // update, in case it's been truncated

            ((GroupChatRoom *)chatroom)->setTitle(strTitle)
            .then([request, this]()
            {
                MegaChatErrorPrivate *megaChatError = new MegaChatErrorPrivate(MegaChatError::ERROR_OK);
                fireOnChatRequestFinish(request, megaChatError);
            })
            .fail([request, this](const promise::Error& err)
            {
                API_LOG_ERROR("Error editing chat title: %s", err.what());

                MegaChatErrorPrivate *megaChatError = new MegaChatErrorPrivate(err.msg(), err.code(), err.type());
                fireOnChatRequestFinish(request, megaChatError);
            });
            break;
        }
        case MegaChatRequest::TYPE_GET_FIRSTNAME:
        {
            MegaChatHandle uh = request->getUserHandle();

            mClient->userAttrCache().getAttr(uh, MegaApi::USER_ATTR_FIRSTNAME)
            .then([request, this](Buffer *data)
            {
                MegaChatErrorPrivate *megaChatError = new MegaChatErrorPrivate(MegaChatError::ERROR_OK);
                request->setText(data->buf());
                string firstname = string(data->buf(), data->dataSize());
                request->setText(firstname.c_str());
                fireOnChatRequestFinish(request, megaChatError);
            })
            .fail([request, this](const promise::Error& err)
            {
                API_LOG_ERROR("Error getting user firstname: %s", err.what());

                MegaChatErrorPrivate *megaChatError = new MegaChatErrorPrivate(err.msg(), err.code(), err.type());
                fireOnChatRequestFinish(request, megaChatError);
            });
            break;
        }
        case MegaChatRequest::TYPE_GET_LASTNAME:
        {
            MegaChatHandle uh = request->getUserHandle();

            mClient->userAttrCache().getAttr(uh, MegaApi::USER_ATTR_LASTNAME)
            .then([request, this](Buffer *data)
            {
                MegaChatErrorPrivate *megaChatError = new MegaChatErrorPrivate(MegaChatError::ERROR_OK);
                string lastname = string(data->buf(), data->dataSize());
                request->setText(lastname.c_str());
                fireOnChatRequestFinish(request, megaChatError);
            })
            .fail([request, this](const promise::Error& err)
            {
                API_LOG_ERROR("Error getting user lastname: %s", err.what());

                MegaChatErrorPrivate *megaChatError = new MegaChatErrorPrivate(err.msg(), err.code(), err.type());
                fireOnChatRequestFinish(request, megaChatError);
            });
            break;
        }
        case MegaChatRequest::TYPE_GET_EMAIL:
        {
            MegaChatHandle uh = request->getUserHandle();

            mClient->userAttrCache().getAttr(uh, karere::USER_ATTR_EMAIL)
            .then([request, this](Buffer *data)
            {
                MegaChatErrorPrivate *megaChatError = new MegaChatErrorPrivate(MegaChatError::ERROR_OK);
                string email = string(data->buf(), data->dataSize());
                request->setText(email.c_str());
                fireOnChatRequestFinish(request, megaChatError);
            })
            .fail([request, this](const promise::Error& err)
            {
                API_LOG_ERROR("Error getting user email: %s", err.what());

                MegaChatErrorPrivate *megaChatError = new MegaChatErrorPrivate(err.msg(), err.code(), err.type());
                fireOnChatRequestFinish(request, megaChatError);
            });
            break;
        }
        case MegaChatRequest::TYPE_ATTACH_NODE_MESSAGE:
        {
            ChatRoom *chatroom = findChatRoom(request->getChatHandle());
            MegaNodeList *nodes = request->getNodeList();
            MegaChatRequestListener *listener = request->getListener();

            std::vector<ApiPromise> promises = chatroom->requesGrantAccessToNodes(nodes);

            promise::when(promises)
            .then([this, nodes, chatroom, listener]()
            {
                sendAttachMessage(nodes, chatroom, listener);

            })
            .fail([this, nodes, chatroom, listener](const promise::Error& err)
            {
                sendAttachMessage(nodes, chatroom, listener);

                if (err.code() != MegaError::API_EEXIST)
                {
                    API_LOG_ERROR("Failed to grant access to some node");
                }
            });

            break;
        }
        case MegaChatRequest::TYPE_REVOKE_NODE_MESSAGE:
        {
            ChatRoom *chatroom = findChatRoom(request->getChatHandle());
            MegaHandle handle = request->getMegaHandleNode();
            MegaChatRequestListener *listener = request->getListener();

            MegaNode *node = megaApi->getNodeByHandle(handle);

            if (node != NULL)
            {
                std::vector<ApiPromise> promises = chatroom->requestRevokeAccessToNode(node);

                promise::when(promises)
                .then([this, handle, chatroom, listener]()
                {
                    sendRevokeAttach(handle, chatroom, listener);
                })
                .fail([this, handle, chatroom, listener](const promise::Error& err)
                {
                    sendRevokeAttach(handle, chatroom, listener);

                    if (err.code() != MegaError::API_EEXIST)
                    {
                        API_LOG_ERROR("Failed to grant access to some node");
                    }
                });

                delete node;
            }

            break;
        }
        default:
        {
            errorCode = MegaChatError::ERROR_UNKNOWN;
        }
        }   // end of switch(request->getType())


        if(errorCode)
        {
            MegaChatErrorPrivate *megaChatError = new MegaChatErrorPrivate(errorCode);
            API_LOG_WARNING("Error starting request: %s", megaChatError->getErrorString());
            fireOnChatRequestFinish(request, megaChatError);
        }
    }
}

void MegaChatApiImpl::sendPendingEvents()
{
    void *msg;
    while((msg = eventQueue.pop()))
    {
        megaProcessMessage(msg);
    }
}

void MegaChatApiImpl::setLogLevel(int logLevel)
{
    if (!loggerHandler)
    {
        loggerHandler = new LoggerHandler();
    }
    loggerHandler->setLogLevel(logLevel);
}

void MegaChatApiImpl::setLogWithColors(bool useColors)
{
    if (loggerHandler)
    {
        loggerHandler->setLogWithColors(useColors);
    }
}

void MegaChatApiImpl::setLoggerClass(MegaChatLogger *megaLogger)
{
    if (!megaLogger)   // removing logger
    {
        delete loggerHandler;
        loggerHandler = NULL;
    }
    else
    {
        if (!loggerHandler)
        {
            loggerHandler = new LoggerHandler();
        }
        loggerHandler->setMegaChatLogger(megaLogger);
    }
}

int MegaChatApiImpl::init(const char *sid)
{
    int ret;

    sdkMutex.lock();
    if (!mClient)
    {
        mClient = new karere::Client(*this->megaApi, *this, this->megaApi->getBasePath(), karere::kClientIsMobile);
        terminating = false;
    }

    ret = MegaChatApiImpl::convertInitState(mClient->init(sid));
    sdkMutex.unlock();

    return ret;
}

int MegaChatApiImpl::getInitState()
{
    int initState;

    sdkMutex.lock();
    if (mClient)
    {
        initState = MegaChatApiImpl::convertInitState(mClient->initState());
    }
    else
    {
        initState = MegaChatApi::INIT_ERROR;
    }
    sdkMutex.unlock();

    return initState;
}

MegaChatRoomHandler *MegaChatApiImpl::getChatRoomHandler(MegaChatHandle chatid)
{
    map<MegaChatHandle, MegaChatRoomHandler*>::iterator it = chatRoomHandler.find(chatid);
    if (it == chatRoomHandler.end())
    {
        chatRoomHandler[chatid] = new MegaChatRoomHandler(this, chatid);
    }

    return chatRoomHandler[chatid];
}

void MegaChatApiImpl::removeChatRoomHandler(MegaChatHandle chatid)
{
    chatRoomHandler.erase(chatid);
}

ChatRoom *MegaChatApiImpl::findChatRoom(MegaChatHandle chatid)
{
    ChatRoom *chatroom = NULL;

    sdkMutex.lock();

    ChatRoomList::iterator it = mClient->chats->find(chatid);
    if (it != mClient->chats->end())
    {
        chatroom = it->second;
    }

    sdkMutex.unlock();

    return chatroom;
}

karere::ChatRoom *MegaChatApiImpl::findChatRoomByUser(MegaChatHandle userhandle)
{
    ChatRoom *chatroom = NULL;

    sdkMutex.lock();

    ContactList::iterator it = mClient->contactList->find(userhandle);
    if (it != mClient->contactList->end())
    {
        chatroom = it->second->chatRoom();
    }

    sdkMutex.unlock();

    return chatroom;
}

chatd::Message *MegaChatApiImpl::findMessage(MegaChatHandle chatid, MegaChatHandle msgid)
{
    Message *msg = NULL;

    sdkMutex.lock();

    ChatRoom *chatroom = findChatRoom(chatid);
    if (chatroom)
    {
        Chat &chat = chatroom->chat();
        Idx index = chat.msgIndexFromId(msgid);
        if (index != CHATD_IDX_INVALID)
        {
            msg = chat.findOrNull(index);
        }
    }

    sdkMutex.unlock();

    return msg;
}

chatd::Message *MegaChatApiImpl::findMessageNotConfirmed(MegaChatHandle chatid, MegaChatHandle msgxid)
{
    Message *msg = NULL;

    sdkMutex.lock();

    ChatRoom *chatroom = findChatRoom(chatid);
    if (chatroom)
    {
        Chat &chat = chatroom->chat();
        msg = chat.getMsgByXid(msgxid);
    }

    sdkMutex.unlock();

    return msg;
}

void MegaChatApiImpl::fireOnChatRequestStart(MegaChatRequestPrivate *request)
{
    API_LOG_INFO("Request (%s) starting", request->getRequestString());

    for (set<MegaChatRequestListener *>::iterator it = requestListeners.begin(); it != requestListeners.end() ; it++)
    {
        (*it)->onRequestStart(chatApi, request);
    }

    MegaChatRequestListener* listener = request->getListener();
    if (listener)
    {
        listener->onRequestStart(chatApi, request);
    }
}

void MegaChatApiImpl::fireOnChatRequestFinish(MegaChatRequestPrivate *request, MegaChatError *e)
{
    if(e->getErrorCode())
    {
        API_LOG_INFO("Request (%s) finished with error: %s", request->getRequestString(), e->getErrorString());
    }
    else
    {
        API_LOG_INFO("Request (%s) finished", request->getRequestString());
    }

    for (set<MegaChatRequestListener *>::iterator it = requestListeners.begin(); it != requestListeners.end() ; it++)
    {
        (*it)->onRequestFinish(chatApi, request, e);
    }

    MegaChatRequestListener* listener = request->getListener();
    if (listener)
    {
        listener->onRequestFinish(chatApi, request, e);
    }

    requestMap.erase(request->getTag());

    delete request;
    delete e;
}

void MegaChatApiImpl::fireOnChatRequestUpdate(MegaChatRequestPrivate *request)
{
    for (set<MegaChatRequestListener *>::iterator it = requestListeners.begin(); it != requestListeners.end() ; it++)
    {
        (*it)->onRequestUpdate(chatApi, request);
    }

    MegaChatRequestListener* listener = request->getListener();
    if (listener)
    {
        listener->onRequestUpdate(chatApi, request);
    }
}

void MegaChatApiImpl::fireOnChatRequestTemporaryError(MegaChatRequestPrivate *request, MegaChatError *e)
{
    request->setNumRetry(request->getNumRetry() + 1);

    for (set<MegaChatRequestListener *>::iterator it = requestListeners.begin(); it != requestListeners.end() ; it++)
    {
        (*it)->onRequestTemporaryError(chatApi, request, e);
    }

    MegaChatRequestListener* listener = request->getListener();
    if (listener)
    {
        listener->onRequestTemporaryError(chatApi, request, e);
    }

    delete e;
}

void MegaChatApiImpl::fireOnChatCallStart(MegaChatCallPrivate *call)
{
    API_LOG_INFO("Starting chat call");

    for(set<MegaChatCallListener *>::iterator it = callListeners.begin(); it != callListeners.end() ; it++)
    {
        (*it)->onChatCallStart(chatApi, call);
    }

    fireOnChatCallStateChange(call);
}

void MegaChatApiImpl::fireOnChatCallStateChange(MegaChatCallPrivate *call)
{
    API_LOG_INFO("Chat call state changed to %s", call->getStatus());

    for(set<MegaChatCallListener *>::iterator it = callListeners.begin(); it != callListeners.end() ; it++)
    {
        (*it)->onChatCallStateChange(chatApi, call);
    }
}

void MegaChatApiImpl::fireOnChatCallTemporaryError(MegaChatCallPrivate *call, MegaChatError *e)
{
    API_LOG_INFO("Chat call temporary error: %s", e->getErrorString());

    for(set<MegaChatCallListener *>::iterator it = callListeners.begin(); it != callListeners.end() ; it++)
    {
        (*it)->onChatCallTemporaryError(chatApi, call, e);
    }
}

void MegaChatApiImpl::fireOnChatCallFinish(MegaChatCallPrivate *call, MegaChatError *e)
{
    if(e->getErrorCode())
    {
        API_LOG_INFO("Chat call finished with error: %s", e->getErrorString());
    }
    else
    {
        API_LOG_INFO("Chat call finished");
    }

    call->setStatus(MegaChatCall::CALL_STATUS_DISCONNECTED);
    fireOnChatCallStateChange(call);

    for (set<MegaChatCallListener *>::iterator it = callListeners.begin(); it != callListeners.end() ; it++)
    {
        (*it)->onChatCallFinish(chatApi, call, e);
    }

    callMap.erase(call->getTag());

    delete call;
    delete e;
}

void MegaChatApiImpl::fireOnChatRemoteVideoData(MegaChatCallPrivate *call, int width, int height, char *buffer)
{
    API_LOG_INFO("Remote video data");

    for(set<MegaChatVideoListener *>::iterator it = remoteVideoListeners.begin(); it != remoteVideoListeners.end() ; it++)
    {
        (*it)->onChatVideoData(chatApi, call, width, height, buffer);
    }
}

void MegaChatApiImpl::fireOnChatLocalVideoData(MegaChatCallPrivate *call, int width, int height, char *buffer)
{
    API_LOG_INFO("Local video data");

    for(set<MegaChatVideoListener *>::iterator it = localVideoListeners.begin(); it != localVideoListeners.end() ; it++)
    {
        (*it)->onChatVideoData(chatApi, call, width, height, buffer);
    }
}

void MegaChatApiImpl::fireOnChatRoomUpdate(MegaChatRoom *chat)
{
    for(set<MegaChatRoomListener *>::iterator it = roomListeners.begin(); it != roomListeners.end() ; it++)
    {
        (*it)->onChatRoomUpdate(chatApi, chat);
    }

    delete chat;
}

void MegaChatApiImpl::fireOnMessageLoaded(MegaChatMessage *msg)
{
    for(set<MegaChatRoomListener *>::iterator it = roomListeners.begin(); it != roomListeners.end() ; it++)
    {
        (*it)->onMessageLoaded(chatApi, msg);
    }

    delete msg;
}

void MegaChatApiImpl::fireOnMessageReceived(MegaChatMessage *msg)
{
    for(set<MegaChatRoomListener *>::iterator it = roomListeners.begin(); it != roomListeners.end() ; it++)
    {
        (*it)->onMessageReceived(chatApi, msg);
    }

    delete msg;
}

void MegaChatApiImpl::fireOnMessageUpdate(MegaChatMessage *msg)
{
    for(set<MegaChatRoomListener *>::iterator it = roomListeners.begin(); it != roomListeners.end() ; it++)
    {
        (*it)->onMessageUpdate(chatApi, msg);
    }

    delete msg;
}

void MegaChatApiImpl::fireOnChatListItemUpdate(MegaChatListItem *item)
{
    for(set<MegaChatListener *>::iterator it = listeners.begin(); it != listeners.end() ; it++)
    {
        (*it)->onChatListItemUpdate(chatApi, item);
    }

    delete item;
}

void MegaChatApiImpl::fireOnChatInitStateUpdate(int newState)
{
    for(set<MegaChatListener *>::iterator it = listeners.begin(); it != listeners.end() ; it++)
    {
        (*it)->onChatInitStateUpdate(chatApi, newState);
    }
}

void MegaChatApiImpl::fireOnChatOnlineStatusUpdate(MegaChatHandle userhandle, int status, bool inProgress)
{
    for(set<MegaChatListener *>::iterator it = listeners.begin(); it != listeners.end() ; it++)
    {
        (*it)->onChatOnlineStatusUpdate(chatApi, userhandle, status, inProgress);
    }
}

void MegaChatApiImpl::fireOnChatPresenceConfigUpdate(MegaChatPresenceConfig *config)
{
    for(set<MegaChatListener *>::iterator it = listeners.begin(); it != listeners.end() ; it++)
    {
        (*it)->onChatPresenceConfigUpdate(chatApi, config);
    }

    delete config;
}

void MegaChatApiImpl::connect(MegaChatRequestListener *listener)
{
    MegaChatRequestPrivate *request = new MegaChatRequestPrivate(MegaChatRequest::TYPE_CONNECT, listener);
    requestQueue.push(request);
    waiter->notify();
}

void MegaChatApiImpl::disconnect(MegaChatRequestListener *listener)
{
    MegaChatRequestPrivate *request = new MegaChatRequestPrivate(MegaChatRequest::TYPE_DISCONNECT, listener);
    requestQueue.push(request);
    waiter->notify();
}

void MegaChatApiImpl::logout(MegaChatRequestListener *listener)
{
    MegaChatRequestPrivate *request = new MegaChatRequestPrivate(MegaChatRequest::TYPE_LOGOUT, listener);
    request->setFlag(true);
    requestQueue.push(request);
    waiter->notify();
}

void MegaChatApiImpl::localLogout(MegaChatRequestListener *listener)
{
    MegaChatRequestPrivate *request = new MegaChatRequestPrivate(MegaChatRequest::TYPE_LOGOUT, listener);
    request->setFlag(false);
    requestQueue.push(request);
    waiter->notify();
}

void MegaChatApiImpl::setOnlineStatus(int status, MegaChatRequestListener *listener)
{
    MegaChatRequestPrivate *request = new MegaChatRequestPrivate(MegaChatRequest::TYPE_SET_ONLINE_STATUS, listener);
    request->setNumber(status);
    requestQueue.push(request);
    waiter->notify();
}

void MegaChatApiImpl::setPresenceAutoaway(bool enable, int64_t timeout)
{
    sdkMutex.lock();

    mClient->presenced().setAutoaway(enable, timeout);

    sdkMutex.unlock();
}

void MegaChatApiImpl::setPresencePersist(bool enable)
{
    sdkMutex.lock();

    mClient->presenced().setPersist(enable);

    sdkMutex.unlock();
}

void MegaChatApiImpl::signalPresenceActivity()
{
    sdkMutex.lock();

    if (mClient)
    {
        mClient->presenced().signalActivity();
    }

    sdkMutex.unlock();
}

MegaChatPresenceConfig *MegaChatApiImpl::getPresenceConfig()
{
    MegaChatPresenceConfigPrivate *config = NULL;

    sdkMutex.lock();

    const ::presenced::Config &cfg = mClient->presenced().config();
    if (cfg.presence().isValid())
    {
        config = new MegaChatPresenceConfigPrivate(cfg, mClient->presenced().isConfigAcknowledged());
    }

    sdkMutex.unlock();

    return config;
}

bool MegaChatApiImpl::isSignalActivityRequired()
{
    sdkMutex.lock();

    bool enabled = mClient ? mClient->presenced().checkEnableAutoaway() : false;

    sdkMutex.unlock();

    return enabled;
}

int MegaChatApiImpl::getOnlineStatus()
{
    sdkMutex.lock();

    int status = mClient ? mClient->presenced().config().presence().status() : MegaChatApi::STATUS_INVALID;

    sdkMutex.unlock();

    return status;
}

bool MegaChatApiImpl::isOnlineStatusPending()
{
    sdkMutex.lock();

    bool statusInProgress = mClient ? mClient->presenced().isConfigAcknowledged() : false;

    sdkMutex.unlock();

    return statusInProgress;
}

int MegaChatApiImpl::getUserOnlineStatus(MegaChatHandle userhandle)
{
    int status = MegaChatApi::STATUS_OFFLINE;

    sdkMutex.lock();

    ContactList::iterator it = mClient->contactList->find(userhandle);
    if (it != mClient->contactList->end())
    {
        status = it->second->presence().status();
    }

    sdkMutex.unlock();

    return status;
}

void MegaChatApiImpl::getUserFirstname(MegaChatHandle userhandle, MegaChatRequestListener *listener)
{
    MegaChatRequestPrivate *request = new MegaChatRequestPrivate(MegaChatRequest::TYPE_GET_FIRSTNAME, listener);
    request->setUserHandle(userhandle);
    requestQueue.push(request);
    waiter->notify();
}

void MegaChatApiImpl::getUserLastname(MegaChatHandle userhandle, MegaChatRequestListener *listener)
{
    MegaChatRequestPrivate *request = new MegaChatRequestPrivate(MegaChatRequest::TYPE_GET_LASTNAME, listener);
    request->setUserHandle(userhandle);
    requestQueue.push(request);
    waiter->notify();
}

void MegaChatApiImpl::getUserEmail(MegaChatHandle userhandle, MegaChatRequestListener *listener)
{
    MegaChatRequestPrivate *request = new MegaChatRequestPrivate(MegaChatRequest::TYPE_GET_EMAIL, listener);
    request->setUserHandle(userhandle);
    requestQueue.push(request);
    waiter->notify();
}

char *MegaChatApiImpl::getContactEmail(MegaChatHandle userhandle)
{
    char *ret = NULL;

    sdkMutex.lock();

    const std::string *email = mClient->contactList->getUserEmail(userhandle);
    if (email)
    {
        ret = MegaApi::strdup(email->c_str());
    }

    sdkMutex.unlock();

    return ret;
}

MegaChatHandle MegaChatApiImpl::getMyUserHandle()
{
    return mClient->myHandle();
}

char *MegaChatApiImpl::getMyFirstname()
{
    return MegaChatRoomPrivate::firstnameFromBuffer(mClient->myName());
}

char *MegaChatApiImpl::getMyLastname()
{
    return MegaChatRoomPrivate::lastnameFromBuffer(mClient->myName());
}

char *MegaChatApiImpl::getMyFullname()
{
    return MegaApi::strdup(mClient->myName().substr(1).c_str());
}

char *MegaChatApiImpl::getMyEmail()
{
    return MegaApi::strdup(mClient->myEmail().c_str());
}

MegaChatRoomList *MegaChatApiImpl::getChatRooms()
{
    MegaChatRoomListPrivate *chats = new MegaChatRoomListPrivate();

    sdkMutex.lock();

    ChatRoomList::iterator it;
    for (it = mClient->chats->begin(); it != mClient->chats->end(); it++)
    {
        chats->addChatRoom(new MegaChatRoomPrivate(*it->second));
    }

    sdkMutex.unlock();

    return chats;
}

MegaChatRoom *MegaChatApiImpl::getChatRoom(MegaChatHandle chatid)
{
    MegaChatRoomPrivate *chat = NULL;

    sdkMutex.lock();

    ChatRoom *chatRoom = findChatRoom(chatid);
    if (chatRoom)
    {
        chat = new MegaChatRoomPrivate(*chatRoom);
    }

    sdkMutex.unlock();

    return chat;
}

MegaChatRoom *MegaChatApiImpl::getChatRoomByUser(MegaChatHandle userhandle)
{
    MegaChatRoomPrivate *chat = NULL;

    sdkMutex.lock();

    ChatRoom *chatRoom = findChatRoomByUser(userhandle);
    if (chatRoom)
    {
        chat = new MegaChatRoomPrivate(*chatRoom);
    }

    sdkMutex.unlock();

    return chat;
}

MegaChatListItemList *MegaChatApiImpl::getChatListItems()
{
    MegaChatListItemListPrivate *items = new MegaChatListItemListPrivate();

    sdkMutex.lock();

    ChatRoomList::iterator it;
    for (it = mClient->chats->begin(); it != mClient->chats->end(); it++)
    {
        items->addChatListItem(new MegaChatListItemPrivate(*it->second));
    }

    sdkMutex.unlock();

    return items;
}

MegaChatListItem *MegaChatApiImpl::getChatListItem(MegaChatHandle chatid)
{
    MegaChatListItemPrivate *item = NULL;

    sdkMutex.lock();

    ChatRoom *chatRoom = findChatRoom(chatid);
    if (chatRoom)
    {
        item = new MegaChatListItemPrivate(*chatRoom);
    }

    sdkMutex.unlock();

    return item;
}

int MegaChatApiImpl::getUnreadChats()
{
    int count = 0;

    sdkMutex.lock();

    ChatRoomList::iterator it;
    for (it = mClient->chats->begin(); it != mClient->chats->end(); it++)
    {
        ChatRoom *room = it->second;
        if (room->isActive() && room->chat().unreadMsgCount())
        {
            count++;
        }
    }

    sdkMutex.unlock();

    return count;
}

MegaChatListItemList *MegaChatApiImpl::getActiveChatListItems()
{
    MegaChatListItemListPrivate *items = new MegaChatListItemListPrivate();

    sdkMutex.lock();

    ChatRoomList::iterator it;
    for (it = mClient->chats->begin(); it != mClient->chats->end(); it++)
    {
        if (it->second->isActive())
        {
            items->addChatListItem(new MegaChatListItemPrivate(*it->second));
        }
    }

    sdkMutex.unlock();

    return items;
}

MegaChatListItemList *MegaChatApiImpl::getInactiveChatListItems()
{
    MegaChatListItemListPrivate *items = new MegaChatListItemListPrivate();

    sdkMutex.lock();

    ChatRoomList::iterator it;
    for (it = mClient->chats->begin(); it != mClient->chats->end(); it++)
    {
        if (!it->second->isActive())
        {
            items->addChatListItem(new MegaChatListItemPrivate(*it->second));
        }
    }

    sdkMutex.unlock();

    return items;
}

MegaChatHandle MegaChatApiImpl::getChatHandleByUser(MegaChatHandle userhandle)
{
    MegaChatHandle chatid = MEGACHAT_INVALID_HANDLE;

    sdkMutex.lock();

    ChatRoom *chatRoom = findChatRoomByUser(userhandle);
    if (chatRoom)
    {
        chatid = chatRoom->chatid();
    }

    sdkMutex.unlock();

    return chatid;
}

void MegaChatApiImpl::createChat(bool group, MegaChatPeerList *peerList, MegaChatRequestListener *listener)
{
    MegaChatRequestPrivate *request = new MegaChatRequestPrivate(MegaChatRequest::TYPE_CREATE_CHATROOM, listener);
    request->setFlag(group);
    request->setMegaChatPeerList(peerList);
    requestQueue.push(request);
    waiter->notify();
}

void MegaChatApiImpl::inviteToChat(MegaChatHandle chatid, MegaChatHandle uh, int privilege, MegaChatRequestListener *listener)
{
    MegaChatRequestPrivate *request = new MegaChatRequestPrivate(MegaChatRequest::TYPE_INVITE_TO_CHATROOM, listener);
    request->setChatHandle(chatid);
    request->setUserHandle(uh);
    request->setPrivilege(privilege);
    requestQueue.push(request);
    waiter->notify();
}

void MegaChatApiImpl::removeFromChat(MegaChatHandle chatid, MegaChatHandle uh, MegaChatRequestListener *listener)
{
    MegaChatRequestPrivate *request = new MegaChatRequestPrivate(MegaChatRequest::TYPE_REMOVE_FROM_CHATROOM, listener);
    request->setChatHandle(chatid);
    request->setUserHandle(uh);
    requestQueue.push(request);
    waiter->notify();
}

void MegaChatApiImpl::updateChatPermissions(MegaChatHandle chatid, MegaChatHandle uh, int privilege, MegaChatRequestListener *listener)
{
    MegaChatRequestPrivate *request = new MegaChatRequestPrivate(MegaChatRequest::TYPE_UPDATE_PEER_PERMISSIONS, listener);
    request->setChatHandle(chatid);
    request->setUserHandle(uh);
    request->setPrivilege(privilege);
    requestQueue.push(request);
    waiter->notify();
}

void MegaChatApiImpl::truncateChat(MegaChatHandle chatid, MegaChatHandle messageid, MegaChatRequestListener *listener)
{
    MegaChatRequestPrivate *request = new MegaChatRequestPrivate(MegaChatRequest::TYPE_TRUNCATE_HISTORY, listener);
    request->setChatHandle(chatid);
    request->setUserHandle(messageid);
    requestQueue.push(request);
    waiter->notify();
}

void MegaChatApiImpl::setChatTitle(MegaChatHandle chatid, const char *title, MegaChatRequestListener *listener)
{
    MegaChatRequestPrivate *request = new MegaChatRequestPrivate(MegaChatRequest::TYPE_EDIT_CHATROOM_NAME, listener);
    request->setChatHandle(chatid);
    request->setText(title);
    requestQueue.push(request);
    waiter->notify();
}

bool MegaChatApiImpl::openChatRoom(MegaChatHandle chatid, MegaChatRoomListener *listener)
{    
    if (!listener)
    {
        return false;
    }

    sdkMutex.lock();

    ChatRoom *chatroom = findChatRoom(chatid);
    if (chatroom)
    {
        addChatRoomListener(chatid, listener);
        chatroom->setAppChatHandler(getChatRoomHandler(chatid));
    }

    sdkMutex.unlock();
    return chatroom;
}

void MegaChatApiImpl::closeChatRoom(MegaChatHandle chatid, MegaChatRoomListener *listener)
{
    sdkMutex.lock();

    ChatRoom *chatroom = findChatRoom(chatid);
    if (chatroom)
    {
        chatroom->removeAppChatHandler();
        removeChatRoomHandler(chatid);
        removeChatRoomListener(listener);
    }

    sdkMutex.unlock();
}

int MegaChatApiImpl::loadMessages(MegaChatHandle chatid, int count)
{
    int ret = MegaChatApi::SOURCE_NONE;
    sdkMutex.lock();

    ChatRoom *chatroom = findChatRoom(chatid);
    if (chatroom)
    {
        Chat &chat = chatroom->chat();
        HistSource source = chat.getHistory(count);
        switch (source)
        {
        case kHistSourceNone:   ret = MegaChatApi::SOURCE_NONE; break;
        case kHistSourceRam:
        case kHistSourceDb:     ret = MegaChatApi::SOURCE_LOCAL; break;
        case kHistSourceServer: ret = MegaChatApi::SOURCE_REMOTE; break;
        case kHistSourceServerOffline: ret = MegaChatApi::SOURCE_ERROR; break;
        default:
            API_LOG_ERROR("Unknown source of messages at loadMessages()");
            break;
        }
    }

    sdkMutex.unlock();
    return ret;
}

bool MegaChatApiImpl::isFullHistoryLoaded(MegaChatHandle chatid)
{
    bool ret = false;
    sdkMutex.lock();

    ChatRoom *chatroom = findChatRoom(chatid);
    if (chatroom)
    {
        Chat &chat = chatroom->chat();
        ret = chat.haveAllHistoryNotified();
    }

    sdkMutex.unlock();
    return ret;
}

MegaChatMessage *MegaChatApiImpl::getMessage(MegaChatHandle chatid, MegaChatHandle msgid)
{
    MegaChatMessagePrivate *megaMsg = NULL;
    sdkMutex.lock();

    ChatRoom *chatroom = findChatRoom(chatid);
    if (chatroom)
    {
        Chat &chat = chatroom->chat();
        Idx index = chat.msgIndexFromId(msgid);
        if (index != CHATD_IDX_INVALID)
        {
            Message *msg = chat.findOrNull(index);
            if (msg)    // probably redundant
            {
                megaMsg = new MegaChatMessagePrivate(*msg, chat.getMsgStatus(*msg, index), index);
            }
            else
            {
                API_LOG_ERROR("Failed to find message by index, being index retrieved from message id (index: %d, id: %d)", index, msgid);
            }
        }
    }
    else
    {
        API_LOG_ERROR("Chatroom not found (chatid: %d)", chatid);
    }

    sdkMutex.unlock();
    return megaMsg;
}

MegaChatMessage *MegaChatApiImpl::sendMessage(MegaChatHandle chatid, const char *msg)
{
    if (!msg)
    {
        return NULL;
    }

    size_t msgLen = strlen(msg);
    while (msgLen)
    {
        if (msg[msgLen-1] == '\n' || msg[msgLen-1] == '\r')
        {
            msgLen--;
        }
        else
        {
            break;
        }
    }
    if (!msgLen)
    {
        return NULL;
    }

    MegaChatMessagePrivate *megaMsg = NULL;
    sdkMutex.lock();

    ChatRoom *chatroom = findChatRoom(chatid);
    if (chatroom)
    {
        unsigned char t = MegaChatMessage::TYPE_NORMAL;
        Message *m = chatroom->chat().msgSubmit(msg, msgLen, t, NULL);

        megaMsg = new MegaChatMessagePrivate(*m, Message::Status::kSending, CHATD_IDX_INVALID);
    }

    sdkMutex.unlock();
    return megaMsg;
}

MegaChatMessage *MegaChatApiImpl::attachContacts(MegaChatHandle chatid, unsigned int contactsNumber, MegaChatHandle *handleContacts)
{
    if (contactsNumber < 1 || handleContacts == NULL)
    {
        return NULL;
    }

    MegaChatMessagePrivate *megaMsg = NULL;
    sdkMutex.lock();

    ChatRoom *chatroom = findChatRoom(chatid);
    if (chatroom)
    {
        bool error = false;
        JSonNode jSonContacts;
        for (unsigned int i = 0; i < contactsNumber; ++i)
        {
            auto contactIterator = mClient->contactList->find(handleContacts[i]);
            if (contactIterator != mClient->contactList->end())
            {
                karere::Contact* contact = contactIterator->second;

                JSonNode jsonContact;
                JSonNode handleNode;
                JSonNode handleValue;
                char *base64Handle = MegaApi::userHandleToBase64(contact->userId());
                std::string handleString = "\"" + std::string(base64Handle) + "\"";
                delete base64Handle;
                handleValue.setFinalValue(handleString);
                handleNode.setKeyValueNode("u", handleValue);
                jsonContact.setMapNode(handleNode);

                JSonNode emailNode;
                JSonNode emailValue;
                std::string emailString = "\"" + contact->email() + "\"";
                emailValue.setFinalValue(emailString);
                emailNode.setKeyValueNode("email", emailValue);
                jsonContact.setMapNode(emailNode);

                JSonNode nameNode;
                JSonNode nameValue;
                std::string nameString = contact->titleString();
                nameString.erase(0, 1);
                nameString = "\"" + nameString + "\"";
                nameValue.setFinalValue(nameString);
                nameNode.setKeyValueNode("name", nameValue);
                jsonContact.setMapNode(nameNode);

                jSonContacts.setVectorNode(jsonContact);
            }
            else
            {
                error = true;
                API_LOG_ERROR("Failed to find the contact: %d", handleContacts[i]);
                break;
            }
        }

        if (!error)
        {
            unsigned char t = MegaChatMessage::TYPE_CONTACT;
            char zero = 0x0;
            char contactType = chatd::Message::kMsgContact;
            std::string stringToSend = jSonContacts.getString();
            stringToSend.insert(stringToSend.begin(), contactType);
            stringToSend.insert(stringToSend.begin(), zero);
            Message *m = chatroom->chat().msgSubmit(stringToSend.c_str(), stringToSend.length(), t, NULL);
            megaMsg = new MegaChatMessagePrivate(*m, Message::Status::kSending, CHATD_IDX_INVALID);
        }
    }

    sdkMutex.unlock();
    return megaMsg;
}

void MegaChatApiImpl::attachNodes(MegaChatHandle chatid, MegaNodeList *nodes, MegaChatRequestListener *listener)
{
    if (nodes->size() <= 0)
    {
        return;
    }

    MegaChatRequestPrivate *request = new MegaChatRequestPrivate(MegaChatRequest::TYPE_ATTACH_NODE_MESSAGE, listener);
    request->setChatHandle(chatid);
    request->setNodeList(nodes);
    requestQueue.push(request);
    waiter->notify();

    return ;
}

void MegaChatApiImpl::sendAttachMessage(MegaNodeList *nodes, ChatRoom *chatroom, MegaChatRequestListener *listener)
{
    bool error = false;
    JSonNode jSonAttachmentNodes;
    for (int i = 0; i < nodes->size(); ++i)
    {
        JSonNode jsonNode;

        MegaNode *megaNode = nodes->get(i);

        if (megaNode != NULL)
        {
            // h -> handle
            char *base64Handle = MegaApi::handleToBase64(megaNode->getHandle());
            std::string handleString = "\"" +  std::string(base64Handle) + "\"";
            delete base64Handle;
            JSonNode handleNode;
            JSonNode handleValue;
            handleValue.setFinalValue(handleString);
            handleNode.setKeyValueNode("h", handleValue);
            jsonNode.setMapNode(handleNode);

            // k -> binary key
            char keyIntermedia[FILENODEKEYLENGTH];
            char *base64Key = megaNode->getBase64Key();
            Base64::atob(base64Key, (byte*)keyIntermedia, FILENODEKEYLENGTH);
            delete base64Key;

            std::vector<int32_t> keyVector = DataTranslation::b_to_vector(std::string(keyIntermedia, FILENODEKEYLENGTH));
            JSonNode keyVectorNode;
            for (int j = 0; j < 8; ++j)
            {
                std::string keyString = std::to_string(keyVector[j]);
                JSonNode keyElementNode;
                keyElementNode.setFinalValue(keyString);
                keyVectorNode.setVectorNode(keyElementNode);
            }

            JSonNode keyNode;
            keyNode.setKeyValueNode("k", keyVectorNode);
            jsonNode.setMapNode(keyNode);

            // t -> type
            std::string typeString = std::to_string(megaNode->getType());
            JSonNode typeNode;
            JSonNode typeValue;
            typeValue.setFinalValue(typeString);
            typeNode.setKeyValueNode("t", typeValue);
            jsonNode.setMapNode(typeNode);

            // name -> name
            std::string nameString =  "\"" + std::string(megaNode->getName()) + "\"";
            JSonNode nameNode;
            JSonNode nameValue;
            nameValue.setFinalValue(nameString);
            nameNode.setKeyValueNode("name", nameValue);
            jsonNode.setMapNode(nameNode);

            // s -> size
            std::string sizeString = std::to_string(megaNode->getSize());
            JSonNode sizeNode;
            JSonNode sizeValue;
            sizeValue.setFinalValue(sizeString);
            sizeNode.setKeyValueNode("s", sizeValue);
            jsonNode.setMapNode(sizeNode);

            // fa -> image thumbail
            if (megaNode->hasThumbnail() || megaNode->hasPreview())
            {
<<<<<<< HEAD
                std::string faString = "\"" + std::string(megaApi->getFileAttribute(megaNode->getHandle())) + "\"";
=======
                const char *fa = megaApi->getFileAttribute(megaNode->getHandle());
                std::string faString = "\"" + std::string(fa) + "\"";
                delete [] fa;
>>>>>>> e3b967ab
                JSonNode faNode;
                JSonNode faValue;
                faValue.setFinalValue(faString);
                faNode.setKeyValueNode("fa", faValue);
                jsonNode.setMapNode(faNode);
            }
            else
            {
                // ar -> empty
                std::string arString = "{}";
                JSonNode arNode;
                JSonNode arValue;
                arValue.setFinalValue(arString);
                arNode.setKeyValueNode("ar", arValue);
                jsonNode.setMapNode(arNode);
            }

            // ts -> time stamp
            std::string timeStampString = std::to_string(megaNode->getModificationTime());
            JSonNode timeStampNode;
            JSonNode timeStampValue;
            timeStampValue.setFinalValue(timeStampString);
            timeStampNode.setKeyValueNode("ts", timeStampValue);
            jsonNode.setMapNode(timeStampNode);

            jSonAttachmentNodes.setVectorNode(jsonNode);
        }
        else
        {
            error = true;
            API_LOG_ERROR("Failed to find a node");
            break;
        }
    }

    if (!error)
    {
        unsigned char t = MegaChatMessage::TYPE_ATTACHMENT;
        char zero = 0x0;
        char attachmentType = chatd::Message::kMsgAttachment;
        std::string stringToSend = jSonAttachmentNodes.getString();
        stringToSend.insert(stringToSend.begin(), attachmentType);
        stringToSend.insert(stringToSend.begin(), zero);
        Message *m = chatroom->chat().msgSubmit(stringToSend.c_str(), stringToSend.length(), t, NULL);
        MegaChatMessage *megaMsg = new MegaChatMessagePrivate(*m, Message::Status::kSending, CHATD_IDX_INVALID);

        MegaChatRequestPrivate request(MegaChatRequest::TYPE_ATTACH_NODE_MESSAGE, listener);
        request.setMessage(megaMsg);
        MegaChatErrorPrivate error;
        if (listener != NULL)
        {
            listener->onRequestFinish(chatApi, &request, &error);
        }
    }

}

void MegaChatApiImpl::revokeAttachment(MegaChatHandle chatid, MegaChatHandle handle, MegaChatRequestListener *listener = NULL)
{
    MegaChatRequestPrivate *request = new MegaChatRequestPrivate(MegaChatRequest::TYPE_REVOKE_NODE_MESSAGE, listener);
    request->setChatHandle(chatid);
    request->setMegaHandleNode(handle);
    requestQueue.push(request);
    waiter->notify();

    return ;
}

void MegaChatApiImpl::sendRevokeAttach(MegaChatHandle handle, ChatRoom *chatroom, MegaChatRequestListener *listener)
{
    unsigned char t = MegaChatMessage::TYPE_REVOKE_ATTACHMENT;
    char zero = 0x0;
    char revokeAttachmentType = chatd::Message::kMsgRevokeAttachment;
    char *base64Handle = MegaApi::handleToBase64(handle);
    std::string stringToSend = std::string(base64Handle);
    delete base64Handle;
    stringToSend.insert(stringToSend.begin(), revokeAttachmentType);
    stringToSend.insert(stringToSend.begin(), zero);
    Message *m = chatroom->chat().msgSubmit(stringToSend.c_str(), stringToSend.length(), t, NULL);
    MegaChatMessage* message = new MegaChatMessagePrivate(*m, Message::Status::kSending, CHATD_IDX_INVALID);
    MegaChatRequestPrivate request(MegaChatRequest::TYPE_REVOKE_NODE_MESSAGE, listener);
    request.setMessage(message);
    MegaChatErrorPrivate error;
    if (listener != NULL)
    {
        listener->onRequestFinish(chatApi, &request, &error);
    }
}

MegaChatMessage *MegaChatApiImpl::editMessage(MegaChatHandle chatid, MegaChatHandle msgid, const char *msg)
{
    MegaChatMessagePrivate *megaMsg = NULL;
    sdkMutex.lock();

    ChatRoom *chatroom = findChatRoom(chatid);
    if (chatroom)
    {
        Chat &chat = chatroom->chat();
        Message *originalMsg = findMessage(chatid, msgid);
        Idx index;
        Message::Status status;
        if (originalMsg)
        {
            index = chat.msgIndexFromId(msgid);
            status = chat.getMsgStatus(*originalMsg, index);
        }
        else   // message may not have an index yet (not confirmed)
        {
            index = MEGACHAT_INVALID_INDEX;
            originalMsg = findMessageNotConfirmed(chatid, msgid);   // find by transactional id
            status = Message::kSending;
        }

        if (originalMsg)
        {
            size_t msgLen = msg ? strlen(msg) : 0;
            if (msg)    // actually not deletion, but edit
            {
                while (msgLen)
                {
                    if (msg[msgLen-1] == '\n' || msg[msgLen-1] == '\r')
                    {
                        msgLen--;
                    }
                    else
                    {
                        break;
                    }
                }
                if (!msgLen)
                {
                    sdkMutex.unlock();
                    return NULL;
                }
            }

            const Message *editedMsg = chatroom->chat().msgModify(*originalMsg, msg, msgLen, NULL);
            if (editedMsg)
            {
                megaMsg = new MegaChatMessagePrivate(*editedMsg, status, index);
            }
        }
    }

    sdkMutex.unlock();
    return megaMsg;
}

bool MegaChatApiImpl::setMessageSeen(MegaChatHandle chatid, MegaChatHandle msgid)
{
    bool ret = false;

    sdkMutex.lock();

    ChatRoom *chatroom = findChatRoom(chatid);
    if (chatroom)
    {
        ret = chatroom->chat().setMessageSeen((Id) msgid);
    }    

    sdkMutex.unlock();

    return ret;
}

MegaChatMessage *MegaChatApiImpl::getLastMessageSeen(MegaChatHandle chatid)
{
    MegaChatMessagePrivate *megaMsg = NULL;

    sdkMutex.lock();

    ChatRoom *chatroom = findChatRoom(chatid);
    if (chatroom)
    {
        Chat &chat = chatroom->chat();
        Idx index = chat.lastSeenIdx();
        if (index != CHATD_IDX_INVALID)
        {
            const Message *msg = chat.findOrNull(index);
            if (msg)
            {
                Message::Status status = chat.getMsgStatus(*msg, index);
                megaMsg = new MegaChatMessagePrivate(*msg, status, index);
            }
        }
    }

    sdkMutex.unlock();

    return megaMsg;
}

void MegaChatApiImpl::removeUnsentMessage(MegaChatHandle chatid, MegaChatHandle rowid)
{
    sdkMutex.lock();

    ChatRoom *chatroom = findChatRoom(chatid);
    if (chatroom)
    {
        Chat &chat = chatroom->chat();
        chat.removeManualSend(rowid);
    }

    sdkMutex.unlock();
}

void MegaChatApiImpl::sendTypingNotification(MegaChatHandle chatid)
{
    sdkMutex.lock();

    ChatRoom *chatroom = findChatRoom(chatid);
    if (chatroom)
    {
        chatroom->sendTypingNotification();
    }

    sdkMutex.unlock();
}

MegaStringList *MegaChatApiImpl::getChatAudioInDevices()
{
    return NULL;
}

MegaStringList *MegaChatApiImpl::getChatVideoInDevices()
{
    return NULL;
}

bool MegaChatApiImpl::setChatAudioInDevice(const char *device)
{
    return true;
}

bool MegaChatApiImpl::setChatVideoInDevice(const char *device)
{
    return true;
}

void MegaChatApiImpl::startChatCall(MegaUser *peer, bool enableVideo, MegaChatRequestListener *listener)
{

}

void MegaChatApiImpl::answerChatCall(MegaChatCall *call, bool accept, MegaChatRequestListener *listener)
{

}

void MegaChatApiImpl::hangAllChatCalls()
{

}

void MegaChatApiImpl::addChatCallListener(MegaChatCallListener *listener)
{
    if (!listener)
    {
        return;
    }

    sdkMutex.lock();
    callListeners.insert(listener);
    sdkMutex.unlock();

}

void MegaChatApiImpl::addChatRequestListener(MegaChatRequestListener *listener)
{
    if (!listener)
    {
        return;
    }

    sdkMutex.lock();
    requestListeners.insert(listener);
    sdkMutex.unlock();
}

void MegaChatApiImpl::addChatLocalVideoListener(MegaChatVideoListener *listener)
{
    if (!listener)
    {
        return;
    }

    sdkMutex.lock();
    localVideoListeners.insert(listener);
    sdkMutex.unlock();
}

void MegaChatApiImpl::addChatRemoteVideoListener(MegaChatVideoListener *listener)
{
    if (!listener)
    {
        return;
    }

    sdkMutex.lock();
    remoteVideoListeners.insert(listener);
    sdkMutex.unlock();
}

void MegaChatApiImpl::addChatListener(MegaChatListener *listener)
{
    if (!listener)
    {
        return;
    }

    sdkMutex.lock();
    listeners.insert(listener);
    sdkMutex.unlock();
}

void MegaChatApiImpl::addChatRoomListener(MegaChatHandle chatid, MegaChatRoomListener *listener)
{
    if (!listener || chatid == MEGACHAT_INVALID_HANDLE)
    {
        return;
    }

    sdkMutex.lock();
    roomListeners.insert(listener);
    sdkMutex.unlock();
}

void MegaChatApiImpl::removeChatCallListener(MegaChatCallListener *listener)
{
    if (!listener)
    {
        return;
    }

    sdkMutex.lock();
    callListeners.erase(listener);
    sdkMutex.unlock();
}

void MegaChatApiImpl::removeChatRequestListener(MegaChatRequestListener *listener)
{
    if (!listener)
    {
        return;
    }

    sdkMutex.lock();
    requestListeners.erase(listener);

    map<int,MegaChatRequestPrivate*>::iterator it = requestMap.begin();
    while (it != requestMap.end())
    {
        MegaChatRequestPrivate* request = it->second;
        if(request->getListener() == listener)
        {
            request->setListener(NULL);
        }

        it++;
    }

    requestQueue.removeListener(listener);
    sdkMutex.unlock();
}

void MegaChatApiImpl::removeChatLocalVideoListener(MegaChatVideoListener *listener)
{
    if (!listener)
    {
        return;
    }

    sdkMutex.lock();
    localVideoListeners.erase(listener);
    sdkMutex.unlock();
}

void MegaChatApiImpl::removeChatRemoteVideoListener(MegaChatVideoListener *listener)
{
    if (!listener)
    {
        return;
    }

    sdkMutex.lock();
    remoteVideoListeners.erase(listener);
    sdkMutex.unlock();
}

void MegaChatApiImpl::removeChatListener(MegaChatListener *listener)
{
    if (!listener)
    {
        return;
    }

    sdkMutex.lock();
    listeners.erase(listener);
    sdkMutex.unlock();
}

void MegaChatApiImpl::removeChatRoomListener(MegaChatRoomListener *listener)
{
    if (!listener)
    {
        return;
    }

    sdkMutex.lock();
    roomListeners.erase(listener);
    sdkMutex.unlock();
}

IApp::IChatHandler *MegaChatApiImpl::createChatHandler(ChatRoom &room)
{
    return getChatRoomHandler(room.chatid());
}

IApp::IContactListHandler *MegaChatApiImpl::contactListHandler()
{
    return nullptr;
}

IApp::IChatListHandler *MegaChatApiImpl::chatListHandler()
{
    return this;
}

void MegaChatApiImpl::onIncomingContactRequest(const MegaContactRequest &req)
{
    // it is notified to the app by the existing MegaApi
}

rtcModule::IEventHandler *MegaChatApiImpl::onIncomingCall(const shared_ptr<rtcModule::ICallAnswer> &ans)
{
    // TODO: create the call object implementing IEventHandler and return it
    return new MegaChatCallPrivate(ans);
}

void MegaChatApiImpl::notifyInvited(const ChatRoom &room)
{
    MegaChatRoomPrivate *chat = new MegaChatRoomPrivate(room);

    fireOnChatRoomUpdate(chat);
}

void MegaChatApiImpl::onInitStateChange(int newState)
{
    API_LOG_DEBUG("Karere initialization state has changed: %d", newState);

    if (newState == karere::Client::kInitErrSidInvalid)
    {
        API_LOG_WARNING("Invalid session detected (API_ESID). Logging out...");
        logout();
        return;
    }

    if (newState == karere::Client::kInitTerminating)
    {
        terminating = true;
    }

    int state = MegaChatApiImpl::convertInitState(newState);

    // only notify meaningful state to the app
    if (state == MegaChatApi::INIT_ERROR ||
            state == MegaChatApi::INIT_WAITING_NEW_SESSION ||
            state == MegaChatApi::INIT_OFFLINE_SESSION ||
            state == MegaChatApi::INIT_ONLINE_SESSION ||
            state == MegaChatApi::INIT_NO_CACHE)
    {
        fireOnChatInitStateUpdate(state);
    }
}

int MegaChatApiImpl::convertInitState(int state)
{
    switch (state)
    {
    case karere::Client::kInitErrGeneric:
    case karere::Client::kInitErrCorruptCache:
    case karere::Client::kInitErrSidMismatch:
    case karere::Client::kInitErrAlready:
        return MegaChatApi::INIT_ERROR;

    case karere::Client::kInitErrNoCache:
        return MegaChatApi::INIT_NO_CACHE;

    case karere::Client::kInitWaitingNewSession:
        return MegaChatApi::INIT_WAITING_NEW_SESSION;

    case karere::Client::kInitHasOfflineSession:
        return MegaChatApi::INIT_OFFLINE_SESSION;

    case karere::Client::kInitHasOnlineSession:
        return MegaChatApi::INIT_ONLINE_SESSION;

    case karere::Client::kInitCreated:
    case karere::Client::kInitTerminating:
    case karere::Client::kInitTerminated:
    case karere::Client::kInitErrSidInvalid:
    default:
        return state;
    }
}

IApp::IGroupChatListItem *MegaChatApiImpl::addGroupChatItem(GroupChatRoom &chat)
{
    MegaChatGroupListItemHandler *itemHandler = new MegaChatGroupListItemHandler(*this, chat);
    chatGroupListItemHandler.insert(itemHandler);

    // notify the app about the new chatroom
    MegaChatListItemPrivate *item = new MegaChatListItemPrivate(chat);
    fireOnChatListItemUpdate(item);

    return (IGroupChatListItem *) itemHandler;
}

IApp::IPeerChatListItem *MegaChatApiImpl::addPeerChatItem(PeerChatRoom &chat)
{
    MegaChatPeerListItemHandler *itemHandler = new MegaChatPeerListItemHandler(*this, chat);
    chatPeerListItemHandler.insert(itemHandler);

    // notify the app about the new chatroom
    MegaChatListItemPrivate *item = new MegaChatListItemPrivate(chat);
    fireOnChatListItemUpdate(item);

    return (IPeerChatListItem *) itemHandler;
}

void MegaChatApiImpl::removeGroupChatItem(IGroupChatListItem &item)
{
    set<MegaChatGroupListItemHandler *>::iterator it = chatGroupListItemHandler.begin();
    while (it != chatGroupListItemHandler.end())
    {
        IGroupChatListItem *itemHandler = (*it);
        if (itemHandler == &item)
        {
//            TODO: Redmine ticket #5693
//            MegaChatListItemPrivate *listItem = new MegaChatListItemPrivate((*it)->getChatRoom());
//            listItem->setClosed();
//            fireOnChatListItemUpdate(listItem);

            delete (itemHandler);
            chatGroupListItemHandler.erase(it);
            return;
        }

        it++;
    }
}

void MegaChatApiImpl::removePeerChatItem(IPeerChatListItem &item)
{
    set<MegaChatPeerListItemHandler *>::iterator it = chatPeerListItemHandler.begin();
    while (it != chatPeerListItemHandler.end())
    {
        IPeerChatListItem *itemHandler = (*it);
        if (itemHandler == &item)
        {
//            TODO: Redmine ticket #5693
//            MegaChatListItemPrivate *listItem = new MegaChatListItemPrivate((*it)->getChatRoom());
//            listItem->setClosed();
//            fireOnChatListItemUpdate(listItem);

            delete (itemHandler);
            chatPeerListItemHandler.erase(it);
            return;
        }

        it++;
    }
}

void MegaChatApiImpl::onPresenceChanged(Id userid, Presence pres, bool inProgress)
{
    if (inProgress)
    {
        API_LOG_INFO("My own presence is being changed to %s", pres.toString());
    }
    else
    {
        API_LOG_INFO("Presence of user %s has been changed to %s", userid.toString().c_str(), pres.toString());
    }
    fireOnChatOnlineStatusUpdate(userid.val, pres.status(), inProgress);
}

void MegaChatApiImpl::onPresenceConfigChanged(const presenced::Config &state, bool pending)
{
    MegaChatPresenceConfigPrivate *config = new MegaChatPresenceConfigPrivate(state, pending);
    fireOnChatPresenceConfigUpdate(config);
}

ChatRequestQueue::ChatRequestQueue()
{
    mutex.init(false);
}

void ChatRequestQueue::push(MegaChatRequestPrivate *request)
{
    mutex.lock();
    requests.push_back(request);
    mutex.unlock();
}

void ChatRequestQueue::push_front(MegaChatRequestPrivate *request)
{
    mutex.lock();
    requests.push_front(request);
    mutex.unlock();
}

MegaChatRequestPrivate *ChatRequestQueue::pop()
{
    mutex.lock();
    if(requests.empty())
    {
        mutex.unlock();
        return NULL;
    }
    MegaChatRequestPrivate *request = requests.front();
    requests.pop_front();
    mutex.unlock();
    return request;
}

void ChatRequestQueue::removeListener(MegaChatRequestListener *listener)
{
    mutex.lock();

    deque<MegaChatRequestPrivate *>::iterator it = requests.begin();
    while(it != requests.end())
    {
        MegaChatRequestPrivate *request = (*it);
        if(request->getListener()==listener)
            request->setListener(NULL);
        it++;
    }

    mutex.unlock();
}

EventQueue::EventQueue()
{
    mutex.init(false);
}

void EventQueue::push(void *transfer)
{
    mutex.lock();
    events.push_back(transfer);
    mutex.unlock();
}

void EventQueue::push_front(void *event)
{
    mutex.lock();
    events.push_front(event);
    mutex.unlock();
}

void* EventQueue::pop()
{
    mutex.lock();
    if(events.empty())
    {
        mutex.unlock();
        return NULL;
    }
    void* event = events.front();
    events.pop_front();
    mutex.unlock();
    return event;
}

MegaChatRequestPrivate::MegaChatRequestPrivate(int type, MegaChatRequestListener *listener)
{
    this->type = type;
    this->tag = 0;
    this->listener = listener;

    this->number = 0;
    this->retry = 0;
    this->flag = false;
    this->peerList = NULL;
    this->chatid = MEGACHAT_INVALID_HANDLE;
    this->userHandle = MEGACHAT_INVALID_HANDLE;
    this->privilege = MegaChatPeerList::PRIV_UNKNOWN;
    this->text = NULL;
    this->mMessage = NULL;
    this->mMegaNodeList = NULL;
}

MegaChatRequestPrivate::MegaChatRequestPrivate(MegaChatRequestPrivate &request)
{
    this->text = NULL;
    this->peerList = NULL;

    this->type = request.getType();
    this->listener = request.getListener();
    this->setTag(request.getTag());
    this->setNumber(request.getNumber());
    this->setNumRetry(request.getNumRetry());
    this->setFlag(request.getFlag());
    this->setMegaChatPeerList(request.getMegaChatPeerList());
    this->setChatHandle(request.getChatHandle());
    this->setUserHandle(request.getUserHandle());
    this->setPrivilege(request.getPrivilege());
    this->setText(request.getText());
    this->setMessage(request.getMegaChatMessage()->copy());
    this->mMegaNodeList = request.getNodeList()->copy();
}

MegaChatRequestPrivate::~MegaChatRequestPrivate()
{
    delete peerList;
    delete [] text;

    if (mMessage != NULL)
    {
        delete mMessage;
    }

    if (mMegaNodeList != NULL)
    {
        delete mMegaNodeList;
    }
}

MegaChatRequest *MegaChatRequestPrivate::copy()
{
    return new MegaChatRequestPrivate(*this);
}

const char *MegaChatRequestPrivate::getRequestString() const
{
    switch(type)
    {
        case TYPE_DELETE: return "DELETE";
        case TYPE_LOGOUT: return "LOGOUT";
        case TYPE_CONNECT: return "CONNECT";
        case TYPE_INITIALIZE: return "INITIALIZE";
        case TYPE_SET_ONLINE_STATUS: return "SET_CHAT_STATUS";
        case TYPE_CREATE_CHATROOM: return "CREATE CHATROOM";
        case TYPE_INVITE_TO_CHATROOM: return "INVITE_TO_CHATROOM";
        case TYPE_REMOVE_FROM_CHATROOM: return "REMOVE_FROM_CHATROOM";
        case TYPE_UPDATE_PEER_PERMISSIONS: return "UPDATE_PEER_PERMISSIONS";
        case TYPE_TRUNCATE_HISTORY: return "TRUNCATE_HISTORY";
        case TYPE_EDIT_CHATROOM_NAME: return "EDIT_CHATROOM_NAME";
        case TYPE_EDIT_CHATROOM_PIC: return "EDIT_CHATROOM_PIC";
        case TYPE_GET_FIRSTNAME: return "GET_FIRSTNAME";
        case TYPE_GET_LASTNAME: return "GET_LASTNAME";
        case TYPE_GET_EMAIL: return "GET_EMAIL";
        case TYPE_DISCONNECT: return "DISCONNECT";

        case TYPE_START_CHAT_CALL: return "START_CHAT_CALL";
        case TYPE_ANSWER_CHAT_CALL: return "ANSWER_CHAT_CALL";
        case TYPE_ATTACH_NODE_MESSAGE: return "ATTACH_NODE_MESSAGE";
        case TYPE_REVOKE_NODE_MESSAGE: return "REVOKE_NODE_MESSAGE";

    }
    return "UNKNOWN";
}

const char *MegaChatRequestPrivate::toString() const
{
    return getRequestString();
}

MegaChatRequestListener *MegaChatRequestPrivate::getListener() const
{
    return listener;
}

int MegaChatRequestPrivate::getType() const
{
    return type;
}

long long MegaChatRequestPrivate::getNumber() const
{
    return number;
}

int MegaChatRequestPrivate::getNumRetry() const
{
    return retry;
}

bool MegaChatRequestPrivate::getFlag() const
{
    return flag;
}

MegaChatPeerList *MegaChatRequestPrivate::getMegaChatPeerList()
{
    return peerList;
}

MegaChatHandle MegaChatRequestPrivate::getChatHandle()
{
    return chatid;
}

MegaChatHandle MegaChatRequestPrivate::getUserHandle()
{
    return userHandle;
}

int MegaChatRequestPrivate::getPrivilege()
{
    return privilege;
}

const char *MegaChatRequestPrivate::getText() const
{
    return text;
}

MegaChatMessage *MegaChatRequestPrivate::getMegaChatMessage()
{
    return mMessage;
}

int MegaChatRequestPrivate::getTag() const
{
    return tag;
}

void MegaChatRequestPrivate::setListener(MegaChatRequestListener *listener)
{
    this->listener = listener;
}

void MegaChatRequestPrivate::setTag(int tag)
{
    this->tag = tag;
}

void MegaChatRequestPrivate::setNumber(long long number)
{
    this->number = number;
}

void MegaChatRequestPrivate::setNumRetry(int retry)
{
    this->retry = retry;
}

void MegaChatRequestPrivate::setFlag(bool flag)
{
    this->flag = flag;
}

void MegaChatRequestPrivate::setMegaChatPeerList(MegaChatPeerList *peerList)
{
    if (this->peerList)
        delete this->peerList;

    this->peerList = peerList ? peerList->copy() : NULL;
}

void MegaChatRequestPrivate::setChatHandle(MegaChatHandle chatid)
{
    this->chatid = chatid;
}

void MegaChatRequestPrivate::setUserHandle(MegaChatHandle userhandle)
{
    this->userHandle = userhandle;
}

void MegaChatRequestPrivate::setPrivilege(int priv)
{
    this->privilege = priv;
}

void MegaChatRequestPrivate::setText(const char *text)
{
    if(this->text)
    {
        delete [] this->text;
    }
    this->text = MegaApi::strdup(text);
}

void MegaChatRequestPrivate::setMessage(MegaChatMessage *message)
{
    if (mMessage != NULL)
    {
        delete mMessage;
    }

    mMessage = message->copy();
}

MegaNodeList *MegaChatRequestPrivate::getNodeList()
{
    return mMegaNodeList;
}

void MegaChatRequestPrivate::setNodeList(MegaNodeList *attachNodes)
{
    mMegaNodeList = attachNodes->copy();
}

MegaHandle MegaChatRequestPrivate::getMegaHandleNode()
{
    return mMegaHandle;
}

void MegaChatRequestPrivate::setMegaHandleNode(MegaHandle megaHandle)
{
    mMegaHandle = megaHandle;
}

MegaChatCallPrivate::MegaChatCallPrivate(const shared_ptr<rtcModule::ICallAnswer> &ans)
{
    mAns = ans;
#ifndef KARERE_DISABLE_WEBRTC
    this->peer = mAns->call()->peerJid().c_str();
#else
    this->peer = nullptr;
#endif
    status = 0;
    tag = 0;
    videoReceiver = NULL;
}

MegaChatCallPrivate::MegaChatCallPrivate(const char *peer)
{
    this->peer = MegaApi::strdup(peer);
    status = 0;
    tag = 0;
    videoReceiver = NULL;
    mAns = NULL;
}

MegaChatCallPrivate::MegaChatCallPrivate(const MegaChatCallPrivate &call)
{
    this->peer = MegaApi::strdup(call.getPeer());
    this->status = call.getStatus();
    this->tag = call.getTag();
    this->videoReceiver = NULL;
    mAns = NULL;
}

MegaChatCallPrivate::~MegaChatCallPrivate()
{
    delete [] peer;
//    delete mAns;  it's a shared pointer, no need to delete
    // videoReceiver is deleted on onVideoDetach, because it's called after the call is finished
}

MegaChatCall *MegaChatCallPrivate::copy()
{
    return new MegaChatCallPrivate(*this);
}

int MegaChatCallPrivate::getStatus() const
{
    return status;
}

int MegaChatCallPrivate::getTag() const
{
    return tag;
}

MegaChatHandle MegaChatCallPrivate::getContactHandle() const
{
    if(!peer)
    {
        return MEGACHAT_INVALID_HANDLE;
    }

    MegaChatHandle userHandle = MEGACHAT_INVALID_HANDLE;
    string tmp = peer;
    tmp.resize(13);
    Base32::atob(tmp.data(), (byte *)&userHandle, sizeof(userHandle));
    return userHandle;
}

//shared_ptr<rtcModule::ICallAnswer> MegaChatCallPrivate::getAnswerObject()
//{
//    return mAns;
//}

const char *MegaChatCallPrivate::getPeer() const
{
    return peer;
}

void MegaChatCallPrivate::setStatus(int status)
{
    this->status = status;
}

void MegaChatCallPrivate::setTag(int tag)
{
    this->tag = tag;
}

void MegaChatCallPrivate::setVideoReceiver(MegaChatVideoReceiver *videoReceiver)
{
    delete this->videoReceiver;
    this->videoReceiver = videoReceiver;
}

shared_ptr<rtcModule::ICall> MegaChatCallPrivate::call() const
{
    return nullptr;
}

bool MegaChatCallPrivate::reqStillValid() const
{
    return false;
}

set<string> *MegaChatCallPrivate::files() const
{
    return NULL;
}

AvFlags MegaChatCallPrivate::peerMedia() const
{
    AvFlags ret;
    return ret;
}

bool MegaChatCallPrivate::answer(bool accept, AvFlags ownMedia)
{
    return false;
}

//void MegaChatCallPrivate::setAnswerObject(rtcModule::ICallAnswer *answerObject)
//{
//    this->mAns = answerObject;
//}

MegaChatVideoReceiver::MegaChatVideoReceiver(MegaChatApiImpl *chatApi, MegaChatCallPrivate *call, bool local)
{
    this->chatApi = chatApi;
    this->call = call;
    this->local = local;
}

MegaChatVideoReceiver::~MegaChatVideoReceiver()
{
}

unsigned char *MegaChatVideoReceiver::getImageBuffer(unsigned short width, unsigned short height, void **userData)
{
    MegaChatVideoFrame *frame = new MegaChatVideoFrame;
    frame->width = width;
    frame->height = height;
    frame->buffer = new byte[width * height * 4];  // in format ARGB: 4 bytes per pixel
    *userData = frame;
    return frame->buffer;
}

void MegaChatVideoReceiver::frameComplete(void *userData)
{
    MegaChatVideoFrame *frame = (MegaChatVideoFrame *)userData;
    if(local)
    {
        chatApi->fireOnChatLocalVideoData(call, frame->width, frame->height, (char *)frame->buffer);
    }
    else
    {
        chatApi->fireOnChatRemoteVideoData(call, frame->width, frame->height, (char *)frame->buffer);
    }
    delete frame->buffer;
    delete frame;
}

void MegaChatVideoReceiver::onVideoAttach()
{

}

void MegaChatVideoReceiver::onVideoDetach()
{
    delete this;
}

void MegaChatVideoReceiver::clearViewport()
{
}

void MegaChatVideoReceiver::released()
{
}


MegaChatRoomHandler::MegaChatRoomHandler(MegaChatApiImpl *chatApi, MegaChatHandle chatid)
{
    this->chatApi = chatApi;
    this->chatid = chatid;

    this->mRoom = NULL;
    this->mChat = NULL;
}

IApp::ICallHandler *MegaChatRoomHandler::callHandler()
{
    // TODO: create a MegaChatCallPrivate() with the peer information and return it
    return NULL;
}

void MegaChatRoomHandler::onUserTyping(karere::Id user)
{
    MegaChatRoomPrivate *chat = (MegaChatRoomPrivate *) chatApi->getChatRoom(chatid);
    chat->setUserTyping(user.val);

    chatApi->fireOnChatRoomUpdate(chat);
}

void MegaChatRoomHandler::onLastTextMessageUpdated(const chatd::LastTextMsg& msg)
{
    if (mRoom)
    {
        // forward the event to the chatroom, so chatlist items also receive the notification
        mRoom->onLastTextMessageUpdated(msg);
    }
}

void MegaChatRoomHandler::onLastMessageTsUpdated(uint32_t ts)
{
    if (mRoom)
    {
        // forward the event to the chatroom, so chatlist items also receive the notification
        mRoom->onLastMessageTsUpdated(ts);
    }
}

void MegaChatRoomHandler::onMemberNameChanged(uint64_t userid, const std::string &newName)
{
    MegaChatRoomPrivate *chat = (MegaChatRoomPrivate *) chatApi->getChatRoom(chatid);
    chat->setMembersUpdated();

    chatApi->fireOnChatRoomUpdate(chat);
}

void MegaChatRoomHandler::onTitleChanged(const string &title)
{
    MegaChatRoomPrivate *chat = (MegaChatRoomPrivate *) chatApi->getChatRoom(chatid);
    chat->setTitle(title);

    chatApi->fireOnChatRoomUpdate(chat);
}

void MegaChatRoomHandler::onUnreadCountChanged(int count)
{
    MegaChatRoomPrivate *chat = (MegaChatRoomPrivate *) chatApi->getChatRoom(chatid);
    chat->setUnreadCount(count);

    chatApi->fireOnChatRoomUpdate(chat);
}

void MegaChatRoomHandler::init(Chat &chat, DbInterface *&)
{
    mChat = &chat;
    mRoom = chatApi->findChatRoom(chatid);

    mChat->resetListenerState();
}

void MegaChatRoomHandler::onDestroy()
{
    mChat = NULL;
    mRoom = NULL;
}

void MegaChatRoomHandler::onRecvNewMessage(Idx idx, Message &msg, Message::Status status)
{
    MegaChatMessagePrivate *message = new MegaChatMessagePrivate(msg, status, idx);
    chatApi->fireOnMessageReceived(message);
}

void MegaChatRoomHandler::onRecvHistoryMessage(Idx idx, Message &msg, Message::Status status, bool isLocal)
{
    MegaChatMessagePrivate *message = new MegaChatMessagePrivate(msg, status, idx);
    chatApi->fireOnMessageLoaded(message);
}

void MegaChatRoomHandler::onHistoryDone(chatd::HistSource /*source*/)
{
    chatApi->fireOnMessageLoaded(NULL);
}

void MegaChatRoomHandler::onUnsentMsgLoaded(chatd::Message &msg)
{
    Message::Status status = (Message::Status) MegaChatMessage::STATUS_SENDING;
    MegaChatMessagePrivate *message = new MegaChatMessagePrivate(msg, status, MEGACHAT_INVALID_INDEX);
    chatApi->fireOnMessageLoaded(message);
}

void MegaChatRoomHandler::onUnsentEditLoaded(chatd::Message &msg, bool oriMsgIsSending)
{
    Idx index = MEGACHAT_INVALID_INDEX;
    if (!oriMsgIsSending)   // original message was already sent
    {
        index = mChat->msgIndexFromId(msg.id());
    }
    MegaChatMessagePrivate *message = new MegaChatMessagePrivate(msg, Message::kSending, index);
    message->setContentChanged();
    chatApi->fireOnMessageLoaded(message);
}

void MegaChatRoomHandler::onMessageConfirmed(Id msgxid, const Message &msg, Idx idx)
{
    MegaChatMessagePrivate *message = new MegaChatMessagePrivate(msg, Message::kServerReceived, idx);
    message->setStatus(MegaChatMessage::STATUS_SERVER_RECEIVED);
    message->setTempId(msgxid);     // to allow the app to find the "temporal" message
    chatApi->fireOnMessageUpdate(message);
}

void MegaChatRoomHandler::onMessageRejected(const Message &msg, uint8_t /*reason*/)
{
    MegaChatMessagePrivate *message = new MegaChatMessagePrivate(msg, Message::kServerRejected, MEGACHAT_INVALID_INDEX);
    message->setStatus(MegaChatMessage::STATUS_SERVER_REJECTED);
    chatApi->fireOnMessageUpdate(message);
}

void MegaChatRoomHandler::onMessageStatusChange(Idx idx, Message::Status newStatus, const Message &msg)
{
    MegaChatMessagePrivate *message = new MegaChatMessagePrivate(msg, newStatus, idx);
    message->setStatus(newStatus);
    chatApi->fireOnMessageUpdate(message);
}

void MegaChatRoomHandler::onMessageEdited(const Message &msg, chatd::Idx idx)
{
    Message::Status status = mChat->getMsgStatus(msg, idx);
    MegaChatMessagePrivate *message = new MegaChatMessagePrivate(msg, status, idx);
    message->setContentChanged();
    chatApi->fireOnMessageUpdate(message);
}

void MegaChatRoomHandler::onEditRejected(const Message &msg, ManualSendReason reason)
{
    MegaChatMessagePrivate *message = new MegaChatMessagePrivate(msg, Message::kSendingManual, MEGACHAT_INVALID_INDEX);
    if (reason == ManualSendReason::kManualSendEditNoChange)
    {
        API_LOG_WARNING("Edit message rejected because of same content");
        message->setStatus(mChat->getMsgStatus(msg, msg.id()));
    }
    else
    {
        API_LOG_WARNING("Edit message rejected, reason: %d", reason);
        message->setCode(reason);
    }
    chatApi->fireOnMessageUpdate(message);
}

void MegaChatRoomHandler::onOnlineStateChange(ChatState)
{
    // apps not interested about this event
}

void MegaChatRoomHandler::onUserJoin(Id userid, Priv privilege)
{
    if (mRoom)
    {
        // forward the event to the chatroom, so chatlist items also receive the notification
        mRoom->onUserJoin(userid, privilege);

        MegaChatRoomPrivate *chatroom = new MegaChatRoomPrivate(*mRoom);
        chatroom->setMembersUpdated();
        chatApi->fireOnChatRoomUpdate(chatroom);
    }
}

void MegaChatRoomHandler::onUserLeave(Id userid)
{
    if (mRoom)
    {
        // forward the event to the chatroom, so chatlist items also receive the notification
        mRoom->onUserLeave(userid);

        MegaChatRoomPrivate *chatroom = new MegaChatRoomPrivate(*mRoom);
        chatroom->setMembersUpdated();
        chatApi->fireOnChatRoomUpdate(chatroom);
    }
}

void MegaChatRoomHandler::onRejoinedChat()
{
    if (mRoom)
    {
        MegaChatRoomPrivate *chatroom = new MegaChatRoomPrivate(*mRoom);
        chatApi->fireOnChatRoomUpdate(chatroom);
    }
}

void MegaChatRoomHandler::onExcludedFromChat()
{

    if (mRoom)
    {
        MegaChatRoomPrivate *chatroom = new MegaChatRoomPrivate(*mRoom);
        chatroom->setClosed();
        chatApi->fireOnChatRoomUpdate(chatroom);
    }
}

void MegaChatRoomHandler::onUnreadChanged()
{
    if (mRoom)
    {
        // forward the event to the chatroom, so chatlist items also receive the notification
        mRoom->onUnreadChanged();

        if (mChat)
        {
            MegaChatRoomPrivate *chatroom = new MegaChatRoomPrivate(*mRoom);
            chatroom->setUnreadCount(mChat->unreadMsgCount());
            chatApi->fireOnChatRoomUpdate(chatroom);
        }
    }
}

void MegaChatRoomHandler::onManualSendRequired(chatd::Message *msg, uint64_t id, chatd::ManualSendReason reason)
{
    MegaChatMessagePrivate *message = new MegaChatMessagePrivate(*msg, Message::kSendingManual, MEGACHAT_INVALID_INDEX);
    delete msg; // we take ownership of the Message

    message->setStatus(MegaChatMessage::STATUS_SENDING_MANUAL);
    message->setRowId(id); // identifier for the manual-send queue, for removal from queue
    message->setCode(reason);
    chatApi->fireOnMessageLoaded(message);
}


MegaChatErrorPrivate::MegaChatErrorPrivate(const string &msg, int code, int type)
    : promise::Error(msg, code, type)
{
    this->setHandled();
}

MegaChatErrorPrivate::MegaChatErrorPrivate(int code, int type)
    : promise::Error(MegaChatErrorPrivate::getGenericErrorString(code), code, type)
{
    this->setHandled();
}

const char* MegaChatErrorPrivate::getGenericErrorString(int errorCode)
{
    switch(errorCode)
    {
    case ERROR_OK:
        return "No error";
    case ERROR_ARGS:
        return "Invalid argument";
    case ERROR_UNKNOWN:
    default:
        return "Unknown error";
    }
}


MegaChatErrorPrivate::MegaChatErrorPrivate(const MegaChatErrorPrivate *error)
    : promise::Error(error->getErrorString(), error->getErrorCode(), error->getErrorType())
{
    this->setHandled();
}

int MegaChatErrorPrivate::getErrorCode() const
{
    return code();
}

int MegaChatErrorPrivate::getErrorType() const
{
    return type();
}

const char *MegaChatErrorPrivate::getErrorString() const
{
    return what();
}

const char *MegaChatErrorPrivate::toString() const
{
    char *errorString = new char[msg().size()+1];
    strcpy(errorString, what());
    return errorString;
}

MegaChatError *MegaChatErrorPrivate::copy()
{
    return new MegaChatErrorPrivate(this);
}


MegaChatRoomListPrivate::MegaChatRoomListPrivate()
{

}

MegaChatRoomListPrivate::MegaChatRoomListPrivate(const MegaChatRoomListPrivate *list)
{
    MegaChatRoomPrivate *chat;

    for (unsigned int i = 0; i < list->size(); i++)
    {
        chat = new MegaChatRoomPrivate(list->get(i));
        this->list.push_back(chat);
    }
}

MegaChatRoomList *MegaChatRoomListPrivate::copy() const
{
    return new MegaChatRoomListPrivate(this);
}

const MegaChatRoom *MegaChatRoomListPrivate::get(unsigned int i) const
{
    if (i >= size())
    {
        return NULL;
    }
    else
    {
        return list.at(i);
    }
}

unsigned int MegaChatRoomListPrivate::size() const
{
    return list.size();
}

void MegaChatRoomListPrivate::addChatRoom(MegaChatRoom *chat)
{
    list.push_back(chat);
}


MegaChatRoomPrivate::MegaChatRoomPrivate(const MegaChatRoom *chat)
{
    this->chatid = chat->getChatId();
    this->priv = chat->getOwnPrivilege();
    for (unsigned int i = 0; i < chat->getPeerCount(); i++)
    {
        MegaChatHandle uh = chat->getPeerHandle(i);
        peers.push_back(userpriv_pair(uh, (privilege_t) chat->getPeerPrivilege(i)));
        peerFirstnames.push_back(chat->getPeerFirstname(i));
        peerLastnames.push_back(chat->getPeerLastname(i));
        peerEmails.push_back(chat->getPeerEmail(i));
    }
    this->group = chat->isGroup();
    this->title = chat->getTitle();
    this->unreadCount = chat->getUnreadCount();
    this->active = chat->isActive();
    this->changed = chat->getChanges();
    this->uh = chat->getUserTyping();
}

MegaChatRoomPrivate::MegaChatRoomPrivate(const ChatRoom &chat)
{
    this->changed = 0;
    this->chatid = chat.chatid();
    this->priv = chat.ownPriv();
    this->group = chat.isGroup();
    this->title = chat.titleString();
    this->unreadCount = chat.chat().unreadMsgCount();
    this->active = chat.isActive();
    this->uh = MEGACHAT_INVALID_HANDLE;

    if (group)
    {
        GroupChatRoom &groupchat = (GroupChatRoom&) chat;
        GroupChatRoom::MemberMap peers = groupchat.peers();

        GroupChatRoom::MemberMap::iterator it;
        for (it = peers.begin(); it != peers.end(); it++)
        {
            this->peers.push_back(userpriv_pair(it->first, (privilege_t) it->second->priv()));

            const char *buffer = MegaChatRoomPrivate::firstnameFromBuffer(it->second->name());
            this->peerFirstnames.push_back(buffer ? buffer : "");
            delete [] buffer;

            buffer = MegaChatRoomPrivate::lastnameFromBuffer(it->second->name());
            this->peerLastnames.push_back(buffer ? buffer : "");
            delete [] buffer;

            this->peerEmails.push_back(it->second->email());
        }
    }
    else
    {
        PeerChatRoom &peerchat = (PeerChatRoom&) chat;
        privilege_t priv = (privilege_t) peerchat.peerPrivilege();
        handle uh = peerchat.peer();
        string name = peerchat.contact().titleString();

        this->peers.push_back(userpriv_pair(uh, priv));

        const char *buffer = MegaChatRoomPrivate::firstnameFromBuffer(name);
        this->peerFirstnames.push_back(buffer ? buffer : "");
        delete [] buffer;

        buffer = MegaChatRoomPrivate::lastnameFromBuffer(name);
        this->peerLastnames.push_back(buffer ? buffer : "");
        delete [] buffer;

        this->peerEmails.push_back(peerchat.contact().email());
    }
}

MegaChatRoom *MegaChatRoomPrivate::copy() const
{
    return new MegaChatRoomPrivate(this);
}

MegaChatHandle MegaChatRoomPrivate::getChatId() const
{
    return chatid;
}

int MegaChatRoomPrivate::getOwnPrivilege() const
{
    return priv;
}

int MegaChatRoomPrivate::getPeerPrivilegeByHandle(MegaChatHandle userhandle) const
{
    for (unsigned int i = 0; i < peers.size(); i++)
    {
        if (peers.at(i).first == userhandle)
        {
            return peers.at(i).second;
        }
    }

    return PRIV_UNKNOWN;
}

const char *MegaChatRoomPrivate::getPeerFirstnameByHandle(MegaChatHandle userhandle) const
{
    for (unsigned int i = 0; i < peers.size(); i++)
    {
        if (peers.at(i).first == userhandle)
        {
            return peerFirstnames.at(i).c_str();
        }
    }

    return NULL;
}

const char *MegaChatRoomPrivate::getPeerLastnameByHandle(MegaChatHandle userhandle) const
{
    for (unsigned int i = 0; i < peers.size(); i++)
    {
        if (peers.at(i).first == userhandle)
        {
            return peerLastnames.at(i).c_str();
        }
    }

    return NULL;
}

const char *MegaChatRoomPrivate::getPeerFullnameByHandle(MegaChatHandle userhandle) const
{
    for (unsigned int i = 0; i < peers.size(); i++)
    {
        if (peers.at(i).first == userhandle)
        {
            string ret = peerFirstnames.at(i);
            if (!peerFirstnames.at(i).empty() && !peerLastnames.at(i).empty())
            {
                ret.append(" ");
            }
            ret.append(peerLastnames.at(i));

            return MegaApi::strdup(ret.c_str());
        }
    }

    return NULL;
}

const char *MegaChatRoomPrivate::getPeerEmailByHandle(MegaChatHandle userhandle) const
{
    for (unsigned int i = 0; i < peerEmails.size(); i++)
    {
        if (peers.at(i).first == userhandle)
        {
            return peerEmails.at(i).c_str();
        }
    }

    return NULL;
}

int MegaChatRoomPrivate::getPeerPrivilege(unsigned int i) const
{
    if (i >= peers.size())
    {
        return MegaChatRoom::PRIV_UNKNOWN;
    }

    return peers.at(i).second;
}

unsigned int MegaChatRoomPrivate::getPeerCount() const
{
    return peers.size();
}

MegaChatHandle MegaChatRoomPrivate::getPeerHandle(unsigned int i) const
{
    if (i >= peers.size())
    {
        return MEGACHAT_INVALID_HANDLE;
    }

    return peers.at(i).first;
}

const char *MegaChatRoomPrivate::getPeerFirstname(unsigned int i) const
{
    if (i >= peerFirstnames.size())
    {
        return NULL;
    }

    return peerFirstnames.at(i).c_str();
}

const char *MegaChatRoomPrivate::getPeerLastname(unsigned int i) const
{
    if (i >= peerLastnames.size())
    {
        return NULL;
    }

    return peerLastnames.at(i).c_str();
}

const char *MegaChatRoomPrivate::getPeerFullname(unsigned int i) const
{
    if (i >= peerLastnames.size() || i >= peerFirstnames.size())
    {
        return NULL;
    }

    string ret = peerFirstnames.at(i);
    if (!peerFirstnames.at(i).empty() && !peerLastnames.at(i).empty())
    {
        ret.append(" ");
    }
    ret.append(peerLastnames.at(i));

    return MegaApi::strdup(ret.c_str());
}

const char *MegaChatRoomPrivate::getPeerEmail(unsigned int i) const
{
    if (i >= peerEmails.size())
    {
        return NULL;
    }

    return peerEmails.at(i).c_str();
}

bool MegaChatRoomPrivate::isGroup() const
{
    return group;
}

const char *MegaChatRoomPrivate::getTitle() const
{
    return title.c_str();
}

bool MegaChatRoomPrivate::isActive() const
{
    return active;
}

int MegaChatRoomPrivate::getChanges() const
{
    return changed;
}

bool MegaChatRoomPrivate::hasChanged(int changeType) const
{
    return (changed & changeType);
}

int MegaChatRoomPrivate::getUnreadCount() const
{
    return unreadCount;
}

MegaChatHandle MegaChatRoomPrivate::getUserTyping() const
{
    return uh;
}

void MegaChatRoomPrivate::setTitle(const string& title)
{
    this->title = title;
    this->changed |= MegaChatRoom::CHANGE_TYPE_TITLE;
}

void MegaChatRoomPrivate::setUnreadCount(int count)
{
    this->unreadCount = count;
    this->changed |= MegaChatRoom::CHANGE_TYPE_UNREAD_COUNT;
}

void MegaChatRoomPrivate::setMembersUpdated()
{
    this->changed |= MegaChatRoom::CHANGE_TYPE_PARTICIPANTS;
}

void MegaChatRoomPrivate::setUserTyping(MegaChatHandle uh)
{
    this->uh = uh;
    this->changed |= MegaChatRoom::CHANGE_TYPE_USER_TYPING;
}

void MegaChatRoomPrivate::setClosed()
{
    this->changed |= MegaChatRoom::CHANGE_TYPE_CLOSED;
}

char *MegaChatRoomPrivate::firstnameFromBuffer(const string &buffer)
{
    char *ret = NULL;
    int len = buffer.length() ? buffer.at(0) : 0;

    if (len > 0)
    {
        ret = new char[len + 1];
        strncpy(ret, buffer.data() + 1, len);
        ret[len] = '\0';
    }

    return ret;
}

char *MegaChatRoomPrivate::lastnameFromBuffer(const string &buffer)
{
    char *ret = NULL;

    if (buffer.length() && (int)buffer.length() >= buffer.at(0))
    {
        int lenLastname = buffer.length() - buffer.at(0) - 1;
        if (lenLastname)
        {
            const char *start = buffer.data() + 1 + buffer.at(0);
            if (buffer.at(0) != 0)
            {
                start++;    // there's a space separator
                lenLastname--;
            }

            ret = new char[lenLastname + 1];
            strncpy(ret, start, lenLastname);
            ret[lenLastname] = '\0';
        }
    }

    return ret;
}

void MegaChatListItemHandler::onTitleChanged(const string &title)
{
    MegaChatListItemPrivate *item = new MegaChatListItemPrivate(this->mRoom);
    item->setTitle(title);

    chatApi.fireOnChatListItemUpdate(item);
}

void MegaChatListItemHandler::onUnreadCountChanged(int count)
{
    MegaChatListItemPrivate *item = new MegaChatListItemPrivate(this->mRoom);
    item->setUnreadCount(count);

    chatApi.fireOnChatListItemUpdate(item);
}

const ChatRoom &MegaChatListItemHandler::getChatRoom() const
{
    return mRoom;
}

MegaChatPeerListPrivate::MegaChatPeerListPrivate()
{
}

MegaChatPeerListPrivate::~MegaChatPeerListPrivate()
{

}

MegaChatPeerList *MegaChatPeerListPrivate::copy() const
{
    MegaChatPeerListPrivate *ret = new MegaChatPeerListPrivate;

    for (int i = 0; i < size(); i++)
    {
        ret->addPeer(list.at(i).first, list.at(i).second);
    }

    return ret;
}

void MegaChatPeerListPrivate::addPeer(MegaChatHandle h, int priv)
{
    list.push_back(userpriv_pair(h, (privilege_t) priv));
}

MegaChatHandle MegaChatPeerListPrivate::getPeerHandle(int i) const
{
    if (i > size())
    {
        return MEGACHAT_INVALID_HANDLE;
    }
    else
    {
        return list.at(i).first;
    }
}

int MegaChatPeerListPrivate::getPeerPrivilege(int i) const
{
    if (i > size())
    {
        return PRIV_UNKNOWN;
    }
    else
    {
        return list.at(i).second;
    }
}

int MegaChatPeerListPrivate::size() const
{
    return list.size();
}

const userpriv_vector *MegaChatPeerListPrivate::getList() const
{
    return &list;
}

MegaChatPeerListPrivate::MegaChatPeerListPrivate(userpriv_vector *userpriv)
{
    handle uh;
    privilege_t priv;

    for (unsigned i = 0; i < userpriv->size(); i++)
    {
        uh = userpriv->at(i).first;
        priv = userpriv->at(i).second;

        this->addPeer(uh, priv);
    }
}


MegaChatListItemHandler::MegaChatListItemHandler(MegaChatApiImpl &chatApi, ChatRoom &room)
    :chatApi(chatApi), mRoom(room)
{
}

MegaChatListItemPrivate::MegaChatListItemPrivate(ChatRoom &chatroom)
    : MegaChatListItem()
{
    this->chatid = chatroom.chatid();
    this->title = chatroom.titleString();
    this->unreadCount = chatroom.chat().unreadMsgCount();
    this->group = chatroom.isGroup();
    this->active = chatroom.isActive();
    this->ownPriv = chatroom.ownPriv();
    this->changed = 0;
    this->peerHandle = !group ? ((PeerChatRoom&)chatroom).peer() : MEGACHAT_INVALID_HANDLE;

    LastTextMsg tmp;
    LastTextMsg *message = &tmp;
    LastTextMsg *&msg = message;
    int lastMsgStatus = chatroom.chat().lastTextMessage(msg);
    if (lastMsgStatus == 1)
    {
        this->lastMsg = msg->contents();
        this->lastMsgSender = msg->sender();
        this->lastMsgType = msg->type();
    }
    else
    {
        this->lastMsg = "";
        this->lastMsgSender = MEGACHAT_INVALID_HANDLE;
        this->lastMsgType = lastMsgStatus;
    }

    this->lastTs = chatroom.chat().lastMessageTs();
}

MegaChatListItemPrivate::MegaChatListItemPrivate(const MegaChatListItem *item)
{
    this->chatid = item->getChatId();
    this->title = item->getTitle();
    this->ownPriv = item->getOwnPrivilege();
    this->unreadCount = item->getUnreadCount();
    this->changed = item->getChanges();
    this->lastTs = item->getLastTimestamp();
    this->lastMsg = item->getLastMessage();
    this->lastMsgType = item->getLastMessageType();
    this->lastMsgSender = item->getLastMessageSender();
    this->group = item->isGroup();
    this->active = item->isActive();
    this->peerHandle = item->getPeerHandle();
}

MegaChatListItemPrivate::~MegaChatListItemPrivate()
{
}

MegaChatListItem *MegaChatListItemPrivate::copy() const
{
    return new MegaChatListItemPrivate(this);
}

int MegaChatListItemPrivate::getChanges() const
{
    return changed;
}

bool MegaChatListItemPrivate::hasChanged(int changeType) const
{
    return (changed & changeType);
}

MegaChatHandle MegaChatListItemPrivate::getChatId() const
{
    return chatid;
}

const char *MegaChatListItemPrivate::getTitle() const
{
    return title.c_str();
}

int MegaChatListItemPrivate::getOwnPrivilege() const
{
    return ownPriv;
}

int MegaChatListItemPrivate::getUnreadCount() const
{
    return unreadCount;
}

const char *MegaChatListItemPrivate::getLastMessage() const
{
    return lastMsg.c_str();
}

int MegaChatListItemPrivate::getLastMessageType() const
{
    return lastMsgType;
}

MegaChatHandle MegaChatListItemPrivate::getLastMessageSender() const
{
    return lastMsgSender;
}

int64_t MegaChatListItemPrivate::getLastTimestamp() const
{
    return lastTs;
}

bool MegaChatListItemPrivate::isGroup() const
{
    return group;
}

bool MegaChatListItemPrivate::isActive() const
{
    return active;
}

MegaChatHandle MegaChatListItemPrivate::getPeerHandle() const
{
    return peerHandle;
}

void MegaChatListItemPrivate::setOwnPriv(int ownPriv)
{
    this->ownPriv = ownPriv;
    this->changed |= MegaChatListItem::CHANGE_TYPE_OWN_PRIV;
}

void MegaChatListItemPrivate::setTitle(const string &title)
{
    this->title = title;
    this->changed |= MegaChatListItem::CHANGE_TYPE_TITLE;
}

void MegaChatListItemPrivate::setUnreadCount(int count)
{
    this->unreadCount = count;
    this->changed |= MegaChatListItem::CHANGE_TYPE_UNREAD_COUNT;
}

void MegaChatListItemPrivate::setMembersUpdated()
{
    this->changed |= MegaChatListItem::CHANGE_TYPE_PARTICIPANTS;
}

void MegaChatListItemPrivate::setClosed()
{
    this->changed |= MegaChatListItem::CHANGE_TYPE_CLOSED;
}

void MegaChatListItemPrivate::setLastTimestamp(int64_t ts)
{
    this->lastTs = ts;
    this->changed |= MegaChatListItem::CHANGE_TYPE_LAST_TS;
}

void MegaChatListItemPrivate::setLastMessage(int type, const string &msg, const uint64_t uh)
{
    this->lastMsg = msg;
    this->lastMsgType = type;
    this->lastMsgSender = uh;
    this->changed |= MegaChatListItem::CHANGE_TYPE_LAST_MSG;
}

MegaChatGroupListItemHandler::MegaChatGroupListItemHandler(MegaChatApiImpl &chatApi, ChatRoom &room)
    : MegaChatListItemHandler(chatApi, room)
{

}

void MegaChatGroupListItemHandler::onUserJoin(uint64_t, Priv)
{
    MegaChatListItemPrivate *item = new MegaChatListItemPrivate(this->mRoom);
    item->setMembersUpdated();

    chatApi.fireOnChatListItemUpdate(item);
}

void MegaChatGroupListItemHandler::onUserLeave(uint64_t )
{
    MegaChatListItemPrivate *item = new MegaChatListItemPrivate(this->mRoom);
    item->setMembersUpdated();

    chatApi.fireOnChatListItemUpdate(item);
}

void MegaChatListItemHandler::onExcludedFromChat()
{
    MegaChatListItemPrivate *item = new MegaChatListItemPrivate(this->mRoom);
    item->setOwnPriv(item->getOwnPrivilege());
    item->setClosed();
    chatApi.fireOnChatListItemUpdate(item);
}

void MegaChatListItemHandler::onRejoinedChat()
{
    MegaChatListItemPrivate *item = new MegaChatListItemPrivate(this->mRoom);
    chatApi.fireOnChatListItemUpdate(item);
}

void MegaChatListItemHandler::onLastMessageUpdated(const LastTextMsg& msg)
{
    MegaChatListItemPrivate *item = new MegaChatListItemPrivate(this->mRoom);
    // TODO: if type of message is ATTACHMENT or CONTACT, parse the content and
    // pass to the apps the usernames/filenames with separators (TBD the separator)
    // Alternative: first byte specifies the number of items. In case there is only
    // one item, the following bytes specifies the name of file/contact. If more
    // than one item, there is no names.
    item->setLastMessage(msg.type(), msg.contents(), msg.sender());
    chatApi.fireOnChatListItemUpdate(item);
}

void MegaChatListItemHandler::onLastTsUpdated(uint32_t ts)
{
    MegaChatListItemPrivate *item = new MegaChatListItemPrivate(this->mRoom);
    item->setLastTimestamp(ts);
    chatApi.fireOnChatListItemUpdate(item);
}

void MegaChatListItemHandler::onOnlineChatState(const ChatState state)
{
    // apps are not interested on this event
}

MegaChatPeerListItemHandler::MegaChatPeerListItemHandler(MegaChatApiImpl &chatApi, ChatRoom &room)
    : MegaChatListItemHandler(chatApi, room)
{

}


MegaChatMessagePrivate::MegaChatMessagePrivate(const MegaChatMessage *msg)
    : megaChatUsers(NULL)
    , megaNodeList(NULL)
{
    this->msg = MegaApi::strdup(msg->getContent());
    this->uh = msg->getUserHandle();
    this->hAction = msg->getHandleOfAction();
    this->msgId = msg->getMsgId();
    this->tempId = msg->getTempId();
    this->index = msg->getMsgIndex();
    this->status = msg->getStatus();
    this->ts = msg->getTimestamp();
    this->type = msg->getType();
    this->changed = msg->getChanges();
    this->edited = msg->isEdited();
    this->deleted = msg->isDeleted();
    this->priv = msg->getPrivilege();
    this->code = msg->getCode();

    if (msg->getContactsCount() != 0)
    {
        this->megaChatUsers = new std::vector<MegaChatUserPrivate>();

        for (int i = 0; i < msg->getContactsCount(); ++i)
        {
            MegaChatUserPrivate megaChatUser(msg->getContactUserHandle(i), msg->getContactEmail(i), msg->getContactName(i));

            this->megaChatUsers->push_back(megaChatUser);
        }
    }

    if (msg->getMegaNodeList() != NULL)
    {
        this->megaNodeList = msg->getMegaNodeList()->copy();
    }

    this->rowId = msg->getRowId();
}

MegaChatMessagePrivate::MegaChatMessagePrivate(const Message &msg, Message::Status status, Idx index)
    : megaChatUsers(NULL)
    , megaNodeList(NULL)
{
    string tmp(msg.buf(), msg.size());

    if (msg.type == TYPE_NORMAL || msg.type == TYPE_CHAT_TITLE)
    {
        this->msg = msg.size() ? MegaApi::strdup(tmp.c_str()) : NULL;
    }
    else    // for other types, content is irrelevant
    {
        this->msg = NULL;
    }
    this->uh = msg.userid;
    this->msgId = msg.isSending() ? MEGACHAT_INVALID_HANDLE : (MegaChatHandle) msg.id();
    this->tempId = msg.isSending() ? (MegaChatHandle) msg.id() : MEGACHAT_INVALID_HANDLE;
    this->rowId = MEGACHAT_INVALID_HANDLE;
    this->type = msg.type;
    this->ts = msg.ts;
    this->status = status;
    this->index = index;
    this->changed = 0;
    this->edited = msg.updated && msg.size();
    this->deleted = msg.updated && !msg.size();
    this->code = 0;

    switch (type)
    {
        case MegaChatMessage::TYPE_PRIV_CHANGE:
        case MegaChatMessage::TYPE_ALTER_PARTICIPANTS:
        {
            const Message::ManagementInfo mngInfo = msg.mgmtInfo();

            this->priv = mngInfo.privilege;
            this->hAction = mngInfo.target;
            break;
        }
        case MegaChatMessage::TYPE_ATTACHMENT:
        {
            this->hAction = MEGACHAT_INVALID_HANDLE;
            JSonNode attachments(msg.toText());

            megaNodeList = new MegaNodeListPrivate();

            int attachmentNumber = attachments.getNumberVectorElement();
            for (int i = 0; i < attachmentNumber; ++i)
            {
                JSonNode file = attachments.getVectorElement(i);

                JSonNode handle = file.getMapElement("h");
                std::string handleString = handle.getValueNode().getFinalValue();
                if (handleString.length() > 2)
                {
                    handleString.erase(0, 1);
                    handleString.erase(handleString.length() - 1, handleString.length());
                }

                JSonNode name = file.getMapElement("name");
                std::string nameString = name.getValueNode().getFinalValue();
                if (nameString.length() > 2)
                {
                    nameString.erase(0, 1);
                    nameString.erase(nameString.length() - 1, nameString.length());
                }

                JSonNode k = file.getMapElement("k");
                JSonNode vectorK = k.getValueNode();
                std::vector<int32_t> kElements;
                for (int i = 0; i < vectorK.getNumberVectorElement(); ++i)
                {
                    vectorK.getVectorElement(i).getFinalValue();
                    int32_t value = atoi(vectorK.getVectorElement(i).getFinalValue().c_str());
                    kElements.push_back(value);
                }

                JSonNode size = file.getMapElement("s");
                int64_t sizeValue = atol(size.getValueNode().getFinalValue().c_str());

                JSonNode type = file.getMapElement("t");
                int typeValue = atoi(type.getValueNode().getFinalValue().c_str());

                JSonNode timeStamp = file.getMapElement("ts");
                int64_t timeStampValue = atol(timeStamp.getValueNode().getFinalValue().c_str());

                JSonNode fa = file.getMapElement("fa");
                std::string faValue = fa.getValueNode().getFinalValue();


                MegaHandle megaHandle = MegaApi::base64ToHandle(handleString.c_str());
                std::string attrstring;
                char *fingerprint = NULL;

                std::string key = DataTranslation::vector_to_b(kElements);

                MegaNodePrivate node(nameString.c_str(), typeValue, sizeValue, timeStampValue, timeStampValue,
                                     megaHandle, &key, &attrstring, fingerprint, INVALID_HANDLE,
                                     NULL, NULL, false, true);

                megaNodeList->addNode(&node);
            }

            break;
        }
        case MegaChatMessage::TYPE_REVOKE_ATTACHMENT:
            this->hAction = MegaApi::base64ToHandle(msg.toText().c_str());
            break;
        case MegaChatMessage::TYPE_CONTACT:
        {
            this->hAction = MEGACHAT_INVALID_HANDLE;
            JSonNode contacts(msg.toText());

            megaChatUsers = new std::vector<MegaChatUserPrivate>();

            int contactNumber = contacts.getNumberVectorElement();
            for (int i = 0; i < contactNumber; ++i)
            {
                JSonNode user = contacts.getVectorElement(i);
                JSonNode email = user.getMapElement("email");
                std::string emailString = email.getValueNode().getFinalValue();
                if (emailString.length() > 2)
                {
                    emailString.erase(0, 1);
                    emailString.erase(emailString.length() - 1, emailString.length());
                }

                JSonNode handle = user.getMapElement("u");
                std::string handleString = handle.getValueNode().getFinalValue();
                if (handleString.length() > 2)
                {
                    handleString.erase(0, 1);
                    handleString.erase(handleString.length() - 1, handleString.length());
                }

                JSonNode name = user.getMapElement("name");
                std::string nameString = name.getValueNode().getFinalValue();
                if (nameString.length() > 2)
                {
                    nameString.erase(0, 1);
                    nameString.erase(nameString.length() - 1, nameString.length());
                }

                MegaChatUserPrivate megaChatUser(MegaApi::base64ToUserHandle(handleString.c_str()) , emailString, nameString);
                megaChatUsers->push_back(megaChatUser);
            }

            break;
        }
        case MegaChatMessage::TYPE_NORMAL:
        case MegaChatMessage::TYPE_CHAT_TITLE:
        case MegaChatMessage::TYPE_TRUNCATE:
        default:
            this->priv = PRIV_UNKNOWN;
            this->hAction = MEGACHAT_INVALID_HANDLE;
            break;
    }
}

MegaChatMessagePrivate::~MegaChatMessagePrivate()
{
    delete [] msg;

    if (megaChatUsers != NULL)
    {
        delete megaChatUsers;
    }

    if (megaNodeList != NULL)
    {
        delete megaNodeList;
    }
}

MegaChatMessage *MegaChatMessagePrivate::copy() const
{
    return new MegaChatMessagePrivate(this);
}

int MegaChatMessagePrivate::getStatus() const
{
    return status;
}

MegaChatHandle MegaChatMessagePrivate::getMsgId() const
{
    return msgId;
}

MegaChatHandle MegaChatMessagePrivate::getTempId() const
{
    return tempId;
}

int MegaChatMessagePrivate::getMsgIndex() const
{
    return index;
}

MegaChatHandle MegaChatMessagePrivate::getUserHandle() const
{
    return uh;
}

int MegaChatMessagePrivate::getType() const
{
    return type;
}

int64_t MegaChatMessagePrivate::getTimestamp() const
{
    return ts;
}

const char *MegaChatMessagePrivate::getContent() const
{
    return msg;
}

bool MegaChatMessagePrivate::isEdited() const
{
    return edited;
}

bool MegaChatMessagePrivate::isDeleted() const
{
    return deleted;
}

bool MegaChatMessagePrivate::isEditable() const
{
    return (type == TYPE_NORMAL && !isDeleted() && ((time(NULL) - ts) < CHATD_MAX_EDIT_AGE));
}

bool MegaChatMessagePrivate::isManagementMessage() const
{
    return (type == TYPE_ALTER_PARTICIPANTS ||
            type == TYPE_PRIV_CHANGE ||
            type == TYPE_TRUNCATE ||
            type == TYPE_CHAT_TITLE);
}

MegaChatHandle MegaChatMessagePrivate::getHandleOfAction() const
{
    return hAction;
}

int MegaChatMessagePrivate::getPrivilege() const
{
    return priv;
}

int MegaChatMessagePrivate::getCode() const
{
    return code;
}

MegaChatHandle MegaChatMessagePrivate::getRowId() const
{
    return rowId;
}

int MegaChatMessagePrivate::getChanges() const
{
    return changed;
}

bool MegaChatMessagePrivate::hasChanged(int changeType) const
{
    return (changed & changeType);
}

void MegaChatMessagePrivate::setStatus(int status)
{
    this->status = status;
    this->changed |= MegaChatMessage::CHANGE_TYPE_STATUS;
}

void MegaChatMessagePrivate::setTempId(MegaChatHandle tempId)
{
    this->tempId = tempId;
}

void MegaChatMessagePrivate::setRowId(int id)
{
    this->rowId = id;
}

void MegaChatMessagePrivate::setContentChanged()
{
    this->changed |= MegaChatMessage::CHANGE_TYPE_CONTENT;
}

void MegaChatMessagePrivate::setCode(int code)
{
    this->code = code;
}

int MegaChatMessagePrivate::getContactsCount() const
{
    int size = 0;
    if (megaChatUsers != NULL)
    {
        size = megaChatUsers->size();
    }

    return size;
}

MegaChatHandle MegaChatMessagePrivate::getContactUserHandle(int index) const
{
    return megaChatUsers->at(index).getHandle();
}

const char *MegaChatMessagePrivate::getContactName(int index) const
{
    return megaChatUsers->at(index).getName();
}

const char *MegaChatMessagePrivate::getContactEmail(int index) const
{
    return megaChatUsers->at(index).getEmail();
}

MegaNodeList *MegaChatMessagePrivate::getMegaNodeList() const
{
    return megaNodeList;
}

LoggerHandler::LoggerHandler()
    : ILoggerBackend(MegaChatApi::LOG_LEVEL_INFO)
{
    mutex.init(true);
    this->megaLogger = NULL;

    gLogger.addUserLogger("MegaChatApi", this);
    gLogger.logChannels[krLogChannel_megasdk].logLevel = krLogLevelDebugVerbose;
    gLogger.logToConsoleUseColors(false);
}

LoggerHandler::~LoggerHandler()
{
    gLogger.removeUserLogger("MegaChatApi");
}

void LoggerHandler::setMegaChatLogger(MegaChatLogger *logger)
{
    this->megaLogger = logger;
}

void LoggerHandler::setLogLevel(int logLevel)
{
    this->maxLogLevel = logLevel;
}

void LoggerHandler::setLogWithColors(bool useColors)
{
    gLogger.logToConsoleUseColors(useColors);
}

void LoggerHandler::log(krLogLevel level, const char *msg, size_t len, unsigned flags)
{
    mutex.lock();
    if (megaLogger)
    {
        megaLogger->log(level, msg);
    }
    mutex.unlock();
}

MegaChatListItemListPrivate::MegaChatListItemListPrivate()
{
}

MegaChatListItemListPrivate::~MegaChatListItemListPrivate()
{
    for (unsigned int i = 0; i < list.size(); i++)
    {
        delete list[i];
        list[i] = NULL;
    }

    list.clear();
}

MegaChatListItemListPrivate::MegaChatListItemListPrivate(const MegaChatListItemListPrivate *list)
{
    MegaChatListItemPrivate *item;

    for (unsigned int i = 0; i < list->size(); i++)
    {
        item = new MegaChatListItemPrivate(list->get(i));
        this->list.push_back(item);
    }
}

MegaChatListItemListPrivate *MegaChatListItemListPrivate::copy() const
{
    return new MegaChatListItemListPrivate(this);
}

const MegaChatListItem *MegaChatListItemListPrivate::get(unsigned int i) const
{
    if (i >= size())
    {
        return NULL;
    }
    else
    {
        return list.at(i);
    }
}

unsigned int MegaChatListItemListPrivate::size() const
{
    return list.size();
}

void MegaChatListItemListPrivate::addChatListItem(MegaChatListItem *item)
{
    list.push_back(item);
}

MegaChatPresenceConfigPrivate::MegaChatPresenceConfigPrivate(const MegaChatPresenceConfigPrivate &config)
{
    this->status = config.getOnlineStatus();
    this->autoawayEnabled = config.isAutoawayEnabled();
    this->autoawayTimeout = config.getAutoawayTimeout();
    this->persistEnabled = config.isPersist();
    this->pending = config.isPending();
}

MegaChatPresenceConfigPrivate::MegaChatPresenceConfigPrivate(const presenced::Config &config, bool isPending)
{
    this->status = config.presence().status();
    this->autoawayEnabled = config.autoawayActive();
    this->autoawayTimeout = config.autoawayTimeout();
    this->persistEnabled = config.persist();
    this->pending = isPending;
}

MegaChatPresenceConfigPrivate::~MegaChatPresenceConfigPrivate()
{

}

MegaChatPresenceConfig *MegaChatPresenceConfigPrivate::copy() const
{
    return new MegaChatPresenceConfigPrivate(*this);
}

int MegaChatPresenceConfigPrivate::getOnlineStatus() const
{
    return status;
}

bool MegaChatPresenceConfigPrivate::isAutoawayEnabled() const
{
    return autoawayEnabled;
}

int64_t MegaChatPresenceConfigPrivate::getAutoawayTimeout() const
{
    return autoawayTimeout;
}

bool MegaChatPresenceConfigPrivate::isPersist() const
{
    return persistEnabled;
}

bool MegaChatPresenceConfigPrivate::isPending() const
{
    return pending;
}

bool MegaChatPresenceConfigPrivate::isSignalActivityRequired() const
{
    return (!persistEnabled
            && status != MegaChatApi::STATUS_OFFLINE
            && status != MegaChatApi::STATUS_AWAY
            && autoawayEnabled && autoawayTimeout);
}

MegaChatUserPrivate::MegaChatUserPrivate(MegaChatHandle contactId, const std::string &email, const std::string& name)
    : mHandle(contactId)
    , mEmail(email)
    , mName(name)
{
}

MegaChatUserPrivate::~MegaChatUserPrivate()
{
}

MegaChatHandle MegaChatUserPrivate::getHandle() const
{
    return mHandle;
}

const char *MegaChatUserPrivate::getEmail() const
{
    return mEmail.c_str();
}

const char *MegaChatUserPrivate::getName() const
{
    return mName.c_str();
}

std::vector<int32_t> DataTranslation::b_to_vector(const std::string& data)
{
    int length = data.length();
    std::vector<int32_t> vector(length >> 2);

    for (int i = 0; i < length; ++i)
    {
        vector[i >> 2] |= (data[i] & 255) << (24 - (i & 3) * 8);
    }

    return vector;
}

std::string DataTranslation::vector_to_b(std::vector<int32_t> vector)
{
    int length = vector.size() * sizeof(int32_t);
    char* data = new char[length];

    for (int i = 0; i < length; ++i)
    {
        data[i] = (vector[i >> 2] >> (24 - (i & 3) * 8)) & 255;
    }

    std::string dataToReturn(data, length);

    delete[] data;

    return dataToReturn;
}<|MERGE_RESOLUTION|>--- conflicted
+++ resolved
@@ -1912,13 +1912,9 @@
             // fa -> image thumbail
             if (megaNode->hasThumbnail() || megaNode->hasPreview())
             {
-<<<<<<< HEAD
-                std::string faString = "\"" + std::string(megaApi->getFileAttribute(megaNode->getHandle())) + "\"";
-=======
                 const char *fa = megaApi->getFileAttribute(megaNode->getHandle());
                 std::string faString = "\"" + std::string(fa) + "\"";
                 delete [] fa;
->>>>>>> e3b967ab
                 JSonNode faNode;
                 JSonNode faValue;
                 faValue.setFinalValue(faString);
