/**
 * @file megachatapi_impl.cpp
 * @brief Private implementation of the intermediate layer for the MEGA C++ SDK.
 *
 * (c) 2013-2016 by Mega Limited, Auckland, New Zealand
 *
 * This file is part of the MEGA SDK - Client Access Engine.
 *
 * Applications using the MEGA API must present a valid application key
 * and comply with the the rules set forth in the Terms of Service.
 *
 * The MEGA SDK is distributed in the hope that it will be useful,
 * but WITHOUT ANY WARRANTY; without even the implied warranty of
 * MERCHANTABILITY or FITNESS FOR A PARTICULAR PURPOSE.
 *
 * @copyright Simplified (2-clause) BSD License.
 *
 * You should have received a copy of the license along with this
 * program.
 */

#define _POSIX_SOURCE
#define _LARGE_FILES

#define _GNU_SOURCE 1
#define _FILE_OFFSET_BITS 64

#define __DARWIN_C_LEVEL 199506L

#define USE_VARARGS
#define PREFER_STDARG

#include <megaapi_impl.h>

#include <rapidjson/stringbuffer.h>
#include <rapidjson/writer.h>

#include "megachatapi_impl.h"
#include <base/cservices.h>
#include <base/logger.h>
#include <IGui.h>
#include <chatClient.h>
#include <mega/base64.h>

#ifndef _WIN32
#include <signal.h>
#endif

#ifndef KARERE_DISABLE_WEBRTC
namespace rtcModule {void globalCleanup(); }
#endif

using namespace std;
using namespace megachat;
using namespace mega;
using namespace karere;
using namespace chatd;

LoggerHandler *MegaChatApiImpl::loggerHandler = NULL;

MegaChatApiImpl::MegaChatApiImpl(MegaChatApi *chatApi, MegaApi *megaApi)
: sdkMutex(true), videoMutex(true)
{
    init(chatApi, megaApi);
}

MegaChatApiImpl::~MegaChatApiImpl()
{
    MegaChatRequestPrivate *request = new MegaChatRequestPrivate(MegaChatRequest::TYPE_DELETE);
    requestQueue.push(request);
    waiter->notify();
    thread.join();

    // TODO: destruction of waiter hangs forever or may cause crashes
    //delete waiter;

    // TODO: destruction of network layer may cause hangs on MegaApi's network layer.
    // It may terminate the OpenSSL required by cUrl in SDK, so better to skip it.
    //delete websocketsIO;
}

void MegaChatApiImpl::init(MegaChatApi *chatApi, MegaApi *megaApi)
{
    if (!megaPostMessageToGui)
    {
        megaPostMessageToGui = MegaChatApiImpl::megaApiPostMessage;
    }

    this->chatApi = chatApi;
    this->megaApi = megaApi;

    this->mClient = NULL;
    this->terminating = false;
    this->waiter = new MegaChatWaiter();
    this->websocketsIO = new MegaWebsocketsIO(&sdkMutex, waiter, megaApi, this);

    //Start blocking thread
    threadExit = 0;
    thread.start(threadEntryPoint, this);
}

//Entry point for the blocking thread
void *MegaChatApiImpl::threadEntryPoint(void *param)
{
#ifndef _WIN32
    struct sigaction noaction;
    memset(&noaction, 0, sizeof(noaction));
    noaction.sa_handler = SIG_IGN;
    ::sigaction(SIGPIPE, &noaction, 0);
#endif

    MegaChatApiImpl *chatApiImpl = (MegaChatApiImpl *)param;
    chatApiImpl->loop();
    return 0;
}

void MegaChatApiImpl::loop()
{
    while (true)
    {
        sdkMutex.unlock();

        waiter->init(NEVER);
        waiter->wakeupby(websocketsIO, ::mega::Waiter::NEEDEXEC);
        waiter->wait();

        sdkMutex.lock();

        sendPendingEvents();
        sendPendingRequests();

        if (threadExit)
        {
            // There must be only one pending events, at maximum: the logout marshall call to delete the client
            assert(eventQueue.isEmpty() || (eventQueue.size() == 1));
            sendPendingEvents();

            sdkMutex.unlock();
            break;
        }
    }

#ifndef KARERE_DISABLE_WEBRTC
    rtcModule::globalCleanup();
#endif
}

void MegaChatApiImpl::megaApiPostMessage(void* msg, void* ctx)
{
    MegaChatApiImpl *megaChatApi = (MegaChatApiImpl *)ctx;
    if (megaChatApi)
    {
        megaChatApi->postMessage(msg);
    }
    else
    {
        // For compatibility with the QT example app,
        // there are some marshallCall() without context
        // that don't need to be marshalled using the
        // intermediate layer
        megaProcessMessage(msg);
    }
}

void MegaChatApiImpl::postMessage(void *msg)
{
    eventQueue.push(msg);
    waiter->notify();
}

void MegaChatApiImpl::sendPendingRequests()
{
    MegaChatRequestPrivate *request;
    int errorCode = MegaChatError::ERROR_OK;
    int nextTag = 0;

    while((request = requestQueue.pop()))
    {
        nextTag = ++reqtag;
        request->setTag(nextTag);
        requestMap[nextTag]=request;
        errorCode = MegaChatError::ERROR_OK;

        fireOnChatRequestStart(request);

        if (!mClient && request->getType() != MegaChatRequest::TYPE_DELETE)
        {
            MegaChatErrorPrivate *megaChatError = new MegaChatErrorPrivate(MegaChatError::ERROR_ACCESS);
            API_LOG_WARNING("Chat engine not initialized yet, cannot process the request");
            fireOnChatRequestFinish(request, megaChatError);
            continue;
        }

        if (terminating && request->getType() != MegaChatRequest::TYPE_DELETE)
        {
            MegaChatErrorPrivate *megaChatError = new MegaChatErrorPrivate(MegaChatError::ERROR_ACCESS);
            API_LOG_WARNING("Chat engine is terminated, cannot process the request");
            fireOnChatRequestFinish(request, megaChatError);
            continue;
        }

        switch (request->getType())
        {
        case MegaChatRequest::TYPE_CONNECT:
        {
            bool isInBackground = request->getFlag();

            mClient->connect(karere::Presence::kInvalid, isInBackground)
            .then([request, this]()
            {
                MegaChatErrorPrivate *megaChatError = new MegaChatErrorPrivate(MegaChatError::ERROR_OK);
                fireOnChatRequestFinish(request, megaChatError);
            })
            .fail([request, this](const ::promise::Error& e)
            {
                MegaChatErrorPrivate *megaChatError = new MegaChatErrorPrivate(e.msg(), e.code(), e.type());
                fireOnChatRequestFinish(request, megaChatError);
            });

            break;
        }
        case MegaChatRequest::TYPE_DISCONNECT:
        {
            // mClient->disconnect();   --> obsolete
            MegaChatErrorPrivate *megaChatError = new MegaChatErrorPrivate(MegaChatError::ERROR_ACCESS);
            fireOnChatRequestFinish(request, megaChatError);

            break;
        }
        case MegaChatRequest::TYPE_RETRY_PENDING_CONNECTIONS:
        {
            bool disconnect = request->getFlag();
            mClient->retryPendingConnections(disconnect);

            MegaChatErrorPrivate *megaChatError = new MegaChatErrorPrivate(MegaChatError::ERROR_OK);
            fireOnChatRequestFinish(request, megaChatError);
            break;
        }
        case MegaChatRequest::TYPE_SEND_TYPING_NOTIF:
        {
            MegaChatHandle chatid = request->getChatHandle();
            ChatRoom *chatroom = findChatRoom(chatid);
            if (chatroom)
            {
                if (request->getFlag())
                {
                    chatroom->sendTypingNotification();
                    MegaChatErrorPrivate *megaChatError = new MegaChatErrorPrivate(MegaChatError::ERROR_OK);
                    fireOnChatRequestFinish(request, megaChatError);
                }
                else
                {
                    chatroom->sendStopTypingNotification();
                    MegaChatErrorPrivate *megaChatError = new MegaChatErrorPrivate(MegaChatError::ERROR_OK);
                    fireOnChatRequestFinish(request, megaChatError);
                }
            }
            else
            {
                errorCode = MegaChatError::ERROR_ARGS;
            }
            break;
        }
        case MegaChatRequest::TYPE_SIGNAL_ACTIVITY:
        {
            mClient->presenced().signalActivity();
            MegaChatErrorPrivate *megaChatError = new MegaChatErrorPrivate(MegaChatError::ERROR_OK);
            fireOnChatRequestFinish(request, megaChatError);

            break;
        }
        case MegaChatRequest::TYPE_SET_PRESENCE_AUTOAWAY:
        {
            int64_t timeout = request->getNumber();
            bool enable = request->getFlag();

            if (timeout > presenced::Config::kMaxAutoawayTimeout)
            {
                errorCode = MegaChatError::ERROR_ARGS;
                break;
            }

            mClient->presenced().setAutoaway(enable, timeout);

            MegaChatErrorPrivate *megaChatError = new MegaChatErrorPrivate(MegaChatError::ERROR_OK);
            fireOnChatRequestFinish(request, megaChatError);

            break;
        }

        case MegaChatRequest::TYPE_SET_PRESENCE_PERSIST:
        {
            bool enable = request->getFlag();

            mClient->presenced().setPersist(enable);

            MegaChatErrorPrivate *megaChatError = new MegaChatErrorPrivate(MegaChatError::ERROR_OK);
            fireOnChatRequestFinish(request, megaChatError);

            break;
        }
        case MegaChatRequest::TYPE_SET_LAST_GREEN_VISIBLE:
        {
            bool enable = request->getFlag();
            mClient->presenced().setLastGreenVisible(enable);
            MegaChatErrorPrivate *megaChatError = new MegaChatErrorPrivate(MegaChatError::ERROR_OK);
            fireOnChatRequestFinish(request, megaChatError);

            break;
        }
        case MegaChatRequest::TYPE_LAST_GREEN:
        {
            MegaChatHandle userid = request->getUserHandle();
            mClient->presenced().requestLastGreen(userid);
            MegaChatErrorPrivate *megaChatError = new MegaChatErrorPrivate(MegaChatError::ERROR_OK);
            fireOnChatRequestFinish(request, megaChatError);

            break;
        }
        case MegaChatRequest::TYPE_LOGOUT:
        {
            bool deleteDb = request->getFlag();
            terminating = true;
            mClient->terminate(deleteDb);

            API_LOG_INFO("Chat engine is logged out!");
            marshallCall([request, this]() //post destruction asynchronously so that all pending messages get processed before that
            {
                MegaChatErrorPrivate *megaChatError = new MegaChatErrorPrivate(MegaChatError::ERROR_OK);
                fireOnChatRequestFinish(request, megaChatError);

                delete mClient;
                mClient = NULL;
                terminating = false;

                for (auto it = chatRoomHandler.begin(); it != chatRoomHandler.end(); it++)
                {
                    delete it->second;
                }
                chatRoomHandler.clear();

                for (auto it = nodeHistoryHandlers.begin(); it != nodeHistoryHandlers.end(); it++)
                {
                    delete it->second;
                }
                nodeHistoryHandlers.clear();

#ifndef KARERE_DISABLE_WEBRTC
                cleanCallHandlerMap();
#endif
            }, this);

            break;
        }
        case MegaChatRequest::TYPE_DELETE:
        {
            if (mClient && !terminating)
            {
                mClient->terminate();
                API_LOG_INFO("Chat engine closed!");

                delete mClient;
                mClient = NULL;
            }

            threadExit = 1;
            break;
        }
        case MegaChatRequest::TYPE_SET_ONLINE_STATUS:
        {
            int status = request->getNumber();
            if (status < MegaChatApi::STATUS_OFFLINE || status > MegaChatApi::STATUS_BUSY)
            {
                fireOnChatRequestFinish(request, new MegaChatErrorPrivate("Invalid online status", MegaChatError::ERROR_ARGS));
                break;
            }

            mClient->setPresence(request->getNumber())
            .then([request, this]()
            {
                MegaChatErrorPrivate *megaChatError = new MegaChatErrorPrivate(MegaChatError::ERROR_OK);
                fireOnChatRequestFinish(request, megaChatError);
            })
            .fail([request, this](const ::promise::Error& err)
            {
                API_LOG_ERROR("Error setting online status: %s", err.what());

                MegaChatErrorPrivate *megaChatError = new MegaChatErrorPrivate(err.msg(), err.code(), err.type());
                fireOnChatRequestFinish(request, megaChatError);
            });
            break;
        }

        case MegaChatRequest::TYPE_CREATE_CHATROOM:
        {
            MegaChatPeerList *peersList = request->getMegaChatPeerList();
            if (!peersList)   // force to provide a list, even without participants
            {
                errorCode = MegaChatError::ERROR_ACCESS;
                break;
            }

            bool publicChat = request->getPrivilege();
            bool group = request->getFlag();
            const userpriv_vector *userpriv = ((MegaChatPeerListPrivate*)peersList)->getList();
            if (!userpriv || (!group && publicChat))
            {
                errorCode = MegaChatError::ERROR_ACCESS;
                break;
            }

            if (!group && peersList->size() == 0)
            {
                errorCode = MegaChatError::ERROR_ACCESS;
                break;
            }

            if (!group && peersList->size() > 1)
            {
                group = true;
                request->setFlag(group);
                API_LOG_INFO("Forcing group chat due to more than 2 participants");
            }

            if (group)
            {
                const char *title = request->getText();
                vector<std::pair<handle, Priv>> peers;
                for (unsigned int i = 0; i < userpriv->size(); i++)
                {
                    peers.push_back(std::make_pair(userpriv->at(i).first, (Priv) userpriv->at(i).second));
                }

                mClient->createGroupChat(peers, publicChat, title)
                .then([request,this](Id chatid)
                {
                    request->setChatHandle(chatid);

                    MegaChatErrorPrivate *megaChatError = new MegaChatErrorPrivate(MegaChatError::ERROR_OK);
                    fireOnChatRequestFinish(request, megaChatError);
                })
                .fail([request,this](const ::promise::Error& err)
                {
                    API_LOG_ERROR("Error creating group chat: %s", err.what());

                    MegaChatErrorPrivate *megaChatError = new MegaChatErrorPrivate(err.msg(), err.code(), err.type());
                    fireOnChatRequestFinish(request, megaChatError);
                });

            }
            else    // 1on1 chat
            {
                if (peersList->getPeerHandle(0) == mClient->myHandle())
                {
                    // can't create a 1on1 chat with own user.
                    errorCode = MegaChatError::ERROR_NOENT;
                    break;
                }
                ContactList::iterator it = mClient->contactList->find(peersList->getPeerHandle(0));
                if (it == mClient->contactList->end())
                {
                    // contact not found
                    errorCode = MegaChatError::ERROR_ACCESS;
                    break;
                }
                it->second->createChatRoom()
                .then([request,this](ChatRoom* room)
                {
                    request->setChatHandle(room->chatid());

                    MegaChatErrorPrivate *megaChatError = new MegaChatErrorPrivate(MegaChatError::ERROR_OK);
                    fireOnChatRequestFinish(request, megaChatError);
                })
                .fail([request,this](const ::promise::Error& err)
                {
                    API_LOG_ERROR("Error creating 1on1 chat: %s", err.what());

                    MegaChatErrorPrivate *megaChatError = new MegaChatErrorPrivate(err.msg(), err.code(), err.type());
                    fireOnChatRequestFinish(request, megaChatError);
                });
            }
            break;
        }
        case MegaChatRequest::TYPE_INVITE_TO_CHATROOM:
        {
            handle chatid = request->getChatHandle();
            handle uh = request->getUserHandle();
            Priv privilege = (Priv) request->getPrivilege();

            if (chatid == MEGACHAT_INVALID_HANDLE || uh == MEGACHAT_INVALID_HANDLE)
            {
                errorCode = MegaChatError::ERROR_NOENT;
                break;
            }
            ChatRoom *chatroom = findChatRoom(chatid);
            if (!chatroom)
            {
                errorCode = MegaChatError::ERROR_NOENT;
                break;
            }
            if (!chatroom->isGroup())   // invite only for group chats
            {
                errorCode = MegaChatError::ERROR_ARGS;
                break;
            }
            if (chatroom->ownPriv() != (Priv) MegaChatPeerList::PRIV_MODERATOR)
            {
                errorCode = MegaChatError::ERROR_ACCESS;
                break;
            }

            ((GroupChatRoom *)chatroom)->invite(uh, privilege)
            .then([request, this]()
            {
                MegaChatErrorPrivate *megaChatError = new MegaChatErrorPrivate(MegaChatError::ERROR_OK);
                fireOnChatRequestFinish(request, megaChatError);
            })
            .fail([request, this](const ::promise::Error& err)
            {
                API_LOG_ERROR("Error adding user to group chat: %s", err.what());

                MegaChatErrorPrivate *megaChatError = new MegaChatErrorPrivate(err.msg(), err.code(), err.type());
                fireOnChatRequestFinish(request, megaChatError);
            });
            break;
        }

        case MegaChatRequest::TYPE_AUTOJOIN_PUBLIC_CHAT:
        {
            handle chatid = request->getChatHandle();
            if (chatid == MEGACHAT_INVALID_HANDLE)
            {
                errorCode = MegaChatError::ERROR_NOENT;
                break;
            }

            ChatRoom *chatroom = findChatRoom(chatid);
            if (!chatroom)
            {
                errorCode = MegaChatError::ERROR_NOENT;
                break;
            }

            if (!chatroom->isGroup()
                || !chatroom->publicChat()
                || (!chatroom->previewMode() && chatroom->isActive())) // cannot autojoin an active chat if it's not in preview mode
            {
                errorCode = MegaChatError::ERROR_ARGS;
                break;
            }

            handle phTmp = request->getUserHandle();
            handle ph;
            if (phTmp != MEGACHAT_INVALID_HANDLE)
            // rejoin inactive/left public chat
            {
                ph = phTmp;
            }
            else  // join chat in preview (previously loaded)
            {
                ph = chatroom->getPublicHandle();
            }

            if (ph == MEGACHAT_INVALID_HANDLE)
            {
                errorCode = MegaChatError::ERROR_NOENT;
                break;
            }

            ((GroupChatRoom *)chatroom)->autojoinPublicChat(ph)
            .then([request, this]()
            {
                MegaChatErrorPrivate *megaChatError = new MegaChatErrorPrivate(MegaChatError::ERROR_OK);
                fireOnChatRequestFinish(request, megaChatError);
            })
            .fail([request, this](const promise::Error& err)
            {
                API_LOG_ERROR("Error joining user to public group chat: %s", err.what());
                MegaChatErrorPrivate *megaChatError = new MegaChatErrorPrivate(err.msg(), err.code(), err.type());
                fireOnChatRequestFinish(request, megaChatError);
            });

            break;
        }

        case MegaChatRequest::TYPE_UPDATE_PEER_PERMISSIONS:
        {
            handle chatid = request->getChatHandle();
            handle uh = request->getUserHandle();
            Priv privilege = (Priv) request->getPrivilege();

            if (chatid == MEGACHAT_INVALID_HANDLE || uh == MEGACHAT_INVALID_HANDLE)
            {
                errorCode = MegaChatError::ERROR_NOENT;
                break;
            }

            ChatRoom *chatroom = findChatRoom(chatid);
            if (!chatroom)
            {
                errorCode = MegaChatError::ERROR_NOENT;
                break;
            }
            if (chatroom->ownPriv() != (Priv) MegaChatPeerList::PRIV_MODERATOR)
            {
                errorCode = MegaChatError::ERROR_ACCESS;
                break;
            }

            ((GroupChatRoom *)chatroom)->setPrivilege(uh, privilege)
            .then([request, this]()
            {
                MegaChatErrorPrivate *megaChatError = new MegaChatErrorPrivate(MegaChatError::ERROR_OK);
                fireOnChatRequestFinish(request, megaChatError);
            })
            .fail([request, this](const ::promise::Error& err)
            {
                API_LOG_ERROR("Error updating peer privileges: %s", err.what());

                MegaChatErrorPrivate *megaChatError = new MegaChatErrorPrivate(err.msg(), err.code(), err.type());
                fireOnChatRequestFinish(request, megaChatError);
            });
            break;
        }
        case MegaChatRequest::TYPE_REMOVE_FROM_CHATROOM:
        {
            handle chatid = request->getChatHandle();
            handle uh = request->getUserHandle();

            if (chatid == MEGACHAT_INVALID_HANDLE)
            {
                errorCode = MegaChatError::ERROR_NOENT;
                break;
            }

            ChatRoom *chatroom = findChatRoom(chatid);
            if (!chatroom)
            {
                errorCode = MegaChatError::ERROR_NOENT;
                break;
            }
            if (!chatroom->isGroup())   // only for group chats can be left
            {
                errorCode = MegaChatError::ERROR_ARGS;
                break;
            }

            if ( uh == MEGACHAT_INVALID_HANDLE || uh == mClient->myHandle())
            {
                ((GroupChatRoom *)chatroom)->leave()
                .then([request, this]()
                {
                    MegaChatErrorPrivate *megaChatError = new MegaChatErrorPrivate(MegaChatError::ERROR_OK);
                    fireOnChatRequestFinish(request, megaChatError);
                })
                .fail([request, this](const ::promise::Error& err)
                {
                    API_LOG_ERROR("Error leaving chat: %s", err.what());

                    MegaChatErrorPrivate *megaChatError = new MegaChatErrorPrivate(err.msg(), err.code(), err.type());
                    fireOnChatRequestFinish(request, megaChatError);
                });
            }
            else
            {
                if (chatroom->ownPriv() != (Priv) MegaChatPeerList::PRIV_MODERATOR)
                {
                        errorCode = MegaChatError::ERROR_ACCESS;
                        break;
                }

                ((GroupChatRoom *)chatroom)->excludeMember(uh)
                .then([request, this]()
                {
                    MegaChatErrorPrivate *megaChatError = new MegaChatErrorPrivate(MegaChatError::ERROR_OK);
                    fireOnChatRequestFinish(request, megaChatError);
                })
                .fail([request, this](const ::promise::Error& err)
                {
                    API_LOG_ERROR("Error removing peer from chat: %s", err.what());

                    MegaChatErrorPrivate *megaChatError = new MegaChatErrorPrivate(err.msg(), err.code(), err.type());
                    fireOnChatRequestFinish(request, megaChatError);
                });
            }
            break;
        }
        case MegaChatRequest::TYPE_TRUNCATE_HISTORY:
        {
            handle chatid = request->getChatHandle();

            if (chatid == MEGACHAT_INVALID_HANDLE)
            {
                errorCode = MegaChatError::ERROR_ARGS;
                break;
            }

            ChatRoom *chatroom = findChatRoom(chatid);
            if (!chatroom)
            {
                errorCode = MegaChatError::ERROR_NOENT;
                break;
            }
            if (chatroom->ownPriv() != (Priv) MegaChatPeerList::PRIV_MODERATOR)
            {
                errorCode = MegaChatError::ERROR_ACCESS;
                break;
            }

            handle messageid = request->getUserHandle();
            if (messageid == MEGACHAT_INVALID_HANDLE)   // clear the full history, from current message
            {
                if (chatroom->chat().empty())
                {
                    MegaChatErrorPrivate *megaChatError = new MegaChatErrorPrivate(MegaChatError::ERROR_OK);
                    fireOnChatRequestFinish(request, megaChatError);
                    break;
                }

                messageid = chatroom->chat().at(chatroom->chat().highnum()).id().val;
            }

            chatroom->truncateHistory(messageid)
            .then([request, this]()
            {
                MegaChatErrorPrivate *megaChatError = new MegaChatErrorPrivate(MegaChatError::ERROR_OK);
                fireOnChatRequestFinish(request, megaChatError);
            })
            .fail([request, this](const ::promise::Error& err)
            {
                API_LOG_ERROR("Error truncating chat history: %s", err.what());

                MegaChatErrorPrivate *megaChatError = new MegaChatErrorPrivate(err.msg(), err.code(), err.type());
                fireOnChatRequestFinish(request, megaChatError);
            });
            break;
        }
        case MegaChatRequest::TYPE_EDIT_CHATROOM_NAME:
        {
            handle chatid = request->getChatHandle();
            const char *title = request->getText();
            if (chatid == MEGACHAT_INVALID_HANDLE || title == NULL || !strlen(title))
            {
                errorCode = MegaChatError::ERROR_ARGS;
                break;
            }

            ChatRoom *chatroom = findChatRoom(chatid);
            if (!chatroom)
            {
                errorCode = MegaChatError::ERROR_NOENT;
                break;
            }
            if (!chatroom->isGroup())   // only for group chats have a title
            {
                errorCode = MegaChatError::ERROR_ARGS;
                break;
            }

            if (chatroom->ownPriv() != (Priv) MegaChatPeerList::PRIV_MODERATOR)
            {
                errorCode = MegaChatError::ERROR_ACCESS;
                break;
            }

            string strTitle(title);
            strTitle = strTitle.substr(0, 30);
            request->setText(strTitle.c_str()); // update, in case it's been truncated

            ((GroupChatRoom *)chatroom)->setTitle(strTitle)
            .then([request, this]()
            {
                MegaChatErrorPrivate *megaChatError = new MegaChatErrorPrivate(MegaChatError::ERROR_OK);
                fireOnChatRequestFinish(request, megaChatError);
            })
            .fail([request, this](const ::promise::Error& err)
            {
                API_LOG_ERROR("Error editing chat title: %s", err.what());

                MegaChatErrorPrivate *megaChatError = new MegaChatErrorPrivate(err.msg(), err.code(), err.type());
                fireOnChatRequestFinish(request, megaChatError);
            });
            break;
        }
        case MegaChatRequest::TYPE_LOAD_PREVIEW:
        {
            string parsedLink = request->getLink();
            if (parsedLink.empty())
            {
                errorCode = MegaChatError::ERROR_ARGS;
                break;
            }

            //link format: https://mega.nz/c/<public-handle>#<chat-key>
            string separator = "c/";
            size_t pos = parsedLink.find(separator);
            if (pos == string::npos)
            {
                errorCode = MegaChatError::ERROR_ARGS;
                break;
            }
            pos += separator.length();

            //We get the substring "<public-handle>#<chat-key>"
            parsedLink = parsedLink.substr(pos);
            separator = "#";
            pos = parsedLink.find(separator);

            if (pos == string::npos
                || pos != 8
                || (parsedLink.size() - pos - 1) != 22)
            {
                errorCode = MegaChatError::ERROR_ARGS;
                break;
            }

            //Parse public handle (First 8 Bytes)
            string phstr = parsedLink.substr(0, pos);   // 6 bytes in binary, 8 in B64url
            MegaChatHandle ph = 0;
            Base64::atob(phstr.data(), (byte*)&ph, MegaClient::CHATLINKHANDLE);

            //Parse unified key (Last 16 Bytes)
            string unifiedKey; // it's 16 bytes in binary, 22 in B64url
            string keystr = parsedLink.substr(pos + 1);
            Base64::atob(keystr, unifiedKey);

            //Check that ph and uk have right size
            if (ISUNDEF(ph) || unifiedKey.size() != 16)
            {
                errorCode = MegaChatError::ERROR_ARGS;
                break;
            }

            mClient->openChatPreview(ph)
            .then([request, this, unifiedKey](ReqResult result)
            {
                assert(result);

                std::string encTitle = result->getText() ? result->getText() : "";
                assert(!encTitle.empty());

                uint64_t chatId = result->getParentHandle();

                mClient->decryptChatTitle(chatId, unifiedKey, encTitle)
                .then([request, this, unifiedKey, result, chatId](std::string decryptedTitle)
                {
                   bool createChat = request->getFlag();
                   int numPeers = result->getNumDetails();
                   request->setChatHandle(chatId);
                   request->setNumber(numPeers);
                   request->setText(decryptedTitle.c_str());

                   //Check chat link
                   if (!createChat)
                   {
                       MegaChatErrorPrivate *megaChatError = new MegaChatErrorPrivate(MegaChatError::ERROR_OK);
                       fireOnChatRequestFinish(request, megaChatError);
                   }
                   else //Load chat link
                   {
                       Id ph = result->getNodeHandle();
                       request->setUserHandle(ph.val);

                       GroupChatRoom *room = (GroupChatRoom*) findChatRoom(chatId);
                       if (room)
                       {
                           if (room->isActive()
                              || (!room->isActive() && !room->previewMode()))
                           {
                               MegaChatErrorPrivate *megaChatError = new MegaChatErrorPrivate(MegaChatError::ERROR_EXIST);
                               fireOnChatRequestFinish(request, megaChatError);
                           }
                           else
                           {
                               MegaChatErrorPrivate *megaChatError = new MegaChatErrorPrivate(MegaChatError::ERROR_OK);
                               room->enablePreview(ph);
                               fireOnChatRequestFinish(request, megaChatError);
                           }
                       }
                       else
                       {
                           std::string url = result->getLink() ? result->getLink() : "";
                           int shard = result->getAccess();
                           std::shared_ptr<std::string> key = std::make_shared<std::string>(unifiedKey);
                           uint32_t ts = result->getNumber();

                           mClient->createPublicChatRoom(chatId, ph.val, shard, numPeers, decryptedTitle, key, url, ts);
                           MegaChatErrorPrivate *megaChatError = new MegaChatErrorPrivate(MegaChatError::ERROR_OK);
                           fireOnChatRequestFinish(request, megaChatError);
                       }
                   }
                })
                .fail([request, this](const promise::Error& err)
                {
                    API_LOG_ERROR("Error decrypting chat title: %s", err.what());

                    MegaChatErrorPrivate *megaChatError = new MegaChatErrorPrivate(err.msg(), err.code(), err.type());
                    fireOnChatRequestFinish(request, megaChatError);
                });
            })
            .fail([request, this](const promise::Error& err)
            {
                API_LOG_ERROR("Error loading chat link: %s", err.what());

                MegaChatErrorPrivate *megaChatError = new MegaChatErrorPrivate(err.msg(), err.code(), err.type());
                fireOnChatRequestFinish(request, megaChatError);
            });
            break;
        }
        case MegaChatRequest::TYPE_SET_PRIVATE_MODE:
        {
            MegaChatHandle chatid = request->getChatHandle();
            if (chatid == MEGACHAT_INVALID_HANDLE)
            {
                errorCode = MegaChatError::ERROR_NOENT;
                break;
            }

            ChatRoom *room = findChatRoom(chatid);
            if (!room)
            {
                errorCode = MegaChatError::ERROR_NOENT;
                break;
            }

            if (!room->isGroup() || !room->publicChat())
            {
                errorCode = MegaChatError::ERROR_ARGS;
                break;
            }

            if (room->ownPriv() != chatd::PRIV_OPER)
            {
                errorCode = MegaChatError::ERROR_ACCESS;
                break;
            }

            mClient->setPublicChatToPrivate(chatid)
            .then([request, this]()
            {
                MegaChatErrorPrivate *megaChatError = new MegaChatErrorPrivate(MegaChatError::ERROR_OK);
                fireOnChatRequestFinish(request, megaChatError);
            })
            .fail([request, this](const promise::Error& err)
            {
                MegaChatErrorPrivate *megaChatError = new MegaChatErrorPrivate(err.msg(), err.code(), err.type());
                fireOnChatRequestFinish(request, megaChatError);
            });

            break;
        }
        case MegaChatRequest::TYPE_CHAT_LINK_HANDLE:
        {
            MegaChatHandle chatid = request->getChatHandle();
            bool del = request->getFlag();
            bool createifmissing = request->getNumRetry();

            if (chatid == MEGACHAT_INVALID_HANDLE)
            {
                errorCode = MegaChatError::ERROR_NOENT;
                break;
            }

            GroupChatRoom *room = (GroupChatRoom *) findChatRoom(chatid);
            if (!room)
            {
                errorCode = MegaChatError::ERROR_NOENT;
                break;
            }

            if (del && createifmissing)
            {
                errorCode = MegaChatError::ERROR_ARGS;
                break;
            }

            if (!room->publicChat() || !room->isGroup())
            {
                errorCode = MegaChatError::ERROR_ARGS;
                break;
            }

            if (room->ownPriv() != Priv::PRIV_OPER)
            {
                errorCode = MegaChatError::ERROR_ACCESS;
                break;
            }

            if (!del && createifmissing && !room->hasTitle())
            {
                API_LOG_DEBUG("Cannot create chat-links on chatrooms without title");
                errorCode = MegaChatError::ERROR_ACCESS;
                break;
            }

            promise::Promise<uint64_t> pms;
            if (del)
            {
                pms = mClient->deleteChatLink(chatid);
            }
            else    // query or create
            {
                pms = mClient->getPublicHandle(chatid, createifmissing);
            }

            pms.then([request, del, room, this] (uint64_t ph)
            {
                if (del)
                {
                    return fireOnChatRequestFinish(request, new MegaChatErrorPrivate(MegaChatError::ERROR_OK));
                }
                else if (ph == Id::inval())
                {
                    API_LOG_ERROR("Unexpected invalid public handle for query/create chat-link");
                    return fireOnChatRequestFinish(request, new MegaChatErrorPrivate(MegaChatError::ERROR_NOENT));
                }

                room->unifiedKey()
                .then([request, this, ph] (shared_ptr<string> unifiedKey)
                {
                    MegaChatErrorPrivate *megaChatError;
                    if (!unifiedKey || unifiedKey->size() != 16)
                    {
                        API_LOG_ERROR("Invalid unified key after decryption");
                        megaChatError = new MegaChatErrorPrivate(MegaChatError::ERROR_NOENT);
                    }
                    else    // prepare the link with ph + unifiedKey
                    {
                        string unifiedKeyB64;
                        Base64::btoa(*unifiedKey, unifiedKeyB64);

                        string phBin((const char*)&ph, MegaClient::CHATLINKHANDLE);
                        string phB64;
                        Base64::btoa(phBin, phB64);

                        string link = "https://mega.nz/c/" + phB64 + "#" + unifiedKeyB64;
                        request->setText(link.c_str());

                        megaChatError = new MegaChatErrorPrivate(MegaChatError::ERROR_OK);
                    }
                    fireOnChatRequestFinish(request, megaChatError);
                })
                .fail([request, this] (const promise::Error &err)
                {
                    API_LOG_ERROR("Failed to decrypt unified key: %s", err.what());

                    MegaChatErrorPrivate *megaChatError = new MegaChatErrorPrivate(err.msg(), err.code(), err.type());
                    fireOnChatRequestFinish(request, megaChatError);
                });

            })
            .fail([request, this](const promise::Error& err)
            {
                API_LOG_ERROR("Failed to query/create/delete chat-link: %s", err.what());

                MegaChatErrorPrivate *megaChatError = new MegaChatErrorPrivate(err.msg(), err.code(), err.type());
                fireOnChatRequestFinish(request, megaChatError);
            });
            break;
        }
        case MegaChatRequest::TYPE_GET_FIRSTNAME:
        {
            MegaChatHandle uh = request->getUserHandle();

            mClient->userAttrCache().getAttr(uh, MegaApi::USER_ATTR_FIRSTNAME)
            .then([request, this](Buffer *data)
            {
                MegaChatErrorPrivate *megaChatError = new MegaChatErrorPrivate(MegaChatError::ERROR_OK);
                request->setText(data->buf());
                string firstname = string(data->buf(), data->dataSize());
                request->setText(firstname.c_str());
                fireOnChatRequestFinish(request, megaChatError);
            })
            .fail([request, this](const ::promise::Error& err)
            {
                API_LOG_ERROR("Error getting user firstname: %s", err.what());

                MegaChatErrorPrivate *megaChatError = new MegaChatErrorPrivate(err.msg(), err.code(), err.type());
                fireOnChatRequestFinish(request, megaChatError);
            });
            break;
        }
        case MegaChatRequest::TYPE_GET_LASTNAME:
        {
            MegaChatHandle uh = request->getUserHandle();

            mClient->userAttrCache().getAttr(uh, MegaApi::USER_ATTR_LASTNAME)
            .then([request, this](Buffer *data)
            {
                MegaChatErrorPrivate *megaChatError = new MegaChatErrorPrivate(MegaChatError::ERROR_OK);
                string lastname = string(data->buf(), data->dataSize());
                request->setText(lastname.c_str());
                fireOnChatRequestFinish(request, megaChatError);
            })
            .fail([request, this](const ::promise::Error& err)
            {
                API_LOG_ERROR("Error getting user lastname: %s", err.what());

                MegaChatErrorPrivate *megaChatError = new MegaChatErrorPrivate(err.msg(), err.code(), err.type());
                fireOnChatRequestFinish(request, megaChatError);
            });
            break;
        }
        case MegaChatRequest::TYPE_GET_EMAIL:
        {
            MegaChatHandle uh = request->getUserHandle();

            mClient->userAttrCache().getAttr(uh, karere::USER_ATTR_EMAIL)
            .then([request, this](Buffer *data)
            {
                MegaChatErrorPrivate *megaChatError = new MegaChatErrorPrivate(MegaChatError::ERROR_OK);
                string email = string(data->buf(), data->dataSize());
                request->setText(email.c_str());
                fireOnChatRequestFinish(request, megaChatError);
            })
            .fail([request, this](const ::promise::Error& err)
            {
                API_LOG_ERROR("Error getting user email: %s", err.what());

                MegaChatErrorPrivate *megaChatError = new MegaChatErrorPrivate(err.msg(), err.code(), err.type());
                fireOnChatRequestFinish(request, megaChatError);
            });
            break;
        }
        case MegaChatRequest::TYPE_ATTACH_NODE_MESSAGE:
        {
            handle chatid = request->getChatHandle();
            MegaNodeList *nodeList = request->getMegaNodeList();
            handle h = request->getUserHandle();
            bool isVoiceMessage = (request->getParamType() == 1);
            if (chatid == MEGACHAT_INVALID_HANDLE
                    || ((!nodeList || !nodeList->size()) && (h == MEGACHAT_INVALID_HANDLE))
                    || (isVoiceMessage && h == MEGACHAT_INVALID_HANDLE))
            {
                errorCode = MegaChatError::ERROR_NOENT;
                break;
            }

            ChatRoom *chatroom = findChatRoom(chatid);
            if (!chatroom)
            {
                errorCode = MegaChatError::ERROR_NOENT;
                break;
            }

            // if only one node, prepare a list with a single element and update request
            MegaNodeList *nodeListAux = NULL;
            if (h != MEGACHAT_INVALID_HANDLE)
            {
                MegaNode *megaNode = megaApi->getNodeByHandle(h);
                if (!megaNode)
                {
                    errorCode = MegaChatError::ERROR_NOENT;
                    break;
                }

                nodeListAux = MegaNodeList::createInstance();
                nodeListAux->addNode(megaNode);
                request->setMegaNodeList(nodeListAux);
                nodeList = request->getMegaNodeList();

                delete megaNode;
                delete nodeListAux;
            }

            uint8_t msgType = Message::kMsgInvalid;
            switch (request->getParamType())
            {
                case 0: // regular attachment
                    msgType = Message::kMsgAttachment;
                    break;

                case 1:  // voice-message
                    msgType = Message::kMsgVoiceClip;
                    break;
            }
            if (msgType == Message::kMsgInvalid)
            {
                errorCode = MegaChatError::ERROR_ARGS;
                break;
            }

            string buffer = JSonUtils::generateAttachNodeJSon(nodeList, msgType);
            if (buffer.empty())
            {
                errorCode = MegaChatError::ERROR_ARGS;
                break;
            }

            chatroom->requesGrantAccessToNodes(nodeList)
            .then([this, request, buffer, msgType]()
            {
                int errorCode = MegaChatError::ERROR_ARGS;
                MegaChatMessage *msg = sendMessage(request->getChatHandle(), buffer.c_str(), buffer.size(), msgType);
                if (msg)
                {
                    request->setMegaChatMessage(msg);
                    errorCode = MegaChatError::ERROR_OK;
                }

                MegaChatErrorPrivate *megaChatError = new MegaChatErrorPrivate(errorCode);
                fireOnChatRequestFinish(request, megaChatError);
            })
            .fail([this, request, buffer, msgType](const ::promise::Error& err)
            {
                MegaChatErrorPrivate *megaChatError = NULL;
                if (err.code() == MegaChatError::ERROR_EXIST)
                {
                    API_LOG_WARNING("Already granted access to this node previously");

                    int errorCode = MegaChatError::ERROR_ARGS;
                    MegaChatMessage *msg = sendMessage(request->getChatHandle(), buffer.c_str(), buffer.size(), msgType);
                    if (msg)
                    {
                        request->setMegaChatMessage(msg);
                        errorCode = MegaChatError::ERROR_OK;
                    }

                    megaChatError = new MegaChatErrorPrivate(errorCode);
                }
                else
                {
                    megaChatError = new MegaChatErrorPrivate(err.msg(), err.code(), err.type());
                    API_LOG_ERROR("Failed to grant access to some nodes");
                }

                fireOnChatRequestFinish(request, megaChatError);
            });
            break;
        }
        case MegaChatRequest::TYPE_REVOKE_NODE_MESSAGE:
        {
            MegaChatHandle chatid = request->getChatHandle();
            MegaNode *node = megaApi->getNodeByHandle(request->getUserHandle());
            if (chatid == MEGACHAT_INVALID_HANDLE || !node)
            {
                errorCode = MegaChatError::ERROR_NOENT;
                break;
            }

            ChatRoom *chatroom = findChatRoom(chatid);
            if (!chatroom)
            {
                errorCode = MegaChatError::ERROR_NOENT;
                break;
            }

            ::promise::Promise<void> promise = chatroom->requestRevokeAccessToNode(node);
            delete node;

            ::promise::when(promise)
            .then([this, request]()
            {
                std::string buf = Id(request->getUserHandle()).toString();
                buf.insert(buf.begin(), Message::kMsgRevokeAttachment - Message::kMsgOffset);
                buf.insert(buf.begin(), 0x0);

                MegaChatMessage *megaMsg = sendMessage(request->getChatHandle(), buf.c_str(), buf.length());
                request->setMegaChatMessage(megaMsg);

                int errorCode = MegaChatError::ERROR_OK;
                if (!megaMsg)
                {
                    errorCode = MegaChatError::ERROR_ARGS;
                }

                MegaChatErrorPrivate *megaChatError = new MegaChatErrorPrivate(errorCode);
                fireOnChatRequestFinish(request, megaChatError);
            })
            .fail([this, request](const ::promise::Error& err)
            {
                API_LOG_ERROR("Failed to revoke access to attached node (%d)", request->getUserHandle());
                MegaChatErrorPrivate *megaChatError = new MegaChatErrorPrivate(err.msg(), err.code(), err.type());
                fireOnChatRequestFinish(request, megaChatError);
            });
            break;
        }
        case MegaChatRequest::TYPE_SET_BACKGROUND_STATUS:
        {
            bool background = request->getFlag();
            if (background)
            {
                mClient->notifyUserIdle();
            }
            else
            {
                mClient->notifyUserActive();
            }
            MegaChatErrorPrivate *megaChatError = new MegaChatErrorPrivate(MegaChatError::ERROR_OK);
            fireOnChatRequestFinish(request, megaChatError);
            break;
        }            
        case MegaChatRequest::TYPE_PUSH_RECEIVED:
        {
            MegaChatHandle chatid = request->getChatHandle();
            int type = request->getParamType();
            if (type == 1 && chatid != MEGACHAT_INVALID_HANDLE) // if iOS specifies a chatid, check it's valid
            {
                ChatRoom *room = findChatRoom(chatid);
                if (!room)
                {
                    megaApi->sendEvent(99006, "iOS PUSH received for non-existing chatid");

                    MegaChatErrorPrivate *megaChatError = new MegaChatErrorPrivate(MegaChatError::ERROR_NOENT);
                    fireOnChatRequestFinish(request, megaChatError);
                    return;
                }
                else if (room->isArchived()) // don't want to generate notifications for archived chats
                {
                    MegaChatErrorPrivate *megaChatError = new MegaChatErrorPrivate(MegaChatError::ERROR_ACCESS);
                    fireOnChatRequestFinish(request, megaChatError);
                    return;
                }
            }

            mClient->pushReceived(chatid)
            .then([this, request]()
            {
                int type = request->getParamType();
                if (type == 0)  // Android
                {
                    // for Android, we prepare a list of msgids for every chatid that are candidates for
                    // notifications. Android doesn't really know why they received a push, so the previous
                    // notifications are cleanup and the new set of messages are notified

                    MegaHandleList *chatids = MegaHandleList::createInstance();

                    // for each chatroom, load all unread messages)
                    for (auto it = mClient->chats->begin(); it != mClient->chats->end(); it++)
                    {
                        // don't want to generate notifications for archived chats
                        if (it->second->isArchived())
                            continue;

                        MegaHandleList *msgids = MegaHandleList::createInstance();

                        MegaChatHandle chatid = it->first;
                        const Chat &chat = it->second->chat();
                        Idx lastSeenIdx = chat.lastSeenIdx();

                        // first msg to consider: last-seen if loaded in memory. Otherwise, the oldest loaded msg
                        Idx first = chat.lownum();
                        if (lastSeenIdx != CHATD_IDX_INVALID        // message is known locally
                                && chat.findOrNull(lastSeenIdx))    // message is loaded in RAM
                        {
                            first = lastSeenIdx + 1;
                        }
                        Idx last = chat.highnum();
                        int maxCount = 6;   // do not notify more than 6 messages per chat
                        for (Idx i = last; (i >= first && maxCount > 0); i--)
                        {
                            auto& msg = chat.at(i);
                            if (msg.isValidUnread(mClient->myHandle()))
                            {
                                maxCount--;
                                msgids->addMegaHandle(msg.id());
                            }
                        }

                        if (msgids->size())
                        {
                            chatids->addMegaHandle(chatid);
                            request->setMegaHandleListByChat(chatid, msgids);
                        }

                        delete msgids;
                    }

                    request->setMegaHandleList(chatids);    // always a valid list, even if empty
                    delete chatids;
                }
                //else    // iOS

                MegaChatErrorPrivate *megaChatError = new MegaChatErrorPrivate(MegaChatError::ERROR_OK);
                fireOnChatRequestFinish(request, megaChatError);
            })
            .fail([this, request](const ::promise::Error& err)
            {
                API_LOG_ERROR("Failed to retrieve current state");
                MegaChatErrorPrivate *megaChatError = new MegaChatErrorPrivate(err.msg(), err.code(), err.type());
                fireOnChatRequestFinish(request, megaChatError);
            });
            break;
        }
#ifndef KARERE_DISABLE_WEBRTC
        case MegaChatRequest::TYPE_START_CHAT_CALL:
        {
            if (!mClient->rtc)
            {
                API_LOG_ERROR("Start call - WebRTC is not initialized");
                errorCode = MegaChatError::ERROR_ACCESS;
                break;
            }

            MegaChatHandle chatid = request->getChatHandle();
            ChatRoom *chatroom = findChatRoom(chatid);
            if (!chatroom)
            {
                API_LOG_ERROR("Start call - Chatroom has not been found");
                errorCode = MegaChatError::ERROR_NOENT;
                break;
            }

            if (!chatroom->chat().connection().clientId())
<<<<<<< HEAD
            {
                API_LOG_ERROR("Start call - Refusing start/join a call, clientid no yet assigned by shard: %d", chatroom->chat().connection().shardNo());
                errorCode = MegaChatError::ERROR_ACCESS;
                break;
            }

            MegaChatCallHandler *handler = findChatCallHandler(chatid);
            if (handler && (handler->getCall() || !chatroom->isGroup()))
            {
=======
            {
                API_LOG_ERROR("Start call - Refusing start/join a call, clientid no yet assigned by shard: %d", chatroom->chat().connection().shardNo());
                errorCode = MegaChatError::ERROR_ACCESS;
                break;
            }

            MegaChatCallHandler *handler = findChatCallHandler(chatid);
            if (handler && (handler->getCall() || !chatroom->isGroup()))
            {
>>>>>>> d6df783a
                // only groupchats allow to join the call in multiple clients, in 1on1 it's not allowed
                API_LOG_ERROR("A call exists in this chatroom and we already participate or it's not a groupchat");
                errorCode = MegaChatError::ERROR_EXIST;
                break;
            }

            bool enableVideo = request->getFlag();
            if (handler)
            {
                assert(handler->callParticipants() > 0);
                if (handler->callParticipants() >= rtcModule::IRtcModule::kMaxCallReceivers)
                {
                    API_LOG_ERROR("Cannot join the call because it reached the maximum number of participants "
                                  "(current: %d, max: %d)", handler->callParticipants(), rtcModule::IRtcModule::kMaxCallReceivers);
                    errorCode = MegaChatError::ERROR_TOOMANY;
                    break;
                }

                MegaChatCallPrivate *chatCall = handler->getMegaChatCall();
                if (!chatCall->availableAudioSlots())   // audio is always enabled by default
                {
                    API_LOG_ERROR("Cannot answer the call because it reached the maximum number of audio senders "
                                  "(max: %d)", rtcModule::IRtcModule::kMaxCallAudioSenders);
                    errorCode = MegaChatError::ERROR_TOOMANY;
                    break;
                }
                if (enableVideo && !chatCall->availableVideoSlots())
                {
                    API_LOG_ERROR("The call reached the maximum number of video senders (%d): video automatically disabled",
                                  rtcModule::IRtcModule::kMaxCallAudioSenders);
                    enableVideo = false;
                    request->setFlag(enableVideo);
                }

                karere::AvFlags newFlags(true, enableVideo);
                chatroom->joinCall(newFlags, *handler, chatCall->getId());
            }
            else
            {
                handler = new MegaChatCallHandler(this);
                mClient->rtc->addCallHandler(chatid, handler);
                karere::AvFlags avFlags(true, enableVideo);
                chatroom->mediaCall(avFlags, *handler);
                handler->getMegaChatCall()->setInitialAudioVideoFlags(avFlags);
                request->setFlag(true);
            }

            MegaChatErrorPrivate *megaChatError = new MegaChatErrorPrivate(MegaChatError::ERROR_OK);
            fireOnChatRequestFinish(request, megaChatError);
            break;
        }
        case MegaChatRequest::TYPE_ANSWER_CHAT_CALL:
        {
            MegaChatHandle chatid = request->getChatHandle();
            bool enableVideo = request->getFlag();

            ChatRoom *chatroom = findChatRoom(chatid);
            if (!chatroom)
            {
                API_LOG_ERROR("Answer call - Chatroom has not been found");
                errorCode = MegaChatError::ERROR_NOENT;
                break;
            }

            if (!chatroom->chat().connection().clientId())
            {
                API_LOG_ERROR("Answer call - Refusing answer a call, clientid no yet assigned by shard: %d", chatroom->chat().connection().shardNo());
                errorCode = MegaChatError::ERROR_ACCESS;
                break;
            }

            MegaChatCallHandler *handler = findChatCallHandler(chatid);
            if (!handler)
            {
                API_LOG_ERROR("Answer call - Failed to get the call handler associated to chat room");
                errorCode = MegaChatError::ERROR_NOENT;
                break;
            }

            rtcModule::ICall *call = handler->getCall();
            if (!call)
            {
                API_LOG_ERROR("Answer call - There is not any MegaChatCallPrivate associated to MegaChatCallHandler");
                errorCode = MegaChatError::ERROR_NOENT;
                assert(false);
                break;
            }

            if (handler->callParticipants() >= rtcModule::IRtcModule::kMaxCallReceivers)
            {
                API_LOG_ERROR("Cannot answer the call because it reached the maximum number of participants "
                              "(current: %d, max: %d)", handler->callParticipants(), rtcModule::IRtcModule::kMaxCallReceivers);
                errorCode = MegaChatError::ERROR_TOOMANY;
                break;
            }

            MegaChatCallPrivate *chatCall = handler->getMegaChatCall();
            if (!chatCall->availableAudioSlots())   // audio is always enabled by default
            {
                API_LOG_ERROR("Cannot answer the call because it reached the maximum number of audio senders "
                              "(max: %d)", rtcModule::IRtcModule::kMaxCallAudioSenders);
                errorCode = MegaChatError::ERROR_TOOMANY;
                break;
            }
            if (enableVideo && !chatCall->availableVideoSlots())
            {
                API_LOG_ERROR("The call reached the maximum number of video senders (%d): video automatically disabled",
                              rtcModule::IRtcModule::kMaxCallAudioSenders);
                enableVideo = false;
                request->setFlag(enableVideo);
            }

            karere::AvFlags newFlags(true, enableVideo);
            if (!call->answer(newFlags))
            {
                errorCode = MegaChatError::ERROR_ACCESS;
                break;
            }

            MegaChatErrorPrivate *megaChatError = new MegaChatErrorPrivate(MegaChatError::ERROR_OK);
            fireOnChatRequestFinish(request, megaChatError);
            break;
        }
        case MegaChatRequest::TYPE_HANG_CHAT_CALL:
        {
            if (!mClient->rtc)
            {
                API_LOG_ERROR("Hang up call - WebRTC is not initialized");
                errorCode = MegaChatError::ERROR_ACCESS;
                break;
            }

            MegaChatHandle chatid = request->getChatHandle();
            if (chatid != MEGACHAT_INVALID_HANDLE)
            {
                MegaChatCallHandler *handler = findChatCallHandler(chatid);
                if (!handler)
                {
                    API_LOG_ERROR("Hang up call - Failed to get the call handler associated to chat room");
                    errorCode = MegaChatError::ERROR_NOENT;
                    break;
                }

                rtcModule::ICall *call = handler->getCall();
                if (!call)
                {
                    API_LOG_ERROR("Hang up call - There is not any MegaChatCallPrivate associated to MegaChatCallHandler");
                    errorCode = MegaChatError::ERROR_NOENT;
                    assert(false);
                    break;
                }

                call->hangup();
            }
            else    // hang all calls (no specific chatid)
            {
                mClient->rtc->hangupAll(rtcModule::TermCode::kInvalid);
            }

            MegaChatErrorPrivate *megaChatError = new MegaChatErrorPrivate(MegaChatError::ERROR_OK);
            fireOnChatRequestFinish(request, megaChatError);
            break;
        }
        case MegaChatRequest::TYPE_DISABLE_AUDIO_VIDEO_CALL:
        {
            MegaChatHandle chatid = request->getChatHandle();
            bool enable = request->getFlag();
            int operationType = request->getParamType();

            MegaChatCallHandler *handler = findChatCallHandler(chatid);
            if (!handler)
            {
                API_LOG_ERROR("Disable AV flags - Failed to get the call handler associated to chat room");
                errorCode = MegaChatError::ERROR_NOENT;
                break;
            }

            MegaChatCallPrivate *chatCall = handler->getMegaChatCall();
            rtcModule::ICall *call = handler->getCall();

            if (!chatCall || !call)
            {
                API_LOG_ERROR("Disable AV flags - There is not any MegaChatCallPrivate associated to MegaChatCallHandler");
                errorCode = MegaChatError::ERROR_NOENT;
                assert(false);
                break;
            }

            if (operationType != MegaChatRequest::AUDIO && operationType != MegaChatRequest::VIDEO)
            {
                errorCode = MegaChatError::ERROR_ARGS;
                break;
            }

            if (enable)
            {
                if ((operationType == MegaChatRequest::AUDIO && !chatCall->availableAudioSlots())
                        || (operationType == MegaChatRequest::VIDEO && !chatCall->availableVideoSlots()))
                {
                    API_LOG_ERROR("Cannot enable the A/V because the call doesn't have available A/V slots");
                    errorCode = MegaChatError::ERROR_TOOMANY;
                    break;
                }
            }

            karere::AvFlags currentFlags = call->sentAv();
            karere::AvFlags requestedFlags = currentFlags;
            if (operationType == MegaChatRequest::AUDIO)
            {
                requestedFlags.setAudio(enable);
            }
            else // (operationType == MegaChatRequest::VIDEO)
            {
                requestedFlags.setVideo(enable);
            }

            karere::AvFlags effectiveFlags = call->muteUnmute(requestedFlags);
            chatCall->setLocalAudioVideoFlags(effectiveFlags);
            API_LOG_INFO("Local audio/video flags changed. ChatId: %s, callid: %s, AV: %s --> %s --> %s",
                         call->chat().chatId().toString().c_str(),
                         call->id().toString().c_str(),
                         currentFlags.toString().c_str(),
                         requestedFlags.toString().c_str(),
                         effectiveFlags.toString().c_str());

            fireOnChatCallUpdate(chatCall);
            MegaChatErrorPrivate *megaChatError = new MegaChatErrorPrivate(MegaChatError::ERROR_OK);
            fireOnChatRequestFinish(request, megaChatError);
            break;
        }
        case MegaChatRequest::TYPE_LOAD_AUDIO_VIDEO_DEVICES:
        {
            if (!mClient->rtc)
            {
                API_LOG_ERROR("Load AV devices - WebRTC is not initialized");
                errorCode = MegaChatError::ERROR_ACCESS;
                break;
            }

            mClient->rtc->loadDeviceList();
            MegaChatErrorPrivate *megaChatError = new MegaChatErrorPrivate(MegaChatError::ERROR_OK);
            fireOnChatRequestFinish(request, megaChatError);
            break;
        }
#endif
        case MegaChatRequest::TYPE_ARCHIVE_CHATROOM:
        {
            handle chatid = request->getChatHandle();
            bool archive = request->getFlag();
            if (chatid == MEGACHAT_INVALID_HANDLE)
            {
                errorCode = MegaChatError::ERROR_NOENT;
                break;
            }

            ChatRoom *chatroom = findChatRoom(chatid);
            if (!chatroom)
            {
                errorCode = MegaChatError::ERROR_NOENT;
                break;
            }

            chatroom->archiveChat(archive)
            .then([request, this]()
            {
                MegaChatErrorPrivate *megaChatError = new MegaChatErrorPrivate(MegaChatError::ERROR_OK);
                fireOnChatRequestFinish(request, megaChatError);
            })
            .fail([request, this](const ::promise::Error& err)
            {
                API_LOG_ERROR("Error archiving chat: %s", err.what());

                MegaChatErrorPrivate *megaChatError = new MegaChatErrorPrivate(err.msg(), err.code(), err.type());
                fireOnChatRequestFinish(request, megaChatError);
            });
            break;
        }
        default:
        {
            errorCode = MegaChatError::ERROR_UNKNOWN;
        }
        }   // end of switch(request->getType())


        if(errorCode)
        {
            MegaChatErrorPrivate *megaChatError = new MegaChatErrorPrivate(errorCode);
            API_LOG_WARNING("Error starting request: %s", megaChatError->getErrorString());
            fireOnChatRequestFinish(request, megaChatError);
        }
    }
}

void MegaChatApiImpl::sendPendingEvents()
{
    void *msg;
    while ((msg = eventQueue.pop()))
    {
        megaProcessMessage(msg);
    }
}

void MegaChatApiImpl::setLogLevel(int logLevel)
{
    if (!loggerHandler)
    {
        loggerHandler = new LoggerHandler();
    }
    loggerHandler->setLogLevel(logLevel);
}

void MegaChatApiImpl::setLogWithColors(bool useColors)
{
    if (loggerHandler)
    {
        loggerHandler->setLogWithColors(useColors);
    }
}

void MegaChatApiImpl::setLogToConsole(bool enable)
{
    if (loggerHandler)
    {
        loggerHandler->setLogToConsole(enable);
    }
}

void MegaChatApiImpl::setLoggerClass(MegaChatLogger *megaLogger)
{
    if (!megaLogger)   // removing logger
    {
        delete loggerHandler;
        loggerHandler = NULL;
    }
    else
    {
        if (!loggerHandler)
        {
            loggerHandler = new LoggerHandler();
        }
        loggerHandler->setMegaChatLogger(megaLogger);
    }
}

int MegaChatApiImpl::initAnonymous()
{
    sdkMutex.lock();

    createKarereClient();
    int state = mClient->initWithAnonymousSession();

    sdkMutex.unlock();

    return MegaChatApiImpl::convertInitState(state);
}

int MegaChatApiImpl::init(const char *sid)
{
    sdkMutex.lock();
    createKarereClient();

    int state = mClient->init(sid);
    if (state != karere::Client::kInitErrNoCache &&
            state != karere::Client::kInitWaitingNewSession &&
            state != karere::Client::kInitHasOfflineSession)
    {
        // there's been an error during initialization
        localLogout();
    }

    sdkMutex.unlock();
    return MegaChatApiImpl::convertInitState(state);
}

void MegaChatApiImpl::createKarereClient()
{
    if (!mClient)
    {
#ifndef KARERE_DISABLE_WEBRTC
        uint8_t caps = karere::kClientIsMobile | karere::kClientCanWebrtc | karere::kClientSupportLastGreen;
#else
        uint8_t caps = karere::kClientIsMobile | karere::kClientSupportLastGreen;
#endif
        mClient = new karere::Client(*this->megaApi, websocketsIO, *this, this->megaApi->getBasePath(), caps, this);
        terminating = false;
    }
}

int MegaChatApiImpl::getInitState()
{
    int initState;

    sdkMutex.lock();
    if (mClient)
    {
        initState = MegaChatApiImpl::convertInitState(mClient->initState());
    }
    else
    {
        initState = MegaChatApi::INIT_NOT_DONE;
    }
    sdkMutex.unlock();

    return initState;
}

MegaChatRoomHandler *MegaChatApiImpl::getChatRoomHandler(MegaChatHandle chatid)
{
    map<MegaChatHandle, MegaChatRoomHandler*>::iterator it = chatRoomHandler.find(chatid);
    if (it == chatRoomHandler.end())
    {
        chatRoomHandler[chatid] = new MegaChatRoomHandler(this, chatApi, chatid);
    }

    return chatRoomHandler[chatid];
}

void MegaChatApiImpl::removeChatRoomHandler(MegaChatHandle chatid)
{
    map<MegaChatHandle, MegaChatRoomHandler*>::iterator it = chatRoomHandler.find(chatid);
    if (it == chatRoomHandler.end())
    {
        API_LOG_WARNING("removeChatRoomHandler: chatroom handler not found (chatid: %s)", ID_CSTR(chatid));
        return;
    }

    MegaChatRoomHandler *roomHandler = chatRoomHandler[chatid];
    chatRoomHandler.erase(it);
    delete roomHandler;
}

ChatRoom *MegaChatApiImpl::findChatRoom(MegaChatHandle chatid)
{
    ChatRoom *chatroom = NULL;

    sdkMutex.lock();

    if (mClient && !terminating)
    {
        ChatRoomList::iterator it = mClient->chats->find(chatid);
        if (it != mClient->chats->end())
        {
            chatroom = it->second;
        }
    }

    sdkMutex.unlock();

    return chatroom;
}

karere::ChatRoom *MegaChatApiImpl::findChatRoomByUser(MegaChatHandle userhandle)
{
    ChatRoom *chatroom = NULL;

    sdkMutex.lock();

    if (mClient && !terminating)
    {
        ContactList::iterator it = mClient->contactList->find(userhandle);
        if (it != mClient->contactList->end())
        {
            chatroom = it->second->chatRoom();
        }
    }

    sdkMutex.unlock();

    return chatroom;
}

chatd::Message *MegaChatApiImpl::findMessage(MegaChatHandle chatid, MegaChatHandle msgid)
{
    Message *msg = NULL;

    sdkMutex.lock();

    ChatRoom *chatroom = findChatRoom(chatid);
    if (chatroom)
    {
        Chat &chat = chatroom->chat();
        Idx index = chat.msgIndexFromId(msgid);
        if (index != CHATD_IDX_INVALID)
        {
            msg = chat.findOrNull(index);
        }
    }

    sdkMutex.unlock();

    return msg;
}

chatd::Message *MegaChatApiImpl::findMessageNotConfirmed(MegaChatHandle chatid, MegaChatHandle msgxid)
{
    Message *msg = NULL;

    sdkMutex.lock();

    ChatRoom *chatroom = findChatRoom(chatid);
    if (chatroom)
    {
        Chat &chat = chatroom->chat();
        msg = chat.getMsgByXid(msgxid);
    }

    sdkMutex.unlock();

    return msg;
}

void MegaChatApiImpl::setCatchException(bool enable)
{
    karere::gCatchException = enable;
}

bool MegaChatApiImpl::hasUrl(const char *text)
{
    std::string url;
    return chatd::Message::hasUrl(text, url);
}

bool MegaChatApiImpl::openNodeHistory(MegaChatHandle chatid, MegaChatNodeHistoryListener *listener)
{
    if (!listener || chatid == MEGACHAT_INVALID_HANDLE)
    {
        return false;
    }

    sdkMutex.lock();

    ChatRoom *chatroom = findChatRoom(chatid);
    if (chatroom)
    {
        auto it = nodeHistoryHandlers.find(chatid);
        if (it != nodeHistoryHandlers.end())
        {
            sdkMutex.unlock();
            API_LOG_WARNING("openNodeHistory: node history is already open for this chatroom (chatid: %s), close it before open it again", karere::Id(chatid).toString().c_str());
            throw std::runtime_error("App node history handler is already set, remove it first");
            return false;
        }

        MegaChatNodeHistoryHandler *handler = new MegaChatNodeHistoryHandler(chatApi);
        chatroom->chat().setNodeHistoryHandler(handler);
        nodeHistoryHandlers[chatid] = handler;
        handler->addMegaNodeHistoryListener(listener);
    }

    sdkMutex.unlock();
    return chatroom;
}

bool MegaChatApiImpl::closeNodeHistory(MegaChatHandle chatid, MegaChatNodeHistoryListener *listener)
{
    if (!listener || chatid == MEGACHAT_INVALID_HANDLE)
    {
        return false;
    }

    sdkMutex.lock();
    ChatRoom *chatroom = findChatRoom(chatid);
    if (chatroom)
    {
        auto it = nodeHistoryHandlers.find(chatid);
        if (it != nodeHistoryHandlers.end())
        {
            MegaChatNodeHistoryHandler *handler = it->second;
            nodeHistoryHandlers.erase(it);
            delete handler;
            chatroom->chat().unsetHandlerToNodeHistory();

            sdkMutex.unlock();
            return true;
        }
    }

    sdkMutex.unlock();
    return false;
}

void MegaChatApiImpl::addNodeHistoryListener(MegaChatHandle chatid, MegaChatNodeHistoryListener *listener)
{
    if (!listener || chatid == MEGACHAT_INVALID_HANDLE)
    {
        return;
    }

    sdkMutex.lock();
    auto it = nodeHistoryHandlers.find(chatid);
    if (it != nodeHistoryHandlers.end())
    {
        MegaChatNodeHistoryHandler *handler = it->second;
        handler->addMegaNodeHistoryListener(listener);

    }
    else
    {
        assert(false);
        API_LOG_WARNING("addNodeHistoryListener: node history handler not found (chatid: %s)", karere::Id(chatid).toString().c_str());
    }

    sdkMutex.unlock();
}

void MegaChatApiImpl::removeNodeHistoryListener(MegaChatHandle chatid, MegaChatNodeHistoryListener *listener)
{
    if (!listener || chatid == MEGACHAT_INVALID_HANDLE)
    {
        return;
    }

    sdkMutex.lock();
    auto it = nodeHistoryHandlers.find(chatid);
    if (it != nodeHistoryHandlers.end())
    {
        MegaChatNodeHistoryHandler *handler = it->second;
        handler->removeMegaNodeHistoryListener(listener);

    }
    else
    {
        assert(false);
        API_LOG_WARNING("removeNodeHistoryListener: node history handler not found (chatid: %s)", karere::Id(chatid).toString().c_str());
    }

    sdkMutex.unlock();

}

int MegaChatApiImpl::loadAttachments(MegaChatHandle chatid, int count)
{
    int ret = MegaChatApi::SOURCE_NONE;
    sdkMutex.lock();

    ChatRoom *chatroom = findChatRoom(chatid);
    if (chatroom)
    {
        Chat &chat = chatroom->chat();
        HistSource source = chat.getNodeHistory(count);
        switch (source)
        {
        case kHistSourceNone:   ret = MegaChatApi::SOURCE_NONE; break;
        case kHistSourceRam:
        case kHistSourceDb:     ret = MegaChatApi::SOURCE_LOCAL; break;
        case kHistSourceServer: ret = MegaChatApi::SOURCE_REMOTE; break;
        case kHistSourceNotLoggedIn: ret = MegaChatApi::SOURCE_ERROR; break;
        default:
            API_LOG_ERROR("Unknown source of messages at loadAttachments()");
            break;
        }
    }

    sdkMutex.unlock();
    return ret;
}

void MegaChatApiImpl::fireOnChatRequestStart(MegaChatRequestPrivate *request)
{
    API_LOG_INFO("Request (%s) starting", request->getRequestString());

    for (set<MegaChatRequestListener *>::iterator it = requestListeners.begin(); it != requestListeners.end() ; it++)
    {
        (*it)->onRequestStart(chatApi, request);
    }

    MegaChatRequestListener* listener = request->getListener();
    if (listener)
    {
        listener->onRequestStart(chatApi, request);
    }
}

void MegaChatApiImpl::fireOnChatRequestFinish(MegaChatRequestPrivate *request, MegaChatError *e)
{
    if(e->getErrorCode())
    {
        API_LOG_INFO("Request (%s) finished with error: %s", request->getRequestString(), e->getErrorString());
    }
    else
    {
        API_LOG_INFO("Request (%s) finished", request->getRequestString());
    }

    for (set<MegaChatRequestListener *>::iterator it = requestListeners.begin(); it != requestListeners.end() ; it++)
    {
        (*it)->onRequestFinish(chatApi, request, e);
    }

    MegaChatRequestListener* listener = request->getListener();
    if (listener)
    {
        listener->onRequestFinish(chatApi, request, e);
    }

    requestMap.erase(request->getTag());

    delete request;
    delete e;
}

void MegaChatApiImpl::fireOnChatRequestUpdate(MegaChatRequestPrivate *request)
{
    for (set<MegaChatRequestListener *>::iterator it = requestListeners.begin(); it != requestListeners.end() ; it++)
    {
        (*it)->onRequestUpdate(chatApi, request);
    }

    MegaChatRequestListener* listener = request->getListener();
    if (listener)
    {
        listener->onRequestUpdate(chatApi, request);
    }
}

void MegaChatApiImpl::fireOnChatRequestTemporaryError(MegaChatRequestPrivate *request, MegaChatError *e)
{
    request->setNumRetry(request->getNumRetry() + 1);

    for (set<MegaChatRequestListener *>::iterator it = requestListeners.begin(); it != requestListeners.end() ; it++)
    {
        (*it)->onRequestTemporaryError(chatApi, request, e);
    }

    MegaChatRequestListener* listener = request->getListener();
    if (listener)
    {
        listener->onRequestTemporaryError(chatApi, request, e);
    }

    delete e;
}

#ifndef KARERE_DISABLE_WEBRTC

void MegaChatApiImpl::fireOnChatCallUpdate(MegaChatCallPrivate *call)
{
    if (call->getId() == Id::inval())
    {
        // if a call have no id yet, it's because we haven't received yet the initial CALLDATA,
        // but just some previous opcodes related to the call, like INCALLs or CALLTIME (which
        // do not include the callid)
        return;
    }

    for (set<MegaChatCallListener *>::iterator it = callListeners.begin(); it != callListeners.end() ; it++)
    {
        (*it)->onChatCallUpdate(chatApi, call);
    }

    if (call->hasChanged(MegaChatCall::CHANGE_TYPE_STATUS)
            && (call->getStatus() == MegaChatCall::CALL_STATUS_RING_IN              // for callee, incoming call
                || call->getStatus() == MegaChatCall::CALL_STATUS_USER_NO_PRESENT   // for callee (groupcalls)
                || call->getStatus() == MegaChatCall::CALL_STATUS_REQUEST_SENT      // for caller, outgoing call
                || call->getStatus() == MegaChatCall::CALL_STATUS_DESTROYED))       // call finished
    {
        // notify at MegaChatListItem level about new calls and calls being terminated
        ChatRoom *room = findChatRoom(call->getChatid());
        MegaChatListItemPrivate *item = new MegaChatListItemPrivate(*room);
        item->setCallInProgress();

        fireOnChatListItemUpdate(item);
    }

    call->removeChanges();
}

void MegaChatApiImpl::fireOnChatVideoData(MegaChatHandle chatid, MegaChatHandle peerid, int width, int height, char *buffer)
{
    std::map<MegaChatHandle, MegaChatPeerVideoListener_map>::iterator it = videoListeners.find(chatid);
    if (it != videoListeners.end())
    {
        MegaChatPeerVideoListener_map::iterator peerVideoIterator = it->second.find(peerid);
        if (peerVideoIterator != it->second.end())
        {
            for( MegaChatVideoListener_set::iterator videoListenerIterator = peerVideoIterator->second.begin();
                 videoListenerIterator != peerVideoIterator->second.end();
                 videoListenerIterator++)
            {
                (*videoListenerIterator)->onChatVideoData(chatApi, chatid, width, height, buffer, width * height * 4);
            }
        }
    }
}

#endif  // webrtc

void MegaChatApiImpl::fireOnChatListItemUpdate(MegaChatListItem *item)
{
    for(set<MegaChatListener *>::iterator it = listeners.begin(); it != listeners.end() ; it++)
    {
        (*it)->onChatListItemUpdate(chatApi, item);
    }

    delete item;
}

void MegaChatApiImpl::fireOnChatInitStateUpdate(int newState)
{
    for(set<MegaChatListener *>::iterator it = listeners.begin(); it != listeners.end() ; it++)
    {
        (*it)->onChatInitStateUpdate(chatApi, newState);
    }
}

void MegaChatApiImpl::fireOnChatOnlineStatusUpdate(MegaChatHandle userhandle, int status, bool inProgress)
{
    for(set<MegaChatListener *>::iterator it = listeners.begin(); it != listeners.end() ; it++)
    {
        (*it)->onChatOnlineStatusUpdate(chatApi, userhandle, status, inProgress);
    }
}

void MegaChatApiImpl::fireOnChatPresenceConfigUpdate(MegaChatPresenceConfig *config)
{
    for(set<MegaChatListener *>::iterator it = listeners.begin(); it != listeners.end() ; it++)
    {
        (*it)->onChatPresenceConfigUpdate(chatApi, config);
    }

    delete config;
}

void MegaChatApiImpl::fireOnChatPresenceLastGreenUpdated(MegaChatHandle userhandle, int lastGreen)
{
    for(set<MegaChatListener *>::iterator it = listeners.begin(); it != listeners.end() ; it++)
    {
        (*it)->onChatPresenceLastGreen(chatApi, userhandle, lastGreen);
    }
}

void MegaChatApiImpl::fireOnChatConnectionStateUpdate(MegaChatHandle chatid, int newState)
{
    bool allConnected = (newState == MegaChatApi::CHAT_CONNECTION_ONLINE) ? mClient->mChatdClient->areAllChatsLoggedIn() : false;

    for(set<MegaChatListener *>::iterator it = listeners.begin(); it != listeners.end() ; it++)
    {
        (*it)->onChatConnectionStateUpdate(chatApi, chatid, newState);

        if (allConnected)
        {
            (*it)->onChatConnectionStateUpdate(chatApi, MEGACHAT_INVALID_HANDLE, newState);
        }
    }
}

void MegaChatApiImpl::fireOnChatNotification(MegaChatHandle chatid, MegaChatMessage *msg)
{
    for(set<MegaChatNotificationListener *>::iterator it = notificationListeners.begin(); it != notificationListeners.end() ; it++)
    {
        (*it)->onChatNotification(chatApi, chatid, msg);
    }

    delete msg;
}

void MegaChatApiImpl::connect(MegaChatRequestListener *listener)
{
    MegaChatRequestPrivate *request = new MegaChatRequestPrivate(MegaChatRequest::TYPE_CONNECT, listener);
    requestQueue.push(request);
    waiter->notify();
}

void MegaChatApiImpl::connectInBackground(MegaChatRequestListener *listener)
{
    MegaChatRequestPrivate *request = new MegaChatRequestPrivate(MegaChatRequest::TYPE_CONNECT, listener);
    request->setFlag(true);
    requestQueue.push(request);
    waiter->notify();
}

void MegaChatApiImpl::disconnect(MegaChatRequestListener *listener)
{
    MegaChatRequestPrivate *request = new MegaChatRequestPrivate(MegaChatRequest::TYPE_DISCONNECT, listener);
    requestQueue.push(request);
    waiter->notify();
}

int MegaChatApiImpl::getConnectionState()
{
    int ret = 0;

    sdkMutex.lock();
    ret = mClient ? (int) mClient->connState() : MegaChatApi::DISCONNECTED;
    sdkMutex.unlock();

    return ret;
}

int MegaChatApiImpl::getChatConnectionState(MegaChatHandle chatid)
{
    int ret = MegaChatApi::CHAT_CONNECTION_OFFLINE;

    sdkMutex.lock();
    ChatRoom *room = findChatRoom(chatid);
    if (room)
    {
        ret = MegaChatApiImpl::convertChatConnectionState(room->chatdOnlineState());
    }
    sdkMutex.unlock();

    return ret;
}

bool MegaChatApiImpl::areAllChatsLoggedIn()
{
    sdkMutex.lock();
    bool ret = mClient->mChatdClient->areAllChatsLoggedIn();
    sdkMutex.unlock();

    return ret;
}

void MegaChatApiImpl::retryPendingConnections(bool disconnect, MegaChatRequestListener *listener)
{
    MegaChatRequestPrivate *request = new MegaChatRequestPrivate(MegaChatRequest::TYPE_RETRY_PENDING_CONNECTIONS, listener);
    request->setFlag(disconnect);
    requestQueue.push(request);
    waiter->notify();
}

void MegaChatApiImpl::logout(MegaChatRequestListener *listener)
{
    MegaChatRequestPrivate *request = new MegaChatRequestPrivate(MegaChatRequest::TYPE_LOGOUT, listener);
    request->setFlag(true);
    requestQueue.push(request);
    waiter->notify();
}

void MegaChatApiImpl::localLogout(MegaChatRequestListener *listener)
{
    MegaChatRequestPrivate *request = new MegaChatRequestPrivate(MegaChatRequest::TYPE_LOGOUT, listener);
    request->setFlag(false);
    requestQueue.push(request);
    waiter->notify();
}

void MegaChatApiImpl::setOnlineStatus(int status, MegaChatRequestListener *listener)
{
    MegaChatRequestPrivate *request = new MegaChatRequestPrivate(MegaChatRequest::TYPE_SET_ONLINE_STATUS, listener);
    request->setNumber(status);
    requestQueue.push(request);
    waiter->notify();
}

void MegaChatApiImpl::setPresenceAutoaway(bool enable, int64_t timeout, MegaChatRequestListener *listener)
{
    MegaChatRequestPrivate *request = new MegaChatRequestPrivate(MegaChatRequest::TYPE_SET_PRESENCE_AUTOAWAY, listener);
    request->setFlag(enable);
    request->setNumber(timeout);
    requestQueue.push(request);
    waiter->notify();
}

void MegaChatApiImpl::setPresencePersist(bool enable, MegaChatRequestListener *listener)
{
    MegaChatRequestPrivate *request = new MegaChatRequestPrivate(MegaChatRequest::TYPE_SET_PRESENCE_PERSIST, listener);
    request->setFlag(enable);
    requestQueue.push(request);
    waiter->notify();
}

void MegaChatApiImpl::signalPresenceActivity(MegaChatRequestListener *listener)
{
    MegaChatRequestPrivate *request = new MegaChatRequestPrivate(MegaChatRequest::TYPE_SIGNAL_ACTIVITY, listener);
    requestQueue.push(request);
    waiter->notify();
}

void MegaChatApiImpl::setLastGreenVisible(bool enable, MegaChatRequestListener *listener)
{
    MegaChatRequestPrivate *request = new MegaChatRequestPrivate(MegaChatRequest::TYPE_SET_LAST_GREEN_VISIBLE, listener);
    request->setFlag(enable);
    requestQueue.push(request);
    waiter->notify();
}

void MegaChatApiImpl::requestLastGreen(MegaChatHandle userid, MegaChatRequestListener *listener)
{
    MegaChatRequestPrivate *request = new MegaChatRequestPrivate(MegaChatRequest::TYPE_LAST_GREEN, listener);
    request->setUserHandle(userid);
    requestQueue.push(request);
    waiter->notify();
}

MegaChatPresenceConfig *MegaChatApiImpl::getPresenceConfig()
{
    MegaChatPresenceConfigPrivate *config = NULL;

    sdkMutex.lock();

    if (mClient && !terminating)
    {
        const ::presenced::Config &cfg = mClient->presenced().config();
        if (cfg.presence().isValid())
        {
            config = new MegaChatPresenceConfigPrivate(cfg, mClient->presenced().isConfigAcknowledged());
        }
    }

    sdkMutex.unlock();

    return config;
}

bool MegaChatApiImpl::isSignalActivityRequired()
{
    sdkMutex.lock();

    bool enabled = mClient ? mClient->presenced().autoAwayInEffect() : false;

    sdkMutex.unlock();

    return enabled;
}

int MegaChatApiImpl::getOnlineStatus()
{
    sdkMutex.lock();

    int status = mClient ? mClient->ownPresence().status() : (int)MegaChatApi::STATUS_INVALID;

    sdkMutex.unlock();

    return status;
}

bool MegaChatApiImpl::isOnlineStatusPending()
{
    sdkMutex.lock();

    bool statusInProgress = mClient ? mClient->presenced().isConfigAcknowledged() : false;

    sdkMutex.unlock();

    return statusInProgress;
}

int MegaChatApiImpl::getUserOnlineStatus(MegaChatHandle userhandle)
{
    int status = MegaChatApi::STATUS_INVALID;

    sdkMutex.lock();

    if (mClient && !terminating)
    {
        ContactList::iterator it = mClient->contactList->find(userhandle);
        if (it != mClient->contactList->end())
        {
            status = it->second->presence().status();
        }
        else if (userhandle == mClient->myHandle())
        {
            status = getOnlineStatus();
        }
        else
        {
            for (auto it = mClient->chats->begin(); it != mClient->chats->end(); it++)
            {
                if (!it->second->isGroup())
                    continue;

                GroupChatRoom *chat = (GroupChatRoom*) it->second;
                const GroupChatRoom::MemberMap &membersMap = chat->peers();
                GroupChatRoom::MemberMap::const_iterator itMembers = membersMap.find(userhandle);
                if (itMembers != membersMap.end())
                {
                    status = itMembers->second->presence().status();
                    sdkMutex.unlock();
                    return status;
                }
            }
        }
    }

    sdkMutex.unlock();

    return status;
}

void MegaChatApiImpl::setBackgroundStatus(bool background, MegaChatRequestListener *listener)
{
    MegaChatRequestPrivate *request = new MegaChatRequestPrivate(MegaChatRequest::TYPE_SET_BACKGROUND_STATUS, listener);
    request->setFlag(background);
    requestQueue.push(request);
    waiter->notify();
}

int MegaChatApiImpl::getBackgroundStatus()
{
    int status = -1;

    sdkMutex.lock();

    if (mClient && mClient->mChatdClient)
    {
        status = (mClient->mChatdClient->keepaliveType() == chatd::OP_KEEPALIVE) ? 0 : 1;
    }

    sdkMutex.unlock();

    return status;
}

void MegaChatApiImpl::getUserFirstname(MegaChatHandle userhandle, MegaChatRequestListener *listener)
{
    MegaChatRequestPrivate *request = new MegaChatRequestPrivate(MegaChatRequest::TYPE_GET_FIRSTNAME, listener);
    request->setUserHandle(userhandle);
    requestQueue.push(request);
    waiter->notify();
}

void MegaChatApiImpl::getUserLastname(MegaChatHandle userhandle, MegaChatRequestListener *listener)
{
    MegaChatRequestPrivate *request = new MegaChatRequestPrivate(MegaChatRequest::TYPE_GET_LASTNAME, listener);
    request->setUserHandle(userhandle);
    requestQueue.push(request);
    waiter->notify();
}

void MegaChatApiImpl::getUserEmail(MegaChatHandle userhandle, MegaChatRequestListener *listener)
{
    MegaChatRequestPrivate *request = new MegaChatRequestPrivate(MegaChatRequest::TYPE_GET_EMAIL, listener);
    request->setUserHandle(userhandle);
    requestQueue.push(request);
    waiter->notify();
}

char *MegaChatApiImpl::getContactEmail(MegaChatHandle userhandle)
{
    char *ret = NULL;

    sdkMutex.lock();

    const std::string *email = mClient ? mClient->contactList->getUserEmail(userhandle) : NULL;
    if (email)
    {
        ret = MegaApi::strdup(email->c_str());
    }

    sdkMutex.unlock();

    return ret;
}

MegaChatHandle MegaChatApiImpl::getUserHandleByEmail(const char *email)
{
    MegaChatHandle uh = MEGACHAT_INVALID_HANDLE;

    if (email)
    {
        sdkMutex.lock();

        Contact *contact = mClient ? mClient->contactList->contactFromEmail(email) : NULL;
        if (contact)
        {
            uh = contact->userId();
        }

        sdkMutex.unlock();
    }

    return uh;
}

MegaChatHandle MegaChatApiImpl::getMyUserHandle()
{
    return mClient ? (MegaChatHandle) mClient->myHandle() : MEGACHAT_INVALID_HANDLE;
}

char *MegaChatApiImpl::getMyFirstname()
{
    if (!mClient)
    {
        return NULL;
    }

    return MegaChatRoomPrivate::firstnameFromBuffer(mClient->myName());
}

char *MegaChatApiImpl::getMyLastname()
{
    if (!mClient)
    {
        return NULL;
    }

    return MegaChatRoomPrivate::lastnameFromBuffer(mClient->myName());
}

char *MegaChatApiImpl::getMyFullname()
{
    if (!mClient)
    {
        return NULL;
    }

    return MegaApi::strdup(mClient->myName().substr(1).c_str());
}

char *MegaChatApiImpl::getMyEmail()
{
    if (!mClient)
    {
        return NULL;
    }

    return MegaApi::strdup(mClient->myEmail().c_str());
}

MegaChatRoomList *MegaChatApiImpl::getChatRooms()
{
    MegaChatRoomListPrivate *chats = new MegaChatRoomListPrivate();

    sdkMutex.lock();

    if (mClient && !terminating)
    {
        ChatRoomList::iterator it;
        for (it = mClient->chats->begin(); it != mClient->chats->end(); it++)
        {
            chats->addChatRoom(new MegaChatRoomPrivate(*it->second));
        }
    }

    sdkMutex.unlock();

    return chats;
}

MegaChatRoom *MegaChatApiImpl::getChatRoom(MegaChatHandle chatid)
{
    MegaChatRoomPrivate *chat = NULL;

    sdkMutex.lock();

    ChatRoom *chatRoom = findChatRoom(chatid);
    if (chatRoom)
    {
        chat = new MegaChatRoomPrivate(*chatRoom);
    }

    sdkMutex.unlock();

    return chat;
}

MegaChatRoom *MegaChatApiImpl::getChatRoomByUser(MegaChatHandle userhandle)
{
    MegaChatRoomPrivate *chat = NULL;

    sdkMutex.lock();

    ChatRoom *chatRoom = findChatRoomByUser(userhandle);
    if (chatRoom)
    {
        chat = new MegaChatRoomPrivate(*chatRoom);
    }

    sdkMutex.unlock();

    return chat;
}

MegaChatListItemList *MegaChatApiImpl::getChatListItems()
{
    MegaChatListItemListPrivate *items = new MegaChatListItemListPrivate();

    sdkMutex.lock();

    if (mClient && !terminating)
    {
        ChatRoomList::iterator it;
        for (it = mClient->chats->begin(); it != mClient->chats->end(); it++)
        {
            if (!it->second->isArchived())
            {
                items->addChatListItem(new MegaChatListItemPrivate(*it->second));
            }
        }
    }

    sdkMutex.unlock();

    return items;
}

MegaChatListItemList *MegaChatApiImpl::getChatListItemsByPeers(MegaChatPeerList *peers)
{
    MegaChatListItemListPrivate *items = new MegaChatListItemListPrivate();

    sdkMutex.lock();

    if (mClient && !terminating)
    {
        ChatRoomList::iterator it;
        for (it = mClient->chats->begin(); it != mClient->chats->end(); it++)
        {
            bool sameParticipants = true;
            if (it->second->isGroup())
            {
                GroupChatRoom *chatroom = (GroupChatRoom*) it->second;
                if ((int)chatroom->peers().size() != peers->size())
                {
                    continue;
                }

                for (int i = 0; i < peers->size(); i++)
                {
                    // if the peer in the list is part of the members in the chatroom...
                    MegaChatHandle uh = peers->getPeerHandle(i);
                    if (chatroom->peers().find(uh) == chatroom->peers().end())
                    {
                        sameParticipants = false;
                        break;
                    }
                }
                if (sameParticipants == true)
                {
                    items->addChatListItem(new MegaChatListItemPrivate(*it->second));
                }

            }
            else    // 1on1
            {
                if (peers->size() != 1)
                {
                    continue;
                }

                PeerChatRoom *chatroom = (PeerChatRoom*) it->second;
                if (chatroom->peer() == peers->getPeerHandle(0))
                {
                    items->addChatListItem(new MegaChatListItemPrivate(*it->second));
                }
            }
        }
    }

    sdkMutex.unlock();

    return items;
}

MegaChatListItem *MegaChatApiImpl::getChatListItem(MegaChatHandle chatid)
{
    MegaChatListItemPrivate *item = NULL;

    sdkMutex.lock();

    ChatRoom *chatRoom = findChatRoom(chatid);
    if (chatRoom)
    {
        item = new MegaChatListItemPrivate(*chatRoom);
    }

    sdkMutex.unlock();

    return item;
}

int MegaChatApiImpl::getUnreadChats()
{
    int count = 0;

    sdkMutex.lock();

    if (mClient && !terminating)
    {
        ChatRoomList::iterator it;
        for (it = mClient->chats->begin(); it != mClient->chats->end(); it++)
        {
            ChatRoom *room = it->second;
            if (!room->isArchived() && room->chat().unreadMsgCount())
            {
                count++;
            }
        }
    }

    sdkMutex.unlock();

    return count;
}

MegaChatListItemList *MegaChatApiImpl::getActiveChatListItems()
{
    MegaChatListItemListPrivate *items = new MegaChatListItemListPrivate();

    sdkMutex.lock();

    if (mClient && !terminating)
    {
        ChatRoomList::iterator it;
        for (it = mClient->chats->begin(); it != mClient->chats->end(); it++)
        {
            if (!it->second->isArchived() && it->second->isActive())
            {
                items->addChatListItem(new MegaChatListItemPrivate(*it->second));
            }
        }
    }

    sdkMutex.unlock();

    return items;
}

MegaChatListItemList *MegaChatApiImpl::getInactiveChatListItems()
{
    MegaChatListItemListPrivate *items = new MegaChatListItemListPrivate();

    sdkMutex.lock();

    if (mClient && !terminating)
    {
        ChatRoomList::iterator it;
        for (it = mClient->chats->begin(); it != mClient->chats->end(); it++)
        {
            if (!it->second->isArchived() && !it->second->isActive())
            {
                items->addChatListItem(new MegaChatListItemPrivate(*it->second));
            }
        }
    }

    sdkMutex.unlock();

    return items;
}

MegaChatListItemList *MegaChatApiImpl::getArchivedChatListItems()
{
    MegaChatListItemListPrivate *items = new MegaChatListItemListPrivate();

    sdkMutex.lock();

    if (mClient && !terminating)
    {
        ChatRoomList::iterator it;
        for (it = mClient->chats->begin(); it != mClient->chats->end(); it++)
        {
            if (it->second->isArchived())
            {
                items->addChatListItem(new MegaChatListItemPrivate(*it->second));
            }
        }
    }

    sdkMutex.unlock();

    return items;
}

MegaChatListItemList *MegaChatApiImpl::getUnreadChatListItems()
{
    MegaChatListItemListPrivate *items = new MegaChatListItemListPrivate();

    sdkMutex.lock();

    if (mClient && !terminating)
    {
        ChatRoomList::iterator it;
        for (it = mClient->chats->begin(); it != mClient->chats->end(); it++)
        {
            ChatRoom *room = it->second;
            if (!room->isArchived() && room->chat().unreadMsgCount())
            {
                items->addChatListItem(new MegaChatListItemPrivate(*it->second));
            }
        }
    }

    sdkMutex.unlock();

    return items;
}

MegaChatHandle MegaChatApiImpl::getChatHandleByUser(MegaChatHandle userhandle)
{
    MegaChatHandle chatid = MEGACHAT_INVALID_HANDLE;

    sdkMutex.lock();

    ChatRoom *chatRoom = findChatRoomByUser(userhandle);
    if (chatRoom)
    {
        chatid = chatRoom->chatid();
    }

    sdkMutex.unlock();

    return chatid;
}

void MegaChatApiImpl::createChat(bool group, MegaChatPeerList *peerList, MegaChatRequestListener *listener)
{
    MegaChatRequestPrivate *request = new MegaChatRequestPrivate(MegaChatRequest::TYPE_CREATE_CHATROOM, listener);
    request->setFlag(group);
    request->setPrivilege(0);
    request->setMegaChatPeerList(peerList);
    requestQueue.push(request);
    waiter->notify();
}

void MegaChatApiImpl::createChat(bool group, MegaChatPeerList *peerList, const char *title, MegaChatRequestListener *listener)
{
    MegaChatRequestPrivate *request = new MegaChatRequestPrivate(MegaChatRequest::TYPE_CREATE_CHATROOM, listener);
    request->setFlag(group);
    request->setPrivilege(0);
    request->setMegaChatPeerList(peerList);
    request->setText(title);
    requestQueue.push(request);
    waiter->notify();
}

void MegaChatApiImpl::createPublicChat(MegaChatPeerList *peerList, const char *title, MegaChatRequestListener *listener)
{
    MegaChatRequestPrivate *request = new MegaChatRequestPrivate(MegaChatRequest::TYPE_CREATE_CHATROOM, listener);
    request->setFlag(true);
    request->setPrivilege(1);
    request->setMegaChatPeerList(peerList);
    request->setText(title);
    requestQueue.push(request);
    waiter->notify();
}

void MegaChatApiImpl::chatLinkHandle(MegaChatHandle chatid, bool del, bool createifmissing, MegaChatRequestListener *listener)
{
    MegaChatRequestPrivate *request = new MegaChatRequestPrivate(MegaChatRequest::TYPE_CHAT_LINK_HANDLE, listener);
    request->setChatHandle(chatid);
    request->setFlag(del);
    request->setNumRetry(createifmissing ? 1 : 0);
    requestQueue.push(request);
    waiter->notify();
}

void MegaChatApiImpl::inviteToChat(MegaChatHandle chatid, MegaChatHandle uh, int privilege, MegaChatRequestListener *listener)
{
    MegaChatRequestPrivate *request = new MegaChatRequestPrivate(MegaChatRequest::TYPE_INVITE_TO_CHATROOM, listener);
    request->setChatHandle(chatid);
    request->setUserHandle(uh);
    request->setPrivilege(privilege);
    requestQueue.push(request);
    waiter->notify();
}

void MegaChatApiImpl::autojoinPublicChat(MegaChatHandle chatid, MegaChatRequestListener *listener)
{
    MegaChatRequestPrivate *request = new MegaChatRequestPrivate(MegaChatRequest::TYPE_AUTOJOIN_PUBLIC_CHAT, listener);
    request->setChatHandle(chatid);
    requestQueue.push(request);
    waiter->notify();
}

void MegaChatApiImpl::autorejoinPublicChat(MegaChatHandle chatid, MegaChatHandle ph, MegaChatRequestListener *listener)
{
    MegaChatRequestPrivate *request = new MegaChatRequestPrivate(MegaChatRequest::TYPE_AUTOJOIN_PUBLIC_CHAT, listener);
    request->setChatHandle(chatid);
    request->setUserHandle(ph);
    requestQueue.push(request);
    waiter->notify();
}

void MegaChatApiImpl::removeFromChat(MegaChatHandle chatid, MegaChatHandle uh, MegaChatRequestListener *listener)
{
    MegaChatRequestPrivate *request = new MegaChatRequestPrivate(MegaChatRequest::TYPE_REMOVE_FROM_CHATROOM, listener);
    request->setChatHandle(chatid);
    request->setUserHandle(uh);
    requestQueue.push(request);
    waiter->notify();
}

void MegaChatApiImpl::updateChatPermissions(MegaChatHandle chatid, MegaChatHandle uh, int privilege, MegaChatRequestListener *listener)
{
    MegaChatRequestPrivate *request = new MegaChatRequestPrivate(MegaChatRequest::TYPE_UPDATE_PEER_PERMISSIONS, listener);
    request->setChatHandle(chatid);
    request->setUserHandle(uh);
    request->setPrivilege(privilege);
    requestQueue.push(request);
    waiter->notify();
}

void MegaChatApiImpl::truncateChat(MegaChatHandle chatid, MegaChatHandle messageid, MegaChatRequestListener *listener)
{
    MegaChatRequestPrivate *request = new MegaChatRequestPrivate(MegaChatRequest::TYPE_TRUNCATE_HISTORY, listener);
    request->setChatHandle(chatid);
    request->setUserHandle(messageid);
    requestQueue.push(request);
    waiter->notify();
}

void MegaChatApiImpl::setChatTitle(MegaChatHandle chatid, const char *title, MegaChatRequestListener *listener)
{
    MegaChatRequestPrivate *request = new MegaChatRequestPrivate(MegaChatRequest::TYPE_EDIT_CHATROOM_NAME, listener);
    request->setChatHandle(chatid);
    request->setText(title);
    requestQueue.push(request);
    waiter->notify();
}

void MegaChatApiImpl::openChatPreview(const char *link, MegaChatRequestListener *listener)
{
    MegaChatRequestPrivate *request = new MegaChatRequestPrivate(MegaChatRequest::TYPE_LOAD_PREVIEW, listener);
    request->setLink(link);
    request->setFlag(true);
    requestQueue.push(request);
    waiter->notify();
}

void MegaChatApiImpl::checkChatLink(const char *link, MegaChatRequestListener *listener)
{
    MegaChatRequestPrivate *request = new MegaChatRequestPrivate(MegaChatRequest::TYPE_LOAD_PREVIEW, listener);
    request->setLink(link);
    request->setFlag(false);
    requestQueue.push(request);
    waiter->notify();
}

void MegaChatApiImpl::setPublicChatToPrivate(MegaChatHandle chatid, MegaChatRequestListener *listener)
{
    MegaChatRequestPrivate *request = new MegaChatRequestPrivate(MegaChatRequest::TYPE_SET_PRIVATE_MODE, listener);
    request->setChatHandle(chatid);
    requestQueue.push(request);
    waiter->notify();
}

void MegaChatApiImpl::archiveChat(MegaChatHandle chatid, bool archive, MegaChatRequestListener *listener)
{
    MegaChatRequestPrivate *request = new MegaChatRequestPrivate(MegaChatRequest::TYPE_ARCHIVE_CHATROOM, listener);
    request->setChatHandle(chatid);
    request->setFlag(archive);
    requestQueue.push(request);
    waiter->notify();
}

bool MegaChatApiImpl::openChatRoom(MegaChatHandle chatid, MegaChatRoomListener *listener)
{
    if (!listener)
    {
        return false;
    }

    sdkMutex.lock();

    ChatRoom *chatroom = findChatRoom(chatid);
    if (chatroom)
    {
        addChatRoomListener(chatid, listener);
        chatroom->setAppChatHandler(getChatRoomHandler(chatid));
    }

    sdkMutex.unlock();
    return chatroom;
}

void MegaChatApiImpl::closeChatRoom(MegaChatHandle chatid, MegaChatRoomListener *listener)
{
    sdkMutex.lock();

    ChatRoom *chatroom = findChatRoom(chatid);
    if (chatroom)
    {
        chatroom->removeAppChatHandler();
    }
<<<<<<< HEAD
    sdkMutex.unlock();
}
=======
    else
    {
        API_LOG_WARNING("Try to close nonexistent chatroom: %s", karere::Id(chatid).toString().c_str());
    }

    removeChatRoomListener(chatid, listener);
    removeChatRoomHandler(chatid);
>>>>>>> d6df783a

void MegaChatApiImpl::closeChatPreview(MegaChatHandle chatid)
{
    sdkMutex.lock();
    mClient->chats->removeRoomPreview(chatid);
    sdkMutex.unlock();
}

int MegaChatApiImpl::loadMessages(MegaChatHandle chatid, int count)
{
    int ret = MegaChatApi::SOURCE_NONE;
    sdkMutex.lock();

    ChatRoom *chatroom = findChatRoom(chatid);
    if (chatroom)
    {
        Chat &chat = chatroom->chat();
        HistSource source = chat.getHistory(count);
        switch (source)
        {
        case kHistSourceNone:   ret = MegaChatApi::SOURCE_NONE; break;
        case kHistSourceRam:
        case kHistSourceDb:     ret = MegaChatApi::SOURCE_LOCAL; break;
        case kHistSourceServer: ret = MegaChatApi::SOURCE_REMOTE; break;
        case kHistSourceNotLoggedIn: ret = MegaChatApi::SOURCE_ERROR; break;
        default:
            API_LOG_ERROR("Unknown source of messages at loadMessages()");
            break;
        }
    }

    sdkMutex.unlock();
    return ret;
}

bool MegaChatApiImpl::isFullHistoryLoaded(MegaChatHandle chatid)
{
    bool ret = false;
    sdkMutex.lock();

    ChatRoom *chatroom = findChatRoom(chatid);
    if (chatroom)
    {
        Chat &chat = chatroom->chat();
        ret = chat.haveAllHistoryNotified();
    }

    sdkMutex.unlock();
    return ret;
}

MegaChatMessage *MegaChatApiImpl::getMessage(MegaChatHandle chatid, MegaChatHandle msgid)
{
    MegaChatMessagePrivate *megaMsg = NULL;
    sdkMutex.lock();

    ChatRoom *chatroom = findChatRoom(chatid);
    if (chatroom)
    {
        Chat &chat = chatroom->chat();
        Idx index = chat.msgIndexFromId(msgid);
        if (index != CHATD_IDX_INVALID)     // only confirmed messages have index
        {
            Message *msg = chat.findOrNull(index);
            if (msg)
            {
                megaMsg = new MegaChatMessagePrivate(*msg, chat.getMsgStatus(*msg, index), index);
            }
            else
            {
                API_LOG_ERROR("Failed to find message by index, being index retrieved from message id (index: %d, id: %d)", index, msgid);
            }
        }
        else    // message still not confirmed, search in sending-queue
        {
            Message *msg = chat.getMsgByXid(msgid);
            if (msg)
            {
                megaMsg = new MegaChatMessagePrivate(*msg, Message::Status::kSending, MEGACHAT_INVALID_INDEX);
            }
            else
            {
                API_LOG_ERROR("Failed to find message by temporal id (id: %d)", msgid);
            }
        }
    }
    else
    {
        API_LOG_ERROR("Chatroom not found (chatid: %d)", chatid);
    }

    sdkMutex.unlock();
    return megaMsg;
}

MegaChatMessage *MegaChatApiImpl::getManualSendingMessage(MegaChatHandle chatid, MegaChatHandle rowid)
{

    MegaChatMessagePrivate *megaMsg = NULL;
    sdkMutex.lock();

    ChatRoom *chatroom = findChatRoom(chatid);
    if (chatroom)
    {
        Chat &chat = chatroom->chat();
        chatd::ManualSendReason reason;
        chatd::Message *msg = chat.getManualSending(rowid, reason);
        if (msg)
        {
            megaMsg = new MegaChatMessagePrivate(*msg, chatd::Message::kSendingManual, MEGACHAT_INVALID_INDEX);
            delete msg;

            megaMsg->setStatus(MegaChatMessage::STATUS_SENDING_MANUAL);
            megaMsg->setRowId(rowid);
            megaMsg->setCode(reason);
        }
        else
        {
            API_LOG_ERROR("Message not found (rowid: %d)", rowid);
        }
    }
    else
    {
        API_LOG_ERROR("Chatroom not found (chatid: %d)", chatid);
    }

    sdkMutex.unlock();
    return megaMsg;
}

MegaChatMessage *MegaChatApiImpl::sendMessage(MegaChatHandle chatid, const char *msg, size_t msgLen, int type)
{
    if (!msg)
    {
        return NULL;
    }

    if (type == Message::kMsgNormal)
    {
        // remove ending carrier-returns
        while (msgLen)
        {
            if (msg[msgLen-1] == '\n' || msg[msgLen-1] == '\r')
            {
                msgLen--;
            }
            else
            {
                break;
            }
        }
    }

    if (!msgLen)
    {
        return NULL;
    }

    MegaChatMessagePrivate *megaMsg = NULL;
    sdkMutex.lock();

    ChatRoom *chatroom = findChatRoom(chatid);
    if (chatroom)
    {
        Message *m = chatroom->chat().msgSubmit(msg, msgLen, type, NULL);

        if (!m)
        {
            sdkMutex.unlock();
            return NULL;
        }
        megaMsg = new MegaChatMessagePrivate(*m, Message::Status::kSending, CHATD_IDX_INVALID);
    }

    sdkMutex.unlock();
    return megaMsg;
}

MegaChatMessage *MegaChatApiImpl::attachContacts(MegaChatHandle chatid, MegaHandleList *contacts)
{
    if (!mClient)
    {
        return NULL;
    }

    sdkMutex.lock();

    string buf = JSonUtils::generateAttachContactJSon(contacts, mClient->contactList.get());
    MegaChatMessage *megaMsg = sendMessage(chatid, buf.c_str(), buf.size(), Message::kMsgContact);

    sdkMutex.unlock();

    return megaMsg;
}

MegaChatMessage *MegaChatApiImpl::forwardContact(MegaChatHandle sourceChatid, MegaChatHandle msgid, MegaChatHandle targetChatId)
{
    if (!mClient || sourceChatid == MEGACHAT_INVALID_HANDLE || msgid == MEGACHAT_INVALID_HANDLE || targetChatId == MEGACHAT_INVALID_HANDLE)
    {
        return NULL;
    }

    MegaChatMessagePrivate *megaMsg = NULL;
    sdkMutex.lock();

    ChatRoom *chatroomTarget = findChatRoom(targetChatId);
    ChatRoom *chatroomSource = findChatRoom(sourceChatid);
    if (chatroomSource && chatroomTarget)
    {
        chatd::Chat &chat = chatroomSource->chat();
        Idx idx =  chat.msgIndexFromId(msgid);
        chatd::Message *msg = chatroomSource->chat().findOrNull(idx);
        if (msg && msg->type == chatd::Message::kMsgContact)
        {
            std::string contactMsg;
            unsigned char zero = 0x0;
            unsigned char contactType = Message::kMsgContact - Message::kMsgOffset;
            contactMsg.push_back(zero);
            contactMsg.push_back(contactType);
            contactMsg.append(msg->toText());
            Message *m = chatroomTarget->chat().msgSubmit(contactMsg.c_str(), contactMsg.length(), Message::kMsgContact, NULL);
            if (!m)
            {
                sdkMutex.unlock();
                return NULL;
            }
            megaMsg = new MegaChatMessagePrivate(*m, Message::Status::kSending, CHATD_IDX_INVALID);
        }
    }

    sdkMutex.unlock();
    return megaMsg;
}

void MegaChatApiImpl::attachNodes(MegaChatHandle chatid, MegaNodeList *nodes, MegaChatRequestListener *listener)
{
    MegaChatRequestPrivate *request = new MegaChatRequestPrivate(MegaChatRequest::TYPE_ATTACH_NODE_MESSAGE, listener);
    request->setChatHandle(chatid);
    request->setMegaNodeList(nodes);
    request->setParamType(0);
    requestQueue.push(request);
    waiter->notify();
}

void MegaChatApiImpl::attachNode(MegaChatHandle chatid, MegaChatHandle nodehandle, MegaChatRequestListener *listener)
{
    MegaChatRequestPrivate *request = new MegaChatRequestPrivate(MegaChatRequest::TYPE_ATTACH_NODE_MESSAGE, listener);
    request->setChatHandle(chatid);
    request->setUserHandle(nodehandle);
    request->setParamType(0);
    requestQueue.push(request);
    waiter->notify();
}

void MegaChatApiImpl::attachVoiceMessage(MegaChatHandle chatid, MegaChatHandle nodehandle, MegaChatRequestListener *listener)
{
    MegaChatRequestPrivate *request = new MegaChatRequestPrivate(MegaChatRequest::TYPE_ATTACH_NODE_MESSAGE, listener);
    request->setChatHandle(chatid);
    request->setUserHandle(nodehandle);
    request->setParamType(1);
    requestQueue.push(request);
    waiter->notify();
}

MegaChatMessage * MegaChatApiImpl::sendGeolocation(MegaChatHandle chatid, float longitude, float latitude, const char *img)
{
    string buf = JSonUtils::generateGeolocationJSon(longitude, latitude, img);
    MegaChatMessage *megaMsg = sendMessage(chatid, buf.c_str(), buf.size(), Message::kMsgContainsMeta);
    return megaMsg;
}

MegaChatMessage *MegaChatApiImpl::editGeolocation(MegaChatHandle chatid, MegaChatHandle msgid, float longitude, float latitude, const char *img)
{
    string buf = JSonUtils::generateGeolocationJSon(longitude, latitude, img);
    MegaChatMessage *megaMsg = editMessage(chatid, msgid, buf.c_str(), buf.size());
    return megaMsg;
}

void MegaChatApiImpl::revokeAttachment(MegaChatHandle chatid, MegaChatHandle handle, MegaChatRequestListener *listener)
{
    MegaChatRequestPrivate *request = new MegaChatRequestPrivate(MegaChatRequest::TYPE_REVOKE_NODE_MESSAGE, listener);
    request->setChatHandle(chatid);
    request->setUserHandle(handle);
    requestQueue.push(request);
    waiter->notify();
}

bool MegaChatApiImpl::isRevoked(MegaChatHandle chatid, MegaChatHandle nodeHandle)
{
    bool ret = false;

    sdkMutex.lock();

    auto it = chatRoomHandler.find(chatid);
    if (it != chatRoomHandler.end())
    {
        ret = it->second->isRevoked(nodeHandle);
    }

    sdkMutex.unlock();

    return ret;
}

MegaChatMessage *MegaChatApiImpl::editMessage(MegaChatHandle chatid, MegaChatHandle msgid, const char *msg, size_t msgLen)
{
    MegaChatMessagePrivate *megaMsg = NULL;
    sdkMutex.lock();

    ChatRoom *chatroom = findChatRoom(chatid);
    if (chatroom)
    {
        Chat &chat = chatroom->chat();
        Message *originalMsg = findMessage(chatid, msgid);
        Idx index;
        if (originalMsg)
        {
            index = chat.msgIndexFromId(msgid);
        }
        else   // message may not have an index yet (not confirmed)
        {
            index = MEGACHAT_INVALID_INDEX;
            originalMsg = findMessageNotConfirmed(chatid, msgid);   // find by transactional id
        }

        if (originalMsg)
        {
            unsigned char newtype = (originalMsg->containMetaSubtype() == Message::ContainsMetaSubType::kRichLink)
                    ? (unsigned char) Message::kMsgNormal
                    : originalMsg->type;

            if (msg && newtype == Message::kMsgNormal)    // actually not deletion, but edit
            {
                // remove ending carrier-returns
                while (msgLen)
                {
                    if (msg[msgLen-1] == '\n' || msg[msgLen-1] == '\r')
                    {
                        msgLen--;
                    }
                    else
                    {
                        break;
                    }
                }
                if (!msgLen)
                {
                    sdkMutex.unlock();
                    return NULL;
                }
            }

            const Message *editedMsg = chatroom->chat().msgModify(*originalMsg, msg, msgLen, NULL, newtype);
            if (editedMsg)
            {
                megaMsg = new MegaChatMessagePrivate(*editedMsg, Message::kSending, index);
            }
        }
    }

    sdkMutex.unlock();
    return megaMsg;
}

MegaChatMessage *MegaChatApiImpl::removeRichLink(MegaChatHandle chatid, MegaChatHandle msgid)
{
    MegaChatMessagePrivate *megaMsg = NULL;
    sdkMutex.lock();

    ChatRoom *chatroom = findChatRoom(chatid);
    if (chatroom)
    {
        Chat &chat = chatroom->chat();
        Message *originalMsg = findMessage(chatid, msgid);
        if (!originalMsg || originalMsg->containMetaSubtype() != Message::ContainsMetaSubType::kRichLink)
        {
            sdkMutex.unlock();
            return NULL;
        }

        uint8_t containsMetaType = originalMsg->containMetaSubtype();
        std::string containsMetaJson = originalMsg->containsMetaJson();
        const MegaChatContainsMeta *containsMeta = JSonUtils::parseContainsMeta(containsMetaJson.c_str(), containsMetaType);
        if (!containsMeta || containsMeta->getType() != MegaChatContainsMeta::CONTAINS_META_RICH_PREVIEW)
        {
            delete containsMeta;
            sdkMutex.unlock();
            return NULL;
        }

        const char *msg = containsMeta->getRichPreview()->getText();
        assert(msg);
        string content = msg ? msg : "";

        const Message *editedMsg = chatroom->chat().removeRichLink(*originalMsg, content);
        if (editedMsg)
        {
            Idx index = chat.msgIndexFromId(msgid);
            megaMsg = new MegaChatMessagePrivate(*editedMsg, Message::kSending, index);
        }

        delete containsMeta;
    }

    sdkMutex.unlock();
    return megaMsg;
}

bool MegaChatApiImpl::setMessageSeen(MegaChatHandle chatid, MegaChatHandle msgid)
{
    bool ret = false;

    sdkMutex.lock();

    ChatRoom *chatroom = findChatRoom(chatid);
    if (chatroom)
    {
        ret = chatroom->chat().setMessageSeen((Id) msgid);
    }

    sdkMutex.unlock();

    return ret;
}

MegaChatMessage *MegaChatApiImpl::getLastMessageSeen(MegaChatHandle chatid)
{
    MegaChatMessagePrivate *megaMsg = NULL;

    sdkMutex.lock();

    ChatRoom *chatroom = findChatRoom(chatid);
    if (chatroom)
    {
        Chat &chat = chatroom->chat();
        Idx index = chat.lastSeenIdx();
        if (index != CHATD_IDX_INVALID)
        {
            const Message *msg = chat.findOrNull(index);
            if (msg)
            {
                Message::Status status = chat.getMsgStatus(*msg, index);
                megaMsg = new MegaChatMessagePrivate(*msg, status, index);
            }
        }
    }

    sdkMutex.unlock();

    return megaMsg;
}

MegaChatHandle MegaChatApiImpl::getLastMessageSeenId(MegaChatHandle chatid)
{
    MegaChatHandle lastMessageSeenId = MEGACHAT_INVALID_HANDLE;

    sdkMutex.lock();

    ChatRoom *chatroom = findChatRoom(chatid);
    if (chatroom)
    {
        Chat &chat = chatroom->chat();
        lastMessageSeenId = chat.lastSeenId();
    }

    sdkMutex.unlock();

    return lastMessageSeenId;
}

void MegaChatApiImpl::removeUnsentMessage(MegaChatHandle chatid, MegaChatHandle rowid)
{
    sdkMutex.lock();

    ChatRoom *chatroom = findChatRoom(chatid);
    if (chatroom)
    {
        Chat &chat = chatroom->chat();
        chat.removeManualSend(rowid);
    }

    sdkMutex.unlock();
}

void MegaChatApiImpl::sendTypingNotification(MegaChatHandle chatid, MegaChatRequestListener *listener)
{
    MegaChatRequestPrivate *request = new MegaChatRequestPrivate(MegaChatRequest::TYPE_SEND_TYPING_NOTIF, listener);
    request->setChatHandle(chatid);
    request->setFlag(true);
    requestQueue.push(request);
    waiter->notify();
}

void MegaChatApiImpl::sendStopTypingNotification(MegaChatHandle chatid, MegaChatRequestListener *listener)
{
    MegaChatRequestPrivate *request = new MegaChatRequestPrivate(MegaChatRequest::TYPE_SEND_TYPING_NOTIF, listener);
    request->setChatHandle(chatid);
    request->setFlag(false);
    requestQueue.push(request);
    waiter->notify();
}

bool MegaChatApiImpl::isMessageReceptionConfirmationActive() const
{
    return mClient ? mClient->mChatdClient->isMessageReceivedConfirmationActive() : false;
}

void MegaChatApiImpl::saveCurrentState()
{
    sdkMutex.lock();

    if (mClient && !terminating)
    {
        mClient->saveDb();
    }

    sdkMutex.unlock();
}

void MegaChatApiImpl::pushReceived(bool beep, MegaChatHandle chatid, int type, MegaChatRequestListener *listener)
{
    MegaChatRequestPrivate *request = new MegaChatRequestPrivate(MegaChatRequest::TYPE_PUSH_RECEIVED, listener);
    request->setFlag(beep);
    request->setChatHandle(chatid);
    request->setParamType(type);
    requestQueue.push(request);
    waiter->notify();
}

#ifndef KARERE_DISABLE_WEBRTC

MegaStringList *MegaChatApiImpl::getChatAudioInDevices()
{
    std::vector<std::string> devicesVector;
    sdkMutex.lock();
    if (mClient && mClient->rtc)
    {
        mClient->rtc->getAudioInDevices(devicesVector);
    }
    else
    {
        API_LOG_ERROR("Failed to get audio-in devices");
    }
    sdkMutex.unlock();

    MegaStringList *devices = getChatInDevices(devicesVector);

    return devices;

}

MegaStringList *MegaChatApiImpl::getChatVideoInDevices()
{
    std::vector<std::string> devicesVector;
    sdkMutex.lock();
    if (mClient && mClient->rtc)
    {
        mClient->rtc->getVideoInDevices(devicesVector);
    }
    else
    {
        API_LOG_ERROR("Failed to get video-in devices");
    }
    sdkMutex.unlock();

    MegaStringList *devices = getChatInDevices(devicesVector);

    return devices;
}

bool MegaChatApiImpl::setChatAudioInDevice(const char *device)
{
    bool returnedValue = false;
    sdkMutex.lock();
    if (mClient && mClient->rtc)
    {
        returnedValue = mClient->rtc->selectAudioInDevice(device);
    }
    else
    {
        API_LOG_ERROR("Failed to set audio-in devices");
    }
    sdkMutex.unlock();

    return returnedValue;
}

bool MegaChatApiImpl::setChatVideoInDevice(const char *device)
{
    bool returnedValue = false;
    sdkMutex.lock();
    if (mClient && mClient->rtc)
    {
        returnedValue = mClient->rtc->selectVideoInDevice(device);
    }
    else
    {
        API_LOG_ERROR("Failed to set video-in devices");
    }
    sdkMutex.unlock();

    return returnedValue;
}

void MegaChatApiImpl::startChatCall(MegaChatHandle chatid, bool enableVideo, MegaChatRequestListener *listener)
{
    MegaChatRequestPrivate *request = new MegaChatRequestPrivate(MegaChatRequest::TYPE_START_CHAT_CALL, listener);
    request->setChatHandle(chatid);
    request->setFlag(enableVideo);
    requestQueue.push(request);
    waiter->notify();
}

void MegaChatApiImpl::answerChatCall(MegaChatHandle chatid, bool enableVideo, MegaChatRequestListener *listener)
{
    MegaChatRequestPrivate *request = new MegaChatRequestPrivate(MegaChatRequest::TYPE_ANSWER_CHAT_CALL, listener);
    request->setChatHandle(chatid);
    request->setFlag(enableVideo);
    requestQueue.push(request);
    waiter->notify();
}

void MegaChatApiImpl::hangChatCall(MegaChatHandle chatid, MegaChatRequestListener *listener)
{
    MegaChatRequestPrivate *request = new MegaChatRequestPrivate(MegaChatRequest::TYPE_HANG_CHAT_CALL, listener);
    request->setChatHandle(chatid);
    requestQueue.push(request);
    waiter->notify();
}

void MegaChatApiImpl::hangAllChatCalls(MegaChatRequestListener *listener = NULL)
{
    MegaChatRequestPrivate *request = new MegaChatRequestPrivate(MegaChatRequest::TYPE_HANG_CHAT_CALL, listener);
    request->setChatHandle(MEGACHAT_INVALID_HANDLE);
    requestQueue.push(request);
    waiter->notify();
}

void MegaChatApiImpl::setAudioEnable(MegaChatHandle chatid, bool enable, MegaChatRequestListener *listener)
{
    MegaChatRequestPrivate *request = new MegaChatRequestPrivate(MegaChatRequest::TYPE_DISABLE_AUDIO_VIDEO_CALL, listener);
    request->setChatHandle(chatid);
    request->setFlag(enable);
    request->setParamType(MegaChatRequest::AUDIO);
    requestQueue.push(request);
    waiter->notify();
}

void MegaChatApiImpl::setVideoEnable(MegaChatHandle chatid, bool enable, MegaChatRequestListener *listener)
{
    MegaChatRequestPrivate *request = new MegaChatRequestPrivate(MegaChatRequest::TYPE_DISABLE_AUDIO_VIDEO_CALL, listener);
    request->setChatHandle(chatid);
    request->setFlag(enable);
    request->setParamType(MegaChatRequest::VIDEO);
    requestQueue.push(request);
    waiter->notify();
}

void MegaChatApiImpl::loadAudioVideoDeviceList(MegaChatRequestListener *listener)
{
    MegaChatRequestPrivate *request = new MegaChatRequestPrivate(MegaChatRequest::TYPE_LOAD_AUDIO_VIDEO_DEVICES, listener);
    requestQueue.push(request);
    waiter->notify();
}

void MegaChatApiImpl::setIgnoredCall(MegaChatHandle chatId)
{
    if (!mClient->rtc)
    {
        API_LOG_ERROR("Ignore call - WebRTC is not initialized");
        return;
    }

    if (chatId != MEGACHAT_INVALID_HANDLE)
    {
        MegaChatCallHandler *handler = findChatCallHandler(chatId);
        if (!handler)
        {
            API_LOG_ERROR("Ignore call - Failed to get the call handler associated to chat room");
            return;
        }

        MegaChatCallPrivate *chatCall = handler->getMegaChatCall();
        if (!chatCall)
        {
            API_LOG_ERROR("Ignore call - There is not any MegaChatCallPrivate associated to MegaChatCallHandler");
            assert(false);
            return;
        }

        chatCall->setIgnoredCall(true);
     }
}

MegaChatCall *MegaChatApiImpl::getChatCall(MegaChatHandle chatId)
{
    MegaChatCall *chatCall = NULL;

    sdkMutex.lock();
    MegaChatCallHandler *handler = findChatCallHandler(chatId);
    if (handler)
    {
        chatCall = handler->getMegaChatCall();
        if (!chatCall)
        {
            API_LOG_ERROR("MegaChatApiImpl::getChatCall - Invalid MegaChatCall at MegaChatCallHandler");
            assert(false);
        }
        else
        {
            chatCall = chatCall->copy();
        }
    }
    else
    {
        API_LOG_ERROR("MegaChatApiImpl::getChatCall - There aren't any calls at this chatroom");
    }

    sdkMutex.unlock();
    return chatCall;
}

MegaChatCall *MegaChatApiImpl::getChatCallByCallId(MegaChatHandle callId)
{
    MegaChatCall *chatCall = NULL;

    sdkMutex.lock();

    MegaHandleList *calls = getChatCalls();
    for (unsigned int i = 0; i < calls->size(); i++)
    {
        karere::Id chatId = calls->get(i);
        MegaChatCall *call = getChatCall(chatId);
        if (call && call->getId() == callId)
        {
            chatCall =  call;
            break;
        }
        else
        {
            delete call;
        }
    }

    delete calls;

    sdkMutex.unlock();
    return chatCall;
}

int MegaChatApiImpl::getNumCalls()
{
    int numCalls = 0;
    sdkMutex.lock();
    if (mClient && mClient->rtc)
    {
        numCalls = mClient->rtc->numCalls();
    }
    sdkMutex.unlock();

    return numCalls;
}

MegaHandleList *MegaChatApiImpl::getChatCalls()
{
    MegaHandleListPrivate *callList = new MegaHandleListPrivate();

    sdkMutex.lock();
    if (mClient && mClient->rtc)
    {
        std::vector<karere::Id> chatids = mClient->rtc->chatsWithCall();
        for (unsigned int i = 0; i < chatids.size(); i++)
        {
            callList->addMegaHandle(chatids[i]);
        }
    }

    sdkMutex.unlock();
    return callList;
}

MegaHandleList *MegaChatApiImpl::getChatCallsIds()
{
    MegaHandleListPrivate *callList = new MegaHandleListPrivate();

    sdkMutex.lock();

    MegaHandleList *chatids = getChatCalls();
    for (unsigned int i = 0; i < chatids->size(); i++)
    {
        karere::Id chatId = chatids->get(i);
        MegaChatCall *call = getChatCall(chatId);
        if (call)
        {
            callList->addMegaHandle(call->getId());
            delete call;
        }
    }

    delete chatids;

    sdkMutex.unlock();
    return callList;
}

bool MegaChatApiImpl::hasCallInChatRoom(MegaChatHandle chatid)
{
    bool hasCall = false;
    sdkMutex.lock();

    if (mClient && mClient->rtc)
    {
        hasCall = mClient->rtc->findCallHandler(chatid);
    }

    sdkMutex.unlock();
    return hasCall;
}

void MegaChatApiImpl::addChatCallListener(MegaChatCallListener *listener)
{
    if (!listener)
    {
        return;
    }

    sdkMutex.lock();
    callListeners.insert(listener);
    sdkMutex.unlock();
}

void MegaChatApiImpl::enableGroupChatCalls(bool enable)
{
    sdkMutex.lock();
    if (mClient)
    {
        mClient->enableGroupCalls(enable);
    }
    else
    {
        API_LOG_ERROR("MegaChatApiImpl::enableGroupChatCalls - Client is not initialized");
        assert(false);
    }
    sdkMutex.unlock();
}

bool MegaChatApiImpl::areGroupChatCallEnabled()
{
    sdkMutex.lock();
    bool enabledGroupCalls = false;
    if (mClient)
    {
        enabledGroupCalls = mClient->areGroupCallsEnabled();
    }
    else
    {
        API_LOG_ERROR("MegaChatApiImpl::areGroupChatCallEnabled - Client is not initialized");
    }

    sdkMutex.unlock();

    return enabledGroupCalls;
}

#endif

void MegaChatApiImpl::addChatRequestListener(MegaChatRequestListener *listener)
{
    if (!listener)
    {
        return;
    }

    sdkMutex.lock();
    requestListeners.insert(listener);
    sdkMutex.unlock();
}

void MegaChatApiImpl::addChatListener(MegaChatListener *listener)
{
    if (!listener)
    {
        return;
    }

    sdkMutex.lock();
    listeners.insert(listener);
    sdkMutex.unlock();
}

void MegaChatApiImpl::addChatRoomListener(MegaChatHandle chatid, MegaChatRoomListener *listener)
{
    if (!listener || chatid == MEGACHAT_INVALID_HANDLE)
    {
        return;
    }

    sdkMutex.lock();
    MegaChatRoomHandler *roomHandler = getChatRoomHandler(chatid);
    roomHandler->addChatRoomListener(listener);
    sdkMutex.unlock();
}

void MegaChatApiImpl::addChatNotificationListener(MegaChatNotificationListener *listener)
{
    if (!listener)
    {
        return;
    }

    sdkMutex.lock();
    notificationListeners.insert(listener);
    sdkMutex.unlock();
}

void MegaChatApiImpl::removeChatRequestListener(MegaChatRequestListener *listener)
{
    if (!listener)
    {
        return;
    }

    sdkMutex.lock();
    requestListeners.erase(listener);

    map<int,MegaChatRequestPrivate*>::iterator it = requestMap.begin();
    while (it != requestMap.end())
    {
        MegaChatRequestPrivate* request = it->second;
        if(request->getListener() == listener)
        {
            request->setListener(NULL);
        }

        it++;
    }

    requestQueue.removeListener(listener);
    sdkMutex.unlock();
}

#ifndef KARERE_DISABLE_WEBRTC

void MegaChatApiImpl::removeChatCallListener(MegaChatCallListener *listener)
{
    if (!listener)
    {
        return;
    }

    sdkMutex.lock();
    callListeners.erase(listener);
    sdkMutex.unlock();
}

void MegaChatApiImpl::addChatVideoListener(MegaChatHandle chatid, MegaChatHandle peerid, MegaChatVideoListener *listener)
{
    if (!listener)
    {
        return;
    }

    videoMutex.lock();
    videoListeners[chatid][peerid].insert(listener);
    videoMutex.unlock();
}

void MegaChatApiImpl::removeChatVideoListener(MegaChatHandle chatid, MegaChatHandle peerid, MegaChatVideoListener *listener)
{
    if (!listener)
    {
        return;
    }

    videoMutex.lock();
    videoListeners[chatid][peerid].erase(listener);

    if (videoListeners[chatid][peerid].empty())
    {
        videoListeners[chatid].erase(peerid);
    }

    if (videoListeners[chatid].empty())
    {
        videoListeners.erase(chatid);
    }

    videoMutex.unlock();
}

#endif  // webrtc

void MegaChatApiImpl::removeChatListener(MegaChatListener *listener)
{
    if (!listener)
    {
        return;
    }

    sdkMutex.lock();
    listeners.erase(listener);
    sdkMutex.unlock();
}

void MegaChatApiImpl::removeChatRoomListener(MegaChatHandle chatid, MegaChatRoomListener *listener)
{
    if (!listener)
    {
        return;
    }

    sdkMutex.lock();
    MegaChatRoomHandler *roomHandler = getChatRoomHandler(chatid);
    roomHandler->removeChatRoomListener(listener);
    sdkMutex.unlock();
}

void MegaChatApiImpl::removeChatNotificationListener(MegaChatNotificationListener *listener)
{
    if (!listener)
    {
        return;
    }

    sdkMutex.lock();
    notificationListeners.erase(listener);
    sdkMutex.unlock();
}

IApp::IChatHandler *MegaChatApiImpl::createChatHandler(ChatRoom &room)
{
    return getChatRoomHandler(room.chatid());
}

IApp::IContactListHandler *MegaChatApiImpl::contactListHandler()
{
    return nullptr;
}

IApp::IChatListHandler *MegaChatApiImpl::chatListHandler()
{
    return this;
}

#ifndef KARERE_DISABLE_WEBRTC

rtcModule::ICallHandler *MegaChatApiImpl::onIncomingCall(rtcModule::ICall& call, karere::AvFlags av)
{
    MegaChatHandle chatid = call.chat().chatId();
    MegaChatCallHandler *chatCallHandler = static_cast<MegaChatCallHandler *>(mClient->rtc->findCallHandler(chatid));
    if (!chatCallHandler)
    {
        chatCallHandler = new MegaChatCallHandler(this);
        mClient->rtc->addCallHandler(chatid, chatCallHandler);
    }

    chatCallHandler->setCall(&call);
    chatCallHandler->getMegaChatCall()->setInitialAudioVideoFlags(av);

    // Notify onIncomingCall like state change becouse rtcModule::ICall::kStateRingIn status
    // it is not notify
    chatCallHandler->onStateChange(call.state());

    return chatCallHandler;
}

rtcModule::ICallHandler *MegaChatApiImpl::onGroupCallActive(Id chatid, Id callid, uint32_t duration)
{
    MegaChatCallHandler *chatCallHandler = new MegaChatCallHandler(this);
    chatCallHandler->setCallNotPresent(chatid, callid, duration);
    chatCallHandler->onStateChange(MegaChatCall::CALL_STATUS_USER_NO_PRESENT);

    return chatCallHandler;
}

MegaStringList *MegaChatApiImpl::getChatInDevices(const std::vector<string> &devicesVector)
{
    int devicesNumber = devicesVector.size();
    char **devicesArray = NULL;
    if (devicesNumber > 0)
    {
        devicesArray = new char*[devicesNumber];
        for (int i = 0; i < devicesNumber; ++i)
        {
            char *device = MegaApi::strdup(devicesVector[i].c_str());
            devicesArray[i] = device;
        }
    }

    MegaStringList *devices = new MegaStringListPrivate(devicesArray, devicesNumber);
    delete [] devicesArray;

    return devices;

}

void MegaChatApiImpl::cleanCallHandlerMap()
{
    sdkMutex.lock();

    if (mClient && mClient->rtc)
    {
        std::vector<karere::Id> chatids = mClient->rtc->chatsWithCall();
        for (unsigned int i = 0; i < chatids.size(); i++)
        {
            mClient->rtc->removeCall(chatids[i]);
        }
    }

    sdkMutex.unlock();
}

MegaChatCallHandler *MegaChatApiImpl::findChatCallHandler(MegaChatHandle chatid)
{
    MegaChatCallHandler *callHandler = NULL;
    sdkMutex.lock();
    if (mClient && mClient->rtc)
    {
        callHandler = static_cast<MegaChatCallHandler *>(mClient->rtc->findCallHandler(chatid));
    }

    sdkMutex.unlock();
    return callHandler;
}

void MegaChatApiImpl::removeCall(MegaChatHandle chatid)
{
    sdkMutex.lock();
    mClient->rtc->removeCall(chatid);
    sdkMutex.unlock();
}

#endif

void MegaChatApiImpl::onInitStateChange(int newState)
{
    API_LOG_DEBUG("Karere initialization state has changed: %d", newState);

    if (newState == karere::Client::kInitErrSidInvalid)
    {
        API_LOG_WARNING("Invalid session detected (API_ESID). Logging out...");
        logout();
        return;
    }

    int state = MegaChatApiImpl::convertInitState(newState);

    // only notify meaningful state to the app
    if (state == MegaChatApi::INIT_ERROR ||
            state == MegaChatApi::INIT_WAITING_NEW_SESSION ||
            state == MegaChatApi::INIT_OFFLINE_SESSION ||
            state == MegaChatApi::INIT_ONLINE_SESSION ||
            state == MegaChatApi::INIT_NO_CACHE)
    {
        fireOnChatInitStateUpdate(state);
    }
}

void MegaChatApiImpl::onChatNotification(karere::Id chatid, const Message &msg, Message::Status status, Idx idx)
{
    MegaChatMessagePrivate *message = new MegaChatMessagePrivate(msg, status, idx);
    fireOnChatNotification(chatid, message);
}

int MegaChatApiImpl::convertInitState(int state)
{
    switch (state)
    {
    case karere::Client::kInitErrGeneric:
    case karere::Client::kInitErrCorruptCache:
    case karere::Client::kInitErrSidMismatch:
    case karere::Client::kInitErrAlready:
        return MegaChatApi::INIT_ERROR;

    case karere::Client::kInitCreated:
        return MegaChatApi::INIT_NOT_DONE;

    case karere::Client::kInitErrNoCache:
        return MegaChatApi::INIT_NO_CACHE;

    case karere::Client::kInitWaitingNewSession:
        return MegaChatApi::INIT_WAITING_NEW_SESSION;

    case karere::Client::kInitHasOfflineSession:
        return MegaChatApi::INIT_OFFLINE_SESSION;

    case karere::Client::kInitHasOnlineSession:
        return MegaChatApi::INIT_ONLINE_SESSION;

    case karere::Client::kInitAnonymousMode:
        return MegaChatApi::INIT_ANONYMOUS;

    case karere::Client::kInitTerminated:
    case karere::Client::kInitErrSidInvalid:
    default:
        return state;
    }
}

int MegaChatApiImpl::convertChatConnectionState(ChatState state)
{
    switch(state)
    {
    case ChatState::kChatStateOffline:
        return MegaChatApi::CHAT_CONNECTION_OFFLINE;
    case ChatState::kChatStateConnecting:
        return MegaChatApi::CHAT_CONNECTION_IN_PROGRESS;
    case ChatState::kChatStateJoining:
        return MegaChatApi::CHAT_CONNECTION_LOGGING;
    case ChatState::kChatStateOnline:
        return MegaChatApi::CHAT_CONNECTION_ONLINE;
    }

    assert(false);  // check compilation warnings, new ChatState not considered
    return state;
}

IApp::IGroupChatListItem *MegaChatApiImpl::addGroupChatItem(GroupChatRoom &chat)
{
    MegaChatGroupListItemHandler *itemHandler = new MegaChatGroupListItemHandler(*this, chat);
    chatGroupListItemHandler.insert(itemHandler);

    // notify the app about the new chatroom
    MegaChatListItemPrivate *item = new MegaChatListItemPrivate(chat);
    fireOnChatListItemUpdate(item);

    return (IGroupChatListItem *) itemHandler;
}

IApp::IPeerChatListItem *MegaChatApiImpl::addPeerChatItem(PeerChatRoom &chat)
{
    MegaChatPeerListItemHandler *itemHandler = new MegaChatPeerListItemHandler(*this, chat);
    chatPeerListItemHandler.insert(itemHandler);

    // notify the app about the new chatroom
    MegaChatListItemPrivate *item = new MegaChatListItemPrivate(chat);
    fireOnChatListItemUpdate(item);

    return (IPeerChatListItem *) itemHandler;
}

void MegaChatApiImpl::removeGroupChatItem(IGroupChatListItem &item)
{
    set<MegaChatGroupListItemHandler *>::iterator it = chatGroupListItemHandler.begin();
    while (it != chatGroupListItemHandler.end())
    {
        IGroupChatListItem *itemHandler = (*it);
        if (itemHandler == &item)
        {
            delete (itemHandler);
            chatGroupListItemHandler.erase(it);
            return;
        }

        it++;
    }
}

void MegaChatApiImpl::removePeerChatItem(IPeerChatListItem &item)
{
    set<MegaChatPeerListItemHandler *>::iterator it = chatPeerListItemHandler.begin();
    while (it != chatPeerListItemHandler.end())
    {
        IPeerChatListItem *itemHandler = (*it);
        if (itemHandler == &item)
        {
            delete (itemHandler);
            chatPeerListItemHandler.erase(it);
            return;
        }

        it++;
    }
}

void MegaChatApiImpl::onPresenceChanged(Id userid, Presence pres, bool inProgress)
{
    if (inProgress)
    {
        API_LOG_INFO("My own presence is being changed to %s", pres.toString());
    }
    else
    {
        API_LOG_INFO("Presence of user %s has been changed to %s", ID_CSTR(userid), pres.toString());
    }
    fireOnChatOnlineStatusUpdate(userid.val, pres.status(), inProgress);
}

void MegaChatApiImpl::onPresenceConfigChanged(const presenced::Config &state, bool pending)
{
    MegaChatPresenceConfigPrivate *config = new MegaChatPresenceConfigPrivate(state, pending);
    fireOnChatPresenceConfigUpdate(config);
}

void MegaChatApiImpl::onPresenceLastGreenUpdated(Id userid, uint16_t lastGreen)
{
    fireOnChatPresenceLastGreenUpdated(userid, lastGreen);
}

ChatRequestQueue::ChatRequestQueue()
{
    mutex.init(false);
}

void ChatRequestQueue::push(MegaChatRequestPrivate *request)
{
    mutex.lock();
    requests.push_back(request);
    mutex.unlock();
}

void ChatRequestQueue::push_front(MegaChatRequestPrivate *request)
{
    mutex.lock();
    requests.push_front(request);
    mutex.unlock();
}

MegaChatRequestPrivate *ChatRequestQueue::pop()
{
    mutex.lock();
    if(requests.empty())
    {
        mutex.unlock();
        return NULL;
    }
    MegaChatRequestPrivate *request = requests.front();
    requests.pop_front();
    mutex.unlock();
    return request;
}

void ChatRequestQueue::removeListener(MegaChatRequestListener *listener)
{
    mutex.lock();

    deque<MegaChatRequestPrivate *>::iterator it = requests.begin();
    while(it != requests.end())
    {
        MegaChatRequestPrivate *request = (*it);
        if(request->getListener()==listener)
            request->setListener(NULL);
        it++;
    }

    mutex.unlock();
}

EventQueue::EventQueue()
{
    mutex.init(false);
}

void EventQueue::push(void *transfer)
{
    mutex.lock();
    events.push_back(transfer);
    mutex.unlock();
}

void EventQueue::push_front(void *event)
{
    mutex.lock();
    events.push_front(event);
    mutex.unlock();
}

void* EventQueue::pop()
{
    mutex.lock();
    if(events.empty())
    {
        mutex.unlock();
        return NULL;
    }
    void* event = events.front();
    events.pop_front();
    mutex.unlock();
    return event;
}

bool EventQueue::isEmpty()
{
    bool ret;

    mutex.lock();
    ret = events.empty();
    mutex.unlock();

    return ret;
}

size_t EventQueue::size()
{
    size_t ret;

    mutex.lock();
    ret = events.size();
    mutex.unlock();

    return ret;
}

MegaChatRequestPrivate::MegaChatRequestPrivate(int type, MegaChatRequestListener *listener)
{
    this->type = type;
    this->tag = 0;
    this->listener = listener;

    this->number = 0;
    this->retry = 0;
    this->flag = false;
    this->peerList = NULL;
    this->chatid = MEGACHAT_INVALID_HANDLE;
    this->userHandle = MEGACHAT_INVALID_HANDLE;
    this->privilege = MegaChatPeerList::PRIV_UNKNOWN;
    this->text = NULL;
    this->link = NULL;
    this->mMessage = NULL;
    this->mMegaNodeList = NULL;
    this->mMegaHandleList = NULL;
}

MegaChatRequestPrivate::MegaChatRequestPrivate(MegaChatRequestPrivate &request)
{
    this->text = NULL;
    this->peerList = NULL;
    this->mMessage = NULL;
    this->mMegaNodeList = NULL;
    this->mMegaHandleList = NULL;
    this->link = NULL;

    this->type = request.getType();
    this->listener = request.getListener();
    this->setTag(request.getTag());
    this->setNumber(request.getNumber());
    this->setNumRetry(request.getNumRetry());
    this->setFlag(request.getFlag());
    this->setMegaChatPeerList(request.getMegaChatPeerList());
    this->setChatHandle(request.getChatHandle());
    this->setUserHandle(request.getUserHandle());
    this->setPrivilege(request.getPrivilege());
    this->setText(request.getText());
    this->setLink(request.getLink());
    this->setMegaChatMessage(request.getMegaChatMessage());
    this->setMegaNodeList(request.getMegaNodeList());
    this->setMegaHandleList(request.getMegaHandleList());
    if (mMegaHandleList)
    {
        for (unsigned int i = 0; i < mMegaHandleList->size(); i++)
        {
            MegaChatHandle chatid = mMegaHandleList->get(i);
            this->setMegaHandleListByChat(chatid, request.getMegaHandleListByChat(chatid));
        }
    }
}

MegaChatRequestPrivate::~MegaChatRequestPrivate()
{
    delete peerList;
    delete [] text;
    delete [] link;
    delete mMessage;
    delete mMegaNodeList;
    delete mMegaHandleList;
    for (map<MegaChatHandle, MegaHandleList*>::iterator it = mMegaHandleListMap.begin(); it != mMegaHandleListMap.end(); it++)
    {
        delete it->second;
    }
}

MegaChatRequest *MegaChatRequestPrivate::copy()
{
    return new MegaChatRequestPrivate(*this);
}

const char *MegaChatRequestPrivate::getRequestString() const
{
    switch(type)
    {
        case TYPE_DELETE: return "DELETE";
        case TYPE_LOGOUT: return "LOGOUT";
        case TYPE_CONNECT: return "CONNECT";
        case TYPE_INITIALIZE: return "INITIALIZE";
        case TYPE_SET_ONLINE_STATUS: return "SET_CHAT_STATUS";
        case TYPE_CREATE_CHATROOM: return "CREATE CHATROOM";
        case TYPE_INVITE_TO_CHATROOM: return "INVITE_TO_CHATROOM";
        case TYPE_REMOVE_FROM_CHATROOM: return "REMOVE_FROM_CHATROOM";
        case TYPE_UPDATE_PEER_PERMISSIONS: return "UPDATE_PEER_PERMISSIONS";
        case TYPE_TRUNCATE_HISTORY: return "TRUNCATE_HISTORY";
        case TYPE_EDIT_CHATROOM_NAME: return "EDIT_CHATROOM_NAME";
        case TYPE_EDIT_CHATROOM_PIC: return "EDIT_CHATROOM_PIC";
        case TYPE_GET_FIRSTNAME: return "GET_FIRSTNAME";
        case TYPE_GET_LASTNAME: return "GET_LASTNAME";
        case TYPE_GET_EMAIL: return "GET_EMAIL";
        case TYPE_DISCONNECT: return "DISCONNECT";
        case TYPE_SET_BACKGROUND_STATUS: return "SET_BACKGROUND_STATUS";
        case TYPE_RETRY_PENDING_CONNECTIONS: return "RETRY_PENDING_CONNECTIONS";
        case TYPE_START_CHAT_CALL: return "START_CHAT_CALL";
        case TYPE_ANSWER_CHAT_CALL: return "ANSWER_CHAT_CALL";
        case TYPE_DISABLE_AUDIO_VIDEO_CALL: return "DISABLE_AUDIO_VIDEO_CALL";
        case TYPE_HANG_CHAT_CALL: return "HANG_CHAT_CALL";
        case TYPE_LOAD_AUDIO_VIDEO_DEVICES: return "LOAD_AUDIO_VIDEO_DEVICES";
        case TYPE_ATTACH_NODE_MESSAGE: return "ATTACH_NODE_MESSAGE";
        case TYPE_REVOKE_NODE_MESSAGE: return "REVOKE_NODE_MESSAGE";
        case TYPE_SHARE_CONTACT: return "SHARE_CONTACT";
        case TYPE_SEND_TYPING_NOTIF: return "SEND_TYPING_NOTIF";
        case TYPE_SIGNAL_ACTIVITY: return "SIGNAL_ACTIVITY";
        case TYPE_SET_PRESENCE_PERSIST: return "SET_PRESENCE_PERSIST";
        case TYPE_SET_PRESENCE_AUTOAWAY: return "SET_PRESENCE_AUTOAWAY";
        case TYPE_ARCHIVE_CHATROOM: return "ARCHIVE_CHATROOM";
        case TYPE_PUSH_RECEIVED: return "PUSH_RECEIVED";
        case TYPE_LOAD_PREVIEW: return "TYPE_LOAD_PREVIEW";
        case TYPE_CHAT_LINK_HANDLE: return "TYPE_CHAT_LINK_HANDLE";
        case TYPE_SET_PRIVATE_MODE: return "TYPE_SET_PRIVATE_MODE";
        case TYPE_AUTOJOIN_PUBLIC_CHAT: return "TYPE_AUTOJOIN_PUBLIC_CHAT";
        case TYPE_SET_LAST_GREEN_VISIBLE: return "SET_LAST_GREEN_VISIBLE";
        case TYPE_LAST_GREEN: return "TYPE_LAST_GREEN";
    }
    return "UNKNOWN";
}

const char *MegaChatRequestPrivate::toString() const
{
    return getRequestString();
}

MegaChatRequestListener *MegaChatRequestPrivate::getListener() const
{
    return listener;
}

int MegaChatRequestPrivate::getType() const
{
    return type;
}

long long MegaChatRequestPrivate::getNumber() const
{
    return number;
}

int MegaChatRequestPrivate::getNumRetry() const
{
    return retry;
}

bool MegaChatRequestPrivate::getFlag() const
{
    return flag;
}

MegaChatPeerList *MegaChatRequestPrivate::getMegaChatPeerList()
{
    return peerList;
}

MegaChatHandle MegaChatRequestPrivate::getChatHandle()
{
    return chatid;
}

MegaChatHandle MegaChatRequestPrivate::getUserHandle()
{
    return userHandle;
}

int MegaChatRequestPrivate::getPrivilege()
{
    return privilege;
}

const char *MegaChatRequestPrivate::getText() const
{
    return text;
}

const char *MegaChatRequestPrivate::getLink() const
{
    return link;
}

MegaChatMessage *MegaChatRequestPrivate::getMegaChatMessage()
{
    return mMessage;
}

int MegaChatRequestPrivate::getTag() const
{
    return tag;
}

void MegaChatRequestPrivate::setListener(MegaChatRequestListener *listener)
{
    this->listener = listener;
}

void MegaChatRequestPrivate::setTag(int tag)
{
    this->tag = tag;
}

void MegaChatRequestPrivate::setNumber(long long number)
{
    this->number = number;
}

void MegaChatRequestPrivate::setNumRetry(int retry)
{
    this->retry = retry;
}

void MegaChatRequestPrivate::setFlag(bool flag)
{
    this->flag = flag;
}

void MegaChatRequestPrivate::setMegaChatPeerList(MegaChatPeerList *peerList)
{
    if (this->peerList)
        delete this->peerList;

    this->peerList = peerList ? peerList->copy() : NULL;
}

void MegaChatRequestPrivate::setChatHandle(MegaChatHandle chatid)
{
    this->chatid = chatid;
}

void MegaChatRequestPrivate::setUserHandle(MegaChatHandle userhandle)
{
    this->userHandle = userhandle;
}

void MegaChatRequestPrivate::setPrivilege(int priv)
{
    this->privilege = priv;
}

void MegaChatRequestPrivate::setLink(const char *link)
{
    if(this->link)
    {
        delete [] this->link;
    }
    this->link = MegaApi::strdup(link);
}

void MegaChatRequestPrivate::setText(const char *text)
{
    if(this->text)
    {
        delete [] this->text;
    }
    this->text = MegaApi::strdup(text);
}

void MegaChatRequestPrivate::setMegaChatMessage(MegaChatMessage *message)
{
    if (mMessage != NULL)
    {
        delete mMessage;
    }

    mMessage = message ? message->copy() : NULL;
}

void MegaChatRequestPrivate::setMegaHandleList(MegaHandleList *handlelist)
{
    if (mMegaHandleList != NULL)
    {
        delete mMegaHandleList;
    }

    mMegaHandleList = handlelist ? handlelist->copy() : NULL;
}

void MegaChatRequestPrivate::setMegaHandleListByChat(MegaChatHandle chatid, MegaHandleList *handlelist)
{
    MegaHandleList *list = getMegaHandleListByChat(chatid);
    if (list)
    {
        delete list;
    }

    mMegaHandleListMap[chatid] = handlelist ? handlelist->copy() : NULL;
}

MegaNodeList *MegaChatRequestPrivate::getMegaNodeList()
{
    return mMegaNodeList;
}

MegaHandleList *MegaChatRequestPrivate::getMegaHandleListByChat(MegaChatHandle chatid)
{
    map<MegaChatHandle, MegaHandleList*>::iterator it = mMegaHandleListMap.find(chatid);
    if (it != mMegaHandleListMap.end())
    {
        return it->second;
    }

    return NULL;
}

MegaHandleList *MegaChatRequestPrivate::getMegaHandleList()
{
    return mMegaHandleList;
}

int MegaChatRequestPrivate::getParamType()
{
    return mParamType;
}

void MegaChatRequestPrivate::setMegaNodeList(MegaNodeList *nodelist)
{
    if (mMegaNodeList != NULL)
    {
        delete mMegaNodeList;
    }

    mMegaNodeList = nodelist ? nodelist->copy() : NULL;
}

void MegaChatRequestPrivate::setParamType(int paramType)
{
    this->mParamType = paramType;
}

#ifndef KARERE_DISABLE_WEBRTC

MegaChatSessionPrivate::MegaChatSessionPrivate(const rtcModule::ISession &session)
    : state(convertSessionState(session.getState())), peerid(session.peer()), av(session.receivedAv())
{
}

MegaChatSessionPrivate::MegaChatSessionPrivate(const MegaChatSessionPrivate &session)
    : state(session.getStatus()), peerid(session.getPeerid()), av(session.hasAudio(), session.hasVideo()),
      networkQuality(session.getNetworkQuality()), audioDetected(session.getAudioDetected())
{
}

MegaChatSessionPrivate::~MegaChatSessionPrivate()
{
}

MegaChatSession *MegaChatSessionPrivate::copy()
{
    return new MegaChatSessionPrivate(*this);
}

int MegaChatSessionPrivate::getStatus() const
{
    return state;
}

MegaChatHandle MegaChatSessionPrivate::getPeerid() const
{
    return peerid;
}

bool MegaChatSessionPrivate::hasAudio() const
{
    return av.audio();
}

bool MegaChatSessionPrivate::hasVideo() const
{
    return av.video();
}

int MegaChatSessionPrivate::getNetworkQuality() const
{
    return networkQuality;
}

bool MegaChatSessionPrivate::getAudioDetected() const
{
    return audioDetected;
}

uint8_t MegaChatSessionPrivate::convertSessionState(uint8_t state)
{
    uint8_t sessionState = MegaChatSession::SESSION_STATUS_INVALID;
    switch (state)
    {
        case rtcModule::ISession::kStateInitial:
        case rtcModule::ISession::kStateWaitSdpOffer:
        case rtcModule::ISession::kStateWaitSdpAnswer:
        case rtcModule::ISession::kStateWaitLocalSdpAnswer:
        {
            sessionState = MegaChatSession::SESSION_STATUS_INITIAL;
            break;
        }
        case rtcModule::ISession::kStateInProgress:
        {
            sessionState = MegaChatSession::SESSION_STATUS_IN_PROGRESS;
            break;
        }
        case rtcModule::ISession::kStateTerminating:
        case rtcModule::ISession::kStateDestroyed:
        {
            sessionState = MegaChatSession::SESSION_STATUS_DESTROYED;
            break;
        }
        default:
        {
            API_LOG_ERROR("Unexpected session state, state: %d", state);
            assert(false);
            break;
        }
    }

    return sessionState;
}

void MegaChatSessionPrivate::setState(uint8_t state)
{
    this->state = convertSessionState(state);
}

void MegaChatSessionPrivate::setAvFlags(AvFlags flags)
{
    av = flags;
}

void MegaChatSessionPrivate::setNetworkQuality(int quality)
{
    networkQuality = quality;
}

void MegaChatSessionPrivate::setAudioDetected(bool audioDetected)
{
    this->audioDetected = audioDetected;
}

MegaChatCallPrivate::MegaChatCallPrivate(const rtcModule::ICall& call)
{
    status = call.state();
    chatid = call.chat().chatId();
    callid = call.id();
    mIsCaller = call.isCaller();
    // sentAv are invalid until state change to rtcModule::ICall::KStateHasLocalStream
    localAVFlags = call.sentAv();
    initialAVFlags = karere::AvFlags(false, false);
    initialTs = 0;
    finalTs = 0;
    temporaryError = std::string("");
    termCode = MegaChatCall::TERM_CODE_NOT_FINISHED;
    localTermCode = false;
    ringing = false;
    ignored = false;
    changed = 0;
    peerId = 0;
    callerId = call.caller() ? call.caller().val : MEGACHAT_INVALID_HANDLE;
    // At this point, there aren't any Session. It isn't neccesary create `sessionStatus` from Icall::sessionState()
}

MegaChatCallPrivate::MegaChatCallPrivate(Id chatid, Id callid, uint32_t duration)
{
    status = CALL_STATUS_USER_NO_PRESENT;
    this->chatid = chatid;
    this->callid = callid;
    // localAVFlags are invalid until state change to rtcModule::ICall::KStateHasLocalStream
    localAVFlags = karere::AvFlags(false, false);
    initialAVFlags = karere::AvFlags(false, false);
    initialTs = 0;
    if (duration > 0)
    {
        initialTs = time(NULL) - duration;
    }

    finalTs = 0;
    temporaryError = std::string("");
    termCode = MegaChatCall::TERM_CODE_NOT_FINISHED;
    localTermCode = false;
    ringing = false;
    ignored = false;
    changed = 0;
    peerId = 0;
    callerId = MEGACHAT_INVALID_HANDLE;
    mIsCaller = false;
}

MegaChatCallPrivate::MegaChatCallPrivate(const MegaChatCallPrivate &call)
{
    this->status = call.getStatus();
    this->chatid = call.getChatid();
    this->callid = call.getId();
    this->mIsCaller = call.isOutgoing();
    this->localAVFlags = call.localAVFlags;
    this->initialAVFlags = call.initialAVFlags;
    this->changed = call.changed;
    this->initialTs = call.initialTs;
    this->finalTs = call.finalTs;
    this->temporaryError = call.temporaryError;
    this->termCode = call.termCode;
    this->localTermCode = call.localTermCode;
    this->ringing = call.ringing;
    this->ignored = call.ignored;
    this->peerId = call.peerId;
    this->callerId = call.callerId;

    for (std::map<karere::Id, MegaChatSession *>::const_iterator it = call.sessions.begin(); it != call.sessions.end(); it++)
    {
        this->sessions[it->first] = it->second->copy();
    }

    this->participants = call.participants;

    this->termCode = call.termCode;
    this->ignored = call.ignored;
    this->localTermCode = call.localTermCode;
    this->ringing = call.ringing;
}

MegaChatCallPrivate::~MegaChatCallPrivate()
{
    for (std::map<karere::Id, MegaChatSession *>::iterator it = sessions.begin(); it != sessions.end(); it++)
    {
        MegaChatSession *session = it->second;
        delete session;
    }

    sessions.clear();
}

MegaChatCall *MegaChatCallPrivate::copy()
{
    return new MegaChatCallPrivate(*this);
}

int MegaChatCallPrivate::getStatus() const
{
    return status;
}

MegaChatHandle MegaChatCallPrivate::getChatid() const
{
    return chatid;
}

MegaChatHandle MegaChatCallPrivate::getId() const
{
    return callid;
}

bool MegaChatCallPrivate::hasLocalAudio() const
{
    return localAVFlags.audio();
}

bool MegaChatCallPrivate::hasAudioInitialCall() const
{
    return initialAVFlags.audio();
}

bool MegaChatCallPrivate::hasLocalVideo() const
{
    return localAVFlags.video();
}

bool MegaChatCallPrivate::hasVideoInitialCall() const
{
    return initialAVFlags.video();
}

int MegaChatCallPrivate::getChanges() const
{
    return changed;
}

bool MegaChatCallPrivate::hasChanged(int changeType) const
{
    return (changed & changeType);
}

int64_t MegaChatCallPrivate::getDuration() const
{
    int64_t duration = 0;

    if (initialTs > 0)
    {
        if (finalTs > 0)
        {
            duration = finalTs - initialTs;
        }
        else
        {
            duration = time(NULL) - initialTs;
        }
    }

    return duration;
}

int64_t MegaChatCallPrivate::getInitialTimeStamp() const
{
    return initialTs;
}

int64_t MegaChatCallPrivate::getFinalTimeStamp() const
{
    return finalTs;
}

const char *MegaChatCallPrivate::getTemporaryError() const
{
    return temporaryError.c_str();
}

int MegaChatCallPrivate::getTermCode() const
{
    return termCode;
}

bool MegaChatCallPrivate::isLocalTermCode() const
{
    return localTermCode;
}

bool MegaChatCallPrivate::isRinging() const
{
    return ringing;
}

MegaHandleList *MegaChatCallPrivate::getSessions() const
<<<<<<< HEAD
{
    MegaHandleListPrivate *sessionList = new MegaHandleListPrivate();

    for (auto it = sessions.begin(); it != sessions.end(); it++)
    {
        sessionList->addMegaHandle(it->first);
    }

    return sessionList;
}

MegaChatHandle MegaChatCallPrivate::getPeerSessionStatusChange() const
{
    return peerId;
=======
{
    MegaHandleListPrivate *sessionList = new MegaHandleListPrivate();

    for (auto it = sessions.begin(); it != sessions.end(); it++)
    {
        sessionList->addMegaHandle(it->first);
    }

    return sessionList;
}

MegaChatHandle MegaChatCallPrivate::getPeerSessionStatusChange() const
{
    return peerId;
}

MegaChatSession *MegaChatCallPrivate::getMegaChatSession(MegaChatHandle peerId)
{
    auto it = sessions.find(peerId);
    if (it != sessions.end())
    {
        return it->second;
    }

    return NULL;
}

int MegaChatCallPrivate::getNumParticipants() const
{
    return participants.size();
}

MegaHandleList *MegaChatCallPrivate::getParticipants() const
{
    MegaHandleListPrivate *participantsList = new MegaHandleListPrivate();

    for (auto it = participants.begin(); it != participants.end(); it++)
    {
        chatd::EndpointId endPoint = it->first;
        participantsList->addMegaHandle(endPoint.userid);
    }

    return participantsList;
>>>>>>> d6df783a
}

MegaChatSession *MegaChatCallPrivate::getMegaChatSession(MegaChatHandle peerId)
{
    auto it = sessions.find(peerId);
    if (it != sessions.end())
    {
        return it->second;
    }

    return NULL;
}

int MegaChatCallPrivate::getNumParticipants() const
{
    return participants.size();
}

MegaHandleList *MegaChatCallPrivate::getParticipants() const
{
    MegaHandleListPrivate *participantsList = new MegaHandleListPrivate();

    for (auto it = participants.begin(); it != participants.end(); it++)
    {
        chatd::EndpointId endPoint = it->first;
        participantsList->addMegaHandle(endPoint.userid);
    }

    return participantsList;
}

bool MegaChatCallPrivate::isIgnored() const
{
    return ignored;
}

bool MegaChatCallPrivate::isIncoming() const
{
    return !mIsCaller;
}

bool MegaChatCallPrivate::isOutgoing() const
{
    return mIsCaller;
}

MegaChatHandle MegaChatCallPrivate::getCaller() const
{
    return callerId;
}

void MegaChatCallPrivate::setStatus(int status)
{
    this->status = status;
    changed |= MegaChatCall::CHANGE_TYPE_STATUS;

    if (status == MegaChatCall::CALL_STATUS_DESTROYED)
    {
        setFinalTimeStamp(time(NULL));
        API_LOG_INFO("Call Destroyed. ChatId: %s, callid: %s, duration: %d (s)",
                     karere::Id(getChatid()).toString().c_str(),
                     karere::Id(getId()).toString().c_str(), getDuration());
    }
}

void MegaChatCallPrivate::setLocalAudioVideoFlags(AvFlags localAVFlags)
{
    this->localAVFlags = localAVFlags;
    changed |= MegaChatCall::CHANGE_TYPE_LOCAL_AVFLAGS;
}

void MegaChatCallPrivate::setInitialAudioVideoFlags(AvFlags initialAVFlags)
{
    this->initialAVFlags = initialAVFlags;
}

void MegaChatCallPrivate::setInitialTimeStamp(int64_t timeStamp)
{
    initialTs = timeStamp;
}

void MegaChatCallPrivate::setFinalTimeStamp(int64_t timeStamp)
{
    if (initialTs > 0)
    {
        finalTs = timeStamp;
    }
}

void MegaChatCallPrivate::removeChanges()
{
    changed = MegaChatCall::CHANGE_TYPE_NO_CHANGES;
    temporaryError.clear();
}

void MegaChatCallPrivate::setError(const string &temporaryError)
{
    this->temporaryError = temporaryError;
    changed |= MegaChatCall::CHANGE_TYPE_TEMPORARY_ERROR;
}

void MegaChatCallPrivate::setTermCode(rtcModule::TermCode termCode)
{
    convertTermCode(termCode);
}

void MegaChatCallPrivate::convertTermCode(rtcModule::TermCode termCode)
{
    // Last four bits indicate the termination code and fifth bit indicate local or peer
    switch (termCode & (~rtcModule::TermCode::kPeer))
    {
        case rtcModule::TermCode::kUserHangup:
            this->termCode = MegaChatCall::TERM_CODE_USER_HANGUP;
            break;        
        case rtcModule::TermCode::kCallReqCancel:
            this->termCode = MegaChatCall::TERM_CODE_CALL_REQ_CANCEL;
            break;
        case rtcModule::TermCode::kCallRejected:
            this->termCode = MegaChatCall::TERM_CODE_CALL_REJECT;
            break;
        case rtcModule::TermCode::kAnsElsewhere:
            this->termCode = MegaChatCall::TERM_CODE_ANSWER_ELSE_WHERE;
            break;
        case rtcModule::TermCode::kRejElsewhere:
            this->termCode = MegaChatCall::TEMR_CODE_REJECT_ELSE_WHERE;
            break;
        case rtcModule::TermCode::kAnswerTimeout:
            this->termCode = MegaChatCall::TERM_CODE_ANSWER_TIMEOUT;
            break;
        case rtcModule::TermCode::kRingOutTimeout:
            this->termCode = MegaChatCall::TERM_CODE_RING_OUT_TIMEOUT;
            break;
        case rtcModule::TermCode::kAppTerminating:
            this->termCode = MegaChatCall::TERM_CODE_APP_TERMINATING;
            break;
        case rtcModule::TermCode::kBusy:
            this->termCode = MegaChatCall::TERM_CODE_BUSY;
            break;
        case rtcModule::TermCode::kNotFinished:
            this->termCode = MegaChatCall::TERM_CODE_NOT_FINISHED;
            break;
        case rtcModule::TermCode::kDestroyByCallCollision:
            this->termCode = MegaChatCall::TERM_CODE_DESTROY_BY_COLLISION;
            break;
        case rtcModule::TermCode::kCallerGone:
        case rtcModule::TermCode::kInvalid:
        default:
            this->termCode = MegaChatCall::TERM_CODE_ERROR;
            break;
    }

    if (termCode & rtcModule::TermCode::kPeer)
    {
        localTermCode = false;
    }
    else
    {
        localTermCode = true;
    }
}

void MegaChatCallPrivate::setIsRinging(bool ringing)
{
    this->ringing = ringing;
    changed |= MegaChatCall::CHANGE_TYPE_RINGING_STATUS;
}

void MegaChatCallPrivate::setIgnoredCall(bool ignored)
<<<<<<< HEAD
{
    this->ignored = ignored;
}

MegaChatSessionPrivate *MegaChatCallPrivate::addSession(rtcModule::ISession &sess)
{
    auto it = sessions.find(sess.peer());
    if (it != sessions.end())
    {
        API_LOG_WARNING("addSession: this peer (%s) already has a session. Removing it...", sess.peer().toString().c_str());
        delete it->second;
    }

    MegaChatSessionPrivate *session = new MegaChatSessionPrivate(sess);
    sessions[sess.peer()] = session;
    return session;
}

void MegaChatCallPrivate::removeSession(Id peerid)
{
    std::map<karere::Id, MegaChatSession *>::iterator it = sessions.find(peerid);
    if (it != sessions.end())
    {
        delete it->second;
        sessions.erase(it);
    }
    else
    {
        API_LOG_ERROR("removeSession: Try to remove a session that doesn't exist (peer: %s)", peerid.toString().c_str());
    }
}

void MegaChatCallPrivate::sessionUpdated(Id peerid, int changeType)
{
    this->peerId = peerid;
    changed |= changeType;
}

int MegaChatCallPrivate::availableAudioSlots()
{
    int usedSlots = 0;
    for (auto it = participants.begin(); it != participants.end(); it++)
    {
        if (it->second.audio())
        {
            usedSlots++;
        }
    }

    int availableSlots = 0;
    if (usedSlots < rtcModule::IRtcModule::kMaxCallAudioSenders)
    {
        availableSlots = rtcModule::IRtcModule::kMaxCallAudioSenders;
    }

    return availableSlots;
}

int MegaChatCallPrivate::availableVideoSlots()
{
    int usedSlots = 0;
    for (auto it = participants.begin(); it != participants.end(); it++)
    {
        if (it->second.video())
        {
            usedSlots++;
        }
    }

    int availableSlots = 0;
    if (usedSlots < rtcModule::IRtcModule::kMaxCallVideoSenders)
    {
        availableSlots = rtcModule::IRtcModule::kMaxCallVideoSenders;
    }

    return availableSlots;
}

bool MegaChatCallPrivate::addOrUpdateParticipant(Id userid, uint32_t clientid, AvFlags flags)
{
    bool notify = false;

    chatd::EndpointId endPointId(userid, clientid);
    std::map<chatd::EndpointId, karere::AvFlags>::iterator it = participants.find(endPointId);
    if (it == participants.end())   // new participant
    {
        changed |= MegaChatCall::CHANGE_TYPE_CALL_COMPOSITION;
        notify = true;
        participants[endPointId] = flags;
    }
    else    // existing participant --> just update flags
    {
        it->second = flags;
    }

    return notify;
}

bool MegaChatCallPrivate::removeParticipant(Id userid, uint32_t clientid)
{
    bool notify = false;

    chatd::EndpointId endPointId(userid, clientid);
    std::map<chatd::EndpointId, karere::AvFlags>::iterator it = participants.find(endPointId);
    if (it != participants.end())
    {
        participants.erase(it);
        changed |= MegaChatCall::CHANGE_TYPE_CALL_COMPOSITION;
        notify = true;
    }

    return notify;
}

bool MegaChatCallPrivate::isParticipating(Id userid)
{
    for (auto it = participants.begin(); it != participants.end(); it++)
    {
        if (it->first.userid == userid)
        {
            return true;
        }
    }

    return false;
}

void MegaChatCallPrivate::removeAllParticipants()
{
    participants.clear();
    changed |= MegaChatCall::CHANGE_TYPE_CALL_COMPOSITION;
}

void MegaChatCallPrivate::setId(Id callid)
{
    this->callid = callid;
}

void MegaChatCallPrivate::setCaller(Id caller)
{
    this->callerId = caller;
}

=======
{
    this->ignored = ignored;
}

MegaChatSessionPrivate *MegaChatCallPrivate::addSession(rtcModule::ISession &sess)
{
    auto it = sessions.find(sess.peer());
    if (it != sessions.end())
    {
        API_LOG_WARNING("addSession: this peer (%s) already has a session. Removing it...", sess.peer().toString().c_str());
        delete it->second;
    }

    MegaChatSessionPrivate *session = new MegaChatSessionPrivate(sess);
    sessions[sess.peer()] = session;
    return session;
}

void MegaChatCallPrivate::removeSession(Id peerid)
{
    std::map<karere::Id, MegaChatSession *>::iterator it = sessions.find(peerid);
    if (it != sessions.end())
    {
        delete it->second;
        sessions.erase(it);
    }
    else
    {
        API_LOG_ERROR("removeSession: Try to remove a session that doesn't exist (peer: %s)", peerid.toString().c_str());
    }
}

void MegaChatCallPrivate::sessionUpdated(Id peerid, int changeType)
{
    this->peerId = peerid;
    changed |= changeType;
}

int MegaChatCallPrivate::availableAudioSlots()
{
    int usedSlots = 0;
    for (auto it = participants.begin(); it != participants.end(); it++)
    {
        if (it->second.audio())
        {
            usedSlots++;
        }
    }

    int availableSlots = 0;
    if (usedSlots < rtcModule::IRtcModule::kMaxCallAudioSenders)
    {
        availableSlots = rtcModule::IRtcModule::kMaxCallAudioSenders;
    }

    return availableSlots;
}

int MegaChatCallPrivate::availableVideoSlots()
{
    int usedSlots = 0;
    for (auto it = participants.begin(); it != participants.end(); it++)
    {
        if (it->second.video())
        {
            usedSlots++;
        }
    }

    int availableSlots = 0;
    if (usedSlots < rtcModule::IRtcModule::kMaxCallVideoSenders)
    {
        availableSlots = rtcModule::IRtcModule::kMaxCallVideoSenders;
    }

    return availableSlots;
}

bool MegaChatCallPrivate::addOrUpdateParticipant(Id userid, uint32_t clientid, AvFlags flags)
{
    bool notify = false;

    chatd::EndpointId endPointId(userid, clientid);
    std::map<chatd::EndpointId, karere::AvFlags>::iterator it = participants.find(endPointId);
    if (it == participants.end())   // new participant
    {
        changed |= MegaChatCall::CHANGE_TYPE_CALL_COMPOSITION;
        notify = true;
        participants[endPointId] = flags;
    }
    else    // existing participant --> just update flags
    {
        it->second = flags;
    }

    return notify;
}

bool MegaChatCallPrivate::removeParticipant(Id userid, uint32_t clientid)
{
    bool notify = false;

    chatd::EndpointId endPointId(userid, clientid);
    std::map<chatd::EndpointId, karere::AvFlags>::iterator it = participants.find(endPointId);
    if (it != participants.end())
    {
        participants.erase(it);
        changed |= MegaChatCall::CHANGE_TYPE_CALL_COMPOSITION;
        notify = true;
    }

    return notify;
}

bool MegaChatCallPrivate::isParticipating(Id userid)
{
    for (auto it = participants.begin(); it != participants.end(); it++)
    {
        if (it->first.userid == userid)
        {
            return true;
        }
    }

    return false;
}

void MegaChatCallPrivate::removeAllParticipants()
{
    participants.clear();
    changed |= MegaChatCall::CHANGE_TYPE_CALL_COMPOSITION;
}

void MegaChatCallPrivate::setId(Id callid)
{
    this->callid = callid;
}

void MegaChatCallPrivate::setCaller(Id caller)
{
    this->callerId = caller;
}

>>>>>>> d6df783a
MegaChatVideoReceiver::MegaChatVideoReceiver(MegaChatApiImpl *chatApi, rtcModule::ICall *call, MegaChatHandle peerid)
{
    this->chatApi = chatApi;
    chatid = call->chat().chatId();
    this->peerid = peerid;
}

MegaChatVideoReceiver::~MegaChatVideoReceiver()
{
}

void* MegaChatVideoReceiver::getImageBuffer(unsigned short width, unsigned short height, void*& userData)
{
    MegaChatVideoFrame *frame = new MegaChatVideoFrame;
    frame->width = width;
    frame->height = height;
    frame->buffer = new byte[width * height * 4];  // in format ARGB: 4 bytes per pixel
    userData = frame;
    return frame->buffer;
}

void MegaChatVideoReceiver::frameComplete(void *userData)
{
    chatApi->videoMutex.lock();
    MegaChatVideoFrame *frame = (MegaChatVideoFrame *)userData;
    chatApi->fireOnChatVideoData(chatid, peerid, frame->width, frame->height, (char *)frame->buffer);
    chatApi->videoMutex.unlock();
    delete frame->buffer;
    delete frame;
}

void MegaChatVideoReceiver::onVideoAttach()
{
}

void MegaChatVideoReceiver::onVideoDetach()
{
}

void MegaChatVideoReceiver::clearViewport()
{
}

void MegaChatVideoReceiver::released()
{
}

rtcModule::ICallHandler *MegaChatRoomHandler::callHandler()
{
    return chatApiImpl->findChatCallHandler(chatid);
}
#endif

MegaChatRoomHandler::MegaChatRoomHandler(MegaChatApiImpl *chatApiImpl, MegaChatApi *chatApi, MegaChatHandle chatid)
{
    this->chatApiImpl = chatApiImpl;
    this->chatApi = chatApi;
    this->chatid = chatid;

    this->mRoom = NULL;
    this->mChat = NULL;
}

void MegaChatRoomHandler::addChatRoomListener(MegaChatRoomListener *listener)
{
    roomListeners.insert(listener);
}

void MegaChatRoomHandler::removeChatRoomListener(MegaChatRoomListener *listener)
{
    roomListeners.erase(listener);
}

void MegaChatRoomHandler::fireOnChatRoomUpdate(MegaChatRoom *chat)
{
    for(set<MegaChatRoomListener *>::iterator it = roomListeners.begin(); it != roomListeners.end() ; it++)
    {
        (*it)->onChatRoomUpdate(chatApi, chat);
    }

    delete chat;
}

void MegaChatRoomHandler::fireOnMessageLoaded(MegaChatMessage *msg)
{
    for(set<MegaChatRoomListener *>::iterator it = roomListeners.begin(); it != roomListeners.end() ; it++)
    {
        (*it)->onMessageLoaded(chatApi, msg);
    }

    delete msg;
}

void MegaChatRoomHandler::fireOnMessageReceived(MegaChatMessage *msg)
{
    for(set<MegaChatRoomListener *>::iterator it = roomListeners.begin(); it != roomListeners.end() ; it++)
    {
        (*it)->onMessageReceived(chatApi, msg);
    }

    delete msg;
}

void MegaChatRoomHandler::fireOnMessageUpdate(MegaChatMessage *msg)
{
    for(set<MegaChatRoomListener *>::iterator it = roomListeners.begin(); it != roomListeners.end() ; it++)
    {
        (*it)->onMessageUpdate(chatApi, msg);
    }

    delete msg;
}

void MegaChatRoomHandler::fireOnHistoryReloaded(MegaChatRoom *chat)
{
    for(set<MegaChatRoomListener *>::iterator it = roomListeners.begin(); it != roomListeners.end() ; it++)
    {
        (*it)->onHistoryReloaded(chatApi, chat);
    }

    delete chat;
}

void MegaChatRoomHandler::onUserTyping(karere::Id user)
{
    MegaChatRoomPrivate *chat = (MegaChatRoomPrivate *) chatApiImpl->getChatRoom(chatid);
    chat->setUserTyping(user.val);

    fireOnChatRoomUpdate(chat);
}

void MegaChatRoomHandler::onUserStopTyping(karere::Id user)
{
    MegaChatRoomPrivate *chat = (MegaChatRoomPrivate *) chatApiImpl->getChatRoom(chatid);
    chat->setUserStopTyping(user.val);

    fireOnChatRoomUpdate(chat);
}

void MegaChatRoomHandler::onLastTextMessageUpdated(const chatd::LastTextMsg& msg)
{
    if (mRoom)
    {
        // forward the event to the chatroom, so chatlist items also receive the notification
        mRoom->onLastTextMessageUpdated(msg);
    }
}

void MegaChatRoomHandler::onLastMessageTsUpdated(uint32_t ts)
{
    if (mRoom)
    {
        // forward the event to the chatroom, so chatlist items also receive the notification
        mRoom->onLastMessageTsUpdated(ts);
    }
}

void MegaChatRoomHandler::onHistoryReloaded()
{
    MegaChatRoomPrivate *chat = (MegaChatRoomPrivate *) chatApiImpl->getChatRoom(chatid);
    fireOnHistoryReloaded(chat);
}

bool MegaChatRoomHandler::isRevoked(MegaChatHandle h)
{
    auto it = attachmentsAccess.find(h);
    if (it != attachmentsAccess.end())
    {
        return !it->second;
    }

    return false;
}

void MegaChatRoomHandler::handleHistoryMessage(MegaChatMessage *message)
{
    if (message->getType() == MegaChatMessage::TYPE_NODE_ATTACHMENT)
    {
        MegaNodeList *nodeList = message->getMegaNodeList();
        for (int i = 0; i < nodeList->size(); i++)
        {
            MegaChatHandle h = nodeList->get(i)->getHandle();
            auto itAccess = attachmentsAccess.find(h);
            if (itAccess == attachmentsAccess.end())
            {
                attachmentsAccess[h] = true;
            }
            attachmentsIds[h].insert(message->getMsgId());
        }
    }
    else if (message->getType() == MegaChatMessage::TYPE_REVOKE_NODE_ATTACHMENT)
    {
        MegaChatHandle h = message->getHandleOfAction();
        auto itAccess = attachmentsAccess.find(h);
        if (itAccess == attachmentsAccess.end())
        {
            attachmentsAccess[h] = false;
        }
    }
}

std::set<MegaChatHandle> *MegaChatRoomHandler::handleNewMessage(MegaChatMessage *message)
{
    set <MegaChatHandle> *msgToUpdate = NULL;

    // new messages overwrite any current access to nodes
    if (message->getType() == MegaChatMessage::TYPE_NODE_ATTACHMENT)
    {
        MegaNodeList *nodeList = message->getMegaNodeList();
        for (int i = 0; i < nodeList->size(); i++)
        {
            MegaChatHandle h = nodeList->get(i)->getHandle();
            auto itAccess = attachmentsAccess.find(h);
            if (itAccess != attachmentsAccess.end() && !itAccess->second)
            {
                // access changed from revoked to granted --> update attachment messages
                if (!msgToUpdate)
                {
                    msgToUpdate = new set <MegaChatHandle>;
                }
                msgToUpdate->insert(attachmentsIds[h].begin(), attachmentsIds[h].end());
            }
            attachmentsAccess[h] = true;
            attachmentsIds[h].insert(message->getMsgId());
        }
    }
    else if (message->getType() == MegaChatMessage::TYPE_REVOKE_NODE_ATTACHMENT)
    {
        MegaChatHandle h = message->getHandleOfAction();
        auto itAccess = attachmentsAccess.find(h);
        if (itAccess != attachmentsAccess.end() && itAccess->second)
        {
            // access changed from granted to revoked --> update attachment messages
            if (!msgToUpdate)
            {
                msgToUpdate = new set <MegaChatHandle>;
            }
            msgToUpdate->insert(attachmentsIds[h].begin(), attachmentsIds[h].end());
        }
        attachmentsAccess[h] = false;
    }

    return msgToUpdate;
}

void MegaChatRoomHandler::onMemberNameChanged(uint64_t /*userid*/, const std::string &/*newName*/)
{
    MegaChatRoomPrivate *chat = (MegaChatRoomPrivate *) chatApiImpl->getChatRoom(chatid);
    chat->setMembersUpdated();

    fireOnChatRoomUpdate(chat);
}

void MegaChatRoomHandler::onChatArchived(bool archived)
{
    MegaChatRoomPrivate *chat = (MegaChatRoomPrivate *) chatApiImpl->getChatRoom(chatid);
    chat->setArchived(archived);

    fireOnChatRoomUpdate(chat);
}

void MegaChatRoomHandler::onTitleChanged(const string &title)
{
    MegaChatRoomPrivate *chat = (MegaChatRoomPrivate *) chatApiImpl->getChatRoom(chatid);
    chat->setTitle(title);

    fireOnChatRoomUpdate(chat);
}

void MegaChatRoomHandler::onChatModeChanged(bool mode)
{
    MegaChatRoomPrivate *chat = (MegaChatRoomPrivate *) chatApiImpl->getChatRoom(chatid);
    chat->setChatMode(mode);

    fireOnChatRoomUpdate(chat);
}

void MegaChatRoomHandler::onUnreadCountChanged(int count)
{
    MegaChatRoomPrivate *chat = (MegaChatRoomPrivate *) chatApiImpl->getChatRoom(chatid);
    chat->setUnreadCount(count);

    fireOnChatRoomUpdate(chat);
}

void MegaChatRoomHandler::onPreviewersCountUpdate(uint32_t numPrev)
{
    MegaChatRoomPrivate *chat = (MegaChatRoomPrivate *) chatApiImpl->getChatRoom(chatid);
    chat->setNumPreviewers(numPrev);

    fireOnChatRoomUpdate(chat);
}

void MegaChatRoomHandler::init(Chat &chat, DbInterface *&)
{
    mChat = &chat;
    mRoom = chatApiImpl->findChatRoom(chatid);

    attachmentsAccess.clear();
    attachmentsIds.clear();
    mChat->resetListenerState();
}

void MegaChatRoomHandler::onDestroy()
{
    mChat = NULL;
    mRoom = NULL;
    attachmentsAccess.clear();
    attachmentsIds.clear();
}

void MegaChatRoomHandler::onRecvNewMessage(Idx idx, Message &msg, Message::Status status)
{
    MegaChatMessagePrivate *message = new MegaChatMessagePrivate(msg, status, idx);
    set <MegaChatHandle> *msgToUpdate = handleNewMessage(message);

    fireOnMessageReceived(message);

    if (msgToUpdate)
    {
        for (auto itMsgId = msgToUpdate->begin(); itMsgId != msgToUpdate->end(); itMsgId++)
        {
            MegaChatMessagePrivate *msg = (MegaChatMessagePrivate *)chatApiImpl->getMessage(chatid, *itMsgId);
            if (msg)
            {
                msg->setAccess();
                fireOnMessageUpdate(msg);
            }
        }
        delete msgToUpdate;
    }

    if (mRoom)
    {
        // forward the event to the chatroom, so chatlist items also receive the notification
        mRoom->onRecvNewMessage(idx, msg, status);
    }
}

void MegaChatRoomHandler::onRecvHistoryMessage(Idx idx, Message &msg, Message::Status status, bool /*isLocal*/)
{
    MegaChatMessagePrivate *message = new MegaChatMessagePrivate(msg, status, idx);
    handleHistoryMessage(message);

    fireOnMessageLoaded(message);
}

void MegaChatRoomHandler::onHistoryDone(chatd::HistSource /*source*/)
{
    fireOnMessageLoaded(NULL);
}

void MegaChatRoomHandler::onUnsentMsgLoaded(chatd::Message &msg)
{
    Message::Status status = (Message::Status) MegaChatMessage::STATUS_SENDING;
    MegaChatMessagePrivate *message = new MegaChatMessagePrivate(msg, status, MEGACHAT_INVALID_INDEX);
    fireOnMessageLoaded(message);
}

void MegaChatRoomHandler::onUnsentEditLoaded(chatd::Message &msg, bool oriMsgIsSending)
{
    Idx index = MEGACHAT_INVALID_INDEX;
    if (!oriMsgIsSending)   // original message was already sent
    {
        index = mChat->msgIndexFromId(msg.id());
    }
    MegaChatMessagePrivate *message = new MegaChatMessagePrivate(msg, Message::kSending, index);
    message->setContentChanged();
    fireOnMessageLoaded(message);
}

void MegaChatRoomHandler::onMessageConfirmed(Id msgxid, const Message &msg, Idx idx)
{
    MegaChatMessagePrivate *message = new MegaChatMessagePrivate(msg, Message::kServerReceived, idx);
    message->setStatus(MegaChatMessage::STATUS_SERVER_RECEIVED);
    message->setTempId(msgxid);     // to allow the app to find the "temporal" message

    std::set <MegaChatHandle> *msgToUpdate = handleNewMessage(message);

    fireOnMessageUpdate(message);

    if (msgToUpdate)
    {
        for (auto itMsgId = msgToUpdate->begin(); itMsgId != msgToUpdate->end(); itMsgId++)
        {
            MegaChatMessagePrivate *msgUpdated = (MegaChatMessagePrivate *)chatApiImpl->getMessage(chatid, *itMsgId);
            if (msgUpdated)
            {
                msgUpdated->setAccess();
                fireOnMessageUpdate(msgUpdated);
            }
        }
        delete msgToUpdate;
    }
}

void MegaChatRoomHandler::onMessageRejected(const Message &msg, uint8_t reason)
{
    MegaChatMessagePrivate *message = new MegaChatMessagePrivate(msg, Message::kServerRejected, MEGACHAT_INVALID_INDEX);
    message->setStatus(MegaChatMessage::STATUS_SERVER_REJECTED);
    message->setCode(reason);
    fireOnMessageUpdate(message);
}

void MegaChatRoomHandler::onMessageStatusChange(Idx idx, Message::Status status, const Message &msg)
{
    MegaChatMessagePrivate *message = new MegaChatMessagePrivate(msg, status, idx);
    message->setStatus(status);
    fireOnMessageUpdate(message);

    if (msg.userid != chatApi->getMyUserHandle() && status == chatd::Message::kSeen)  // received message from a peer changed to seen
    {
        MegaChatMessagePrivate *message = new MegaChatMessagePrivate(msg, status, idx);
        chatApiImpl->fireOnChatNotification(chatid, message);
    }
}

void MegaChatRoomHandler::onMessageEdited(const Message &msg, chatd::Idx idx)
{
    Message::Status status = mChat->getMsgStatus(msg, idx);
    MegaChatMessagePrivate *message = new MegaChatMessagePrivate(msg, status, idx);
    message->setContentChanged();
    fireOnMessageUpdate(message);

    //TODO: check a truncate always comes as an edit, even if no history exist at all (new chat)
    // and, if so, remove the block from `onRecvNewMessage()`
    if ( (msg.type == chatd::Message::kMsgTruncate) // truncate received from a peer or from myself in another client
         || (msg.userid != chatApi->getMyUserHandle() && status == chatd::Message::kNotSeen) )    // received message from a peer, still unseen, was edited / deleted
    {
        MegaChatMessagePrivate *message = new MegaChatMessagePrivate(msg, status, idx);
        chatApiImpl->fireOnChatNotification(chatid, message);
    }
}

void MegaChatRoomHandler::onEditRejected(const Message &msg, ManualSendReason reason)
{
    MegaChatMessagePrivate *message = new MegaChatMessagePrivate(msg, Message::kSendingManual, MEGACHAT_INVALID_INDEX);
    if (reason == ManualSendReason::kManualSendEditNoChange)
    {
        API_LOG_WARNING("Edit message rejected because of same content");
        message->setStatus(mChat->getMsgStatus(msg, msg.id()));
    }
    else
    {
        API_LOG_WARNING("Edit message rejected, reason: %d", reason);
        message->setCode(reason);
    }
    fireOnMessageUpdate(message);
}

void MegaChatRoomHandler::onOnlineStateChange(ChatState state)
{
    if (mRoom)
    {
        // forward the event to the chatroom, so chatlist items also receive the notification
        mRoom->onOnlineStateChange(state);
    }
}

void MegaChatRoomHandler::onUserJoin(Id userid, Priv privilege)
{
    if (mRoom)
    {
        // forward the event to the chatroom, so chatlist items also receive the notification
        mRoom->onUserJoin(userid, privilege);

        MegaChatRoomPrivate *chatroom = new MegaChatRoomPrivate(*mRoom);
        if (userid.val == chatApiImpl->getMyUserHandle())
        {
            chatroom->setOwnPriv(privilege);
        }
        else
        {
            chatroom->setMembersUpdated();
        }
        fireOnChatRoomUpdate(chatroom);
    }
}

void MegaChatRoomHandler::onUserLeave(Id userid)
{
    if (mRoom)
    {
        // forward the event to the chatroom, so chatlist items also receive the notification
        mRoom->onUserLeave(userid);

        MegaChatRoomPrivate *chatroom = new MegaChatRoomPrivate(*mRoom);
        chatroom->setMembersUpdated();
        fireOnChatRoomUpdate(chatroom);
    }
}

void MegaChatRoomHandler::onRejoinedChat()
{
    if (mRoom)
    {
        MegaChatRoomPrivate *chatroom = new MegaChatRoomPrivate(*mRoom);
        fireOnChatRoomUpdate(chatroom);
    }
}

void MegaChatRoomHandler::onExcludedFromChat()
{
    if (mRoom)
    {
        MegaChatRoomPrivate *chatroom = new MegaChatRoomPrivate(*mRoom);
        chatroom->setClosed();
        fireOnChatRoomUpdate(chatroom);
    }
}

void MegaChatRoomHandler::onUnreadChanged()
{
    if (mRoom)
    {
        // forward the event to the chatroom, so chatlist items also receive the notification
        mRoom->onUnreadChanged();

        if (mChat)
        {
            MegaChatRoomPrivate *chatroom = new MegaChatRoomPrivate(*mRoom);
            chatroom->setUnreadCount(mChat->unreadMsgCount());
            fireOnChatRoomUpdate(chatroom);
        }
    }
}

void MegaChatRoomHandler::onPreviewersUpdate()
{
    if (mRoom)
    {
        // forward the event to the chatroom, so chatlist items also receive the notification
        mRoom->onPreviewersUpdate();
        onPreviewersCountUpdate(mChat->getNumPreviewers());
    }
}

void MegaChatRoomHandler::onManualSendRequired(chatd::Message *msg, uint64_t id, chatd::ManualSendReason reason)
{
    MegaChatMessagePrivate *message = new MegaChatMessagePrivate(*msg, Message::kSendingManual, MEGACHAT_INVALID_INDEX);
    delete msg; // we take ownership of the Message

    message->setStatus(MegaChatMessage::STATUS_SENDING_MANUAL);
    message->setRowId(id); // identifier for the manual-send queue, for removal from queue
    message->setCode(reason);
    fireOnMessageLoaded(message);
}


MegaChatErrorPrivate::MegaChatErrorPrivate(const string &msg, int code, int type)
    : ::promise::Error(msg, code, type)
{
    this->setHandled();
}

MegaChatErrorPrivate::MegaChatErrorPrivate(int code, int type)
    : ::promise::Error(MegaChatErrorPrivate::getGenericErrorString(code), code, type)
{
    this->setHandled();
}

const char* MegaChatErrorPrivate::getGenericErrorString(int errorCode)
{
    switch(errorCode)
    {
    case ERROR_OK:
        return "No error";
    case ERROR_ARGS:
        return "Invalid argument";
    case ERROR_ACCESS:
        return "Access denied";
    case ERROR_NOENT:
        return "Resouce does not exist";
    case ERROR_EXIST:
        return "Resource already exists";
    case ERROR_UNKNOWN:
    default:
        return "Unknown error";
    }
}


MegaChatErrorPrivate::MegaChatErrorPrivate(const MegaChatErrorPrivate *error)
    : ::promise::Error(error->getErrorString(), error->getErrorCode(), error->getErrorType())
{
    this->setHandled();
}

int MegaChatErrorPrivate::getErrorCode() const
{
    return code();
}

int MegaChatErrorPrivate::getErrorType() const
{
    return type();
}

const char *MegaChatErrorPrivate::getErrorString() const
{
    return what();
}

const char *MegaChatErrorPrivate::toString() const
{
    char *errorString = new char[msg().size()+1];
    strcpy(errorString, what());
    return errorString;
}

MegaChatError *MegaChatErrorPrivate::copy()
{
    return new MegaChatErrorPrivate(this);
}


MegaChatRoomListPrivate::MegaChatRoomListPrivate()
{

}

MegaChatRoomListPrivate::MegaChatRoomListPrivate(const MegaChatRoomListPrivate *list)
{
    MegaChatRoomPrivate *chat;

    for (unsigned int i = 0; i < list->size(); i++)
    {
        chat = new MegaChatRoomPrivate(list->get(i));
        this->list.push_back(chat);
    }
}

MegaChatRoomList *MegaChatRoomListPrivate::copy() const
{
    return new MegaChatRoomListPrivate(this);
}

const MegaChatRoom *MegaChatRoomListPrivate::get(unsigned int i) const
{
    if (i >= size())
    {
        return NULL;
    }
    else
    {
        return list.at(i);
    }
}

unsigned int MegaChatRoomListPrivate::size() const
{
    return list.size();
}

void MegaChatRoomListPrivate::addChatRoom(MegaChatRoom *chat)
{
    list.push_back(chat);
}


MegaChatRoomPrivate::MegaChatRoomPrivate(const MegaChatRoom *chat)
{
    this->chatid = chat->getChatId();
    this->priv = (privilege_t) chat->getOwnPrivilege();
    for (unsigned int i = 0; i < chat->getPeerCount(); i++)
    {
        MegaChatHandle uh = chat->getPeerHandle(i);
        peers.push_back(userpriv_pair(uh, (privilege_t) chat->getPeerPrivilege(i)));
        peerFirstnames.push_back(chat->getPeerFirstname(i));
        peerLastnames.push_back(chat->getPeerLastname(i));
        peerEmails.push_back(chat->getPeerEmail(i));
    }
    this->group = chat->isGroup();
    this->mPublicChat = chat->isPublic();
    this->mAuthToken = chat->getAuthorizationToken() ? Id(chat->getAuthorizationToken()) : Id::inval();
    this->title = chat->getTitle();
    this->mHasCustomTitle = chat->hasCustomTitle();
    this->unreadCount = chat->getUnreadCount();
    this->active = chat->isActive();
    this->archived = chat->isArchived();
    this->changed = chat->getChanges();
    this->uh = chat->getUserTyping();
    this->mNumPreviewers = chat->getNumPreviewers();
}

MegaChatRoomPrivate::MegaChatRoomPrivate(const ChatRoom &chat)
{
    this->changed = 0;
    this->chatid = chat.chatid();
    this->priv = (privilege_t) chat.ownPriv();
    this->group = chat.isGroup();
    this->mPublicChat = chat.publicChat();
    this->mAuthToken = Id(chat.getPublicHandle());
    assert(!chat.previewMode() || (chat.previewMode() && mAuthToken.isValid()));
    this->title = chat.titleString();
    this->mHasCustomTitle = chat.isGroup() ? ((GroupChatRoom*)&chat)->hasTitle() : false;
    this->unreadCount = chat.chat().unreadMsgCount();
    this->active = chat.isActive();
    this->archived = chat.isArchived();
    this->uh = MEGACHAT_INVALID_HANDLE;
    this->mNumPreviewers = chat.chat().getNumPreviewers();

    if (group)
    {
        GroupChatRoom &groupchat = (GroupChatRoom&) chat;
        GroupChatRoom::MemberMap peers = groupchat.peers();

        GroupChatRoom::MemberMap::iterator it;
        for (it = peers.begin(); it != peers.end(); it++)
        {
            this->peers.push_back(userpriv_pair(it->first, (privilege_t) it->second->priv()));

            const char *buffer = MegaChatRoomPrivate::firstnameFromBuffer(it->second->name());
            this->peerFirstnames.push_back(buffer ? buffer : "");
            delete [] buffer;

            buffer = MegaChatRoomPrivate::lastnameFromBuffer(it->second->name());
            this->peerLastnames.push_back(buffer ? buffer : "");
            delete [] buffer;

            this->peerEmails.push_back(it->second->email());
        }
    }
    else
    {
        PeerChatRoom &peerchat = (PeerChatRoom&) chat;
        privilege_t priv = (privilege_t) peerchat.peerPrivilege();
        handle uh = peerchat.peer();
        this->peers.push_back(userpriv_pair(uh, priv));

        Contact *contact = peerchat.contact();
        if (contact)
        {
            string name = contact->titleString();

            const char *buffer = MegaChatRoomPrivate::firstnameFromBuffer(name);
            this->peerFirstnames.push_back(buffer ? buffer : "");
            delete [] buffer;

            buffer = MegaChatRoomPrivate::lastnameFromBuffer(name);
            this->peerLastnames.push_back(buffer ? buffer : "");
            delete [] buffer;
        }
        else    // we don't have firstname and lastname individually
        {
            this->peerFirstnames.push_back(title);
            this->peerLastnames.push_back("");
        }


        this->peerEmails.push_back(peerchat.email());
    }
}

MegaChatRoom *MegaChatRoomPrivate::copy() const
{
    return new MegaChatRoomPrivate(this);
}

MegaChatHandle MegaChatRoomPrivate::getChatId() const
{
    return chatid;
}

int MegaChatRoomPrivate::getOwnPrivilege() const
{
    return priv;
}

unsigned int MegaChatRoomPrivate::getNumPreviewers() const
{
   return mNumPreviewers;
}

int MegaChatRoomPrivate::getPeerPrivilegeByHandle(MegaChatHandle userhandle) const
{
    for (unsigned int i = 0; i < peers.size(); i++)
    {
        if (peers.at(i).first == userhandle)
        {
            return peers.at(i).second;
        }
    }

    return PRIV_UNKNOWN;
}

const char *MegaChatRoomPrivate::getPeerFirstnameByHandle(MegaChatHandle userhandle) const
{
    for (unsigned int i = 0; i < peers.size(); i++)
    {
        if (peers.at(i).first == userhandle)
        {
            return peerFirstnames.at(i).c_str();
        }
    }

    return NULL;
}

const char *MegaChatRoomPrivate::getPeerLastnameByHandle(MegaChatHandle userhandle) const
{
    for (unsigned int i = 0; i < peers.size(); i++)
    {
        if (peers.at(i).first == userhandle)
        {
            return peerLastnames.at(i).c_str();
        }
    }

    return NULL;
}

const char *MegaChatRoomPrivate::getPeerFullnameByHandle(MegaChatHandle userhandle) const
{
    for (unsigned int i = 0; i < peers.size(); i++)
    {
        if (peers.at(i).first == userhandle)
        {
            string ret = peerFirstnames.at(i);
            if (!peerFirstnames.at(i).empty() && !peerLastnames.at(i).empty())
            {
                ret.append(" ");
            }
            ret.append(peerLastnames.at(i));

            return MegaApi::strdup(ret.c_str());
        }
    }

    return NULL;
}

const char *MegaChatRoomPrivate::getPeerEmailByHandle(MegaChatHandle userhandle) const
{
    for (unsigned int i = 0; i < peerEmails.size(); i++)
    {
        if (peers.at(i).first == userhandle)
        {
            return peerEmails.at(i).c_str();
        }
    }

    return NULL;
}

int MegaChatRoomPrivate::getPeerPrivilege(unsigned int i) const
{
    if (i >= peers.size())
    {
        return MegaChatRoom::PRIV_UNKNOWN;
    }

    return peers.at(i).second;
}

unsigned int MegaChatRoomPrivate::getPeerCount() const
{
    return peers.size();
}

MegaChatHandle MegaChatRoomPrivate::getPeerHandle(unsigned int i) const
{
    if (i >= peers.size())
    {
        return MEGACHAT_INVALID_HANDLE;
    }

    return peers.at(i).first;
}

const char *MegaChatRoomPrivate::getPeerFirstname(unsigned int i) const
{
    if (i >= peerFirstnames.size())
    {
        return NULL;
    }

    return peerFirstnames.at(i).c_str();
}

const char *MegaChatRoomPrivate::getPeerLastname(unsigned int i) const
{
    if (i >= peerLastnames.size())
    {
        return NULL;
    }

    return peerLastnames.at(i).c_str();
}

const char *MegaChatRoomPrivate::getPeerFullname(unsigned int i) const
{
    if (i >= peerLastnames.size() || i >= peerFirstnames.size())
    {
        return NULL;
    }

    string ret = peerFirstnames.at(i);
    if (!peerFirstnames.at(i).empty() && !peerLastnames.at(i).empty())
    {
        ret.append(" ");
    }
    ret.append(peerLastnames.at(i));

    return MegaApi::strdup(ret.c_str());
}

const char *MegaChatRoomPrivate::getPeerEmail(unsigned int i) const
{
    if (i >= peerEmails.size())
    {
        return NULL;
    }

    return peerEmails.at(i).c_str();
}

bool MegaChatRoomPrivate::isGroup() const
{
    return group;
}

bool MegaChatRoomPrivate::isPublic() const
{
    return mPublicChat;
}

bool MegaChatRoomPrivate::isPreview() const
{
    return mAuthToken.isValid();
}

const char *MegaChatRoomPrivate::getAuthorizationToken() const
{
    if (mAuthToken.isValid())
    {
        return strdup(mAuthToken.toString(Id::CHATLINKHANDLE).c_str());
    }

    return NULL;
}

const char *MegaChatRoomPrivate::getTitle() const
{
    return title.c_str();
}

bool MegaChatRoomPrivate::hasCustomTitle() const
{
    return mHasCustomTitle;
}

bool MegaChatRoomPrivate::isActive() const
{
    return active;
}

bool MegaChatRoomPrivate::isArchived() const
{
    return archived;
}

int MegaChatRoomPrivate::getChanges() const
{
    return changed;
}

bool MegaChatRoomPrivate::hasChanged(int changeType) const
{
    return (changed & changeType);
}

int MegaChatRoomPrivate::getUnreadCount() const
{
    return unreadCount;
}

MegaChatHandle MegaChatRoomPrivate::getUserTyping() const
{
    return uh;
}

void MegaChatRoomPrivate::setOwnPriv(int ownPriv)
{
    this->priv = (privilege_t) ownPriv;
    this->changed |= MegaChatRoom::CHANGE_TYPE_OWN_PRIV;
}

void MegaChatRoomPrivate::setTitle(const string& title)
{
    this->title = title;
    this->changed |= MegaChatRoom::CHANGE_TYPE_TITLE;
}

void MegaChatRoomPrivate::setUnreadCount(int count)
{
    this->unreadCount = count;
    this->changed |= MegaChatRoom::CHANGE_TYPE_UNREAD_COUNT;
}

void MegaChatRoomPrivate::setNumPreviewers(unsigned int numPrev)
{
    this->mNumPreviewers = numPrev;
    this->changed |= MegaChatRoom::CHANGE_TYPE_UPDATE_PREVIEWERS;
}

void MegaChatRoomPrivate::setMembersUpdated()
{
    this->changed |= MegaChatRoom::CHANGE_TYPE_PARTICIPANTS;
}

void MegaChatRoomPrivate::setUserTyping(MegaChatHandle uh)
{
    this->uh = uh;
    this->changed |= MegaChatRoom::CHANGE_TYPE_USER_TYPING;
}

void MegaChatRoomPrivate::setUserStopTyping(MegaChatHandle uh)
{
    this->uh = uh;
    this->changed |= MegaChatRoom::CHANGE_TYPE_USER_STOP_TYPING;
}

void MegaChatRoomPrivate::setClosed()
{
    this->changed |= MegaChatRoom::CHANGE_TYPE_CLOSED;
}

void MegaChatRoomPrivate::setChatMode(bool mode)
{
    this->mPublicChat = mode;
    this->changed |= MegaChatListItem::CHANGE_TYPE_CHAT_MODE;
}

void MegaChatRoomPrivate::setArchived(bool archived)
{
    this->archived = archived;
    this->changed |= MegaChatRoom::CHANGE_TYPE_ARCHIVE;
}

char *MegaChatRoomPrivate::firstnameFromBuffer(const string &buffer)
{
    char *ret = NULL;
    int len = buffer.length() ? buffer.at(0) : 0;

    if (len > 0)
    {
        ret = new char[len + 1];
        strncpy(ret, buffer.data() + 1, len);
        ret[len] = '\0';
    }

    return ret;
}

char *MegaChatRoomPrivate::lastnameFromBuffer(const string &buffer)
{
    char *ret = NULL;

    if (buffer.length() && (int)buffer.length() >= buffer.at(0))
    {
        int lenLastname = buffer.length() - buffer.at(0) - 1;
        if (lenLastname)
        {
            const char *start = buffer.data() + 1 + buffer.at(0);
            if (buffer.at(0) != 0)
            {
                start++;    // there's a space separator
                lenLastname--;
            }

            ret = new char[lenLastname + 1];
            strncpy(ret, start, lenLastname);
            ret[lenLastname] = '\0';
        }
    }

    return ret;
}

void MegaChatListItemHandler::onTitleChanged(const string &title)
{
    MegaChatListItemPrivate *item = new MegaChatListItemPrivate(mRoom);
    item->setTitle(title);

    chatApi.fireOnChatListItemUpdate(item);
}

void MegaChatListItemHandler::onChatModeChanged(bool mode)
{
    MegaChatListItemPrivate *item = new MegaChatListItemPrivate(mRoom);
    item->setChatMode(mode);

    chatApi.fireOnChatListItemUpdate(item);
}

void MegaChatListItemHandler::onUnreadCountChanged(int count)
{
    MegaChatListItemPrivate *item = new MegaChatListItemPrivate(mRoom);
    item->setUnreadCount(count);

    chatApi.fireOnChatListItemUpdate(item);
}

void MegaChatListItemHandler::onPreviewersCountUpdate(uint32_t numPrev)
{
    MegaChatListItemPrivate *item = new MegaChatListItemPrivate(mRoom);
    item->setNumPreviewers(numPrev);

    chatApi.fireOnChatListItemUpdate(item);
}

const ChatRoom &MegaChatListItemHandler::getChatRoom() const
{
    return mRoom;
}

MegaChatPeerListPrivate::MegaChatPeerListPrivate()
{
}

MegaChatPeerListPrivate::~MegaChatPeerListPrivate()
{

}

MegaChatPeerList *MegaChatPeerListPrivate::copy() const
{
    MegaChatPeerListPrivate *ret = new MegaChatPeerListPrivate;

    for (int i = 0; i < size(); i++)
    {
        ret->addPeer(list.at(i).first, list.at(i).second);
    }

    return ret;
}

void MegaChatPeerListPrivate::addPeer(MegaChatHandle h, int priv)
{
    list.push_back(userpriv_pair(h, (privilege_t) priv));
}

MegaChatHandle MegaChatPeerListPrivate::getPeerHandle(int i) const
{
    if (i > size())
    {
        return MEGACHAT_INVALID_HANDLE;
    }
    else
    {
        return list.at(i).first;
    }
}

int MegaChatPeerListPrivate::getPeerPrivilege(int i) const
{
    if (i > size())
    {
        return PRIV_UNKNOWN;
    }
    else
    {
        return list.at(i).second;
    }
}

int MegaChatPeerListPrivate::size() const
{
    return list.size();
}

const userpriv_vector *MegaChatPeerListPrivate::getList() const
{
    return &list;
}

MegaChatPeerListPrivate::MegaChatPeerListPrivate(userpriv_vector *userpriv)
{
    handle uh;
    privilege_t priv;

    for (unsigned i = 0; i < userpriv->size(); i++)
    {
        uh = userpriv->at(i).first;
        priv = userpriv->at(i).second;

        this->addPeer(uh, priv);
    }
}


MegaChatListItemHandler::MegaChatListItemHandler(MegaChatApiImpl &chatApi, ChatRoom &room)
    :chatApi(chatApi), mRoom(room)
{
}

MegaChatListItemPrivate::MegaChatListItemPrivate(ChatRoom &chatroom)
    : MegaChatListItem()
{
    this->chatid = chatroom.chatid();
    this->title = chatroom.titleString();
    this->unreadCount = chatroom.chat().unreadMsgCount();
    this->group = chatroom.isGroup();
    this->mPublicChat = chatroom.publicChat();
    this->mPreviewMode = chatroom.previewMode();
    this->active = chatroom.isActive();
    this->ownPriv = chatroom.ownPriv();
    this->archived =  chatroom.isArchived();
    this->mIsCallInProgress = chatroom.isCallActive();
    this->changed = 0;
    this->peerHandle = !group ? ((PeerChatRoom&)chatroom).peer() : MEGACHAT_INVALID_HANDLE;
    this->lastMsgPriv = Priv::PRIV_INVALID;
    this->lastMsgHandle = MEGACHAT_INVALID_HANDLE;
    this->mNumPreviewers = chatroom.getNumPreviewers();

    LastTextMsg tmp;
    LastTextMsg *message = &tmp;
    LastTextMsg *&msg = message;
    uint8_t lastMsgStatus = chatroom.chat().lastTextMessage(msg);
    if (lastMsgStatus == LastTextMsgState::kHave)
    {
        this->lastMsgSender = msg->sender();
        this->lastMsgType = msg->type();
        this->mLastMsgId = (msg->idx() == CHATD_IDX_INVALID) ? msg->xid() : msg->id();

        switch (lastMsgType)
        {
            case MegaChatMessage::TYPE_CONTACT_ATTACHMENT:
            case MegaChatMessage::TYPE_NODE_ATTACHMENT:
            case MegaChatMessage::TYPE_CONTAINS_META:
            case MegaChatMessage::TYPE_VOICE_CLIP:
                this->lastMsg = JSonUtils::getLastMessageContent(msg->contents(), msg->type());
                break;

            case MegaChatMessage::TYPE_ALTER_PARTICIPANTS:
            case MegaChatMessage::TYPE_PRIV_CHANGE:
            {
                const Message::ManagementInfo *management = reinterpret_cast<const Message::ManagementInfo*>(msg->contents().data());
                this->lastMsgPriv = management->privilege;
                this->lastMsgHandle = (MegaChatHandle)management->target;
                break;
            }

            case MegaChatMessage::TYPE_NORMAL:
            case MegaChatMessage::TYPE_CHAT_TITLE:
                this->lastMsg = msg->contents();
                break;

            case MegaChatMessage::TYPE_CALL_ENDED:
            {
                Message::CallEndedInfo *callEndedInfo = Message::CallEndedInfo::fromBuffer(msg->contents().data(), msg->contents().size());
                if (callEndedInfo)
                {
                    this->lastMsg = std::to_string(callEndedInfo->duration);
                    this->lastMsg.push_back(0x01);
                    int termCode = MegaChatMessagePrivate::convertEndCallTermCodeToUI(*callEndedInfo);
                    this->lastMsg += std::to_string(termCode);
                    for (unsigned int i = 0; i < callEndedInfo->participants.size(); i++)
                    {
                        this->lastMsg.push_back(0x01);
                        karere::Id id(callEndedInfo->participants[i]);
                        this->lastMsg += id.toString();
                    }
                    delete callEndedInfo;
                }
                break;
            }

            case MegaChatMessage::TYPE_REVOKE_NODE_ATTACHMENT:  // deprecated: should not be notified as last-message
<<<<<<< HEAD
            case MegaChatMessage::TYPE_TRUNCATE:                // no content at all
            case MegaChatMessage::TYPE_CALL_STARTED:            // no content at all
            case MegaChatMessage::TYPE_PUBLIC_HANDLE_CREATE:    // no content at all
            case MegaChatMessage::TYPE_PUBLIC_HANDLE_DELETE:    // no content at all
            case MegaChatMessage::TYPE_SET_PRIVATE_MODE:
=======
            case MegaChatMessage::TYPE_TRUNCATE:    // no content at all
            case MegaChatMessage::TYPE_CALL_STARTED:    // no content at all
>>>>>>> d6df783a
            default:
                break;
        }
    }
    else
    {
        this->lastMsg = "";
        this->lastMsgSender = MEGACHAT_INVALID_HANDLE;
        this->lastMsgType = lastMsgStatus;
        this->mLastMsgId = MEGACHAT_INVALID_HANDLE;
    }

    this->lastTs = chatroom.chat().lastMessageTs();
}

MegaChatListItemPrivate::MegaChatListItemPrivate(const MegaChatListItem *item)
{
    this->chatid = item->getChatId();
    this->title = item->getTitle();
    this->ownPriv = item->getOwnPrivilege();
    this->unreadCount = item->getUnreadCount();
    this->changed = item->getChanges();
    this->lastTs = item->getLastTimestamp();
    this->lastMsg = item->getLastMessage();
    this->lastMsgType = item->getLastMessageType();
    this->lastMsgSender = item->getLastMessageSender();
    this->group = item->isGroup();
    this->mPublicChat = item->isPublic();
    this->mPreviewMode = item->isPreview();
    this->active = item->isActive();
    this->peerHandle = item->getPeerHandle();
    this->mLastMsgId = item->getLastMessageId();
    this->archived = item->isArchived();
    this->mIsCallInProgress = item->isCallInProgress();
    this->lastMsgPriv = item->getLastMessagePriv();
    this->lastMsgHandle = item->getLastMessageHandle();
    this->mNumPreviewers = item->getNumPreviewers();
}

MegaChatListItemPrivate::~MegaChatListItemPrivate()
{
}

MegaChatListItem *MegaChatListItemPrivate::copy() const
{
    return new MegaChatListItemPrivate(this);
}

int MegaChatListItemPrivate::getChanges() const
{
    return changed;
}

bool MegaChatListItemPrivate::hasChanged(int changeType) const
{
    return (changed & changeType);
}

MegaChatHandle MegaChatListItemPrivate::getChatId() const
{
    return chatid;
}

const char *MegaChatListItemPrivate::getTitle() const
{
    return title.c_str();
}

int MegaChatListItemPrivate::getOwnPrivilege() const
{
    return ownPriv;
}

int MegaChatListItemPrivate::getUnreadCount() const
{
    return unreadCount;
}

const char *MegaChatListItemPrivate::getLastMessage() const
{
    return lastMsg.c_str();
}

MegaChatHandle MegaChatListItemPrivate::getLastMessageId() const
{
    return mLastMsgId;
}

int MegaChatListItemPrivate::getLastMessageType() const
{
    return lastMsgType;
}

MegaChatHandle MegaChatListItemPrivate::getLastMessageSender() const
{
    return lastMsgSender;
}

int64_t MegaChatListItemPrivate::getLastTimestamp() const
{
    return lastTs;
}

bool MegaChatListItemPrivate::isGroup() const
{
    return group;
}

bool MegaChatListItemPrivate::isPublic() const
{
    return mPublicChat;
}

bool MegaChatListItemPrivate::isPreview() const
{
    return mPreviewMode;
}

bool MegaChatListItemPrivate::isActive() const
{
    return active;
}

bool MegaChatListItemPrivate::isArchived() const
{
    return archived;
}

bool MegaChatListItemPrivate::isCallInProgress() const
{
    return mIsCallInProgress;
}

MegaChatHandle MegaChatListItemPrivate::getPeerHandle() const
{
    return peerHandle;
}

int MegaChatListItemPrivate::getLastMessagePriv() const
{
    return lastMsgPriv;
}

MegaChatHandle MegaChatListItemPrivate::getLastMessageHandle() const
{
    return lastMsgHandle;
}

unsigned int MegaChatListItemPrivate::getNumPreviewers() const
{
   return mNumPreviewers;
}

void MegaChatListItemPrivate::setOwnPriv(int ownPriv)
{
    this->ownPriv = ownPriv;
    this->changed |= MegaChatListItem::CHANGE_TYPE_OWN_PRIV;
}

void MegaChatListItemPrivate::setTitle(const string &title)
{
    this->title = title;
    this->changed |= MegaChatListItem::CHANGE_TYPE_TITLE;
}

void MegaChatListItemPrivate::setUnreadCount(int count)
{
    this->unreadCount = count;
    this->changed |= MegaChatListItem::CHANGE_TYPE_UNREAD_COUNT;
}

void MegaChatListItemPrivate::setNumPreviewers(unsigned int numPrev)
{
    this->mNumPreviewers = numPrev;
    this->changed |= MegaChatListItem::CHANGE_TYPE_UPDATE_PREVIEWERS;
}

void MegaChatListItemPrivate::setMembersUpdated()
{
    this->changed |= MegaChatListItem::CHANGE_TYPE_PARTICIPANTS;
}

void MegaChatListItemPrivate::setClosed()
{
    this->changed |= MegaChatListItem::CHANGE_TYPE_CLOSED;
}

void MegaChatListItemPrivate::setLastTimestamp(int64_t ts)
{
    this->lastTs = ts;
    this->changed |= MegaChatListItem::CHANGE_TYPE_LAST_TS;
}

void MegaChatListItemPrivate::setArchived(bool archived)
{
    this->archived = archived;
    this->changed |= MegaChatListItem::CHANGE_TYPE_ARCHIVE;
}

void MegaChatListItemPrivate::setCallInProgress()
{
    this->changed |= MegaChatListItem::CHANGE_TYPE_CALL;
}

void MegaChatListItemPrivate::setLastMessage()
{
    this->changed |= MegaChatListItem::CHANGE_TYPE_LAST_MSG;
}

void MegaChatListItemPrivate::setChatMode(bool mode)
{
    this->mPublicChat = mode;
    this->changed |= MegaChatListItem::CHANGE_TYPE_CHAT_MODE;
}

MegaChatGroupListItemHandler::MegaChatGroupListItemHandler(MegaChatApiImpl &chatApi, ChatRoom &room)
    : MegaChatListItemHandler(chatApi, room)
{

}

void MegaChatGroupListItemHandler::onUserJoin(uint64_t userid, Priv priv)
{
    MegaChatListItemPrivate *item = new MegaChatListItemPrivate(mRoom);
    if (userid == chatApi.getMyUserHandle())
    {
        item->setOwnPriv(priv);
    }
    else
    {
        item->setMembersUpdated();
    }

    chatApi.fireOnChatListItemUpdate(item);
}

void MegaChatGroupListItemHandler::onUserLeave(uint64_t )
{
    MegaChatListItemPrivate *item = new MegaChatListItemPrivate(mRoom);
    item->setMembersUpdated();
    chatApi.fireOnChatListItemUpdate(item);
}

void MegaChatListItemHandler::onExcludedFromChat()
{
    MegaChatListItemPrivate *item = new MegaChatListItemPrivate(mRoom);
    item->setOwnPriv(item->getOwnPrivilege());
    item->setClosed();
    chatApi.fireOnChatListItemUpdate(item);
}

void MegaChatListItemHandler::onRejoinedChat()
{
    MegaChatListItemPrivate *item = new MegaChatListItemPrivate(mRoom);
    item->setOwnPriv(item->getOwnPrivilege());
    chatApi.fireOnChatListItemUpdate(item);
}

void MegaChatListItemHandler::onLastMessageUpdated(const LastTextMsg& /*msg*/)
{
    MegaChatListItemPrivate *item = new MegaChatListItemPrivate(mRoom);
    item->setLastMessage();
    chatApi.fireOnChatListItemUpdate(item);
}

void MegaChatListItemHandler::onLastTsUpdated(uint32_t ts)
{
    MegaChatListItemPrivate *item = new MegaChatListItemPrivate(mRoom);
    item->setLastTimestamp(ts);
    chatApi.fireOnChatListItemUpdate(item);
}

void MegaChatListItemHandler::onChatOnlineState(const ChatState state)
{
    int newState = MegaChatApiImpl::convertChatConnectionState(state);
    chatApi.fireOnChatConnectionStateUpdate(this->mRoom.chatid(), newState);
}

void MegaChatListItemHandler::onChatArchived(bool archived)
{
    MegaChatListItemPrivate *item = new MegaChatListItemPrivate(mRoom);
    item->setArchived(archived);
    chatApi.fireOnChatListItemUpdate(item);
}

MegaChatPeerListItemHandler::MegaChatPeerListItemHandler(MegaChatApiImpl &chatApi, ChatRoom &room)
    : MegaChatListItemHandler(chatApi, room)
{

}

MegaChatMessagePrivate::MegaChatMessagePrivate(const MegaChatMessage *msg)
{
    this->msg = MegaApi::strdup(msg->getContent());
    this->uh = msg->getUserHandle();
    this->hAction = msg->getHandleOfAction();
    this->msgId = msg->getMsgId();
    this->tempId = msg->getTempId();
    this->index = msg->getMsgIndex();
    this->status = msg->getStatus();
    this->ts = msg->getTimestamp();
    this->type = msg->getType();
    this->changed = msg->getChanges();
    this->edited = msg->isEdited();
    this->deleted = msg->isDeleted();
    this->priv = msg->getPrivilege();
    this->code = msg->getCode();
    this->rowId = msg->getRowId();
    this->megaNodeList = msg->getMegaNodeList() ? msg->getMegaNodeList()->copy() : NULL;
    this->megaHandleList = msg->getMegaHandleList() ? msg->getMegaHandleList()->copy() : NULL;

    if (msg->getUsersCount() != 0)
    {
        this->megaChatUsers = new std::vector<MegaChatAttachedUser>();

        for (unsigned int i = 0; i < msg->getUsersCount(); ++i)
        {
            MegaChatAttachedUser megaChatUser(msg->getUserHandle(i), msg->getUserEmail(i), msg->getUserName(i));

            this->megaChatUsers->push_back(megaChatUser);
        }
    }

    if (msg->getType() == TYPE_CONTAINS_META)
    {
        this->mContainsMeta = msg->getContainsMeta()->copy();
    }
}

MegaChatMessagePrivate::MegaChatMessagePrivate(const Message &msg, Message::Status status, Idx index)
{
    if (msg.type == TYPE_NORMAL || msg.type == TYPE_CHAT_TITLE)
    {
        string tmp(msg.buf(), msg.size());
        this->msg = msg.size() ? MegaApi::strdup(tmp.c_str()) : NULL;
    }
    else    // for other types, content is irrelevant
    {
        this->msg = NULL;
    }
    this->uh = msg.userid;
    this->msgId = msg.isSending() ? MEGACHAT_INVALID_HANDLE : (MegaChatHandle) msg.id();
    this->tempId = msg.isSending() ? (MegaChatHandle) msg.id() : MEGACHAT_INVALID_HANDLE;
    this->rowId = MEGACHAT_INVALID_HANDLE;
    this->type = msg.type;
    this->ts = msg.ts;
    this->status = status;
    this->index = index;
    this->changed = 0;
    this->edited = msg.updated && msg.size();
    this->deleted = msg.updated && !msg.size();
    this->code = 0;
    this->priv = PRIV_UNKNOWN;
    this->hAction = MEGACHAT_INVALID_HANDLE;

    switch (type)
    {
        case MegaChatMessage::TYPE_PRIV_CHANGE:
        case MegaChatMessage::TYPE_ALTER_PARTICIPANTS:
        {
            const Message::ManagementInfo mngInfo = msg.mgmtInfo();

            this->priv = mngInfo.privilege;
            this->hAction = mngInfo.target;
            break;
        }
        case MegaChatMessage::TYPE_NODE_ATTACHMENT:
        case MegaChatMessage::TYPE_VOICE_CLIP:
        {
            megaNodeList = JSonUtils::parseAttachNodeJSon(msg.toText().c_str());
            break;
        }
        case MegaChatMessage::TYPE_REVOKE_NODE_ATTACHMENT:
        {
            this->hAction = MegaApi::base64ToHandle(msg.toText().c_str());
            break;
        }
        case MegaChatMessage::TYPE_CONTACT_ATTACHMENT:
        {
            megaChatUsers = JSonUtils::parseAttachContactJSon(msg.toText().c_str());
            break;
        }
        case MegaChatMessage::TYPE_CONTAINS_META:
        {
            uint8_t containsMetaType = msg.containMetaSubtype();
            string containsMetaJson = msg.containsMetaJson();
            mContainsMeta = JSonUtils::parseContainsMeta(containsMetaJson.c_str(), containsMetaType);
            break;
        }
        case MegaChatMessage::TYPE_CALL_ENDED:
        {
            megaHandleList = new MegaHandleListPrivate();
            Message::CallEndedInfo *callEndInfo = Message::CallEndedInfo::fromBuffer(msg.buf(), msg.size());
            if (callEndInfo)
            {
                for (size_t i = 0; i < callEndInfo->participants.size(); i++)
                {
                    megaHandleList->addMegaHandle(callEndInfo->participants[i]);
                }

                priv = callEndInfo->duration;
                code = MegaChatMessagePrivate::convertEndCallTermCodeToUI(*callEndInfo);
                delete callEndInfo;
            }
            break;
        }
        case MegaChatMessage::TYPE_NORMAL:
        case MegaChatMessage::TYPE_CHAT_TITLE:
        case MegaChatMessage::TYPE_TRUNCATE:
<<<<<<< HEAD
        case MegaChatMessage::TYPE_CALL_STARTED:
        case MegaChatMessage::TYPE_PUBLIC_HANDLE_CREATE:
        case MegaChatMessage::TYPE_PUBLIC_HANDLE_DELETE:
        case MegaChatMessage::TYPE_SET_PRIVATE_MODE:
=======
        case MegaChatMessage::TYPE_CALL_STARTED:    // no content at all
>>>>>>> d6df783a
            break;
        default:
        {
            this->type = MegaChatMessage::TYPE_UNKNOWN;
            break;
        }
    }

    int encryptionState = msg.isEncrypted();
    switch (encryptionState)
    {
    case Message::kEncryptedPending:    // transient, app will receive update once decrypted
    case Message::kEncryptedNoKey:
    case Message::kEncryptedNoType:
        this->code = encryptionState;
        this->type = MegaChatMessage::TYPE_UNKNOWN; // --> ignore/hide them
        break;
    case Message::kEncryptedMalformed:
    case Message::kEncryptedSignature:
        this->code = encryptionState;
        this->type = MegaChatMessage::TYPE_INVALID; // --> show a warning
        break;
    case Message::kNotEncrypted:
        break;
    }
}

MegaChatMessagePrivate::~MegaChatMessagePrivate()
{
    delete [] msg;
    delete megaChatUsers;
    delete megaNodeList;
    delete mContainsMeta;
    delete megaHandleList;
}

MegaChatMessage *MegaChatMessagePrivate::copy() const
{
    return new MegaChatMessagePrivate(this);
}

int MegaChatMessagePrivate::getStatus() const
{
    return status;
}

MegaChatHandle MegaChatMessagePrivate::getMsgId() const
{
    return msgId;
}

MegaChatHandle MegaChatMessagePrivate::getTempId() const
{
    return tempId;
}

int MegaChatMessagePrivate::getMsgIndex() const
{
    return index;
}

MegaChatHandle MegaChatMessagePrivate::getUserHandle() const
{
    return uh;
}

int MegaChatMessagePrivate::getType() const
{
    return type;
}

int64_t MegaChatMessagePrivate::getTimestamp() const
{
    return ts;
}

const char *MegaChatMessagePrivate::getContent() const
{
    // if message contains meta and is of rich-link type, return the original content
    if (type == MegaChatMessage::TYPE_CONTAINS_META)
    {
        return getContainsMeta()->getTextMessage();

    }
    return msg;
}

bool MegaChatMessagePrivate::isEdited() const
{
    return edited;
}

bool MegaChatMessagePrivate::isDeleted() const
{
    return deleted;
}

bool MegaChatMessagePrivate::isEditable() const
{
    return ((type == TYPE_NORMAL || type == TYPE_CONTAINS_META) && !isDeleted() && ((time(NULL) - ts) < CHATD_MAX_EDIT_AGE));
}

bool MegaChatMessagePrivate::isDeletable() const
{
    return ((type == TYPE_NORMAL || type == TYPE_CONTACT_ATTACHMENT || type == TYPE_NODE_ATTACHMENT || type == TYPE_CONTAINS_META || type == TYPE_VOICE_CLIP)
            && !isDeleted() && ((time(NULL) - ts) < CHATD_MAX_EDIT_AGE));
}

bool MegaChatMessagePrivate::isManagementMessage() const
{
    return (type >= TYPE_LOWEST_MANAGEMENT
            && type <= TYPE_HIGHEST_MANAGEMENT);
}

MegaChatHandle MegaChatMessagePrivate::getHandleOfAction() const
{
    return hAction;
}

int MegaChatMessagePrivate::getPrivilege() const
{
    return priv;
}

int MegaChatMessagePrivate::getCode() const
{
    return code;
}

MegaChatHandle MegaChatMessagePrivate::getRowId() const
{
    return rowId;
}

int MegaChatMessagePrivate::getChanges() const
{
    return changed;
}

bool MegaChatMessagePrivate::hasChanged(int changeType) const
{
    return (changed & changeType);
}

void MegaChatMessagePrivate::setStatus(int status)
{
    this->status = status;
    this->changed |= MegaChatMessage::CHANGE_TYPE_STATUS;
}

void MegaChatMessagePrivate::setTempId(MegaChatHandle tempId)
{
    this->tempId = tempId;
}

void MegaChatMessagePrivate::setRowId(int id)
{
    this->rowId = id;
}

void MegaChatMessagePrivate::setContentChanged()
{
    this->changed |= MegaChatMessage::CHANGE_TYPE_CONTENT;
}

void MegaChatMessagePrivate::setCode(int code)
{
    this->code = code;
}

void MegaChatMessagePrivate::setAccess()
{
    this->changed |= MegaChatMessage::CHANGE_TYPE_ACCESS;
}

int MegaChatMessagePrivate::convertEndCallTermCodeToUI(const Message::CallEndedInfo  &callEndInfo)
{
    int code;
    switch (callEndInfo.termCode)
    {
        case END_CALL_REASON_CANCELLED:
            code = END_CALL_REASON_NO_ANSWER;
            break;
        case END_CALL_REASON_ENDED:;
        case END_CALL_REASON_FAILED:
            if (callEndInfo.duration > 0)
            {
                code =  END_CALL_REASON_ENDED;
            }
            else
            {
                code = END_CALL_REASON_FAILED;
            }
            break;
        default:
            code = callEndInfo.termCode;
            break;
    }

    return code;
}

unsigned int MegaChatMessagePrivate::getUsersCount() const
{
    unsigned int size = 0;
    if (megaChatUsers != NULL)
    {
        size = megaChatUsers->size();
    }

    return size;
}

MegaChatHandle MegaChatMessagePrivate::getUserHandle(unsigned int index) const
{
    if (!megaChatUsers || index >= megaChatUsers->size())
    {
        return MEGACHAT_INVALID_HANDLE;
    }

    return megaChatUsers->at(index).getHandle();
}

const char *MegaChatMessagePrivate::getUserName(unsigned int index) const
{
    if (!megaChatUsers || index >= megaChatUsers->size())
    {
        return NULL;
    }

    return megaChatUsers->at(index).getName();
}

const char *MegaChatMessagePrivate::getUserEmail(unsigned int index) const
{
    if (!megaChatUsers || index >= megaChatUsers->size())
    {
        return NULL;
    }

    return megaChatUsers->at(index).getEmail();
}

MegaNodeList *MegaChatMessagePrivate::getMegaNodeList() const
{
    return megaNodeList;
}

const MegaChatContainsMeta *MegaChatMessagePrivate::getContainsMeta() const
{
    return mContainsMeta;
}

MegaHandleList *MegaChatMessagePrivate::getMegaHandleList() const
{
    return megaHandleList;
}

int MegaChatMessagePrivate::getDuration() const
{
    return priv;
}

int MegaChatMessagePrivate::getTermCode() const
{
    return code;
}

LoggerHandler::LoggerHandler()
    : ILoggerBackend(MegaChatApi::LOG_LEVEL_INFO)
{
    mutex.init(true);
    this->megaLogger = NULL;

    gLogger.addUserLogger("MegaChatApi", this);
    gLogger.logChannels[krLogChannel_megasdk].logLevel = krLogLevelDebugVerbose;
    gLogger.logChannels[krLogChannel_websockets].logLevel = krLogLevelDebugVerbose;
    gLogger.logToConsoleUseColors(false);
}

LoggerHandler::~LoggerHandler()
{
    gLogger.removeUserLogger("MegaChatApi");
}

void LoggerHandler::setMegaChatLogger(MegaChatLogger *logger)
{
    mutex.lock();
    this->megaLogger = logger;
    mutex.unlock();
}

void LoggerHandler::setLogLevel(int logLevel)
{
    mutex.lock();
    this->maxLogLevel = logLevel;
    switch (logLevel)
    {
        case MegaChatApi::LOG_LEVEL_ERROR:
            MegaApi::setLogLevel(MegaApi::LOG_LEVEL_ERROR);
            break;

        case MegaChatApi::LOG_LEVEL_WARNING:
            MegaApi::setLogLevel(MegaApi::LOG_LEVEL_WARNING);
            break;

        case MegaChatApi::LOG_LEVEL_INFO:
            MegaApi::setLogLevel(MegaApi::LOG_LEVEL_INFO);
            break;

        case MegaChatApi::LOG_LEVEL_VERBOSE:
        case MegaChatApi::LOG_LEVEL_DEBUG:
            MegaApi::setLogLevel(MegaApi::LOG_LEVEL_DEBUG);
            break;

        case MegaChatApi::LOG_LEVEL_MAX:
            MegaApi::setLogLevel(MegaApi::LOG_LEVEL_MAX);
            break;

        default:
            break;
    }
    mutex.unlock();
}

void LoggerHandler::setLogWithColors(bool useColors)
{
    gLogger.logToConsoleUseColors(useColors);
}

void LoggerHandler::setLogToConsole(bool enable)
{
    gLogger.logToConsole(enable);
}

void LoggerHandler::log(krLogLevel level, const char *msg, size_t /*len*/, unsigned /*flags*/)
{
    mutex.lock();
    if (megaLogger)
    {
        megaLogger->log(level, msg);
    }
    mutex.unlock();
}

#ifndef KARERE_DISABLE_WEBRTC

MegaChatCallHandler::MegaChatCallHandler(MegaChatApiImpl *megaChatApi)
{
    this->megaChatApi = megaChatApi;
    call = NULL;
    localVideoReceiver = NULL;
    chatCall = NULL;
}

MegaChatCallHandler::~MegaChatCallHandler()
{
    if (chatCall && chatCall->getStatus() != MegaChatCall::CALL_STATUS_DESTROYED)
    {
        chatCall->setStatus(MegaChatCall::CALL_STATUS_DESTROYED);
        megaChatApi->fireOnChatCallUpdate(chatCall);
    }

    delete chatCall;
}

void MegaChatCallHandler::setCall(rtcModule::ICall *call)
{
    assert(!this->call);
    this->call = call;
    if (!chatCall)
    {
        chatCall = new MegaChatCallPrivate(*call);
    }
    else
    {
        chatCall->setStatus(call->state());
        chatCall->setLocalAudioVideoFlags(call->sentAv());
        assert(chatCall->getId() == call->id());
    }
}

void MegaChatCallHandler::onStateChange(uint8_t newState)
{
    assert(chatCall);
    if (chatCall)
    {
        API_LOG_INFO("Call state changed. ChatId: %s, callid: %s, state: %s --> %s",
                     karere::Id(chatCall->getChatid()).toString().c_str(),
                     karere::Id(chatCall->getId()).toString().c_str(),
                     rtcModule::ICall::stateToStr(chatCall->getStatus()),      // assume states are mapped 1 to 1
                     rtcModule::ICall::stateToStr(newState));

        int state = 0;
        switch(newState)
        {
            case rtcModule::ICall::kStateInitial:
                state = MegaChatCall::CALL_STATUS_INITIAL;
                break;
            case rtcModule::ICall::kStateHasLocalStream:
                state = MegaChatCall::CALL_STATUS_HAS_LOCAL_STREAM;
                chatCall->setLocalAudioVideoFlags(call->sentAv());
                break;
            case rtcModule::ICall::kStateReqSent:
                state = MegaChatCall::CALL_STATUS_REQUEST_SENT;
                break;
            case rtcModule::ICall::kStateRingIn:
                assert(call);
                chatCall->setCaller(call->caller());
                state = MegaChatCall::CALL_STATUS_RING_IN;
                break;
            case rtcModule::ICall::kStateJoining:
                state = MegaChatCall::CALL_STATUS_JOINING;
                break;
            case rtcModule::ICall::kStateInProgress:
                chatCall->setIsRinging(false);
                state = MegaChatCall::CALL_STATUS_IN_PROGRESS;
                break;
            case rtcModule::ICall::kStateTerminating:
                state = MegaChatCall::CALL_STATUS_TERMINATING_USER_PARTICIPATION;
                chatCall->setIsRinging(false);
                chatCall->setTermCode(call->termCode());
                API_LOG_INFO("Terminating call. ChatId: %s, callid: %s, termCode: %s , isLocal: %d, duration: %d (s)",
                             karere::Id(chatCall->getChatid()).toString().c_str(),
                             karere::Id(chatCall->getId()).toString().c_str(),
                             rtcModule::termCodeToStr(call->termCode() & (~rtcModule::TermCode::kPeer)),
                             chatCall->isLocalTermCode(), chatCall->getDuration());
                break;
            case rtcModule::ICall::kStateDestroyed:
                return;
                break;
            default:
                state = newState;
        }

        chatCall->setStatus(state);
        megaChatApi->fireOnChatCallUpdate(chatCall);
    }
    else
    {
        API_LOG_ERROR("MegaChatCallHandler::onStateChange - There is not any MegaChatCallPrivate associated to MegaChatCallHandler");
    }
}

void MegaChatCallHandler::onDestroy(rtcModule::TermCode /*reason*/, bool /*byPeer*/, const string &/*msg*/)
{
    assert(chatCall);
    MegaChatHandle chatid = MEGACHAT_INVALID_HANDLE;
    call = NULL;
    if (chatCall != NULL)
    {
        chatid = chatCall->getChatid();
        MegaHandleList *participants = chatCall->getParticipants();
        bool uniqueParticipant = (participants && participants->size() == 1 && participants->get(0) == megaChatApi->getMyUserHandle());
        if (participants && participants->size() > 0 && !uniqueParticipant)
        {
            chatCall->setStatus(MegaChatCall::CALL_STATUS_USER_NO_PRESENT);
            megaChatApi->fireOnChatCallUpdate(chatCall);
        }
        else
        {
            chatCall->setStatus(MegaChatCall::CALL_STATUS_DESTROYED);
            megaChatApi->fireOnChatCallUpdate(chatCall);
            megaChatApi->removeCall(chatid);
        }

        delete participants;
    }
    else
    {
        API_LOG_ERROR("MegaChatCallHandler::onDestroy - There is not any MegaChatCallPrivate associated to MegaChatCallHandler");
        delete this;    // should not happen but, just-in-case, avoid the memory leak
    }

}

rtcModule::ISessionHandler *MegaChatCallHandler::onNewSession(rtcModule::ISession &sess)
{
    MegaChatSessionPrivate *megaChatSession = chatCall->addSession(sess);

    return new MegaChatSessionHandler(megaChatApi, this, megaChatSession, sess);
}

void MegaChatCallHandler::onLocalStreamObtained(rtcModule::IVideoRenderer *&rendererOut)
{
    assert(chatCall != NULL);
    if (chatCall != NULL)
    {
        if (localVideoReceiver != NULL)
        {
            API_LOG_WARNING("MegaChatCallHandler::onLocalStreamObtained - A local video receiver already exists for this MegaChatCallPrivate");
            delete localVideoReceiver;
        }

        rendererOut = new MegaChatVideoReceiver(megaChatApi, call);
        localVideoReceiver = rendererOut;
    }
    else
    {
        API_LOG_ERROR("MegaChatCallHandler::onLocalStreamObtained - There is not any MegaChatCallPrivate associated to MegaChatCallHandler");
    }
}

void MegaChatCallHandler::onLocalMediaError(const string errors)
{
    assert(chatCall != NULL);
    if (chatCall != NULL)
    {
        chatCall->setError(errors);
        API_LOG_INFO("Local media error at call. ChatId: %s, callid: %s, error: %s",
                     ID_CSTR(call->chat().chatId()), ID_CSTR(call->id()));

        megaChatApi->fireOnChatCallUpdate(chatCall);
    }
    else
    {
        API_LOG_ERROR("MegaChatCallHandler::onLocalMediaError - There is not any MegaChatCallPrivate associated to MegaChatCallHandler");
    }
}

void MegaChatCallHandler::onRingOut(Id peer)
{
    assert(chatCall != NULL);
    if (chatCall != NULL)
    {
        //Avoid notify several times Ring-In state when there are many clients
        if (!chatCall->isRinging())
        {
            chatCall->setIsRinging(true);
            API_LOG_INFO("Call starts ringing at remote peer. ChatId: %s, callid: %s, peer: %s",
                         ID_CSTR(call->chat().chatId()), ID_CSTR(call->id()), ID_CSTR(peer));

            megaChatApi->fireOnChatCallUpdate(chatCall);
        }
    }
    else
    {
        API_LOG_ERROR("MegaChatCallHandler::onRingOut - There is not any MegaChatCallPrivate associated to MegaChatCallHandler");
    }
}

void MegaChatCallHandler::onCallStarting()
{

}

void MegaChatCallHandler::onCallStarted()
{
}

void MegaChatCallHandler::addParticipant(Id userid, uint32_t clientid, AvFlags flags)
{
    assert(chatCall);
    if (chatCall)
    {
        bool notify = chatCall->addOrUpdateParticipant(userid, clientid, flags);
        if (notify)
        {
            megaChatApi->fireOnChatCallUpdate(chatCall);
        }
    }
}

bool MegaChatCallHandler::removeParticipant(Id userid, uint32_t clientid)
{
    assert(chatCall);
    if (chatCall)
    {
        bool notify = chatCall->removeParticipant(userid, clientid);
        if (notify)
        {
            megaChatApi->fireOnChatCallUpdate(chatCall);
        }

        MegaHandleList *participants = chatCall->getParticipants();
        if (participants && participants->size() < 1 && !call)
        {
            chatCall->setStatus(MegaChatCall::CALL_STATUS_DESTROYED);
            megaChatApi->fireOnChatCallUpdate(chatCall);
            delete participants;
            return true;
        }

        delete participants;
    }

    return false;
}

int MegaChatCallHandler::callParticipants()
{
    assert(chatCall);
    return chatCall ? chatCall->getNumParticipants(): 0;
}

bool MegaChatCallHandler::isParticipating(Id userid)
{
    assert(chatCall);
    return chatCall->isParticipating(userid);
}

void MegaChatCallHandler::removeAllParticipants()
{
    chatCall->removeAllParticipants();
    megaChatApi->fireOnChatCallUpdate(chatCall);
}

karere::Id MegaChatCallHandler::getCallId() const
{
    assert(chatCall);
    return chatCall->getId();
}

void MegaChatCallHandler::setCallId(karere::Id callid)
{
    assert(chatCall);
    chatCall->setId(callid);
    if (chatCall->getChanges() != MegaChatCall::CHANGE_TYPE_NO_CHANGES)
    {
        megaChatApi->fireOnChatCallUpdate(chatCall);
    }
}

void MegaChatCallHandler::setInitialTimeStamp(int64_t timeStamp)
{
    assert(chatCall);
    if (!chatCall->getInitialTimeStamp())
    {
        chatCall->setInitialTimeStamp(timeStamp);
    }
}

int64_t MegaChatCallHandler::getInitialTimeStamp()
{
    assert(chatCall);
    return chatCall->getInitialTimeStamp();
}

rtcModule::ICall *MegaChatCallHandler::getCall()
{
    return call;
}

MegaChatCallPrivate *MegaChatCallHandler::getMegaChatCall()
{
    return chatCall;
}

void MegaChatCallHandler::setCallNotPresent(Id chatid, Id callid, uint32_t duration)
{
    this->call = NULL;
    chatCall = new MegaChatCallPrivate(chatid, callid, duration);
}

MegaChatSessionHandler::MegaChatSessionHandler(MegaChatApiImpl *megaChatApi, MegaChatCallHandler *callHandler, MegaChatSessionPrivate *megaChatSession, rtcModule::ISession &session)
{
    this->megaChatApi = megaChatApi;
    this->callHandler = callHandler;
    this->session = &session;
    this->remoteVideoRender = NULL;
    this->megaChatSession = megaChatSession;
}

MegaChatSessionHandler::~MegaChatSessionHandler()
{
    delete remoteVideoRender;
}

void MegaChatSessionHandler::onSessStateChange(uint8_t newState)
{
    switch (newState)
    {
        case rtcModule::ISession::kStateWaitSdpOffer:
        case rtcModule::ISession::kStateWaitSdpAnswer:
        case rtcModule::ISession::kStateWaitLocalSdpAnswer:
        {
            MegaChatCallPrivate *chatCall = callHandler->getMegaChatCall();
            megaChatSession->setState(newState);
            chatCall->sessionUpdated(session->peer(), MegaChatCall::CHANGE_TYPE_SESSION_STATUS);
            megaChatApi->fireOnChatCallUpdate(chatCall);
            break;
        }
        case rtcModule::ISession::kStateInProgress:
        {
            MegaChatCallPrivate *chatCall = callHandler->getMegaChatCall();
            megaChatSession->setAvFlags(session->receivedAv());
            chatCall->sessionUpdated(session->peer(), MegaChatCall::CHANGE_TYPE_REMOTE_AVFLAGS);
            API_LOG_INFO("Initial remote audio/video flags. ChatId: %s, callid: %s, AV: %s",
                         ID_CSTR(chatCall->getChatid()), ID_CSTR(chatCall->getId()),
                         session->receivedAv().toString().c_str());

            megaChatSession->setState(newState);
            chatCall->sessionUpdated(session->peer(), MegaChatCall::CHANGE_TYPE_SESSION_STATUS);
            megaChatApi->fireOnChatCallUpdate(chatCall);
            break;
        }
        case rtcModule::ISession::kStateDestroyed:
        {
            if (callHandler->getCall()->state() < rtcModule::ICall::kStateTerminating)
            {
                MegaChatCallPrivate *chatCall = callHandler->getMegaChatCall();
                megaChatSession->setState(newState);
                chatCall->sessionUpdated(session->peer(), MegaChatCall::CHANGE_TYPE_SESSION_STATUS);
                megaChatApi->fireOnChatCallUpdate(chatCall);
            }

            break;
        }
        default:
            break;
    }
}

void MegaChatSessionHandler::onSessDestroy(rtcModule::TermCode /*reason*/, bool /*byPeer*/, const std::string& /*msg*/)
{
    MegaChatCallPrivate *chatCall = callHandler->getMegaChatCall();
    chatCall->removeSession(session->peer());
    delete this;
}

void MegaChatSessionHandler::onRemoteStreamAdded(rtcModule::IVideoRenderer *&rendererOut)
{
    rtcModule::ICall *call = callHandler->getCall();
    assert(call != NULL);

    if (remoteVideoRender != NULL)
    {
       delete remoteVideoRender;
    }

    rendererOut = new MegaChatVideoReceiver(megaChatApi, call, session->peer());
    remoteVideoRender = rendererOut;
}

void MegaChatSessionHandler::onRemoteStreamRemoved()
{
    delete remoteVideoRender;
    remoteVideoRender = NULL;
}

void MegaChatSessionHandler::onPeerMute(karere::AvFlags av, karere::AvFlags oldAv)
{
    MegaChatCallPrivate *chatCall = callHandler->getMegaChatCall();
    megaChatSession->setAvFlags(av);
    chatCall->sessionUpdated(session->peer(), MegaChatCall::CHANGE_TYPE_REMOTE_AVFLAGS);
    API_LOG_INFO("Remote audio/video flags changed. ChatId: %s, callid: %s, AV: %s --> %s",
                 ID_CSTR(chatCall->getChatid()), ID_CSTR(chatCall->getId()),
                 oldAv.toString().c_str(), av.toString().c_str());

    megaChatApi->fireOnChatCallUpdate(chatCall);
}

void MegaChatSessionHandler::onVideoRecv()
{

}

void MegaChatSessionHandler::onSessionNetworkQualityChange(int currentQuality)
{
    MegaChatCallPrivate *chatCall = callHandler->getMegaChatCall();
    megaChatSession->setNetworkQuality(currentQuality);
    chatCall->sessionUpdated(session->peer(), MegaChatCall::CHANGE_TYPE_SESSION_NETWORK_QUALITY);
    API_LOG_INFO("Network quality change. ChatId: %s, peer: %s, value: %d",
                 Id(chatCall->getChatid()).toString().c_str(),
                 session->peer().toString().c_str(),
                 currentQuality);

    megaChatApi->fireOnChatCallUpdate(chatCall);
}

void MegaChatSessionHandler::onSessionAudioDetected(bool audioDetected)
{
    MegaChatCallPrivate *chatCall = callHandler->getMegaChatCall();
    megaChatSession->setAudioDetected(audioDetected);
    chatCall->sessionUpdated(session->peer(), MegaChatCall::CHANGE_TYPE_SESSION_AUDIO_LEVEL);
    API_LOG_INFO("Change Audio level. ChatId: %s, peer: %s, value: %s",
                 Id(chatCall->getChatid()).toString().c_str(),
                 session->peer().toString().c_str(),
                 audioDetected ? "Active" : "Inactive");

    megaChatApi->fireOnChatCallUpdate(chatCall);
}

#endif

MegaChatListItemListPrivate::MegaChatListItemListPrivate()
{
}

MegaChatListItemListPrivate::~MegaChatListItemListPrivate()
{
    for (unsigned int i = 0; i < list.size(); i++)
    {
        delete list[i];
        list[i] = NULL;
    }

    list.clear();
}

MegaChatListItemListPrivate::MegaChatListItemListPrivate(const MegaChatListItemListPrivate *list)
{
    MegaChatListItemPrivate *item;

    for (unsigned int i = 0; i < list->size(); i++)
    {
        item = new MegaChatListItemPrivate(list->get(i));
        this->list.push_back(item);
    }
}

MegaChatListItemListPrivate *MegaChatListItemListPrivate::copy() const
{
    return new MegaChatListItemListPrivate(this);
}

const MegaChatListItem *MegaChatListItemListPrivate::get(unsigned int i) const
{
    if (i >= size())
    {
        return NULL;
    }
    else
    {
        return list.at(i);
    }
}

unsigned int MegaChatListItemListPrivate::size() const
{
    return list.size();
}

void MegaChatListItemListPrivate::addChatListItem(MegaChatListItem *item)
{
    list.push_back(item);
}

MegaChatPresenceConfigPrivate::MegaChatPresenceConfigPrivate(const MegaChatPresenceConfigPrivate &config)
{
    this->status = config.getOnlineStatus();
    this->autoawayEnabled = config.isAutoawayEnabled();
    this->autoawayTimeout = config.getAutoawayTimeout();
    this->persistEnabled = config.isPersist();
    this->lastGreenVisible = config.isLastGreenVisible();
    this->pending = config.isPending();
}

MegaChatPresenceConfigPrivate::MegaChatPresenceConfigPrivate(const presenced::Config &config, bool isPending)
{
    this->status = config.presence().status();
    this->autoawayEnabled = config.autoawayActive();
    this->autoawayTimeout = config.autoawayTimeout();
    this->persistEnabled = config.persist();
    this->lastGreenVisible = config.lastGreenVisible();
    this->pending = isPending;
}

MegaChatPresenceConfigPrivate::~MegaChatPresenceConfigPrivate()
{

}

MegaChatPresenceConfig *MegaChatPresenceConfigPrivate::copy() const
{
    return new MegaChatPresenceConfigPrivate(*this);
}

int MegaChatPresenceConfigPrivate::getOnlineStatus() const
{
    return status;
}

bool MegaChatPresenceConfigPrivate::isAutoawayEnabled() const
{
    return autoawayEnabled;
}

int64_t MegaChatPresenceConfigPrivate::getAutoawayTimeout() const
{
    return autoawayTimeout;
}

bool MegaChatPresenceConfigPrivate::isPersist() const
{
    return persistEnabled;
}

bool MegaChatPresenceConfigPrivate::isPending() const
{
    return pending;
}

bool MegaChatPresenceConfigPrivate::isSignalActivityRequired() const
{
    return (!persistEnabled
            && status != MegaChatApi::STATUS_OFFLINE
            && status != MegaChatApi::STATUS_AWAY
            && autoawayEnabled && autoawayTimeout);
}

bool MegaChatPresenceConfigPrivate::isLastGreenVisible() const
{
    return lastGreenVisible;
}

MegaChatAttachedUser::MegaChatAttachedUser(MegaChatHandle contactId, const std::string &email, const std::string& name)
    : mHandle(contactId)
    , mEmail(email)
    , mName(name)
{
}

MegaChatAttachedUser::~MegaChatAttachedUser()
{
}

MegaChatHandle MegaChatAttachedUser::getHandle() const
{
    return mHandle;
}

const char *MegaChatAttachedUser::getEmail() const
{
    return mEmail.c_str();
}

const char *MegaChatAttachedUser::getName() const
{
    return mName.c_str();
}

int MegaChatContainsMetaPrivate::getType() const
{
    return mType;
}

const char *MegaChatContainsMetaPrivate::getTextMessage() const
{
    return mText.c_str();
}

const MegaChatRichPreview *MegaChatContainsMetaPrivate::getRichPreview() const
{
    return mRichPreview;
}

const MegaChatGeolocation *MegaChatContainsMetaPrivate::getGeolocation() const
{
    return mGeolocation;
}

void MegaChatContainsMetaPrivate::setRichPreview(MegaChatRichPreview *richPreview)
{
    if (mRichPreview)
    {
        delete mRichPreview;
    }

    if (richPreview)
    {
        mType = MegaChatContainsMeta::CONTAINS_META_RICH_PREVIEW;
        mRichPreview = richPreview;
    }
    else
    {
        mType = MegaChatContainsMeta::CONTAINS_META_INVALID;
        mRichPreview = NULL;
    }
}

void MegaChatContainsMetaPrivate::setGeolocation(MegaChatGeolocation *geolocation)
{
    if (mGeolocation)
    {
        delete mGeolocation;
    }

    if (geolocation)
    {
        mType = MegaChatContainsMeta::CONTAINS_META_GEOLOCATION;
        mGeolocation = geolocation;
    }
    else
    {
        mType = MegaChatContainsMeta::CONTAINS_META_INVALID;
        mGeolocation = NULL;
    }
}

void MegaChatContainsMetaPrivate::setTextMessage(const string &text)
{
    mText = text;
}

MegaChatContainsMetaPrivate::MegaChatContainsMetaPrivate(const MegaChatContainsMeta *containsMeta)
{
    if (!containsMeta)
    {
        return;
    }

    this->mType = containsMeta->getType();
    this->mRichPreview = containsMeta->getRichPreview() ? containsMeta->getRichPreview()->copy() : NULL;
    this->mGeolocation = containsMeta->getGeolocation() ? containsMeta->getGeolocation()->copy() : NULL;
    this->mText = containsMeta->getTextMessage();
}

MegaChatContainsMetaPrivate::~MegaChatContainsMetaPrivate()
{
    delete mRichPreview;
}

MegaChatContainsMeta *MegaChatContainsMetaPrivate::copy() const
{
    return new MegaChatContainsMetaPrivate(this);
}

MegaChatRichPreviewPrivate::MegaChatRichPreviewPrivate(const MegaChatRichPreview *richPreview)
{
    this->mText = richPreview->getText();
    this->mTitle = richPreview->getTitle();
    this->mDescription = richPreview->getDescription();
    this->mImage = richPreview->getImage() ? richPreview->getImage() : "";
    this->mImageFormat = richPreview->getImageFormat();
    this->mIcon = richPreview->getIcon() ? richPreview->getIcon() : "";
    this->mIconFormat = richPreview->getIconFormat();
    this->mUrl = richPreview->getUrl();
    this->mDomainName = richPreview->getDomainName();
}

MegaChatRichPreviewPrivate::MegaChatRichPreviewPrivate(const string &text, const string &title, const string &description,
                                         const string &image, const string &imageFormat, const string &icon,
                                         const string &iconFormat, const string &url)
    : mText(text), mTitle(title), mDescription(description)
    , mImage(image), mImageFormat(imageFormat), mIcon(icon)
    , mIconFormat(iconFormat), mUrl(url)
{
    mDomainName = mUrl;
    std::string::size_type position = mDomainName.find("://");
    if (position != std::string::npos)
    {
         mDomainName = mDomainName.substr(position + 3);
    }

    position = mDomainName.find("/");
    if (position != std::string::npos)
    {
        mDomainName = mDomainName.substr(0, position);
    }
}

const char *MegaChatRichPreviewPrivate::getText() const
{
    return mText.c_str();
}

const char *MegaChatRichPreviewPrivate::getTitle() const
{
    return mTitle.c_str();
}

const char *MegaChatRichPreviewPrivate::getDescription() const
{
    return mDescription.c_str();
}

const char *MegaChatRichPreviewPrivate::getImage() const
{
    return mImage.size() ? mImage.c_str() : NULL;
}

const char *MegaChatRichPreviewPrivate::getImageFormat() const
{
    return mImageFormat.c_str();
}

const char *MegaChatRichPreviewPrivate::getIcon() const
{
    return mIcon.size() ? mIcon.c_str() : NULL;
}

const char *MegaChatRichPreviewPrivate::getIconFormat() const
{
    return mIconFormat.c_str();
}

const char *MegaChatRichPreviewPrivate::getUrl() const
{
    return mUrl.c_str();
}

MegaChatRichPreview *MegaChatRichPreviewPrivate::copy() const
{
    return new MegaChatRichPreviewPrivate(this);
}

MegaChatRichPreviewPrivate::~MegaChatRichPreviewPrivate()
{

}

std::vector<int32_t> DataTranslation::b_to_vector(const std::string& data)
{
    int length = data.length();
    std::vector<int32_t> vector(length / sizeof(int32_t));

    for (int i = 0; i < length; ++i)
    {
        // i >> 2 = i / 4
        vector[i >> 2] |= (data[i] & 255) << (24 - (i & 3) * 8);
    }

    return vector;
}

std::string DataTranslation::vector_to_b(std::vector<int32_t> vector)
{
    int length = vector.size() * sizeof(int32_t);
    char* data = new char[length];

    for (int i = 0; i < length; ++i)
    {
        // i >> 2 = i / 4
        data[i] = (vector[i >> 2] >> (24 - (i & 3) * 8)) & 255;
    }

    std::string dataToReturn(data, length);

    delete[] data;

    return dataToReturn;
}

std::string JSonUtils::generateAttachNodeJSon(MegaNodeList *nodes, uint8_t type)
{
    std::string ret;
    if (!nodes || type == Message::kMsgInvalid)
    {
        return ret;
    }

    rapidjson::Document jSonAttachmentNodes(rapidjson::kArrayType);
    for (int i = 0; i < nodes->size(); ++i)
    {
        rapidjson::Value jsonNode(rapidjson::kObjectType);

        MegaNode *megaNode = nodes->get(i);
        if (megaNode == NULL)
        {
            API_LOG_ERROR("Invalid node at index %d", i);
            return ret;
        }

        // h -> handle
        char *base64Handle = MegaApi::handleToBase64(megaNode->getHandle());
        std::string handleString(base64Handle);
        delete [] base64Handle;
        rapidjson::Value nodeHandleValue(rapidjson::kStringType);
        nodeHandleValue.SetString(handleString.c_str(), handleString.length(), jSonAttachmentNodes.GetAllocator());
        jsonNode.AddMember(rapidjson::Value("h"), nodeHandleValue, jSonAttachmentNodes.GetAllocator());

        // k -> binary key
        char tempKey[FILENODEKEYLENGTH];
        char *base64Key = megaNode->getBase64Key();
        Base64::atob(base64Key, (byte*)tempKey, FILENODEKEYLENGTH);
        delete base64Key;

        std::vector<int32_t> keyVector = DataTranslation::b_to_vector(std::string(tempKey, FILENODEKEYLENGTH));
        rapidjson::Value keyVectorNode(rapidjson::kArrayType);
        if (keyVector.size() != 8)
        {
            API_LOG_ERROR("Invalid nodekey for attached node: %d", megaNode->getHandle());
            return ret;
        }
        for (unsigned int j = 0; j < keyVector.size(); ++j)
        {
            keyVectorNode.PushBack(rapidjson::Value(keyVector[j]), jSonAttachmentNodes.GetAllocator());
        }

        jsonNode.AddMember(rapidjson::Value("k"), keyVectorNode, jSonAttachmentNodes.GetAllocator());

        // t -> type
        jsonNode.AddMember(rapidjson::Value("t"), rapidjson::Value(megaNode->getType()), jSonAttachmentNodes.GetAllocator());

        // name -> name
        std::string nameString = std::string(megaNode->getName());
        rapidjson::Value nameValue(rapidjson::kStringType);
        nameValue.SetString(nameString.c_str(), nameString.length(), jSonAttachmentNodes.GetAllocator());
        jsonNode.AddMember(rapidjson::Value("name"), nameValue, jSonAttachmentNodes.GetAllocator());

        // s -> size
        jsonNode.AddMember(rapidjson::Value("s"), rapidjson::Value(megaNode->getSize()), jSonAttachmentNodes.GetAllocator());

        // hash -> fingerprint
        const char *fingerprintMega = megaNode->getFingerprint();
        char *fingerprint = NULL;
        if (fingerprintMega)
        {
            fingerprint = MegaApiImpl::getMegaFingerprintFromSdkFingerprint(fingerprintMega);
        }

        if (fingerprint)
        {
            rapidjson::Value fpValue(rapidjson::kStringType);
            fpValue.SetString(fingerprint, strlen(fingerprint), jSonAttachmentNodes.GetAllocator());
            jsonNode.AddMember(rapidjson::Value("hash"), fpValue, jSonAttachmentNodes.GetAllocator());
            delete [] fingerprint;
        }

        // fa -> image thumbnail/preview/mediainfo
        const char *fa = megaNode->getFileAttrString();
        if (fa)
        {
            std::string faString(fa);
            delete [] fa;

            rapidjson::Value faValue(rapidjson::kStringType);
            faValue.SetString(faString.c_str(), faString.length(), jSonAttachmentNodes.GetAllocator());
            jsonNode.AddMember(rapidjson::Value("fa"), faValue, jSonAttachmentNodes.GetAllocator());
        }
        else
        {
            // ar -> empty
            rapidjson::Value arValue(rapidjson::kObjectType);
            jsonNode.AddMember(rapidjson::Value("ar"), arValue, jSonAttachmentNodes.GetAllocator());
        }

        // ts -> time stamp
        jsonNode.AddMember(rapidjson::Value("ts"), rapidjson::Value(megaNode->getModificationTime()), jSonAttachmentNodes.GetAllocator());

        jSonAttachmentNodes.PushBack(jsonNode, jSonAttachmentNodes.GetAllocator());
    }

    rapidjson::StringBuffer buffer;
    rapidjson::Writer<rapidjson::StringBuffer> writer(buffer);
    jSonAttachmentNodes.Accept(writer);

    ret.assign(buffer.GetString(), buffer.GetSize());
    ret.insert(ret.begin(), type - Message::kMsgOffset);
    ret.insert(ret.begin(), 0x0);

    return ret;
}

MegaNodeList *JSonUtils::parseAttachNodeJSon(const char *json)
{
    if (!json || strcmp(json, "") == 0)
    {
        API_LOG_ERROR("Invalid attachment JSON");
        return NULL;
    }

    rapidjson::StringStream stringStream(json);
    rapidjson::Document document;
    document.ParseStream(stringStream);

    if (document.GetParseError() != rapidjson::ParseErrorCode::kParseErrorNone)
    {
        API_LOG_ERROR("parseAttachNodeJSon: Parser json error");
        return NULL;
    }

    MegaNodeList *megaNodeList = new MegaNodeListPrivate();

    int attachmentNumber = document.Capacity();
    for (int i = 0; i < attachmentNumber; ++i)
    {
        const rapidjson::Value& file = document[i];

        // nodehandle
        rapidjson::Value::ConstMemberIterator iteratorHandle = file.FindMember("h");
        if (iteratorHandle == file.MemberEnd() || !iteratorHandle->value.IsString())
        {
            API_LOG_ERROR("parseAttachNodeJSon: Invalid nodehandle in attachment JSON");
            delete megaNodeList;
            return NULL;
        }
        MegaHandle megaHandle = MegaApi::base64ToHandle(iteratorHandle->value.GetString());

        // filename
        rapidjson::Value::ConstMemberIterator iteratorName = file.FindMember("name");
        if (iteratorName == file.MemberEnd() || !iteratorName->value.IsString())
        {
            API_LOG_ERROR("parseAttachNodeJSon: Invalid filename in attachment JSON");
            delete megaNodeList;
            return NULL;
        }
        std::string nameString = iteratorName->value.GetString();

        // nodekey
        rapidjson::Value::ConstMemberIterator iteratorKey = file.FindMember("k");
        if (!iteratorKey->value.IsArray())
        {
            iteratorKey = file.FindMember("key");
        }
        if (iteratorKey == file.MemberEnd() || !iteratorKey->value.IsArray()
                || iteratorKey->value.Capacity() != 8)
        {
            API_LOG_ERROR("parseAttachNodeJSon: Invalid nodekey in attachment JSON");
            delete megaNodeList;
            return NULL;
        }
        std::vector<int32_t> kElements;
        for (unsigned int j = 0; j < iteratorKey->value.Capacity(); ++j)
        {
            if (iteratorKey->value[j].IsInt())
            {
                int32_t value = iteratorKey->value[j].GetInt();
                kElements.push_back(value);
            }
            else
            {
                API_LOG_ERROR("parseAttachNodeJSon: Invalid nodekey data in attachment JSON");
                delete megaNodeList;
                return NULL;
            }
        }
        std::string key = DataTranslation::vector_to_b(kElements);

        // size
        rapidjson::Value::ConstMemberIterator iteratorSize = file.FindMember("s");
        if (iteratorSize == file.MemberEnd() || !iteratorSize->value.IsInt64())
        {
            API_LOG_ERROR("parseAttachNodeJSon: Invalid size in attachment JSON");
            delete megaNodeList;
            return NULL;
        }
        int64_t size = iteratorSize->value.GetInt64();

        // fingerprint
        rapidjson::Value::ConstMemberIterator iteratorFp = file.FindMember("hash");
        std::string fp;
        if (iteratorFp == file.MemberEnd() || !iteratorFp->value.IsString())
        {
            API_LOG_WARNING("parseAttachNodeJSon: Missing fingerprint in attachment JSON. Old message?");
        }
        else
        {
            fp = iteratorFp->value.GetString();
        }
        // convert MEGA's fingerprint to the internal format used by SDK (includes size)
        char *sdkFingerprint = !fp.empty() ? MegaApiImpl::getSdkFingerprintFromMegaFingerprint(fp.c_str(), size) : NULL;

        // nodetype
        rapidjson::Value::ConstMemberIterator iteratorType = file.FindMember("t");
        if (iteratorType == file.MemberEnd() || !iteratorType->value.IsInt())
        {
            API_LOG_ERROR("parseAttachNodeJSon: Invalid type in attachment JSON");
            delete megaNodeList;
            return NULL;
        }
        int type = iteratorType->value.GetInt();

        // timestamp
        rapidjson::Value::ConstMemberIterator iteratorTimeStamp = file.FindMember("ts");
        if (iteratorTimeStamp == file.MemberEnd() || !iteratorTimeStamp->value.IsInt64())
        {
            API_LOG_ERROR("parseAttachNodeJSon: Invalid timestamp in attachment JSON");
            delete megaNodeList;
            return NULL;
        }
        int64_t timeStamp = iteratorTimeStamp->value.GetInt64();

        // file-attrstring
        rapidjson::Value::ConstMemberIterator iteratorFa = file.FindMember("fa");
        std::string fa;
        if (iteratorFa != file.MemberEnd() && iteratorFa->value.IsString())
        {
            fa = iteratorFa->value.GetString();
        }

        std::string attrstring;
        MegaNodePrivate node(nameString.c_str(), type, size, timeStamp, timeStamp,
                             megaHandle, &key, &attrstring, &fa, sdkFingerprint, INVALID_HANDLE,
                             NULL, NULL, false, true);

        megaNodeList->addNode(&node);

        delete [] sdkFingerprint;
    }

    return megaNodeList;
}

std::string JSonUtils::generateAttachContactJSon(MegaHandleList *contacts, ContactList *contactList)
{
    std::string ret;
    if (!contacts || contacts->size() == 0 || !contactList || contacts->size() > contactList->size())
    {
        API_LOG_ERROR("parseAttachContactJSon: no contacts available");
        return ret;
    }

    rapidjson::Document jSonDocument(rapidjson::kArrayType);
    for (unsigned int i = 0; i < contacts->size(); ++i)
    {
        auto contactIterator = contactList->find(contacts->get(i));
        if (contactIterator != contactList->end())
        {
            karere::Contact* contact = contactIterator->second;

            rapidjson::Value jSonContact(rapidjson::kObjectType);
            const char *base64Handle = MegaApi::userHandleToBase64(contact->userId());
            std::string handleString(base64Handle);
            rapidjson::Value userHandleValue(rapidjson::kStringType);
            userHandleValue.SetString(handleString.c_str(), handleString.length(), jSonDocument.GetAllocator());
            jSonContact.AddMember(rapidjson::Value("u"), userHandleValue, jSonDocument.GetAllocator());
            delete [] base64Handle;

            rapidjson::Value emailValue(rapidjson::kStringType);
            emailValue.SetString(contact->email().c_str(), contact->email().length(), jSonDocument.GetAllocator());
            jSonContact.AddMember(rapidjson::Value("email"), emailValue, jSonDocument.GetAllocator());

            std::string nameString = contact->titleString();
            nameString.erase(0, 1);
            rapidjson::Value nameValue(rapidjson::kStringType);
            nameValue.SetString(nameString.c_str(), nameString.length(), jSonDocument.GetAllocator());
            jSonContact.AddMember(rapidjson::Value("name"), nameValue, jSonDocument.GetAllocator());

            jSonDocument.PushBack(jSonContact, jSonDocument.GetAllocator());
        }
        else
        {
            API_LOG_ERROR("Failed to find the contact: %d", contacts->get(i));
            return ret;
        }
    }

    rapidjson::StringBuffer buffer;
    rapidjson::Writer<rapidjson::StringBuffer> writer(buffer);
    jSonDocument.Accept(writer);

    // assemble final message with the type
    ret.assign(buffer.GetString(), buffer.GetSize());
    ret.insert(ret.begin(), Message::kMsgContact - Message::kMsgOffset);
    ret.insert(ret.begin(), 0x0);

    return ret;
}

std::vector<MegaChatAttachedUser> *JSonUtils::parseAttachContactJSon(const char *json)
{
    if (!json  || strcmp(json, "") == 0)
    {
        return NULL;
    }

    rapidjson::StringStream stringStream(json);

    rapidjson::Document document;
    document.ParseStream(stringStream);

    if (document.GetParseError() != rapidjson::ParseErrorCode::kParseErrorNone)
    {
        API_LOG_ERROR("parseAttachContactJSon: Parser json error");
        return NULL;
    }

    std::vector<MegaChatAttachedUser> *megaChatUsers = new std::vector<MegaChatAttachedUser>();

    int contactNumber = document.Capacity();
    for (int i = 0; i < contactNumber; ++i)
    {
        const rapidjson::Value& user = document[i];

        rapidjson::Value::ConstMemberIterator iteratorEmail = user.FindMember("email");
        if (iteratorEmail == user.MemberEnd() || !iteratorEmail->value.IsString())
        {
            API_LOG_ERROR("parseAttachContactJSon: Invalid email in contact-attachment JSON");
            delete megaChatUsers;
            return NULL;
        }
        std::string emailString = iteratorEmail->value.GetString();

        rapidjson::Value::ConstMemberIterator iteratorHandle = user.FindMember("u");
        if (iteratorHandle == user.MemberEnd() || !iteratorHandle->value.IsString())
        {
            API_LOG_ERROR("parseAttachContactJSon: Invalid userhandle in contact-attachment JSON");
            delete megaChatUsers;
            return NULL;
        }
        std::string handleString = iteratorHandle->value.GetString();

        rapidjson::Value::ConstMemberIterator iteratorName = user.FindMember("name");
        if (iteratorName == user.MemberEnd() || !iteratorName->value.IsString())
        {
            API_LOG_ERROR("parseAttachContactJSon: Invalid username in contact-attachment JSON");
            delete megaChatUsers;
            return NULL;
        }
        std::string nameString = iteratorName->value.GetString();

        MegaChatAttachedUser megaChatUser(MegaApi::base64ToUserHandle(handleString.c_str()) , emailString, nameString);
        megaChatUsers->push_back(megaChatUser);
    }

    return megaChatUsers;

}

std::string JSonUtils::generateGeolocationJSon(float longitude, float latitude, const char *img)
{
    std::string textMessage("https://www.google.com/maps/search/?api=1&query=");
    textMessage.append(std::to_string(latitude)).append(",").append(std::to_string(longitude));

    // Add generic `textMessage`
    rapidjson::Document jsonContainsMeta(rapidjson::kObjectType);
    rapidjson::Value jsonTextMessage(rapidjson::kStringType);
    jsonTextMessage.SetString(textMessage.c_str(), textMessage.length(), jsonContainsMeta.GetAllocator());
    jsonContainsMeta.AddMember(rapidjson::Value("textMessage"), jsonTextMessage, jsonContainsMeta.GetAllocator());

    // prepare geolocation object: longitude, latitude, image
    rapidjson::Value jsonGeolocation(rapidjson::kObjectType);
    // longitud
    rapidjson::Value jsonLongitude(rapidjson::kStringType);
    std::string longitudeString = std::to_string(longitude);
    jsonLongitude.SetString(longitudeString.c_str(), longitudeString.length());
    jsonGeolocation.AddMember(rapidjson::Value("lng"), jsonLongitude, jsonContainsMeta.GetAllocator());
    // latitude
    rapidjson::Value jsonLatitude(rapidjson::kStringType);
    std::string latitudeString = std::to_string(latitude);
    jsonLatitude.SetString(latitudeString.c_str(), latitudeString.length());
    jsonGeolocation.AddMember(rapidjson::Value("la"), jsonLatitude, jsonContainsMeta.GetAllocator());
    // image/thumbnail
    if (img)
    {
        rapidjson::Value jsonImage(rapidjson::kStringType);
        jsonImage.SetString(img, strlen(img), jsonContainsMeta.GetAllocator());
        jsonGeolocation.AddMember(rapidjson::Value("img"), jsonImage, jsonContainsMeta.GetAllocator());
    }

    // Add the `extra` with the geolocation data
    rapidjson::Value jsonExtra(rapidjson::kArrayType);
    jsonExtra.PushBack(jsonGeolocation, jsonContainsMeta.GetAllocator());
    jsonContainsMeta.AddMember(rapidjson::Value("extra"), jsonExtra, jsonContainsMeta.GetAllocator());

    rapidjson::StringBuffer buffer;
    rapidjson::Writer<rapidjson::StringBuffer> writer(buffer);
    jsonContainsMeta.Accept(writer);

    // assemble final message with the type (contains-meta) and subtype (geolocation)
    std::string message(buffer.GetString(), buffer.GetSize());
    message.insert(message.begin(), Message::ContainsMetaSubType::kGeoLocation);
    message.insert(message.begin(), Message::kMsgContainsMeta - Message::kMsgOffset);
    message.insert(message.begin(), 0x0);

    return message;
}

string JSonUtils::getLastMessageContent(const string& content, uint8_t type)
{
    std::string messageContents;
    switch (type)
    {
        case MegaChatMessage::TYPE_CONTACT_ATTACHMENT:
        {
            // Remove the first two characters. [0] = 0x0 | [1] = Message::kMsgContact
            std::string messageAttach = content;
            messageAttach.erase(messageAttach.begin(), messageAttach.begin() + 2);

            std::vector<MegaChatAttachedUser> *userVector = JSonUtils::parseAttachContactJSon(messageAttach.c_str());
            if (userVector && userVector->size() > 0)
            {
                for (unsigned int i = 0; i < userVector->size() - 1; ++i)
                {
                    messageContents.append(userVector->at(i).getName());
                    // We use character 0x01 as separator
                    messageContents.push_back(0x01);
                }

                messageContents.append(userVector->at(userVector->size() - 1).getName());
            }

            delete userVector;
            break;
        }
        case MegaChatMessage::TYPE_VOICE_CLIP:  // fall-through
        case MegaChatMessage::TYPE_NODE_ATTACHMENT:
        {
            // Remove the first two characters. [0] = 0x0 | [1] = Message::kMsgAttachment/kMsgVoiceClip
            std::string messageAttach = content;
            messageAttach.erase(messageAttach.begin(), messageAttach.begin() + 2);

            MegaNodeList *megaNodeList = JSonUtils::parseAttachNodeJSon(messageAttach.c_str());
            if (megaNodeList && megaNodeList->size() > 0)
            {
                for (int i = 0; i < megaNodeList->size() - 1; ++i)
                {
                    messageContents.append(megaNodeList->get(i)->getName());
                    // We use character 0x01 as separator
                    messageContents.push_back(0x01);
                }

                messageContents.append(megaNodeList->get(megaNodeList->size() - 1)->getName());
            }

            delete megaNodeList;
            break;
        }
        case MegaChatMessage::TYPE_CONTAINS_META:
        {
            if (content.size() > 4)
            {
                // Remove the first three characters. [0] = 0x0 | [1] = Message::kMsgContaintsMeta | [2] = subtype
                uint8_t containsMetaType = content.at(2);
                const char *containsMetaJson = content.data() + 3;
                const MegaChatContainsMeta *containsMeta = JSonUtils::parseContainsMeta(containsMetaJson, containsMetaType, true);
                messageContents = containsMeta->getTextMessage();
                delete containsMeta;
            }
            break;
        }
        default:
        {
            messageContents = content;
            break;
        }
    }

    return messageContents;
}

const MegaChatContainsMeta* JSonUtils::parseContainsMeta(const char *json, uint8_t type, bool onlyTextMessage)
{
    MegaChatContainsMetaPrivate *containsMeta = new MegaChatContainsMetaPrivate();
    if (!json || !strlen(json))
    {
        API_LOG_ERROR("parseContainsMeta: invalid JSON struct - JSON contains no data, only includes type of meta");
        return containsMeta;
    }

    rapidjson::StringStream stringStream(json);

    rapidjson::Document document;
    document.ParseStream(stringStream);
    if (document.GetParseError() != rapidjson::ParseErrorCode::kParseErrorNone)
    {
        API_LOG_ERROR("parseContainsMeta: Parser JSON error");
        return containsMeta;
    }

    rapidjson::Value::ConstMemberIterator iteratorTextMessage = document.FindMember("textMessage");
    if (iteratorTextMessage == document.MemberEnd() || !iteratorTextMessage->value.IsString())
    {
        API_LOG_ERROR("parseRichPreview: invalid JSON struct - \"textMessage\" field not found");
        return containsMeta;
    }
    std::string textMessage = iteratorTextMessage->value.GetString();
    containsMeta->setTextMessage(textMessage);

    if (!onlyTextMessage)
    {
        switch (type)
        {
            case MegaChatContainsMeta::CONTAINS_META_RICH_PREVIEW:
            {
                MegaChatRichPreview *richPreview = parseRichPreview(document, textMessage);
                containsMeta->setRichPreview(richPreview);
                break;
            }
            case MegaChatContainsMeta::CONTAINS_META_GEOLOCATION:
            {
                MegaChatGeolocation *geolocation = parseGeolocation(document);
                containsMeta->setGeolocation(geolocation);
                break;
            }
            default:
            {
                API_LOG_ERROR("parseContainsMeta: unknown type of message with meta contained");
                break;
            }
        }
    }

    return containsMeta;
}

MegaChatRichPreview *JSonUtils::parseRichPreview(rapidjson::Document &document, std::string &textMessage)
{
    rapidjson::Value::ConstMemberIterator iteratorExtra = document.FindMember("extra");
    if (iteratorExtra == document.MemberEnd() || iteratorExtra->value.IsObject())
    {
        API_LOG_ERROR("parseRichPreview: invalid JSON struct - \"extra\" field not found");
        return NULL;
    }

    std::string title;
    std::string description;
    std::string image;
    std::string imageFormat;
    std::string icon;
    std::string iconFormat;
    std::string url;

    if (iteratorExtra->value.Capacity() == 1)
    {
        const rapidjson::Value& richPreview = iteratorExtra->value[0];

        rapidjson::Value::ConstMemberIterator iteratorTitle = richPreview.FindMember("t");
        if (iteratorTitle != richPreview.MemberEnd() && iteratorTitle->value.IsString())
        {
            title = iteratorTitle->value.GetString();
        }

        rapidjson::Value::ConstMemberIterator iteratorDescription = richPreview.FindMember("d");
        if (iteratorDescription != richPreview.MemberEnd() && iteratorDescription->value.IsString())
        {
            description = iteratorDescription->value.GetString();
        }

        rapidjson::Value::ConstMemberIterator iteratorImage = richPreview.FindMember("i");
        if (iteratorImage != richPreview.MemberEnd() && iteratorImage->value.IsString())
        {
            const char *imagePointer = iteratorImage->value.GetString();
            imageFormat = getImageFormat(imagePointer);
            imagePointer = imagePointer + imageFormat.size() + 1; // remove format.size() + ':'
            rapidjson::SizeType sizeImage = iteratorImage->value.GetStringLength() - (imageFormat.size() + 1);
            image = std::string(imagePointer, sizeImage);
        }

        rapidjson::Value::ConstMemberIterator iteratorIcon = richPreview.FindMember("ic");
        if (iteratorIcon != richPreview.MemberEnd() && iteratorIcon->value.IsString())
        {
            const char *iconPointer = iteratorIcon->value.GetString();
            iconFormat = getImageFormat(iconPointer);
            iconPointer = iconPointer + iconFormat.size() + 1; // remove format.size() + ':'
            rapidjson::SizeType sizeIcon = iteratorIcon->value.GetStringLength() - (iconFormat.size() + 1);
            icon = std::string(iconPointer, sizeIcon);
        }

        rapidjson::Value::ConstMemberIterator iteratorURL = richPreview.FindMember("url");
        if (iteratorURL != richPreview.MemberEnd() && iteratorURL->value.IsString())
        {
            url = iteratorURL->value.GetString();
        }
    }

    return new MegaChatRichPreviewPrivate(textMessage, title, description, image, imageFormat, icon, iconFormat, url);
}

MegaChatGeolocation *JSonUtils::parseGeolocation(rapidjson::Document &document)
{
    rapidjson::Value::ConstMemberIterator iteratorExtra = document.FindMember("extra");
    if (iteratorExtra == document.MemberEnd() || iteratorExtra->value.IsObject())
    {
        API_LOG_ERROR("parseGeolocation: invalid JSON struct - \"extra\" field not found");
        return NULL;
    }

    if (iteratorExtra->value.Capacity() != 1)
    {
        API_LOG_ERROR("parseGeolocation: invalid JSON struct - invalid format");
        return NULL;
    }

    float longitude;
    float latitude;
    std::string image;

    const rapidjson::Value &geolocationValue = iteratorExtra->value[0];

    rapidjson::Value::ConstMemberIterator iteratorLongitude = geolocationValue.FindMember("lng");
    if (iteratorLongitude != geolocationValue.MemberEnd() && iteratorLongitude->value.IsString())
    {
        const char *longitudeString = iteratorLongitude->value.GetString();
        longitude = atof(longitudeString);
    }
    else
    {
        API_LOG_ERROR("parseGeolocation: invalid JSON struct - \"lng\" not found");
        return NULL;
    }

    rapidjson::Value::ConstMemberIterator iteratorLatitude = geolocationValue.FindMember("la");
    if (iteratorLatitude != geolocationValue.MemberEnd() && iteratorLatitude->value.IsString())
    {
        const char *latitudeString = iteratorLatitude->value.GetString();
        latitude = atof(latitudeString);
    }
    else
    {
        API_LOG_ERROR("parseGeolocation: invalid JSON struct - \"la\" not found");
        return NULL;
    }

    rapidjson::Value::ConstMemberIterator iteratorImage = geolocationValue.FindMember("img");
    if (iteratorImage != geolocationValue.MemberEnd() && iteratorImage->value.IsString())
    {
        const char *imagePointer = iteratorImage->value.GetString();
        size_t imageSize = iteratorImage->value.GetStringLength();
        image.assign(imagePointer, imageSize);
    }
    else
    {
        API_LOG_WARNING("parseGeolocation: invalid JSON struct - \"img\" not found");
        // image is not mandatory
    }

    return new MegaChatGeolocationPrivate(longitude, latitude, image);
}

string JSonUtils::getImageFormat(const char *imagen)
{
    std::string format;

    size_t i = 0;
    while (imagen[i] != ':')
    {
        format += imagen[i];
        i++;
    }

    return format;
}

const char *MegaChatRichPreviewPrivate::getDomainName() const
{
    return mDomainName.c_str();
}

MegaChatGeolocationPrivate::MegaChatGeolocationPrivate(float longitude, float latitude, const string &image)
    : mLongitude(longitude), mLatitude(latitude), mImage(image)
{
}

MegaChatGeolocationPrivate::MegaChatGeolocationPrivate(const MegaChatGeolocationPrivate *geolocation)
{
    mLongitude = geolocation->mLongitude;
    mLatitude = geolocation->mLatitude;
    mImage = geolocation->mImage;
}

MegaChatGeolocation *MegaChatGeolocationPrivate::copy() const
{
    return new MegaChatGeolocationPrivate(this);
}

float MegaChatGeolocationPrivate::getLongitude() const
{
    return mLongitude;
}

float MegaChatGeolocationPrivate::getLatitude() const
{
    return mLatitude;
}

const char *MegaChatGeolocationPrivate::getImage() const
{
    return mImage.size() ? mImage.c_str() : NULL;
}

MegaChatNodeHistoryHandler::MegaChatNodeHistoryHandler(MegaChatApi *api)
    : chatApi(api)
{
}

void MegaChatNodeHistoryHandler::fireOnAttachmentReceived(MegaChatMessage *message)
{
    for(set<MegaChatNodeHistoryListener *>::iterator it = nodeHistoryListeners.begin(); it != nodeHistoryListeners.end() ; it++)
    {
        (*it)->onAttachmentReceived(chatApi, message);
    }

    delete message;
}

void MegaChatNodeHistoryHandler::fireOnAttachmentLoaded(MegaChatMessage *message)
{
    for(set<MegaChatNodeHistoryListener *>::iterator it = nodeHistoryListeners.begin(); it != nodeHistoryListeners.end() ; it++)
    {
        (*it)->onAttachmentLoaded(chatApi, message);
    }

    delete message;
}

void MegaChatNodeHistoryHandler::fireOnAttachmentDeleted(Id id)
{
    for(set<MegaChatNodeHistoryListener *>::iterator it = nodeHistoryListeners.begin(); it != nodeHistoryListeners.end() ; it++)
    {
        (*it)->onAttachmentDeleted(chatApi, id);
    }
}

void MegaChatNodeHistoryHandler::fireOnTruncate(Id id)
{
    for(set<MegaChatNodeHistoryListener *>::iterator it = nodeHistoryListeners.begin(); it != nodeHistoryListeners.end() ; it++)
    {
        (*it)->onTruncate(chatApi, id);
    }
}

void MegaChatNodeHistoryHandler::onReceived(Message *msg, Idx idx)
{
    MegaChatMessagePrivate *message = new MegaChatMessagePrivate(*msg, Message::Status::kServerReceived, idx);
    fireOnAttachmentReceived(message);
}

void MegaChatNodeHistoryHandler::onLoaded(Message *msg, Idx idx)
{
    MegaChatMessagePrivate *message = NULL;
    if (msg)
    {
        message = new MegaChatMessagePrivate(*msg, Message::Status::kServerReceived, idx);
    }

    fireOnAttachmentLoaded(message);
}

void MegaChatNodeHistoryHandler::onDeleted(Id id)
{
    fireOnAttachmentDeleted(id);
}

void MegaChatNodeHistoryHandler::onTruncated(Id id)
{
    fireOnTruncate(id);
}


void MegaChatNodeHistoryHandler::addMegaNodeHistoryListener(MegaChatNodeHistoryListener *listener)
{
    nodeHistoryListeners.insert(listener);
}

void MegaChatNodeHistoryHandler::removeMegaNodeHistoryListener(MegaChatNodeHistoryListener *listener)
{
    nodeHistoryListeners.insert(listener);
}<|MERGE_RESOLUTION|>--- conflicted
+++ resolved
@@ -1402,7 +1402,6 @@
             }
 
             if (!chatroom->chat().connection().clientId())
-<<<<<<< HEAD
             {
                 API_LOG_ERROR("Start call - Refusing start/join a call, clientid no yet assigned by shard: %d", chatroom->chat().connection().shardNo());
                 errorCode = MegaChatError::ERROR_ACCESS;
@@ -1412,17 +1411,6 @@
             MegaChatCallHandler *handler = findChatCallHandler(chatid);
             if (handler && (handler->getCall() || !chatroom->isGroup()))
             {
-=======
-            {
-                API_LOG_ERROR("Start call - Refusing start/join a call, clientid no yet assigned by shard: %d", chatroom->chat().connection().shardNo());
-                errorCode = MegaChatError::ERROR_ACCESS;
-                break;
-            }
-
-            MegaChatCallHandler *handler = findChatCallHandler(chatid);
-            if (handler && (handler->getCall() || !chatroom->isGroup()))
-            {
->>>>>>> d6df783a
                 // only groupchats allow to join the call in multiple clients, in 1on1 it's not allowed
                 API_LOG_ERROR("A call exists in this chatroom and we already participate or it's not a groupchat");
                 errorCode = MegaChatError::ERROR_EXIST;
@@ -3088,18 +3076,16 @@
     {
         chatroom->removeAppChatHandler();
     }
-<<<<<<< HEAD
-    sdkMutex.unlock();
-}
-=======
     else
     {
-        API_LOG_WARNING("Try to close nonexistent chatroom: %s", karere::Id(chatid).toString().c_str());
+        API_LOG_WARNING("closeChatRoom(): chatid not found [%s]", karere::Id(chatid).toString().c_str());
     }
 
     removeChatRoomListener(chatid, listener);
     removeChatRoomHandler(chatid);
->>>>>>> d6df783a
+
+    sdkMutex.unlock();
+}
 
 void MegaChatApiImpl::closeChatPreview(MegaChatHandle chatid)
 {
@@ -5128,7 +5114,6 @@
 }
 
 MegaHandleList *MegaChatCallPrivate::getSessions() const
-<<<<<<< HEAD
 {
     MegaHandleListPrivate *sessionList = new MegaHandleListPrivate();
 
@@ -5143,51 +5128,6 @@
 MegaChatHandle MegaChatCallPrivate::getPeerSessionStatusChange() const
 {
     return peerId;
-=======
-{
-    MegaHandleListPrivate *sessionList = new MegaHandleListPrivate();
-
-    for (auto it = sessions.begin(); it != sessions.end(); it++)
-    {
-        sessionList->addMegaHandle(it->first);
-    }
-
-    return sessionList;
-}
-
-MegaChatHandle MegaChatCallPrivate::getPeerSessionStatusChange() const
-{
-    return peerId;
-}
-
-MegaChatSession *MegaChatCallPrivate::getMegaChatSession(MegaChatHandle peerId)
-{
-    auto it = sessions.find(peerId);
-    if (it != sessions.end())
-    {
-        return it->second;
-    }
-
-    return NULL;
-}
-
-int MegaChatCallPrivate::getNumParticipants() const
-{
-    return participants.size();
-}
-
-MegaHandleList *MegaChatCallPrivate::getParticipants() const
-{
-    MegaHandleListPrivate *participantsList = new MegaHandleListPrivate();
-
-    for (auto it = participants.begin(); it != participants.end(); it++)
-    {
-        chatd::EndpointId endPoint = it->first;
-        participantsList->addMegaHandle(endPoint.userid);
-    }
-
-    return participantsList;
->>>>>>> d6df783a
 }
 
 MegaChatSession *MegaChatCallPrivate::getMegaChatSession(MegaChatHandle peerId)
@@ -5356,7 +5296,6 @@
 }
 
 void MegaChatCallPrivate::setIgnoredCall(bool ignored)
-<<<<<<< HEAD
 {
     this->ignored = ignored;
 }
@@ -5500,151 +5439,6 @@
     this->callerId = caller;
 }
 
-=======
-{
-    this->ignored = ignored;
-}
-
-MegaChatSessionPrivate *MegaChatCallPrivate::addSession(rtcModule::ISession &sess)
-{
-    auto it = sessions.find(sess.peer());
-    if (it != sessions.end())
-    {
-        API_LOG_WARNING("addSession: this peer (%s) already has a session. Removing it...", sess.peer().toString().c_str());
-        delete it->second;
-    }
-
-    MegaChatSessionPrivate *session = new MegaChatSessionPrivate(sess);
-    sessions[sess.peer()] = session;
-    return session;
-}
-
-void MegaChatCallPrivate::removeSession(Id peerid)
-{
-    std::map<karere::Id, MegaChatSession *>::iterator it = sessions.find(peerid);
-    if (it != sessions.end())
-    {
-        delete it->second;
-        sessions.erase(it);
-    }
-    else
-    {
-        API_LOG_ERROR("removeSession: Try to remove a session that doesn't exist (peer: %s)", peerid.toString().c_str());
-    }
-}
-
-void MegaChatCallPrivate::sessionUpdated(Id peerid, int changeType)
-{
-    this->peerId = peerid;
-    changed |= changeType;
-}
-
-int MegaChatCallPrivate::availableAudioSlots()
-{
-    int usedSlots = 0;
-    for (auto it = participants.begin(); it != participants.end(); it++)
-    {
-        if (it->second.audio())
-        {
-            usedSlots++;
-        }
-    }
-
-    int availableSlots = 0;
-    if (usedSlots < rtcModule::IRtcModule::kMaxCallAudioSenders)
-    {
-        availableSlots = rtcModule::IRtcModule::kMaxCallAudioSenders;
-    }
-
-    return availableSlots;
-}
-
-int MegaChatCallPrivate::availableVideoSlots()
-{
-    int usedSlots = 0;
-    for (auto it = participants.begin(); it != participants.end(); it++)
-    {
-        if (it->second.video())
-        {
-            usedSlots++;
-        }
-    }
-
-    int availableSlots = 0;
-    if (usedSlots < rtcModule::IRtcModule::kMaxCallVideoSenders)
-    {
-        availableSlots = rtcModule::IRtcModule::kMaxCallVideoSenders;
-    }
-
-    return availableSlots;
-}
-
-bool MegaChatCallPrivate::addOrUpdateParticipant(Id userid, uint32_t clientid, AvFlags flags)
-{
-    bool notify = false;
-
-    chatd::EndpointId endPointId(userid, clientid);
-    std::map<chatd::EndpointId, karere::AvFlags>::iterator it = participants.find(endPointId);
-    if (it == participants.end())   // new participant
-    {
-        changed |= MegaChatCall::CHANGE_TYPE_CALL_COMPOSITION;
-        notify = true;
-        participants[endPointId] = flags;
-    }
-    else    // existing participant --> just update flags
-    {
-        it->second = flags;
-    }
-
-    return notify;
-}
-
-bool MegaChatCallPrivate::removeParticipant(Id userid, uint32_t clientid)
-{
-    bool notify = false;
-
-    chatd::EndpointId endPointId(userid, clientid);
-    std::map<chatd::EndpointId, karere::AvFlags>::iterator it = participants.find(endPointId);
-    if (it != participants.end())
-    {
-        participants.erase(it);
-        changed |= MegaChatCall::CHANGE_TYPE_CALL_COMPOSITION;
-        notify = true;
-    }
-
-    return notify;
-}
-
-bool MegaChatCallPrivate::isParticipating(Id userid)
-{
-    for (auto it = participants.begin(); it != participants.end(); it++)
-    {
-        if (it->first.userid == userid)
-        {
-            return true;
-        }
-    }
-
-    return false;
-}
-
-void MegaChatCallPrivate::removeAllParticipants()
-{
-    participants.clear();
-    changed |= MegaChatCall::CHANGE_TYPE_CALL_COMPOSITION;
-}
-
-void MegaChatCallPrivate::setId(Id callid)
-{
-    this->callid = callid;
-}
-
-void MegaChatCallPrivate::setCaller(Id caller)
-{
-    this->callerId = caller;
-}
-
->>>>>>> d6df783a
 MegaChatVideoReceiver::MegaChatVideoReceiver(MegaChatApiImpl *chatApi, rtcModule::ICall *call, MegaChatHandle peerid)
 {
     this->chatApi = chatApi;
@@ -6916,16 +6710,11 @@
             }
 
             case MegaChatMessage::TYPE_REVOKE_NODE_ATTACHMENT:  // deprecated: should not be notified as last-message
-<<<<<<< HEAD
             case MegaChatMessage::TYPE_TRUNCATE:                // no content at all
             case MegaChatMessage::TYPE_CALL_STARTED:            // no content at all
             case MegaChatMessage::TYPE_PUBLIC_HANDLE_CREATE:    // no content at all
             case MegaChatMessage::TYPE_PUBLIC_HANDLE_DELETE:    // no content at all
             case MegaChatMessage::TYPE_SET_PRIVATE_MODE:
-=======
-            case MegaChatMessage::TYPE_TRUNCATE:    // no content at all
-            case MegaChatMessage::TYPE_CALL_STARTED:    // no content at all
->>>>>>> d6df783a
             default:
                 break;
         }
@@ -7335,14 +7124,10 @@
         case MegaChatMessage::TYPE_NORMAL:
         case MegaChatMessage::TYPE_CHAT_TITLE:
         case MegaChatMessage::TYPE_TRUNCATE:
-<<<<<<< HEAD
         case MegaChatMessage::TYPE_CALL_STARTED:
         case MegaChatMessage::TYPE_PUBLIC_HANDLE_CREATE:
         case MegaChatMessage::TYPE_PUBLIC_HANDLE_DELETE:
         case MegaChatMessage::TYPE_SET_PRIVATE_MODE:
-=======
-        case MegaChatMessage::TYPE_CALL_STARTED:    // no content at all
->>>>>>> d6df783a
             break;
         default:
         {
