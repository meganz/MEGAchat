--- conflicted
+++ resolved
@@ -4395,7 +4395,6 @@
 
 MegaStringList *MegaChatApiImpl::getChatInDevices(const std::set<string> &devicesVector)
 {
-<<<<<<< HEAD
     uint64_t devicesNumber = devicesVector.size();
     char **devicesArray = nullptr;
     if (devicesNumber > 0)
@@ -4408,15 +4407,9 @@
             devicesArray[i] = temp;
             i++;
         }
-=======
-    vector<char *> devicesArray;
-    for (auto &device : devicesVector)
-    {
-        devicesArray.push_back(::mega::MegaApi::strdup(device.c_str()));
->>>>>>> 276040ef
-    }
-
-    return new MegaStringListPrivate(devicesArray.data(), static_cast<int>(devicesArray.size()));
+    }
+
+    return new MegaStringListPrivate(devicesArray, devicesNumber);
 }
 
 void MegaChatApiImpl::cleanCallHandlerMap()
