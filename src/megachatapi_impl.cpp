--- conflicted
+++ resolved
@@ -8125,12 +8125,9 @@
     mSpeakersList.reset(call.getSpeakersList() ? call.getSpeakersList()->copy() : nullptr);
     mSpeakRequestsList.reset(call.getSpeakRequestsList() ? call.getSpeakRequestsList()->copy() : nullptr);
     mSpeakRequest = call.isSpeakRequestEnabled();
-<<<<<<< HEAD
     mHandle = call.getHandle();
     mFlag = call.getFlag();
-=======
     mAuxHandle = call.getAuxHandle();
->>>>>>> 45102727
 
     for (auto it = call.mSessions.begin(); it != call.mSessions.end(); it++)
     {
