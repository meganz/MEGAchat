--- conflicted
+++ resolved
@@ -4078,46 +4078,15 @@
     // Last four bits indicate the termination code and fifth bit indicate local or peer
     switch (termCode & (~rtcModule::TermCode::kPeer))
     {
-<<<<<<< HEAD
-    case rtcModule::TermCode::kUserHangup:
-        if (predestroyState != rtcModule::ICall::kStateReqSent && predestroyState != rtcModule::ICall::kStateRingIn)
-        {
-            this->termCode = MegaChatCall::TERM_CODE_USER_HANGUP;
-        }
-        else
-        {
-            this->termCode = MegaChatCall::TERM_CODE_CALL_REQ_CANCEL;
-        }
-        break;
-    case rtcModule::TermCode::kCallRejected:
-        this->termCode = MegaChatCall::TERM_CODE_CALL_REJECT;
-        break;
-    case rtcModule::TermCode::kAnsElsewhere:
-        this->termCode = MegaChatCall::TERM_CODE_ANSWER_ELSE_WHERE;
-        break;
-    case rtcModule::TermCode::kAnswerTimeout:
-        this->termCode = MegaChatCall::TERM_CODE_ANSWER_TIMEOUT;
-        break;
-    case rtcModule::TermCode::kRingOutTimeout:
-        this->termCode = MegaChatCall::TERM_CODE_RING_OUT_TIMEOUT;
-        break;
-    case rtcModule::TermCode::kAppTerminating:
-        this->termCode = MegaChatCall::TERM_CODE_APP_TERMINATING;
-        break;
-    case rtcModule::TermCode::kBusy:
-        this->termCode = MegaChatCall::TERM_CODE_BUSY;
-        break;
-    case rtcModule::TermCode::kNotFinished:
-        this->termCode = MegaChatCall::TERM_CODE_NOT_FINISHED;
-        break;
-    case rtcModule::TermCode::kCallGone:
-    case rtcModule::TermCode::kInvalid:
-    default:
-        this->termCode = MegaChatCall::TERM_CODE_ERROR;
-        break;
-=======
         case rtcModule::TermCode::kUserHangup:
-            this->termCode = MegaChatCall::TERM_CODE_USER_HANGUP;
+            if (predestroyState != rtcModule::ICall::kStateReqSent && predestroyState != rtcModule::ICall::kStateRingIn)
+            {
+                this->termCode = MegaChatCall::TERM_CODE_USER_HANGUP;
+            }
+            else
+            {
+                this->termCode = MegaChatCall::TERM_CODE_CALL_REQ_CANCEL;
+            }
             break;
         case rtcModule::TermCode::kCallRejected:
             this->termCode = MegaChatCall::TERM_CODE_CALL_REJECT;
@@ -4148,7 +4117,6 @@
         default:
             this->termCode = MegaChatCall::TERM_CODE_ERROR;
             break;
->>>>>>> 72936b27
     }
 
     if (termCode & rtcModule::TermCode::kPeer)
