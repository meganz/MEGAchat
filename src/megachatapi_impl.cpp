--- conflicted
+++ resolved
@@ -6412,19 +6412,8 @@
     int state = 0;
     switch(newState)
     {
-<<<<<<< HEAD
         case rtcModule::CallState::kStateInitial:
             state = MegaChatCall::CALL_STATUS_INITIAL;
-=======
-        case rtcModule::TermCode::kUserHangup:
-            megaTermCode = MegaChatCall::TERM_CODE_USER_HANGUP;
-            break;
-        case rtcModule::TermCode::kCallReqCancel:
-            megaTermCode = MegaChatCall::TERM_CODE_CALL_REQ_CANCEL;
-            break;
-        case rtcModule::TermCode::kCallRejected:
-            megaTermCode = MegaChatCall::TERM_CODE_CALL_REJECT;
->>>>>>> ebab0f55
             break;
         case rtcModule::CallState::kStateClientNoParticipating:
             state = MegaChatCall::CALL_STATUS_USER_NO_PRESENT;
