--- conflicted
+++ resolved
@@ -7594,14 +7594,9 @@
     mNetworkQuality = call.getNetworkQuality();
     mHasRequestSpeak = call.hasRequestSpeak();
     mTermCode = convertTermCode(call.getTermCode());
-<<<<<<< HEAD
     mMegaChatWaitingRoom.reset(call.getWaitingRoom() ? new MegaChatWaitingRoomPrivate(*call.getWaitingRoom()) : nullptr);
-    mEndCallReason = call.getEndCallReason() == rtcModule::EndCallReason::kInvalidReason
-            ? MegaChatCall::END_CALL_REASON_INVALID
-=======
     mEndCallReason = call.getEndCallReason() == static_cast<uint8_t>(rtcModule::EndCallReason::kInvalidReason)
             ? static_cast<uint8_t>(MegaChatCall::END_CALL_REASON_INVALID)
->>>>>>> 784e0a9a
             : call.getEndCallReason();
 
     for (const auto& participant: call.getParticipants())
