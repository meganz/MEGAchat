--- conflicted
+++ resolved
@@ -5151,11 +5151,8 @@
         case TYPE_IMPORT_MESSAGES: return "IMPORT_MESSAGES";
         case TYPE_SET_RETENTION_TIME: return "SET_RETENTION_TIME";
         case TYPE_SET_CALL_ON_HOLD: return "SET_CALL_ON_HOLD";
-<<<<<<< HEAD
+        case TYPE_ENABLE_AUDIO_LEVEL_MONITOR: return "ENABLE_AUDIO_LEVEL_MONITOR";
         case TYPE_MANAGE_REACTION: return "MANAGE_REACTION";
-=======
-        case TYPE_ENABLE_AUDIO_LEVEL_MONITOR: return "ENABLE_AUDIO_LEVEL_MONITOR";
->>>>>>> 14a0e284
     }
     return "UNKNOWN";
 }
