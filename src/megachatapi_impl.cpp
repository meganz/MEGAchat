/**
 * @file megachatapi_impl.cpp
 * @brief Private implementation of the intermediate layer for the MEGA C++ SDK.
 *
 * (c) 2013-2016 by Mega Limited, Auckland, New Zealand
 *
 * This file is part of the MEGA SDK - Client Access Engine.
 *
 * Applications using the MEGA API must present a valid application key
 * and comply with the the rules set forth in the Terms of Service.
 *
 * The MEGA SDK is distributed in the hope that it will be useful,
 * but WITHOUT ANY WARRANTY; without even the implied warranty of
 * MERCHANTABILITY or FITNESS FOR A PARTICULAR PURPOSE.
 *
 * @copyright Simplified (2-clause) BSD License.
 *
 * You should have received a copy of the license along with this
 * program.
 */

#define _POSIX_SOURCE
#define _LARGE_FILES

#define _GNU_SOURCE 1
#define _FILE_OFFSET_BITS 64

#define __DARWIN_C_LEVEL 199506L

#define USE_VARARGS
#define PREFER_STDARG

#include <megaapi_impl.h>
#include "megachatapi_impl.h"
#include <base/cservices.h>
#include <base/logger.h>
#include <IGui.h>
#include <chatClient.h>
#include <mega/base64.h>

#ifdef _WIN32
#pragma warning(push)
#pragma warning(disable: 4996) // rapidjson: The std::iterator class template (used as a base class to provide typedefs) is deprecated in C++17. (The <iterator> header is NOT deprecated.) 
#endif

#include <rapidjson/stringbuffer.h>
#include <rapidjson/writer.h>
#include <rapidjson/document.h>

#ifdef _WIN32
#pragma warning(pop)
#endif

#ifndef _WIN32
#include <signal.h>
#endif

#ifndef KARERE_DISABLE_WEBRTC
namespace rtcModule {void globalCleanup(); }
#endif

using namespace std;
using namespace megachat;
using namespace mega;
using namespace karere;
using namespace chatd;

LoggerHandler *MegaChatApiImpl::loggerHandler = NULL;

MegaChatApiImpl::MegaChatApiImpl(MegaChatApi *chatApi, MegaApi *megaApi)
{
    init(chatApi, megaApi);
}

MegaChatApiImpl::~MegaChatApiImpl()
{
    MegaChatRequestPrivate *request = new MegaChatRequestPrivate(MegaChatRequest::TYPE_DELETE);
    requestQueue.push(request);
    waiter->notify();
    thread.join();
    delete request;

    for (auto it = chatPeerListItemHandler.begin(); it != chatPeerListItemHandler.end(); it++)
    {
        delete *it;
    }
    for (auto it = chatGroupListItemHandler.begin(); it != chatGroupListItemHandler.end(); it++)
    {
        delete *it;
    }

    // TODO: destruction of waiter hangs forever or may cause crashes
    //delete waiter;

    // TODO: destruction of network layer may cause hangs on MegaApi's network layer.
    // It may terminate the OpenSSL required by cUrl in SDK, so better to skip it.
    //delete websocketsIO;
}

void MegaChatApiImpl::init(MegaChatApi *chatApi, MegaApi *megaApi)
{
    if (!megaPostMessageToGui)
    {
        megaPostMessageToGui = MegaChatApiImpl::megaApiPostMessage;
    }

    this->chatApi = chatApi;
    this->megaApi = megaApi;

    this->mClient = NULL;
    this->terminating = false;
    this->waiter = new MegaChatWaiter();
    this->websocketsIO = new MegaWebsocketsIO(sdkMutex, waiter, megaApi, this);
    this->reqtag = 0;

    //Start blocking thread
    threadExit = 0;
    thread.start(threadEntryPoint, this);
}

//Entry point for the blocking thread
void *MegaChatApiImpl::threadEntryPoint(void *param)
{
#ifndef _WIN32
    struct sigaction noaction;
    memset(&noaction, 0, sizeof(noaction));
    noaction.sa_handler = SIG_IGN;
    ::sigaction(SIGPIPE, &noaction, 0);
#endif

    MegaChatApiImpl *chatApiImpl = (MegaChatApiImpl *)param;
    chatApiImpl->loop();
    return 0;
}

void MegaChatApiImpl::loop()
{
    sdkMutex.lock();
    while (true)
    {
        sdkMutex.unlock();

        waiter->init(NEVER);
        waiter->wakeupby(websocketsIO, ::mega::Waiter::NEEDEXEC);
        waiter->wait();

        sdkMutex.lock();

        sendPendingEvents();
        sendPendingRequests();

        if (threadExit)
        {
            // There must be only one pending events, at maximum: the logout marshall call to delete the client
            assert(eventQueue.isEmpty() || (eventQueue.size() == 1));
            sendPendingEvents();

            sdkMutex.unlock();
            break;
        }
    }

#ifndef KARERE_DISABLE_WEBRTC
    rtcModule::globalCleanup();
#endif
}

void MegaChatApiImpl::megaApiPostMessage(void* msg, void* ctx)
{
    MegaChatApiImpl *megaChatApi = (MegaChatApiImpl *)ctx;
    if (megaChatApi)
    {
        megaChatApi->postMessage(msg);
    }
    else
    {
        // For compatibility with the QT example app,
        // there are some marshallCall() without context
        // that don't need to be marshalled using the
        // intermediate layer
        megaProcessMessage(msg);
    }
}

void MegaChatApiImpl::postMessage(void *msg)
{
    eventQueue.push(msg);
    waiter->notify();
}

void MegaChatApiImpl::sendPendingRequests()
{
    MegaChatRequestPrivate *request;
    int errorCode = MegaChatError::ERROR_OK;
    int nextTag = 0;

    while((request = requestQueue.pop()))
    {
        nextTag = ++reqtag;
        request->setTag(nextTag);
        requestMap[nextTag]=request;
        errorCode = MegaChatError::ERROR_OK;

        fireOnChatRequestStart(request);

        if (!mClient && request->getType() != MegaChatRequest::TYPE_DELETE)
        {
            MegaChatErrorPrivate *megaChatError = new MegaChatErrorPrivate(MegaChatError::ERROR_ACCESS);
            API_LOG_WARNING("Chat engine not initialized yet, cannot process the request");
            fireOnChatRequestFinish(request, megaChatError);
            continue;
        }

        if (terminating && request->getType() != MegaChatRequest::TYPE_DELETE)
        {
            MegaChatErrorPrivate *megaChatError = new MegaChatErrorPrivate(MegaChatError::ERROR_ACCESS);
            API_LOG_WARNING("Chat engine is terminated, cannot process the request");
            fireOnChatRequestFinish(request, megaChatError);
            continue;
        }

        switch (request->getType())
        {
        case MegaChatRequest::TYPE_CONNECT:
        {
            bool isInBackground = request->getFlag();

            mClient->connect(isInBackground)
            .then([request, this]()
            {
                MegaChatErrorPrivate *megaChatError = new MegaChatErrorPrivate(MegaChatError::ERROR_OK);
                fireOnChatRequestFinish(request, megaChatError);
            })
            .fail([request, this](const ::promise::Error& e)
            {
                MegaChatErrorPrivate *megaChatError = new MegaChatErrorPrivate(e.msg(), e.code(), e.type());
                fireOnChatRequestFinish(request, megaChatError);
            });

            break;
        }
        case MegaChatRequest::TYPE_DISCONNECT:
        {
            // mClient->disconnect();   --> obsolete
            MegaChatErrorPrivate *megaChatError = new MegaChatErrorPrivate(MegaChatError::ERROR_ACCESS);
            fireOnChatRequestFinish(request, megaChatError);

            break;
        }
        case MegaChatRequest::TYPE_RETRY_PENDING_CONNECTIONS:
        {
            bool disconnect = request->getFlag();
            bool refreshURLs = (bool)(request->getParamType() == 1);
            mClient->retryPendingConnections(disconnect, refreshURLs);

            MegaChatErrorPrivate *megaChatError = new MegaChatErrorPrivate(MegaChatError::ERROR_OK);
            fireOnChatRequestFinish(request, megaChatError);
            break;
        }
        case MegaChatRequest::TYPE_SEND_TYPING_NOTIF:
        {
            MegaChatHandle chatid = request->getChatHandle();
            ChatRoom *chatroom = findChatRoom(chatid);
            if (chatroom)
            {
                if (request->getFlag())
                {
                    chatroom->sendTypingNotification();
                    MegaChatErrorPrivate *megaChatError = new MegaChatErrorPrivate(MegaChatError::ERROR_OK);
                    fireOnChatRequestFinish(request, megaChatError);
                }
                else
                {
                    chatroom->sendStopTypingNotification();
                    MegaChatErrorPrivate *megaChatError = new MegaChatErrorPrivate(MegaChatError::ERROR_OK);
                    fireOnChatRequestFinish(request, megaChatError);
                }
            }
            else
            {
                errorCode = MegaChatError::ERROR_ARGS;
            }
            break;
        }
        case MegaChatRequest::TYPE_SIGNAL_ACTIVITY:
        {
            mClient->presenced().signalActivity();
            MegaChatErrorPrivate *megaChatError = new MegaChatErrorPrivate(MegaChatError::ERROR_OK);
            fireOnChatRequestFinish(request, megaChatError);

            break;
        }
        case MegaChatRequest::TYPE_SET_PRESENCE_AUTOAWAY:
        {
            int64_t timeout = request->getNumber();
            bool enable = request->getFlag();

            if (timeout > presenced::Config::kMaxAutoawayTimeout)
            {
                errorCode = MegaChatError::ERROR_ARGS;
                break;
            }

            mClient->presenced().setAutoaway(enable, timeout);

            MegaChatErrorPrivate *megaChatError = new MegaChatErrorPrivate(MegaChatError::ERROR_OK);
            fireOnChatRequestFinish(request, megaChatError);

            break;
        }

        case MegaChatRequest::TYPE_SET_PRESENCE_PERSIST:
        {
            bool enable = request->getFlag();

            mClient->presenced().setPersist(enable);

            MegaChatErrorPrivate *megaChatError = new MegaChatErrorPrivate(MegaChatError::ERROR_OK);
            fireOnChatRequestFinish(request, megaChatError);

            break;
        }
        case MegaChatRequest::TYPE_SET_LAST_GREEN_VISIBLE:
        {
            bool enable = request->getFlag();
            mClient->presenced().setLastGreenVisible(enable);
            MegaChatErrorPrivate *megaChatError = new MegaChatErrorPrivate(MegaChatError::ERROR_OK);
            fireOnChatRequestFinish(request, megaChatError);

            break;
        }
        case MegaChatRequest::TYPE_LAST_GREEN:
        {
            MegaChatHandle userid = request->getUserHandle();
            mClient->presenced().requestLastGreen(userid);
            MegaChatErrorPrivate *megaChatError = new MegaChatErrorPrivate(MegaChatError::ERROR_OK);
            fireOnChatRequestFinish(request, megaChatError);

            break;
        }
        case MegaChatRequest::TYPE_LOGOUT:
        {
            bool deleteDb = request->getFlag();
#ifndef KARERE_DISABLE_WEBRTC
            cleanChatHandlers();
#endif
            terminating = true;
            mClient->terminate(deleteDb);

            API_LOG_INFO("Chat engine is logged out!");
            marshallCall([request, this]() //post destruction asynchronously so that all pending messages get processed before that
            {
                MegaChatErrorPrivate *megaChatError = new MegaChatErrorPrivate(MegaChatError::ERROR_OK);
                fireOnChatRequestFinish(request, megaChatError);

                delete mClient;
                mClient = NULL;
                terminating = false;
            }, this);

            break;
        }
        case MegaChatRequest::TYPE_DELETE:
        {
            if (mClient && !terminating)
            {
#ifndef KARERE_DISABLE_WEBRTC
                cleanChatHandlers();
#endif
                mClient->terminate();
                API_LOG_INFO("Chat engine closed!");

                delete mClient;
                mClient = NULL;
            }

            threadExit = 1;
            break;
        }
        case MegaChatRequest::TYPE_SET_ONLINE_STATUS:
        {
            int status = request->getNumber();
            if (status < MegaChatApi::STATUS_OFFLINE || status > MegaChatApi::STATUS_BUSY)
            {
                fireOnChatRequestFinish(request, new MegaChatErrorPrivate("Invalid online status", MegaChatError::ERROR_ARGS));
                break;
            }

            mClient->setPresence(request->getNumber())
            .then([request, this]()
            {
                MegaChatErrorPrivate *megaChatError = new MegaChatErrorPrivate(MegaChatError::ERROR_OK);
                fireOnChatRequestFinish(request, megaChatError);
            })
            .fail([request, this](const ::promise::Error& err)
            {
                API_LOG_ERROR("Error setting online status: %s", err.what());

                MegaChatErrorPrivate *megaChatError = new MegaChatErrorPrivate(err.msg(), err.code(), err.type());
                fireOnChatRequestFinish(request, megaChatError);
            });
            break;
        }

        case MegaChatRequest::TYPE_CREATE_CHATROOM:
        {
            MegaChatPeerList *peersList = request->getMegaChatPeerList();
            if (!peersList)   // force to provide a list, even without participants
            {
                errorCode = MegaChatError::ERROR_ACCESS;
                break;
            }

            bool publicChat = request->getPrivilege();
            bool group = request->getFlag();
            const userpriv_vector *userpriv = ((MegaChatPeerListPrivate*)peersList)->getList();
            if (!userpriv || (!group && publicChat))
            {
                errorCode = MegaChatError::ERROR_ACCESS;
                break;
            }

            if (!group && peersList->size() == 0)
            {
                errorCode = MegaChatError::ERROR_ACCESS;
                break;
            }

            if (!group && peersList->size() > 1)
            {
                group = true;
                request->setFlag(group);
                API_LOG_INFO("Forcing group chat due to more than 2 participants");
            }

            if (group)
            {
                const char *title = request->getText();
                vector<std::pair<handle, Priv>> peers;
                for (unsigned int i = 0; i < userpriv->size(); i++)
                {
                    peers.push_back(std::make_pair(userpriv->at(i).first, (Priv) userpriv->at(i).second));
                }

                mClient->createGroupChat(peers, publicChat, title)
                .then([request,this](Id chatid)
                {
                    request->setChatHandle(chatid);

                    MegaChatErrorPrivate *megaChatError = new MegaChatErrorPrivate(MegaChatError::ERROR_OK);
                    fireOnChatRequestFinish(request, megaChatError);
                })
                .fail([request,this](const ::promise::Error& err)
                {
                    API_LOG_ERROR("Error creating group chat: %s", err.what());

                    MegaChatErrorPrivate *megaChatError = new MegaChatErrorPrivate(err.msg(), err.code(), err.type());
                    fireOnChatRequestFinish(request, megaChatError);
                });

            }
            else    // 1on1 chat
            {
                if (peersList->getPeerHandle(0) == mClient->myHandle())
                {
                    // can't create a 1on1 chat with own user.
                    errorCode = MegaChatError::ERROR_NOENT;
                    break;
                }
                ContactList::iterator it = mClient->contactList->find(peersList->getPeerHandle(0));
                if (it == mClient->contactList->end())
                {
                    // contact not found
                    errorCode = MegaChatError::ERROR_ACCESS;
                    break;
                }
                it->second->createChatRoom()
                .then([request,this](ChatRoom* room)
                {
                    request->setChatHandle(room->chatid());

                    MegaChatErrorPrivate *megaChatError = new MegaChatErrorPrivate(MegaChatError::ERROR_OK);
                    fireOnChatRequestFinish(request, megaChatError);
                })
                .fail([request,this](const ::promise::Error& err)
                {
                    API_LOG_ERROR("Error creating 1on1 chat: %s", err.what());

                    MegaChatErrorPrivate *megaChatError = new MegaChatErrorPrivate(err.msg(), err.code(), err.type());
                    fireOnChatRequestFinish(request, megaChatError);
                });
            }
            break;
        }
        case MegaChatRequest::TYPE_INVITE_TO_CHATROOM:
        {
            handle chatid = request->getChatHandle();
            handle uh = request->getUserHandle();
            Priv privilege = (Priv) request->getPrivilege();

            if (chatid == MEGACHAT_INVALID_HANDLE || uh == MEGACHAT_INVALID_HANDLE)
            {
                errorCode = MegaChatError::ERROR_NOENT;
                break;
            }
            ChatRoom *chatroom = findChatRoom(chatid);
            if (!chatroom)
            {
                errorCode = MegaChatError::ERROR_NOENT;
                break;
            }
            if (!chatroom->isGroup())   // invite only for group chats
            {
                errorCode = MegaChatError::ERROR_ARGS;
                break;
            }
            if (chatroom->ownPriv() != (Priv) MegaChatPeerList::PRIV_MODERATOR)
            {
                errorCode = MegaChatError::ERROR_ACCESS;
                break;
            }

            ((GroupChatRoom *)chatroom)->invite(uh, privilege)
            .then([request, this]()
            {
                MegaChatErrorPrivate *megaChatError = new MegaChatErrorPrivate(MegaChatError::ERROR_OK);
                fireOnChatRequestFinish(request, megaChatError);
            })
            .fail([request, this](const ::promise::Error& err)
            {
                API_LOG_ERROR("Error adding user to group chat: %s", err.what());

                MegaChatErrorPrivate *megaChatError = new MegaChatErrorPrivate(err.msg(), err.code(), err.type());
                fireOnChatRequestFinish(request, megaChatError);
            });
            break;
        }

        case MegaChatRequest::TYPE_AUTOJOIN_PUBLIC_CHAT:
        {
            handle chatid = request->getChatHandle();
            if (chatid == MEGACHAT_INVALID_HANDLE)
            {
                errorCode = MegaChatError::ERROR_NOENT;
                break;
            }

            ChatRoom *chatroom = findChatRoom(chatid);
            if (!chatroom)
            {
                errorCode = MegaChatError::ERROR_NOENT;
                break;
            }

            if (!chatroom->isGroup()
                || !chatroom->publicChat()
                || (!chatroom->previewMode() && chatroom->isActive())) // cannot autojoin an active chat if it's not in preview mode
            {
                errorCode = MegaChatError::ERROR_ARGS;
                break;
            }

            handle phTmp = request->getUserHandle();
            handle ph;
            if (phTmp != MEGACHAT_INVALID_HANDLE)
            // rejoin inactive/left public chat
            {
                ph = phTmp;
            }
            else  // join chat in preview (previously loaded)
            {
                ph = chatroom->getPublicHandle();
            }

            if (ph == MEGACHAT_INVALID_HANDLE)
            {
                errorCode = MegaChatError::ERROR_NOENT;
                break;
            }

            ((GroupChatRoom *)chatroom)->autojoinPublicChat(ph)
            .then([request, this]()
            {
                MegaChatErrorPrivate *megaChatError = new MegaChatErrorPrivate(MegaChatError::ERROR_OK);
                fireOnChatRequestFinish(request, megaChatError);
            })
            .fail([request, this](const ::promise::Error& err)
            {
                API_LOG_ERROR("Error joining user to public group chat: %s", err.what());
                MegaChatErrorPrivate *megaChatError = new MegaChatErrorPrivate(err.msg(), err.code(), err.type());
                fireOnChatRequestFinish(request, megaChatError);
            });

            break;
        }

        case MegaChatRequest::TYPE_UPDATE_PEER_PERMISSIONS:
        {
            handle chatid = request->getChatHandle();
            handle uh = request->getUserHandle();
            Priv privilege = (Priv) request->getPrivilege();

            if (chatid == MEGACHAT_INVALID_HANDLE || uh == MEGACHAT_INVALID_HANDLE)
            {
                errorCode = MegaChatError::ERROR_NOENT;
                break;
            }

            ChatRoom *chatroom = findChatRoom(chatid);
            if (!chatroom)
            {
                errorCode = MegaChatError::ERROR_NOENT;
                break;
            }
            if (chatroom->ownPriv() != (Priv) MegaChatPeerList::PRIV_MODERATOR)
            {
                errorCode = MegaChatError::ERROR_ACCESS;
                break;
            }

            ((GroupChatRoom *)chatroom)->setPrivilege(uh, privilege)
            .then([request, this]()
            {
                MegaChatErrorPrivate *megaChatError = new MegaChatErrorPrivate(MegaChatError::ERROR_OK);
                fireOnChatRequestFinish(request, megaChatError);
            })
            .fail([request, this](const ::promise::Error& err)
            {
                API_LOG_ERROR("Error updating peer privileges: %s", err.what());

                MegaChatErrorPrivate *megaChatError = new MegaChatErrorPrivate(err.msg(), err.code(), err.type());
                fireOnChatRequestFinish(request, megaChatError);
            });
            break;
        }
        case MegaChatRequest::TYPE_REMOVE_FROM_CHATROOM:
        {
            handle chatid = request->getChatHandle();
            handle uh = request->getUserHandle();

            if (chatid == MEGACHAT_INVALID_HANDLE)
            {
                errorCode = MegaChatError::ERROR_NOENT;
                break;
            }

            ChatRoom *chatroom = findChatRoom(chatid);
            if (!chatroom)
            {
                errorCode = MegaChatError::ERROR_NOENT;
                break;
            }
            if (!chatroom->isGroup())   // only for group chats can be left
            {
                errorCode = MegaChatError::ERROR_ARGS;
                break;
            }

            if ( uh == MEGACHAT_INVALID_HANDLE || uh == mClient->myHandle())
            {
                ((GroupChatRoom *)chatroom)->leave()
                .then([request, this]()
                {
                    MegaChatErrorPrivate *megaChatError = new MegaChatErrorPrivate(MegaChatError::ERROR_OK);
                    fireOnChatRequestFinish(request, megaChatError);
                })
                .fail([request, this](const ::promise::Error& err)
                {
                    API_LOG_ERROR("Error leaving chat: %s", err.what());

                    MegaChatErrorPrivate *megaChatError = new MegaChatErrorPrivate(err.msg(), err.code(), err.type());
                    fireOnChatRequestFinish(request, megaChatError);
                });
            }
            else
            {
                if (chatroom->ownPriv() != (Priv) MegaChatPeerList::PRIV_MODERATOR)
                {
                        errorCode = MegaChatError::ERROR_ACCESS;
                        break;
                }

                ((GroupChatRoom *)chatroom)->excludeMember(uh)
                .then([request, this]()
                {
                    MegaChatErrorPrivate *megaChatError = new MegaChatErrorPrivate(MegaChatError::ERROR_OK);
                    fireOnChatRequestFinish(request, megaChatError);
                })
                .fail([request, this](const ::promise::Error& err)
                {
                    API_LOG_ERROR("Error removing peer from chat: %s", err.what());

                    MegaChatErrorPrivate *megaChatError = new MegaChatErrorPrivate(err.msg(), err.code(), err.type());
                    fireOnChatRequestFinish(request, megaChatError);
                });
            }
            break;
        }
        case MegaChatRequest::TYPE_TRUNCATE_HISTORY:
        {
            handle chatid = request->getChatHandle();

            if (chatid == MEGACHAT_INVALID_HANDLE)
            {
                errorCode = MegaChatError::ERROR_ARGS;
                break;
            }

            ChatRoom *chatroom = findChatRoom(chatid);
            if (!chatroom)
            {
                errorCode = MegaChatError::ERROR_NOENT;
                break;
            }
            if (chatroom->ownPriv() != (Priv) MegaChatPeerList::PRIV_MODERATOR)
            {
                errorCode = MegaChatError::ERROR_ACCESS;
                break;
            }

            handle messageid = request->getUserHandle();
            if (messageid == MEGACHAT_INVALID_HANDLE)   // clear the full history, from current message
            {
                if (chatroom->chat().empty())
                {
                    MegaChatErrorPrivate *megaChatError = new MegaChatErrorPrivate(MegaChatError::ERROR_OK);
                    fireOnChatRequestFinish(request, megaChatError);
                    break;
                }

                messageid = chatroom->chat().at(chatroom->chat().highnum()).id().val;
            }

            chatroom->truncateHistory(messageid)
            .then([request, this]()
            {
                MegaChatErrorPrivate *megaChatError = new MegaChatErrorPrivate(MegaChatError::ERROR_OK);
                fireOnChatRequestFinish(request, megaChatError);
            })
            .fail([request, this](const ::promise::Error& err)
            {
                API_LOG_ERROR("Error truncating chat history: %s", err.what());

                MegaChatErrorPrivate *megaChatError = new MegaChatErrorPrivate(err.msg(), err.code(), err.type());
                fireOnChatRequestFinish(request, megaChatError);
            });
            break;
        }
        case MegaChatRequest::TYPE_EDIT_CHATROOM_NAME:
        {
            handle chatid = request->getChatHandle();
            const char *title = request->getText();
            if (chatid == MEGACHAT_INVALID_HANDLE || title == NULL || !strlen(title))
            {
                errorCode = MegaChatError::ERROR_ARGS;
                break;
            }

            ChatRoom *chatroom = findChatRoom(chatid);
            if (!chatroom)
            {
                errorCode = MegaChatError::ERROR_NOENT;
                break;
            }
            if (!chatroom->isGroup())   // only for group chats have a title
            {
                errorCode = MegaChatError::ERROR_ARGS;
                break;
            }

            if (chatroom->ownPriv() != (Priv) MegaChatPeerList::PRIV_MODERATOR)
            {
                errorCode = MegaChatError::ERROR_ACCESS;
                break;
            }

            string strTitle(title);
            strTitle = strTitle.substr(0, 30);
            request->setText(strTitle.c_str()); // update, in case it's been truncated

            ((GroupChatRoom *)chatroom)->setTitle(strTitle)
            .then([request, this]()
            {
                MegaChatErrorPrivate *megaChatError = new MegaChatErrorPrivate(MegaChatError::ERROR_OK);
                fireOnChatRequestFinish(request, megaChatError);
            })
            .fail([request, this](const ::promise::Error& err)
            {
                API_LOG_ERROR("Error editing chat title: %s", err.what());

                MegaChatErrorPrivate *megaChatError = new MegaChatErrorPrivate(err.msg(), err.code(), err.type());
                fireOnChatRequestFinish(request, megaChatError);
            });
            break;
        }
        case MegaChatRequest::TYPE_LOAD_PREVIEW:
        {
            string parsedLink = request->getLink();
            if (parsedLink.empty())
            {
                errorCode = MegaChatError::ERROR_ARGS;
                break;
            }

            //link format: https://mega.nz/chat/<public-handle>#<chat-key>
            string separator = "chat/";
            size_t pos = parsedLink.find(separator);
            if (pos == string::npos)
            {
                errorCode = MegaChatError::ERROR_ARGS;
                break;
            }
            pos += separator.length();

            //We get the substring "<public-handle>#<chat-key>"
            parsedLink = parsedLink.substr(pos);
            separator = "#";
            pos = parsedLink.find(separator);

            if (pos == string::npos
                || pos != 8
                || (parsedLink.size() - pos - 1) < 22)
            {
                errorCode = MegaChatError::ERROR_ARGS;
                break;
            }

            //Parse public handle (First 8 Bytes)
            string phstr = parsedLink.substr(0, pos);   // 6 bytes in binary, 8 in B64url
            MegaChatHandle ph = 0;
            Base64::atob(phstr.data(), (::mega::byte*)&ph, MegaClient::CHATLINKHANDLE);

            //Parse unified key (Last 16 Bytes)
            string unifiedKey; // it's 16 bytes in binary, 22 in B64url
            string keystr = parsedLink.substr(pos + 1, 22);
            Base64::atob(keystr, unifiedKey);

            //Check that ph and uk have right size
            if (ISUNDEF(ph) || unifiedKey.size() != 16)
            {
                errorCode = MegaChatError::ERROR_ARGS;
                break;
            }

            mClient->openChatPreview(ph)
            .then([request, this, unifiedKey](ReqResult result)
            {
                assert(result);

                std::string encTitle = result->getText() ? result->getText() : "";
                assert(!encTitle.empty());

                uint64_t chatId = result->getParentHandle();

                mClient->decryptChatTitle(chatId, unifiedKey, encTitle)
                .then([request, this, unifiedKey, result, chatId](std::string decryptedTitle)
                {
                   bool createChat = request->getFlag();
                   int numPeers = result->getNumDetails();
                   request->setChatHandle(chatId);
                   request->setNumber(numPeers);
                   request->setText(decryptedTitle.c_str());

                   //Check chat link
                   if (!createChat)
                   {
                       MegaChatErrorPrivate *megaChatError = new MegaChatErrorPrivate(MegaChatError::ERROR_OK);
                       fireOnChatRequestFinish(request, megaChatError);
                   }
                   else //Load chat link
                   {
                       Id ph = result->getNodeHandle();
                       request->setUserHandle(ph.val);

                       GroupChatRoom *room = (GroupChatRoom*) findChatRoom(chatId);
                       if (room)
                       {
                           if (room->isActive()
                              || (!room->isActive() && !room->previewMode()))
                           {
                               MegaChatErrorPrivate *megaChatError = new MegaChatErrorPrivate(MegaChatError::ERROR_EXIST);
                               fireOnChatRequestFinish(request, megaChatError);
                           }
                           else
                           {
                               MegaChatErrorPrivate *megaChatError = new MegaChatErrorPrivate(MegaChatError::ERROR_OK);
                               room->enablePreview(ph);
                               fireOnChatRequestFinish(request, megaChatError);
                           }
                       }
                       else
                       {
                           std::string url = result->getLink() ? result->getLink() : "";
                           int shard = result->getAccess();
                           std::shared_ptr<std::string> key = std::make_shared<std::string>(unifiedKey);
                           uint32_t ts = result->getNumber();

                           mClient->createPublicChatRoom(chatId, ph.val, shard, decryptedTitle, key, url, ts);
                           MegaChatErrorPrivate *megaChatError = new MegaChatErrorPrivate(MegaChatError::ERROR_OK);
                           fireOnChatRequestFinish(request, megaChatError);
                       }
                   }
                })
                .fail([request, this](const ::promise::Error& err)
                {
                    API_LOG_ERROR("Error decrypting chat title: %s", err.what());

                    MegaChatErrorPrivate *megaChatError = new MegaChatErrorPrivate(err.msg(), err.code(), err.type());
                    fireOnChatRequestFinish(request, megaChatError);
                });
            })
            .fail([request, this](const ::promise::Error& err)
            {
                API_LOG_ERROR("Error loading chat link: %s", err.what());

                MegaChatErrorPrivate *megaChatError = new MegaChatErrorPrivate(err.msg(), err.code(), err.type());
                fireOnChatRequestFinish(request, megaChatError);
            });
            break;
        }
        case MegaChatRequest::TYPE_SET_PRIVATE_MODE:
        {
            MegaChatHandle chatid = request->getChatHandle();
            if (chatid == MEGACHAT_INVALID_HANDLE)
            {
                errorCode = MegaChatError::ERROR_NOENT;
                break;
            }

            ChatRoom *room = findChatRoom(chatid);
            if (!room)
            {
                errorCode = MegaChatError::ERROR_NOENT;
                break;
            }

            if (!room->isGroup() || !room->publicChat())
            {
                errorCode = MegaChatError::ERROR_ARGS;
                break;
            }

            if (room->ownPriv() != chatd::PRIV_OPER)
            {
                errorCode = MegaChatError::ERROR_ACCESS;
                break;
            }

            mClient->setPublicChatToPrivate(chatid)
            .then([request, this]()
            {
                MegaChatErrorPrivate *megaChatError = new MegaChatErrorPrivate(MegaChatError::ERROR_OK);
                fireOnChatRequestFinish(request, megaChatError);
            })
            .fail([request, this](const ::promise::Error& err)
            {
                MegaChatErrorPrivate *megaChatError = new MegaChatErrorPrivate(err.msg(), err.code(), err.type());
                fireOnChatRequestFinish(request, megaChatError);
            });

            break;
        }
        case MegaChatRequest::TYPE_CHAT_LINK_HANDLE:
        {
            MegaChatHandle chatid = request->getChatHandle();
            bool del = request->getFlag();
            bool createifmissing = request->getNumRetry();

            if (chatid == MEGACHAT_INVALID_HANDLE)
            {
                errorCode = MegaChatError::ERROR_NOENT;
                break;
            }

            GroupChatRoom *room = (GroupChatRoom *) findChatRoom(chatid);
            if (!room)
            {
                errorCode = MegaChatError::ERROR_NOENT;
                break;
            }

            if (del && createifmissing)
            {
                errorCode = MegaChatError::ERROR_ARGS;
                break;
            }

            if (!room->publicChat() || !room->isGroup())
            {
                errorCode = MegaChatError::ERROR_ARGS;
                break;
            }

            // anyone can retrieve an existing link, but only operator can create/delete it
            int ownPriv = room->ownPriv();
            if ((ownPriv == Priv::PRIV_NOTPRESENT)
                 || ((del || createifmissing) && ownPriv != Priv::PRIV_OPER))
            {
                errorCode = MegaChatError::ERROR_ACCESS;
                break;
            }

            if (!del && createifmissing && !room->hasTitle())
            {
                API_LOG_DEBUG("Cannot create chat-links on chatrooms without title");
                errorCode = MegaChatError::ERROR_ACCESS;
                break;
            }

            ::promise::Promise<uint64_t> pms;
            if (del)
            {
                pms = mClient->deleteChatLink(chatid);
            }
            else    // query or create
            {
                pms = mClient->getPublicHandle(chatid, createifmissing);
            }

            pms.then([request, del, room, this] (uint64_t ph)
            {
                if (del)
                {
                    return fireOnChatRequestFinish(request, new MegaChatErrorPrivate(MegaChatError::ERROR_OK));
                }
                else if (ph == Id::inval())
                {
                    API_LOG_ERROR("Unexpected invalid public handle for query/create chat-link");
                    return fireOnChatRequestFinish(request, new MegaChatErrorPrivate(MegaChatError::ERROR_NOENT));
                }

                room->unifiedKey()
                .then([request, this, ph] (shared_ptr<string> unifiedKey)
                {
                    MegaChatErrorPrivate *megaChatError;
                    if (!unifiedKey || unifiedKey->size() != 16)
                    {
                        API_LOG_ERROR("Invalid unified key after decryption");
                        megaChatError = new MegaChatErrorPrivate(MegaChatError::ERROR_NOENT);
                    }
                    else    // prepare the link with ph + unifiedKey
                    {
                        string unifiedKeyB64;
                        Base64::btoa(*unifiedKey, unifiedKeyB64);

                        string phBin((const char*)&ph, MegaClient::CHATLINKHANDLE);
                        string phB64;
                        Base64::btoa(phBin, phB64);

                        string link = "https://mega.nz/chat/" + phB64 + "#" + unifiedKeyB64;
                        request->setText(link.c_str());

                        megaChatError = new MegaChatErrorPrivate(MegaChatError::ERROR_OK);
                    }
                    fireOnChatRequestFinish(request, megaChatError);
                })
                .fail([request, this] (const ::promise::Error &err)
                {
                    API_LOG_ERROR("Failed to decrypt unified key: %s", err.what());

                    MegaChatErrorPrivate *megaChatError = new MegaChatErrorPrivate(err.msg(), err.code(), err.type());
                    fireOnChatRequestFinish(request, megaChatError);
                });

            })
            .fail([request, this](const ::promise::Error& err)
            {
                API_LOG_ERROR("Failed to query/create/delete chat-link: %s", err.what());

                MegaChatErrorPrivate *megaChatError = new MegaChatErrorPrivate(err.msg(), err.code(), err.type());
                fireOnChatRequestFinish(request, megaChatError);
            });
            break;
        }
        case MegaChatRequest::TYPE_GET_FIRSTNAME:
        {
            MegaChatHandle uh = request->getUserHandle();
            const char* publicHandle = request->getLink();
            MegaChatHandle ph = publicHandle ? karere::Id(publicHandle, strlen(publicHandle)).val : MEGACHAT_INVALID_HANDLE;

            mClient->userAttrCache().getAttr(uh, MegaApi::USER_ATTR_FIRSTNAME, ph)
            .then([request, this](Buffer *data)
            {
                MegaChatErrorPrivate *megaChatError = new MegaChatErrorPrivate(MegaChatError::ERROR_OK);
                string firstname = string(data->buf(), data->dataSize());
                request->setText(firstname.c_str());
                fireOnChatRequestFinish(request, megaChatError);
            })
            .fail([request, this](const ::promise::Error& err)
            {
                API_LOG_ERROR("Error getting user firstname: %s", err.what());

                MegaChatErrorPrivate *megaChatError = new MegaChatErrorPrivate(err.msg(), err.code(), err.type());
                fireOnChatRequestFinish(request, megaChatError);
            });
            break;
        }
        case MegaChatRequest::TYPE_GET_LASTNAME:
        {
            MegaChatHandle uh = request->getUserHandle();
            const char* publicHandle = request->getLink();
            MegaChatHandle ph = publicHandle ? karere::Id(publicHandle, strlen(publicHandle)).val : MEGACHAT_INVALID_HANDLE;

            mClient->userAttrCache().getAttr(uh, MegaApi::USER_ATTR_LASTNAME, ph)
            .then([request, this](Buffer *data)
            {
                MegaChatErrorPrivate *megaChatError = new MegaChatErrorPrivate(MegaChatError::ERROR_OK);
                string lastname = string(data->buf(), data->dataSize());
                request->setText(lastname.c_str());
                fireOnChatRequestFinish(request, megaChatError);
            })
            .fail([request, this](const ::promise::Error& err)
            {
                API_LOG_ERROR("Error getting user lastname: %s", err.what());

                MegaChatErrorPrivate *megaChatError = new MegaChatErrorPrivate(err.msg(), err.code(), err.type());
                fireOnChatRequestFinish(request, megaChatError);
            });
            break;
        }
        case MegaChatRequest::TYPE_GET_EMAIL:
        {
            MegaChatHandle uh = request->getUserHandle();

            mClient->userAttrCache().getAttr(uh, karere::USER_ATTR_EMAIL)
            .then([request, this](Buffer *data)
            {
                MegaChatErrorPrivate *megaChatError = new MegaChatErrorPrivate(MegaChatError::ERROR_OK);
                string email = string(data->buf(), data->dataSize());
                request->setText(email.c_str());
                fireOnChatRequestFinish(request, megaChatError);
            })
            .fail([request, this](const ::promise::Error& err)
            {
                API_LOG_ERROR("Error getting user email: %s", err.what());

                MegaChatErrorPrivate *megaChatError = new MegaChatErrorPrivate(err.msg(), err.code(), err.type());
                fireOnChatRequestFinish(request, megaChatError);
            });
            break;
        }
        case MegaChatRequest::TYPE_ATTACH_NODE_MESSAGE:
        {
            handle chatid = request->getChatHandle();
            MegaNodeList *nodeList = request->getMegaNodeList();
            handle h = request->getUserHandle();
            bool isVoiceMessage = (request->getParamType() == 1);
            if (chatid == MEGACHAT_INVALID_HANDLE
                    || ((!nodeList || !nodeList->size()) && (h == MEGACHAT_INVALID_HANDLE))
                    || (isVoiceMessage && h == MEGACHAT_INVALID_HANDLE))
            {
                errorCode = MegaChatError::ERROR_NOENT;
                break;
            }

            ChatRoom *chatroom = findChatRoom(chatid);
            if (!chatroom)
            {
                errorCode = MegaChatError::ERROR_NOENT;
                break;
            }

            // if only one node, prepare a list with a single element and update request
            MegaNodeList *nodeListAux = NULL;
            if (h != MEGACHAT_INVALID_HANDLE)
            {
                MegaNode *megaNode = megaApi->getNodeByHandle(h);
                if (!megaNode)
                {
                    errorCode = MegaChatError::ERROR_NOENT;
                    break;
                }

                nodeListAux = MegaNodeList::createInstance();
                nodeListAux->addNode(megaNode);
                request->setMegaNodeList(nodeListAux);
                nodeList = request->getMegaNodeList();

                delete megaNode;
                delete nodeListAux;
            }

            uint8_t msgType = Message::kMsgInvalid;
            switch (request->getParamType())
            {
                case 0: // regular attachment
                    msgType = Message::kMsgAttachment;
                    break;

                case 1:  // voice-message
                    msgType = Message::kMsgVoiceClip;
                    break;
            }
            if (msgType == Message::kMsgInvalid)
            {
                errorCode = MegaChatError::ERROR_ARGS;
                break;
            }

            string buffer = JSonUtils::generateAttachNodeJSon(nodeList, msgType);
            if (buffer.empty())
            {
                errorCode = MegaChatError::ERROR_ARGS;
                break;
            }

            chatroom->requesGrantAccessToNodes(nodeList)
            .then([this, request, buffer, msgType]()
            {
                int errorCode = MegaChatError::ERROR_ARGS;
                MegaChatMessage *msg = sendMessage(request->getChatHandle(), buffer.c_str(), buffer.size(), msgType);
                if (msg)
                {
                    request->setMegaChatMessage(msg);
                    errorCode = MegaChatError::ERROR_OK;
                }

                MegaChatErrorPrivate *megaChatError = new MegaChatErrorPrivate(errorCode);
                fireOnChatRequestFinish(request, megaChatError);
            })
            .fail([this, request, buffer, msgType](const ::promise::Error& err)
            {
                MegaChatErrorPrivate *megaChatError = NULL;
                if (err.code() == MegaChatError::ERROR_EXIST)
                {
                    API_LOG_WARNING("Already granted access to this node previously");

                    int errorCode = MegaChatError::ERROR_ARGS;
                    MegaChatMessage *msg = sendMessage(request->getChatHandle(), buffer.c_str(), buffer.size(), msgType);
                    if (msg)
                    {
                        request->setMegaChatMessage(msg);
                        errorCode = MegaChatError::ERROR_OK;
                    }

                    megaChatError = new MegaChatErrorPrivate(errorCode);
                }
                else
                {
                    megaChatError = new MegaChatErrorPrivate(err.msg(), err.code(), err.type());
                    API_LOG_ERROR("Failed to grant access to some nodes");
                }

                fireOnChatRequestFinish(request, megaChatError);
            });
            break;
        }
        case MegaChatRequest::TYPE_REVOKE_NODE_MESSAGE:
        {
            MegaChatHandle chatid = request->getChatHandle();
            MegaNode *node = megaApi->getNodeByHandle(request->getUserHandle());
            if (chatid == MEGACHAT_INVALID_HANDLE || !node)
            {
                errorCode = MegaChatError::ERROR_NOENT;
                break;
            }

            ChatRoom *chatroom = findChatRoom(chatid);
            if (!chatroom)
            {
                errorCode = MegaChatError::ERROR_NOENT;
                break;
            }

            ::promise::Promise<void> promise = chatroom->requestRevokeAccessToNode(node);
            delete node;

            ::promise::when(promise)
            .then([this, request]()
            {
                std::string buf = Id(request->getUserHandle()).toString();
                buf.insert(buf.begin(), Message::kMsgRevokeAttachment - Message::kMsgOffset);
                buf.insert(buf.begin(), 0x0);

                MegaChatMessage *megaMsg = sendMessage(request->getChatHandle(), buf.c_str(), buf.length());
                request->setMegaChatMessage(megaMsg);

                int errorCode = MegaChatError::ERROR_OK;
                if (!megaMsg)
                {
                    errorCode = MegaChatError::ERROR_ARGS;
                }

                MegaChatErrorPrivate *megaChatError = new MegaChatErrorPrivate(errorCode);
                fireOnChatRequestFinish(request, megaChatError);
            })
            .fail([this, request](const ::promise::Error& err)
            {
                API_LOG_ERROR("Failed to revoke access to attached node (%d)", request->getUserHandle());
                MegaChatErrorPrivate *megaChatError = new MegaChatErrorPrivate(err.msg(), err.code(), err.type());
                fireOnChatRequestFinish(request, megaChatError);
            });
            break;
        }
        case MegaChatRequest::TYPE_SET_BACKGROUND_STATUS:
        {
            bool background = request->getFlag();
            mClient->notifyUserStatus(background)
            .then([this, request]()
            {
                MegaChatErrorPrivate *megaChatError = new MegaChatErrorPrivate(MegaChatError::ERROR_OK);
                fireOnChatRequestFinish(request, megaChatError);
            })
            .fail([this, request](const ::promise::Error& err)
            {
                MegaChatErrorPrivate *megaChatError = new MegaChatErrorPrivate(err.msg(), err.code(), err.type());
                fireOnChatRequestFinish(request, megaChatError);
            });
            break;
        }            
        case MegaChatRequest::TYPE_PUSH_RECEIVED:
        {
            MegaChatHandle chatid = request->getChatHandle();
            ChatRoom *room = findChatRoom(chatid);
            bool wasArchived = (room && room->isArchived());

            mClient->pushReceived(chatid)
            .then([this, request, wasArchived]()
            {
                int type = request->getParamType();
                if (type == 0)  // Android
                {
                    // for Android, we prepare a list of msgids for every chatid that are candidates for
                    // notifications. Android doesn't really know why they received a push, so the previous
                    // notifications are cleanup and the new set of messages are notified

                    MegaHandleList *chatids = MegaHandleList::createInstance();

                    // for each chatroom, load all unread messages)
                    for (auto it = mClient->chats->begin(); it != mClient->chats->end(); it++)
                    {
                        MegaChatHandle chatid = it->first;
                        // don't want to generate notifications for archived chats or chats with notifications disabled
                        if (it->second->isArchived() || !megaApi->isChatNotifiable(chatid))
                            continue;

                        MegaHandleList *msgids = MegaHandleList::createInstance();

                        const Chat &chat = it->second->chat();
                        Idx lastSeenIdx = chat.lastSeenIdx();

                        // first msg to consider: last-seen if loaded in memory. Otherwise, the oldest loaded msg
                        Idx first = chat.lownum();
                        if (lastSeenIdx != CHATD_IDX_INVALID        // message is known locally
                                && chat.findOrNull(lastSeenIdx))    // message is loaded in RAM
                        {
                            first = lastSeenIdx + 1;
                        }
                        Idx last = chat.highnum();
                        int maxCount = 6;   // do not notify more than 6 messages per chat
                        for (Idx i = last; (i >= first && maxCount > 0); i--)
                        {
                            auto& msg = chat.at(i);
                            if (msg.isValidUnread(mClient->myHandle()))
                            {
                                maxCount--;
                                msgids->addMegaHandle(msg.id());
                            }
                        }

                        if (msgids->size())
                        {
                            chatids->addMegaHandle(chatid);
                            request->setMegaHandleListByChat(chatid, msgids);
                        }

                        delete msgids;
                    }

                    request->setMegaHandleList(chatids);    // always a valid list, even if empty
                    delete chatids;
                }
                else    // iOS
                {
                    MegaChatHandle chatid = request->getChatHandle();
                    ChatRoom *room = findChatRoom(chatid);
                    if (!room)
                    {
                        megaApi->sendEvent(99006, "iOS PUSH received for non-existing chatid");

                        MegaChatErrorPrivate *megaChatError = new MegaChatErrorPrivate(MegaChatError::ERROR_NOENT);
                        fireOnChatRequestFinish(request, megaChatError);
                        return;
                    }
                    else if (wasArchived && room->isArchived())    // don't want to generate notifications for archived chats
                    {
                        megaApi->sendEvent(99009, "PUSH received for archived chatid (and still archived)");

                        // since a PUSH could be received before the actionpacket updating flags (
                        MegaChatErrorPrivate *megaChatError = new MegaChatErrorPrivate(MegaChatError::ERROR_ACCESS);
                        fireOnChatRequestFinish(request, megaChatError);
                        return;
                    }
                }

                MegaChatErrorPrivate *megaChatError = new MegaChatErrorPrivate(MegaChatError::ERROR_OK);
                fireOnChatRequestFinish(request, megaChatError);
            })
            .fail([this, request](const ::promise::Error& err)
            {
                API_LOG_ERROR("Failed to retrieve current state");
                MegaChatErrorPrivate *megaChatError = new MegaChatErrorPrivate(err.msg(), err.code(), err.type());
                fireOnChatRequestFinish(request, megaChatError);
            });
            break;
        }
#ifndef KARERE_DISABLE_WEBRTC
        case MegaChatRequest::TYPE_START_CHAT_CALL:
        {
            if (!mClient->rtc)
            {
                API_LOG_ERROR("Start call - WebRTC is not initialized");
                errorCode = MegaChatError::ERROR_ACCESS;
                break;
            }

            MegaChatHandle chatid = request->getChatHandle();
            ChatRoom *chatroom = findChatRoom(chatid);
            if (!chatroom)
            {
                API_LOG_ERROR("Start call - Chatroom has not been found");
                errorCode = MegaChatError::ERROR_NOENT;
                break;
            }

            if (chatroom->previewMode())
            {
                API_LOG_ERROR("Start call - Chatroom is in preview mode");
                errorCode = MegaChatError::ERROR_ACCESS;
                break;
            }

            if (!chatroom->chat().connection().clientId())
            {
                API_LOG_ERROR("Start call - Refusing start/join a call, clientid no yet assigned by shard: %d", chatroom->chat().connection().shardNo());
                errorCode = MegaChatError::ERROR_ACCESS;
                break;
            }

            MegaChatCallHandler *handler = findChatCallHandler(chatid);
            if (handler && (handler->getCall() || !chatroom->isGroup()))
            {
                // only groupchats allow to join the call in multiple clients, in 1on1 it's not allowed
                API_LOG_ERROR("A call exists in this chatroom and we already participate or it's not a groupchat");
                errorCode = MegaChatError::ERROR_EXIST;
                break;
            }

            bool enableVideo = request->getFlag();
            if (handler)
            {
                assert(handler->callParticipants() > 0);
                if (handler->callParticipants() >= rtcModule::IRtcModule::kMaxCallReceivers)
                {
                    API_LOG_ERROR("Cannot join the call because it reached the maximum number of participants "
                                  "(current: %d, max: %d)", handler->callParticipants(), rtcModule::IRtcModule::kMaxCallReceivers);
                    errorCode = MegaChatError::ERROR_TOOMANY;
                    break;
                }

                MegaChatCallPrivate *chatCall = handler->getMegaChatCall();
                if (!chatCall->availableAudioSlots())   // audio is always enabled by default
                {
                    API_LOG_ERROR("Cannot answer the call because it reached the maximum number of audio senders "
                                  "(max: %d)", rtcModule::IRtcModule::kMaxCallAudioSenders);
                    errorCode = MegaChatError::ERROR_TOOMANY;
                    break;
                }
                if (enableVideo && !chatCall->availableVideoSlots())
                {
                    API_LOG_ERROR("The call reached the maximum number of video senders (%d): video automatically disabled",
                                  rtcModule::IRtcModule::kMaxCallAudioSenders);
                    enableVideo = false;
                    request->setFlag(enableVideo);
                }

                karere::AvFlags newFlags(true, enableVideo);
                chatroom->joinCall(newFlags, *handler, chatCall->getId());
            }
            else
            {
                handler = new MegaChatCallHandler(this);
                mClient->rtc->addCallHandler(chatid, handler);
                karere::AvFlags avFlags(true, enableVideo);
                chatroom->mediaCall(avFlags, *handler);
                handler->getMegaChatCall()->setInitialAudioVideoFlags(avFlags);
                request->setFlag(true);
            }

            MegaChatErrorPrivate *megaChatError = new MegaChatErrorPrivate(MegaChatError::ERROR_OK);
            fireOnChatRequestFinish(request, megaChatError);
            break;
        }
        case MegaChatRequest::TYPE_ANSWER_CHAT_CALL:
        {
            MegaChatHandle chatid = request->getChatHandle();
            bool enableVideo = request->getFlag();

            ChatRoom *chatroom = findChatRoom(chatid);
            if (!chatroom)
            {
                API_LOG_ERROR("Answer call - Chatroom has not been found");
                errorCode = MegaChatError::ERROR_NOENT;
                break;
            }

            if (!chatroom->chat().connection().clientId())
            {
                API_LOG_ERROR("Answer call - Refusing answer a call, clientid no yet assigned by shard: %d", chatroom->chat().connection().shardNo());
                errorCode = MegaChatError::ERROR_ACCESS;
                break;
            }

            MegaChatCallHandler *handler = findChatCallHandler(chatid);
            if (!handler)
            {
                API_LOG_ERROR("Answer call - Failed to get the call handler associated to chat room");
                errorCode = MegaChatError::ERROR_NOENT;
                break;
            }

            rtcModule::ICall *call = handler->getCall();
            if (!call)
            {
                API_LOG_ERROR("Answer call - There is not any MegaChatCallPrivate associated to MegaChatCallHandler");
                errorCode = MegaChatError::ERROR_NOENT;
                assert(false);
                break;
            }

            if (handler->callParticipants() >= rtcModule::IRtcModule::kMaxCallReceivers)
            {
                API_LOG_ERROR("Cannot answer the call because it reached the maximum number of participants "
                              "(current: %d, max: %d)", handler->callParticipants(), rtcModule::IRtcModule::kMaxCallReceivers);
                errorCode = MegaChatError::ERROR_TOOMANY;
                break;
            }

            MegaChatCallPrivate *chatCall = handler->getMegaChatCall();
            if (!chatCall->availableAudioSlots())   // audio is always enabled by default
            {
                API_LOG_ERROR("Cannot answer the call because it reached the maximum number of audio senders "
                              "(max: %d)", rtcModule::IRtcModule::kMaxCallAudioSenders);
                errorCode = MegaChatError::ERROR_TOOMANY;
                break;
            }
            if (enableVideo && !chatCall->availableVideoSlots())
            {
                API_LOG_ERROR("The call reached the maximum number of video senders (%d): video automatically disabled",
                              rtcModule::IRtcModule::kMaxCallAudioSenders);
                enableVideo = false;
                request->setFlag(enableVideo);
            }

            karere::AvFlags newFlags(true, enableVideo);
            if (!call->answer(newFlags))
            {
                errorCode = MegaChatError::ERROR_ACCESS;
                break;
            }

            MegaChatErrorPrivate *megaChatError = new MegaChatErrorPrivate(MegaChatError::ERROR_OK);
            fireOnChatRequestFinish(request, megaChatError);
            break;
        }
        case MegaChatRequest::TYPE_HANG_CHAT_CALL:
        {
            if (!mClient->rtc)
            {
                API_LOG_ERROR("Hang up call - WebRTC is not initialized");
                errorCode = MegaChatError::ERROR_ACCESS;
                break;
            }

            MegaChatHandle chatid = request->getChatHandle();
            if (chatid != MEGACHAT_INVALID_HANDLE)
            {
                MegaChatCallHandler *handler = findChatCallHandler(chatid);
                if (!handler)
                {
                    API_LOG_ERROR("Hang up call - Failed to get the call handler associated to chat room");
                    errorCode = MegaChatError::ERROR_NOENT;
                    break;
                }

                rtcModule::ICall *call = handler->getCall();
                if (!call)
                {
                    API_LOG_DEBUG("There isn't an internal call, abort call retry");
                    mClient->rtc->abortCallRetry(chatid);

                    break;
                }

                call->hangup();
            }
            else    // hang all calls (no specific chatid)
            {
                mClient->rtc->hangupAll(rtcModule::TermCode::kInvalid);
            }

            MegaChatErrorPrivate *megaChatError = new MegaChatErrorPrivate(MegaChatError::ERROR_OK);
            fireOnChatRequestFinish(request, megaChatError);
            break;
        }
        case MegaChatRequest::TYPE_DISABLE_AUDIO_VIDEO_CALL:
        {
            MegaChatHandle chatid = request->getChatHandle();
            bool enable = request->getFlag();
            int operationType = request->getParamType();

            MegaChatCallHandler *handler = findChatCallHandler(chatid);
            if (!handler)
            {
                API_LOG_ERROR("Disable AV flags - Failed to get the call handler associated to chat room");
                errorCode = MegaChatError::ERROR_NOENT;
                break;
            }

            MegaChatCallPrivate *chatCall = handler->getMegaChatCall();
            rtcModule::ICall *call = handler->getCall();

            if (!chatCall || !call)
            {
                API_LOG_ERROR("Disable AV flags - There is not any MegaChatCallPrivate associated to MegaChatCallHandler");
                errorCode = MegaChatError::ERROR_NOENT;
                assert(false);
                break;
            }

            if (operationType != MegaChatRequest::AUDIO && operationType != MegaChatRequest::VIDEO)
            {
                errorCode = MegaChatError::ERROR_ARGS;
                break;
            }

            if (enable)
            {
                if ((operationType == MegaChatRequest::AUDIO && !chatCall->availableAudioSlots())
                        || (operationType == MegaChatRequest::VIDEO && !chatCall->availableVideoSlots()))
                {
                    API_LOG_ERROR("Cannot enable the A/V because the call doesn't have available A/V slots");
                    errorCode = MegaChatError::ERROR_TOOMANY;
                    break;
                }
            }

            karere::AvFlags currentFlags = call->sentAv();
            karere::AvFlags requestedFlags = currentFlags;
            if (operationType == MegaChatRequest::AUDIO)
            {
                requestedFlags.setAudio(enable);
            }
            else // (operationType == MegaChatRequest::VIDEO)
            {
                requestedFlags.setVideo(enable);
            }

            karere::AvFlags effectiveFlags = call->muteUnmute(requestedFlags);
            chatCall->setLocalAudioVideoFlags(effectiveFlags);
            API_LOG_INFO("Local audio/video flags changed. ChatId: %s, callid: %s, AV: %s --> %s --> %s",
                         call->chat().chatId().toString().c_str(),
                         call->id().toString().c_str(),
                         currentFlags.toString().c_str(),
                         requestedFlags.toString().c_str(),
                         effectiveFlags.toString().c_str());

            fireOnChatCallUpdate(chatCall);
            MegaChatErrorPrivate *megaChatError = new MegaChatErrorPrivate(MegaChatError::ERROR_OK);
            fireOnChatRequestFinish(request, megaChatError);
            break;
        }
        case MegaChatRequest::TYPE_LOAD_AUDIO_VIDEO_DEVICES:
        {
            if (!mClient->rtc)
            {
                API_LOG_ERROR("Load AV devices - WebRTC is not initialized");
                errorCode = MegaChatError::ERROR_ACCESS;
                break;
            }

            mClient->rtc->loadDeviceList();
            MegaChatErrorPrivate *megaChatError = new MegaChatErrorPrivate(MegaChatError::ERROR_OK);
            fireOnChatRequestFinish(request, megaChatError);
            break;
        }
#endif
        case MegaChatRequest::TYPE_ARCHIVE_CHATROOM:
        {
            handle chatid = request->getChatHandle();
            bool archive = request->getFlag();
            if (chatid == MEGACHAT_INVALID_HANDLE)
            {
                errorCode = MegaChatError::ERROR_NOENT;
                break;
            }

            ChatRoom *chatroom = findChatRoom(chatid);
            if (!chatroom)
            {
                errorCode = MegaChatError::ERROR_NOENT;
                break;
            }

            chatroom->archiveChat(archive)
            .then([request, this]()
            {
                MegaChatErrorPrivate *megaChatError = new MegaChatErrorPrivate(MegaChatError::ERROR_OK);
                fireOnChatRequestFinish(request, megaChatError);
            })
            .fail([request, this](const ::promise::Error& err)
            {
                API_LOG_ERROR("Error archiving chat: %s", err.what());

                MegaChatErrorPrivate *megaChatError = new MegaChatErrorPrivate(err.msg(), err.code(), err.type());
                fireOnChatRequestFinish(request, megaChatError);
            });
            break;
        }
        default:
        {
            errorCode = MegaChatError::ERROR_UNKNOWN;
        }
        }   // end of switch(request->getType())


        if(errorCode)
        {
            MegaChatErrorPrivate *megaChatError = new MegaChatErrorPrivate(errorCode);
            API_LOG_WARNING("Error starting request: %s", megaChatError->getErrorString());
            fireOnChatRequestFinish(request, megaChatError);
        }
    }
}

void MegaChatApiImpl::sendPendingEvents()
{
    void *msg;
    while ((msg = eventQueue.pop()))
    {
        megaProcessMessage(msg);
    }
}

void MegaChatApiImpl::setLogLevel(int logLevel)
{
    if (!loggerHandler)
    {
        loggerHandler = new LoggerHandler();
    }
    loggerHandler->setLogLevel(logLevel);
}

void MegaChatApiImpl::setLogWithColors(bool useColors)
{
    if (loggerHandler)
    {
        loggerHandler->setLogWithColors(useColors);
    }
}

void MegaChatApiImpl::setLogToConsole(bool enable)
{
    if (loggerHandler)
    {
        loggerHandler->setLogToConsole(enable);
    }
}

void MegaChatApiImpl::setLoggerClass(MegaChatLogger *megaLogger)
{
    if (!megaLogger)   // removing logger
    {
        delete loggerHandler;
        loggerHandler = NULL;
    }
    else
    {
        if (!loggerHandler)
        {
            loggerHandler = new LoggerHandler();
        }
        loggerHandler->setMegaChatLogger(megaLogger);
    }
}

int MegaChatApiImpl::initAnonymous()
{
    sdkMutex.lock();
    createKarereClient();

    int state = mClient->initWithAnonymousSession();
    if (state != karere::Client::kInitAnonymousMode)
    {
        // there's been an error during initialization
        localLogout();
    }

    sdkMutex.unlock();
    return MegaChatApiImpl::convertInitState(state);
}

int MegaChatApiImpl::init(const char *sid)
{
    sdkMutex.lock();
    createKarereClient();

    int state = mClient->init(sid);
    if (state != karere::Client::kInitErrNoCache &&
            state != karere::Client::kInitWaitingNewSession &&
            state != karere::Client::kInitHasOfflineSession)
    {
        // there's been an error during initialization
        localLogout();
    }

    sdkMutex.unlock();
    return MegaChatApiImpl::convertInitState(state);
}

void MegaChatApiImpl::resetClientid()
{
    sdkMutex.lock();
    if (mClient)
    {
        mClient->resetMyIdentity();
    }
    sdkMutex.unlock();
}

void MegaChatApiImpl::createKarereClient()
{
    if (!mClient)
    {
#ifndef KARERE_DISABLE_WEBRTC
        uint8_t caps = karere::kClientIsMobile | karere::kClientCanWebrtc | karere::kClientSupportLastGreen;
#else
        uint8_t caps = karere::kClientIsMobile | karere::kClientSupportLastGreen;
#endif
        mClient = new karere::Client(*megaApi, websocketsIO, *this, megaApi->getBasePath(), caps, this);
        terminating = false;
    }
}

int MegaChatApiImpl::getInitState()
{
    int initState;

    sdkMutex.lock();
    if (mClient)
    {
        initState = MegaChatApiImpl::convertInitState(mClient->initState());
    }
    else
    {
        initState = MegaChatApi::INIT_NOT_DONE;
    }
    sdkMutex.unlock();

    return initState;
}

MegaChatRoomHandler *MegaChatApiImpl::getChatRoomHandler(MegaChatHandle chatid)
{
    map<MegaChatHandle, MegaChatRoomHandler*>::iterator it = chatRoomHandler.find(chatid);
    if (it == chatRoomHandler.end())
    {
        chatRoomHandler[chatid] = new MegaChatRoomHandler(this, chatApi, megaApi, chatid);
    }

    return chatRoomHandler[chatid];
}

void MegaChatApiImpl::removeChatRoomHandler(MegaChatHandle chatid)
{
    map<MegaChatHandle, MegaChatRoomHandler*>::iterator it = chatRoomHandler.find(chatid);
    if (it == chatRoomHandler.end())
    {
        API_LOG_WARNING("removeChatRoomHandler: chatroom handler not found (chatid: %s)", ID_CSTR(chatid));
        return;
    }

    MegaChatRoomHandler *roomHandler = chatRoomHandler[chatid];
    chatRoomHandler.erase(it);
    delete roomHandler;
}

ChatRoom *MegaChatApiImpl::findChatRoom(MegaChatHandle chatid)
{
    ChatRoom *chatroom = NULL;

    sdkMutex.lock();

    if (mClient && !terminating)
    {
        ChatRoomList::iterator it = mClient->chats->find(chatid);
        if (it != mClient->chats->end())
        {
            chatroom = it->second;
        }
    }

    sdkMutex.unlock();

    return chatroom;
}

karere::ChatRoom *MegaChatApiImpl::findChatRoomByUser(MegaChatHandle userhandle)
{
    ChatRoom *chatroom = NULL;

    sdkMutex.lock();

    if (mClient && !terminating)
    {
        ContactList::iterator it = mClient->contactList->find(userhandle);
        if (it != mClient->contactList->end())
        {
            chatroom = it->second->chatRoom();
        }
    }

    sdkMutex.unlock();

    return chatroom;
}

chatd::Message *MegaChatApiImpl::findMessage(MegaChatHandle chatid, MegaChatHandle msgid)
{
    Message *msg = NULL;

    sdkMutex.lock();

    ChatRoom *chatroom = findChatRoom(chatid);
    if (chatroom)
    {
        Chat &chat = chatroom->chat();
        Idx index = chat.msgIndexFromId(msgid);
        if (index != CHATD_IDX_INVALID)
        {
            msg = chat.findOrNull(index);
        }
    }

    sdkMutex.unlock();

    return msg;
}

chatd::Message *MegaChatApiImpl::findMessageNotConfirmed(MegaChatHandle chatid, MegaChatHandle msgxid)
{
    Message *msg = NULL;

    sdkMutex.lock();

    ChatRoom *chatroom = findChatRoom(chatid);
    if (chatroom)
    {
        Chat &chat = chatroom->chat();
        msg = chat.getMsgByXid(msgxid);
    }

    sdkMutex.unlock();

    return msg;
}

void MegaChatApiImpl::setCatchException(bool enable)
{
    karere::gCatchException = enable;
}

bool MegaChatApiImpl::hasUrl(const char *text)
{
    std::string url;
    return chatd::Message::hasUrl(text, url);
}

bool MegaChatApiImpl::openNodeHistory(MegaChatHandle chatid, MegaChatNodeHistoryListener *listener)
{
    if (!listener || chatid == MEGACHAT_INVALID_HANDLE)
    {
        return false;
    }

    sdkMutex.lock();

    ChatRoom *chatroom = findChatRoom(chatid);
    if (chatroom)
    {
        auto it = nodeHistoryHandlers.find(chatid);
        if (it != nodeHistoryHandlers.end())
        {
            sdkMutex.unlock();
            API_LOG_WARNING("openNodeHistory: node history is already open for this chatroom (chatid: %s), close it before open it again", karere::Id(chatid).toString().c_str());
            throw std::runtime_error("App node history handler is already set, remove it first");
            return false;
        }

        MegaChatNodeHistoryHandler *handler = new MegaChatNodeHistoryHandler(chatApi);
        chatroom->chat().setNodeHistoryHandler(handler);
        nodeHistoryHandlers[chatid] = handler;
        handler->addMegaNodeHistoryListener(listener);
    }

    sdkMutex.unlock();
    return chatroom;
}

bool MegaChatApiImpl::closeNodeHistory(MegaChatHandle chatid, MegaChatNodeHistoryListener *listener)
{
    if (!listener || chatid == MEGACHAT_INVALID_HANDLE)
    {
        return false;
    }

    sdkMutex.lock();
    ChatRoom *chatroom = findChatRoom(chatid);
    if (chatroom)
    {
        auto it = nodeHistoryHandlers.find(chatid);
        if (it != nodeHistoryHandlers.end())
        {
            MegaChatNodeHistoryHandler *handler = it->second;
            nodeHistoryHandlers.erase(it);
            delete handler;
            chatroom->chat().unsetHandlerToNodeHistory();

            sdkMutex.unlock();
            return true;
        }
    }

    sdkMutex.unlock();
    return false;
}

void MegaChatApiImpl::addNodeHistoryListener(MegaChatHandle chatid, MegaChatNodeHistoryListener *listener)
{
    if (!listener || chatid == MEGACHAT_INVALID_HANDLE)
    {
        return;
    }

    sdkMutex.lock();
    auto it = nodeHistoryHandlers.find(chatid);
    if (it != nodeHistoryHandlers.end())
    {
        MegaChatNodeHistoryHandler *handler = it->second;
        handler->addMegaNodeHistoryListener(listener);

    }
    else
    {
        assert(false);
        API_LOG_WARNING("addNodeHistoryListener: node history handler not found (chatid: %s)", karere::Id(chatid).toString().c_str());
    }

    sdkMutex.unlock();
}

void MegaChatApiImpl::removeNodeHistoryListener(MegaChatHandle chatid, MegaChatNodeHistoryListener *listener)
{
    if (!listener || chatid == MEGACHAT_INVALID_HANDLE)
    {
        return;
    }

    sdkMutex.lock();
    auto it = nodeHistoryHandlers.find(chatid);
    if (it != nodeHistoryHandlers.end())
    {
        MegaChatNodeHistoryHandler *handler = it->second;
        handler->removeMegaNodeHistoryListener(listener);

    }
    else
    {
        assert(false);
        API_LOG_WARNING("removeNodeHistoryListener: node history handler not found (chatid: %s)", karere::Id(chatid).toString().c_str());
    }

    sdkMutex.unlock();

}

int MegaChatApiImpl::loadAttachments(MegaChatHandle chatid, int count)
{
    int ret = MegaChatApi::SOURCE_NONE;
    sdkMutex.lock();

    ChatRoom *chatroom = findChatRoom(chatid);
    if (chatroom)
    {
        Chat &chat = chatroom->chat();
        HistSource source = chat.getNodeHistory(count);
        switch (source)
        {
        case kHistSourceNone:   ret = MegaChatApi::SOURCE_NONE; break;
        case kHistSourceRam:
        case kHistSourceDb:     ret = MegaChatApi::SOURCE_LOCAL; break;
        case kHistSourceServer: ret = MegaChatApi::SOURCE_REMOTE; break;
        case kHistSourceNotLoggedIn: ret = MegaChatApi::SOURCE_ERROR; break;
        default:
            API_LOG_ERROR("Unknown source of messages at loadAttachments()");
            break;
        }
    }

    sdkMutex.unlock();
    return ret;
}

void MegaChatApiImpl::fireOnChatRequestStart(MegaChatRequestPrivate *request)
{
    API_LOG_INFO("Request (%s) starting", request->getRequestString());

    for (set<MegaChatRequestListener *>::iterator it = requestListeners.begin(); it != requestListeners.end() ; it++)
    {
        (*it)->onRequestStart(chatApi, request);
    }

    MegaChatRequestListener* listener = request->getListener();
    if (listener)
    {
        listener->onRequestStart(chatApi, request);
    }
}

void MegaChatApiImpl::fireOnChatRequestFinish(MegaChatRequestPrivate *request, MegaChatError *e)
{
    if(e->getErrorCode())
    {
        API_LOG_INFO("Request (%s) finished with error: %s", request->getRequestString(), e->getErrorString());
    }
    else
    {
        API_LOG_INFO("Request (%s) finished", request->getRequestString());
    }

    for (set<MegaChatRequestListener *>::iterator it = requestListeners.begin(); it != requestListeners.end() ; it++)
    {
        (*it)->onRequestFinish(chatApi, request, e);
    }

    MegaChatRequestListener* listener = request->getListener();
    if (listener)
    {
        listener->onRequestFinish(chatApi, request, e);
    }

    requestMap.erase(request->getTag());

    delete request;
    delete e;
}

void MegaChatApiImpl::fireOnChatRequestUpdate(MegaChatRequestPrivate *request)
{
    for (set<MegaChatRequestListener *>::iterator it = requestListeners.begin(); it != requestListeners.end() ; it++)
    {
        (*it)->onRequestUpdate(chatApi, request);
    }

    MegaChatRequestListener* listener = request->getListener();
    if (listener)
    {
        listener->onRequestUpdate(chatApi, request);
    }
}

void MegaChatApiImpl::fireOnChatRequestTemporaryError(MegaChatRequestPrivate *request, MegaChatError *e)
{
    request->setNumRetry(request->getNumRetry() + 1);

    for (set<MegaChatRequestListener *>::iterator it = requestListeners.begin(); it != requestListeners.end() ; it++)
    {
        (*it)->onRequestTemporaryError(chatApi, request, e);
    }

    MegaChatRequestListener* listener = request->getListener();
    if (listener)
    {
        listener->onRequestTemporaryError(chatApi, request, e);
    }

    delete e;
}

#ifndef KARERE_DISABLE_WEBRTC

void MegaChatApiImpl::fireOnChatCallUpdate(MegaChatCallPrivate *call)
{
    if (call->getId() == Id::inval())
    {
        // if a call have no id yet, it's because we haven't received yet the initial CALLDATA,
        // but just some previous opcodes related to the call, like INCALLs or CALLTIME (which
        // do not include the callid)
        return;
    }

    if (terminating)
    {
        return;
    }

    for (set<MegaChatCallListener *>::iterator it = callListeners.begin(); it != callListeners.end() ; it++)
    {
        (*it)->onChatCallUpdate(chatApi, call);
    }

    if (call->hasChanged(MegaChatCall::CHANGE_TYPE_STATUS)
            && (call->getStatus() == MegaChatCall::CALL_STATUS_RING_IN              // for callee, incoming call
                || call->getStatus() == MegaChatCall::CALL_STATUS_USER_NO_PRESENT   // for callee (groupcalls)
                || call->getStatus() == MegaChatCall::CALL_STATUS_REQUEST_SENT      // for caller, outgoing call
                || call->getStatus() == MegaChatCall::CALL_STATUS_DESTROYED))       // call finished
    {
        // notify at MegaChatListItem level about new calls and calls being terminated
        ChatRoom *room = findChatRoom(call->getChatid());
        MegaChatListItemPrivate *item = new MegaChatListItemPrivate(*room);
        item->setCallInProgress();

        fireOnChatListItemUpdate(item);
    }

    call->removeChanges();
}

void MegaChatApiImpl::fireOnChatVideoData(MegaChatHandle chatid, MegaChatHandle peerid, uint32_t clientid, int width, int height, char *buffer)
{
    std::map<MegaChatHandle, MegaChatPeerVideoListener_map>::iterator it = videoListeners.find(chatid);
    if (it != videoListeners.end())
    {
        MegaChatPeerVideoListener_map::iterator peerVideoIterator = it->second.find(EndpointId(peerid, clientid));
        if (peerVideoIterator != it->second.end())
        {
            for( MegaChatVideoListener_set::iterator videoListenerIterator = peerVideoIterator->second.begin();
                 videoListenerIterator != peerVideoIterator->second.end();
                 videoListenerIterator++)
            {
                (*videoListenerIterator)->onChatVideoData(chatApi, chatid, width, height, buffer, width * height * 4);
            }
        }
    }
}

#endif  // webrtc

void MegaChatApiImpl::fireOnChatListItemUpdate(MegaChatListItem *item)
{
    for(set<MegaChatListener *>::iterator it = listeners.begin(); it != listeners.end() ; it++)
    {
        (*it)->onChatListItemUpdate(chatApi, item);
    }

    delete item;
}

void MegaChatApiImpl::fireOnChatInitStateUpdate(int newState)
{
    for(set<MegaChatListener *>::iterator it = listeners.begin(); it != listeners.end() ; it++)
    {
        (*it)->onChatInitStateUpdate(chatApi, newState);
    }
}

void MegaChatApiImpl::fireOnChatOnlineStatusUpdate(MegaChatHandle userhandle, int status, bool inProgress)
{
    for(set<MegaChatListener *>::iterator it = listeners.begin(); it != listeners.end() ; it++)
    {
        (*it)->onChatOnlineStatusUpdate(chatApi, userhandle, status, inProgress);
    }
}

void MegaChatApiImpl::fireOnChatPresenceConfigUpdate(MegaChatPresenceConfig *config)
{
    for(set<MegaChatListener *>::iterator it = listeners.begin(); it != listeners.end() ; it++)
    {
        (*it)->onChatPresenceConfigUpdate(chatApi, config);
    }

    delete config;
}

void MegaChatApiImpl::fireOnChatPresenceLastGreenUpdated(MegaChatHandle userhandle, int lastGreen)
{
    for(set<MegaChatListener *>::iterator it = listeners.begin(); it != listeners.end() ; it++)
    {
        (*it)->onChatPresenceLastGreen(chatApi, userhandle, lastGreen);
    }
}

void MegaChatApiImpl::fireOnChatConnectionStateUpdate(MegaChatHandle chatid, int newState)
{
    bool allConnected = (newState == MegaChatApi::CHAT_CONNECTION_ONLINE) ? mClient->mChatdClient->areAllChatsLoggedIn() : false;

    for(set<MegaChatListener *>::iterator it = listeners.begin(); it != listeners.end() ; it++)
    {
        (*it)->onChatConnectionStateUpdate(chatApi, chatid, newState);

        if (allConnected)
        {
            (*it)->onChatConnectionStateUpdate(chatApi, MEGACHAT_INVALID_HANDLE, newState);
        }
    }
}

void MegaChatApiImpl::fireOnChatNotification(MegaChatHandle chatid, MegaChatMessage *msg)
{
    for(set<MegaChatNotificationListener *>::iterator it = notificationListeners.begin(); it != notificationListeners.end() ; it++)
    {
        (*it)->onChatNotification(chatApi, chatid, msg);
    }

    delete msg;
}

void MegaChatApiImpl::connect(MegaChatRequestListener *listener)
{
    MegaChatRequestPrivate *request = new MegaChatRequestPrivate(MegaChatRequest::TYPE_CONNECT, listener);
    requestQueue.push(request);
    waiter->notify();
}

void MegaChatApiImpl::connectInBackground(MegaChatRequestListener *listener)
{
    MegaChatRequestPrivate *request = new MegaChatRequestPrivate(MegaChatRequest::TYPE_CONNECT, listener);
    request->setFlag(true);
    requestQueue.push(request);
    waiter->notify();
}

void MegaChatApiImpl::disconnect(MegaChatRequestListener *listener)
{
    MegaChatRequestPrivate *request = new MegaChatRequestPrivate(MegaChatRequest::TYPE_DISCONNECT, listener);
    requestQueue.push(request);
    waiter->notify();
}

int MegaChatApiImpl::getConnectionState()
{
    int ret = 0;

    sdkMutex.lock();
    ret = mClient ? (int) mClient->connState() : MegaChatApi::DISCONNECTED;
    sdkMutex.unlock();

    return ret;
}

int MegaChatApiImpl::getChatConnectionState(MegaChatHandle chatid)
{
    int ret = MegaChatApi::CHAT_CONNECTION_OFFLINE;

    sdkMutex.lock();
    ChatRoom *room = findChatRoom(chatid);
    if (room)
    {
        ret = MegaChatApiImpl::convertChatConnectionState(room->chatdOnlineState());
    }
    sdkMutex.unlock();

    return ret;
}

bool MegaChatApiImpl::areAllChatsLoggedIn()
{
    sdkMutex.lock();
    bool ret = mClient->mChatdClient->areAllChatsLoggedIn();
    sdkMutex.unlock();

    return ret;
}

void MegaChatApiImpl::retryPendingConnections(bool disconnect, bool refreshURL, MegaChatRequestListener *listener)
{
    MegaChatRequestPrivate *request = new MegaChatRequestPrivate(MegaChatRequest::TYPE_RETRY_PENDING_CONNECTIONS, listener);
    request->setFlag(disconnect);
    request->setParamType(refreshURL ? 1 : 0);
    requestQueue.push(request);
    waiter->notify();
}

void MegaChatApiImpl::logout(MegaChatRequestListener *listener)
{
    MegaChatRequestPrivate *request = new MegaChatRequestPrivate(MegaChatRequest::TYPE_LOGOUT, listener);
    request->setFlag(true);
    requestQueue.push(request);
    waiter->notify();
}

void MegaChatApiImpl::localLogout(MegaChatRequestListener *listener)
{
    MegaChatRequestPrivate *request = new MegaChatRequestPrivate(MegaChatRequest::TYPE_LOGOUT, listener);
    request->setFlag(false);
    requestQueue.push(request);
    waiter->notify();
}

void MegaChatApiImpl::setOnlineStatus(int status, MegaChatRequestListener *listener)
{
    MegaChatRequestPrivate *request = new MegaChatRequestPrivate(MegaChatRequest::TYPE_SET_ONLINE_STATUS, listener);
    request->setNumber(status);
    requestQueue.push(request);
    waiter->notify();
}

void MegaChatApiImpl::setPresenceAutoaway(bool enable, int64_t timeout, MegaChatRequestListener *listener)
{
    MegaChatRequestPrivate *request = new MegaChatRequestPrivate(MegaChatRequest::TYPE_SET_PRESENCE_AUTOAWAY, listener);
    request->setFlag(enable);
    request->setNumber(timeout);
    requestQueue.push(request);
    waiter->notify();
}

void MegaChatApiImpl::setPresencePersist(bool enable, MegaChatRequestListener *listener)
{
    MegaChatRequestPrivate *request = new MegaChatRequestPrivate(MegaChatRequest::TYPE_SET_PRESENCE_PERSIST, listener);
    request->setFlag(enable);
    requestQueue.push(request);
    waiter->notify();
}

void MegaChatApiImpl::signalPresenceActivity(MegaChatRequestListener *listener)
{
    MegaChatRequestPrivate *request = new MegaChatRequestPrivate(MegaChatRequest::TYPE_SIGNAL_ACTIVITY, listener);
    requestQueue.push(request);
    waiter->notify();
}

void MegaChatApiImpl::setLastGreenVisible(bool enable, MegaChatRequestListener *listener)
{
    MegaChatRequestPrivate *request = new MegaChatRequestPrivate(MegaChatRequest::TYPE_SET_LAST_GREEN_VISIBLE, listener);
    request->setFlag(enable);
    requestQueue.push(request);
    waiter->notify();
}

void MegaChatApiImpl::requestLastGreen(MegaChatHandle userid, MegaChatRequestListener *listener)
{
    MegaChatRequestPrivate *request = new MegaChatRequestPrivate(MegaChatRequest::TYPE_LAST_GREEN, listener);
    request->setUserHandle(userid);
    requestQueue.push(request);
    waiter->notify();
}

MegaChatPresenceConfig *MegaChatApiImpl::getPresenceConfig()
{
    MegaChatPresenceConfigPrivate *config = NULL;

    sdkMutex.lock();

    if (mClient && !terminating)
    {
        const ::presenced::Config &cfg = mClient->presenced().config();
        if (cfg.presence().isValid())
        {
            config = new MegaChatPresenceConfigPrivate(cfg, mClient->presenced().isConfigAcknowledged());
        }
    }

    sdkMutex.unlock();

    return config;
}

bool MegaChatApiImpl::isSignalActivityRequired()
{
    sdkMutex.lock();

    bool enabled = mClient ? mClient->presenced().isSignalActivityRequired() : false;

    sdkMutex.unlock();

    return enabled;
}

int MegaChatApiImpl::getOnlineStatus()
{
    sdkMutex.lock();

    int status = mClient ? getUserOnlineStatus(mClient->myHandle()) : (int)MegaChatApi::STATUS_INVALID;

    sdkMutex.unlock();

    return status;
}

bool MegaChatApiImpl::isOnlineStatusPending()
{
    sdkMutex.lock();

    bool statusInProgress = mClient ? mClient->presenced().isConfigAcknowledged() : false;

    sdkMutex.unlock();

    return statusInProgress;
}

int MegaChatApiImpl::getUserOnlineStatus(MegaChatHandle userhandle)
{
    int status = MegaChatApi::STATUS_INVALID;

    sdkMutex.lock();

    if (mClient && !terminating)
    {
        status = mClient->presenced().peerPresence(userhandle).status();
    }

    sdkMutex.unlock();

    return status;
}

void MegaChatApiImpl::setBackgroundStatus(bool background, MegaChatRequestListener *listener)
{
    MegaChatRequestPrivate *request = new MegaChatRequestPrivate(MegaChatRequest::TYPE_SET_BACKGROUND_STATUS, listener);
    request->setFlag(background);
    requestQueue.push(request);
    waiter->notify();
}

int MegaChatApiImpl::getBackgroundStatus()
{
    sdkMutex.lock();

    int status = mClient ? int(mClient->isInBackground()) : -1;

    sdkMutex.unlock();

    return status;
}

void MegaChatApiImpl::getUserFirstname(MegaChatHandle userhandle, const char *authorizationToken, MegaChatRequestListener *listener)
{
    MegaChatRequestPrivate *request = new MegaChatRequestPrivate(MegaChatRequest::TYPE_GET_FIRSTNAME, listener);
    request->setUserHandle(userhandle);
    request->setLink(authorizationToken);
    requestQueue.push(request);
    waiter->notify();
}

void MegaChatApiImpl::getUserLastname(MegaChatHandle userhandle, const char *authorizationToken, MegaChatRequestListener *listener)
{
    MegaChatRequestPrivate *request = new MegaChatRequestPrivate(MegaChatRequest::TYPE_GET_LASTNAME, listener);
    request->setUserHandle(userhandle);
    request->setLink(authorizationToken);
    requestQueue.push(request);
    waiter->notify();
}

void MegaChatApiImpl::getUserEmail(MegaChatHandle userhandle, MegaChatRequestListener *listener)
{
    MegaChatRequestPrivate *request = new MegaChatRequestPrivate(MegaChatRequest::TYPE_GET_EMAIL, listener);
    request->setUserHandle(userhandle);
    requestQueue.push(request);
    waiter->notify();
}

char *MegaChatApiImpl::getContactEmail(MegaChatHandle userhandle)
{
    char *ret = NULL;

    sdkMutex.lock();

    const std::string *email = mClient ? mClient->contactList->getUserEmail(userhandle) : NULL;
    if (email)
    {
        ret = MegaApi::strdup(email->c_str());
    }

    sdkMutex.unlock();

    return ret;
}

MegaChatHandle MegaChatApiImpl::getUserHandleByEmail(const char *email)
{
    MegaChatHandle uh = MEGACHAT_INVALID_HANDLE;

    if (email)
    {
        sdkMutex.lock();

        Contact *contact = mClient ? mClient->contactList->contactFromEmail(email) : NULL;
        if (contact)
        {
            uh = contact->userId();
        }

        sdkMutex.unlock();
    }

    return uh;
}

MegaChatHandle MegaChatApiImpl::getMyUserHandle()
{
    return mClient ? (MegaChatHandle) mClient->myHandle() : MEGACHAT_INVALID_HANDLE;
}

MegaChatHandle MegaChatApiImpl::getMyClientidHandle(MegaChatHandle chatid)
{
    MegaChatHandle clientid = 0;
    sdkMutex.lock();
    ChatRoom *chatroom = findChatRoom(chatid);
    if (chatroom)
    {
        clientid = chatroom->chat().connection().clientId();
    }

    sdkMutex.unlock();

    return clientid;
}

char *MegaChatApiImpl::getMyFirstname()
{
    if (!mClient)
    {
        return NULL;
    }

    return MegaChatRoomPrivate::firstnameFromBuffer(mClient->myName());
}

char *MegaChatApiImpl::getMyLastname()
{
    if (!mClient)
    {
        return NULL;
    }

    return MegaChatRoomPrivate::lastnameFromBuffer(mClient->myName());
}

char *MegaChatApiImpl::getMyFullname()
{
    if (!mClient)
    {
        return NULL;
    }

    return MegaApi::strdup(mClient->myName().substr(1).c_str());
}

char *MegaChatApiImpl::getMyEmail()
{
    if (!mClient)
    {
        return NULL;
    }

    return MegaApi::strdup(mClient->myEmail().c_str());
}

MegaChatRoomList *MegaChatApiImpl::getChatRooms()
{
    MegaChatRoomListPrivate *chats = new MegaChatRoomListPrivate();

    sdkMutex.lock();

    if (mClient && !terminating)
    {
        ChatRoomList::iterator it;
        for (it = mClient->chats->begin(); it != mClient->chats->end(); it++)
        {
            chats->addChatRoom(new MegaChatRoomPrivate(*it->second));
        }
    }

    sdkMutex.unlock();

    return chats;
}

MegaChatRoom *MegaChatApiImpl::getChatRoom(MegaChatHandle chatid)
{
    MegaChatRoomPrivate *chat = NULL;

    sdkMutex.lock();

    ChatRoom *chatRoom = findChatRoom(chatid);
    if (chatRoom)
    {
        chat = new MegaChatRoomPrivate(*chatRoom);
    }

    sdkMutex.unlock();

    return chat;
}

MegaChatRoom *MegaChatApiImpl::getChatRoomByUser(MegaChatHandle userhandle)
{
    MegaChatRoomPrivate *chat = NULL;

    sdkMutex.lock();

    ChatRoom *chatRoom = findChatRoomByUser(userhandle);
    if (chatRoom)
    {
        chat = new MegaChatRoomPrivate(*chatRoom);
    }

    sdkMutex.unlock();

    return chat;
}

MegaChatListItemList *MegaChatApiImpl::getChatListItems()
{
    MegaChatListItemListPrivate *items = new MegaChatListItemListPrivate();

    sdkMutex.lock();

    if (mClient && !terminating)
    {
        ChatRoomList::iterator it;
        for (it = mClient->chats->begin(); it != mClient->chats->end(); it++)
        {
            if (!it->second->isArchived())
            {
                items->addChatListItem(new MegaChatListItemPrivate(*it->second));
            }
        }
    }

    sdkMutex.unlock();

    return items;
}

MegaChatListItemList *MegaChatApiImpl::getChatListItemsByPeers(MegaChatPeerList *peers)
{
    MegaChatListItemListPrivate *items = new MegaChatListItemListPrivate();

    sdkMutex.lock();

    if (mClient && !terminating)
    {
        ChatRoomList::iterator it;
        for (it = mClient->chats->begin(); it != mClient->chats->end(); it++)
        {
            bool sameParticipants = true;
            if (it->second->isGroup())
            {
                GroupChatRoom *chatroom = (GroupChatRoom*) it->second;
                if ((int)chatroom->peers().size() != peers->size())
                {
                    continue;
                }

                for (int i = 0; i < peers->size(); i++)
                {
                    // if the peer in the list is part of the members in the chatroom...
                    MegaChatHandle uh = peers->getPeerHandle(i);
                    if (chatroom->peers().find(uh) == chatroom->peers().end())
                    {
                        sameParticipants = false;
                        break;
                    }
                }
                if (sameParticipants == true)
                {
                    items->addChatListItem(new MegaChatListItemPrivate(*it->second));
                }

            }
            else    // 1on1
            {
                if (peers->size() != 1)
                {
                    continue;
                }

                PeerChatRoom *chatroom = (PeerChatRoom*) it->second;
                if (chatroom->peer() == peers->getPeerHandle(0))
                {
                    items->addChatListItem(new MegaChatListItemPrivate(*it->second));
                }
            }
        }
    }

    sdkMutex.unlock();

    return items;
}

MegaChatListItem *MegaChatApiImpl::getChatListItem(MegaChatHandle chatid)
{
    MegaChatListItemPrivate *item = NULL;

    sdkMutex.lock();

    ChatRoom *chatRoom = findChatRoom(chatid);
    if (chatRoom)
    {
        item = new MegaChatListItemPrivate(*chatRoom);
    }

    sdkMutex.unlock();

    return item;
}

int MegaChatApiImpl::getUnreadChats()
{
    int count = 0;

    sdkMutex.lock();

    if (mClient && !terminating)
    {
        ChatRoomList::iterator it;
        for (it = mClient->chats->begin(); it != mClient->chats->end(); it++)
        {
            ChatRoom *room = it->second;
            if (!room->isArchived() && !room->previewMode() && room->chat().unreadMsgCount())
            {
                count++;
            }
        }
    }

    sdkMutex.unlock();

    return count;
}

MegaChatListItemList *MegaChatApiImpl::getActiveChatListItems()
{
    MegaChatListItemListPrivate *items = new MegaChatListItemListPrivate();

    sdkMutex.lock();

    if (mClient && !terminating)
    {
        ChatRoomList::iterator it;
        for (it = mClient->chats->begin(); it != mClient->chats->end(); it++)
        {
            if (!it->second->isArchived() && it->second->isActive())
            {
                items->addChatListItem(new MegaChatListItemPrivate(*it->second));
            }
        }
    }

    sdkMutex.unlock();

    return items;
}

MegaChatListItemList *MegaChatApiImpl::getInactiveChatListItems()
{
    MegaChatListItemListPrivate *items = new MegaChatListItemListPrivate();

    sdkMutex.lock();

    if (mClient && !terminating)
    {
        ChatRoomList::iterator it;
        for (it = mClient->chats->begin(); it != mClient->chats->end(); it++)
        {
            if (!it->second->isArchived() && !it->second->isActive())
            {
                items->addChatListItem(new MegaChatListItemPrivate(*it->second));
            }
        }
    }

    sdkMutex.unlock();

    return items;
}

MegaChatListItemList *MegaChatApiImpl::getArchivedChatListItems()
{
    MegaChatListItemListPrivate *items = new MegaChatListItemListPrivate();

    sdkMutex.lock();

    if (mClient && !terminating)
    {
        ChatRoomList::iterator it;
        for (it = mClient->chats->begin(); it != mClient->chats->end(); it++)
        {
            if (it->second->isArchived())
            {
                items->addChatListItem(new MegaChatListItemPrivate(*it->second));
            }
        }
    }

    sdkMutex.unlock();

    return items;
}

MegaChatListItemList *MegaChatApiImpl::getUnreadChatListItems()
{
    MegaChatListItemListPrivate *items = new MegaChatListItemListPrivate();

    sdkMutex.lock();

    if (mClient && !terminating)
    {
        ChatRoomList::iterator it;
        for (it = mClient->chats->begin(); it != mClient->chats->end(); it++)
        {
            ChatRoom *room = it->second;
            if (!room->isArchived() && room->chat().unreadMsgCount())
            {
                items->addChatListItem(new MegaChatListItemPrivate(*it->second));
            }
        }
    }

    sdkMutex.unlock();

    return items;
}

MegaChatHandle MegaChatApiImpl::getChatHandleByUser(MegaChatHandle userhandle)
{
    MegaChatHandle chatid = MEGACHAT_INVALID_HANDLE;

    sdkMutex.lock();

    ChatRoom *chatRoom = findChatRoomByUser(userhandle);
    if (chatRoom)
    {
        chatid = chatRoom->chatid();
    }

    sdkMutex.unlock();

    return chatid;
}

void MegaChatApiImpl::createChat(bool group, MegaChatPeerList *peerList, MegaChatRequestListener *listener)
{
    MegaChatRequestPrivate *request = new MegaChatRequestPrivate(MegaChatRequest::TYPE_CREATE_CHATROOM, listener);
    request->setFlag(group);
    request->setPrivilege(0);
    request->setMegaChatPeerList(peerList);
    requestQueue.push(request);
    waiter->notify();
}

void MegaChatApiImpl::createChat(bool group, MegaChatPeerList *peerList, const char *title, MegaChatRequestListener *listener)
{
    MegaChatRequestPrivate *request = new MegaChatRequestPrivate(MegaChatRequest::TYPE_CREATE_CHATROOM, listener);
    request->setFlag(group);
    request->setPrivilege(0);
    request->setMegaChatPeerList(peerList);
    request->setText(title);
    requestQueue.push(request);
    waiter->notify();
}

void MegaChatApiImpl::createPublicChat(MegaChatPeerList *peerList, const char *title, MegaChatRequestListener *listener)
{
    MegaChatRequestPrivate *request = new MegaChatRequestPrivate(MegaChatRequest::TYPE_CREATE_CHATROOM, listener);
    request->setFlag(true);
    request->setPrivilege(1);
    request->setMegaChatPeerList(peerList);
    request->setText(title);
    requestQueue.push(request);
    waiter->notify();
}

void MegaChatApiImpl::chatLinkHandle(MegaChatHandle chatid, bool del, bool createifmissing, MegaChatRequestListener *listener)
{
    MegaChatRequestPrivate *request = new MegaChatRequestPrivate(MegaChatRequest::TYPE_CHAT_LINK_HANDLE, listener);
    request->setChatHandle(chatid);
    request->setFlag(del);
    request->setNumRetry(createifmissing ? 1 : 0);
    requestQueue.push(request);
    waiter->notify();
}

void MegaChatApiImpl::inviteToChat(MegaChatHandle chatid, MegaChatHandle uh, int privilege, MegaChatRequestListener *listener)
{
    MegaChatRequestPrivate *request = new MegaChatRequestPrivate(MegaChatRequest::TYPE_INVITE_TO_CHATROOM, listener);
    request->setChatHandle(chatid);
    request->setUserHandle(uh);
    request->setPrivilege(privilege);
    requestQueue.push(request);
    waiter->notify();
}

void MegaChatApiImpl::autojoinPublicChat(MegaChatHandle chatid, MegaChatRequestListener *listener)
{
    MegaChatRequestPrivate *request = new MegaChatRequestPrivate(MegaChatRequest::TYPE_AUTOJOIN_PUBLIC_CHAT, listener);
    request->setChatHandle(chatid);
    requestQueue.push(request);
    waiter->notify();
}

void MegaChatApiImpl::autorejoinPublicChat(MegaChatHandle chatid, MegaChatHandle ph, MegaChatRequestListener *listener)
{
    MegaChatRequestPrivate *request = new MegaChatRequestPrivate(MegaChatRequest::TYPE_AUTOJOIN_PUBLIC_CHAT, listener);
    request->setChatHandle(chatid);
    request->setUserHandle(ph);
    requestQueue.push(request);
    waiter->notify();
}

void MegaChatApiImpl::removeFromChat(MegaChatHandle chatid, MegaChatHandle uh, MegaChatRequestListener *listener)
{
    MegaChatRequestPrivate *request = new MegaChatRequestPrivate(MegaChatRequest::TYPE_REMOVE_FROM_CHATROOM, listener);
    request->setChatHandle(chatid);
    request->setUserHandle(uh);
    requestQueue.push(request);
    waiter->notify();
}

void MegaChatApiImpl::updateChatPermissions(MegaChatHandle chatid, MegaChatHandle uh, int privilege, MegaChatRequestListener *listener)
{
    MegaChatRequestPrivate *request = new MegaChatRequestPrivate(MegaChatRequest::TYPE_UPDATE_PEER_PERMISSIONS, listener);
    request->setChatHandle(chatid);
    request->setUserHandle(uh);
    request->setPrivilege(privilege);
    requestQueue.push(request);
    waiter->notify();
}

void MegaChatApiImpl::truncateChat(MegaChatHandle chatid, MegaChatHandle messageid, MegaChatRequestListener *listener)
{
    MegaChatRequestPrivate *request = new MegaChatRequestPrivate(MegaChatRequest::TYPE_TRUNCATE_HISTORY, listener);
    request->setChatHandle(chatid);
    request->setUserHandle(messageid);
    requestQueue.push(request);
    waiter->notify();
}

void MegaChatApiImpl::setChatTitle(MegaChatHandle chatid, const char *title, MegaChatRequestListener *listener)
{
    MegaChatRequestPrivate *request = new MegaChatRequestPrivate(MegaChatRequest::TYPE_EDIT_CHATROOM_NAME, listener);
    request->setChatHandle(chatid);
    request->setText(title);
    requestQueue.push(request);
    waiter->notify();
}

void MegaChatApiImpl::openChatPreview(const char *link, MegaChatRequestListener *listener)
{
    MegaChatRequestPrivate *request = new MegaChatRequestPrivate(MegaChatRequest::TYPE_LOAD_PREVIEW, listener);
    request->setLink(link);
    request->setFlag(true);
    requestQueue.push(request);
    waiter->notify();
}

void MegaChatApiImpl::checkChatLink(const char *link, MegaChatRequestListener *listener)
{
    MegaChatRequestPrivate *request = new MegaChatRequestPrivate(MegaChatRequest::TYPE_LOAD_PREVIEW, listener);
    request->setLink(link);
    request->setFlag(false);
    requestQueue.push(request);
    waiter->notify();
}

void MegaChatApiImpl::setPublicChatToPrivate(MegaChatHandle chatid, MegaChatRequestListener *listener)
{
    MegaChatRequestPrivate *request = new MegaChatRequestPrivate(MegaChatRequest::TYPE_SET_PRIVATE_MODE, listener);
    request->setChatHandle(chatid);
    requestQueue.push(request);
    waiter->notify();
}

void MegaChatApiImpl::archiveChat(MegaChatHandle chatid, bool archive, MegaChatRequestListener *listener)
{
    MegaChatRequestPrivate *request = new MegaChatRequestPrivate(MegaChatRequest::TYPE_ARCHIVE_CHATROOM, listener);
    request->setChatHandle(chatid);
    request->setFlag(archive);
    requestQueue.push(request);
    waiter->notify();
}

bool MegaChatApiImpl::openChatRoom(MegaChatHandle chatid, MegaChatRoomListener *listener)
{
    if (!listener)
    {
        return false;
    }

    sdkMutex.lock();

    ChatRoom *chatroom = findChatRoom(chatid);
    if (chatroom)
    {
        addChatRoomListener(chatid, listener);
        chatroom->setAppChatHandler(getChatRoomHandler(chatid));
    }

    sdkMutex.unlock();
    return chatroom;
}

void MegaChatApiImpl::closeChatRoom(MegaChatHandle chatid, MegaChatRoomListener *listener)
{
    sdkMutex.lock();

    ChatRoom *chatroom = findChatRoom(chatid);
    if (chatroom)
    {
        chatroom->removeAppChatHandler();
    }
    else
    {
        API_LOG_WARNING("closeChatRoom(): chatid not found [%s]", karere::Id(chatid).toString().c_str());
    }

    removeChatRoomListener(chatid, listener);
    removeChatRoomHandler(chatid);

    sdkMutex.unlock();
}

void MegaChatApiImpl::closeChatPreview(MegaChatHandle chatid)
{
    sdkMutex.lock();
    mClient->chats->removeRoomPreview(chatid);
    sdkMutex.unlock();
}

int MegaChatApiImpl::loadMessages(MegaChatHandle chatid, int count)
{
    int ret = MegaChatApi::SOURCE_NONE;
    sdkMutex.lock();

    ChatRoom *chatroom = findChatRoom(chatid);
    if (chatroom)
    {
        Chat &chat = chatroom->chat();
        HistSource source = chat.getHistory(count);
        switch (source)
        {
        case kHistSourceNone:   ret = MegaChatApi::SOURCE_NONE; break;
        case kHistSourceRam:
        case kHistSourceDb:     ret = MegaChatApi::SOURCE_LOCAL; break;
        case kHistSourceServer: ret = MegaChatApi::SOURCE_REMOTE; break;
        case kHistSourceNotLoggedIn: ret = MegaChatApi::SOURCE_ERROR; break;
        default:
            API_LOG_ERROR("Unknown source of messages at loadMessages()");
            break;
        }
    }

    sdkMutex.unlock();
    return ret;
}

bool MegaChatApiImpl::isFullHistoryLoaded(MegaChatHandle chatid)
{
    bool ret = false;
    sdkMutex.lock();

    ChatRoom *chatroom = findChatRoom(chatid);
    if (chatroom)
    {
        Chat &chat = chatroom->chat();
        ret = chat.haveAllHistoryNotified();
    }

    sdkMutex.unlock();
    return ret;
}

MegaChatMessage *MegaChatApiImpl::getMessage(MegaChatHandle chatid, MegaChatHandle msgid)
{
    MegaChatMessagePrivate *megaMsg = NULL;
    sdkMutex.lock();

    ChatRoom *chatroom = findChatRoom(chatid);
    if (chatroom)
    {
        Chat &chat = chatroom->chat();
        Idx index = chat.msgIndexFromId(msgid);
        if (index != CHATD_IDX_INVALID)     // only confirmed messages have index
        {
            Message *msg = chat.findOrNull(index);
            if (msg)
            {
                megaMsg = new MegaChatMessagePrivate(*msg, chat.getMsgStatus(*msg, index), index);
            }
            else
            {
                API_LOG_ERROR("Failed to find message by index, being index retrieved from message id (index: %d, id: %d)", index, msgid);
            }
        }
        else    // message still not confirmed, search in sending-queue
        {
            Message *msg = chat.getMsgByXid(msgid);
            if (msg)
            {
                megaMsg = new MegaChatMessagePrivate(*msg, Message::Status::kSending, MEGACHAT_INVALID_INDEX);
            }
            else
            {
                API_LOG_ERROR("Failed to find message by temporal id (id: %d)", msgid);
            }
        }
    }
    else
    {
        API_LOG_ERROR("Chatroom not found (chatid: %d)", chatid);
    }

    sdkMutex.unlock();
    return megaMsg;
}

MegaChatMessage *MegaChatApiImpl::getMessageFromNodeHistory(MegaChatHandle chatid, MegaChatHandle msgid)
{
    MegaChatMessagePrivate *megaMsg = NULL;
    sdkMutex.lock();

    ChatRoom *chatroom = findChatRoom(chatid);
    if (chatroom)
    {
        Chat &chat = chatroom->chat();
        Message *msg = chat.getMessageFromNodeHistory(msgid);
        if (msg)
        {
            Idx idx = chat.getIdxFromNodeHistory(msgid);
            assert(idx != CHATD_IDX_INVALID);
            Message::Status status = (msg->userid == mClient->myHandle()) ? Message::Status::kServerReceived : Message::Status::kSeen;
            megaMsg = new MegaChatMessagePrivate(*msg, status, idx);
        }
        else
        {
            API_LOG_ERROR("Failed to find message at node history (id: %d)",  msgid);
        }
    }
    else
    {
        API_LOG_ERROR("Chatroom not found (chatid: %d)", chatid);
    }

    sdkMutex.unlock();
    return megaMsg;
}

MegaChatMessage *MegaChatApiImpl::getManualSendingMessage(MegaChatHandle chatid, MegaChatHandle rowid)
{

    MegaChatMessagePrivate *megaMsg = NULL;
    sdkMutex.lock();

    ChatRoom *chatroom = findChatRoom(chatid);
    if (chatroom)
    {
        Chat &chat = chatroom->chat();
        chatd::ManualSendReason reason;
        chatd::Message *msg = chat.getManualSending(rowid, reason);
        if (msg)
        {
            megaMsg = new MegaChatMessagePrivate(*msg, chatd::Message::kSendingManual, MEGACHAT_INVALID_INDEX);
            delete msg;

            megaMsg->setStatus(MegaChatMessage::STATUS_SENDING_MANUAL);
            megaMsg->setRowId(rowid);
            megaMsg->setCode(reason);
        }
        else
        {
            API_LOG_ERROR("Message not found (rowid: %d)", rowid);
        }
    }
    else
    {
        API_LOG_ERROR("Chatroom not found (chatid: %d)", chatid);
    }

    sdkMutex.unlock();
    return megaMsg;
}

MegaChatMessage *MegaChatApiImpl::sendMessage(MegaChatHandle chatid, const char *msg, size_t msgLen, int type)
{
    if (!msg)
    {
        return NULL;
    }

    if (type == Message::kMsgNormal)
    {
        // remove ending carrier-returns
        while (msgLen)
        {
            if (msg[msgLen-1] == '\n' || msg[msgLen-1] == '\r')
            {
                msgLen--;
            }
            else
            {
                break;
            }
        }
    }

    if (!msgLen)
    {
        return NULL;
    }

    MegaChatMessagePrivate *megaMsg = NULL;
    sdkMutex.lock();

    ChatRoom *chatroom = findChatRoom(chatid);
    if (chatroom)
    {
        Message *m = chatroom->chat().msgSubmit(msg, msgLen, type, NULL);

        if (!m)
        {
            sdkMutex.unlock();
            return NULL;
        }
        megaMsg = new MegaChatMessagePrivate(*m, Message::Status::kSending, CHATD_IDX_INVALID);
    }

    sdkMutex.unlock();
    return megaMsg;
}

MegaChatMessage *MegaChatApiImpl::attachContacts(MegaChatHandle chatid, MegaHandleList *contacts)
{
    if (!mClient)
    {
        return NULL;
    }

    sdkMutex.lock();

    string buf = JSonUtils::generateAttachContactJSon(contacts, mClient->contactList.get());
    MegaChatMessage *megaMsg = sendMessage(chatid, buf.c_str(), buf.size(), Message::kMsgContact);

    sdkMutex.unlock();

    return megaMsg;
}

MegaChatMessage *MegaChatApiImpl::forwardContact(MegaChatHandle sourceChatid, MegaChatHandle msgid, MegaChatHandle targetChatId)
{
    if (!mClient || sourceChatid == MEGACHAT_INVALID_HANDLE || msgid == MEGACHAT_INVALID_HANDLE || targetChatId == MEGACHAT_INVALID_HANDLE)
    {
        return NULL;
    }

    MegaChatMessagePrivate *megaMsg = NULL;
    sdkMutex.lock();

    ChatRoom *chatroomTarget = findChatRoom(targetChatId);
    ChatRoom *chatroomSource = findChatRoom(sourceChatid);
    if (chatroomSource && chatroomTarget)
    {
        chatd::Chat &chat = chatroomSource->chat();
        Idx idx =  chat.msgIndexFromId(msgid);
        chatd::Message *msg = chatroomSource->chat().findOrNull(idx);
        if (msg && msg->type == chatd::Message::kMsgContact)
        {
            std::string contactMsg;
            unsigned char zero = 0x0;
            unsigned char contactType = Message::kMsgContact - Message::kMsgOffset;
            contactMsg.push_back(zero);
            contactMsg.push_back(contactType);
            contactMsg.append(msg->toText());
            Message *m = chatroomTarget->chat().msgSubmit(contactMsg.c_str(), contactMsg.length(), Message::kMsgContact, NULL);
            if (!m)
            {
                sdkMutex.unlock();
                return NULL;
            }
            megaMsg = new MegaChatMessagePrivate(*m, Message::Status::kSending, CHATD_IDX_INVALID);
        }
    }

    sdkMutex.unlock();
    return megaMsg;
}

void MegaChatApiImpl::attachNodes(MegaChatHandle chatid, MegaNodeList *nodes, MegaChatRequestListener *listener)
{
    MegaChatRequestPrivate *request = new MegaChatRequestPrivate(MegaChatRequest::TYPE_ATTACH_NODE_MESSAGE, listener);
    request->setChatHandle(chatid);
    request->setMegaNodeList(nodes);
    request->setParamType(0);
    requestQueue.push(request);
    waiter->notify();
}

void MegaChatApiImpl::attachNode(MegaChatHandle chatid, MegaChatHandle nodehandle, MegaChatRequestListener *listener)
{
    MegaChatRequestPrivate *request = new MegaChatRequestPrivate(MegaChatRequest::TYPE_ATTACH_NODE_MESSAGE, listener);
    request->setChatHandle(chatid);
    request->setUserHandle(nodehandle);
    request->setParamType(0);
    requestQueue.push(request);
    waiter->notify();
}

void MegaChatApiImpl::attachVoiceMessage(MegaChatHandle chatid, MegaChatHandle nodehandle, MegaChatRequestListener *listener)
{
    MegaChatRequestPrivate *request = new MegaChatRequestPrivate(MegaChatRequest::TYPE_ATTACH_NODE_MESSAGE, listener);
    request->setChatHandle(chatid);
    request->setUserHandle(nodehandle);
    request->setParamType(1);
    requestQueue.push(request);
    waiter->notify();
}

MegaChatMessage * MegaChatApiImpl::sendGeolocation(MegaChatHandle chatid, float longitude, float latitude, const char *img)
{
    string buf = JSonUtils::generateGeolocationJSon(longitude, latitude, img);
    MegaChatMessage *megaMsg = sendMessage(chatid, buf.c_str(), buf.size(), Message::kMsgContainsMeta);
    return megaMsg;
}

MegaChatMessage *MegaChatApiImpl::editGeolocation(MegaChatHandle chatid, MegaChatHandle msgid, float longitude, float latitude, const char *img)
{
    string buf = JSonUtils::generateGeolocationJSon(longitude, latitude, img);
    MegaChatMessage *megaMsg = editMessage(chatid, msgid, buf.c_str(), buf.size());
    return megaMsg;
}

void MegaChatApiImpl::revokeAttachment(MegaChatHandle chatid, MegaChatHandle handle, MegaChatRequestListener *listener)
{
    MegaChatRequestPrivate *request = new MegaChatRequestPrivate(MegaChatRequest::TYPE_REVOKE_NODE_MESSAGE, listener);
    request->setChatHandle(chatid);
    request->setUserHandle(handle);
    requestQueue.push(request);
    waiter->notify();
}

bool MegaChatApiImpl::isRevoked(MegaChatHandle chatid, MegaChatHandle nodeHandle)
{
    bool ret = false;

    sdkMutex.lock();

    auto it = chatRoomHandler.find(chatid);
    if (it != chatRoomHandler.end())
    {
        ret = it->second->isRevoked(nodeHandle);
    }

    sdkMutex.unlock();

    return ret;
}

MegaChatMessage *MegaChatApiImpl::editMessage(MegaChatHandle chatid, MegaChatHandle msgid, const char *msg, size_t msgLen)
{
    MegaChatMessagePrivate *megaMsg = NULL;
    sdkMutex.lock();

    ChatRoom *chatroom = findChatRoom(chatid);
    if (chatroom)
    {
        Chat &chat = chatroom->chat();
        Message *originalMsg = findMessage(chatid, msgid);
        Idx index;
        if (originalMsg)
        {
            index = chat.msgIndexFromId(msgid);
        }
        else   // message may not have an index yet (not confirmed)
        {
            index = MEGACHAT_INVALID_INDEX;
            originalMsg = findMessageNotConfirmed(chatid, msgid);   // find by transactional id
        }

        if (originalMsg)
        {
            unsigned char newtype = (originalMsg->containMetaSubtype() == Message::ContainsMetaSubType::kRichLink)
                    ? (unsigned char) Message::kMsgNormal
                    : originalMsg->type;

            if (msg && newtype == Message::kMsgNormal)    // actually not deletion, but edit
            {
                // remove ending carrier-returns
                while (msgLen)
                {
                    if (msg[msgLen-1] == '\n' || msg[msgLen-1] == '\r')
                    {
                        msgLen--;
                    }
                    else
                    {
                        break;
                    }
                }
                if (!msgLen)
                {
                    sdkMutex.unlock();
                    return NULL;
                }
            }

            const Message *editedMsg = chatroom->chat().msgModify(*originalMsg, msg, msgLen, NULL, newtype);
            if (editedMsg)
            {
                megaMsg = new MegaChatMessagePrivate(*editedMsg, Message::kSending, index);
            }
        }
    }

    sdkMutex.unlock();
    return megaMsg;
}

MegaChatMessage *MegaChatApiImpl::removeRichLink(MegaChatHandle chatid, MegaChatHandle msgid)
{
    MegaChatMessagePrivate *megaMsg = NULL;
    sdkMutex.lock();

    ChatRoom *chatroom = findChatRoom(chatid);
    if (chatroom)
    {
        Chat &chat = chatroom->chat();
        Message *originalMsg = findMessage(chatid, msgid);
        if (!originalMsg || originalMsg->containMetaSubtype() != Message::ContainsMetaSubType::kRichLink)
        {
            sdkMutex.unlock();
            return NULL;
        }

        uint8_t containsMetaType = originalMsg->containMetaSubtype();
        std::string containsMetaJson = originalMsg->containsMetaJson();
        const MegaChatContainsMeta *containsMeta = JSonUtils::parseContainsMeta(containsMetaJson.c_str(), containsMetaType);
        if (!containsMeta || containsMeta->getType() != MegaChatContainsMeta::CONTAINS_META_RICH_PREVIEW)
        {
            delete containsMeta;
            sdkMutex.unlock();
            return NULL;
        }

        const char *msg = containsMeta->getRichPreview()->getText();
        assert(msg);
        string content = msg ? msg : "";

        const Message *editedMsg = chatroom->chat().removeRichLink(*originalMsg, content);
        if (editedMsg)
        {
            Idx index = chat.msgIndexFromId(msgid);
            megaMsg = new MegaChatMessagePrivate(*editedMsg, Message::kSending, index);
        }

        delete containsMeta;
    }

    sdkMutex.unlock();
    return megaMsg;
}

bool MegaChatApiImpl::setMessageSeen(MegaChatHandle chatid, MegaChatHandle msgid)
{
    bool ret = false;

    sdkMutex.lock();

    ChatRoom *chatroom = findChatRoom(chatid);
    if (chatroom)
    {
        ret = chatroom->chat().setMessageSeen((Id) msgid);
    }

    sdkMutex.unlock();

    return ret;
}

MegaChatMessage *MegaChatApiImpl::getLastMessageSeen(MegaChatHandle chatid)
{
    MegaChatMessagePrivate *megaMsg = NULL;

    sdkMutex.lock();

    ChatRoom *chatroom = findChatRoom(chatid);
    if (chatroom)
    {
        Chat &chat = chatroom->chat();
        Idx index = chat.lastSeenIdx();
        if (index != CHATD_IDX_INVALID)
        {
            const Message *msg = chat.findOrNull(index);
            if (msg)
            {
                Message::Status status = chat.getMsgStatus(*msg, index);
                megaMsg = new MegaChatMessagePrivate(*msg, status, index);
            }
        }
    }

    sdkMutex.unlock();

    return megaMsg;
}

MegaChatHandle MegaChatApiImpl::getLastMessageSeenId(MegaChatHandle chatid)
{
    MegaChatHandle lastMessageSeenId = MEGACHAT_INVALID_HANDLE;

    sdkMutex.lock();

    ChatRoom *chatroom = findChatRoom(chatid);
    if (chatroom)
    {
        Chat &chat = chatroom->chat();
        lastMessageSeenId = chat.lastSeenId();
    }

    sdkMutex.unlock();

    return lastMessageSeenId;
}

void MegaChatApiImpl::removeUnsentMessage(MegaChatHandle chatid, MegaChatHandle rowid)
{
    sdkMutex.lock();

    ChatRoom *chatroom = findChatRoom(chatid);
    if (chatroom)
    {
        Chat &chat = chatroom->chat();
        chat.removeManualSend(rowid);
    }

    sdkMutex.unlock();
}

void MegaChatApiImpl::sendTypingNotification(MegaChatHandle chatid, MegaChatRequestListener *listener)
{
    MegaChatRequestPrivate *request = new MegaChatRequestPrivate(MegaChatRequest::TYPE_SEND_TYPING_NOTIF, listener);
    request->setChatHandle(chatid);
    request->setFlag(true);
    requestQueue.push(request);
    waiter->notify();
}

void MegaChatApiImpl::sendStopTypingNotification(MegaChatHandle chatid, MegaChatRequestListener *listener)
{
    MegaChatRequestPrivate *request = new MegaChatRequestPrivate(MegaChatRequest::TYPE_SEND_TYPING_NOTIF, listener);
    request->setChatHandle(chatid);
    request->setFlag(false);
    requestQueue.push(request);
    waiter->notify();
}

bool MegaChatApiImpl::isMessageReceptionConfirmationActive() const
{
    return mClient ? mClient->mChatdClient->isMessageReceivedConfirmationActive() : false;
}

void MegaChatApiImpl::saveCurrentState()
{
    sdkMutex.lock();

    if (mClient && !terminating)
    {
        mClient->saveDb();
    }

    sdkMutex.unlock();
}

void MegaChatApiImpl::pushReceived(bool beep, MegaChatHandle chatid, int type, MegaChatRequestListener *listener)
{
    MegaChatRequestPrivate *request = new MegaChatRequestPrivate(MegaChatRequest::TYPE_PUSH_RECEIVED, listener);
    request->setFlag(beep);
    request->setChatHandle(chatid);
    request->setParamType(type);
    requestQueue.push(request);
    waiter->notify();
}

#ifndef KARERE_DISABLE_WEBRTC

MegaStringList *MegaChatApiImpl::getChatAudioInDevices()
{
    std::vector<std::string> devicesVector;
    sdkMutex.lock();
    if (mClient && mClient->rtc)
    {
        mClient->rtc->getAudioInDevices(devicesVector);
    }
    else
    {
        API_LOG_ERROR("Failed to get audio-in devices");
    }
    sdkMutex.unlock();

    MegaStringList *devices = getChatInDevices(devicesVector);

    return devices;

}

MegaStringList *MegaChatApiImpl::getChatVideoInDevices()
{
    std::vector<std::string> devicesVector;
    sdkMutex.lock();
    if (mClient && mClient->rtc)
    {
        mClient->rtc->getVideoInDevices(devicesVector);
    }
    else
    {
        API_LOG_ERROR("Failed to get video-in devices");
    }
    sdkMutex.unlock();

    MegaStringList *devices = getChatInDevices(devicesVector);

    return devices;
}

bool MegaChatApiImpl::setChatAudioInDevice(const char *device)
{
    bool returnedValue = false;
    sdkMutex.lock();
    if (mClient && mClient->rtc)
    {
        returnedValue = mClient->rtc->selectAudioInDevice(device);
    }
    else
    {
        API_LOG_ERROR("Failed to set audio-in devices");
    }
    sdkMutex.unlock();

    return returnedValue;
}

bool MegaChatApiImpl::setChatVideoInDevice(const char *device)
{
    bool returnedValue = false;
    sdkMutex.lock();
    if (mClient && mClient->rtc)
    {
        returnedValue = mClient->rtc->selectVideoInDevice(device);
    }
    else
    {
        API_LOG_ERROR("Failed to set video-in devices");
    }
    sdkMutex.unlock();

    return returnedValue;
}

void MegaChatApiImpl::startChatCall(MegaChatHandle chatid, bool enableVideo, MegaChatRequestListener *listener)
{
    MegaChatRequestPrivate *request = new MegaChatRequestPrivate(MegaChatRequest::TYPE_START_CHAT_CALL, listener);
    request->setChatHandle(chatid);
    request->setFlag(enableVideo);
    requestQueue.push(request);
    waiter->notify();
}

void MegaChatApiImpl::answerChatCall(MegaChatHandle chatid, bool enableVideo, MegaChatRequestListener *listener)
{
    MegaChatRequestPrivate *request = new MegaChatRequestPrivate(MegaChatRequest::TYPE_ANSWER_CHAT_CALL, listener);
    request->setChatHandle(chatid);
    request->setFlag(enableVideo);
    requestQueue.push(request);
    waiter->notify();
}

void MegaChatApiImpl::hangChatCall(MegaChatHandle chatid, MegaChatRequestListener *listener)
{
    MegaChatRequestPrivate *request = new MegaChatRequestPrivate(MegaChatRequest::TYPE_HANG_CHAT_CALL, listener);
    request->setChatHandle(chatid);
    requestQueue.push(request);
    waiter->notify();
}

void MegaChatApiImpl::hangAllChatCalls(MegaChatRequestListener *listener = NULL)
{
    MegaChatRequestPrivate *request = new MegaChatRequestPrivate(MegaChatRequest::TYPE_HANG_CHAT_CALL, listener);
    request->setChatHandle(MEGACHAT_INVALID_HANDLE);
    requestQueue.push(request);
    waiter->notify();
}

void MegaChatApiImpl::setAudioEnable(MegaChatHandle chatid, bool enable, MegaChatRequestListener *listener)
{
    MegaChatRequestPrivate *request = new MegaChatRequestPrivate(MegaChatRequest::TYPE_DISABLE_AUDIO_VIDEO_CALL, listener);
    request->setChatHandle(chatid);
    request->setFlag(enable);
    request->setParamType(MegaChatRequest::AUDIO);
    requestQueue.push(request);
    waiter->notify();
}

void MegaChatApiImpl::setVideoEnable(MegaChatHandle chatid, bool enable, MegaChatRequestListener *listener)
{
    MegaChatRequestPrivate *request = new MegaChatRequestPrivate(MegaChatRequest::TYPE_DISABLE_AUDIO_VIDEO_CALL, listener);
    request->setChatHandle(chatid);
    request->setFlag(enable);
    request->setParamType(MegaChatRequest::VIDEO);
    requestQueue.push(request);
    waiter->notify();
}

void MegaChatApiImpl::loadAudioVideoDeviceList(MegaChatRequestListener *listener)
{
    MegaChatRequestPrivate *request = new MegaChatRequestPrivate(MegaChatRequest::TYPE_LOAD_AUDIO_VIDEO_DEVICES, listener);
    requestQueue.push(request);
    waiter->notify();
}

void MegaChatApiImpl::setIgnoredCall(MegaChatHandle chatId)
{
    if (!mClient->rtc)
    {
        API_LOG_ERROR("Ignore call - WebRTC is not initialized");
        return;
    }

    if (chatId != MEGACHAT_INVALID_HANDLE)
    {
        MegaChatCallHandler *handler = findChatCallHandler(chatId);
        if (!handler)
        {
            API_LOG_ERROR("Ignore call - Failed to get the call handler associated to chat room");
            return;
        }

        MegaChatCallPrivate *chatCall = handler->getMegaChatCall();
        if (!chatCall)
        {
            API_LOG_ERROR("Ignore call - There is not any MegaChatCallPrivate associated to MegaChatCallHandler");
            assert(false);
            return;
        }

        chatCall->setIgnoredCall(true);
     }
}

MegaChatCall *MegaChatApiImpl::getChatCall(MegaChatHandle chatId)
{
    MegaChatCall *chatCall = NULL;

    sdkMutex.lock();
    MegaChatCallHandler *handler = findChatCallHandler(chatId);
    if (handler)
    {
        chatCall = handler->getMegaChatCall();
        if (!chatCall)
        {
            API_LOG_ERROR("MegaChatApiImpl::getChatCall - Invalid MegaChatCall at MegaChatCallHandler");
            assert(false);
        }
        else
        {
            chatCall = chatCall->copy();
        }
    }
    else
    {
        API_LOG_ERROR("MegaChatApiImpl::getChatCall - There aren't any calls at this chatroom");
    }

    sdkMutex.unlock();
    return chatCall;
}

MegaChatCall *MegaChatApiImpl::getChatCallByCallId(MegaChatHandle callId)
{
    MegaChatCall *chatCall = NULL;

    sdkMutex.lock();

    MegaHandleList *calls = getChatCalls();
    for (unsigned int i = 0; i < calls->size(); i++)
    {
        karere::Id chatId = calls->get(i);
        MegaChatCall *call = getChatCall(chatId);
        if (call && call->getId() == callId)
        {
            chatCall =  call;
            break;
        }
        else
        {
            delete call;
        }
    }

    delete calls;

    sdkMutex.unlock();
    return chatCall;
}

int MegaChatApiImpl::getNumCalls()
{
    int numCalls = 0;
    sdkMutex.lock();
    if (mClient && mClient->rtc)
    {
        numCalls = mClient->rtc->numCalls();
    }
    sdkMutex.unlock();

    return numCalls;
}

MegaHandleList *MegaChatApiImpl::getChatCalls(int callState)
{
    MegaHandleListPrivate *callList = new MegaHandleListPrivate();

    sdkMutex.lock();
    if (mClient && mClient->rtc)
    {
        std::vector<karere::Id> chatids = mClient->rtc->chatsWithCall();
        for (unsigned int i = 0; i < chatids.size(); i++)
        {
            MegaChatCallHandler *callHandler = static_cast<MegaChatCallHandler *>(mClient->rtc->findCallHandler(chatids[i]));
            if (callHandler && (callState == -1 || callHandler->getMegaChatCall()->getStatus() == callState))
            {
                callList->addMegaHandle(chatids[i]);
            }
        }
    }

    sdkMutex.unlock();
    return callList;
}

MegaHandleList *MegaChatApiImpl::getChatCallsIds()
{
    MegaHandleListPrivate *callList = new MegaHandleListPrivate();

    sdkMutex.lock();

    MegaHandleList *chatids = getChatCalls();
    for (unsigned int i = 0; i < chatids->size(); i++)
    {
        karere::Id chatId = chatids->get(i);
        MegaChatCall *call = getChatCall(chatId);
        if (call)
        {
            callList->addMegaHandle(call->getId());
            delete call;
        }
    }

    delete chatids;

    sdkMutex.unlock();
    return callList;
}

bool MegaChatApiImpl::hasCallInChatRoom(MegaChatHandle chatid)
{
    bool hasCall = false;
    sdkMutex.lock();

    if (mClient && mClient->rtc)
    {
        hasCall = mClient->rtc->findCallHandler(chatid);
    }

    sdkMutex.unlock();
    return hasCall;
}

void MegaChatApiImpl::addChatCallListener(MegaChatCallListener *listener)
{
    if (!listener)
    {
        return;
    }

    sdkMutex.lock();
    callListeners.insert(listener);
    sdkMutex.unlock();
}

int MegaChatApiImpl::getMaxCallParticipants()
{
    return rtcModule::IRtcModule::kMaxCallReceivers;
}

int MegaChatApiImpl::getMaxVideoCallParticipants()
{
    return rtcModule::IRtcModule::kMaxCallVideoSenders;
}

#endif

void MegaChatApiImpl::addChatRequestListener(MegaChatRequestListener *listener)
{
    if (!listener)
    {
        return;
    }

    sdkMutex.lock();
    requestListeners.insert(listener);
    sdkMutex.unlock();
}

void MegaChatApiImpl::addChatListener(MegaChatListener *listener)
{
    if (!listener)
    {
        return;
    }

    sdkMutex.lock();
    listeners.insert(listener);
    sdkMutex.unlock();
}

void MegaChatApiImpl::addChatRoomListener(MegaChatHandle chatid, MegaChatRoomListener *listener)
{
    if (!listener || chatid == MEGACHAT_INVALID_HANDLE)
    {
        return;
    }

    sdkMutex.lock();
    MegaChatRoomHandler *roomHandler = getChatRoomHandler(chatid);
    roomHandler->addChatRoomListener(listener);
    sdkMutex.unlock();
}

void MegaChatApiImpl::addChatNotificationListener(MegaChatNotificationListener *listener)
{
    if (!listener)
    {
        return;
    }

    sdkMutex.lock();
    notificationListeners.insert(listener);
    sdkMutex.unlock();
}

void MegaChatApiImpl::removeChatRequestListener(MegaChatRequestListener *listener)
{
    if (!listener)
    {
        return;
    }

    sdkMutex.lock();
    requestListeners.erase(listener);

    map<int,MegaChatRequestPrivate*>::iterator it = requestMap.begin();
    while (it != requestMap.end())
    {
        MegaChatRequestPrivate* request = it->second;
        if(request->getListener() == listener)
        {
            request->setListener(NULL);
        }

        it++;
    }

    requestQueue.removeListener(listener);
    sdkMutex.unlock();
}

#ifndef KARERE_DISABLE_WEBRTC

void MegaChatApiImpl::removeChatCallListener(MegaChatCallListener *listener)
{
    if (!listener)
    {
        return;
    }

    sdkMutex.lock();
    callListeners.erase(listener);
    sdkMutex.unlock();
}

void MegaChatApiImpl::addChatVideoListener(MegaChatHandle chatid, MegaChatHandle peerid, MegaChatHandle clientid, MegaChatVideoListener *listener)
{
    if (!listener)
    {
        return;
    }

    videoMutex.lock();
    videoListeners[chatid][EndpointId(peerid, clientid)].insert(listener);
    videoMutex.unlock();
}

void MegaChatApiImpl::removeChatVideoListener(MegaChatHandle chatid, MegaChatHandle peerid, MegaChatHandle clientid, MegaChatVideoListener *listener)
{
    if (!listener)
    {
        return;
    }

    videoMutex.lock();
    videoListeners[chatid][EndpointId(peerid, clientid)].erase(listener);

    if (videoListeners[chatid][EndpointId(peerid, clientid)].empty())
    {
        videoListeners[chatid].erase(EndpointId(peerid, clientid));
    }

    if (videoListeners[chatid].empty())
    {
        videoListeners.erase(chatid);
    }

    videoMutex.unlock();
}

#endif  // webrtc

void MegaChatApiImpl::removeChatListener(MegaChatListener *listener)
{
    if (!listener)
    {
        return;
    }

    sdkMutex.lock();
    listeners.erase(listener);
    sdkMutex.unlock();
}

void MegaChatApiImpl::removeChatRoomListener(MegaChatHandle chatid, MegaChatRoomListener *listener)
{
    if (!listener)
    {
        return;
    }

    sdkMutex.lock();
    MegaChatRoomHandler *roomHandler = getChatRoomHandler(chatid);
    roomHandler->removeChatRoomListener(listener);
    sdkMutex.unlock();
}

void MegaChatApiImpl::removeChatNotificationListener(MegaChatNotificationListener *listener)
{
    if (!listener)
    {
        return;
    }

    sdkMutex.lock();
    notificationListeners.erase(listener);
    sdkMutex.unlock();
}

MegaChatErrorPrivate *MegaChatApiImpl::addReaction(MegaChatHandle chatid, MegaChatHandle msgid, const char *reaction)
{
    int errorCode = MegaChatError::ERROR_OK;
    MegaChatErrorPrivate *megaChatError;
    if (!reaction)
    {
        megaChatError = new MegaChatErrorPrivate(MegaChatError::ERROR_ARGS);
        return megaChatError;
    }

    SdkMutexGuard g(sdkMutex);
    ChatRoom *chatroom = findChatRoom(chatid);
    if (!chatroom)
    {
        errorCode = MegaChatError::ERROR_NOENT;
    }
    else
    {
        if (chatroom->ownPriv() < static_cast<chatd::Priv>(MegaChatPeerList::PRIV_STANDARD))
        {
            errorCode = MegaChatError::ERROR_ACCESS;
        }
        else
        {
            Chat &chat = chatroom->chat();
            Idx index = chat.msgIndexFromId(msgid);
            if (index == CHATD_IDX_INVALID)
            {
                errorCode = MegaChatError::ERROR_NOENT;
            }
            else
            {
                const Message &msg = chat.at(index);
                if (msg.isManagementMessage())
                {
                    errorCode = MegaChatError::ERROR_ARGS;
                }
                else
                {
                    int pendingStatus = chat.getPendingReactionStatus(reaction, msg.id());
                    bool hasReacted = msg.hasReacted(reaction, mClient->myHandle());

                    if ((hasReacted && pendingStatus != OP_DELREACTION)
                        || (!hasReacted && pendingStatus == OP_ADDREACTION))
                    {
                        // If the reaction exists and there's not a pending DELREACTION
                        // or the reaction doesn't exists and a ADDREACTION is pending
                        errorCode = MegaChatError::ERROR_EXIST;
                    }
                    else
                    {
                        chat.addReaction(msg, reaction);
                    }
                }
            }
        }
    }

    return new MegaChatErrorPrivate(errorCode);
}

MegaChatErrorPrivate *MegaChatApiImpl::delReaction(MegaChatHandle chatid, MegaChatHandle msgid, const char *reaction)
{
    int errorCode = MegaChatError::ERROR_OK;
    MegaChatErrorPrivate *megaChatError;
    if (!reaction)
    {
        megaChatError = new MegaChatErrorPrivate(MegaChatError::ERROR_ARGS);
        return megaChatError;
    }

    SdkMutexGuard g(sdkMutex);
    ChatRoom *chatroom = findChatRoom(chatid);
    if (!chatroom)
    {
        errorCode = MegaChatError::ERROR_NOENT;
    }
    else
    {
        if (chatroom->ownPriv() < static_cast<chatd::Priv>(MegaChatPeerList::PRIV_STANDARD))
        {
            errorCode = MegaChatError::ERROR_ACCESS;
        }
        else
        {
            Chat &chat = chatroom->chat();
            Idx index = chat.msgIndexFromId(msgid);
            if (index == CHATD_IDX_INVALID)
            {
                errorCode = MegaChatError::ERROR_NOENT;
            }
            else
            {
                const Message &msg = chat.at(index);
                if (msg.isManagementMessage())
                {
                    errorCode = MegaChatError::ERROR_ARGS;
                }
                else
                {
                    int pendingStatus = chat.getPendingReactionStatus(reaction, msg.id());
                    bool hasReacted = msg.hasReacted(reaction, mClient->myHandle());

                    if ((!hasReacted && pendingStatus != OP_ADDREACTION)
                        || (hasReacted && pendingStatus == OP_DELREACTION))
                    {
                        // If the reaction doesn't exist and there's not a pending ADDREACTION
                        // or reaction exists and a DELREACTION is pending
                        errorCode = MegaChatError::ERROR_NOENT;
                    }
                    else
                    {
                        chat.delReaction(msg, reaction);
                    }
                }
            }
        }
    }

    return new MegaChatErrorPrivate(errorCode);
}

int MegaChatApiImpl::getMessageReactionCount(MegaChatHandle chatid, MegaChatHandle msgid, const char *reaction)
{
    SdkMutexGuard g(sdkMutex);

    Message *msg = findMessage(chatid, msgid);
    if (!msg)
    {
<<<<<<< HEAD
        Message *msg = findMessage(chatid, msgid);
        if (msg)
        {
            count = msg->getReactionCount(reaction);
        }

        // Update users of confirmed reactions with pending reactions
        auto pendingReactions = chatroom->chat().getPendingReactions();
        for (auto &auxReact : pendingReactions)
        {
            if (auxReact.mMsgId == msgid && auxReact.mReactionString == reaction)
            {
                assert(auxReact.mStatus != 0);
                (auxReact.mStatus == OP_ADDREACTION)
                    ? count++
                    : count--;
            }
        }
=======
        API_LOG_ERROR("Chatroom or message not found");
        return -1;
>>>>>>> b44ea534
    }

    return msg->getReactionCount(reaction);
}

MegaStringList* MegaChatApiImpl::getMessageReactions(MegaChatHandle chatid, MegaChatHandle msgid)
<<<<<<< HEAD
{
    MegaStringList *reactionList;
    sdkMutex.lock();

    vector<char *> reactArray;
    std::map<std::string, int> auxReactMap;
    ChatRoom *chatroom = findChatRoom(chatid);
    if (chatroom)
=======
{    
    SdkMutexGuard g(sdkMutex);

    vector<char*> reactArray;
    Message *msg = findMessage(chatid, msgid);
    if (msg)
>>>>>>> b44ea534
    {
        std::vector<std::string> reactions(msg->getReactions());
        for (auto &it : reactions)
        {
<<<<<<< HEAD
            // Insert confirmed reactions
            const std::vector<std::string> &reactions = msg->getReactions();
            for (auto &auxReact : reactions)
            {
                auxReactMap[auxReact] = msg->getReactionCount(auxReact);
            }

            // Update confirmed reactions with pending reactions
            auto pendingReactions = chatroom->chat().getPendingReactions();
            for (auto &auxReact : pendingReactions)
            {
                if (auxReact.mMsgId == msgid)
                {
                    (auxReact.mStatus == OP_ADDREACTION)
                        ? auxReactMap[auxReact.mReactionString]++
                        : auxReactMap[auxReact.mReactionString]--;

                    if (auxReactMap[auxReact.mReactionString] <= 0)
                    {
                        auxReactMap.erase(auxReact.mReactionString);
                    }
                }
            }

            for (auto &auxReact: auxReactMap)
            {
                reactArray.push_back(MegaApi::strdup(auxReact.first.c_str()));
            }
=======
            reactArray.push_back(MegaApi::strdup(it.c_str()));
>>>>>>> b44ea534
        }
    }
    else
    {
        API_LOG_ERROR("Chatroom or message not found");
    }

<<<<<<< HEAD
    reactionList = new MegaStringListPrivate(reactArray.data(), static_cast<int>(reactArray.size()));
    sdkMutex.unlock();
    return reactionList;
=======
    return new MegaStringListPrivate(reactArray.data(), static_cast<int>(reactArray.size()));
>>>>>>> b44ea534
}

MegaHandleList* MegaChatApiImpl::getReactionUsers(MegaChatHandle chatid, MegaChatHandle msgid, const char *reaction)
{
<<<<<<< HEAD
    MegaHandleList *userList = MegaHandleList::createInstance();
    sdkMutex.lock();
=======
    MegaHandleListPrivate *userList = new MegaHandleListPrivate();
>>>>>>> b44ea534

    SdkMutexGuard g(sdkMutex);

    if (reaction && reaction[0] != '\0')
    {
        Message *msg = findMessage(chatid, msgid);
        if (msg)
        {
<<<<<<< HEAD
            const std::vector<karere::Id> &users = msg->getReactionUsers(std::string(reaction));
            for (auto user: users)
=======
            const std::vector<karere::Id> *users = msg->getReactionUsers(reaction);
            if (users)
>>>>>>> b44ea534
            {
                if (user != mClient->myHandle())
                {
                    userList->addMegaHandle(user);
                }
            }

            bool reacted = msg->hasReacted(reaction, mClient->myHandle());
            int pendingStatus = chatroom->chat().getPendingReactionStatus(reaction, msgid);
            if ((reacted && pendingStatus != OP_DELREACTION)
                || (!reacted && pendingStatus == OP_ADDREACTION))
            {
                // Own user only must be added to userlist after check pending reactions
                userList->addMegaHandle(mClient->myHandle());
            }
        }
        else
        {
            API_LOG_ERROR("Chatroom or message not found");
        }
    }
    else
    {
        API_LOG_ERROR("Empty reaction");
    }

    return userList;
}

IApp::IChatHandler *MegaChatApiImpl::createChatHandler(ChatRoom &room)
{
    return getChatRoomHandler(room.chatid());
}

IApp::IChatListHandler *MegaChatApiImpl::chatListHandler()
{
    return this;
}

#ifndef KARERE_DISABLE_WEBRTC

rtcModule::ICallHandler *MegaChatApiImpl::onIncomingCall(rtcModule::ICall& call, karere::AvFlags av)
{
    MegaChatHandle chatid = call.chat().chatId();
    MegaChatCallHandler *chatCallHandler = static_cast<MegaChatCallHandler *>(mClient->rtc->findCallHandler(chatid));
    if (!chatCallHandler)
    {
        chatCallHandler = new MegaChatCallHandler(this);
        mClient->rtc->addCallHandler(chatid, chatCallHandler);
    }

    chatCallHandler->setCall(&call);
    chatCallHandler->getMegaChatCall()->setInitialAudioVideoFlags(av);

    // Notify onIncomingCall like state change becouse rtcModule::ICall::kStateRingIn status
    // it is not notify
    chatCallHandler->onStateChange(call.state());

    return chatCallHandler;
}

rtcModule::ICallHandler *MegaChatApiImpl::onGroupCallActive(Id chatid, Id callid, uint32_t duration)
{
    MegaChatCallHandler *chatCallHandler = new MegaChatCallHandler(this);
    chatCallHandler->setCallNotPresent(chatid, callid, duration);
    chatCallHandler->onStateChange(MegaChatCall::CALL_STATUS_USER_NO_PRESENT);

    return chatCallHandler;
}

MegaStringList *MegaChatApiImpl::getChatInDevices(const std::vector<string> &devicesVector)
{
    vector<char *> devicesArray;
    for (auto &device : devicesVector)
    {
        devicesArray.push_back(::mega::MegaApi::strdup(device.c_str()));
    }

    return new MegaStringListPrivate(devicesArray.data(), static_cast<int>(devicesArray.size()));
}

void MegaChatApiImpl::cleanCallHandlerMap()
{
    sdkMutex.lock();

    if (mClient && mClient->rtc)
    {
        std::vector<karere::Id> chatids = mClient->rtc->chatsWithCall();
        for (unsigned int i = 0; i < chatids.size(); i++)
        {
            mClient->rtc->removeCall(chatids[i]);
        }
    }

    sdkMutex.unlock();
}

MegaChatCallHandler *MegaChatApiImpl::findChatCallHandler(MegaChatHandle chatid)
{
    MegaChatCallHandler *callHandler = NULL;
    sdkMutex.lock();
    if (mClient && mClient->rtc)
    {
        callHandler = static_cast<MegaChatCallHandler *>(mClient->rtc->findCallHandler(chatid));
    }

    sdkMutex.unlock();
    return callHandler;
}

void MegaChatApiImpl::removeCall(MegaChatHandle chatid)
{
    sdkMutex.lock();
    mClient->rtc->removeCall(chatid);
    sdkMutex.unlock();
}

#endif

void MegaChatApiImpl::cleanChatHandlers()
{
	MegaChatHandle chatid;
	for (auto it = chatRoomHandler.begin(); it != chatRoomHandler.end();)
	{
		chatid = it->first;
		it++;

		closeChatRoom(chatid, NULL);
	}
	assert(chatRoomHandler.empty());

	for (auto it = nodeHistoryHandlers.begin(); it != nodeHistoryHandlers.end();)
	{
		chatid = it->first;
		it++;

		closeNodeHistory(chatid, NULL);
	}
	assert(nodeHistoryHandlers.empty());

#ifndef KARERE_DISABLE_WEBRTC
	cleanCallHandlerMap();
#endif
}

void MegaChatApiImpl::onInitStateChange(int newState)
{
    API_LOG_DEBUG("Karere initialization state has changed: %d", newState);

    if (newState == karere::Client::kInitErrSidInvalid)
    {
        API_LOG_WARNING("Invalid session detected (API_ESID). Logging out...");
        logout();
        return;
    }

    int state = MegaChatApiImpl::convertInitState(newState);

    // only notify meaningful state to the app
    if (state == MegaChatApi::INIT_ERROR ||
            state == MegaChatApi::INIT_WAITING_NEW_SESSION ||
            state == MegaChatApi::INIT_OFFLINE_SESSION ||
            state == MegaChatApi::INIT_ONLINE_SESSION ||
            state == MegaChatApi::INIT_NO_CACHE)
    {
        fireOnChatInitStateUpdate(state);
    }
}

void MegaChatApiImpl::onChatNotification(karere::Id chatid, const Message &msg, Message::Status status, Idx idx)
{
    if (megaApi->isChatNotifiable(chatid))
     {
         MegaChatMessagePrivate *message = new MegaChatMessagePrivate(msg, status, idx);
         fireOnChatNotification(chatid, message);
     }
}

int MegaChatApiImpl::convertInitState(int state)
{
    switch (state)
    {
    case karere::Client::kInitErrGeneric:
    case karere::Client::kInitErrCorruptCache:
    case karere::Client::kInitErrSidMismatch:
    case karere::Client::kInitErrAlready:
        return MegaChatApi::INIT_ERROR;

    case karere::Client::kInitCreated:
        return MegaChatApi::INIT_NOT_DONE;

    case karere::Client::kInitErrNoCache:
        return MegaChatApi::INIT_NO_CACHE;

    case karere::Client::kInitWaitingNewSession:
        return MegaChatApi::INIT_WAITING_NEW_SESSION;

    case karere::Client::kInitHasOfflineSession:
        return MegaChatApi::INIT_OFFLINE_SESSION;

    case karere::Client::kInitHasOnlineSession:
        return MegaChatApi::INIT_ONLINE_SESSION;

    case karere::Client::kInitAnonymousMode:
        return MegaChatApi::INIT_ANONYMOUS;

    case karere::Client::kInitTerminated:
    case karere::Client::kInitErrSidInvalid:
    default:
        return state;
    }
}

int MegaChatApiImpl::convertChatConnectionState(ChatState state)
{
    switch(state)
    {
    case ChatState::kChatStateOffline:
        return MegaChatApi::CHAT_CONNECTION_OFFLINE;
    case ChatState::kChatStateConnecting:
        return MegaChatApi::CHAT_CONNECTION_IN_PROGRESS;
    case ChatState::kChatStateJoining:
        return MegaChatApi::CHAT_CONNECTION_LOGGING;
    case ChatState::kChatStateOnline:
        return MegaChatApi::CHAT_CONNECTION_ONLINE;
    }

    assert(false);  // check compilation warnings, new ChatState not considered
    return state;
}

IApp::IGroupChatListItem *MegaChatApiImpl::addGroupChatItem(GroupChatRoom &chat)
{
    MegaChatGroupListItemHandler *itemHandler = new MegaChatGroupListItemHandler(*this, chat);
    chatGroupListItemHandler.insert(itemHandler);

    // notify the app about the new chatroom
    MegaChatListItemPrivate *item = new MegaChatListItemPrivate(chat);
    fireOnChatListItemUpdate(item);

    return (IGroupChatListItem *) itemHandler;
}

IApp::IPeerChatListItem *MegaChatApiImpl::addPeerChatItem(PeerChatRoom &chat)
{
    MegaChatPeerListItemHandler *itemHandler = new MegaChatPeerListItemHandler(*this, chat);
    chatPeerListItemHandler.insert(itemHandler);

    // notify the app about the new chatroom
    MegaChatListItemPrivate *item = new MegaChatListItemPrivate(chat);
    fireOnChatListItemUpdate(item);

    return (IPeerChatListItem *) itemHandler;
}

void MegaChatApiImpl::removeGroupChatItem(IGroupChatListItem &item)
{
    set<MegaChatGroupListItemHandler *>::iterator it = chatGroupListItemHandler.begin();
    while (it != chatGroupListItemHandler.end())
    {
        IGroupChatListItem *itemHandler = (*it);
        if (itemHandler == &item)
        {
            delete (itemHandler);
            chatGroupListItemHandler.erase(it);
            return;
        }

        it++;
    }
}

void MegaChatApiImpl::removePeerChatItem(IPeerChatListItem &item)
{
    set<MegaChatPeerListItemHandler *>::iterator it = chatPeerListItemHandler.begin();
    while (it != chatPeerListItemHandler.end())
    {
        IPeerChatListItem *itemHandler = (*it);
        if (itemHandler == &item)
        {
            delete (itemHandler);
            chatPeerListItemHandler.erase(it);
            return;
        }

        it++;
    }
}

void MegaChatApiImpl::onPresenceChanged(Id userid, Presence pres, bool inProgress)
{
    if (inProgress)
    {
        API_LOG_INFO("My own presence is being changed to %s", pres.toString());
    }
    else
    {
        API_LOG_INFO("Presence of user %s has been changed to %s", ID_CSTR(userid), pres.toString());
    }
    fireOnChatOnlineStatusUpdate(userid.val, pres.status(), inProgress);
}

void MegaChatApiImpl::onPresenceConfigChanged(const presenced::Config &state, bool pending)
{
    MegaChatPresenceConfigPrivate *config = new MegaChatPresenceConfigPrivate(state, pending);
    fireOnChatPresenceConfigUpdate(config);
}

void MegaChatApiImpl::onPresenceLastGreenUpdated(Id userid, uint16_t lastGreen)
{
    fireOnChatPresenceLastGreenUpdated(userid, lastGreen);
}

void ChatRequestQueue::push(MegaChatRequestPrivate *request)
{
    mutex.lock();
    requests.push_back(request);
    mutex.unlock();
}

void ChatRequestQueue::push_front(MegaChatRequestPrivate *request)
{
    mutex.lock();
    requests.push_front(request);
    mutex.unlock();
}

MegaChatRequestPrivate *ChatRequestQueue::pop()
{
    mutex.lock();
    if(requests.empty())
    {
        mutex.unlock();
        return NULL;
    }
    MegaChatRequestPrivate *request = requests.front();
    requests.pop_front();
    mutex.unlock();
    return request;
}

void ChatRequestQueue::removeListener(MegaChatRequestListener *listener)
{
    mutex.lock();

    deque<MegaChatRequestPrivate *>::iterator it = requests.begin();
    while(it != requests.end())
    {
        MegaChatRequestPrivate *request = (*it);
        if(request->getListener()==listener)
            request->setListener(NULL);
        it++;
    }

    mutex.unlock();
}

void EventQueue::push(void *transfer)
{
    mutex.lock();
    events.push_back(transfer);
    mutex.unlock();
}

void EventQueue::push_front(void *event)
{
    mutex.lock();
    events.push_front(event);
    mutex.unlock();
}

void* EventQueue::pop()
{
    mutex.lock();
    if(events.empty())
    {
        mutex.unlock();
        return NULL;
    }
    void* event = events.front();
    events.pop_front();
    mutex.unlock();
    return event;
}

bool EventQueue::isEmpty()
{
    bool ret;

    mutex.lock();
    ret = events.empty();
    mutex.unlock();

    return ret;
}

size_t EventQueue::size()
{
    size_t ret;

    mutex.lock();
    ret = events.size();
    mutex.unlock();

    return ret;
}

MegaChatRequestPrivate::MegaChatRequestPrivate(int type, MegaChatRequestListener *listener)
{
    this->type = type;
    this->tag = 0;
    this->listener = listener;

    this->number = 0;
    this->retry = 0;
    this->flag = false;
    this->peerList = NULL;
    this->chatid = MEGACHAT_INVALID_HANDLE;
    this->userHandle = MEGACHAT_INVALID_HANDLE;
    this->privilege = MegaChatPeerList::PRIV_UNKNOWN;
    this->text = NULL;
    this->link = NULL;
    this->mMessage = NULL;
    this->mMegaNodeList = NULL;
    this->mMegaHandleList = NULL;
}

MegaChatRequestPrivate::MegaChatRequestPrivate(MegaChatRequestPrivate &request)
{
    this->text = NULL;
    this->peerList = NULL;
    this->mMessage = NULL;
    this->mMegaNodeList = NULL;
    this->mMegaHandleList = NULL;
    this->link = NULL;

    this->type = request.getType();
    this->listener = request.getListener();
    this->setTag(request.getTag());
    this->setNumber(request.getNumber());
    this->setNumRetry(request.getNumRetry());
    this->setFlag(request.getFlag());
    this->setMegaChatPeerList(request.getMegaChatPeerList());
    this->setChatHandle(request.getChatHandle());
    this->setUserHandle(request.getUserHandle());
    this->setPrivilege(request.getPrivilege());
    this->setText(request.getText());
    this->setLink(request.getLink());
    this->setMegaChatMessage(request.getMegaChatMessage());
    this->setMegaNodeList(request.getMegaNodeList());
    this->setMegaHandleList(request.getMegaHandleList());
    if (mMegaHandleList)
    {
        for (unsigned int i = 0; i < mMegaHandleList->size(); i++)
        {
            MegaChatHandle chatid = mMegaHandleList->get(i);
            this->setMegaHandleListByChat(chatid, request.getMegaHandleListByChat(chatid));
        }
    }
}

MegaChatRequestPrivate::~MegaChatRequestPrivate()
{
    delete peerList;
    delete [] text;
    delete [] link;
    delete mMessage;
    delete mMegaNodeList;
    delete mMegaHandleList;
    for (map<MegaChatHandle, MegaHandleList*>::iterator it = mMegaHandleListMap.begin(); it != mMegaHandleListMap.end(); it++)
    {
        delete it->second;
    }
}

MegaChatRequest *MegaChatRequestPrivate::copy()
{
    return new MegaChatRequestPrivate(*this);
}

const char *MegaChatRequestPrivate::getRequestString() const
{
    switch(type)
    {
        case TYPE_DELETE: return "DELETE";
        case TYPE_LOGOUT: return "LOGOUT";
        case TYPE_CONNECT: return "CONNECT";
        case TYPE_INITIALIZE: return "INITIALIZE";
        case TYPE_SET_ONLINE_STATUS: return "SET_CHAT_STATUS";
        case TYPE_CREATE_CHATROOM: return "CREATE CHATROOM";
        case TYPE_INVITE_TO_CHATROOM: return "INVITE_TO_CHATROOM";
        case TYPE_REMOVE_FROM_CHATROOM: return "REMOVE_FROM_CHATROOM";
        case TYPE_UPDATE_PEER_PERMISSIONS: return "UPDATE_PEER_PERMISSIONS";
        case TYPE_TRUNCATE_HISTORY: return "TRUNCATE_HISTORY";
        case TYPE_EDIT_CHATROOM_NAME: return "EDIT_CHATROOM_NAME";
        case TYPE_EDIT_CHATROOM_PIC: return "EDIT_CHATROOM_PIC";
        case TYPE_GET_FIRSTNAME: return "GET_FIRSTNAME";
        case TYPE_GET_LASTNAME: return "GET_LASTNAME";
        case TYPE_GET_EMAIL: return "GET_EMAIL";
        case TYPE_DISCONNECT: return "DISCONNECT";
        case TYPE_SET_BACKGROUND_STATUS: return "SET_BACKGROUND_STATUS";
        case TYPE_RETRY_PENDING_CONNECTIONS: return "RETRY_PENDING_CONNECTIONS";
        case TYPE_START_CHAT_CALL: return "START_CHAT_CALL";
        case TYPE_ANSWER_CHAT_CALL: return "ANSWER_CHAT_CALL";
        case TYPE_DISABLE_AUDIO_VIDEO_CALL: return "DISABLE_AUDIO_VIDEO_CALL";
        case TYPE_HANG_CHAT_CALL: return "HANG_CHAT_CALL";
        case TYPE_LOAD_AUDIO_VIDEO_DEVICES: return "LOAD_AUDIO_VIDEO_DEVICES";
        case TYPE_ATTACH_NODE_MESSAGE: return "ATTACH_NODE_MESSAGE";
        case TYPE_REVOKE_NODE_MESSAGE: return "REVOKE_NODE_MESSAGE";
        case TYPE_SHARE_CONTACT: return "SHARE_CONTACT";
        case TYPE_SEND_TYPING_NOTIF: return "SEND_TYPING_NOTIF";
        case TYPE_SIGNAL_ACTIVITY: return "SIGNAL_ACTIVITY";
        case TYPE_SET_PRESENCE_PERSIST: return "SET_PRESENCE_PERSIST";
        case TYPE_SET_PRESENCE_AUTOAWAY: return "SET_PRESENCE_AUTOAWAY";
        case TYPE_ARCHIVE_CHATROOM: return "ARCHIVE_CHATROOM";
        case TYPE_PUSH_RECEIVED: return "PUSH_RECEIVED";
        case TYPE_LOAD_PREVIEW: return "TYPE_LOAD_PREVIEW";
        case TYPE_CHAT_LINK_HANDLE: return "TYPE_CHAT_LINK_HANDLE";
        case TYPE_SET_PRIVATE_MODE: return "TYPE_SET_PRIVATE_MODE";
        case TYPE_AUTOJOIN_PUBLIC_CHAT: return "TYPE_AUTOJOIN_PUBLIC_CHAT";
        case TYPE_SET_LAST_GREEN_VISIBLE: return "SET_LAST_GREEN_VISIBLE";
        case TYPE_LAST_GREEN: return "TYPE_LAST_GREEN";
    }
    return "UNKNOWN";
}

const char *MegaChatRequestPrivate::toString() const
{
    return getRequestString();
}

MegaChatRequestListener *MegaChatRequestPrivate::getListener() const
{
    return listener;
}

int MegaChatRequestPrivate::getType() const
{
    return type;
}

long long MegaChatRequestPrivate::getNumber() const
{
    return number;
}

int MegaChatRequestPrivate::getNumRetry() const
{
    return retry;
}

bool MegaChatRequestPrivate::getFlag() const
{
    return flag;
}

MegaChatPeerList *MegaChatRequestPrivate::getMegaChatPeerList()
{
    return peerList;
}

MegaChatHandle MegaChatRequestPrivate::getChatHandle()
{
    return chatid;
}

MegaChatHandle MegaChatRequestPrivate::getUserHandle()
{
    return userHandle;
}

int MegaChatRequestPrivate::getPrivilege()
{
    return privilege;
}

const char *MegaChatRequestPrivate::getText() const
{
    return text;
}

const char *MegaChatRequestPrivate::getLink() const
{
    return link;
}

MegaChatMessage *MegaChatRequestPrivate::getMegaChatMessage()
{
    return mMessage;
}

int MegaChatRequestPrivate::getTag() const
{
    return tag;
}

void MegaChatRequestPrivate::setListener(MegaChatRequestListener *listener)
{
    this->listener = listener;
}

void MegaChatRequestPrivate::setTag(int tag)
{
    this->tag = tag;
}

void MegaChatRequestPrivate::setNumber(long long number)
{
    this->number = number;
}

void MegaChatRequestPrivate::setNumRetry(int retry)
{
    this->retry = retry;
}

void MegaChatRequestPrivate::setFlag(bool flag)
{
    this->flag = flag;
}

void MegaChatRequestPrivate::setMegaChatPeerList(MegaChatPeerList *peerList)
{
    if (this->peerList)
        delete this->peerList;

    this->peerList = peerList ? peerList->copy() : NULL;
}

void MegaChatRequestPrivate::setChatHandle(MegaChatHandle chatid)
{
    this->chatid = chatid;
}

void MegaChatRequestPrivate::setUserHandle(MegaChatHandle userhandle)
{
    this->userHandle = userhandle;
}

void MegaChatRequestPrivate::setPrivilege(int priv)
{
    this->privilege = priv;
}

void MegaChatRequestPrivate::setLink(const char *link)
{
    if(this->link)
    {
        delete [] this->link;
    }
    this->link = MegaApi::strdup(link);
}

void MegaChatRequestPrivate::setText(const char *text)
{
    if(this->text)
    {
        delete [] this->text;
    }
    this->text = MegaApi::strdup(text);
}

void MegaChatRequestPrivate::setMegaChatMessage(MegaChatMessage *message)
{
    if (mMessage != NULL)
    {
        delete mMessage;
    }

    mMessage = message ? message->copy() : NULL;
}

void MegaChatRequestPrivate::setMegaHandleList(MegaHandleList *handlelist)
{
    if (mMegaHandleList != NULL)
    {
        delete mMegaHandleList;
    }

    mMegaHandleList = handlelist ? handlelist->copy() : NULL;
}

void MegaChatRequestPrivate::setMegaHandleListByChat(MegaChatHandle chatid, MegaHandleList *handlelist)
{
    MegaHandleList *list = getMegaHandleListByChat(chatid);
    if (list)
    {
        delete list;
    }

    mMegaHandleListMap[chatid] = handlelist ? handlelist->copy() : NULL;
}

MegaNodeList *MegaChatRequestPrivate::getMegaNodeList()
{
    return mMegaNodeList;
}

MegaHandleList *MegaChatRequestPrivate::getMegaHandleListByChat(MegaChatHandle chatid)
{
    map<MegaChatHandle, MegaHandleList*>::iterator it = mMegaHandleListMap.find(chatid);
    if (it != mMegaHandleListMap.end())
    {
        return it->second;
    }

    return NULL;
}

MegaHandleList *MegaChatRequestPrivate::getMegaHandleList()
{
    return mMegaHandleList;
}

int MegaChatRequestPrivate::getParamType()
{
    return mParamType;
}

void MegaChatRequestPrivate::setMegaNodeList(MegaNodeList *nodelist)
{
    if (mMegaNodeList != NULL)
    {
        delete mMegaNodeList;
    }

    mMegaNodeList = nodelist ? nodelist->copy() : NULL;
}

void MegaChatRequestPrivate::setParamType(int paramType)
{
    this->mParamType = paramType;
}

#ifndef KARERE_DISABLE_WEBRTC

MegaChatSessionPrivate::MegaChatSessionPrivate(const rtcModule::ISession &session)
    : state(convertSessionState(session.getState())), peerid(session.peer()), clientid(session.peerClient()), av(session.receivedAv())
{
}

MegaChatSessionPrivate::MegaChatSessionPrivate(const MegaChatSessionPrivate &session)
    : state(session.getStatus()), peerid(session.getPeerid()), clientid(session.getClientid()), av(session.hasAudio(), session.hasVideo()),
      networkQuality(session.getNetworkQuality()), audioDetected(session.getAudioDetected())
{
}

MegaChatSessionPrivate::~MegaChatSessionPrivate()
{
}

MegaChatSession *MegaChatSessionPrivate::copy()
{
    return new MegaChatSessionPrivate(*this);
}

int MegaChatSessionPrivate::getStatus() const
{
    return state;
}

MegaChatHandle MegaChatSessionPrivate::getPeerid() const
{
    return peerid;
}

MegaChatHandle MegaChatSessionPrivate::getClientid() const
{
    return clientid;
}

bool MegaChatSessionPrivate::hasAudio() const
{
    return av.audio();
}

bool MegaChatSessionPrivate::hasVideo() const
{
    return av.video();
}

int MegaChatSessionPrivate::getNetworkQuality() const
{
    return networkQuality;
}

bool MegaChatSessionPrivate::getAudioDetected() const
{
    return audioDetected;
}

uint8_t MegaChatSessionPrivate::convertSessionState(uint8_t state)
{
    uint8_t sessionState = MegaChatSession::SESSION_STATUS_INVALID;
    switch (state)
    {
        case rtcModule::ISession::kStateInitial:
        case rtcModule::ISession::kStateWaitSdpOffer:
        case rtcModule::ISession::kStateWaitSdpAnswer:
        case rtcModule::ISession::kStateWaitLocalSdpAnswer:
        {
            sessionState = MegaChatSession::SESSION_STATUS_INITIAL;
            break;
        }
        case rtcModule::ISession::kStateInProgress:
        {
            sessionState = MegaChatSession::SESSION_STATUS_IN_PROGRESS;
            break;
        }
        case rtcModule::ISession::kStateTerminating:
        case rtcModule::ISession::kStateDestroyed:
        {
            sessionState = MegaChatSession::SESSION_STATUS_DESTROYED;
            break;
        }
        default:
        {
            API_LOG_ERROR("Unexpected session state, state: %d", state);
            assert(false);
            break;
        }
    }

    return sessionState;
}

void MegaChatSessionPrivate::setState(uint8_t state)
{
    this->state = convertSessionState(state);
}

void MegaChatSessionPrivate::setAvFlags(AvFlags flags)
{
    av = flags;
}

void MegaChatSessionPrivate::setNetworkQuality(int quality)
{
    networkQuality = quality;
}

void MegaChatSessionPrivate::setAudioDetected(bool audioDetected)
{
    this->audioDetected = audioDetected;
}

MegaChatCallPrivate::MegaChatCallPrivate(const rtcModule::ICall& call)
{
    status = call.state();
    chatid = call.chat().chatId();
    callid = call.id();
    mIsCaller = call.isCaller();
    // sentAv are invalid until state change to rtcModule::ICall::KStateHasLocalStream
    localAVFlags = call.sentAv();
    initialAVFlags = karere::AvFlags(false, false);
    initialTs = 0;
    finalTs = 0;
    temporaryError = std::string("");
    termCode = MegaChatCall::TERM_CODE_NOT_FINISHED;
    localTermCode = false;
    ringing = false;
    ignored = false;
    changed = 0;
    peerId = 0;
    clientid = 0;
    callerId = call.caller().val;
    // At this point, there aren't any Session. It isn't neccesary create `sessionStatus` from Icall::sessionState()
}

MegaChatCallPrivate::MegaChatCallPrivate(Id chatid, Id callid, uint32_t duration)
{
    status = CALL_STATUS_USER_NO_PRESENT;
    this->chatid = chatid;
    this->callid = callid;
    // localAVFlags are invalid until state change to rtcModule::ICall::KStateHasLocalStream
    localAVFlags = karere::AvFlags(false, false);
    initialAVFlags = karere::AvFlags(false, false);
    initialTs = 0;
    if (duration > 0)
    {
        initialTs = time(NULL) - duration;
    }

    finalTs = 0;
    temporaryError = std::string("");
    termCode = MegaChatCall::TERM_CODE_NOT_FINISHED;
    localTermCode = false;
    ringing = false;
    ignored = false;
    changed = 0;
    peerId = 0;
    clientid = 0;
    callerId = MEGACHAT_INVALID_HANDLE;
    mIsCaller = false;
}

MegaChatCallPrivate::MegaChatCallPrivate(const MegaChatCallPrivate &call)
{
    this->status = call.getStatus();
    this->chatid = call.getChatid();
    this->callid = call.getId();
    this->mIsCaller = call.isOutgoing();
    this->localAVFlags = call.localAVFlags;
    this->initialAVFlags = call.initialAVFlags;
    this->changed = call.changed;
    this->initialTs = call.initialTs;
    this->finalTs = call.finalTs;
    this->temporaryError = call.temporaryError;
    this->termCode = call.termCode;
    this->localTermCode = call.localTermCode;
    this->ringing = call.ringing;
    this->ignored = call.ignored;
    this->peerId = call.peerId;
    this->clientid = call.clientid;
    this->callerId = call.callerId;

    for (std::map<chatd::EndpointId, MegaChatSession *>::const_iterator it = call.sessions.begin(); it != call.sessions.end(); it++)
    {
        this->sessions[it->first] = it->second->copy();
    }

    this->participants = call.participants;

    this->termCode = call.termCode;
    this->localTermCode = call.localTermCode;
    this->ringing = call.ringing;
}

MegaChatCallPrivate::~MegaChatCallPrivate()
{
    for (std::map<chatd::EndpointId, MegaChatSession *>::iterator it = sessions.begin(); it != sessions.end(); it++)
    {
        MegaChatSession *session = it->second;
        delete session;
    }

    sessions.clear();
}

MegaChatCall *MegaChatCallPrivate::copy()
{
    return new MegaChatCallPrivate(*this);
}

int MegaChatCallPrivate::getStatus() const
{
    return status;
}

MegaChatHandle MegaChatCallPrivate::getChatid() const
{
    return chatid;
}

MegaChatHandle MegaChatCallPrivate::getId() const
{
    return callid;
}

bool MegaChatCallPrivate::hasLocalAudio() const
{
    return localAVFlags.audio();
}

bool MegaChatCallPrivate::hasAudioInitialCall() const
{
    return initialAVFlags.audio();
}

bool MegaChatCallPrivate::hasLocalVideo() const
{
    return localAVFlags.video();
}

bool MegaChatCallPrivate::hasVideoInitialCall() const
{
    return initialAVFlags.video();
}

int MegaChatCallPrivate::getChanges() const
{
    return changed;
}

bool MegaChatCallPrivate::hasChanged(int changeType) const
{
    return (changed & changeType);
}

int64_t MegaChatCallPrivate::getDuration() const
{
    int64_t duration = 0;

    if (initialTs > 0)
    {
        if (finalTs > 0)
        {
            duration = finalTs - initialTs;
        }
        else
        {
            duration = time(NULL) - initialTs;
        }
    }

    return duration;
}

int64_t MegaChatCallPrivate::getInitialTimeStamp() const
{
    return initialTs;
}

int64_t MegaChatCallPrivate::getFinalTimeStamp() const
{
    return finalTs;
}

const char *MegaChatCallPrivate::getTemporaryError() const
{
    return temporaryError.c_str();
}

int MegaChatCallPrivate::getTermCode() const
{
    return termCode;
}

bool MegaChatCallPrivate::isLocalTermCode() const
{
    return localTermCode;
}

bool MegaChatCallPrivate::isRinging() const
{
    return ringing;
}

MegaHandleList *MegaChatCallPrivate::getSessionsPeerid() const
{
    MegaHandleListPrivate *sessionList = new MegaHandleListPrivate();

    for (auto it = sessions.begin(); it != sessions.end(); it++)
    {
        sessionList->addMegaHandle(it->first.userid);
    }

    return sessionList;
}

MegaHandleList *MegaChatCallPrivate::getSessionsClientid() const
{
    MegaHandleListPrivate *sessionList = new MegaHandleListPrivate();

    for (auto it = sessions.begin(); it != sessions.end(); it++)
    {
        sessionList->addMegaHandle(it->first.clientid);
    }

    return sessionList;
}

MegaChatHandle MegaChatCallPrivate::getPeerSessionStatusChange() const
{
    return peerId;
}

MegaChatHandle MegaChatCallPrivate::getClientidSessionStatusChange() const
{
    return clientid;
}

MegaChatSession *MegaChatCallPrivate::getMegaChatSession(MegaChatHandle peerid, MegaChatHandle clientid)
{
    auto it = sessions.find(EndpointId(peerid, clientid));
    if (it != sessions.end())
    {
        return it->second;
    }

    return NULL;
}

int MegaChatCallPrivate::getNumParticipants(int audioVideo) const
{
    assert(audioVideo == MegaChatCall::AUDIO || audioVideo == MegaChatCall::VIDEO || audioVideo == MegaChatCall::ANY_FLAG);
    int numParticipants = 0;
    if (audioVideo == MegaChatCall::ANY_FLAG)
    {
        numParticipants = participants.size();
    }
    else
    {
        for (auto it = participants.begin(); it != participants.end(); it ++)
        {
            if (audioVideo == MegaChatCall::AUDIO && it->second.audio())
            {
                numParticipants++;
            }
            else if (audioVideo == MegaChatCall::VIDEO && it->second.video())
            {
                numParticipants++;
            }
        }
    }

    return numParticipants;
}

MegaHandleList *MegaChatCallPrivate::getPeeridParticipants() const
{
    MegaHandleListPrivate *participantsList = new MegaHandleListPrivate();

    for (auto it = participants.begin(); it != participants.end(); it++)
    {
        chatd::EndpointId endPoint = it->first;
        participantsList->addMegaHandle(endPoint.userid);
    }

    return participantsList;
}

MegaHandleList *MegaChatCallPrivate::getClientidParticipants() const
{
    MegaHandleListPrivate *participantsList = new MegaHandleListPrivate();

    for (auto it = participants.begin(); it != participants.end(); it++)
    {
        chatd::EndpointId endPoint = it->first;
        participantsList->addMegaHandle(endPoint.clientid);
    }

    return participantsList;
}

bool MegaChatCallPrivate::isIgnored() const
{
    return ignored;
}

bool MegaChatCallPrivate::isIncoming() const
{
    return !mIsCaller;
}

bool MegaChatCallPrivate::isOutgoing() const
{
    return mIsCaller;
}

MegaChatHandle MegaChatCallPrivate::getCaller() const
{
    return callerId;
}

void MegaChatCallPrivate::setStatus(int status)
{
    this->status = status;
    changed |= MegaChatCall::CHANGE_TYPE_STATUS;

    if (status == MegaChatCall::CALL_STATUS_DESTROYED)
    {
        setFinalTimeStamp(time(NULL));
        API_LOG_INFO("Call Destroyed. ChatId: %s, callid: %s, duration: %d (s)",
                     karere::Id(getChatid()).toString().c_str(),
                     karere::Id(getId()).toString().c_str(), getDuration());
    }
}

void MegaChatCallPrivate::setLocalAudioVideoFlags(AvFlags localAVFlags)
{
    this->localAVFlags = localAVFlags;
    changed |= MegaChatCall::CHANGE_TYPE_LOCAL_AVFLAGS;
}

void MegaChatCallPrivate::setInitialAudioVideoFlags(AvFlags initialAVFlags)
{
    this->initialAVFlags = initialAVFlags;
}

void MegaChatCallPrivate::setInitialTimeStamp(int64_t timeStamp)
{
    initialTs = timeStamp;
}

void MegaChatCallPrivate::setFinalTimeStamp(int64_t timeStamp)
{
    if (initialTs > 0)
    {
        finalTs = timeStamp;
    }
}

void MegaChatCallPrivate::removeChanges()
{
    changed = MegaChatCall::CHANGE_TYPE_NO_CHANGES;
    temporaryError.clear();
}

void MegaChatCallPrivate::setError(const string &temporaryError)
{
    this->temporaryError = temporaryError;
    changed |= MegaChatCall::CHANGE_TYPE_TEMPORARY_ERROR;
}

void MegaChatCallPrivate::setTermCode(rtcModule::TermCode termCode)
{
    convertTermCode(termCode);
}

void MegaChatCallPrivate::convertTermCode(rtcModule::TermCode termCode)
{
    // Last four bits indicate the termination code and fifth bit indicate local or peer
    switch (termCode & (~rtcModule::TermCode::kPeer))
    {
        case rtcModule::TermCode::kUserHangup:
            this->termCode = MegaChatCall::TERM_CODE_USER_HANGUP;
            break;        
        case rtcModule::TermCode::kCallReqCancel:
            this->termCode = MegaChatCall::TERM_CODE_CALL_REQ_CANCEL;
            break;
        case rtcModule::TermCode::kCallRejected:
            this->termCode = MegaChatCall::TERM_CODE_CALL_REJECT;
            break;
        case rtcModule::TermCode::kAnsElsewhere:
            this->termCode = MegaChatCall::TERM_CODE_ANSWER_ELSE_WHERE;
            break;
        case rtcModule::TermCode::kRejElsewhere:
            this->termCode = MegaChatCall::TEMR_CODE_REJECT_ELSE_WHERE;
            break;
        case rtcModule::TermCode::kAnswerTimeout:
            this->termCode = MegaChatCall::TERM_CODE_ANSWER_TIMEOUT;
            break;
        case rtcModule::TermCode::kRingOutTimeout:
            this->termCode = MegaChatCall::TERM_CODE_RING_OUT_TIMEOUT;
            break;
        case rtcModule::TermCode::kAppTerminating:
            this->termCode = MegaChatCall::TERM_CODE_APP_TERMINATING;
            break;
        case rtcModule::TermCode::kBusy:
            this->termCode = MegaChatCall::TERM_CODE_BUSY;
            break;
        case rtcModule::TermCode::kNotFinished:
            this->termCode = MegaChatCall::TERM_CODE_NOT_FINISHED;
            break;
        case rtcModule::TermCode::kDestroyByCallCollision:
            this->termCode = MegaChatCall::TERM_CODE_DESTROY_BY_COLLISION;
            break;
        case rtcModule::TermCode::kCallerGone:
        case rtcModule::TermCode::kInvalid:
        default:
            this->termCode = MegaChatCall::TERM_CODE_ERROR;
            break;
    }

    if (termCode & rtcModule::TermCode::kPeer)
    {
        localTermCode = false;
    }
    else
    {
        localTermCode = true;
    }
}

void MegaChatCallPrivate::setIsRinging(bool ringing)
{
    this->ringing = ringing;
    changed |= MegaChatCall::CHANGE_TYPE_RINGING_STATUS;
}

void MegaChatCallPrivate::setIgnoredCall(bool ignored)
{
    this->ignored = ignored;
}

MegaChatSessionPrivate *MegaChatCallPrivate::addSession(rtcModule::ISession &sess)
{
    auto it = sessions.find(EndpointId(sess.peer(), sess.peerClient()));
    if (it != sessions.end())
    {
        API_LOG_WARNING("addSession: this peer (id: %s, clientid: %x) already has a session. Removing it...", sess.peer().toString().c_str(), sess.peerClient());
        delete it->second;
    }

    MegaChatSessionPrivate *session = new MegaChatSessionPrivate(sess);
    sessions[EndpointId(sess.peer(), sess.peerClient())] = session;
    return session;
}

void MegaChatCallPrivate::removeSession(Id peerid, uint32_t clientid)
{
    std::map<chatd::EndpointId, MegaChatSession *>::iterator it = sessions.find(chatd::EndpointId(peerid, clientid));
    if (it != sessions.end())
    {
        delete it->second;
        sessions.erase(it);
    }
    else
    {
        API_LOG_ERROR("removeSession: Try to remove a session that doesn't exist (peer: %s)", peerid.toString().c_str());
    }
}

void MegaChatCallPrivate::sessionUpdated(Id peerid, uint32_t clientid, int changeType)
{
    this->peerId = peerid;
    this->clientid = clientid;
    changed |= changeType;
}

int MegaChatCallPrivate::availableAudioSlots()
{
    int usedSlots = getNumParticipants(MegaChatCall::AUDIO);

    int availableSlots = 0;
    if (usedSlots < rtcModule::IRtcModule::kMaxCallAudioSenders)
    {
        availableSlots = rtcModule::IRtcModule::kMaxCallAudioSenders;
    }

    return availableSlots;
}

int MegaChatCallPrivate::availableVideoSlots()
{
    int usedSlots = getNumParticipants(MegaChatCall::VIDEO);

    int availableSlots = 0;
    if (usedSlots < rtcModule::IRtcModule::kMaxCallVideoSenders)
    {
        availableSlots = rtcModule::IRtcModule::kMaxCallVideoSenders;
    }

    return availableSlots;
}

bool MegaChatCallPrivate::addOrUpdateParticipant(Id userid, uint32_t clientid, AvFlags flags)
{
    bool notify = false;

    chatd::EndpointId endPointId(userid, clientid);
    std::map<chatd::EndpointId, karere::AvFlags>::iterator it = participants.find(endPointId);
    if (it == participants.end())   // new participant
    {
        changed |= MegaChatCall::CHANGE_TYPE_CALL_COMPOSITION;
        notify = true;
        participants[endPointId] = flags;
    }
    else    // existing participant --> just update flags
    {
        if (sessions.find(endPointId) != sessions.end())    // Only notify if we have a session with that peer (we are participating in the call)
        {
            changed |= MegaChatCall::CHANGE_TYPE_REMOTE_AVFLAGS;
            notify = true;
        }

        it->second = flags;
    }

    return notify;
}

bool MegaChatCallPrivate::removeParticipant(Id userid, uint32_t clientid)
{
    bool notify = false;

    chatd::EndpointId endPointId(userid, clientid);
    std::map<chatd::EndpointId, karere::AvFlags>::iterator it = participants.find(endPointId);
    if (it != participants.end())
    {
        participants.erase(it);
        changed |= MegaChatCall::CHANGE_TYPE_CALL_COMPOSITION;
        notify = true;
    }

    return notify;
}

bool MegaChatCallPrivate::isParticipating(Id userid)
{
    for (auto it = participants.begin(); it != participants.end(); it++)
    {
        if (it->first.userid == userid)
        {
            return true;
        }
    }

    return false;
}

void MegaChatCallPrivate::removeAllParticipants()
{
    participants.clear();
    changed |= MegaChatCall::CHANGE_TYPE_CALL_COMPOSITION;
}

void MegaChatCallPrivate::setId(Id callid)
{
    this->callid = callid;
}

void MegaChatCallPrivate::setCaller(Id caller)
{
    this->callerId = caller;
}

MegaChatVideoReceiver::MegaChatVideoReceiver(MegaChatApiImpl *chatApi, rtcModule::ICall *call, MegaChatHandle peerid, uint32_t clientid)
{
    this->chatApi = chatApi;
    chatid = call->chat().chatId();
    this->peerid = peerid;
    this->clientid = clientid;
}

MegaChatVideoReceiver::~MegaChatVideoReceiver()
{
}

void* MegaChatVideoReceiver::getImageBuffer(unsigned short width, unsigned short height, void*& userData)
{
    MegaChatVideoFrame *frame = new MegaChatVideoFrame;
    frame->width = width;
    frame->height = height;
    frame->buffer = new ::mega::byte[width * height * 4];  // in format ARGB: 4 bytes per pixel
    userData = frame;
    return frame->buffer;
}

void MegaChatVideoReceiver::frameComplete(void *userData)
{
    chatApi->videoMutex.lock();
    MegaChatVideoFrame *frame = (MegaChatVideoFrame *)userData;
    chatApi->fireOnChatVideoData(chatid, peerid, clientid, frame->width, frame->height, (char *)frame->buffer);
    chatApi->videoMutex.unlock();
    delete [] frame->buffer;
    delete frame;
}

void MegaChatVideoReceiver::onVideoAttach()
{
}

void MegaChatVideoReceiver::onVideoDetach()
{
}

void MegaChatVideoReceiver::clearViewport()
{
}

void MegaChatVideoReceiver::released()
{
}

rtcModule::ICallHandler *MegaChatRoomHandler::callHandler()
{
    return chatApiImpl->findChatCallHandler(chatid);
}
#endif

MegaChatRoomHandler::MegaChatRoomHandler(MegaChatApiImpl *chatApiImpl, MegaChatApi *chatApi, MegaApi *megaApi, MegaChatHandle chatid)
{
    this->chatApiImpl = chatApiImpl;
    this->chatApi = chatApi;
    this->chatid = chatid;
    this->megaApi = megaApi;

    this->mRoom = NULL;
    this->mChat = NULL;
}

void MegaChatRoomHandler::addChatRoomListener(MegaChatRoomListener *listener)
{
    roomListeners.insert(listener);
}

void MegaChatRoomHandler::removeChatRoomListener(MegaChatRoomListener *listener)
{
    roomListeners.erase(listener);
}

void MegaChatRoomHandler::fireOnChatRoomUpdate(MegaChatRoom *chat)
{
    for(set<MegaChatRoomListener *>::iterator it = roomListeners.begin(); it != roomListeners.end() ; it++)
    {
        (*it)->onChatRoomUpdate(chatApi, chat);
    }

    delete chat;
}

void MegaChatRoomHandler::fireOnMessageLoaded(MegaChatMessage *msg)
{
    for(set<MegaChatRoomListener *>::iterator it = roomListeners.begin(); it != roomListeners.end() ; it++)
    {
        (*it)->onMessageLoaded(chatApi, msg);
    }

    delete msg;
}

void MegaChatRoomHandler::fireOnMessageReceived(MegaChatMessage *msg)
{
    for(set<MegaChatRoomListener *>::iterator it = roomListeners.begin(); it != roomListeners.end() ; it++)
    {
        (*it)->onMessageReceived(chatApi, msg);
    }

    delete msg;
}

void MegaChatRoomHandler::fireOnReactionUpdate(MegaChatHandle msgid, const char *reaction, int count)
{
    for (set<MegaChatRoomListener *>::iterator it = roomListeners.begin(); it != roomListeners.end(); it++)
    {
        (*it)->onReactionUpdate(chatApi, msgid, reaction, count);
    }
}

void MegaChatRoomHandler::fireOnMessageUpdate(MegaChatMessage *msg)
{
    for(set<MegaChatRoomListener *>::iterator it = roomListeners.begin(); it != roomListeners.end() ; it++)
    {
        (*it)->onMessageUpdate(chatApi, msg);
    }

    delete msg;
}

void MegaChatRoomHandler::fireOnHistoryReloaded(MegaChatRoom *chat)
{
    for(set<MegaChatRoomListener *>::iterator it = roomListeners.begin(); it != roomListeners.end() ; it++)
    {
        (*it)->onHistoryReloaded(chatApi, chat);
    }

    delete chat;
}

void MegaChatRoomHandler::onUserTyping(karere::Id user)
{
    MegaChatRoomPrivate *chat = (MegaChatRoomPrivate *) chatApiImpl->getChatRoom(chatid);
    chat->setUserTyping(user.val);

    fireOnChatRoomUpdate(chat);
}

void MegaChatRoomHandler::onReactionUpdate(karere::Id msgid, const char *reaction, int count)
{
    fireOnReactionUpdate(msgid, reaction, count);
}

void MegaChatRoomHandler::onUserStopTyping(karere::Id user)
{
    MegaChatRoomPrivate *chat = (MegaChatRoomPrivate *) chatApiImpl->getChatRoom(chatid);
    chat->setUserStopTyping(user.val);

    fireOnChatRoomUpdate(chat);
}

void MegaChatRoomHandler::onLastTextMessageUpdated(const chatd::LastTextMsg& msg)
{
    if (mRoom)
    {
        // forward the event to the chatroom, so chatlist items also receive the notification
        mRoom->onLastTextMessageUpdated(msg);
    }
}

void MegaChatRoomHandler::onLastMessageTsUpdated(uint32_t ts)
{
    if (mRoom)
    {
        // forward the event to the chatroom, so chatlist items also receive the notification
        mRoom->onLastMessageTsUpdated(ts);
    }
}

void MegaChatRoomHandler::onHistoryReloaded()
{
    MegaChatRoomPrivate *chat = (MegaChatRoomPrivate *) chatApiImpl->getChatRoom(chatid);
    fireOnHistoryReloaded(chat);
}

bool MegaChatRoomHandler::isRevoked(MegaChatHandle h)
{
    auto it = attachmentsAccess.find(h);
    if (it != attachmentsAccess.end())
    {
        return !it->second;
    }

    return false;
}

void MegaChatRoomHandler::handleHistoryMessage(MegaChatMessage *message)
{
    if (message->getType() == MegaChatMessage::TYPE_NODE_ATTACHMENT)
    {
        MegaNodeList *nodeList = message->getMegaNodeList();
        if (nodeList)
        {
            for (int i = 0; i < nodeList->size(); i++)
            {
                MegaChatHandle h = nodeList->get(i)->getHandle();
                auto itAccess = attachmentsAccess.find(h);
                if (itAccess == attachmentsAccess.end())
                {
                    attachmentsAccess[h] = true;
                }
                attachmentsIds[h].insert(message->getMsgId());
            }
        }
    }
    else if (message->getType() == MegaChatMessage::TYPE_REVOKE_NODE_ATTACHMENT)
    {
        MegaChatHandle h = message->getHandleOfAction();
        auto itAccess = attachmentsAccess.find(h);
        if (itAccess == attachmentsAccess.end())
        {
            attachmentsAccess[h] = false;
        }
    }
}

std::set<MegaChatHandle> *MegaChatRoomHandler::handleNewMessage(MegaChatMessage *message)
{
    set <MegaChatHandle> *msgToUpdate = NULL;

    // new messages overwrite any current access to nodes
    if (message->getType() == MegaChatMessage::TYPE_NODE_ATTACHMENT)
    {
        MegaNodeList *nodeList = message->getMegaNodeList();
        if (nodeList)
        {
            for (int i = 0; i < nodeList->size(); i++)
            {
                MegaChatHandle h = nodeList->get(i)->getHandle();
                auto itAccess = attachmentsAccess.find(h);
                if (itAccess != attachmentsAccess.end() && !itAccess->second)
                {
                    // access changed from revoked to granted --> update attachment messages
                    if (!msgToUpdate)
                    {
                        msgToUpdate = new set <MegaChatHandle>;
                    }
                    msgToUpdate->insert(attachmentsIds[h].begin(), attachmentsIds[h].end());
                }
                attachmentsAccess[h] = true;
                attachmentsIds[h].insert(message->getMsgId());
            }
        }
    }
    else if (message->getType() == MegaChatMessage::TYPE_REVOKE_NODE_ATTACHMENT)
    {
        MegaChatHandle h = message->getHandleOfAction();
        auto itAccess = attachmentsAccess.find(h);
        if (itAccess != attachmentsAccess.end() && itAccess->second)
        {
            // access changed from granted to revoked --> update attachment messages
            if (!msgToUpdate)
            {
                msgToUpdate = new set <MegaChatHandle>;
            }
            msgToUpdate->insert(attachmentsIds[h].begin(), attachmentsIds[h].end());
        }
        attachmentsAccess[h] = false;
    }

    return msgToUpdate;
}

void MegaChatRoomHandler::onMemberNameChanged(uint64_t /*userid*/, const std::string &/*newName*/)
{
    MegaChatRoomPrivate *chat = (MegaChatRoomPrivate *) chatApiImpl->getChatRoom(chatid);
    chat->setMembersUpdated();

    fireOnChatRoomUpdate(chat);
}

void MegaChatRoomHandler::onChatArchived(bool archived)
{
    MegaChatRoomPrivate *chat = (MegaChatRoomPrivate *) chatApiImpl->getChatRoom(chatid);
    chat->setArchived(archived);

    fireOnChatRoomUpdate(chat);
}

void MegaChatRoomHandler::onTitleChanged(const string &title)
{
    MegaChatRoomPrivate *chat = (MegaChatRoomPrivate *) chatApiImpl->getChatRoom(chatid);
    chat->setTitle(title);

    fireOnChatRoomUpdate(chat);
}

void MegaChatRoomHandler::onChatModeChanged(bool mode)
{
    MegaChatRoomPrivate *chat = (MegaChatRoomPrivate *) chatApiImpl->getChatRoom(chatid);
    chat->setChatMode(mode);

    fireOnChatRoomUpdate(chat);
}

void MegaChatRoomHandler::onUnreadCountChanged(int count)
{
    MegaChatRoomPrivate *chat = (MegaChatRoomPrivate *) chatApiImpl->getChatRoom(chatid);
    chat->setUnreadCount(count);

    fireOnChatRoomUpdate(chat);
}

void MegaChatRoomHandler::onPreviewersCountUpdate(uint32_t numPrev)
{
    MegaChatRoomPrivate *chat = (MegaChatRoomPrivate *) chatApiImpl->getChatRoom(chatid);
    chat->setNumPreviewers(numPrev);

    fireOnChatRoomUpdate(chat);
}

void MegaChatRoomHandler::init(Chat &chat, DbInterface *&)
{
    mChat = &chat;
    mRoom = chatApiImpl->findChatRoom(chatid);

    attachmentsAccess.clear();
    attachmentsIds.clear();
    mChat->resetListenerState();
}

void MegaChatRoomHandler::onDestroy()
{
    mChat = NULL;
    mRoom = NULL;
    attachmentsAccess.clear();
    attachmentsIds.clear();
}

void MegaChatRoomHandler::onRecvNewMessage(Idx idx, Message &msg, Message::Status status)
{
    MegaChatMessagePrivate *message = new MegaChatMessagePrivate(msg, status, idx);
    set <MegaChatHandle> *msgToUpdate = handleNewMessage(message);

    fireOnMessageReceived(message);

    if (msgToUpdate)
    {
        for (auto itMsgId = msgToUpdate->begin(); itMsgId != msgToUpdate->end(); itMsgId++)
        {
            MegaChatMessagePrivate *msg = (MegaChatMessagePrivate *)chatApiImpl->getMessage(chatid, *itMsgId);
            if (msg)
            {
                msg->setAccess();
                fireOnMessageUpdate(msg);
            }
        }
        delete msgToUpdate;
    }

    // check if notification is required
    if (mRoom && megaApi->isChatNotifiable(chatid)
            && ((msg.type == chatd::Message::kMsgTruncate)   // truncate received from a peer or from myself in another client
                || (msg.userid != chatApi->getMyUserHandle() && status == chatd::Message::kNotSeen)))  // new (unseen) message received from a peer
    {
        // forward the event to the chatroom, so chatlist items also receive the notification
        mRoom->onRecvNewMessage(idx, msg, status);
    }
}

void MegaChatRoomHandler::onRecvHistoryMessage(Idx idx, Message &msg, Message::Status status, bool /*isLocal*/)
{
    MegaChatMessagePrivate *message = new MegaChatMessagePrivate(msg, status, idx);
    handleHistoryMessage(message);

    fireOnMessageLoaded(message);
}

void MegaChatRoomHandler::onHistoryDone(chatd::HistSource /*source*/)
{
    fireOnMessageLoaded(NULL);
}

void MegaChatRoomHandler::onUnsentMsgLoaded(chatd::Message &msg)
{
    Message::Status status = (Message::Status) MegaChatMessage::STATUS_SENDING;
    MegaChatMessagePrivate *message = new MegaChatMessagePrivate(msg, status, MEGACHAT_INVALID_INDEX);
    fireOnMessageLoaded(message);
}

void MegaChatRoomHandler::onUnsentEditLoaded(chatd::Message &msg, bool oriMsgIsSending)
{
    Idx index = MEGACHAT_INVALID_INDEX;
    if (!oriMsgIsSending)   // original message was already sent
    {
        index = mChat->msgIndexFromId(msg.id());
    }
    MegaChatMessagePrivate *message = new MegaChatMessagePrivate(msg, Message::kSending, index);
    message->setContentChanged();
    fireOnMessageLoaded(message);
}

void MegaChatRoomHandler::onMessageConfirmed(Id msgxid, const Message &msg, Idx idx)
{
    MegaChatMessagePrivate *message = new MegaChatMessagePrivate(msg, Message::kServerReceived, idx);
    message->setStatus(MegaChatMessage::STATUS_SERVER_RECEIVED);
    message->setTempId(msgxid);     // to allow the app to find the "temporal" message

    std::set <MegaChatHandle> *msgToUpdate = handleNewMessage(message);

    fireOnMessageUpdate(message);

    if (msgToUpdate)
    {
        for (auto itMsgId = msgToUpdate->begin(); itMsgId != msgToUpdate->end(); itMsgId++)
        {
            MegaChatMessagePrivate *msgUpdated = (MegaChatMessagePrivate *)chatApiImpl->getMessage(chatid, *itMsgId);
            if (msgUpdated)
            {
                msgUpdated->setAccess();
                fireOnMessageUpdate(msgUpdated);
            }
        }
        delete msgToUpdate;
    }
}

void MegaChatRoomHandler::onMessageRejected(const Message &msg, uint8_t reason)
{
    MegaChatMessagePrivate *message = new MegaChatMessagePrivate(msg, Message::kServerRejected, MEGACHAT_INVALID_INDEX);
    message->setStatus(MegaChatMessage::STATUS_SERVER_REJECTED);
    message->setCode(reason);
    fireOnMessageUpdate(message);
}

void MegaChatRoomHandler::onMessageStatusChange(Idx idx, Message::Status status, const Message &msg)
{
    MegaChatMessagePrivate *message = new MegaChatMessagePrivate(msg, status, idx);
    message->setStatus(status);
    fireOnMessageUpdate(message);

    if (megaApi->isChatNotifiable(chatid) && msg.userid != chatApi->getMyUserHandle() && status == chatd::Message::kSeen)  // received message from a peer changed to seen
    {
        MegaChatMessagePrivate *message = new MegaChatMessagePrivate(msg, status, idx);
        chatApiImpl->fireOnChatNotification(chatid, message);
    }
}

void MegaChatRoomHandler::onMessageEdited(const Message &msg, chatd::Idx idx)
{
    Message::Status status = mChat->getMsgStatus(msg, idx);
    MegaChatMessagePrivate *message = new MegaChatMessagePrivate(msg, status, idx);
    message->setContentChanged();
    fireOnMessageUpdate(message);

    //TODO: check a truncate always comes as an edit, even if no history exist at all (new chat)
    // and, if so, remove the block from `onRecvNewMessage()`
    if (megaApi->isChatNotifiable(chatid) &&
            ((msg.type == chatd::Message::kMsgTruncate) // truncate received from a peer or from myself in another client
             || (msg.userid != chatApi->getMyUserHandle() && status == chatd::Message::kNotSeen)))    // received message from a peer, still unseen, was edited / deleted
    {
        MegaChatMessagePrivate *message = new MegaChatMessagePrivate(msg, status, idx);
        chatApiImpl->fireOnChatNotification(chatid, message);
    }
}

void MegaChatRoomHandler::onEditRejected(const Message &msg, ManualSendReason reason)
{
    MegaChatMessagePrivate *message = new MegaChatMessagePrivate(msg, Message::kSendingManual, MEGACHAT_INVALID_INDEX);
    if (reason == ManualSendReason::kManualSendEditNoChange)
    {
        API_LOG_WARNING("Edit message rejected because of same content");
        message->setStatus(mChat->getMsgStatus(msg, msg.id()));
    }
    else
    {
        API_LOG_WARNING("Edit message rejected, reason: %d", reason);
        message->setCode(reason);
    }
    fireOnMessageUpdate(message);
}

void MegaChatRoomHandler::onOnlineStateChange(ChatState state)
{
    if (mRoom)
    {
        // forward the event to the chatroom, so chatlist items also receive the notification
        mRoom->onOnlineStateChange(state);
    }
}

void MegaChatRoomHandler::onUserJoin(Id userid, Priv privilege)
{
    if (mRoom)
    {
        // forward the event to the chatroom, so chatlist items also receive the notification
        mRoom->onUserJoin(userid, privilege);

        MegaChatRoomPrivate *chatroom = new MegaChatRoomPrivate(*mRoom);
        if (userid.val == chatApiImpl->getMyUserHandle())
        {
            chatroom->setOwnPriv(privilege);
        }
        else
        {
            chatroom->setMembersUpdated();
        }
        fireOnChatRoomUpdate(chatroom);
    }
}

void MegaChatRoomHandler::onUserLeave(Id userid)
{
    if (mRoom)
    {
        // forward the event to the chatroom, so chatlist items also receive the notification
        mRoom->onUserLeave(userid);

        MegaChatRoomPrivate *chatroom = new MegaChatRoomPrivate(*mRoom);
        chatroom->setMembersUpdated();
        fireOnChatRoomUpdate(chatroom);
    }
}

void MegaChatRoomHandler::onRejoinedChat()
{
    if (mRoom)
    {
        MegaChatRoomPrivate *chatroom = new MegaChatRoomPrivate(*mRoom);
        fireOnChatRoomUpdate(chatroom);
    }
}

void MegaChatRoomHandler::onExcludedFromChat()
{
    if (mRoom)
    {
        MegaChatRoomPrivate *chatroom = new MegaChatRoomPrivate(*mRoom);
        chatroom->setClosed();
        fireOnChatRoomUpdate(chatroom);
    }
}

void MegaChatRoomHandler::onUnreadChanged()
{
    if (mRoom)
    {
        // forward the event to the chatroom, so chatlist items also receive the notification
        mRoom->onUnreadChanged();

        if (mChat)
        {
            MegaChatRoomPrivate *chatroom = new MegaChatRoomPrivate(*mRoom);
            chatroom->setUnreadCount(mChat->unreadMsgCount());
            fireOnChatRoomUpdate(chatroom);
        }
    }
}

void MegaChatRoomHandler::onPreviewersUpdate()
{
    if (mRoom)
    {
        // forward the event to the chatroom, so chatlist items also receive the notification
        mRoom->onPreviewersUpdate();
        onPreviewersCountUpdate(mChat->getNumPreviewers());
    }
}

void MegaChatRoomHandler::onManualSendRequired(chatd::Message *msg, uint64_t id, chatd::ManualSendReason reason)
{
    MegaChatMessagePrivate *message = new MegaChatMessagePrivate(*msg, Message::kSendingManual, MEGACHAT_INVALID_INDEX);
    delete msg; // we take ownership of the Message

    message->setStatus(MegaChatMessage::STATUS_SENDING_MANUAL);
    message->setRowId(id); // identifier for the manual-send queue, for removal from queue
    message->setCode(reason);
    fireOnMessageLoaded(message);
}


MegaChatErrorPrivate::MegaChatErrorPrivate(const string &msg, int code, int type)
    : ::promise::Error(msg, code, type)
{
    this->setHandled();
}

MegaChatErrorPrivate::MegaChatErrorPrivate(int code, int type)
    : ::promise::Error(MegaChatErrorPrivate::getGenericErrorString(code), code, type)
{
    this->setHandled();
}

const char* MegaChatErrorPrivate::getGenericErrorString(int errorCode)
{
    switch(errorCode)
    {
    case ERROR_OK:
        return "No error";
    case ERROR_ARGS:
        return "Invalid argument";
    case ERROR_ACCESS:
        return "Access denied";
    case ERROR_NOENT:
        return "Resouce does not exist";
    case ERROR_EXIST:
        return "Resource already exists";
    case ERROR_UNKNOWN:
    default:
        return "Unknown error";
    }
}


MegaChatErrorPrivate::MegaChatErrorPrivate(const MegaChatErrorPrivate *error)
    : ::promise::Error(error->getErrorString(), error->getErrorCode(), error->getErrorType())
{
    this->setHandled();
}

int MegaChatErrorPrivate::getErrorCode() const
{
    return code();
}

int MegaChatErrorPrivate::getErrorType() const
{
    return type();
}

const char *MegaChatErrorPrivate::getErrorString() const
{
    return what();
}

const char *MegaChatErrorPrivate::toString() const
{
    char *errorString = new char[msg().size()+1];
    strcpy(errorString, what());
    return errorString;
}

MegaChatError *MegaChatErrorPrivate::copy()
{
    return new MegaChatErrorPrivate(this);
}


MegaChatRoomListPrivate::MegaChatRoomListPrivate()
{

}

MegaChatRoomListPrivate::MegaChatRoomListPrivate(const MegaChatRoomListPrivate *list)
{
    MegaChatRoomPrivate *chat;

    for (unsigned int i = 0; i < list->size(); i++)
    {
        chat = new MegaChatRoomPrivate(list->get(i));
        this->list.push_back(chat);
    }
}

MegaChatRoomList *MegaChatRoomListPrivate::copy() const
{
    return new MegaChatRoomListPrivate(this);
}

const MegaChatRoom *MegaChatRoomListPrivate::get(unsigned int i) const
{
    if (i >= size())
    {
        return NULL;
    }
    else
    {
        return list.at(i);
    }
}

unsigned int MegaChatRoomListPrivate::size() const
{
    return list.size();
}

void MegaChatRoomListPrivate::addChatRoom(MegaChatRoom *chat)
{
    list.push_back(chat);
}


MegaChatRoomPrivate::MegaChatRoomPrivate(const MegaChatRoom *chat)
{
    this->chatid = chat->getChatId();
    this->priv = (privilege_t) chat->getOwnPrivilege();
    for (unsigned int i = 0; i < chat->getPeerCount(); i++)
    {
        MegaChatHandle uh = chat->getPeerHandle(i);
        peers.push_back(userpriv_pair(uh, (privilege_t) chat->getPeerPrivilege(i)));
        peerFirstnames.push_back(chat->getPeerFirstname(i));
        peerLastnames.push_back(chat->getPeerLastname(i));
        peerEmails.push_back(chat->getPeerEmail(i));
    }
    this->group = chat->isGroup();
    this->mPublicChat = chat->isPublic();
    this->mAuthToken = chat->getAuthorizationToken() ? Id(chat->getAuthorizationToken()) : Id::inval();
    this->title = chat->getTitle();
    this->mHasCustomTitle = chat->hasCustomTitle();
    this->unreadCount = chat->getUnreadCount();
    this->active = chat->isActive();
    this->archived = chat->isArchived();
    this->changed = chat->getChanges();
    this->uh = chat->getUserTyping();
    this->mNumPreviewers = chat->getNumPreviewers();
}

MegaChatRoomPrivate::MegaChatRoomPrivate(const ChatRoom &chat)
{
    this->changed = 0;
    this->chatid = chat.chatid();
    this->priv = (privilege_t) chat.ownPriv();
    this->group = chat.isGroup();
    this->mPublicChat = chat.publicChat();
    this->mAuthToken = Id(chat.getPublicHandle());
    assert(!chat.previewMode() || (chat.previewMode() && mAuthToken.isValid()));
    this->title = chat.titleString();
    this->mHasCustomTitle = chat.isGroup() ? ((GroupChatRoom*)&chat)->hasTitle() : false;
    this->unreadCount = chat.chat().unreadMsgCount();
    this->active = chat.isActive();
    this->archived = chat.isArchived();
    this->uh = MEGACHAT_INVALID_HANDLE;
    this->mNumPreviewers = chat.chat().getNumPreviewers();

    if (group)
    {
        GroupChatRoom &groupchat = (GroupChatRoom&) chat;
        GroupChatRoom::MemberMap peers = groupchat.peers();

        GroupChatRoom::MemberMap::iterator it;
        for (it = peers.begin(); it != peers.end(); it++)
        {
            this->peers.push_back(userpriv_pair(it->first, (privilege_t) it->second->priv()));

            const char *buffer = MegaChatRoomPrivate::firstnameFromBuffer(it->second->name());
            this->peerFirstnames.push_back(buffer ? buffer : "");
            delete [] buffer;

            buffer = MegaChatRoomPrivate::lastnameFromBuffer(it->second->name());
            this->peerLastnames.push_back(buffer ? buffer : "");
            delete [] buffer;

            this->peerEmails.push_back(it->second->email());
        }
    }
    else
    {
        PeerChatRoom &peerchat = (PeerChatRoom&) chat;
        privilege_t priv = (privilege_t) peerchat.peerPrivilege();
        handle uh = peerchat.peer();
        this->peers.push_back(userpriv_pair(uh, priv));

        Contact *contact = peerchat.contact();
        if (contact)
        {
            string name = contact->titleString();

            const char *buffer = MegaChatRoomPrivate::firstnameFromBuffer(name);
            this->peerFirstnames.push_back(buffer ? buffer : "");
            delete [] buffer;

            buffer = MegaChatRoomPrivate::lastnameFromBuffer(name);
            this->peerLastnames.push_back(buffer ? buffer : "");
            delete [] buffer;
        }
        else    // we don't have firstname and lastname individually
        {
            this->peerFirstnames.push_back(title);
            this->peerLastnames.push_back("");
        }


        this->peerEmails.push_back(peerchat.email());
    }
}

MegaChatRoom *MegaChatRoomPrivate::copy() const
{
    return new MegaChatRoomPrivate(this);
}

MegaChatHandle MegaChatRoomPrivate::getChatId() const
{
    return chatid;
}

int MegaChatRoomPrivate::getOwnPrivilege() const
{
    return priv;
}

unsigned int MegaChatRoomPrivate::getNumPreviewers() const
{
   return mNumPreviewers;
}

int MegaChatRoomPrivate::getPeerPrivilegeByHandle(MegaChatHandle userhandle) const
{
    for (unsigned int i = 0; i < peers.size(); i++)
    {
        if (peers.at(i).first == userhandle)
        {
            return peers.at(i).second;
        }
    }

    return PRIV_UNKNOWN;
}

const char *MegaChatRoomPrivate::getPeerFirstnameByHandle(MegaChatHandle userhandle) const
{
    for (unsigned int i = 0; i < peers.size(); i++)
    {
        if (peers.at(i).first == userhandle)
        {
            return peerFirstnames.at(i).c_str();
        }
    }

    return NULL;
}

const char *MegaChatRoomPrivate::getPeerLastnameByHandle(MegaChatHandle userhandle) const
{
    for (unsigned int i = 0; i < peers.size(); i++)
    {
        if (peers.at(i).first == userhandle)
        {
            return peerLastnames.at(i).c_str();
        }
    }

    return NULL;
}

const char *MegaChatRoomPrivate::getPeerFullnameByHandle(MegaChatHandle userhandle) const
{
    for (unsigned int i = 0; i < peers.size(); i++)
    {
        if (peers.at(i).first == userhandle)
        {
            string ret = peerFirstnames.at(i);
            if (!peerFirstnames.at(i).empty() && !peerLastnames.at(i).empty())
            {
                ret.append(" ");
            }
            ret.append(peerLastnames.at(i));

            return MegaApi::strdup(ret.c_str());
        }
    }

    return NULL;
}

const char *MegaChatRoomPrivate::getPeerEmailByHandle(MegaChatHandle userhandle) const
{
    for (unsigned int i = 0; i < peerEmails.size(); i++)
    {
        if (peers.at(i).first == userhandle)
        {
            return peerEmails.at(i).c_str();
        }
    }

    return NULL;
}

int MegaChatRoomPrivate::getPeerPrivilege(unsigned int i) const
{
    if (i >= peers.size())
    {
        return MegaChatRoom::PRIV_UNKNOWN;
    }

    return peers.at(i).second;
}

unsigned int MegaChatRoomPrivate::getPeerCount() const
{
    return peers.size();
}

MegaChatHandle MegaChatRoomPrivate::getPeerHandle(unsigned int i) const
{
    if (i >= peers.size())
    {
        return MEGACHAT_INVALID_HANDLE;
    }

    return peers.at(i).first;
}

const char *MegaChatRoomPrivate::getPeerFirstname(unsigned int i) const
{
    if (i >= peerFirstnames.size())
    {
        return NULL;
    }

    return peerFirstnames.at(i).c_str();
}

const char *MegaChatRoomPrivate::getPeerLastname(unsigned int i) const
{
    if (i >= peerLastnames.size())
    {
        return NULL;
    }

    return peerLastnames.at(i).c_str();
}

const char *MegaChatRoomPrivate::getPeerFullname(unsigned int i) const
{
    if (i >= peerLastnames.size() || i >= peerFirstnames.size())
    {
        return NULL;
    }

    string ret = peerFirstnames.at(i);
    if (!peerFirstnames.at(i).empty() && !peerLastnames.at(i).empty())
    {
        ret.append(" ");
    }
    ret.append(peerLastnames.at(i));

    return MegaApi::strdup(ret.c_str());
}

const char *MegaChatRoomPrivate::getPeerEmail(unsigned int i) const
{
    if (i >= peerEmails.size())
    {
        return NULL;
    }

    return peerEmails.at(i).c_str();
}

bool MegaChatRoomPrivate::isGroup() const
{
    return group;
}

bool MegaChatRoomPrivate::isPublic() const
{
    return mPublicChat;
}

bool MegaChatRoomPrivate::isPreview() const
{
    return mAuthToken.isValid();
}

const char *MegaChatRoomPrivate::getAuthorizationToken() const
{
    if (mAuthToken.isValid())
    {
        return MegaApi::strdup(mAuthToken.toString(Id::CHATLINKHANDLE).c_str());
    }

    return NULL;
}

const char *MegaChatRoomPrivate::getTitle() const
{
    return title.c_str();
}

bool MegaChatRoomPrivate::hasCustomTitle() const
{
    return mHasCustomTitle;
}

bool MegaChatRoomPrivate::isActive() const
{
    return active;
}

bool MegaChatRoomPrivate::isArchived() const
{
    return archived;
}

int MegaChatRoomPrivate::getChanges() const
{
    return changed;
}

bool MegaChatRoomPrivate::hasChanged(int changeType) const
{
    return (changed & changeType);
}

int MegaChatRoomPrivate::getUnreadCount() const
{
    return unreadCount;
}

MegaChatHandle MegaChatRoomPrivate::getUserTyping() const
{
    return uh;
}

void MegaChatRoomPrivate::setOwnPriv(int ownPriv)
{
    this->priv = (privilege_t) ownPriv;
    this->changed |= MegaChatRoom::CHANGE_TYPE_OWN_PRIV;
}

void MegaChatRoomPrivate::setTitle(const string& title)
{
    this->title = title;
    this->changed |= MegaChatRoom::CHANGE_TYPE_TITLE;
}

void MegaChatRoomPrivate::setUnreadCount(int count)
{
    this->unreadCount = count;
    this->changed |= MegaChatRoom::CHANGE_TYPE_UNREAD_COUNT;
}

void MegaChatRoomPrivate::setNumPreviewers(unsigned int numPrev)
{
    this->mNumPreviewers = numPrev;
    this->changed |= MegaChatRoom::CHANGE_TYPE_UPDATE_PREVIEWERS;
}

void MegaChatRoomPrivate::setMembersUpdated()
{
    this->changed |= MegaChatRoom::CHANGE_TYPE_PARTICIPANTS;
}

void MegaChatRoomPrivate::setUserTyping(MegaChatHandle uh)
{
    this->uh = uh;
    this->changed |= MegaChatRoom::CHANGE_TYPE_USER_TYPING;
}

void MegaChatRoomPrivate::setUserStopTyping(MegaChatHandle uh)
{
    this->uh = uh;
    this->changed |= MegaChatRoom::CHANGE_TYPE_USER_STOP_TYPING;
}

void MegaChatRoomPrivate::setClosed()
{
    this->changed |= MegaChatRoom::CHANGE_TYPE_CLOSED;
}

void MegaChatRoomPrivate::setChatMode(bool mode)
{
    this->mPublicChat = mode;
    this->changed |= MegaChatRoom::CHANGE_TYPE_CHAT_MODE;
}

void MegaChatRoomPrivate::setArchived(bool archived)
{
    this->archived = archived;
    this->changed |= MegaChatRoom::CHANGE_TYPE_ARCHIVE;
}

char *MegaChatRoomPrivate::firstnameFromBuffer(const string &buffer)
{
    char *ret = NULL;
    int len = buffer.length() ? buffer.at(0) : 0;

    if (len > 0)
    {
        ret = new char[len + 1];
        strncpy(ret, buffer.data() + 1, len);
        ret[len] = '\0';
    }

    return ret;
}

char *MegaChatRoomPrivate::lastnameFromBuffer(const string &buffer)
{
    char *ret = NULL;

    if (buffer.length() && (int)buffer.length() >= buffer.at(0))
    {
        int lenLastname = buffer.length() - buffer.at(0) - 1;
        if (lenLastname)
        {
            const char *start = buffer.data() + 1 + buffer.at(0);
            if (buffer.at(0) != 0)
            {
                start++;    // there's a space separator
                lenLastname--;
            }

            ret = new char[lenLastname + 1];
            strncpy(ret, start, lenLastname);
            ret[lenLastname] = '\0';
        }
    }

    return ret;
}

void MegaChatListItemHandler::onTitleChanged(const string &title)
{
    MegaChatListItemPrivate *item = new MegaChatListItemPrivate(mRoom);
    item->setTitle(title);

    chatApi.fireOnChatListItemUpdate(item);
}

void MegaChatListItemHandler::onChatModeChanged(bool mode)
{
    MegaChatListItemPrivate *item = new MegaChatListItemPrivate(mRoom);
    item->setChatMode(mode);

    chatApi.fireOnChatListItemUpdate(item);
}

void MegaChatListItemHandler::onUnreadCountChanged(int count)
{
    MegaChatListItemPrivate *item = new MegaChatListItemPrivate(mRoom);
    item->setUnreadCount(count);

    chatApi.fireOnChatListItemUpdate(item);
}

void MegaChatListItemHandler::onPreviewersCountUpdate(uint32_t numPrev)
{
    MegaChatListItemPrivate *item = new MegaChatListItemPrivate(mRoom);
    item->setNumPreviewers(numPrev);

    chatApi.fireOnChatListItemUpdate(item);
}

void MegaChatListItemHandler::onPreviewClosed()
{
    MegaChatListItemPrivate *item = new MegaChatListItemPrivate(mRoom);
    item->setPreviewClosed();

    chatApi.fireOnChatListItemUpdate(item);
}

MegaChatPeerListPrivate::MegaChatPeerListPrivate()
{
}

MegaChatPeerListPrivate::~MegaChatPeerListPrivate()
{

}

MegaChatPeerList *MegaChatPeerListPrivate::copy() const
{
    MegaChatPeerListPrivate *ret = new MegaChatPeerListPrivate;

    for (int i = 0; i < size(); i++)
    {
        ret->addPeer(list.at(i).first, list.at(i).second);
    }

    return ret;
}

void MegaChatPeerListPrivate::addPeer(MegaChatHandle h, int priv)
{
    list.push_back(userpriv_pair(h, (privilege_t) priv));
}

MegaChatHandle MegaChatPeerListPrivate::getPeerHandle(int i) const
{
    if (i > size())
    {
        return MEGACHAT_INVALID_HANDLE;
    }
    else
    {
        return list.at(i).first;
    }
}

int MegaChatPeerListPrivate::getPeerPrivilege(int i) const
{
    if (i > size())
    {
        return PRIV_UNKNOWN;
    }
    else
    {
        return list.at(i).second;
    }
}

int MegaChatPeerListPrivate::size() const
{
    return list.size();
}

const userpriv_vector *MegaChatPeerListPrivate::getList() const
{
    return &list;
}

MegaChatPeerListPrivate::MegaChatPeerListPrivate(userpriv_vector *userpriv)
{
    handle uh;
    privilege_t priv;

    for (unsigned i = 0; i < userpriv->size(); i++)
    {
        uh = userpriv->at(i).first;
        priv = userpriv->at(i).second;

        this->addPeer(uh, priv);
    }
}


MegaChatListItemHandler::MegaChatListItemHandler(MegaChatApiImpl &chatApi, ChatRoom &room)
    :chatApi(chatApi), mRoom(room)
{
}

MegaChatListItemPrivate::MegaChatListItemPrivate(ChatRoom &chatroom)
    : MegaChatListItem()
{
    this->chatid = chatroom.chatid();
    this->title = chatroom.titleString();
    this->unreadCount = chatroom.chat().unreadMsgCount();
    this->group = chatroom.isGroup();
    this->mPublicChat = chatroom.publicChat();
    this->mPreviewMode = chatroom.previewMode();
    this->active = chatroom.isActive();
    this->ownPriv = chatroom.ownPriv();
    this->archived =  chatroom.isArchived();
    this->mIsCallInProgress = chatroom.isCallActive();
    this->changed = 0;
    this->peerHandle = !group ? ((PeerChatRoom&)chatroom).peer() : MEGACHAT_INVALID_HANDLE;
    this->lastMsgPriv = Priv::PRIV_INVALID;
    this->lastMsgHandle = MEGACHAT_INVALID_HANDLE;
    this->mNumPreviewers = chatroom.getNumPreviewers();

    LastTextMsg tmp;
    LastTextMsg *message = &tmp;
    LastTextMsg *&msg = message;
    uint8_t lastMsgStatus = chatroom.chat().lastTextMessage(msg);
    if (lastMsgStatus == LastTextMsgState::kHave)
    {
        this->lastMsgSender = msg->sender();
        this->lastMsgType = msg->type();
        this->mLastMsgId = (msg->idx() == CHATD_IDX_INVALID) ? msg->xid() : msg->id();

        switch (lastMsgType)
        {
            case MegaChatMessage::TYPE_CONTACT_ATTACHMENT:
            case MegaChatMessage::TYPE_NODE_ATTACHMENT:
            case MegaChatMessage::TYPE_CONTAINS_META:
            case MegaChatMessage::TYPE_VOICE_CLIP:
                this->lastMsg = JSonUtils::getLastMessageContent(msg->contents(), msg->type());
                break;

            case MegaChatMessage::TYPE_ALTER_PARTICIPANTS:
            case MegaChatMessage::TYPE_PRIV_CHANGE:
            {
                const Message::ManagementInfo *management = reinterpret_cast<const Message::ManagementInfo*>(msg->contents().data());
                this->lastMsgPriv = management->privilege;
                this->lastMsgHandle = (MegaChatHandle)management->target;
                break;
            }

            case MegaChatMessage::TYPE_NORMAL:
            case MegaChatMessage::TYPE_CHAT_TITLE:
                this->lastMsg = msg->contents();
                break;

            case MegaChatMessage::TYPE_CALL_ENDED:
            {
                Message::CallEndedInfo *callEndedInfo = Message::CallEndedInfo::fromBuffer(msg->contents().data(), msg->contents().size());
                if (callEndedInfo)
                {
                    this->lastMsg = std::to_string(callEndedInfo->duration);
                    this->lastMsg.push_back(0x01);
                    int termCode = MegaChatMessagePrivate::convertEndCallTermCodeToUI(*callEndedInfo);
                    this->lastMsg += std::to_string(termCode);
                    for (unsigned int i = 0; i < callEndedInfo->participants.size(); i++)
                    {
                        this->lastMsg.push_back(0x01);
                        karere::Id id(callEndedInfo->participants[i]);
                        this->lastMsg += id.toString();
                    }
                    delete callEndedInfo;
                }
                break;
            }

            case MegaChatMessage::TYPE_REVOKE_NODE_ATTACHMENT:  // deprecated: should not be notified as last-message
            case MegaChatMessage::TYPE_TRUNCATE:                // no content at all
            case MegaChatMessage::TYPE_CALL_STARTED:            // no content at all
            case MegaChatMessage::TYPE_PUBLIC_HANDLE_CREATE:    // no content at all
            case MegaChatMessage::TYPE_PUBLIC_HANDLE_DELETE:    // no content at all
            case MegaChatMessage::TYPE_SET_PRIVATE_MODE:
            default:
                break;
        }
    }
    else
    {
        this->lastMsg = "";
        this->lastMsgSender = MEGACHAT_INVALID_HANDLE;
        this->lastMsgType = lastMsgStatus;
        this->mLastMsgId = MEGACHAT_INVALID_HANDLE;
    }

    this->lastTs = chatroom.chat().lastMessageTs();
}

MegaChatListItemPrivate::MegaChatListItemPrivate(const MegaChatListItem *item)
{
    this->chatid = item->getChatId();
    this->title = item->getTitle();
    this->ownPriv = item->getOwnPrivilege();
    this->unreadCount = item->getUnreadCount();
    this->changed = item->getChanges();
    this->lastTs = item->getLastTimestamp();
    this->lastMsg = item->getLastMessage();
    this->lastMsgType = item->getLastMessageType();
    this->lastMsgSender = item->getLastMessageSender();
    this->group = item->isGroup();
    this->mPublicChat = item->isPublic();
    this->mPreviewMode = item->isPreview();
    this->active = item->isActive();
    this->peerHandle = item->getPeerHandle();
    this->mLastMsgId = item->getLastMessageId();
    this->archived = item->isArchived();
    this->mIsCallInProgress = item->isCallInProgress();
    this->lastMsgPriv = item->getLastMessagePriv();
    this->lastMsgHandle = item->getLastMessageHandle();
    this->mNumPreviewers = item->getNumPreviewers();
}

MegaChatListItemPrivate::~MegaChatListItemPrivate()
{
}

MegaChatListItem *MegaChatListItemPrivate::copy() const
{
    return new MegaChatListItemPrivate(this);
}

int MegaChatListItemPrivate::getChanges() const
{
    return changed;
}

bool MegaChatListItemPrivate::hasChanged(int changeType) const
{
    return (changed & changeType);
}

MegaChatHandle MegaChatListItemPrivate::getChatId() const
{
    return chatid;
}

const char *MegaChatListItemPrivate::getTitle() const
{
    return title.c_str();
}

int MegaChatListItemPrivate::getOwnPrivilege() const
{
    return ownPriv;
}

int MegaChatListItemPrivate::getUnreadCount() const
{
    return unreadCount;
}

const char *MegaChatListItemPrivate::getLastMessage() const
{
    return lastMsg.c_str();
}

MegaChatHandle MegaChatListItemPrivate::getLastMessageId() const
{
    return mLastMsgId;
}

int MegaChatListItemPrivate::getLastMessageType() const
{
    return lastMsgType;
}

MegaChatHandle MegaChatListItemPrivate::getLastMessageSender() const
{
    return lastMsgSender;
}

int64_t MegaChatListItemPrivate::getLastTimestamp() const
{
    return lastTs;
}

bool MegaChatListItemPrivate::isGroup() const
{
    return group;
}

bool MegaChatListItemPrivate::isPublic() const
{
    return mPublicChat;
}

bool MegaChatListItemPrivate::isPreview() const
{
    return mPreviewMode;
}

bool MegaChatListItemPrivate::isActive() const
{
    return active;
}

bool MegaChatListItemPrivate::isArchived() const
{
    return archived;
}

bool MegaChatListItemPrivate::isCallInProgress() const
{
    return mIsCallInProgress;
}

MegaChatHandle MegaChatListItemPrivate::getPeerHandle() const
{
    return peerHandle;
}

int MegaChatListItemPrivate::getLastMessagePriv() const
{
    return lastMsgPriv;
}

MegaChatHandle MegaChatListItemPrivate::getLastMessageHandle() const
{
    return lastMsgHandle;
}

unsigned int MegaChatListItemPrivate::getNumPreviewers() const
{
   return mNumPreviewers;
}

void MegaChatListItemPrivate::setOwnPriv(int ownPriv)
{
    this->ownPriv = ownPriv;
    this->changed |= MegaChatListItem::CHANGE_TYPE_OWN_PRIV;
}

void MegaChatListItemPrivate::setTitle(const string &title)
{
    this->title = title;
    this->changed |= MegaChatListItem::CHANGE_TYPE_TITLE;
}

void MegaChatListItemPrivate::setUnreadCount(int count)
{
    this->unreadCount = count;
    this->changed |= MegaChatListItem::CHANGE_TYPE_UNREAD_COUNT;
}

void MegaChatListItemPrivate::setNumPreviewers(unsigned int numPrev)
{
    this->mNumPreviewers = numPrev;
    this->changed |= MegaChatListItem::CHANGE_TYPE_UPDATE_PREVIEWERS;
}

void MegaChatListItemPrivate::setPreviewClosed()
{
    this->changed |= MegaChatListItem::CHANGE_TYPE_PREVIEW_CLOSED;
}

void MegaChatListItemPrivate::setMembersUpdated()
{
    this->changed |= MegaChatListItem::CHANGE_TYPE_PARTICIPANTS;
}

void MegaChatListItemPrivate::setClosed()
{
    this->changed |= MegaChatListItem::CHANGE_TYPE_CLOSED;
}

void MegaChatListItemPrivate::setLastTimestamp(int64_t ts)
{
    this->lastTs = ts;
    this->changed |= MegaChatListItem::CHANGE_TYPE_LAST_TS;
}

void MegaChatListItemPrivate::setArchived(bool archived)
{
    this->archived = archived;
    this->changed |= MegaChatListItem::CHANGE_TYPE_ARCHIVE;
}

void MegaChatListItemPrivate::setCallInProgress()
{
    this->changed |= MegaChatListItem::CHANGE_TYPE_CALL;
}

void MegaChatListItemPrivate::setLastMessage()
{
    this->changed |= MegaChatListItem::CHANGE_TYPE_LAST_MSG;
}

void MegaChatListItemPrivate::setChatMode(bool mode)
{
    this->mPublicChat = mode;
    this->changed |= MegaChatListItem::CHANGE_TYPE_CHAT_MODE;
}

MegaChatGroupListItemHandler::MegaChatGroupListItemHandler(MegaChatApiImpl &chatApi, ChatRoom &room)
    : MegaChatListItemHandler(chatApi, room)
{

}

void MegaChatGroupListItemHandler::onUserJoin(uint64_t userid, Priv priv)
{
    MegaChatListItemPrivate *item = new MegaChatListItemPrivate(mRoom);
    if (userid == chatApi.getMyUserHandle())
    {
        item->setOwnPriv(priv);
    }
    else
    {
        item->setMembersUpdated();
    }

    chatApi.fireOnChatListItemUpdate(item);
}

void MegaChatGroupListItemHandler::onUserLeave(uint64_t )
{
    MegaChatListItemPrivate *item = new MegaChatListItemPrivate(mRoom);
    item->setMembersUpdated();
    chatApi.fireOnChatListItemUpdate(item);
}

void MegaChatListItemHandler::onExcludedFromChat()
{
    MegaChatListItemPrivate *item = new MegaChatListItemPrivate(mRoom);
    item->setOwnPriv(item->getOwnPrivilege());
    item->setClosed();
    chatApi.fireOnChatListItemUpdate(item);
}

void MegaChatListItemHandler::onRejoinedChat()
{
    MegaChatListItemPrivate *item = new MegaChatListItemPrivate(mRoom);
    item->setOwnPriv(item->getOwnPrivilege());
    chatApi.fireOnChatListItemUpdate(item);
}

void MegaChatListItemHandler::onLastMessageUpdated(const LastTextMsg& /*msg*/)
{
    MegaChatListItemPrivate *item = new MegaChatListItemPrivate(mRoom);
    item->setLastMessage();
    chatApi.fireOnChatListItemUpdate(item);
}

void MegaChatListItemHandler::onLastTsUpdated(uint32_t ts)
{
    MegaChatListItemPrivate *item = new MegaChatListItemPrivate(mRoom);
    item->setLastTimestamp(ts);
    chatApi.fireOnChatListItemUpdate(item);
}

void MegaChatListItemHandler::onChatOnlineState(const ChatState state)
{
    int newState = MegaChatApiImpl::convertChatConnectionState(state);
    chatApi.fireOnChatConnectionStateUpdate(this->mRoom.chatid(), newState);
}

void MegaChatListItemHandler::onChatArchived(bool archived)
{
    MegaChatListItemPrivate *item = new MegaChatListItemPrivate(mRoom);
    item->setArchived(archived);
    chatApi.fireOnChatListItemUpdate(item);
}

MegaChatPeerListItemHandler::MegaChatPeerListItemHandler(MegaChatApiImpl &chatApi, ChatRoom &room)
    : MegaChatListItemHandler(chatApi, room)
{

}

MegaChatMessagePrivate::MegaChatMessagePrivate(const MegaChatMessage *msg)
{
    this->msg = MegaApi::strdup(msg->getContent());
    this->uh = msg->getUserHandle();
    this->hAction = msg->getHandleOfAction();
    this->msgId = msg->getMsgId();
    this->tempId = msg->getTempId();
    this->index = msg->getMsgIndex();
    this->status = msg->getStatus();
    this->ts = msg->getTimestamp();
    this->type = msg->getType();
    this->mHasReactions = msg->hasReactions();
    this->changed = msg->getChanges();
    this->edited = msg->isEdited();
    this->deleted = msg->isDeleted();
    this->priv = msg->getPrivilege();
    this->code = msg->getCode();
    this->rowId = msg->getRowId();
    this->megaNodeList = msg->getMegaNodeList() ? msg->getMegaNodeList()->copy() : NULL;
    this->megaHandleList = msg->getMegaHandleList() ? msg->getMegaHandleList()->copy() : NULL;

    if (msg->getUsersCount() != 0)
    {
        this->megaChatUsers = new std::vector<MegaChatAttachedUser>();

        for (unsigned int i = 0; i < msg->getUsersCount(); ++i)
        {
            MegaChatAttachedUser megaChatUser(msg->getUserHandle(i), msg->getUserEmail(i), msg->getUserName(i));

            this->megaChatUsers->push_back(megaChatUser);
        }
    }

    if (msg->getType() == TYPE_CONTAINS_META)
    {
        this->mContainsMeta = msg->getContainsMeta()->copy();
    }
}

MegaChatMessagePrivate::MegaChatMessagePrivate(const Message &msg, Message::Status status, Idx index)
{
    if (msg.type == TYPE_NORMAL || msg.type == TYPE_CHAT_TITLE)
    {
        string tmp(msg.buf(), msg.size());
        this->msg = msg.size() ? MegaApi::strdup(tmp.c_str()) : NULL;
    }
    else    // for other types, content is irrelevant
    {
        this->msg = NULL;
    }
    this->uh = msg.userid;
    this->msgId = msg.isSending() ? MEGACHAT_INVALID_HANDLE : (MegaChatHandle) msg.id();
    this->tempId = msg.isSending() ? (MegaChatHandle) msg.id() : MEGACHAT_INVALID_HANDLE;
    this->rowId = MEGACHAT_INVALID_HANDLE;
    this->type = msg.type;
    this->mHasReactions = msg.hasReactions();
    this->ts = msg.ts;
    this->status = status;
    this->index = index;
    this->changed = 0;
    this->edited = msg.updated && msg.size();
    this->deleted = msg.updated && !msg.size();
    this->code = 0;
    this->priv = PRIV_UNKNOWN;
    this->hAction = MEGACHAT_INVALID_HANDLE;

    switch (type)
    {
        case MegaChatMessage::TYPE_PRIV_CHANGE:
        case MegaChatMessage::TYPE_ALTER_PARTICIPANTS:
        {
            const Message::ManagementInfo mngInfo = msg.mgmtInfo();

            this->priv = mngInfo.privilege;
            this->hAction = mngInfo.target;
            break;
        }
        case MegaChatMessage::TYPE_NODE_ATTACHMENT:
        case MegaChatMessage::TYPE_VOICE_CLIP:
        {
            megaNodeList = JSonUtils::parseAttachNodeJSon(msg.toText().c_str());
            break;
        }
        case MegaChatMessage::TYPE_REVOKE_NODE_ATTACHMENT:
        {
            this->hAction = MegaApi::base64ToHandle(msg.toText().c_str());
            break;
        }
        case MegaChatMessage::TYPE_CONTACT_ATTACHMENT:
        {
            megaChatUsers = JSonUtils::parseAttachContactJSon(msg.toText().c_str());
            break;
        }
        case MegaChatMessage::TYPE_CONTAINS_META:
        {
            uint8_t containsMetaType = msg.containMetaSubtype();
            string containsMetaJson = msg.containsMetaJson();
            mContainsMeta = JSonUtils::parseContainsMeta(containsMetaJson.c_str(), containsMetaType);
            break;
        }
        case MegaChatMessage::TYPE_CALL_ENDED:
        {
            megaHandleList = new MegaHandleListPrivate();
            Message::CallEndedInfo *callEndInfo = Message::CallEndedInfo::fromBuffer(msg.buf(), msg.size());
            if (callEndInfo)
            {
                for (size_t i = 0; i < callEndInfo->participants.size(); i++)
                {
                    megaHandleList->addMegaHandle(callEndInfo->participants[i]);
                }

                priv = callEndInfo->duration;
                code = MegaChatMessagePrivate::convertEndCallTermCodeToUI(*callEndInfo);
                delete callEndInfo;
            }
            break;
        }
        case MegaChatMessage::TYPE_NORMAL:
        case MegaChatMessage::TYPE_CHAT_TITLE:
        case MegaChatMessage::TYPE_TRUNCATE:
        case MegaChatMessage::TYPE_CALL_STARTED:
        case MegaChatMessage::TYPE_PUBLIC_HANDLE_CREATE:
        case MegaChatMessage::TYPE_PUBLIC_HANDLE_DELETE:
        case MegaChatMessage::TYPE_SET_PRIVATE_MODE:
            break;
        default:
        {
            this->type = MegaChatMessage::TYPE_UNKNOWN;
            break;
        }
    }

    int encryptionState = msg.isEncrypted();
    switch (encryptionState)
    {
    case Message::kEncryptedPending:    // transient, app will receive update once decrypted
    case Message::kEncryptedNoKey:
    case Message::kEncryptedNoType:
        this->code = encryptionState;
        this->type = MegaChatMessage::TYPE_UNKNOWN; // --> ignore/hide them
        break;
    case Message::kEncryptedMalformed:
    case Message::kEncryptedSignature:
        this->code = encryptionState;
        this->type = MegaChatMessage::TYPE_INVALID; // --> show a warning
        break;
    case Message::kNotEncrypted:
        break;
    }
}

MegaChatMessagePrivate::~MegaChatMessagePrivate()
{
    delete [] msg;
    delete megaChatUsers;
    delete megaNodeList;
    delete mContainsMeta;
    delete megaHandleList;
}

MegaChatMessage *MegaChatMessagePrivate::copy() const
{
    return new MegaChatMessagePrivate(this);
}

int MegaChatMessagePrivate::getStatus() const
{
    return status;
}

MegaChatHandle MegaChatMessagePrivate::getMsgId() const
{
    return msgId;
}

MegaChatHandle MegaChatMessagePrivate::getTempId() const
{
    return tempId;
}

int MegaChatMessagePrivate::getMsgIndex() const
{
    return index;
}

MegaChatHandle MegaChatMessagePrivate::getUserHandle() const
{
    return uh;
}

int MegaChatMessagePrivate::getType() const
{
    return type;
}

bool MegaChatMessagePrivate::hasReactions() const
{
    return mHasReactions;
}

int64_t MegaChatMessagePrivate::getTimestamp() const
{
    return ts;
}

const char *MegaChatMessagePrivate::getContent() const
{
    // if message contains meta and is of rich-link type, return the original content
    if (type == MegaChatMessage::TYPE_CONTAINS_META)
    {
        return getContainsMeta()->getTextMessage();

    }
    return msg;
}

bool MegaChatMessagePrivate::isEdited() const
{
    return edited;
}

bool MegaChatMessagePrivate::isDeleted() const
{
    return deleted;
}

bool MegaChatMessagePrivate::isEditable() const
{
    return ((type == TYPE_NORMAL || type == TYPE_CONTAINS_META) && !isDeleted() && ((time(NULL) - ts) < CHATD_MAX_EDIT_AGE));
}

bool MegaChatMessagePrivate::isDeletable() const
{
    return ((type == TYPE_NORMAL || type == TYPE_CONTACT_ATTACHMENT || type == TYPE_NODE_ATTACHMENT || type == TYPE_CONTAINS_META || type == TYPE_VOICE_CLIP)
            && !isDeleted() && ((time(NULL) - ts) < CHATD_MAX_EDIT_AGE));
}

bool MegaChatMessagePrivate::isManagementMessage() const
{
    return (type >= TYPE_LOWEST_MANAGEMENT
            && type <= TYPE_HIGHEST_MANAGEMENT);
}

MegaChatHandle MegaChatMessagePrivate::getHandleOfAction() const
{
    return hAction;
}

int MegaChatMessagePrivate::getPrivilege() const
{
    return priv;
}

int MegaChatMessagePrivate::getCode() const
{
    return code;
}

MegaChatHandle MegaChatMessagePrivate::getRowId() const
{
    return rowId;
}

int MegaChatMessagePrivate::getChanges() const
{
    return changed;
}

bool MegaChatMessagePrivate::hasChanged(int changeType) const
{
    return (changed & changeType);
}

void MegaChatMessagePrivate::setStatus(int status)
{
    this->status = status;
    this->changed |= MegaChatMessage::CHANGE_TYPE_STATUS;
}

void MegaChatMessagePrivate::setTempId(MegaChatHandle tempId)
{
    this->tempId = tempId;
}

void MegaChatMessagePrivate::setRowId(int id)
{
    this->rowId = id;
}

void MegaChatMessagePrivate::setContentChanged()
{
    this->changed |= MegaChatMessage::CHANGE_TYPE_CONTENT;
}

void MegaChatMessagePrivate::setCode(int code)
{
    this->code = code;
}

void MegaChatMessagePrivate::setAccess()
{
    this->changed |= MegaChatMessage::CHANGE_TYPE_ACCESS;
}

int MegaChatMessagePrivate::convertEndCallTermCodeToUI(const Message::CallEndedInfo  &callEndInfo)
{
    int code;
    switch (callEndInfo.termCode)
    {
        case END_CALL_REASON_ENDED:;
        case END_CALL_REASON_FAILED:
            if (callEndInfo.duration > 0)
            {
                code =  END_CALL_REASON_ENDED;
            }
            else
            {
                code = END_CALL_REASON_FAILED;
            }
            break;
        default:
            code = callEndInfo.termCode;
            break;
    }

    return code;
}

unsigned int MegaChatMessagePrivate::getUsersCount() const
{
    unsigned int size = 0;
    if (megaChatUsers != NULL)
    {
        size = megaChatUsers->size();
    }

    return size;
}

MegaChatHandle MegaChatMessagePrivate::getUserHandle(unsigned int index) const
{
    if (!megaChatUsers || index >= megaChatUsers->size())
    {
        return MEGACHAT_INVALID_HANDLE;
    }

    return megaChatUsers->at(index).getHandle();
}

const char *MegaChatMessagePrivate::getUserName(unsigned int index) const
{
    if (!megaChatUsers || index >= megaChatUsers->size())
    {
        return NULL;
    }

    return megaChatUsers->at(index).getName();
}

const char *MegaChatMessagePrivate::getUserEmail(unsigned int index) const
{
    if (!megaChatUsers || index >= megaChatUsers->size())
    {
        return NULL;
    }

    return megaChatUsers->at(index).getEmail();
}

MegaNodeList *MegaChatMessagePrivate::getMegaNodeList() const
{
    return megaNodeList;
}

const MegaChatContainsMeta *MegaChatMessagePrivate::getContainsMeta() const
{
    return mContainsMeta;
}

MegaHandleList *MegaChatMessagePrivate::getMegaHandleList() const
{
    return megaHandleList;
}

int MegaChatMessagePrivate::getDuration() const
{
    return priv;
}

int MegaChatMessagePrivate::getTermCode() const
{
    return code;
}

LoggerHandler::LoggerHandler()
    : ILoggerBackend(MegaChatApi::LOG_LEVEL_INFO)
{
    this->megaLogger = NULL;

    gLogger.addUserLogger("MegaChatApi", this);
    gLogger.logChannels[krLogChannel_megasdk].logLevel = krLogLevelDebugVerbose;
    gLogger.logChannels[krLogChannel_websockets].logLevel = krLogLevelDebugVerbose;
    gLogger.logToConsoleUseColors(false);
}

LoggerHandler::~LoggerHandler()
{
    gLogger.removeUserLogger("MegaChatApi");
}

void LoggerHandler::setMegaChatLogger(MegaChatLogger *logger)
{
    mutex.lock();
    this->megaLogger = logger;
    mutex.unlock();
}

void LoggerHandler::setLogLevel(int logLevel)
{
    mutex.lock();
    this->maxLogLevel = logLevel;
    switch (logLevel)
    {
        case MegaChatApi::LOG_LEVEL_ERROR:
            MegaApi::setLogLevel(MegaApi::LOG_LEVEL_ERROR);
            break;

        case MegaChatApi::LOG_LEVEL_WARNING:
            MegaApi::setLogLevel(MegaApi::LOG_LEVEL_WARNING);
            break;

        case MegaChatApi::LOG_LEVEL_INFO:
            MegaApi::setLogLevel(MegaApi::LOG_LEVEL_INFO);
            break;

        case MegaChatApi::LOG_LEVEL_VERBOSE:
        case MegaChatApi::LOG_LEVEL_DEBUG:
            MegaApi::setLogLevel(MegaApi::LOG_LEVEL_DEBUG);
            break;

        case MegaChatApi::LOG_LEVEL_MAX:
            MegaApi::setLogLevel(MegaApi::LOG_LEVEL_MAX);
            break;

        default:
            break;
    }
    mutex.unlock();
}

void LoggerHandler::setLogWithColors(bool useColors)
{
    gLogger.logToConsoleUseColors(useColors);
}

void LoggerHandler::setLogToConsole(bool enable)
{
    gLogger.logToConsole(enable);
}

void LoggerHandler::log(krLogLevel level, const char *msg, size_t /*len*/, unsigned /*flags*/)
{
    mutex.lock();
    if (megaLogger)
    {
        megaLogger->log(level, msg);
    }
    mutex.unlock();
}

#ifndef KARERE_DISABLE_WEBRTC

MegaChatCallHandler::MegaChatCallHandler(MegaChatApiImpl *megaChatApi)
{
    this->megaChatApi = megaChatApi;
    call = NULL;
    localVideoReceiver = NULL;
    chatCall = NULL;
}

MegaChatCallHandler::~MegaChatCallHandler()
{
    if (chatCall && chatCall->getStatus() != MegaChatCall::CALL_STATUS_DESTROYED)
    {
        chatCall->setStatus(MegaChatCall::CALL_STATUS_DESTROYED);
        megaChatApi->fireOnChatCallUpdate(chatCall);
    }

    delete chatCall;
}

void MegaChatCallHandler::setCall(rtcModule::ICall *call)
{
    assert(!this->call);
    this->call = call;
    if (!chatCall)
    {
        chatCall = new MegaChatCallPrivate(*call);
    }
    else
    {
        chatCall->setStatus(call->state());
        chatCall->setLocalAudioVideoFlags(call->sentAv());
        assert(chatCall->getId() == call->id());
    }
}

void MegaChatCallHandler::onStateChange(uint8_t newState)
{
    assert(chatCall);
    if (chatCall)
    {
        API_LOG_INFO("Call state changed. ChatId: %s, callid: %s, state: %s --> %s",
                     karere::Id(chatCall->getChatid()).toString().c_str(),
                     karere::Id(chatCall->getId()).toString().c_str(),
                     rtcModule::ICall::stateToStr(chatCall->getStatus()),      // assume states are mapped 1 to 1
                     rtcModule::ICall::stateToStr(newState));

        int state = 0;
        switch(newState)
        {
            case rtcModule::ICall::kStateInitial:
                state = MegaChatCall::CALL_STATUS_INITIAL;
                break;
            case rtcModule::ICall::kStateHasLocalStream:
                state = MegaChatCall::CALL_STATUS_HAS_LOCAL_STREAM;
                chatCall->setLocalAudioVideoFlags(call->sentAv());
                break;
            case rtcModule::ICall::kStateReqSent:
                state = MegaChatCall::CALL_STATUS_REQUEST_SENT;
                break;
            case rtcModule::ICall::kStateRingIn:
                assert(call);
                chatCall->setCaller(call->caller());
                state = MegaChatCall::CALL_STATUS_RING_IN;
                mHasBeenNotifiedRinging = true;
                break;
            case rtcModule::ICall::kStateJoining:
                state = MegaChatCall::CALL_STATUS_JOINING;
                break;
            case rtcModule::ICall::kStateInProgress:
                chatCall->setIsRinging(false);
                state = MegaChatCall::CALL_STATUS_IN_PROGRESS;
                break;
            case rtcModule::ICall::kStateTerminating:
            {
                chatCall->setIsRinging(false);
                state = MegaChatCall::CALL_STATUS_TERMINATING_USER_PARTICIPATION;
                chatCall->setTermCode(call->termCode());
                API_LOG_INFO("Terminating call. ChatId: %s, callid: %s, termCode: %s , isLocal: %d, duration: %d (s)",
                             karere::Id(chatCall->getChatid()).toString().c_str(),
                             karere::Id(chatCall->getId()).toString().c_str(),
                             rtcModule::termCodeToStr(call->termCode() & (~rtcModule::TermCode::kPeer)),
                             chatCall->isLocalTermCode(), chatCall->getDuration());
            }
                break;
            case rtcModule::ICall::kStateDestroyed:
                return;
                break;
            default:
                state = newState;
        }

        chatCall->setStatus(state);
        megaChatApi->fireOnChatCallUpdate(chatCall);
    }
    else
    {
        API_LOG_ERROR("MegaChatCallHandler::onStateChange - There is not any MegaChatCallPrivate associated to MegaChatCallHandler");
    }
}

void MegaChatCallHandler::onDestroy(rtcModule::TermCode reason, bool /*byPeer*/, const string &/*msg*/)
{
    assert(chatCall);
    MegaChatHandle chatid = MEGACHAT_INVALID_HANDLE;
    call = NULL;
    if (chatCall != NULL)
    {
        chatid = chatCall->getChatid();
        MegaHandleList *peeridParticipants = chatCall->getPeeridParticipants();
        MegaHandleList *clientidParticipants = chatCall->getClientidParticipants();
        bool uniqueParticipant = (peeridParticipants && peeridParticipants->size() == 1 &&
                                  peeridParticipants->get(0) == megaChatApi->getMyUserHandle() &&
                                  clientidParticipants->get(0) == megaChatApi->getMyClientidHandle(chatid));
        if (peeridParticipants && peeridParticipants->size() > 0 && !uniqueParticipant)
        {
            if (chatCall->getStatus() != MegaChatCall::CALL_STATUS_RECONNECTING)
            {
                chatCall->setStatus(MegaChatCall::CALL_STATUS_USER_NO_PRESENT);
                megaChatApi->fireOnChatCallUpdate(chatCall);
            }
        }
        else if (chatCall->getStatus() != MegaChatCall::CALL_STATUS_RECONNECTING
                 || reason != rtcModule::TermCode::kErrPeerOffline)
        {
            chatCall->setStatus(MegaChatCall::CALL_STATUS_DESTROYED);
            megaChatApi->fireOnChatCallUpdate(chatCall);
            megaChatApi->removeCall(chatid);
        }

        delete peeridParticipants;
        delete clientidParticipants;
    }
    else
    {
        API_LOG_ERROR("MegaChatCallHandler::onDestroy - There is not any MegaChatCallPrivate associated to MegaChatCallHandler");
        delete this;    // should not happen but, just-in-case, avoid the memory leak
    }

}

rtcModule::ISessionHandler *MegaChatCallHandler::onNewSession(rtcModule::ISession &sess)
{
    MegaChatSessionPrivate *megaChatSession = chatCall->addSession(sess);

    return new MegaChatSessionHandler(megaChatApi, this, megaChatSession, sess);
}

void MegaChatCallHandler::onLocalStreamObtained(rtcModule::IVideoRenderer *&rendererOut)
{
    assert(chatCall != NULL);
    if (chatCall != NULL)
    {
        if (localVideoReceiver != NULL)
        {
            API_LOG_WARNING("MegaChatCallHandler::onLocalStreamObtained - A local video receiver already exists for this MegaChatCallPrivate");
            delete localVideoReceiver;
        }

        rendererOut = new MegaChatVideoReceiver(megaChatApi, call);
        localVideoReceiver = rendererOut;
    }
    else
    {
        API_LOG_ERROR("MegaChatCallHandler::onLocalStreamObtained - There is not any MegaChatCallPrivate associated to MegaChatCallHandler");
    }
}

void MegaChatCallHandler::onLocalMediaError(const string errors)
{
    assert(chatCall != NULL);
    if (chatCall != NULL)
    {
        chatCall->setError(errors);
        API_LOG_INFO("Local media error at call. ChatId: %s, callid: %s, error: %s",
                     ID_CSTR(call->chat().chatId()), ID_CSTR(call->id()));

        megaChatApi->fireOnChatCallUpdate(chatCall);
    }
    else
    {
        API_LOG_ERROR("MegaChatCallHandler::onLocalMediaError - There is not any MegaChatCallPrivate associated to MegaChatCallHandler");
    }
}

void MegaChatCallHandler::onRingOut(Id peer)
{
    assert(chatCall != NULL);
    if (chatCall != NULL)
    {
        //Avoid notify several times Ring-In state when there are many clients
        if (!chatCall->isRinging())
        {
            chatCall->setIsRinging(true);
            API_LOG_INFO("Call starts ringing at remote peer. ChatId: %s, callid: %s, peer: %s",
                         ID_CSTR(call->chat().chatId()), ID_CSTR(call->id()), ID_CSTR(peer));

            megaChatApi->fireOnChatCallUpdate(chatCall);
        }
    }
    else
    {
        API_LOG_ERROR("MegaChatCallHandler::onRingOut - There is not any MegaChatCallPrivate associated to MegaChatCallHandler");
    }
}

void MegaChatCallHandler::onCallStarting()
{

}

void MegaChatCallHandler::onCallStarted()
{
}

void MegaChatCallHandler::addParticipant(Id userid, uint32_t clientid, AvFlags flags)
{
    assert(chatCall);
    if (chatCall)
    {
        bool notify = chatCall->addOrUpdateParticipant(userid, clientid, flags);
        if (notify)
        {
            megaChatApi->fireOnChatCallUpdate(chatCall);
        }
    }
}

bool MegaChatCallHandler::removeParticipant(Id userid, uint32_t clientid)
{
    assert(chatCall);
    if (chatCall)
    {
        bool notify = chatCall->removeParticipant(userid, clientid);
        if (notify)
        {
            megaChatApi->fireOnChatCallUpdate(chatCall);
        }

        MegaHandleList *participants = chatCall->getPeeridParticipants();
        if (participants && participants->size() < 1 &&
                !call && chatCall->getStatus() != MegaChatCall::CALL_STATUS_RECONNECTING)
        {
            chatCall->setStatus(MegaChatCall::CALL_STATUS_DESTROYED);
            megaChatApi->fireOnChatCallUpdate(chatCall);
            delete participants;
            return true;
        }

        delete participants;
    }

    return false;
}

int MegaChatCallHandler::callParticipants()
{
    assert(chatCall);
    return chatCall ? chatCall->getNumParticipants(MegaChatCall::ANY_FLAG): 0;
}

bool MegaChatCallHandler::isParticipating(Id userid)
{
    assert(chatCall);
    return chatCall->isParticipating(userid);
}

void MegaChatCallHandler::removeAllParticipants()
{
    chatCall->removeAllParticipants();
    megaChatApi->fireOnChatCallUpdate(chatCall);
}

karere::Id MegaChatCallHandler::getCallId() const
{
    assert(chatCall);
    return chatCall->getId();
}

void MegaChatCallHandler::setCallId(karere::Id callid)
{
    assert(chatCall);
    chatCall->setId(callid);
    if (chatCall->getChanges() != MegaChatCall::CHANGE_TYPE_NO_CHANGES)
    {
        megaChatApi->fireOnChatCallUpdate(chatCall);
    }
}

void MegaChatCallHandler::setInitialTimeStamp(int64_t timeStamp)
{
    assert(chatCall);
    if (!chatCall->getInitialTimeStamp())
    {
        chatCall->setInitialTimeStamp(timeStamp);
    }
}

int64_t MegaChatCallHandler::getInitialTimeStamp()
{
    assert(chatCall);
    return chatCall->getInitialTimeStamp();
}

bool MegaChatCallHandler::hasBeenNotifiedRinging() const
{
    return mHasBeenNotifiedRinging;
}

void MegaChatCallHandler::onReconnectingState(bool start)
{
    assert(chatCall);
    API_LOG_INFO("Reconnecting call. ChatId: %s  - %s", ID_CSTR(chatCall->getChatid()), start ? "Start" : "Finish");
    if (start)
    {
        chatCall->setStatus(MegaChatCall::CALL_STATUS_RECONNECTING);
    }
    else
    {
        chatCall->setStatus(call ? MegaChatCall::CALL_STATUS_IN_PROGRESS : MegaChatCall::CALL_STATUS_USER_NO_PRESENT);
    }

    megaChatApi->fireOnChatCallUpdate(chatCall);
}

rtcModule::ICall *MegaChatCallHandler::getCall()
{
    return call;
}

MegaChatCallPrivate *MegaChatCallHandler::getMegaChatCall()
{
    return chatCall;
}

void MegaChatCallHandler::setCallNotPresent(Id chatid, Id callid, uint32_t duration)
{
    this->call = NULL;
    chatCall = new MegaChatCallPrivate(chatid, callid, duration);
}

MegaChatSessionHandler::MegaChatSessionHandler(MegaChatApiImpl *megaChatApi, MegaChatCallHandler *callHandler, MegaChatSessionPrivate *megaChatSession, rtcModule::ISession &session)
{
    this->megaChatApi = megaChatApi;
    this->callHandler = callHandler;
    this->session = &session;
    this->remoteVideoRender = NULL;
    this->megaChatSession = megaChatSession;
}

MegaChatSessionHandler::~MegaChatSessionHandler()
{
    delete remoteVideoRender;
}

void MegaChatSessionHandler::onSessStateChange(uint8_t newState)
{
    switch (newState)
    {
        case rtcModule::ISession::kStateWaitSdpOffer:
        case rtcModule::ISession::kStateWaitSdpAnswer:
        case rtcModule::ISession::kStateWaitLocalSdpAnswer:
        {
            MegaChatCallPrivate *chatCall = callHandler->getMegaChatCall();
            megaChatSession->setState(newState);
            chatCall->sessionUpdated(session->peer(), session->peerClient(), MegaChatCall::CHANGE_TYPE_SESSION_STATUS);
            megaChatApi->fireOnChatCallUpdate(chatCall);
            break;
        }
        case rtcModule::ISession::kStateInProgress:
        {
            MegaChatCallPrivate *chatCall = callHandler->getMegaChatCall();
            megaChatSession->setAvFlags(session->receivedAv());
            chatCall->sessionUpdated(session->peer(), session->peerClient(), MegaChatCall::CHANGE_TYPE_REMOTE_AVFLAGS);
            API_LOG_INFO("Initial remote audio/video flags. ChatId: %s, callid: %s, AV: %s",
                         ID_CSTR(chatCall->getChatid()), ID_CSTR(chatCall->getId()),
                         session->receivedAv().toString().c_str());

            megaChatSession->setState(newState);
            chatCall->sessionUpdated(session->peer(), session->peerClient(), MegaChatCall::CHANGE_TYPE_SESSION_STATUS);
            megaChatApi->fireOnChatCallUpdate(chatCall);
            break;
        }
        case rtcModule::ISession::kStateDestroyed:
        {
            if (callHandler->getCall()->state() < rtcModule::ICall::kStateTerminating)
            {
                MegaChatCallPrivate *chatCall = callHandler->getMegaChatCall();
                megaChatSession->setState(newState);
                chatCall->sessionUpdated(session->peer(), session->peerClient(), MegaChatCall::CHANGE_TYPE_SESSION_STATUS);
                megaChatApi->fireOnChatCallUpdate(chatCall);
            }

            break;
        }
        default:
            break;
    }
}

void MegaChatSessionHandler::onSessDestroy(rtcModule::TermCode /*reason*/, bool /*byPeer*/, const std::string& /*msg*/)
{
    MegaChatCallPrivate *chatCall = callHandler->getMegaChatCall();
    chatCall->removeSession(session->peer(), session->peerClient());
    delete this;
}

void MegaChatSessionHandler::onRemoteStreamAdded(rtcModule::IVideoRenderer *&rendererOut)
{
    rtcModule::ICall *call = callHandler->getCall();
    assert(call != NULL);

    if (remoteVideoRender != NULL)
    {
       delete remoteVideoRender;
    }

    rendererOut = new MegaChatVideoReceiver(megaChatApi, call, session->peer(), session->peerClient());
    remoteVideoRender = rendererOut;
}

void MegaChatSessionHandler::onRemoteStreamRemoved()
{
    delete remoteVideoRender;
    remoteVideoRender = NULL;
}

void MegaChatSessionHandler::onPeerMute(karere::AvFlags av, karere::AvFlags oldAv)
{
    MegaChatCallPrivate *chatCall = callHandler->getMegaChatCall();
    megaChatSession->setAvFlags(av);
    chatCall->sessionUpdated(session->peer(), session->peerClient(), MegaChatCall::CHANGE_TYPE_REMOTE_AVFLAGS);
    API_LOG_INFO("Remote audio/video flags changed. ChatId: %s, callid: %s, AV: %s --> %s",
                 ID_CSTR(chatCall->getChatid()), ID_CSTR(chatCall->getId()),
                 oldAv.toString().c_str(), av.toString().c_str());

    megaChatApi->fireOnChatCallUpdate(chatCall);
}

void MegaChatSessionHandler::onVideoRecv()
{
    MegaChatCallPrivate *chatCall = callHandler->getMegaChatCall();
    chatCall->sessionUpdated(session->peer(), session->peerClient(), MegaChatCall::CHANGE_TYPE_SESSION_OPERATIVE);
    API_LOG_INFO("The session is fully operative. ChatId: %s, callid: %s, userid: %s, clientid: %s",
                 ID_CSTR(chatCall->getChatid()), ID_CSTR(chatCall->getId()),
                 ID_CSTR(session->peer()), ID_CSTR(session->peerClient()));

    megaChatApi->fireOnChatCallUpdate(chatCall);
}

void MegaChatSessionHandler::onSessionNetworkQualityChange(int currentQuality)
{
    MegaChatCallPrivate *chatCall = callHandler->getMegaChatCall();
    megaChatSession->setNetworkQuality(currentQuality);
    chatCall->sessionUpdated(session->peer(), session->peerClient(), MegaChatCall::CHANGE_TYPE_SESSION_NETWORK_QUALITY);
    API_LOG_INFO("Network quality change. ChatId: %s, peer: %s, value: %d",
                 Id(chatCall->getChatid()).toString().c_str(),
                 session->peer().toString().c_str(),
                 currentQuality);

    megaChatApi->fireOnChatCallUpdate(chatCall);
}

void MegaChatSessionHandler::onSessionAudioDetected(bool audioDetected)
{
    MegaChatCallPrivate *chatCall = callHandler->getMegaChatCall();
    megaChatSession->setAudioDetected(audioDetected);
    chatCall->sessionUpdated(session->peer(), session->peerClient(), MegaChatCall::CHANGE_TYPE_SESSION_AUDIO_LEVEL);
    API_LOG_INFO("Change Audio level. ChatId: %s, peer: %s, value: %s",
                 Id(chatCall->getChatid()).toString().c_str(),
                 session->peer().toString().c_str(),
                 audioDetected ? "Active" : "Inactive");

    megaChatApi->fireOnChatCallUpdate(chatCall);
}

#endif

MegaChatListItemListPrivate::MegaChatListItemListPrivate()
{
}

MegaChatListItemListPrivate::~MegaChatListItemListPrivate()
{
    for (unsigned int i = 0; i < list.size(); i++)
    {
        delete list[i];
        list[i] = NULL;
    }

    list.clear();
}

MegaChatListItemListPrivate::MegaChatListItemListPrivate(const MegaChatListItemListPrivate *list)
{
    MegaChatListItemPrivate *item;

    for (unsigned int i = 0; i < list->size(); i++)
    {
        item = new MegaChatListItemPrivate(list->get(i));
        this->list.push_back(item);
    }
}

MegaChatListItemListPrivate *MegaChatListItemListPrivate::copy() const
{
    return new MegaChatListItemListPrivate(this);
}

const MegaChatListItem *MegaChatListItemListPrivate::get(unsigned int i) const
{
    if (i >= size())
    {
        return NULL;
    }
    else
    {
        return list.at(i);
    }
}

unsigned int MegaChatListItemListPrivate::size() const
{
    return list.size();
}

void MegaChatListItemListPrivate::addChatListItem(MegaChatListItem *item)
{
    list.push_back(item);
}

MegaChatPresenceConfigPrivate::MegaChatPresenceConfigPrivate(const MegaChatPresenceConfigPrivate &config)
{
    this->status = config.getOnlineStatus();
    this->autoawayEnabled = config.isAutoawayEnabled();
    this->autoawayTimeout = config.getAutoawayTimeout();
    this->persistEnabled = config.isPersist();
    this->lastGreenVisible = config.isLastGreenVisible();
    this->pending = config.isPending();
}

MegaChatPresenceConfigPrivate::MegaChatPresenceConfigPrivate(const presenced::Config &config, bool isPending)
{
    this->status = config.presence().status();
    this->autoawayEnabled = config.autoawayActive();
    this->autoawayTimeout = config.autoawayTimeout();
    this->persistEnabled = config.persist();
    this->lastGreenVisible = config.lastGreenVisible();
    this->pending = isPending;
}

MegaChatPresenceConfigPrivate::~MegaChatPresenceConfigPrivate()
{

}

MegaChatPresenceConfig *MegaChatPresenceConfigPrivate::copy() const
{
    return new MegaChatPresenceConfigPrivate(*this);
}

int MegaChatPresenceConfigPrivate::getOnlineStatus() const
{
    return status;
}

bool MegaChatPresenceConfigPrivate::isAutoawayEnabled() const
{
    return autoawayEnabled;
}

int64_t MegaChatPresenceConfigPrivate::getAutoawayTimeout() const
{
    return autoawayTimeout;
}

bool MegaChatPresenceConfigPrivate::isPersist() const
{
    return persistEnabled;
}

bool MegaChatPresenceConfigPrivate::isPending() const
{
    return pending;
}

bool MegaChatPresenceConfigPrivate::isLastGreenVisible() const
{
    return lastGreenVisible;
}

MegaChatAttachedUser::MegaChatAttachedUser(MegaChatHandle contactId, const std::string &email, const std::string& name)
    : mHandle(contactId)
    , mEmail(email)
    , mName(name)
{
}

MegaChatAttachedUser::~MegaChatAttachedUser()
{
}

MegaChatHandle MegaChatAttachedUser::getHandle() const
{
    return mHandle;
}

const char *MegaChatAttachedUser::getEmail() const
{
    return mEmail.c_str();
}

const char *MegaChatAttachedUser::getName() const
{
    return mName.c_str();
}

int MegaChatContainsMetaPrivate::getType() const
{
    return mType;
}

const char *MegaChatContainsMetaPrivate::getTextMessage() const
{
    return mText.c_str();
}

const MegaChatRichPreview *MegaChatContainsMetaPrivate::getRichPreview() const
{
    return mRichPreview;
}

const MegaChatGeolocation *MegaChatContainsMetaPrivate::getGeolocation() const
{
    return mGeolocation;
}

void MegaChatContainsMetaPrivate::setRichPreview(MegaChatRichPreview *richPreview)
{
    if (mRichPreview)
    {
        delete mRichPreview;
    }

    if (richPreview)
    {
        mType = MegaChatContainsMeta::CONTAINS_META_RICH_PREVIEW;
        mRichPreview = richPreview;
    }
    else
    {
        mType = MegaChatContainsMeta::CONTAINS_META_INVALID;
        mRichPreview = NULL;
    }
}

void MegaChatContainsMetaPrivate::setGeolocation(MegaChatGeolocation *geolocation)
{
    if (mGeolocation)
    {
        delete mGeolocation;
    }

    if (geolocation)
    {
        mType = MegaChatContainsMeta::CONTAINS_META_GEOLOCATION;
        mGeolocation = geolocation;
    }
    else
    {
        mType = MegaChatContainsMeta::CONTAINS_META_INVALID;
        mGeolocation = NULL;
    }
}

void MegaChatContainsMetaPrivate::setTextMessage(const string &text)
{
    mText = text;
}

MegaChatContainsMetaPrivate::MegaChatContainsMetaPrivate(const MegaChatContainsMeta *containsMeta)
{
    if (!containsMeta)
    {
        return;
    }

    this->mType = containsMeta->getType();
    this->mRichPreview = containsMeta->getRichPreview() ? containsMeta->getRichPreview()->copy() : NULL;
    this->mGeolocation = containsMeta->getGeolocation() ? containsMeta->getGeolocation()->copy() : NULL;
    this->mText = containsMeta->getTextMessage();
}

MegaChatContainsMetaPrivate::~MegaChatContainsMetaPrivate()
{
    delete mRichPreview;
    delete mGeolocation;
}

MegaChatContainsMeta *MegaChatContainsMetaPrivate::copy() const
{
    return new MegaChatContainsMetaPrivate(this);
}

MegaChatRichPreviewPrivate::MegaChatRichPreviewPrivate(const MegaChatRichPreview *richPreview)
{
    this->mText = richPreview->getText();
    this->mTitle = richPreview->getTitle();
    this->mDescription = richPreview->getDescription();
    this->mImage = richPreview->getImage() ? richPreview->getImage() : "";
    this->mImageFormat = richPreview->getImageFormat();
    this->mIcon = richPreview->getIcon() ? richPreview->getIcon() : "";
    this->mIconFormat = richPreview->getIconFormat();
    this->mUrl = richPreview->getUrl();
    this->mDomainName = richPreview->getDomainName();
}

MegaChatRichPreviewPrivate::MegaChatRichPreviewPrivate(const string &text, const string &title, const string &description,
                                         const string &image, const string &imageFormat, const string &icon,
                                         const string &iconFormat, const string &url)
    : mText(text), mTitle(title), mDescription(description)
    , mImage(image), mImageFormat(imageFormat), mIcon(icon)
    , mIconFormat(iconFormat), mUrl(url)
{
    mDomainName = mUrl;
    std::string::size_type position = mDomainName.find("://");
    if (position != std::string::npos)
    {
         mDomainName = mDomainName.substr(position + 3);
    }

    position = mDomainName.find("/");
    if (position != std::string::npos)
    {
        mDomainName = mDomainName.substr(0, position);
    }
}

const char *MegaChatRichPreviewPrivate::getText() const
{
    return mText.c_str();
}

const char *MegaChatRichPreviewPrivate::getTitle() const
{
    return mTitle.c_str();
}

const char *MegaChatRichPreviewPrivate::getDescription() const
{
    return mDescription.c_str();
}

const char *MegaChatRichPreviewPrivate::getImage() const
{
    return mImage.size() ? mImage.c_str() : NULL;
}

const char *MegaChatRichPreviewPrivate::getImageFormat() const
{
    return mImageFormat.c_str();
}

const char *MegaChatRichPreviewPrivate::getIcon() const
{
    return mIcon.size() ? mIcon.c_str() : NULL;
}

const char *MegaChatRichPreviewPrivate::getIconFormat() const
{
    return mIconFormat.c_str();
}

const char *MegaChatRichPreviewPrivate::getUrl() const
{
    return mUrl.c_str();
}

MegaChatRichPreview *MegaChatRichPreviewPrivate::copy() const
{
    return new MegaChatRichPreviewPrivate(this);
}

MegaChatRichPreviewPrivate::~MegaChatRichPreviewPrivate()
{

}

std::string JSonUtils::generateAttachNodeJSon(MegaNodeList *nodes, uint8_t type)
{
    std::string ret;
    if (!nodes || type == Message::kMsgInvalid)
    {
        return ret;
    }

    rapidjson::Document jSonAttachmentNodes(rapidjson::kArrayType);
    for (int i = 0; i < nodes->size(); ++i)
    {
        rapidjson::Value jsonNode(rapidjson::kObjectType);

        MegaNode *megaNode = nodes->get(i);
        if (megaNode == NULL)
        {
            API_LOG_ERROR("Invalid node at index %d", i);
            return ret;
        }

        // h -> handle
        char *base64Handle = MegaApi::handleToBase64(megaNode->getHandle());
        std::string handleString(base64Handle);
        delete [] base64Handle;
        rapidjson::Value nodeHandleValue(rapidjson::kStringType);
        nodeHandleValue.SetString(handleString.c_str(), handleString.length(), jSonAttachmentNodes.GetAllocator());
        jsonNode.AddMember(rapidjson::Value("h"), nodeHandleValue, jSonAttachmentNodes.GetAllocator());

        // k -> binary key
        char tempKey[FILENODEKEYLENGTH];
        char *base64Key = megaNode->getBase64Key();
        Base64::atob(base64Key, (::mega::byte*)tempKey, FILENODEKEYLENGTH);
        delete [] base64Key;

        // This call must be done with type <T> = <int32_t>
        std::vector<int32_t> keyVector = ::mega::Utils::str_to_a32<int32_t>(std::string(tempKey, FILENODEKEYLENGTH));
        rapidjson::Value keyVectorNode(rapidjson::kArrayType);
        if (keyVector.size() != 8)
        {
            API_LOG_ERROR("Invalid nodekey for attached node: %d", megaNode->getHandle());
            return ret;
        }
        for (unsigned int j = 0; j < keyVector.size(); ++j)
        {
            keyVectorNode.PushBack(rapidjson::Value(keyVector[j]), jSonAttachmentNodes.GetAllocator());
        }

        jsonNode.AddMember(rapidjson::Value("k"), keyVectorNode, jSonAttachmentNodes.GetAllocator());

        // t -> type
        jsonNode.AddMember(rapidjson::Value("t"), rapidjson::Value(megaNode->getType()), jSonAttachmentNodes.GetAllocator());

        // name -> name
        std::string nameString = std::string(megaNode->getName());
        rapidjson::Value nameValue(rapidjson::kStringType);
        nameValue.SetString(nameString.c_str(), nameString.length(), jSonAttachmentNodes.GetAllocator());
        jsonNode.AddMember(rapidjson::Value("name"), nameValue, jSonAttachmentNodes.GetAllocator());

        // s -> size
        jsonNode.AddMember(rapidjson::Value("s"), rapidjson::Value(megaNode->getSize()), jSonAttachmentNodes.GetAllocator());

        // hash -> fingerprint
        const char *fingerprintMega = megaNode->getFingerprint();
        char *fingerprint = NULL;
        if (fingerprintMega)
        {
            fingerprint = MegaApiImpl::getMegaFingerprintFromSdkFingerprint(fingerprintMega);
        }

        if (fingerprint)
        {
            rapidjson::Value fpValue(rapidjson::kStringType);
            fpValue.SetString(fingerprint, strlen(fingerprint), jSonAttachmentNodes.GetAllocator());
            jsonNode.AddMember(rapidjson::Value("hash"), fpValue, jSonAttachmentNodes.GetAllocator());
            delete [] fingerprint;
        }

        // fa -> image thumbnail/preview/mediainfo
        const char *fa = megaNode->getFileAttrString();
        if (fa)
        {
            std::string faString(fa);
            delete [] fa;

            rapidjson::Value faValue(rapidjson::kStringType);
            faValue.SetString(faString.c_str(), faString.length(), jSonAttachmentNodes.GetAllocator());
            jsonNode.AddMember(rapidjson::Value("fa"), faValue, jSonAttachmentNodes.GetAllocator());
        }
        else
        {
            // ar -> empty
            rapidjson::Value arValue(rapidjson::kObjectType);
            jsonNode.AddMember(rapidjson::Value("ar"), arValue, jSonAttachmentNodes.GetAllocator());
        }

        // ts -> time stamp
        jsonNode.AddMember(rapidjson::Value("ts"), rapidjson::Value(megaNode->getModificationTime()), jSonAttachmentNodes.GetAllocator());

        jSonAttachmentNodes.PushBack(jsonNode, jSonAttachmentNodes.GetAllocator());
    }

    rapidjson::StringBuffer buffer;
    rapidjson::Writer<rapidjson::StringBuffer> writer(buffer);
    jSonAttachmentNodes.Accept(writer);

    ret.assign(buffer.GetString(), buffer.GetSize());
    ret.insert(ret.begin(), type - Message::kMsgOffset);
    ret.insert(ret.begin(), 0x0);

    return ret;
}

MegaNodeList *JSonUtils::parseAttachNodeJSon(const char *json)
{
    if (!json || strcmp(json, "") == 0)
    {
        API_LOG_ERROR("Invalid attachment JSON");
        return NULL;
    }

    rapidjson::StringStream stringStream(json);
    rapidjson::Document document;
    document.ParseStream(stringStream);

    if (document.GetParseError() != rapidjson::ParseErrorCode::kParseErrorNone)
    {
        API_LOG_ERROR("parseAttachNodeJSon: Parser json error");
        return NULL;
    }

    MegaNodeList *megaNodeList = new MegaNodeListPrivate();

    int attachmentNumber = document.Capacity();
    for (int i = 0; i < attachmentNumber; ++i)
    {
        const rapidjson::Value& file = document[i];

        // nodehandle
        rapidjson::Value::ConstMemberIterator iteratorHandle = file.FindMember("h");
        if (iteratorHandle == file.MemberEnd() || !iteratorHandle->value.IsString())
        {
            API_LOG_ERROR("parseAttachNodeJSon: Invalid nodehandle in attachment JSON");
            delete megaNodeList;
            return NULL;
        }
        MegaHandle megaHandle = MegaApi::base64ToHandle(iteratorHandle->value.GetString());

        // filename
        rapidjson::Value::ConstMemberIterator iteratorName = file.FindMember("name");
        if (iteratorName == file.MemberEnd() || !iteratorName->value.IsString())
        {
            API_LOG_ERROR("parseAttachNodeJSon: Invalid filename in attachment JSON");
            delete megaNodeList;
            return NULL;
        }
        std::string nameString = iteratorName->value.GetString();

        // nodekey
        rapidjson::Value::ConstMemberIterator iteratorKey = file.FindMember("k");
        if (!iteratorKey->value.IsArray())
        {
            iteratorKey = file.FindMember("key");
        }
        if (iteratorKey == file.MemberEnd() || !iteratorKey->value.IsArray()
                || iteratorKey->value.Capacity() != 8)
        {
            API_LOG_ERROR("parseAttachNodeJSon: Invalid nodekey in attachment JSON");
            delete megaNodeList;
            return NULL;
        }
        std::vector<int32_t> kElements;
        for (unsigned int j = 0; j < iteratorKey->value.Capacity(); ++j)
        {
            if (iteratorKey->value[j].IsInt())
            {
                int32_t value = iteratorKey->value[j].GetInt();
                kElements.push_back(value);
            }
            else
            {
                API_LOG_ERROR("parseAttachNodeJSon: Invalid nodekey data in attachment JSON");
                delete megaNodeList;
                return NULL;
            }
        }

        // This call must be done with type <T> = <int32_t>
        std::string key = ::mega::Utils::a32_to_str<int32_t>(kElements);

        // size
        rapidjson::Value::ConstMemberIterator iteratorSize = file.FindMember("s");
        if (iteratorSize == file.MemberEnd() || !iteratorSize->value.IsInt64())
        {
            API_LOG_ERROR("parseAttachNodeJSon: Invalid size in attachment JSON");
            delete megaNodeList;
            return NULL;
        }
        int64_t size = iteratorSize->value.GetInt64();

        // fingerprint
        rapidjson::Value::ConstMemberIterator iteratorFp = file.FindMember("hash");
        std::string fp;
        if (iteratorFp == file.MemberEnd() || !iteratorFp->value.IsString())
        {
            API_LOG_WARNING("parseAttachNodeJSon: Missing fingerprint in attachment JSON. Old message?");
        }
        else
        {
            fp = iteratorFp->value.GetString();
        }
        // convert MEGA's fingerprint to the internal format used by SDK (includes size)
        char *sdkFingerprint = !fp.empty() ? MegaApiImpl::getSdkFingerprintFromMegaFingerprint(fp.c_str(), size) : NULL;

        // nodetype
        rapidjson::Value::ConstMemberIterator iteratorType = file.FindMember("t");
        if (iteratorType == file.MemberEnd() || !iteratorType->value.IsInt())
        {
            API_LOG_ERROR("parseAttachNodeJSon: Invalid type in attachment JSON");
            delete megaNodeList;
            return NULL;
        }
        int type = iteratorType->value.GetInt();

        // timestamp
        rapidjson::Value::ConstMemberIterator iteratorTimeStamp = file.FindMember("ts");
        if (iteratorTimeStamp == file.MemberEnd() || !iteratorTimeStamp->value.IsInt64())
        {
            API_LOG_ERROR("parseAttachNodeJSon: Invalid timestamp in attachment JSON");
            delete megaNodeList;
            return NULL;
        }
        int64_t timeStamp = iteratorTimeStamp->value.GetInt64();

        // file-attrstring
        rapidjson::Value::ConstMemberIterator iteratorFa = file.FindMember("fa");
        std::string fa;
        if (iteratorFa != file.MemberEnd() && iteratorFa->value.IsString())
        {
            fa = iteratorFa->value.GetString();
        }

        std::string attrstring;
        MegaNodePrivate node(nameString.c_str(), type, size, timeStamp, timeStamp,
                             megaHandle, &key, &attrstring, &fa, sdkFingerprint, 
                             NULL, INVALID_HANDLE, INVALID_HANDLE, NULL, NULL, false, true);

        megaNodeList->addNode(&node);

        delete [] sdkFingerprint;
    }

    return megaNodeList;
}

std::string JSonUtils::generateAttachContactJSon(MegaHandleList *contacts, ContactList *contactList)
{
    std::string ret;
    if (!contacts || contacts->size() == 0 || !contactList || contacts->size() > contactList->size())
    {
        API_LOG_ERROR("parseAttachContactJSon: no contacts available");
        return ret;
    }

    rapidjson::Document jSonDocument(rapidjson::kArrayType);
    for (unsigned int i = 0; i < contacts->size(); ++i)
    {
        auto contactIterator = contactList->find(contacts->get(i));
        if (contactIterator != contactList->end())
        {
            karere::Contact* contact = contactIterator->second;

            rapidjson::Value jSonContact(rapidjson::kObjectType);
            const char *base64Handle = MegaApi::userHandleToBase64(contact->userId());
            std::string handleString(base64Handle);
            rapidjson::Value userHandleValue(rapidjson::kStringType);
            userHandleValue.SetString(handleString.c_str(), handleString.length(), jSonDocument.GetAllocator());
            jSonContact.AddMember(rapidjson::Value("u"), userHandleValue, jSonDocument.GetAllocator());
            delete [] base64Handle;

            rapidjson::Value emailValue(rapidjson::kStringType);
            emailValue.SetString(contact->email().c_str(), contact->email().length(), jSonDocument.GetAllocator());
            jSonContact.AddMember(rapidjson::Value("email"), emailValue, jSonDocument.GetAllocator());

            std::string nameString = contact->titleString();
            nameString.erase(0, 1);
            rapidjson::Value nameValue(rapidjson::kStringType);
            nameValue.SetString(nameString.c_str(), nameString.length(), jSonDocument.GetAllocator());
            jSonContact.AddMember(rapidjson::Value("name"), nameValue, jSonDocument.GetAllocator());

            jSonDocument.PushBack(jSonContact, jSonDocument.GetAllocator());
        }
        else
        {
            API_LOG_ERROR("Failed to find the contact: %d", contacts->get(i));
            return ret;
        }
    }

    rapidjson::StringBuffer buffer;
    rapidjson::Writer<rapidjson::StringBuffer> writer(buffer);
    jSonDocument.Accept(writer);

    // assemble final message with the type
    ret.assign(buffer.GetString(), buffer.GetSize());
    ret.insert(ret.begin(), Message::kMsgContact - Message::kMsgOffset);
    ret.insert(ret.begin(), 0x0);

    return ret;
}

std::vector<MegaChatAttachedUser> *JSonUtils::parseAttachContactJSon(const char *json)
{
    if (!json  || strcmp(json, "") == 0)
    {
        return NULL;
    }

    rapidjson::StringStream stringStream(json);

    rapidjson::Document document;
    document.ParseStream(stringStream);

    if (document.GetParseError() != rapidjson::ParseErrorCode::kParseErrorNone)
    {
        API_LOG_ERROR("parseAttachContactJSon: Parser json error");
        return NULL;
    }

    std::vector<MegaChatAttachedUser> *megaChatUsers = new std::vector<MegaChatAttachedUser>();

    int contactNumber = document.Capacity();
    for (int i = 0; i < contactNumber; ++i)
    {
        const rapidjson::Value& user = document[i];

        rapidjson::Value::ConstMemberIterator iteratorEmail = user.FindMember("email");
        if (iteratorEmail == user.MemberEnd() || !iteratorEmail->value.IsString())
        {
            API_LOG_ERROR("parseAttachContactJSon: Invalid email in contact-attachment JSON");
            delete megaChatUsers;
            return NULL;
        }
        std::string emailString = iteratorEmail->value.GetString();

        rapidjson::Value::ConstMemberIterator iteratorHandle = user.FindMember("u");
        if (iteratorHandle == user.MemberEnd() || !iteratorHandle->value.IsString())
        {
            API_LOG_ERROR("parseAttachContactJSon: Invalid userhandle in contact-attachment JSON");
            delete megaChatUsers;
            return NULL;
        }
        std::string handleString = iteratorHandle->value.GetString();

        rapidjson::Value::ConstMemberIterator iteratorName = user.FindMember("name");
        if (iteratorName == user.MemberEnd() || !iteratorName->value.IsString())
        {
            API_LOG_ERROR("parseAttachContactJSon: Invalid username in contact-attachment JSON");
            delete megaChatUsers;
            return NULL;
        }
        std::string nameString = iteratorName->value.GetString();

        MegaChatAttachedUser megaChatUser(MegaApi::base64ToUserHandle(handleString.c_str()) , emailString, nameString);
        megaChatUsers->push_back(megaChatUser);
    }

    return megaChatUsers;

}

std::string JSonUtils::generateGeolocationJSon(float longitude, float latitude, const char *img)
{
    std::string textMessage("https://www.google.com/maps/search/?api=1&query=");
    textMessage.append(std::to_string(latitude)).append(",").append(std::to_string(longitude));

    // Add generic `textMessage`
    rapidjson::Document jsonContainsMeta(rapidjson::kObjectType);
    rapidjson::Value jsonTextMessage(rapidjson::kStringType);
    jsonTextMessage.SetString(textMessage.c_str(), textMessage.length(), jsonContainsMeta.GetAllocator());
    jsonContainsMeta.AddMember(rapidjson::Value("textMessage"), jsonTextMessage, jsonContainsMeta.GetAllocator());

    // prepare geolocation object: longitude, latitude, image
    rapidjson::Value jsonGeolocation(rapidjson::kObjectType);
    // longitud
    rapidjson::Value jsonLongitude(rapidjson::kStringType);
    std::string longitudeString = std::to_string(longitude);
    jsonLongitude.SetString(longitudeString.c_str(), longitudeString.length());
    jsonGeolocation.AddMember(rapidjson::Value("lng"), jsonLongitude, jsonContainsMeta.GetAllocator());
    // latitude
    rapidjson::Value jsonLatitude(rapidjson::kStringType);
    std::string latitudeString = std::to_string(latitude);
    jsonLatitude.SetString(latitudeString.c_str(), latitudeString.length());
    jsonGeolocation.AddMember(rapidjson::Value("la"), jsonLatitude, jsonContainsMeta.GetAllocator());
    // image/thumbnail
    if (img)
    {
        rapidjson::Value jsonImage(rapidjson::kStringType);
        jsonImage.SetString(img, strlen(img), jsonContainsMeta.GetAllocator());
        jsonGeolocation.AddMember(rapidjson::Value("img"), jsonImage, jsonContainsMeta.GetAllocator());
    }

    // Add the `extra` with the geolocation data
    rapidjson::Value jsonExtra(rapidjson::kArrayType);
    jsonExtra.PushBack(jsonGeolocation, jsonContainsMeta.GetAllocator());
    jsonContainsMeta.AddMember(rapidjson::Value("extra"), jsonExtra, jsonContainsMeta.GetAllocator());

    rapidjson::StringBuffer buffer;
    rapidjson::Writer<rapidjson::StringBuffer> writer(buffer);
    jsonContainsMeta.Accept(writer);

    // assemble final message with the type (contains-meta) and subtype (geolocation)
    std::string message(buffer.GetString(), buffer.GetSize());
    message.insert(message.begin(), Message::ContainsMetaSubType::kGeoLocation);
    message.insert(message.begin(), Message::kMsgContainsMeta - Message::kMsgOffset);
    message.insert(message.begin(), 0x0);

    return message;
}

string JSonUtils::getLastMessageContent(const string& content, uint8_t type)
{
    std::string messageContents;
    switch (type)
    {
        case MegaChatMessage::TYPE_CONTACT_ATTACHMENT:
        {
            // Remove the first two characters. [0] = 0x0 | [1] = Message::kMsgContact
            std::string messageAttach = content;
            messageAttach.erase(messageAttach.begin(), messageAttach.begin() + 2);

            std::vector<MegaChatAttachedUser> *userVector = JSonUtils::parseAttachContactJSon(messageAttach.c_str());
            if (userVector && userVector->size() > 0)
            {
                for (unsigned int i = 0; i < userVector->size() - 1; ++i)
                {
                    messageContents.append(userVector->at(i).getName());
                    // We use character 0x01 as separator
                    messageContents.push_back(0x01);
                }

                messageContents.append(userVector->at(userVector->size() - 1).getName());
            }

            delete userVector;
            break;
        }
        case MegaChatMessage::TYPE_VOICE_CLIP:  // fall-through
        case MegaChatMessage::TYPE_NODE_ATTACHMENT:
        {
            // Remove the first two characters. [0] = 0x0 | [1] = Message::kMsgAttachment/kMsgVoiceClip
            std::string messageAttach = content;
            messageAttach.erase(messageAttach.begin(), messageAttach.begin() + 2);

            MegaNodeList *megaNodeList = JSonUtils::parseAttachNodeJSon(messageAttach.c_str());
            if (megaNodeList && megaNodeList->size() > 0)
            {
                for (int i = 0; i < megaNodeList->size() - 1; ++i)
                {
                    messageContents.append(megaNodeList->get(i)->getName());
                    // We use character 0x01 as separator
                    messageContents.push_back(0x01);
                }

                messageContents.append(megaNodeList->get(megaNodeList->size() - 1)->getName());
            }

            delete megaNodeList;
            break;
        }
        case MegaChatMessage::TYPE_CONTAINS_META:
        {
            if (content.size() > 4)
            {
                // Remove the first three characters. [0] = 0x0 | [1] = Message::kMsgContaintsMeta | [2] = subtype
                uint8_t containsMetaType = content.at(2);
                const char *containsMetaJson = content.data() + 3;
                const MegaChatContainsMeta *containsMeta = JSonUtils::parseContainsMeta(containsMetaJson, containsMetaType, true);
                messageContents = containsMeta->getTextMessage();
                delete containsMeta;
            }
            break;
        }
        default:
        {
            messageContents = content;
            break;
        }
    }

    return messageContents;
}

const MegaChatContainsMeta* JSonUtils::parseContainsMeta(const char *json, uint8_t type, bool onlyTextMessage)
{
    MegaChatContainsMetaPrivate *containsMeta = new MegaChatContainsMetaPrivate();
    if (!json || !strlen(json))
    {
        API_LOG_ERROR("parseContainsMeta: invalid JSON struct - JSON contains no data, only includes type of meta");
        return containsMeta;
    }

    rapidjson::StringStream stringStream(json);

    rapidjson::Document document;
    document.ParseStream(stringStream);
    if (document.GetParseError() != rapidjson::ParseErrorCode::kParseErrorNone)
    {
        API_LOG_ERROR("parseContainsMeta: Parser JSON error");
        return containsMeta;
    }

    rapidjson::Value::ConstMemberIterator iteratorTextMessage = document.FindMember("textMessage");
    if (iteratorTextMessage == document.MemberEnd() || !iteratorTextMessage->value.IsString())
    {
        API_LOG_ERROR("parseRichPreview: invalid JSON struct - \"textMessage\" field not found");
        return containsMeta;
    }
    std::string textMessage = iteratorTextMessage->value.GetString();
    containsMeta->setTextMessage(textMessage);

    if (!onlyTextMessage)
    {
        switch (type)
        {
            case MegaChatContainsMeta::CONTAINS_META_RICH_PREVIEW:
            {
                MegaChatRichPreview *richPreview = parseRichPreview(document, textMessage);
                containsMeta->setRichPreview(richPreview);
                break;
            }
            case MegaChatContainsMeta::CONTAINS_META_GEOLOCATION:
            {
                MegaChatGeolocation *geolocation = parseGeolocation(document);
                containsMeta->setGeolocation(geolocation);
                break;
            }
            default:
            {
                API_LOG_ERROR("parseContainsMeta: unknown type of message with meta contained");
                break;
            }
        }
    }

    return containsMeta;
}

MegaChatRichPreview *JSonUtils::parseRichPreview(rapidjson::Document &document, std::string &textMessage)
{
    rapidjson::Value::ConstMemberIterator iteratorExtra = document.FindMember("extra");
    if (iteratorExtra == document.MemberEnd() || iteratorExtra->value.IsObject())
    {
        API_LOG_ERROR("parseRichPreview: invalid JSON struct - \"extra\" field not found");
        return NULL;
    }

    std::string title;
    std::string description;
    std::string image;
    std::string imageFormat;
    std::string icon;
    std::string iconFormat;
    std::string url;

    if (iteratorExtra->value.Capacity() == 1)
    {
        const rapidjson::Value& richPreview = iteratorExtra->value[0];

        rapidjson::Value::ConstMemberIterator iteratorTitle = richPreview.FindMember("t");
        if (iteratorTitle != richPreview.MemberEnd() && iteratorTitle->value.IsString())
        {
            title = iteratorTitle->value.GetString();
        }

        rapidjson::Value::ConstMemberIterator iteratorDescription = richPreview.FindMember("d");
        if (iteratorDescription != richPreview.MemberEnd() && iteratorDescription->value.IsString())
        {
            description = iteratorDescription->value.GetString();
        }

        rapidjson::Value::ConstMemberIterator iteratorImage = richPreview.FindMember("i");
        if (iteratorImage != richPreview.MemberEnd() && iteratorImage->value.IsString())
        {
            const char *imagePointer = iteratorImage->value.GetString();
            imageFormat = getImageFormat(imagePointer);
            imagePointer = imagePointer + imageFormat.size() + 1; // remove format.size() + ':'

            // Check if the image format in B64 is valid
            std::string imgBin, imgB64(imagePointer);
            size_t binSize = Base64::atob(imgB64, imgBin);
            size_t paddingSize = std::count(imgB64.begin(), imgB64.end(), '=');
            if (binSize == (imgB64.size() * 3) / 4 - paddingSize)
            {
                rapidjson::SizeType sizeImage = iteratorImage->value.GetStringLength() - (imageFormat.size() + 1);
                image = std::string(imagePointer, sizeImage);
            }
            else
            {
                API_LOG_ERROR("Parse rich link: \"i\" field has a invalid format");
            }
        }
        else
        {
            API_LOG_ERROR("Parse rich link: invalid JSON struct - \"i\" field not found");
        }

        rapidjson::Value::ConstMemberIterator iteratorIcon = richPreview.FindMember("ic");
        if (iteratorIcon != richPreview.MemberEnd() && iteratorIcon->value.IsString())
        {
            const char *iconPointer = iteratorIcon->value.GetString();
            iconFormat = getImageFormat(iconPointer);
            iconPointer = iconPointer + iconFormat.size() + 1; // remove format.size() + ':'

            // Check if the image format in B64 is valid
            std::string iconBin, iconB64(iconPointer);
            size_t binSize = Base64::atob(iconB64, iconBin);
            size_t paddingSize = std::count(iconB64.begin(), iconB64.end(), '=');
            if (binSize == (iconB64.size() * 3) / 4 - paddingSize)
            {
                rapidjson::SizeType sizeIcon = iteratorIcon->value.GetStringLength() - (iconFormat.size() + 1);
                icon = std::string(iconPointer, sizeIcon);
            }
            else
            {
                API_LOG_ERROR("Parse rich link: \"ic\" field has a invalid format");
            }
        }
        else
        {
            API_LOG_ERROR("Parse rich link: invalid JSON struct - \"ic\" field not found");
        }

        rapidjson::Value::ConstMemberIterator iteratorURL = richPreview.FindMember("url");
        if (iteratorURL != richPreview.MemberEnd() && iteratorURL->value.IsString())
        {
            url = iteratorURL->value.GetString();
        }
    }

    return new MegaChatRichPreviewPrivate(textMessage, title, description, image, imageFormat, icon, iconFormat, url);
}

MegaChatGeolocation *JSonUtils::parseGeolocation(rapidjson::Document &document)
{
    rapidjson::Value::ConstMemberIterator iteratorExtra = document.FindMember("extra");
    if (iteratorExtra == document.MemberEnd() || iteratorExtra->value.IsObject())
    {
        API_LOG_ERROR("parseGeolocation: invalid JSON struct - \"extra\" field not found");
        return NULL;
    }

    if (iteratorExtra->value.Capacity() != 1)
    {
        API_LOG_ERROR("parseGeolocation: invalid JSON struct - invalid format");
        return NULL;
    }

    float longitude;
    float latitude;
    std::string image;

    const rapidjson::Value &geolocationValue = iteratorExtra->value[0];

    rapidjson::Value::ConstMemberIterator iteratorLongitude = geolocationValue.FindMember("lng");
    if (iteratorLongitude != geolocationValue.MemberEnd() && iteratorLongitude->value.IsString())
    {
        const char *longitudeString = iteratorLongitude->value.GetString();
        longitude = atof(longitudeString);
    }
    else
    {
        API_LOG_ERROR("parseGeolocation: invalid JSON struct - \"lng\" not found");
        return NULL;
    }

    rapidjson::Value::ConstMemberIterator iteratorLatitude = geolocationValue.FindMember("la");
    if (iteratorLatitude != geolocationValue.MemberEnd() && iteratorLatitude->value.IsString())
    {
        const char *latitudeString = iteratorLatitude->value.GetString();
        latitude = atof(latitudeString);
    }
    else
    {
        API_LOG_ERROR("parseGeolocation: invalid JSON struct - \"la\" not found");
        return NULL;
    }

    rapidjson::Value::ConstMemberIterator iteratorImage = geolocationValue.FindMember("img");
    if (iteratorImage != geolocationValue.MemberEnd() && iteratorImage->value.IsString())
    {
        const char *imagePointer = iteratorImage->value.GetString();
        size_t imageSize = iteratorImage->value.GetStringLength();
        image.assign(imagePointer, imageSize);
    }
    else
    {
        API_LOG_WARNING("parseGeolocation: invalid JSON struct - \"img\" not found");
        // image is not mandatory
    }

    return new MegaChatGeolocationPrivate(longitude, latitude, image);
}

string JSonUtils::getImageFormat(const char *imagen)
{
    std::string format;

    size_t i = 0;
    while (imagen[i] != ':')
    {
        format += imagen[i];
        i++;
    }

    return format;
}

const char *MegaChatRichPreviewPrivate::getDomainName() const
{
    return mDomainName.c_str();
}

MegaChatGeolocationPrivate::MegaChatGeolocationPrivate(float longitude, float latitude, const string &image)
    : mLongitude(longitude), mLatitude(latitude), mImage(image)
{
}

MegaChatGeolocationPrivate::MegaChatGeolocationPrivate(const MegaChatGeolocationPrivate *geolocation)
{
    mLongitude = geolocation->mLongitude;
    mLatitude = geolocation->mLatitude;
    mImage = geolocation->mImage;
}

MegaChatGeolocation *MegaChatGeolocationPrivate::copy() const
{
    return new MegaChatGeolocationPrivate(this);
}

float MegaChatGeolocationPrivate::getLongitude() const
{
    return mLongitude;
}

float MegaChatGeolocationPrivate::getLatitude() const
{
    return mLatitude;
}

const char *MegaChatGeolocationPrivate::getImage() const
{
    return mImage.size() ? mImage.c_str() : NULL;
}

MegaChatNodeHistoryHandler::MegaChatNodeHistoryHandler(MegaChatApi *api)
    : chatApi(api)
{
}

void MegaChatNodeHistoryHandler::fireOnAttachmentReceived(MegaChatMessage *message)
{
    for(set<MegaChatNodeHistoryListener *>::iterator it = nodeHistoryListeners.begin(); it != nodeHistoryListeners.end() ; it++)
    {
        (*it)->onAttachmentReceived(chatApi, message);
    }

    delete message;
}

void MegaChatNodeHistoryHandler::fireOnAttachmentLoaded(MegaChatMessage *message)
{
    for(set<MegaChatNodeHistoryListener *>::iterator it = nodeHistoryListeners.begin(); it != nodeHistoryListeners.end() ; it++)
    {
        (*it)->onAttachmentLoaded(chatApi, message);
    }

    delete message;
}

void MegaChatNodeHistoryHandler::fireOnAttachmentDeleted(Id id)
{
    for(set<MegaChatNodeHistoryListener *>::iterator it = nodeHistoryListeners.begin(); it != nodeHistoryListeners.end() ; it++)
    {
        (*it)->onAttachmentDeleted(chatApi, id);
    }
}

void MegaChatNodeHistoryHandler::fireOnTruncate(Id id)
{
    for(set<MegaChatNodeHistoryListener *>::iterator it = nodeHistoryListeners.begin(); it != nodeHistoryListeners.end() ; it++)
    {
        (*it)->onTruncate(chatApi, id);
    }
}

void MegaChatNodeHistoryHandler::onReceived(Message *msg, Idx idx)
{
    MegaChatMessagePrivate *message = new MegaChatMessagePrivate(*msg, Message::Status::kServerReceived, idx);
    fireOnAttachmentReceived(message);
}

void MegaChatNodeHistoryHandler::onLoaded(Message *msg, Idx idx)
{
    MegaChatMessagePrivate *message = NULL;
    if (msg)
    {
        if (msg->isDeleted())
        {
            return;
        }
        message = new MegaChatMessagePrivate(*msg, Message::Status::kServerReceived, idx);
    }

    fireOnAttachmentLoaded(message);
}

void MegaChatNodeHistoryHandler::onDeleted(Id id)
{
    fireOnAttachmentDeleted(id);
}

void MegaChatNodeHistoryHandler::onTruncated(Id id)
{
    fireOnTruncate(id);
}


void MegaChatNodeHistoryHandler::addMegaNodeHistoryListener(MegaChatNodeHistoryListener *listener)
{
    nodeHistoryListeners.insert(listener);
}

void MegaChatNodeHistoryHandler::removeMegaNodeHistoryListener(MegaChatNodeHistoryListener *listener)
{
    nodeHistoryListeners.insert(listener);
}<|MERGE_RESOLUTION|>--- conflicted
+++ resolved
@@ -4286,158 +4286,117 @@
 
 int MegaChatApiImpl::getMessageReactionCount(MegaChatHandle chatid, MegaChatHandle msgid, const char *reaction)
 {
+    if (!reaction)
+    {
+        return -1;
+    }
+
     SdkMutexGuard g(sdkMutex);
-
+    ChatRoom *chatroom = findChatRoom(chatid);
     Message *msg = findMessage(chatid, msgid);
-    if (!msg)
-    {
-<<<<<<< HEAD
-        Message *msg = findMessage(chatid, msgid);
-        if (msg)
-        {
-            count = msg->getReactionCount(reaction);
-        }
-
-        // Update users of confirmed reactions with pending reactions
-        auto pendingReactions = chatroom->chat().getPendingReactions();
-        for (auto &auxReact : pendingReactions)
-        {
-            if (auxReact.mMsgId == msgid && auxReact.mReactionString == reaction)
-            {
-                assert(auxReact.mStatus != 0);
-                (auxReact.mStatus == OP_ADDREACTION)
-                    ? count++
-                    : count--;
-            }
-        }
-=======
+    if (!msg || !chatroom)
+    {
         API_LOG_ERROR("Chatroom or message not found");
         return -1;
->>>>>>> b44ea534
-    }
-
-    return msg->getReactionCount(reaction);
+    }
+
+    // Update users of confirmed reactions with pending reactions
+    int count = msg->getReactionCount(reaction);
+    auto pendingReactions = chatroom->chat().getPendingReactions();
+    for (auto &auxReact : pendingReactions)
+    {
+        if (auxReact.mMsgId == msgid && auxReact.mReactionString == reaction)
+        {
+            (auxReact.mStatus == OP_ADDREACTION)
+                ? count++
+                : count--;
+
+            break;
+        }
+    }
+
+    return count;
 }
 
 MegaStringList* MegaChatApiImpl::getMessageReactions(MegaChatHandle chatid, MegaChatHandle msgid)
-<<<<<<< HEAD
-{
-    MegaStringList *reactionList;
-    sdkMutex.lock();
+{
+    SdkMutexGuard g(sdkMutex);
+    ChatRoom *chatroom = findChatRoom(chatid);
+    Message *msg = findMessage(chatid, msgid);
+    if (!msg || !chatroom)
+    {
+        API_LOG_ERROR("Chatroom or message not found");
+        return new MegaStringListPrivate();
+    }
+
+    // Insert confirmed reactions
+    std::map<std::string, int> auxReactMap;
+    const std::vector<std::string> &reactions = msg->getReactions();
+    for (auto &auxReact : reactions)
+    {
+       auxReactMap[auxReact] = msg->getReactionCount(auxReact);
+    }
+
+    // Update confirmed reactions with pending reactions
+    auto pendingReactions = chatroom->chat().getPendingReactions();
+    for (auto &auxReact : pendingReactions)
+    {
+        if (auxReact.mMsgId == msgid)
+        {
+            (auxReact.mStatus == OP_ADDREACTION)
+                ? auxReactMap[auxReact.mReactionString]++
+                : auxReactMap[auxReact.mReactionString]--;
+
+            if (auxReactMap[auxReact.mReactionString] <= 0)
+            {
+                auxReactMap.erase(auxReact.mReactionString);
+            }
+        }
+    }
 
     vector<char *> reactArray;
-    std::map<std::string, int> auxReactMap;
+    for (auto &auxReact: auxReactMap)
+    {
+        reactArray.push_back(MegaApi::strdup(auxReact.first.c_str()));
+    }
+
+    return new MegaStringListPrivate(reactArray.data(), static_cast<int>(reactArray.size()));
+}
+
+MegaHandleList* MegaChatApiImpl::getReactionUsers(MegaChatHandle chatid, MegaChatHandle msgid, const char *reaction)
+{
+    if (!reaction)
+    {
+        return MegaHandleList::createInstance();
+    }
+
+    SdkMutexGuard g(sdkMutex);
     ChatRoom *chatroom = findChatRoom(chatid);
-    if (chatroom)
-=======
-{    
-    SdkMutexGuard g(sdkMutex);
-
-    vector<char*> reactArray;
     Message *msg = findMessage(chatid, msgid);
-    if (msg)
->>>>>>> b44ea534
-    {
-        std::vector<std::string> reactions(msg->getReactions());
-        for (auto &it : reactions)
-        {
-<<<<<<< HEAD
-            // Insert confirmed reactions
-            const std::vector<std::string> &reactions = msg->getReactions();
-            for (auto &auxReact : reactions)
-            {
-                auxReactMap[auxReact] = msg->getReactionCount(auxReact);
-            }
-
-            // Update confirmed reactions with pending reactions
-            auto pendingReactions = chatroom->chat().getPendingReactions();
-            for (auto &auxReact : pendingReactions)
-            {
-                if (auxReact.mMsgId == msgid)
-                {
-                    (auxReact.mStatus == OP_ADDREACTION)
-                        ? auxReactMap[auxReact.mReactionString]++
-                        : auxReactMap[auxReact.mReactionString]--;
-
-                    if (auxReactMap[auxReact.mReactionString] <= 0)
-                    {
-                        auxReactMap.erase(auxReact.mReactionString);
-                    }
-                }
-            }
-
-            for (auto &auxReact: auxReactMap)
-            {
-                reactArray.push_back(MegaApi::strdup(auxReact.first.c_str()));
-            }
-=======
-            reactArray.push_back(MegaApi::strdup(it.c_str()));
->>>>>>> b44ea534
-        }
-    }
-    else
+    if (!msg || !chatroom)
     {
         API_LOG_ERROR("Chatroom or message not found");
-    }
-
-<<<<<<< HEAD
-    reactionList = new MegaStringListPrivate(reactArray.data(), static_cast<int>(reactArray.size()));
-    sdkMutex.unlock();
-    return reactionList;
-=======
-    return new MegaStringListPrivate(reactArray.data(), static_cast<int>(reactArray.size()));
->>>>>>> b44ea534
-}
-
-MegaHandleList* MegaChatApiImpl::getReactionUsers(MegaChatHandle chatid, MegaChatHandle msgid, const char *reaction)
-{
-<<<<<<< HEAD
+        return MegaHandleList::createInstance();
+    }
+
     MegaHandleList *userList = MegaHandleList::createInstance();
-    sdkMutex.lock();
-=======
-    MegaHandleListPrivate *userList = new MegaHandleListPrivate();
->>>>>>> b44ea534
-
-    SdkMutexGuard g(sdkMutex);
-
-    if (reaction && reaction[0] != '\0')
-    {
-        Message *msg = findMessage(chatid, msgid);
-        if (msg)
-        {
-<<<<<<< HEAD
-            const std::vector<karere::Id> &users = msg->getReactionUsers(std::string(reaction));
-            for (auto user: users)
-=======
-            const std::vector<karere::Id> *users = msg->getReactionUsers(reaction);
-            if (users)
->>>>>>> b44ea534
-            {
-                if (user != mClient->myHandle())
-                {
-                    userList->addMegaHandle(user);
-                }
-            }
-
-            bool reacted = msg->hasReacted(reaction, mClient->myHandle());
-            int pendingStatus = chatroom->chat().getPendingReactionStatus(reaction, msgid);
-            if ((reacted && pendingStatus != OP_DELREACTION)
-                || (!reacted && pendingStatus == OP_ADDREACTION))
-            {
-                // Own user only must be added to userlist after check pending reactions
-                userList->addMegaHandle(mClient->myHandle());
-            }
-        }
-        else
-        {
-            API_LOG_ERROR("Chatroom or message not found");
-        }
-    }
-    else
-    {
-        API_LOG_ERROR("Empty reaction");
-    }
-
+    const std::vector<karere::Id> &users = msg->getReactionUsers(std::string(reaction));
+    for (auto user: users)
+    {
+        if (user != mClient->myHandle())
+        {
+            userList->addMegaHandle(user);
+        }
+    }
+
+    bool reacted = msg->hasReacted(reaction, mClient->myHandle());
+    int pendingStatus = chatroom->chat().getPendingReactionStatus(reaction, msgid);
+    if ((reacted && pendingStatus != OP_DELREACTION)
+        || (!reacted && pendingStatus == OP_ADDREACTION))
+    {
+        // Own user only must be added to userlist after check pending reactions
+        userList->addMegaHandle(mClient->myHandle());
+    }
     return userList;
 }
 
