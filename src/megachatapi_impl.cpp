--- conflicted
+++ resolved
@@ -204,8 +204,6 @@
         switch (request->getType())
         {
         case MegaChatRequest::TYPE_CONNECT:
-<<<<<<< HEAD
-=======
         {
             mClient->connect(karere::Presence::kInvalid)
             .then([request, this]()
@@ -222,7 +220,6 @@
             break;
         }
         case MegaChatRequest::TYPE_DISCONNECT:
->>>>>>> abe72190
         {
             mClient->disconnect()
             .then([request, this]()
@@ -931,15 +928,12 @@
     int ret;
 
     sdkMutex.lock();
-<<<<<<< HEAD
-=======
     if (!mClient)
     {
         mClient = new karere::Client(*this->megaApi, *this, this->megaApi->getBasePath(), karere::kClientIsMobile);
         terminating = false;
     }
 
->>>>>>> abe72190
     ret = MegaChatApiImpl::convertInitState(mClient->init(sid));
     sdkMutex.unlock();
 
@@ -951,9 +945,6 @@
     int initState;
 
     sdkMutex.lock();
-<<<<<<< HEAD
-    initState = MegaChatApiImpl::convertInitState(mClient->initState());
-=======
     if (mClient)
     {
         initState = MegaChatApiImpl::convertInitState(mClient->initState());
@@ -962,7 +953,6 @@
     {
         initState = MegaChatApi::INIT_ERROR;
     }
->>>>>>> abe72190
     sdkMutex.unlock();
 
     return initState;
@@ -1267,17 +1257,6 @@
     {
         (*it)->onChatInitStateUpdate(chatApi, newState);
     }
-<<<<<<< HEAD
-}
-
-void MegaChatApiImpl::fireOnChatOnlineStatusUpdate(int status)
-{
-    for(set<MegaChatListener *>::iterator it = listeners.begin(); it != listeners.end() ; it++)
-    {
-        (*it)->onChatOnlineStatusUpdate(chatApi, status);
-    }
-=======
->>>>>>> abe72190
 }
 
 void MegaChatApiImpl::fireOnChatOnlineStatusUpdate(MegaChatHandle userhandle, int status, bool inProgress)
@@ -2403,45 +2382,6 @@
 }
 
 void MegaChatApiImpl::onInitStateChange(int newState)
-<<<<<<< HEAD
-{
-    API_LOG_DEBUG("Karere initialization state has changed: %d", newState);
-
-    int state = MegaChatApiImpl::convertInitState(newState);
-
-    // only notify meaningful state to the app
-    if (state >= MegaChatApi::INIT_ERROR &&
-            state <= MegaChatApi::INIT_ONLINE_SESSION)
-    {
-        fireOnChatInitStateUpdate(state);
-    }
-}
-
-int MegaChatApiImpl::convertInitState(int state)
-{
-    switch (state)
-    {
-    case karere::Client::kInitErrGeneric:
-    case karere::Client::kInitErrCorruptCache:
-    case karere::Client::kInitErrSidMismatch:
-        return MegaChatApi::INIT_ERROR;
-
-    case karere::Client::kInitErrNoCache:
-        return MegaChatApi::INIT_NO_CACHE;
-
-    case karere::Client::kInitWaitingNewSession:
-        return MegaChatApi::INIT_WAITING_NEW_SESSION;
-
-    case karere::Client::kInitHasOfflineSession:
-        return MegaChatApi::INIT_OFFLINE_SESSION;
-
-    case karere::Client::kInitHasOnlineSession:
-        return MegaChatApi::INIT_ONLINE_SESSION;
-
-    default:
-        return state;
-    }
-=======
 {
     API_LOG_DEBUG("Karere initialization state has changed: %d", newState);
 
@@ -2511,7 +2451,6 @@
     Message *m = chatroom->chat().msgSubmit(buffer.c_str(), buffer.length(), Message::kMsgAttachment, NULL);
     MegaChatMessage *megaMsg = new MegaChatMessagePrivate(*m, Message::Status::kSending, CHATD_IDX_INVALID);
     request->setMegaChatMessage(megaMsg);
->>>>>>> abe72190
 }
 
 IApp::IGroupChatListItem *MegaChatApiImpl::addGroupChatItem(GroupChatRoom &chat)
@@ -2582,23 +2521,6 @@
     }
 }
 
-<<<<<<< HEAD
-void MegaChatApiImpl::onOwnPresence(Presence pres, bool inProgress)
-{
-    if (inProgress)
-        return;
-
-    if (pres.status() == this->status)
-    {
-        API_LOG_DEBUG("onOwnPresence() notifies the same status: %s", pres.toString());
-        return;
-    }
-
-    this->status = pres.status();
-
-    fireOnChatOnlineStatusUpdate(status);
-    API_LOG_INFO("My own presence has changed to %s", pres.toString());
-=======
 void MegaChatApiImpl::onPresenceChanged(Id userid, Presence pres, bool inProgress)
 {
     if (inProgress)
@@ -2616,7 +2538,6 @@
 {
     MegaChatPresenceConfigPrivate *config = new MegaChatPresenceConfigPrivate(state, pending);
     fireOnChatPresenceConfigUpdate(config);
->>>>>>> abe72190
 }
 
 ChatRequestQueue::ChatRequestQueue()
@@ -4204,11 +4125,6 @@
     chatApi.fireOnChatListItemUpdate(item);
 }
 
-void MegaChatGroupListItemHandler::onPeerPresence(Presence pres)
-{
-    // apps don't show the presence of each peer individually
-}
-
 void MegaChatListItemHandler::onExcludedFromChat()
 {
     MegaChatListItemPrivate *item = new MegaChatListItemPrivate(this->mRoom);
