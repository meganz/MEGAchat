/**
 * @file megachatapi_impl.cpp
 * @brief Private implementation of the intermediate layer for the MEGA C++ SDK.
 *
 * (c) 2013-2016 by Mega Limited, Auckland, New Zealand
 *
 * This file is part of the MEGA SDK - Client Access Engine.
 *
 * Applications using the MEGA API must present a valid application key
 * and comply with the the rules set forth in the Terms of Service.
 *
 * The MEGA SDK is distributed in the hope that it will be useful,
 * but WITHOUT ANY WARRANTY; without even the implied warranty of
 * MERCHANTABILITY or FITNESS FOR A PARTICULAR PURPOSE.
 *
 * @copyright Simplified (2-clause) BSD License.
 *
 * You should have received a copy of the license along with this
 * program.
 */

#define _POSIX_SOURCE
#define _LARGE_FILES

#define _GNU_SOURCE 1
#define _FILE_OFFSET_BITS 64

#define __DARWIN_C_LEVEL 199506L

#define USE_VARARGS
#define PREFER_STDARG

#include <megaapi_impl.h>
#include "megachatapi_impl.h"
#include <base/cservices.h>
#include <base/logger.h>
#include <IGui.h>
#include <chatClient.h>
#include <mega/base64.h>
#include <chatdMsg.h>

#ifdef _WIN32
#pragma warning(push)
#pragma warning(disable: 4996) // rapidjson: The std::iterator class template (used as a base class to provide typedefs) is deprecated in C++17. (The <iterator> header is NOT deprecated.)
#endif

#include <rapidjson/stringbuffer.h>
#include <rapidjson/writer.h>
#include <rapidjson/document.h>

#ifdef _WIN32
#pragma warning(pop)
#endif

#ifndef _WIN32
#include <signal.h>
#endif

#ifndef KARERE_DISABLE_WEBRTC
namespace rtcModule {void globalCleanup(); }
#endif

#define MAX_PUBLICCHAT_MEMBERS_TO_PRIVATE 100

using namespace std;
using namespace megachat;
using namespace mega;
using namespace karere;
using namespace chatd;

LoggerHandler *MegaChatApiImpl::loggerHandler = NULL;

MegaChatApiImpl::MegaChatApiImpl(MegaChatApi *chatApi, MegaApi *megaApi)
{
    init(chatApi, megaApi);
}

MegaChatApiImpl::~MegaChatApiImpl()
{
    MegaChatRequestPrivate *request = new MegaChatRequestPrivate(MegaChatRequest::TYPE_DELETE);
    requestQueue.push(request);
    waiter->notify();
    thread.join();
    delete request;

    for (auto it = chatPeerListItemHandler.begin(); it != chatPeerListItemHandler.end(); it++)
    {
        delete *it;
    }
    for (auto it = chatGroupListItemHandler.begin(); it != chatGroupListItemHandler.end(); it++)
    {
        delete *it;
    }

    // TODO: destruction of waiter hangs forever or may cause crashes
    //delete waiter;

    // TODO: destruction of network layer may cause hangs on MegaApi's network layer.
    // It may terminate the OpenSSL required by cUrl in SDK, so better to skip it.
    //delete websocketsIO;
}

void MegaChatApiImpl::init(MegaChatApi *chatApi, MegaApi *megaApi)
{
    if (!megaPostMessageToGui)
    {
        megaPostMessageToGui = MegaChatApiImpl::megaApiPostMessage;
    }

    mChatApi = chatApi;
    mMegaApi = megaApi;

    mClient = NULL;
    mTerminating = false;
    waiter = new MegaChatWaiter();
    mWebsocketsIO = new MegaWebsocketsIO(sdkMutex, waiter, megaApi, this);
    reqtag = 0;

    //Start blocking thread
    threadExit = 0;
    thread.start(threadEntryPoint, this);
}

//Entry point for the blocking thread
void *MegaChatApiImpl::threadEntryPoint(void *param)
{
#ifndef _WIN32
    struct sigaction noaction;
    memset(&noaction, 0, sizeof(noaction));
    noaction.sa_handler = SIG_IGN;
    ::sigaction(SIGPIPE, &noaction, 0);
#endif

    MegaChatApiImpl *chatApiImpl = (MegaChatApiImpl *)param;
    chatApiImpl->loop();
    return 0;
}

void MegaChatApiImpl::loop()
{
    sdkMutex.lock();
    while (true)
    {
        sdkMutex.unlock();

        waiter->init(NEVER);
        waiter->wakeupby(mWebsocketsIO, ::mega::Waiter::NEEDEXEC);
        waiter->wait();

        sdkMutex.lock();

        sendPendingEvents();
        sendPendingRequests();

        if (threadExit)
        {
            // There must be only one pending events, at maximum: the logout marshall call to delete the client
            assert(eventQueue.isEmpty() || (eventQueue.size() == 1));
            sendPendingEvents();

            sdkMutex.unlock();
            break;
        }
    }

#ifndef KARERE_DISABLE_WEBRTC
    rtcModule::globalCleanup();
#endif
}

void MegaChatApiImpl::megaApiPostMessage(megaMessage* msg, void* ctx)
{
    MegaChatApiImpl *megaChatApi = (MegaChatApiImpl *)ctx;
    if (megaChatApi)
    {
        megaChatApi->postMessage(msg);
    }
    else
    {
        // For compatibility with the QT example app,
        // there are some marshallCall() without context
        // that don't need to be marshalled using the
        // intermediate layer
        megaProcessMessage(msg);
    }
}

void MegaChatApiImpl::postMessage(megaMessage* msg)
{
    eventQueue.push(msg);
    waiter->notify();
}

void MegaChatApiImpl::sendPendingRequests()
{
    MegaChatRequestPrivate *request;
    int errorCode = MegaChatError::ERROR_OK;
    int nextTag = 0;

    while((request = requestQueue.pop()))
    {
        nextTag = ++reqtag;
        request->setTag(nextTag);
        requestMap[nextTag]=request;
        errorCode = MegaChatError::ERROR_OK;

        fireOnChatRequestStart(request);

        if (!mClient && request->getType() != MegaChatRequest::TYPE_DELETE)
        {
            MegaChatErrorPrivate *megaChatError = new MegaChatErrorPrivate(MegaChatError::ERROR_ACCESS);
            API_LOG_WARNING("Chat engine not initialized yet, cannot process the request");
            fireOnChatRequestFinish(request, megaChatError);
            continue;
        }

        if (mTerminating && request->getType() != MegaChatRequest::TYPE_DELETE)
        {
            MegaChatErrorPrivate *megaChatError = new MegaChatErrorPrivate(MegaChatError::ERROR_ACCESS);
            API_LOG_WARNING("Chat engine is terminated, cannot process the request");
            fireOnChatRequestFinish(request, megaChatError);
            continue;
        }

        switch (request->getType())
        {
        case MegaChatRequest::TYPE_CONNECT:
        {
            bool isInBackground = request->getFlag();

            mClient->connect(isInBackground)
            .then([request, this]()
            {
                MegaChatErrorPrivate *megaChatError = new MegaChatErrorPrivate(MegaChatError::ERROR_OK);
                fireOnChatRequestFinish(request, megaChatError);
            })
            .fail([request, this](const ::promise::Error& e)
            {
                MegaChatErrorPrivate *megaChatError = new MegaChatErrorPrivate(e.msg(), e.code(), e.type());
                fireOnChatRequestFinish(request, megaChatError);
            });

            break;
        }
        case MegaChatRequest::TYPE_DISCONNECT:
        {
            // mClient->disconnect();   --> obsolete
            MegaChatErrorPrivate *megaChatError = new MegaChatErrorPrivate(MegaChatError::ERROR_ACCESS);
            fireOnChatRequestFinish(request, megaChatError);

            break;
        }
        case MegaChatRequest::TYPE_RETRY_PENDING_CONNECTIONS:
        {
            bool disconnect = request->getFlag();
            bool refreshURLs = (bool)(request->getParamType() == 1);
            mClient->retryPendingConnections(disconnect, refreshURLs);

            MegaChatErrorPrivate *megaChatError = new MegaChatErrorPrivate(MegaChatError::ERROR_OK);
            fireOnChatRequestFinish(request, megaChatError);
            break;
        }
        case MegaChatRequest::TYPE_SEND_TYPING_NOTIF:
        {
            MegaChatHandle chatid = request->getChatHandle();
            ChatRoom *chatroom = findChatRoom(chatid);
            if (chatroom)
            {
                if (request->getFlag())
                {
                    chatroom->sendTypingNotification();
                    MegaChatErrorPrivate *megaChatError = new MegaChatErrorPrivate(MegaChatError::ERROR_OK);
                    fireOnChatRequestFinish(request, megaChatError);
                }
                else
                {
                    chatroom->sendStopTypingNotification();
                    MegaChatErrorPrivate *megaChatError = new MegaChatErrorPrivate(MegaChatError::ERROR_OK);
                    fireOnChatRequestFinish(request, megaChatError);
                }
            }
            else
            {
                errorCode = MegaChatError::ERROR_ARGS;
            }
            break;
        }
        case MegaChatRequest::TYPE_SIGNAL_ACTIVITY:
        {
            mClient->presenced().signalActivity();
            MegaChatErrorPrivate *megaChatError = new MegaChatErrorPrivate(MegaChatError::ERROR_OK);
            fireOnChatRequestFinish(request, megaChatError);

            break;
        }
        case MegaChatRequest::TYPE_SET_PRESENCE_AUTOAWAY:
        {
            int64_t timeout = request->getNumber();
            bool enable = request->getFlag();

            if (timeout > presenced::Config::kMaxAutoawayTimeout)
            {
                errorCode = MegaChatError::ERROR_ARGS;
                break;
            }

            mClient->presenced().setAutoaway(enable, timeout);

            MegaChatErrorPrivate *megaChatError = new MegaChatErrorPrivate(MegaChatError::ERROR_OK);
            fireOnChatRequestFinish(request, megaChatError);

            break;
        }

        case MegaChatRequest::TYPE_SET_PRESENCE_PERSIST:
        {
            bool enable = request->getFlag();

            mClient->presenced().setPersist(enable);

            MegaChatErrorPrivate *megaChatError = new MegaChatErrorPrivate(MegaChatError::ERROR_OK);
            fireOnChatRequestFinish(request, megaChatError);

            break;
        }
        case MegaChatRequest::TYPE_SET_LAST_GREEN_VISIBLE:
        {
            bool enable = request->getFlag();
            mClient->presenced().setLastGreenVisible(enable);
            MegaChatErrorPrivate *megaChatError = new MegaChatErrorPrivate(MegaChatError::ERROR_OK);
            fireOnChatRequestFinish(request, megaChatError);

            break;
        }
        case MegaChatRequest::TYPE_LAST_GREEN:
        {
            MegaChatHandle userid = request->getUserHandle();
            mClient->presenced().requestLastGreen(userid);
            MegaChatErrorPrivate *megaChatError = new MegaChatErrorPrivate(MegaChatError::ERROR_OK);
            fireOnChatRequestFinish(request, megaChatError);

            break;
        }
        case MegaChatRequest::TYPE_LOGOUT:
        {
            bool deleteDb = request->getFlag();
            cleanChatHandlers();
            mTerminating = true;
            mClient->terminate(deleteDb);

            API_LOG_INFO("Chat engine is logged out!");
            marshallCall([request, this]() //post destruction asynchronously so that all pending messages get processed before that
            {
                MegaChatErrorPrivate *megaChatError = new MegaChatErrorPrivate(MegaChatError::ERROR_OK);
                fireOnChatRequestFinish(request, megaChatError);

                delete mClient;
                mClient = NULL;
                mTerminating = false;
            }, this);

            break;
        }
        case MegaChatRequest::TYPE_DELETE:
        {
            if (mClient && !mTerminating)
            {
                cleanChatHandlers();
                mClient->terminate();
                API_LOG_INFO("Chat engine closed!");

                delete mClient;
                mClient = NULL;
            }

            threadExit = 1;
            break;
        }
        case MegaChatRequest::TYPE_SET_ONLINE_STATUS:
        {
            int status = request->getNumber();
            if (status < MegaChatApi::STATUS_OFFLINE || status > MegaChatApi::STATUS_BUSY)
            {
                fireOnChatRequestFinish(request, new MegaChatErrorPrivate("Invalid online status", MegaChatError::ERROR_ARGS));
                break;
            }

            mClient->setPresence(request->getNumber())
            .then([request, this]()
            {
                MegaChatErrorPrivate *megaChatError = new MegaChatErrorPrivate(MegaChatError::ERROR_OK);
                fireOnChatRequestFinish(request, megaChatError);
            })
            .fail([request, this](const ::promise::Error& err)
            {
                API_LOG_ERROR("Error setting online status: %s", err.what());

                MegaChatErrorPrivate *megaChatError = new MegaChatErrorPrivate(err.msg(), err.code(), err.type());
                fireOnChatRequestFinish(request, megaChatError);
            });
            break;
        }

        case MegaChatRequest::TYPE_CREATE_CHATROOM:
        {
            MegaChatPeerList *peersList = request->getMegaChatPeerList();
            if (!peersList)   // force to provide a list, even without participants
            {
                errorCode = MegaChatError::ERROR_ACCESS;
                break;
            }

            bool isMeeting = request->getNumber();
            bool publicChat = request->getPrivilege();
            bool group = request->getFlag();
            const userpriv_vector *userpriv = ((MegaChatPeerListPrivate*)peersList)->getList();
            if (!userpriv || (!group && publicChat))
            {
                errorCode = MegaChatError::ERROR_ACCESS;
                break;
            }

            if (!group && peersList->size() == 0)
            {
                errorCode = MegaChatError::ERROR_ACCESS;
                break;
            }

            if (!group && peersList->size() > 1)
            {
                group = true;
                request->setFlag(group);
                API_LOG_INFO("Forcing group chat due to more than 2 participants");
            }

            if (group)
            {
                const char *title = request->getText();
                vector<std::pair<handle, Priv>> peers;
                for (unsigned int i = 0; i < userpriv->size(); i++)
                {
                    peers.push_back(std::make_pair(userpriv->at(i).first, (Priv) userpriv->at(i).second));
                }

                if (title)  // not mandatory
                {
                    string strTitle(title);
                    strTitle = strTitle.substr(0, 30);
                    request->setText(strTitle.c_str()); // update, in case it's been truncated
                    title = request->getText();
                }

                mClient->createGroupChat(peers, publicChat, isMeeting, title)
                .then([request, this](Id chatid)
                {
                    request->setChatHandle(chatid);
                    MegaChatErrorPrivate *megaChatError = new MegaChatErrorPrivate(MegaChatError::ERROR_OK);
                    fireOnChatRequestFinish(request, megaChatError);

                })
                .fail([request,this](const ::promise::Error& err)
                {
                    API_LOG_ERROR("Error creating group chat: %s", err.what());

                    MegaChatErrorPrivate *megaChatError = new MegaChatErrorPrivate(err.msg(), err.code(), err.type());
                    fireOnChatRequestFinish(request, megaChatError);
                });
            }
            else    // 1on1 chat
            {
                if (peersList->getPeerHandle(0) == mClient->myHandle())
                {
                    // can't create a 1on1 chat with own user.
                    errorCode = MegaChatError::ERROR_NOENT;
                    break;
                }
                ContactList::iterator it = mClient->mContactList->find(peersList->getPeerHandle(0));
                if (it == mClient->mContactList->end())
                {
                    // contact not found
                    errorCode = MegaChatError::ERROR_ACCESS;
                    break;
                }
                if (it->second->chatRoom())
                {
                    // chat already exists
                    request->setChatHandle(it->second->chatRoom()->chatid());
                    errorCode = MegaChatError::ERROR_OK;
                    break;
                }
                it->second->createChatRoom()
                .then([request,this](ChatRoom* room)
                {
                    request->setChatHandle(room->chatid());

                    MegaChatErrorPrivate *megaChatError = new MegaChatErrorPrivate(MegaChatError::ERROR_OK);
                    fireOnChatRequestFinish(request, megaChatError);
                })
                .fail([request,this](const ::promise::Error& err)
                {
                    API_LOG_ERROR("Error creating 1on1 chat: %s", err.what());

                    MegaChatErrorPrivate *megaChatError = new MegaChatErrorPrivate(err.msg(), err.code(), err.type());
                    fireOnChatRequestFinish(request, megaChatError);
                });
            }
            break;
        }
        case MegaChatRequest::TYPE_INVITE_TO_CHATROOM:
        {
            handle chatid = request->getChatHandle();
            handle uh = request->getUserHandle();
            Priv privilege = (Priv) request->getPrivilege();

            if (chatid == MEGACHAT_INVALID_HANDLE || uh == MEGACHAT_INVALID_HANDLE)
            {
                errorCode = MegaChatError::ERROR_NOENT;
                break;
            }
            ChatRoom *chatroom = findChatRoom(chatid);
            if (!chatroom)
            {
                errorCode = MegaChatError::ERROR_NOENT;
                break;
            }
            if (!chatroom->isGroup())   // invite only for group chats
            {
                errorCode = MegaChatError::ERROR_ARGS;
                break;
            }
            if (chatroom->ownPriv() != (Priv) MegaChatPeerList::PRIV_MODERATOR)
            {
                errorCode = MegaChatError::ERROR_ACCESS;
                break;
            }

            ((GroupChatRoom *)chatroom)->invite(uh, privilege)
            .then([request, this]()
            {
                MegaChatErrorPrivate *megaChatError = new MegaChatErrorPrivate(MegaChatError::ERROR_OK);
                fireOnChatRequestFinish(request, megaChatError);
            })
            .fail([request, this](const ::promise::Error& err)
            {
                API_LOG_ERROR("Error adding user to group chat: %s", err.what());

                MegaChatErrorPrivate *megaChatError = new MegaChatErrorPrivate(err.msg(), err.code(), err.type());
                fireOnChatRequestFinish(request, megaChatError);
            });
            break;
        }

        case MegaChatRequest::TYPE_AUTOJOIN_PUBLIC_CHAT:
        {
            handle chatid = request->getChatHandle();
            if (chatid == MEGACHAT_INVALID_HANDLE)
            {
                errorCode = MegaChatError::ERROR_NOENT;
                break;
            }

            ChatRoom *chatroom = findChatRoom(chatid);
            if (!chatroom)
            {
                errorCode = MegaChatError::ERROR_NOENT;
                break;
            }

            if (!chatroom->isGroup()
                || !chatroom->publicChat()
                || (!chatroom->previewMode() && chatroom->isActive())) // cannot autojoin an active chat if it's not in preview mode
            {
                errorCode = MegaChatError::ERROR_ARGS;
                break;
            }

            handle phTmp = request->getUserHandle();
            handle ph;
            if (phTmp != MEGACHAT_INVALID_HANDLE)
            // rejoin inactive/left public chat
            {
                ph = phTmp;
            }
            else  // join chat in preview (previously loaded)
            {
                ph = chatroom->getPublicHandle();
            }

            if (ph == MEGACHAT_INVALID_HANDLE)
            {
                errorCode = MegaChatError::ERROR_NOENT;
                break;
            }

            ((GroupChatRoom *)chatroom)->autojoinPublicChat(ph)
            .then([request, this]()
            {
                MegaChatErrorPrivate *megaChatError = new MegaChatErrorPrivate(MegaChatError::ERROR_OK);
                fireOnChatRequestFinish(request, megaChatError);
            })
            .fail([request, this](const ::promise::Error& err)
            {
                API_LOG_ERROR("Error joining user to public group chat: %s", err.what());
                MegaChatErrorPrivate *megaChatError = new MegaChatErrorPrivate(err.msg(), err.code(), err.type());
                fireOnChatRequestFinish(request, megaChatError);
            });

            break;
        }

        case MegaChatRequest::TYPE_UPDATE_PEER_PERMISSIONS:
        {
            handle chatid = request->getChatHandle();
            handle uh = request->getUserHandle();
            Priv privilege = (Priv) request->getPrivilege();

            if (chatid == MEGACHAT_INVALID_HANDLE || uh == MEGACHAT_INVALID_HANDLE)
            {
                errorCode = MegaChatError::ERROR_NOENT;
                break;
            }

            ChatRoom *chatroom = findChatRoom(chatid);
            if (!chatroom)
            {
                errorCode = MegaChatError::ERROR_NOENT;
                break;
            }
            if (chatroom->ownPriv() != (Priv) MegaChatPeerList::PRIV_MODERATOR)
            {
                errorCode = MegaChatError::ERROR_ACCESS;
                break;
            }

            ((GroupChatRoom *)chatroom)->setPrivilege(uh, privilege)
            .then([request, this]()
            {
                MegaChatErrorPrivate *megaChatError = new MegaChatErrorPrivate(MegaChatError::ERROR_OK);
                fireOnChatRequestFinish(request, megaChatError);
            })
            .fail([request, this](const ::promise::Error& err)
            {
                API_LOG_ERROR("Error updating peer privileges: %s", err.what());

                MegaChatErrorPrivate *megaChatError = new MegaChatErrorPrivate(err.msg(), err.code(), err.type());
                fireOnChatRequestFinish(request, megaChatError);
            });
            break;
        }
        case MegaChatRequest::TYPE_REMOVE_FROM_CHATROOM:
        {
            handle chatid = request->getChatHandle();
            handle uh = request->getUserHandle();

            if (chatid == MEGACHAT_INVALID_HANDLE)
            {
                errorCode = MegaChatError::ERROR_NOENT;
                break;
            }

            ChatRoom *chatroom = findChatRoom(chatid);
            if (!chatroom)
            {
                errorCode = MegaChatError::ERROR_NOENT;
                break;
            }
            if (!chatroom->isGroup())   // only for group chats can be left
            {
                errorCode = MegaChatError::ERROR_ARGS;
                break;
            }

            if ( uh == MEGACHAT_INVALID_HANDLE || uh == mClient->myHandle())
            {
                ((GroupChatRoom *)chatroom)->leave()
                .then([request, this]()
                {
                    MegaChatErrorPrivate *megaChatError = new MegaChatErrorPrivate(MegaChatError::ERROR_OK);
                    fireOnChatRequestFinish(request, megaChatError);
                })
                .fail([request, this](const ::promise::Error& err)
                {
                    API_LOG_ERROR("Error leaving chat: %s", err.what());

                    MegaChatErrorPrivate *megaChatError = new MegaChatErrorPrivate(err.msg(), err.code(), err.type());
                    fireOnChatRequestFinish(request, megaChatError);
                });
            }
            else
            {
                if (chatroom->ownPriv() != (Priv) MegaChatPeerList::PRIV_MODERATOR)
                {
                        errorCode = MegaChatError::ERROR_ACCESS;
                        break;
                }

                ((GroupChatRoom *)chatroom)->excludeMember(uh)
                .then([request, this]()
                {
                    MegaChatErrorPrivate *megaChatError = new MegaChatErrorPrivate(MegaChatError::ERROR_OK);
                    fireOnChatRequestFinish(request, megaChatError);
                })
                .fail([request, this](const ::promise::Error& err)
                {
                    API_LOG_ERROR("Error removing peer from chat: %s", err.what());

                    MegaChatErrorPrivate *megaChatError = new MegaChatErrorPrivate(err.msg(), err.code(), err.type());
                    fireOnChatRequestFinish(request, megaChatError);
                });
            }
            break;
        }
        case MegaChatRequest::TYPE_TRUNCATE_HISTORY:
        {
            handle chatid = request->getChatHandle();

            if (chatid == MEGACHAT_INVALID_HANDLE)
            {
                errorCode = MegaChatError::ERROR_ARGS;
                break;
            }

            ChatRoom *chatroom = findChatRoom(chatid);
            if (!chatroom)
            {
                errorCode = MegaChatError::ERROR_NOENT;
                break;
            }
            if (chatroom->ownPriv() != (Priv) MegaChatPeerList::PRIV_MODERATOR)
            {
                errorCode = MegaChatError::ERROR_ACCESS;
                break;
            }

            handle messageid = request->getUserHandle();
            if (messageid == MEGACHAT_INVALID_HANDLE)   // clear the full history, from current message
            {
                if (chatroom->chat().empty())
                {
                    MegaChatErrorPrivate *megaChatError = new MegaChatErrorPrivate(MegaChatError::ERROR_OK);
                    fireOnChatRequestFinish(request, megaChatError);
                    break;
                }

                messageid = chatroom->chat().at(chatroom->chat().highnum()).id().val;
            }

            chatroom->truncateHistory(messageid)
            .then([request, this]()
            {
                MegaChatErrorPrivate *megaChatError = new MegaChatErrorPrivate(MegaChatError::ERROR_OK);
                fireOnChatRequestFinish(request, megaChatError);
            })
            .fail([request, this](const ::promise::Error& err)
            {
                API_LOG_ERROR("Error truncating chat history: %s", err.what());

                MegaChatErrorPrivate *megaChatError = new MegaChatErrorPrivate(err.msg(), err.code(), err.type());
                fireOnChatRequestFinish(request, megaChatError);
            });
            break;
        }
        case MegaChatRequest::TYPE_EDIT_CHATROOM_NAME:
        {
            handle chatid = request->getChatHandle();
            const char *title = request->getText();
            if (chatid == MEGACHAT_INVALID_HANDLE || title == NULL || !strlen(title))
            {
                errorCode = MegaChatError::ERROR_ARGS;
                break;
            }

            ChatRoom *chatroom = findChatRoom(chatid);
            if (!chatroom)
            {
                errorCode = MegaChatError::ERROR_NOENT;
                break;
            }
            if (!chatroom->isGroup())   // only for group chats have a title
            {
                errorCode = MegaChatError::ERROR_ARGS;
                break;
            }

            if (chatroom->ownPriv() != (Priv) MegaChatPeerList::PRIV_MODERATOR)
            {
                errorCode = MegaChatError::ERROR_ACCESS;
                break;
            }

            string strTitle(title);
            strTitle = strTitle.substr(0, 30);
            request->setText(strTitle.c_str()); // update, in case it's been truncated

            ((GroupChatRoom *)chatroom)->setTitle(strTitle)
            .then([request, this]()
            {
                MegaChatErrorPrivate *megaChatError = new MegaChatErrorPrivate(MegaChatError::ERROR_OK);
                fireOnChatRequestFinish(request, megaChatError);
            })
            .fail([request, this](const ::promise::Error& err)
            {
                API_LOG_ERROR("Error editing chat title: %s", err.what());

                MegaChatErrorPrivate *megaChatError = new MegaChatErrorPrivate(err.msg(), err.code(), err.type());
                fireOnChatRequestFinish(request, megaChatError);
            });
            break;
        }
        case MegaChatRequest::TYPE_LOAD_PREVIEW:
        {
            string parsedLink = request->getLink();
            if (parsedLink.empty())
            {
                errorCode = MegaChatError::ERROR_ARGS;
                break;
            }

            //link format: https://mega.nz/chat/<public-handle>#<chat-key>
            string separator = "chat/";
            size_t pos = parsedLink.find(separator);
            if (pos == string::npos)
            {
                errorCode = MegaChatError::ERROR_ARGS;
                break;
            }
            pos += separator.length();

            //We get the substring "<public-handle>#<chat-key>"
            parsedLink = parsedLink.substr(pos);
            separator = "#";
            pos = parsedLink.find(separator);

            if (pos == string::npos
                || pos != 8
                || (parsedLink.size() - pos - 1) < 22)
            {
                errorCode = MegaChatError::ERROR_ARGS;
                break;
            }

            //Parse public handle (First 8 Bytes)
            string phstr = parsedLink.substr(0, pos);   // 6 bytes in binary, 8 in B64url
            MegaChatHandle ph = 0;
            Base64::atob(phstr.data(), (::mega::byte*)&ph, MegaClient::CHATLINKHANDLE);

            //Parse unified key (Last 16 Bytes)
            string unifiedKey; // it's 16 bytes in binary, 22 in B64url
            string keystr = parsedLink.substr(pos + 1, 22);
            Base64::atob(keystr, unifiedKey);

            //Check that ph and uk have right size
            if (ISUNDEF(ph) || unifiedKey.size() != 16)
            {
                errorCode = MegaChatError::ERROR_ARGS;
                break;
            }

            mClient->openChatPreview(ph)
            .then([request, this, unifiedKey, ph](ReqResult result)
            {
                assert(result);

                std::string encTitle = result->getText() ? result->getText() : "";
                assert(!encTitle.empty());

                uint64_t chatId = result->getParentHandle();

                mClient->decryptChatTitle(chatId, unifiedKey, encTitle, ph)
                .then([request, this, unifiedKey, result, chatId](std::string decryptedTitle)
                {
                   bool createChat = request->getFlag();
                   int numPeers = result->getNumDetails();
                   request->setChatHandle(chatId);
                   request->setNumber(numPeers);
                   request->setText(decryptedTitle.c_str());
                   if (result->getMegaHandleList())
                   {
                       request->setMegaHandleList(result->getMegaHandleList());
                   }

                   bool meeting = result->getFlag();
                   if (meeting)
                   {
                       request->setParamType(1);
                   }

                   //Check chat link
                   if (!createChat)
                   {
                       MegaChatErrorPrivate *megaChatError = new MegaChatErrorPrivate(MegaChatError::ERROR_OK);
                       fireOnChatRequestFinish(request, megaChatError);
                   }
                   else //Load chat link
                   {
                       Id ph = result->getNodeHandle();
                       request->setUserHandle(ph.val);

                       GroupChatRoom *room = (GroupChatRoom*) findChatRoom(chatId);
                       if (room)
                       {
                           if (room->isActive()
                              || (!room->isActive() && !room->previewMode()))
                           {
                               MegaChatErrorPrivate *megaChatError = new MegaChatErrorPrivate(MegaChatError::ERROR_EXIST);
                               fireOnChatRequestFinish(request, megaChatError);
                           }
                           else
                           {
                               MegaChatErrorPrivate *megaChatError = new MegaChatErrorPrivate(MegaChatError::ERROR_OK);
                               room->enablePreview(ph);
                               fireOnChatRequestFinish(request, megaChatError);
                           }
                       }
                       else
                       {
                           std::string url = result->getLink() ? result->getLink() : "";
                           int shard = result->getAccess();
                           std::shared_ptr<std::string> key = std::make_shared<std::string>(unifiedKey);
                           uint32_t ts = result->getNumber();

                           mClient->createPublicChatRoom(chatId, ph.val, shard, decryptedTitle, key, url, ts, meeting);
                           MegaChatErrorPrivate *megaChatError = new MegaChatErrorPrivate(MegaChatError::ERROR_OK);
                           fireOnChatRequestFinish(request, megaChatError);
                       }
                   }
                })
                .fail([request, this](const ::promise::Error& err)
                {
                    API_LOG_ERROR("Error decrypting chat title: %s", err.what());

                    MegaChatErrorPrivate *megaChatError = new MegaChatErrorPrivate(err.msg(), err.code(), err.type());
                    fireOnChatRequestFinish(request, megaChatError);
                });
            })
            .fail([request, this](const ::promise::Error& err)
            {
                API_LOG_ERROR("Error loading chat link: %s", err.what());

                MegaChatErrorPrivate *megaChatError = new MegaChatErrorPrivate(err.msg(), err.code(), err.type());
                fireOnChatRequestFinish(request, megaChatError);
            });
            break;
        }
        case MegaChatRequest::TYPE_SET_PRIVATE_MODE:
        {
            MegaChatHandle chatid = request->getChatHandle();
            if (chatid == MEGACHAT_INVALID_HANDLE)
            {
                errorCode = MegaChatError::ERROR_NOENT;
                break;
            }

            ChatRoom *room = findChatRoom(chatid);
            if (!room)
            {
                errorCode = MegaChatError::ERROR_NOENT;
                break;
            }

            if (!room->isGroup() || !room->publicChat())
            {
                errorCode = MegaChatError::ERROR_ARGS;
                break;
            }

            if (room->numMembers() > MAX_PUBLICCHAT_MEMBERS_TO_PRIVATE)
            {
                errorCode = MegaChatError::ERROR_TOOMANY;
                break;
            }

            if (room->ownPriv() != chatd::PRIV_OPER)
            {
                errorCode = MegaChatError::ERROR_ACCESS;
                break;
            }

            mClient->setPublicChatToPrivate(chatid)
            .then([request, this]()
            {
                MegaChatErrorPrivate *megaChatError = new MegaChatErrorPrivate(MegaChatError::ERROR_OK);
                fireOnChatRequestFinish(request, megaChatError);
            })
            .fail([request, this](const ::promise::Error& err)
            {
                MegaChatErrorPrivate *megaChatError = new MegaChatErrorPrivate(err.msg(), err.code(), err.type());
                fireOnChatRequestFinish(request, megaChatError);
            });

            break;
        }
        case MegaChatRequest::TYPE_CHAT_LINK_HANDLE:
        {
            MegaChatHandle chatid = request->getChatHandle();
            bool del = request->getFlag();
            bool createifmissing = request->getNumRetry();

            if (chatid == MEGACHAT_INVALID_HANDLE)
            {
                errorCode = MegaChatError::ERROR_NOENT;
                break;
            }

            GroupChatRoom *room = (GroupChatRoom *) findChatRoom(chatid);
            if (!room)
            {
                errorCode = MegaChatError::ERROR_NOENT;
                break;
            }

            if (del && createifmissing)
            {
                errorCode = MegaChatError::ERROR_ARGS;
                break;
            }

            if (!room->publicChat() || !room->isGroup())
            {
                errorCode = MegaChatError::ERROR_ARGS;
                break;
            }

            // anyone can retrieve an existing link, but only operator can create/delete it
            int ownPriv = room->ownPriv();
            if ((ownPriv == Priv::PRIV_NOTPRESENT)
                 || ((del || createifmissing) && ownPriv != Priv::PRIV_OPER))
            {
                errorCode = MegaChatError::ERROR_ACCESS;
                break;
            }

            if (!del && createifmissing && !room->hasTitle())
            {
                API_LOG_DEBUG("Cannot create chat-links on chatrooms without title");
                errorCode = MegaChatError::ERROR_ACCESS;
                break;
            }

            ::promise::Promise<uint64_t> pms;
            if (del)
            {
                pms = mClient->deleteChatLink(chatid);
            }
            else    // query or create
            {
                pms = mClient->getPublicHandle(chatid, createifmissing);
            }

            pms.then([request, del, room, this] (uint64_t ph)
            {
                if (del)
                {
                    return fireOnChatRequestFinish(request, new MegaChatErrorPrivate(MegaChatError::ERROR_OK));
                }
                else if (ph == Id::inval())
                {
                    API_LOG_ERROR("Unexpected invalid public handle for query/create chat-link");
                    return fireOnChatRequestFinish(request, new MegaChatErrorPrivate(MegaChatError::ERROR_NOENT));
                }

                room->unifiedKey()
                .then([request, this, ph] (shared_ptr<string> unifiedKey)
                {
                    MegaChatErrorPrivate *megaChatError;
                    if (!unifiedKey || unifiedKey->size() != 16)
                    {
                        API_LOG_ERROR("Invalid unified key after decryption");
                        megaChatError = new MegaChatErrorPrivate(MegaChatError::ERROR_NOENT);
                    }
                    else    // prepare the link with ph + unifiedKey
                    {
                        string unifiedKeyB64;
                        Base64::btoa(*unifiedKey, unifiedKeyB64);

                        string phBin((const char*)&ph, MegaClient::CHATLINKHANDLE);
                        string phB64;
                        Base64::btoa(phBin, phB64);

                        string link = "https://mega.nz/chat/" + phB64 + "#" + unifiedKeyB64;
                        request->setText(link.c_str());

                        megaChatError = new MegaChatErrorPrivate(MegaChatError::ERROR_OK);
                    }
                    fireOnChatRequestFinish(request, megaChatError);
                })
                .fail([request, this] (const ::promise::Error &err)
                {
                    API_LOG_ERROR("Failed to decrypt unified key: %s", err.what());

                    MegaChatErrorPrivate *megaChatError = new MegaChatErrorPrivate(err.msg(), err.code(), err.type());
                    fireOnChatRequestFinish(request, megaChatError);
                });

            })
            .fail([request, this](const ::promise::Error& err)
            {
                API_LOG_ERROR("Failed to query/create/delete chat-link: %s", err.what());

                MegaChatErrorPrivate *megaChatError = new MegaChatErrorPrivate(err.msg(), err.code(), err.type());
                fireOnChatRequestFinish(request, megaChatError);
            });
            break;
        }
        case MegaChatRequest::TYPE_GET_FIRSTNAME:
        {
            // if the app requested user attributes too early (ie. init with sid but without cache),
            // the cache will not be ready yet. It needs to wait for fetchnodes to complete.
            if (!mClient->isUserAttrCacheReady())
            {
                errorCode = MegaChatError::ERROR_ACCESS;
                break;
            }

            MegaChatHandle uh = request->getUserHandle();
            const char* publicHandle = request->getLink();
            MegaChatHandle ph = publicHandle ? karere::Id(publicHandle, strlen(publicHandle)).val : MEGACHAT_INVALID_HANDLE;

            mClient->userAttrCache().getAttr(uh, MegaApi::USER_ATTR_FIRSTNAME, ph)
            .then([request, this](Buffer *data)
            {
                MegaChatErrorPrivate *megaChatError = new MegaChatErrorPrivate(MegaChatError::ERROR_OK);
                string firstname = string(data->buf(), data->dataSize());
                request->setText(firstname.c_str());
                fireOnChatRequestFinish(request, megaChatError);
            })
            .fail([request, this](const ::promise::Error& err)
            {
                API_LOG_ERROR("Error getting user firstname: %s", err.what());

                MegaChatErrorPrivate *megaChatError = new MegaChatErrorPrivate(err.msg(), err.code(), err.type());
                fireOnChatRequestFinish(request, megaChatError);
            });
            break;
        }
        case MegaChatRequest::TYPE_GET_LASTNAME:
        {
            // if the app requested user attributes too early (ie. init with sid but without cache),
            // the cache will not be ready yet. It needs to wait for fetchnodes to complete.
            if (!mClient->isUserAttrCacheReady())
            {
                errorCode = MegaChatError::ERROR_ACCESS;
                break;
            }

            MegaChatHandle uh = request->getUserHandle();
            const char* publicHandle = request->getLink();
            MegaChatHandle ph = publicHandle ? karere::Id(publicHandle, strlen(publicHandle)).val : MEGACHAT_INVALID_HANDLE;

            mClient->userAttrCache().getAttr(uh, MegaApi::USER_ATTR_LASTNAME, ph)
            .then([request, this](Buffer *data)
            {
                MegaChatErrorPrivate *megaChatError = new MegaChatErrorPrivate(MegaChatError::ERROR_OK);
                string lastname = string(data->buf(), data->dataSize());
                request->setText(lastname.c_str());
                fireOnChatRequestFinish(request, megaChatError);
            })
            .fail([request, this](const ::promise::Error& err)
            {
                API_LOG_ERROR("Error getting user lastname: %s", err.what());

                MegaChatErrorPrivate *megaChatError = new MegaChatErrorPrivate(err.msg(), err.code(), err.type());
                fireOnChatRequestFinish(request, megaChatError);
            });
            break;
        }
        case MegaChatRequest::TYPE_GET_EMAIL:
        {
            // if the app requested user attributes too early (ie. init with sid but without cache),
            // the cache will not be ready yet. It needs to wait for fetchnodes to complete.
            if (!mClient->isUserAttrCacheReady())
            {
                errorCode = MegaChatError::ERROR_ACCESS;
                break;
            }

            MegaChatHandle uh = request->getUserHandle();
            mClient->userAttrCache().getAttr(uh, karere::USER_ATTR_EMAIL)
            .then([request, this](Buffer *data)
            {
                MegaChatErrorPrivate *megaChatError = new MegaChatErrorPrivate(MegaChatError::ERROR_OK);
                string email = string(data->buf(), data->dataSize());
                request->setText(email.c_str());
                fireOnChatRequestFinish(request, megaChatError);
            })
            .fail([request, this](const ::promise::Error& err)
            {
                API_LOG_ERROR("Error getting user email: %s", err.what());

                MegaChatErrorPrivate *megaChatError = new MegaChatErrorPrivate(err.msg(), err.code(), err.type());
                fireOnChatRequestFinish(request, megaChatError);
            });
            break;
        }
        case MegaChatRequest::TYPE_ATTACH_NODE_MESSAGE:
        {
            handle chatid = request->getChatHandle();
            MegaNodeList *nodeList = request->getMegaNodeList();
            handle h = request->getUserHandle();
            bool isVoiceMessage = (request->getParamType() == 1);
            if (chatid == MEGACHAT_INVALID_HANDLE
                    || ((!nodeList || !nodeList->size()) && (h == MEGACHAT_INVALID_HANDLE))
                    || (isVoiceMessage && h == MEGACHAT_INVALID_HANDLE))
            {
                errorCode = MegaChatError::ERROR_NOENT;
                break;
            }

            ChatRoom *chatroom = findChatRoom(chatid);
            if (!chatroom)
            {
                errorCode = MegaChatError::ERROR_NOENT;
                break;
            }

            // if only one node, prepare a list with a single element and update request
            MegaNodeList *nodeListAux = NULL;
            if (h != MEGACHAT_INVALID_HANDLE)
            {
                MegaNode *megaNode = mMegaApi->getNodeByHandle(h);
                if (!megaNode)
                {
                    errorCode = MegaChatError::ERROR_NOENT;
                    break;
                }

                nodeListAux = MegaNodeList::createInstance();
                nodeListAux->addNode(megaNode);
                request->setMegaNodeList(nodeListAux);
                nodeList = request->getMegaNodeList();

                delete megaNode;
                delete nodeListAux;
            }

            uint8_t msgType = Message::kMsgInvalid;
            switch (request->getParamType())
            {
                case 0: // regular attachment
                    msgType = Message::kMsgAttachment;
                    break;

                case 1:  // voice-message
                    msgType = Message::kMsgVoiceClip;
                    break;
            }
            if (msgType == Message::kMsgInvalid)
            {
                errorCode = MegaChatError::ERROR_ARGS;
                break;
            }

            string buffer = JSonUtils::generateAttachNodeJSon(nodeList, msgType);
            if (buffer.empty())
            {
                errorCode = MegaChatError::ERROR_ARGS;
                break;
            }

            chatroom->requesGrantAccessToNodes(nodeList)
            .then([this, request, buffer, msgType]()
            {
                int errorCode = MegaChatError::ERROR_ARGS;
                MegaChatMessage *msg = sendMessage(request->getChatHandle(), buffer.c_str(), buffer.size(), msgType);
                if (msg)
                {
                    request->setMegaChatMessage(msg);
                    errorCode = MegaChatError::ERROR_OK;
                }

                MegaChatErrorPrivate *megaChatError = new MegaChatErrorPrivate(errorCode);
                fireOnChatRequestFinish(request, megaChatError);
            })
            .fail([this, request, buffer, msgType](const ::promise::Error& err)
            {
                MegaChatErrorPrivate *megaChatError = NULL;
                if (err.code() == MegaChatError::ERROR_EXIST)
                {
                    API_LOG_WARNING("Already granted access to this node previously");

                    int errorCode = MegaChatError::ERROR_ARGS;
                    MegaChatMessage *msg = sendMessage(request->getChatHandle(), buffer.c_str(), buffer.size(), msgType);
                    if (msg)
                    {
                        request->setMegaChatMessage(msg);
                        errorCode = MegaChatError::ERROR_OK;
                    }

                    megaChatError = new MegaChatErrorPrivate(errorCode);
                }
                else
                {
                    megaChatError = new MegaChatErrorPrivate(err.msg(), err.code(), err.type());
                    API_LOG_ERROR("Failed to grant access to some nodes");
                }

                fireOnChatRequestFinish(request, megaChatError);
            });
            break;
        }
        case MegaChatRequest::TYPE_REVOKE_NODE_MESSAGE:
        {
            MegaChatHandle chatid = request->getChatHandle();
            MegaNode *node = mMegaApi->getNodeByHandle(request->getUserHandle());
            if (chatid == MEGACHAT_INVALID_HANDLE || !node)
            {
                errorCode = MegaChatError::ERROR_NOENT;
                break;
            }

            ChatRoom *chatroom = findChatRoom(chatid);
            if (!chatroom)
            {
                errorCode = MegaChatError::ERROR_NOENT;
                break;
            }

            ::promise::Promise<void> promise = chatroom->requestRevokeAccessToNode(node);
            delete node;

            ::promise::when(promise)
            .then([this, request]()
            {
                std::string buf = Id(request->getUserHandle()).toString();
                buf.insert(buf.begin(), Message::kMsgRevokeAttachment - Message::kMsgOffset);
                buf.insert(buf.begin(), 0x0);

                MegaChatMessage *megaMsg = sendMessage(request->getChatHandle(), buf.c_str(), buf.length());
                request->setMegaChatMessage(megaMsg);

                int errorCode = MegaChatError::ERROR_OK;
                if (!megaMsg)
                {
                    errorCode = MegaChatError::ERROR_ARGS;
                }

                MegaChatErrorPrivate *megaChatError = new MegaChatErrorPrivate(errorCode);
                fireOnChatRequestFinish(request, megaChatError);
            })
            .fail([this, request](const ::promise::Error& err)
            {
                API_LOG_ERROR("Failed to revoke access to attached node (%d)", request->getUserHandle());
                MegaChatErrorPrivate *megaChatError = new MegaChatErrorPrivate(err.msg(), err.code(), err.type());
                fireOnChatRequestFinish(request, megaChatError);
            });
            break;
        }
        case MegaChatRequest::TYPE_SET_BACKGROUND_STATUS:
        {
            bool background = request->getFlag();
            mClient->notifyUserStatus(background)
            .then([this, request]()
            {
                MegaChatErrorPrivate *megaChatError = new MegaChatErrorPrivate(MegaChatError::ERROR_OK);
                fireOnChatRequestFinish(request, megaChatError);
            })
            .fail([this, request](const ::promise::Error& err)
            {
                MegaChatErrorPrivate *megaChatError = new MegaChatErrorPrivate(err.msg(), err.code(), err.type());
                fireOnChatRequestFinish(request, megaChatError);
            });
            break;
        }
        case MegaChatRequest::TYPE_PUSH_RECEIVED:
        {
            MegaChatHandle chatid = request->getChatHandle();
            ChatRoom *room = findChatRoom(chatid);
            bool wasArchived = (room && room->isArchived());

            mClient->pushReceived(chatid)
            .then([this, request, wasArchived]()
            {
                int type = request->getParamType();
                if (type == 0)  // Android
                {
                    // for Android, we prepare a list of msgids for every chatid that are candidates for
                    // notifications. Android doesn't really know why they received a push, so the previous
                    // notifications are cleanup and the new set of messages are notified

                    MegaHandleList *chatids = MegaHandleList::createInstance();

                    // for each chatroom, load all unread messages)
                    for (auto it = mClient->chats->begin(); it != mClient->chats->end(); it++)
                    {
                        MegaChatHandle chatid = it->first;
                        // don't want to generate notifications for archived chats or chats with notifications disabled
                        if (it->second->isArchived() || !mMegaApi->isChatNotifiable(chatid))
                            continue;

                        MegaHandleList *msgids = MegaHandleList::createInstance();

                        const Chat &chat = it->second->chat();
                        Idx lastSeenIdx = chat.lastSeenIdx();

                        // first msg to consider: last-seen if loaded in memory. Otherwise, the oldest loaded msg
                        Idx first = chat.lownum();
                        if (lastSeenIdx != CHATD_IDX_INVALID        // message is known locally
                                && chat.findOrNull(lastSeenIdx))    // message is loaded in RAM
                        {
                            first = lastSeenIdx + 1;
                        }
                        Idx last = chat.highnum();
                        int maxCount = 6;   // do not notify more than 6 messages per chat
                        for (Idx i = last; (i >= first && maxCount > 0); i--)
                        {
                            auto& msg = chat.at(i);
                            if (msg.isValidUnread(mClient->myHandle()))
                            {
                                maxCount--;
                                msgids->addMegaHandle(msg.id());
                            }
                        }

                        if (msgids->size())
                        {
                            chatids->addMegaHandle(chatid);
                            request->setMegaHandleListByChat(chatid, msgids);
                        }

                        delete msgids;
                    }

                    request->setMegaHandleList(chatids);    // always a valid list, even if empty
                    delete chatids;
                }
                else    // iOS
                {
                    MegaChatHandle chatid = request->getChatHandle();
                    ChatRoom *room = findChatRoom(chatid);
                    if (!room)
                    {
                        mMegaApi->sendEvent(99006, "iOS PUSH received for non-existing chatid");

                        MegaChatErrorPrivate *megaChatError = new MegaChatErrorPrivate(MegaChatError::ERROR_NOENT);
                        fireOnChatRequestFinish(request, megaChatError);
                        return;
                    }
                    else if (wasArchived && room->isArchived())    // don't want to generate notifications for archived chats
                    {
                        mMegaApi->sendEvent(99009, "PUSH received for archived chatid (and still archived)");

                        // since a PUSH could be received before the actionpacket updating flags (
                        MegaChatErrorPrivate *megaChatError = new MegaChatErrorPrivate(MegaChatError::ERROR_ACCESS);
                        fireOnChatRequestFinish(request, megaChatError);
                        return;
                    }
                }

                MegaChatErrorPrivate *megaChatError = new MegaChatErrorPrivate(MegaChatError::ERROR_OK);
                fireOnChatRequestFinish(request, megaChatError);
            })
            .fail([this, request](const ::promise::Error& err)
            {
                API_LOG_ERROR("Failed to retrieve current state");
                MegaChatErrorPrivate *megaChatError = new MegaChatErrorPrivate(err.msg(), err.code(), err.type());
                fireOnChatRequestFinish(request, megaChatError);
            });
            break;
        }
#ifndef KARERE_DISABLE_WEBRTC
        case MegaChatRequest::TYPE_START_CHAT_CALL:
        {
            if (!mClient->rtc)
            {
                API_LOG_ERROR("Start call - WebRTC is not initialized");
                errorCode = MegaChatError::ERROR_ACCESS;
                break;
            }

            MegaChatHandle chatid = request->getChatHandle();
            ChatRoom *chatroom = findChatRoom(chatid);
            if (!chatroom)
            {
                API_LOG_ERROR("Start call - Chatroom has not been found");
                errorCode = MegaChatError::ERROR_NOENT;
                break;
            }

            if (!chatroom->isGroup())
            {
                uint64_t uh = ((PeerChatRoom*)chatroom)->peer();
                Contact *contact = mClient->mContactList->contactFromUserId(uh);
                if (!contact || contact->visibility() != ::mega::MegaUser::VISIBILITY_VISIBLE)
                {
                    API_LOG_ERROR("Start call - Refusing start a call with a non active contact");
                    errorCode = MegaChatError::ERROR_ACCESS;
                    break;
                }
            }
            else if (chatroom->ownPriv() <= Priv::PRIV_RDONLY)
            {
                API_LOG_ERROR("Start call - Refusing start a call withouth enough privileges");
                errorCode = MegaChatError::ERROR_ACCESS;
                break;
            }

            if (chatroom->previewMode())
            {
                API_LOG_ERROR("Start call - Chatroom is in preview mode");
                errorCode = MegaChatError::ERROR_ACCESS;
                break;
            }

            if (chatroom->chatdOnlineState() != kChatStateOnline)
            {
                API_LOG_ERROR("Start call - chatroom isn't in online state");
                errorCode = MegaChatError::ERROR_ACCESS;
                break;
            }

            bool enableVideo = request->getFlag();
            bool enableAudio = request->getParamType();
            karere::AvFlags avFlags(enableAudio, enableVideo);
            rtcModule::ICall* call = findCall(chatid);
            if (!call)
            {
               ::promise::Promise<std::shared_ptr<std::string>> pms;
               if (chatroom->publicChat())
               {
                   pms = static_cast<GroupChatRoom *>(chatroom)->unifiedKey();
               }
               else
               {
                   pms.resolve(std::make_shared<string>());
               }

               bool isGroup = chatroom->isGroup();
               pms.then([request, this, chatid, avFlags, isGroup] (shared_ptr<string> unifiedKey)
               {
                   mClient->rtc->startCall(chatid, avFlags, isGroup, unifiedKey)
                   .then([request, this]()
                   {
                       MegaChatErrorPrivate *megaChatError = new MegaChatErrorPrivate(MegaChatError::ERROR_OK);
                       fireOnChatRequestFinish(request, megaChatError);
                   })
                   .fail([request, this](const ::promise::Error& err)
                   {
                       API_LOG_ERROR("Error Starting a chat call: %s", err.what());

                       MegaChatErrorPrivate *megaChatError = new MegaChatErrorPrivate(err.msg(), err.code(), err.type());
                       fireOnChatRequestFinish(request, megaChatError);
                   });
               })
               .fail([request, this] (const ::promise::Error &err)
               {
                   API_LOG_ERROR("Failed to decrypt unified key: %s", err.what());
                   MegaChatErrorPrivate *megaChatError = new MegaChatErrorPrivate(err.msg(), err.code(), err.type());
                   fireOnChatRequestFinish(request, megaChatError);
               });
            }
            else if (!call->participate())
            {
                call->join(avFlags)
                .then([request, this]()
                {
                    MegaChatErrorPrivate *megaChatError = new MegaChatErrorPrivate(MegaChatError::ERROR_OK);
                    fireOnChatRequestFinish(request, megaChatError);
                })
                .fail([request, this](const ::promise::Error& err)
                {
                    API_LOG_ERROR("Error Joining a chat call: %s", err.what());

                    MegaChatErrorPrivate *megaChatError = new MegaChatErrorPrivate(err.msg(), err.code(), err.type());
                    fireOnChatRequestFinish(request, megaChatError);
                });
            }
            else
            {
                // only groupchats allow to join the call in multiple clients, in 1on1 it's not allowed
                API_LOG_ERROR("A call exists in this chatroom and we already participate or it's not a groupchat");
                errorCode = MegaChatError::ERROR_EXIST;
                break;
            }

            break;
        }
        case MegaChatRequest::TYPE_ANSWER_CHAT_CALL:
        {
            MegaChatHandle chatid = request->getChatHandle();

            ChatRoom *chatroom = findChatRoom(chatid);
            if (!chatroom)
            {
                API_LOG_ERROR("Answer call - Chatroom has not been found");
                errorCode = MegaChatError::ERROR_NOENT;
                break;
            }

            if (!chatroom->chat().connection().clientId())
            {
                API_LOG_ERROR("Answer call - Refusing answer a call, clientid no yet assigned by shard: %d", chatroom->chat().connection().shardNo());
                errorCode = MegaChatError::ERROR_ACCESS;
                break;
            }

            if (chatroom->chatdOnlineState() != kChatStateOnline)
            {
                API_LOG_ERROR("Answer call - chatroom isn't in online state");
                errorCode = MegaChatError::ERROR_ACCESS;
                break;
            }

            rtcModule::ICall* call = findCall(chatid);
            if (!call)
            {
                API_LOG_ERROR("Answer call - There is not any call in that chatroom");
                errorCode = MegaChatError::ERROR_NOENT;
                break;
            }

            if (call->participate())
            {
                API_LOG_ERROR("Answer call - You already participate");
                errorCode = MegaChatError::ERROR_EXIST;
                break;
            }

            bool enableVideo = request->getFlag();
            bool enableAudio = request->getParamType();
            karere::AvFlags avFlags(enableAudio, enableVideo);
            call->join(avFlags)
            .then([request, this]()
            {
                MegaChatErrorPrivate *megaChatError = new MegaChatErrorPrivate(MegaChatError::ERROR_OK);
                fireOnChatRequestFinish(request, megaChatError);
            })
            .fail([request, this](const ::promise::Error& err)
            {
                API_LOG_ERROR("Error Joining a chat call: %s", err.what());

                MegaChatErrorPrivate *megaChatError = new MegaChatErrorPrivate(err.msg(), err.code(), err.type());
                fireOnChatRequestFinish(request, megaChatError);
            });

            break;
        }
        case MegaChatRequest::TYPE_HANG_CHAT_CALL:
        {
            if (!mClient->rtc)
            {
                API_LOG_ERROR("Hang up call - WebRTC is not initialized");
                errorCode = MegaChatError::ERROR_ACCESS;
                break;
            }

            MegaChatHandle callid = request->getChatHandle();
            if (callid == MEGACHAT_INVALID_HANDLE)
            {
                API_LOG_ERROR("Hang up call - invalid callid");
                errorCode = MegaChatError::ERROR_ARGS;
                break;
            }

            rtcModule::ICall* call = mClient->rtc->findCall(callid);

            if (!call)
            {
                API_LOG_ERROR("Hang up call - There is not any call with that callid");
                errorCode = MegaChatError::ERROR_NOENT;
                assert(false);
                break;
            }

            ChatRoom *chatroom = findChatRoom(call->getChatid());
            if (!chatroom)
            {
                API_LOG_ERROR("Hang up call- Chatroom has not been found");
                errorCode = MegaChatError::ERROR_NOENT;
                break;
            }

            bool moderator = chatroom->chat().getOwnprivilege() == PRIV_OPER;
            bool endCall = request->getFlag();
            if (endCall && !moderator)
            {
                API_LOG_ERROR("End call withouth enough privileges");
                errorCode = MegaChatError::ERROR_ACCESS;
                break;
            }

            if (endCall)
            {
                // TODO remove this block when we add support for endCall, and re-check conditions
                API_LOG_ERROR("End call not supported yet");
                errorCode = MegaChatError::ERROR_ARGS;
                break;
            }

            ::promise::Promise<void> pms = endCall
                    ? call->endCall()   // end call
                    : call->hangup();   // hang up

            pms.then([request, this]()
            {
                MegaChatErrorPrivate *megaChatError = new MegaChatErrorPrivate(MegaChatError::ERROR_OK);
                fireOnChatRequestFinish(request, megaChatError);
            })
            .fail([request, this](const ::promise::Error& err)
            {
                API_LOG_ERROR("Error hang up a chat call: %s", err.what());

                MegaChatErrorPrivate *megaChatError = new MegaChatErrorPrivate(err.msg(), err.code(), err.type());
                fireOnChatRequestFinish(request, megaChatError);
            });

            break;
        }
        case MegaChatRequest::TYPE_DISABLE_AUDIO_VIDEO_CALL:
        {
            MegaChatHandle chatid = request->getChatHandle();
            bool enable = request->getFlag();
            int operationType = request->getParamType();
            rtcModule::ICall* call = findCall(chatid);
            if (!call)
            {
                API_LOG_ERROR("Disable AV flags  - There is not any call in that chatroom");
                errorCode = MegaChatError::ERROR_NOENT;
                assert(false);
                break;
            }

            if (operationType != MegaChatRequest::AUDIO && operationType != MegaChatRequest::VIDEO)
            {
                errorCode = MegaChatError::ERROR_ARGS;
                break;
            }

            karere::AvFlags currentFlags = call->getLocalAvFlags();
            karere::AvFlags requestedFlags = currentFlags;
            if (operationType == MegaChatRequest::AUDIO)
            {
                if (enable)
                {
                    requestedFlags.add(karere::AvFlags::kAudio);
                }
                else
                {
                    requestedFlags.remove(karere::AvFlags::kAudio);
                }
            }
            else // (operationType == MegaChatRequest::VIDEO)
            {
                if (enable)
                {
                    requestedFlags.add(karere::AvFlags::kCamera);
                }
                else
                {
                    requestedFlags.remove(karere::AvFlags::kCamera);
                }
            }

            if (!call->participate())
            {
                API_LOG_ERROR("Disable audio video - You don't participate in the call");
                errorCode = MegaChatError::ERROR_ACCESS;
                break;
            }

            call->updateAndSendLocalAvFlags(requestedFlags);

            MegaChatErrorPrivate *megaChatError = new MegaChatErrorPrivate(MegaChatError::ERROR_OK);
            fireOnChatRequestFinish(request, megaChatError);
            break;
        }
        case MegaChatRequest::TYPE_SET_CALL_ON_HOLD:
        {
            MegaChatHandle chatid = request->getChatHandle();
            bool onHold = request->getFlag();

            rtcModule::ICall* call = findCall(chatid);
            if (!call)
            {
                API_LOG_ERROR("Set call on hold  - There is not any call in that chatroom");
                errorCode = MegaChatError::ERROR_NOENT;
                assert(false);
                break;
            }

            if (call->getState() != rtcModule::CallState::kStateInProgress)
            {
                API_LOG_ERROR("The call can't be set onHold until call is in-progres");
                errorCode = MegaChatError::ERROR_ACCESS;
                break;
            }

            karere::AvFlags currentFlags = call->getLocalAvFlags();
            if (onHold == currentFlags.isOnHold())
            {
                API_LOG_ERROR("Set call on hold - Call is on hold and try to set on hold or conversely");
                errorCode = MegaChatError::ERROR_ARGS;
                break;
            }
            currentFlags.setOnHold(onHold);
            call->updateAndSendLocalAvFlags(currentFlags);
            MegaChatErrorPrivate *megaChatError = new MegaChatErrorPrivate(MegaChatError::ERROR_OK);
            fireOnChatRequestFinish(request, megaChatError);
            break;
        }

        case MegaChatRequest::TYPE_CHANGE_VIDEO_STREAM:
        {
            if (!mClient->rtc)
            {
                API_LOG_ERROR("Change video streaming source - WebRTC is not initialized");
                errorCode = MegaChatError::ERROR_ACCESS;
                break;
            }

            const char *deviceName = request->getText();
            if (!deviceName || !mClient->rtc->selectVideoInDevice(deviceName))
            {
                API_LOG_ERROR("Change video streaming source - device doesn't exist");
                errorCode = MegaChatError::ERROR_ARGS;
                break;
            }

            MegaChatErrorPrivate *megaChatError = new MegaChatErrorPrivate(MegaChatError::ERROR_OK);
            fireOnChatRequestFinish(request, megaChatError);
            break;
        }
#endif
        case MegaChatRequest::TYPE_ARCHIVE_CHATROOM:
        {
            handle chatid = request->getChatHandle();
            bool archive = request->getFlag();
            if (chatid == MEGACHAT_INVALID_HANDLE)
            {
                errorCode = MegaChatError::ERROR_NOENT;
                break;
            }

            ChatRoom *chatroom = findChatRoom(chatid);
            if (!chatroom)
            {
                errorCode = MegaChatError::ERROR_NOENT;
                break;
            }

            chatroom->archiveChat(archive)
            .then([request, this]()
            {
                MegaChatErrorPrivate *megaChatError = new MegaChatErrorPrivate(MegaChatError::ERROR_OK);
                fireOnChatRequestFinish(request, megaChatError);
            })
            .fail([request, this](const ::promise::Error& err)
            {
                API_LOG_ERROR("Error archiving chat: %s", err.what());

                MegaChatErrorPrivate *megaChatError = new MegaChatErrorPrivate(err.msg(), err.code(), err.type());
                fireOnChatRequestFinish(request, megaChatError);
            });
            break;
        }
        case MegaChatRequest::TYPE_GET_PEER_ATTRIBUTES:
        {
            // if the app requested user attributes too early (ie. init with sid but without cache),
            // the cache will not be ready yet. It needs to wait for fetchnodes to complete.
            if (!mClient->isUserAttrCacheReady())
            {
                errorCode = MegaChatError::ERROR_ACCESS;
                break;
            }

            handle chatid = request->getChatHandle();
            if (chatid == MEGACHAT_INVALID_HANDLE)
            {
                errorCode = MegaChatError::ERROR_NOENT;
                break;
            }

            ChatRoom *chatroom = findChatRoom(chatid);
            if (!chatroom)
            {
                errorCode = MegaChatError::ERROR_NOENT;
                break;
            }

            MegaHandleList *handleList = request->getMegaHandleList();
            if (!handleList)
            {
                errorCode = MegaChatError::ERROR_ARGS;
                break;
            }
            bool isMember = true;
            for (unsigned int i = 0; i < handleList->size(); i++)
            {
                MegaChatHandle peerid = handleList->get(i);
                if (!chatroom->isMember(peerid))
                {
                    API_LOG_ERROR("Error %s is not a chat member of chatroom (%s)", Id(peerid).toString().c_str(), Id(chatid).toString().c_str());
                    isMember = false;
                    break;
                }
            }
            if (!isMember)
            {
                errorCode = MegaChatError::ERROR_ARGS;
                break;
            }


            std::vector<::promise::Promise<void>> promises;
            for (unsigned int i = 0; i < handleList->size(); i++)
            {
                promises.push_back(chatroom->chat().requestUserAttributes(handleList->get(i)));
            }

            ::promise::when(promises)
            .then([this, request]()
            {
                MegaChatErrorPrivate *megaChatError = new MegaChatErrorPrivate(MegaChatError::ERROR_OK);
                fireOnChatRequestFinish(request, megaChatError);
            })
            .fail([request, this](const ::promise::Error& e)
            {
                MegaChatErrorPrivate *megaChatError = new MegaChatErrorPrivate(e.msg(), e.code(), e.type());
                fireOnChatRequestFinish(request, megaChatError);
            });
            break;
        }
        case MegaChatRequest::TYPE_SET_RETENTION_TIME:
        {
            MegaChatHandle chatid = request->getChatHandle();
            unsigned period = static_cast <unsigned>(request->getNumber());

            if (chatid == MEGACHAT_INVALID_HANDLE)
            {
                errorCode = MegaChatError::ERROR_ARGS;
                break;
            }

            ChatRoom *chatroom = findChatRoom(chatid);
            if (!chatroom)
            {
                errorCode = MegaChatError::ERROR_NOENT;
                break;
            }
            if (chatroom->ownPriv() != static_cast<Priv>(MegaChatPeerList::PRIV_MODERATOR))
            {
                errorCode = MegaChatError::ERROR_ACCESS;
                break;
            }

            auto wptr = mClient->weakHandle();
            chatroom->setChatRetentionTime(period)
            .then([request, wptr, this]()
            {
                wptr.throwIfDeleted();
                MegaChatErrorPrivate *megaChatError = new MegaChatErrorPrivate(MegaChatError::ERROR_OK);
                fireOnChatRequestFinish(request, megaChatError);
            })
            .fail([request, this](const ::promise::Error& err)
            {
                API_LOG_ERROR("Error setting retention time : %s", err.what());

                MegaChatErrorPrivate *megaChatError = new MegaChatErrorPrivate(err.msg(), err.code(), err.type());
                fireOnChatRequestFinish(request, megaChatError);
            });
            break;
        }
        case MegaChatRequest::TYPE_MANAGE_REACTION:
        {
            const char *reaction = request->getText();
            if (!reaction)
            {
                errorCode = MegaChatError::ERROR_ARGS;
                break;
            }

            MegaChatHandle chatid = request->getChatHandle();
            ChatRoom *chatroom = findChatRoom(chatid);
            if (!chatroom)
            {
                errorCode = MegaChatError::ERROR_NOENT;
                break;
            }

            if (chatroom->ownPriv() < static_cast<chatd::Priv>(MegaChatPeerList::PRIV_STANDARD))
            {
                errorCode = MegaChatError::ERROR_ACCESS;
                break;
            }

            MegaChatHandle msgid = request->getUserHandle();
            Chat &chat = chatroom->chat();
            Idx index = chat.msgIndexFromId(msgid);
            if (index == CHATD_IDX_INVALID)
            {
                errorCode = MegaChatError::ERROR_NOENT;
                break;
            }

            const Message &msg = chat.at(index);
            if (msg.isManagementMessage())
            {
                errorCode = MegaChatError::ERROR_ARGS;
                break;
            }

            int pendingStatus = chat.getPendingReactionStatus(reaction, msg.id());
            bool hasReacted = msg.hasReacted(reaction, mClient->myHandle());
            if (request->getFlag())
            {
                // check if max number of reactions has been reached
                int res = msg.allowReact(mClient->myHandle(), reaction);
                if (res != 0)
                {
                    request->setNumber(res);
                    errorCode = MegaChatError::ERROR_TOOMANY;
                    break;
                }

                if ((hasReacted && pendingStatus != OP_DELREACTION)
                    || (!hasReacted && pendingStatus == OP_ADDREACTION))
                {
                    // If the reaction exists and there's not a pending DELREACTION
                    // or the reaction doesn't exists and a ADDREACTION is pending
                    errorCode = MegaChatError::ERROR_EXIST;
                    break;
                }
                else
                {
                    chat.manageReaction(msg, reaction, OP_ADDREACTION);
                }
            }
            else
            {
                if ((!hasReacted && pendingStatus != OP_ADDREACTION)
                    || (hasReacted && pendingStatus == OP_DELREACTION))
                {
                    // If the reaction doesn't exist and there's not a pending ADDREACTION
                    // or reaction exists and a DELREACTION is pending
                    errorCode = MegaChatError::ERROR_EXIST;
                    break;
                }
                else
                {
                    chat.manageReaction(msg, reaction, OP_DELREACTION);
                }
            }

            MegaChatErrorPrivate *megaChatError = new MegaChatErrorPrivate(MegaChatError::ERROR_OK);
            fireOnChatRequestFinish(request, megaChatError);
            break;
        }
        case MegaChatRequest::TYPE_IMPORT_MESSAGES:
        {
            if (mClient->initState() != karere::Client::kInitHasOfflineSession
                            && mClient->initState() != karere::Client::kInitHasOnlineSession)
            {
                errorCode = MegaChatError::ERROR_ACCESS;
                break;
            }

            int count = mClient->importMessages(request->getText());
            if (count < 0)
            {
                errorCode = MegaChatError::ERROR_ARGS;
                break;
            }

            MegaChatErrorPrivate *megaChatError = new MegaChatErrorPrivate(MegaChatError::ERROR_OK);
            request->setNumber(count);
            fireOnChatRequestFinish(request, megaChatError);
            break;
        }
#ifndef KARERE_DISABLE_WEBRTC
        case MegaChatRequest::TYPE_ENABLE_AUDIO_LEVEL_MONITOR:
        {
            handle chatid = request->getChatHandle();
            bool enable = request->getFlag();
            if (chatid == MEGACHAT_INVALID_HANDLE)
            {
                API_LOG_ERROR("MegaChatRequest::TYPE_ENABLE_AUDIO_LEVEL_MONITOR - Invalid chatid");
                errorCode = MegaChatError::ERROR_ARGS;
                break;
            }

            rtcModule::ICall* call = findCall(chatid);
            if (!call)
            {
                API_LOG_ERROR("Enable audio level monitor  - There is not any call in that chatroom");
                errorCode = MegaChatError::ERROR_NOENT;
                assert(false);
                break;
            }

            if (!call->participate())
            {
                API_LOG_ERROR("Enable audio level monitor - You don't participate in the call");
                errorCode = MegaChatError::ERROR_ACCESS;
                break;
            }

            call->enableAudioLevelMonitor(enable);
            MegaChatErrorPrivate *megaChatError = new MegaChatErrorPrivate(MegaChatError::ERROR_OK);
            fireOnChatRequestFinish(request, megaChatError);
            break;
        }
        case MegaChatRequest::TYPE_REQUEST_SPEAK:
        {
            handle chatid = request->getChatHandle();
            bool enable = request->getFlag();
            if (chatid == MEGACHAT_INVALID_HANDLE)
            {
                API_LOG_ERROR("MegaChatRequest::TYPE_REQUEST_SPEAK - Invalid chatid");
                errorCode = MegaChatError::ERROR_ARGS;
                break;
            }

            rtcModule::ICall* call = findCall(chatid);
            if (!call)
            {
                API_LOG_ERROR("MegaChatRequest::TYPE_REQUEST_SPEAK  - There is not any call in that chatroom");
                errorCode = MegaChatError::ERROR_NOENT;
                assert(false);
                break;
            }

            if (call->getState() != rtcModule::kStateInProgress)
            {
                API_LOG_ERROR("Request to speak - Call isn't in progress state");
                errorCode = MegaChatError::ERROR_ACCESS;
                break;
            }

            call->requestSpeaker(enable);
            MegaChatErrorPrivate *megaChatError = new MegaChatErrorPrivate(MegaChatError::ERROR_OK);
            fireOnChatRequestFinish(request, megaChatError);
            break;
        }
        case MegaChatRequest::TYPE_APPROVE_SPEAK:
        {
            handle chatid = request->getChatHandle();

            bool enable = request->getFlag();
            if (chatid == MEGACHAT_INVALID_HANDLE)
            {
                API_LOG_ERROR("MegaChatRequest::TYPE_APPROVE_SPEAK - Invalid chatid");
                errorCode = MegaChatError::ERROR_ARGS;
                break;
            }

            rtcModule::ICall* call = findCall(chatid);
            if (!call)
            {
                API_LOG_ERROR("MegaChatRequest::TYPE_APPROVE_SPEAK  - There is not any call in that chatroom");
                errorCode = MegaChatError::ERROR_NOENT;
                assert(false);
                break;
            }

            ChatRoom *chatroom = findChatRoom(chatid);
            if (!chatroom)
            {
                API_LOG_ERROR("MegaChatRequest::TYPE_APPROVE_SPEAK- Chatroom has not been found");
                errorCode = MegaChatError::ERROR_NOENT;
                break;
            }

            bool moderator = chatroom->chat().getOwnprivilege() == PRIV_OPER;
            if (!moderator)
            {
                API_LOG_ERROR("MegaChatRequest::TYPE_APPROVE_SPEAK  - You have to be moderator to approve speak request");
                errorCode = MegaChatError::ERROR_ACCESS;
                assert(false);
                break;
            }

            if (call->getState() != rtcModule::kStateInProgress)
            {
                API_LOG_ERROR("Approve request to speak - Call isn't in progress state");
                errorCode = MegaChatError::ERROR_ACCESS;
                break;
            }

            call->approveSpeakRequest(request->getUserHandle(), enable);


            MegaChatErrorPrivate *megaChatError = new MegaChatErrorPrivate(MegaChatError::ERROR_OK);
            fireOnChatRequestFinish(request, megaChatError);
            break;
        }
        case MegaChatRequest::TYPE_REQUEST_HIGH_RES_VIDEO:
        {
            handle chatid = request->getChatHandle();
            int quality = request->getPrivilege(); // by default MegaChatCall::CALL_QUALITY_HIGH_DEF

            if (chatid == MEGACHAT_INVALID_HANDLE)
            {
                API_LOG_ERROR("MegaChatRequest::TYPE_REQUEST_HIGH_RES_VIDEO - Invalid chatid");
                errorCode = MegaChatError::ERROR_ARGS;
                break;
            }

            if (request->getFlag() && (quality < MegaChatCall::CALL_QUALITY_HIGH_DEF || quality > MegaChatCall::CALL_QUALITY_HIGH_LOW))
            {
                API_LOG_ERROR("MegaChatRequest::TYPE_REQUEST_HIGH_RES_VIDEO  - Invalid resolution quality");
                errorCode = MegaChatError::ERROR_ARGS;
                break;
            }

            rtcModule::ICall* call = findCall(chatid);
            if (!call)
            {
                API_LOG_ERROR("MegaChatRequest::TYPE_REQUEST_HIGH_RES_VIDEO  - There is not any call in that chatroom");
                errorCode = MegaChatError::ERROR_NOENT;
                assert(false);
                break;
            }

            if (!request->getFlag() && (!request->getMegaHandleList() || !request->getMegaHandleList()->size()))
            {
                API_LOG_ERROR("MegaChatRequest::TYPE_REQUEST_HIGH_RES_VIDEO - Invalid list of Cids for removal");
                errorCode = MegaChatError::ERROR_ARGS;
                break;
            }

            if (call->getState() != rtcModule::kStateInProgress)
            {
                API_LOG_ERROR("Request high resolution video - Call isn't in progress state");
                errorCode = MegaChatError::ERROR_ACCESS;
                break;
            }

            if (request->getFlag()) // HI-RES request only accepts a single peer CID
            {
                Cid_t cid = static_cast<Cid_t>(request->getUserHandle());
                call->requestHighResolutionVideo(cid, quality);
            }
            else // HI-RES del accepts a list of peers CIDs
            {
                std::vector<Cid_t> cids;
                const MegaHandleList *auxcids = request->getMegaHandleList();
                for (size_t i = 0; i < auxcids->size(); i++)
                {
                    cids.emplace_back(static_cast<Cid_t>(auxcids->get(static_cast<unsigned>(i))));
                }
                call->stopHighResolutionVideo(cids);
            }

            MegaChatErrorPrivate *megaChatError = new MegaChatErrorPrivate(MegaChatError::ERROR_OK);
            fireOnChatRequestFinish(request, megaChatError);
            break;
        }
        case MegaChatRequest::TYPE_REQUEST_LOW_RES_VIDEO:
        {
            handle chatid = request->getChatHandle();
            if (chatid == MEGACHAT_INVALID_HANDLE)
            {
                API_LOG_ERROR("MegaChatRequest::TYPE_REQUEST_LOW_RES_VIDEO - Invalid chatid");
                errorCode = MegaChatError::ERROR_ARGS;
                break;
            }

            rtcModule::ICall *call = findCall(chatid);
            if (!call)
            {
                API_LOG_ERROR("MegaChatRequest::TYPE_REQUEST_LOW_RES_VIDEO  - There is not any call in that chatroom");
                errorCode = MegaChatError::ERROR_NOENT;
                assert(false);
                break;
            }

            if (call->getState() != rtcModule::kStateInProgress)
            {
                API_LOG_ERROR("MegaChatRequest::TYPE_REQUEST_LOW_RES_VIDEO - Call isn't in progress state");
                errorCode = MegaChatError::ERROR_ACCESS;
                break;
            }

            if (!request->getMegaHandleList() || !request->getMegaHandleList()->size())
            {
                API_LOG_ERROR("MegaChatRequest::TYPE_REQUEST_LOW_RES_VIDEO - Invalid list of Cids");
                errorCode = MegaChatError::ERROR_ARGS;
                break;
            }

            std::vector<Cid_t> cids;
            const MegaHandleList *auxcids = request->getMegaHandleList();
            for (size_t i = 0; i < auxcids->size(); i++)
            {
                cids.emplace_back(static_cast<Cid_t>(auxcids->get(static_cast<unsigned>(i))));
            }

            if (request->getFlag())
            {
                call->requestLowResolutionVideo(cids);
            }
            else
            {
                call->stopLowResolutionVideo(cids);
            }

            MegaChatErrorPrivate *megaChatError = new MegaChatErrorPrivate(MegaChatError::ERROR_OK);
            fireOnChatRequestFinish(request, megaChatError);
            break;
        }

        case MegaChatRequest::TYPE_OPEN_VIDEO_DEVICE:
        {
            if (!mClient->rtc)
            {
                API_LOG_ERROR("OpenVideoDevice - WebRTC is not initialized");
                errorCode = MegaChatError::ERROR_ACCESS;
                break;
            }

            if (request->getFlag())
            {
                mClient->rtc->takeDevice();
            }
            else
            {
                mClient->rtc->releaseDevice();
            }

            MegaChatErrorPrivate *megaChatError = new MegaChatErrorPrivate(MegaChatError::ERROR_OK);
            fireOnChatRequestFinish(request, megaChatError);
            break;
        }

        case MegaChatRequest::TYPE_REQUEST_HIRES_QUALITY:
        {
            handle chatid = request->getChatHandle();
            if (chatid == MEGACHAT_INVALID_HANDLE)
            {
                API_LOG_ERROR("MegaChatRequest::TYPE_REQUEST_HIRES_QUALITY - Invalid chatid");
                errorCode = MegaChatError::ERROR_ARGS;
                break;
            }

            rtcModule::ICall* call = findCall(chatid);
            if (!call)
            {
                API_LOG_ERROR("MegaChatRequest::TYPE_REQUEST_HIRES_QUALITY  - There is not any call in that chatroom");
                errorCode = MegaChatError::ERROR_NOENT;
                assert(false);
                break;
            }

            if (call->getState() != rtcModule::kStateInProgress)
            {
                API_LOG_ERROR("MegaChatRequest::TYPE_REQUEST_HIRES_QUALITY - Call isn't in progress state");
                errorCode = MegaChatError::ERROR_ACCESS;
                break;
            }

            Cid_t cid = static_cast<Cid_t>(request->getUserHandle());
            if (!call->hasVideoSlot(cid, true))
            {
                API_LOG_ERROR("MegaChatRequest::TYPE_REQUEST_HIRES_QUALITY  - Currently not receiving a hi-res stream for this peer");
                errorCode = MegaChatError::ERROR_ARGS;
                break;
            }

            int quality = request->getParamType();
            if (quality < MegaChatCall::CALL_QUALITY_HIGH_DEF || quality > MegaChatCall::CALL_QUALITY_HIGH_LOW)
            {
                API_LOG_ERROR("MegaChatRequest::TYPE_REQUEST_HIRES_QUALITY  - invalid quality level value (spatial layer offset).");
                errorCode = MegaChatError::ERROR_ARGS;
                break;
            }

            call->requestHiResQuality(cid, quality);
            MegaChatErrorPrivate *megaChatError = new MegaChatErrorPrivate(MegaChatError::ERROR_OK);
            fireOnChatRequestFinish(request, megaChatError);
            break;
        }
        case MegaChatRequest::TYPE_DEL_SPEAKER:
        {
            handle chatid = request->getChatHandle();
            if (chatid == MEGACHAT_INVALID_HANDLE)
            {
                API_LOG_ERROR("MegaChatRequest::TYPE_DEL_SPEAKER - Invalid chatid");
                errorCode = MegaChatError::ERROR_ARGS;
                break;
            }

            rtcModule::ICall *call = findCall(chatid);
            if (!call)
            {
                API_LOG_ERROR("MegaChatRequest::TYPE_DEL_SPEAKER  - There is not any call in that chatroom");
                errorCode = MegaChatError::ERROR_NOENT;
                assert(false);
                break;
            }

            if (call->getState() != rtcModule::kStateInProgress)
            {
                API_LOG_ERROR("MegaChatRequest::TYPE_DEL_SPEAKER - Call isn't in progress state");
                errorCode = MegaChatError::ERROR_ACCESS;
                break;
            }

            Cid_t cid = request->getUserHandle() != MEGACHAT_INVALID_HANDLE
                    ? static_cast<Cid_t>(request->getUserHandle())
                    : 0; // own user

            ChatRoom *chatroom = findChatRoom(chatid);
            if (!chatroom)
            {
                errorCode = MegaChatError::ERROR_NOENT;
                break;
            }

            if (chatroom->ownPriv() != MegaChatPeerList::PRIV_MODERATOR
                    && cid)
            {
                API_LOG_ERROR("MegaChatRequest::TYPE_DEL_SPEAKER - You don't have enough permisions to remove the speaker");
                errorCode = MegaChatError::ERROR_ACCESS;
                break;
            }

            call->stopSpeak(cid);
            MegaChatErrorPrivate *megaChatError = new MegaChatErrorPrivate(MegaChatError::ERROR_OK);
            fireOnChatRequestFinish(request, megaChatError);
            break;
        }
#endif
        default:
        {
            errorCode = MegaChatError::ERROR_UNKNOWN;
        }
        }   // end of switch(request->getType())

        if(errorCode)
        {
            MegaChatErrorPrivate *megaChatError = new MegaChatErrorPrivate(errorCode);
            API_LOG_WARNING("Error starting request: %s", megaChatError->getErrorString());
            fireOnChatRequestFinish(request, megaChatError);
        }
    }
}

void MegaChatApiImpl::sendPendingEvents()
{
    megaMessage* msg;
    while ((msg = eventQueue.pop()))
    {
        megaProcessMessage(msg);
    }
}

void MegaChatApiImpl::setLogLevel(int logLevel)
{
    if (!loggerHandler)
    {
        loggerHandler = new LoggerHandler();
    }
    loggerHandler->setLogLevel(logLevel);
}

void MegaChatApiImpl::setLogWithColors(bool useColors)
{
    if (loggerHandler)
    {
        loggerHandler->setLogWithColors(useColors);
    }
}

void MegaChatApiImpl::setLogToConsole(bool enable)
{
    if (loggerHandler)
    {
        loggerHandler->setLogToConsole(enable);
    }
}

void MegaChatApiImpl::setLoggerClass(MegaChatLogger *megaLogger)
{
    if (!megaLogger)   // removing logger
    {
        delete loggerHandler;
        loggerHandler = NULL;
    }
    else
    {
        if (!loggerHandler)
        {
            loggerHandler = new LoggerHandler();
        }
        loggerHandler->setMegaChatLogger(megaLogger);
    }
}

int MegaChatApiImpl::initAnonymous()
{
    sdkMutex.lock();
    createKarereClient();

    int state = mClient->initWithAnonymousSession();
    if (state != karere::Client::kInitAnonymousMode)
    {
        // there's been an error during initialization
        localLogout();
    }

    sdkMutex.unlock();
    return MegaChatApiImpl::convertInitState(state);
}

int MegaChatApiImpl::init(const char *sid, bool waitForFetchnodesToConnect)
{
    sdkMutex.lock();
    createKarereClient();

    int state = mClient->init(sid, waitForFetchnodesToConnect);
    if (state != karere::Client::kInitErrNoCache &&
            state != karere::Client::kInitWaitingNewSession &&
            state != karere::Client::kInitHasOfflineSession)
    {
        // there's been an error during initialization
        localLogout();
    }

    sdkMutex.unlock();
    return MegaChatApiImpl::convertInitState(state);
}

void MegaChatApiImpl::resetClientid()
{
    sdkMutex.lock();
    if (mClient)
    {
        mClient->resetMyIdentity();
    }
    sdkMutex.unlock();
}

void MegaChatApiImpl::createKarereClient()
{
    if (!mClient)
    {
#ifndef KARERE_DISABLE_WEBRTC
        uint8_t caps = karere::kClientIsMobile | karere::kClientCanWebrtc | karere::kClientSupportLastGreen;
#else
        uint8_t caps = karere::kClientIsMobile | karere::kClientSupportLastGreen;
#endif
        mClient = new karere::Client(*mMegaApi, mWebsocketsIO, *this, *this, mMegaApi->getBasePath(), caps, this);
        mTerminating = false;
    }
}

int MegaChatApiImpl::getInitState()
{
    int initState;

    sdkMutex.lock();
    if (mClient)
    {
        initState = MegaChatApiImpl::convertInitState(mClient->initState());
    }
    else
    {
        initState = MegaChatApi::INIT_NOT_DONE;
    }
    sdkMutex.unlock();

    return initState;
}

void MegaChatApiImpl::importMessages(const char *externalDbPath, MegaChatRequestListener *listener)
{
    MegaChatRequestPrivate *request = new MegaChatRequestPrivate(MegaChatRequest::TYPE_IMPORT_MESSAGES, listener);
    request->setText(externalDbPath);
    requestQueue.push(request);
    waiter->notify();
}

MegaChatRoomHandler *MegaChatApiImpl::getChatRoomHandler(MegaChatHandle chatid)
{
    map<MegaChatHandle, MegaChatRoomHandler*>::iterator it = chatRoomHandler.find(chatid);
    if (it == chatRoomHandler.end())
    {
        chatRoomHandler[chatid] = new MegaChatRoomHandler(this, mChatApi, mMegaApi, chatid);
    }

    return chatRoomHandler[chatid];
}

void MegaChatApiImpl::removeChatRoomHandler(MegaChatHandle chatid)
{
    map<MegaChatHandle, MegaChatRoomHandler*>::iterator it = chatRoomHandler.find(chatid);
    if (it == chatRoomHandler.end())
    {
        API_LOG_WARNING("removeChatRoomHandler: chatroom handler not found (chatid: %s)", ID_CSTR(chatid));
        return;
    }

    MegaChatRoomHandler *roomHandler = chatRoomHandler[chatid];
    chatRoomHandler.erase(it);
    delete roomHandler;
}

ChatRoom *MegaChatApiImpl::findChatRoom(MegaChatHandle chatid)
{
    ChatRoom *chatroom = NULL;

    sdkMutex.lock();

    if (mClient && !mTerminating)
    {
        ChatRoomList::iterator it = mClient->chats->find(chatid);
        if (it != mClient->chats->end())
        {
            chatroom = it->second;
        }
    }

    sdkMutex.unlock();

    return chatroom;
}

karere::ChatRoom *MegaChatApiImpl::findChatRoomByUser(MegaChatHandle userhandle)
{
    ChatRoom *chatroom = NULL;

    sdkMutex.lock();

    if (mClient && !mTerminating)
    {
        ContactList::iterator it = mClient->mContactList->find(userhandle);
        if (it != mClient->mContactList->end())
        {
            chatroom = it->second->chatRoom();
        }
    }

    sdkMutex.unlock();

    return chatroom;
}

chatd::Message *MegaChatApiImpl::findMessage(MegaChatHandle chatid, MegaChatHandle msgid)
{
    Message *msg = NULL;

    sdkMutex.lock();

    ChatRoom *chatroom = findChatRoom(chatid);
    if (chatroom)
    {
        Chat &chat = chatroom->chat();
        Idx index = chat.msgIndexFromId(msgid);
        if (index != CHATD_IDX_INVALID)
        {
            msg = chat.findOrNull(index);
        }
    }

    sdkMutex.unlock();

    return msg;
}

chatd::Message *MegaChatApiImpl::findMessageNotConfirmed(MegaChatHandle chatid, MegaChatHandle msgxid)
{
    Message *msg = NULL;

    sdkMutex.lock();

    ChatRoom *chatroom = findChatRoom(chatid);
    if (chatroom)
    {
        Chat &chat = chatroom->chat();
        msg = chat.getMsgByXid(msgxid);
    }

    sdkMutex.unlock();

    return msg;
}

void MegaChatApiImpl::setCatchException(bool enable)
{
    karere::gCatchException = enable;
}

bool MegaChatApiImpl::hasUrl(const char *text)
{
    std::string url;
    return chatd::Message::hasUrl(text, url);
}

bool MegaChatApiImpl::openNodeHistory(MegaChatHandle chatid, MegaChatNodeHistoryListener *listener)
{
    if (!listener || chatid == MEGACHAT_INVALID_HANDLE)
    {
        return false;
    }

    sdkMutex.lock();

    ChatRoom *chatroom = findChatRoom(chatid);
    if (chatroom)
    {
        auto it = nodeHistoryHandlers.find(chatid);
        if (it != nodeHistoryHandlers.end())
        {
            sdkMutex.unlock();
            API_LOG_WARNING("openNodeHistory: node history is already open for this chatroom (chatid: %s), close it before open it again", karere::Id(chatid).toString().c_str());
            throw std::runtime_error("App node history handler is already set, remove it first");
            return false;
        }

        MegaChatNodeHistoryHandler *handler = new MegaChatNodeHistoryHandler(mChatApi);
        chatroom->chat().setNodeHistoryHandler(handler);
        nodeHistoryHandlers[chatid] = handler;
        handler->addMegaNodeHistoryListener(listener);
    }

    sdkMutex.unlock();
    return chatroom;
}

bool MegaChatApiImpl::closeNodeHistory(MegaChatHandle chatid, MegaChatNodeHistoryListener *listener)
{
    if (!listener || chatid == MEGACHAT_INVALID_HANDLE)
    {
        return false;
    }

    sdkMutex.lock();
    ChatRoom *chatroom = findChatRoom(chatid);
    if (chatroom)
    {
        auto it = nodeHistoryHandlers.find(chatid);
        if (it != nodeHistoryHandlers.end())
        {
            MegaChatNodeHistoryHandler *handler = it->second;
            nodeHistoryHandlers.erase(it);
            delete handler;
            chatroom->chat().unsetHandlerToNodeHistory();

            sdkMutex.unlock();
            return true;
        }
    }

    sdkMutex.unlock();
    return false;
}

void MegaChatApiImpl::addNodeHistoryListener(MegaChatHandle chatid, MegaChatNodeHistoryListener *listener)
{
    if (!listener || chatid == MEGACHAT_INVALID_HANDLE)
    {
        return;
    }

    sdkMutex.lock();
    auto it = nodeHistoryHandlers.find(chatid);
    if (it != nodeHistoryHandlers.end())
    {
        MegaChatNodeHistoryHandler *handler = it->second;
        handler->addMegaNodeHistoryListener(listener);

    }
    else
    {
        assert(false);
        API_LOG_WARNING("addNodeHistoryListener: node history handler not found (chatid: %s)", karere::Id(chatid).toString().c_str());
    }

    sdkMutex.unlock();
}

void MegaChatApiImpl::removeNodeHistoryListener(MegaChatHandle chatid, MegaChatNodeHistoryListener *listener)
{
    if (!listener || chatid == MEGACHAT_INVALID_HANDLE)
    {
        return;
    }

    sdkMutex.lock();
    auto it = nodeHistoryHandlers.find(chatid);
    if (it != nodeHistoryHandlers.end())
    {
        MegaChatNodeHistoryHandler *handler = it->second;
        handler->removeMegaNodeHistoryListener(listener);

    }
    else
    {
        assert(false);
        API_LOG_WARNING("removeNodeHistoryListener: node history handler not found (chatid: %s)", karere::Id(chatid).toString().c_str());
    }

    sdkMutex.unlock();

}

int MegaChatApiImpl::loadAttachments(MegaChatHandle chatid, int count)
{
    int ret = MegaChatApi::SOURCE_NONE;
    sdkMutex.lock();

    ChatRoom *chatroom = findChatRoom(chatid);
    if (chatroom)
    {
        Chat &chat = chatroom->chat();
        HistSource source = chat.getNodeHistory(count);
        switch (source)
        {
        case kHistSourceNone:   ret = MegaChatApi::SOURCE_NONE; break;
        case kHistSourceRam:
        case kHistSourceDb:     ret = MegaChatApi::SOURCE_LOCAL; break;
        case kHistSourceServer: ret = MegaChatApi::SOURCE_REMOTE; break;
        case kHistSourceNotLoggedIn: ret = MegaChatApi::SOURCE_ERROR; break;
        default:
            API_LOG_ERROR("Unknown source of messages at loadAttachments()");
            break;
        }
    }

    sdkMutex.unlock();
    return ret;
}

void MegaChatApiImpl::fireOnChatRequestStart(MegaChatRequestPrivate *request)
{
    API_LOG_INFO("Request (%s) starting", request->getRequestString());

    for (set<MegaChatRequestListener *>::iterator it = requestListeners.begin(); it != requestListeners.end() ; it++)
    {
        (*it)->onRequestStart(mChatApi, request);
    }

    MegaChatRequestListener* listener = request->getListener();
    if (listener)
    {
        listener->onRequestStart(mChatApi, request);
    }
}

void MegaChatApiImpl::fireOnChatRequestFinish(MegaChatRequestPrivate *request, MegaChatError *e)
{
    if(e->getErrorCode())
    {
        API_LOG_INFO("Request (%s) finished with error: %s", request->getRequestString(), e->getErrorString());
    }
    else
    {
        API_LOG_INFO("Request (%s) finished", request->getRequestString());
    }

    for (set<MegaChatRequestListener *>::iterator it = requestListeners.begin(); it != requestListeners.end() ; it++)
    {
        (*it)->onRequestFinish(mChatApi, request, e);
    }

    MegaChatRequestListener* listener = request->getListener();
    if (listener)
    {
        listener->onRequestFinish(mChatApi, request, e);
    }

    requestMap.erase(request->getTag());

    delete request;
    delete e;
}

void MegaChatApiImpl::fireOnChatRequestUpdate(MegaChatRequestPrivate *request)
{
    for (set<MegaChatRequestListener *>::iterator it = requestListeners.begin(); it != requestListeners.end() ; it++)
    {
        (*it)->onRequestUpdate(mChatApi, request);
    }

    MegaChatRequestListener* listener = request->getListener();
    if (listener)
    {
        listener->onRequestUpdate(mChatApi, request);
    }
}

void MegaChatApiImpl::fireOnChatRequestTemporaryError(MegaChatRequestPrivate *request, MegaChatError *e)
{
    request->setNumRetry(request->getNumRetry() + 1);

    for (set<MegaChatRequestListener *>::iterator it = requestListeners.begin(); it != requestListeners.end() ; it++)
    {
        (*it)->onRequestTemporaryError(mChatApi, request, e);
    }

    MegaChatRequestListener* listener = request->getListener();
    if (listener)
    {
        listener->onRequestTemporaryError(mChatApi, request, e);
    }

    delete e;
}

#ifndef KARERE_DISABLE_WEBRTC

void MegaChatApiImpl::fireOnChatCallUpdate(MegaChatCallPrivate *call)
{
    if (call->getCallId() == Id::inval())
    {
        // if a call have no id yet, it's because we haven't received yet the initial CALLDATA,
        // but just some previous opcodes related to the call, like INCALLs or CALLTIME (which
        // do not include the callid)
        return;
    }

    if (mTerminating)
    {
        return;
    }

    for (set<MegaChatCallListener *>::iterator it = callListeners.begin(); it != callListeners.end() ; it++)
    {
        (*it)->onChatCallUpdate(mChatApi, call);
    }

    if (call->hasChanged(MegaChatCall::CHANGE_TYPE_STATUS)
            && (call->isRinging()              // for callee, incoming call
                || call->getStatus() == MegaChatCall::CALL_STATUS_USER_NO_PRESENT   // for callee (groupcalls)
                || call->getStatus() == MegaChatCall::CALL_STATUS_DESTROYED))       // call finished
    {
        // notify at MegaChatListItem level about new calls and calls being terminated
        ChatRoom *room = findChatRoom(call->getChatid());
        MegaChatListItemPrivate *item = new MegaChatListItemPrivate(*room);
        item->setCallInProgress();

        fireOnChatListItemUpdate(item);
    }

    call->removeChanges();
}

void MegaChatApiImpl::fireOnChatSessionUpdate(MegaChatHandle chatid, MegaChatHandle callid, MegaChatSessionPrivate *session)
{
    if (mTerminating)
    {
        return;
    }

    for (set<MegaChatCallListener *>::iterator it = callListeners.begin(); it != callListeners.end() ; it++)
    {
        (*it)->onChatSessionUpdate(mChatApi, chatid, callid, session);
    }

    session->removeChanges();
}

void MegaChatApiImpl::fireOnChatVideoData(MegaChatHandle chatid, uint32_t clientId, int width, int height, char *buffer, rtcModule::VideoResolution videoResolution)
{
    std::map<MegaChatHandle, MegaChatPeerVideoListener_map>::iterator it;
    std::map<MegaChatHandle, MegaChatPeerVideoListener_map>::iterator itEnd;
    assert(videoResolution != rtcModule::VideoResolution::kUndefined);
    if (clientId == 0)
    {
        for( MegaChatVideoListener_set::iterator videoListenerIterator = mLocalVideoListeners[chatid].begin();
             videoListenerIterator != mLocalVideoListeners[chatid].end();
             videoListenerIterator++)
        {
            if (*videoListenerIterator == nullptr)
            {
                API_LOG_WARNING("local videoListener does not exists");
                continue;
            }
            (*videoListenerIterator)->onChatVideoData(mChatApi, chatid, width, height, buffer, width * height * 4);
        }

        return;
    }

    if (videoResolution == rtcModule::VideoResolution::kHiRes)
    {
         it = mVideoListenersHiRes.find(chatid);
         itEnd = mVideoListenersHiRes.end();
    }
    else
    {
        assert(clientId); // local video listeners can't be un/registered into this map
        it = mVideoListenersLowRes.find(chatid);
        itEnd = mVideoListenersLowRes.end();
    }

    if (it != itEnd)
    {
        MegaChatPeerVideoListener_map::iterator peerVideoIterator = it->second.find(clientId);
        if (peerVideoIterator != it->second.end())
        {
            for( MegaChatVideoListener_set::iterator videoListenerIterator = peerVideoIterator->second.begin();
                 videoListenerIterator != peerVideoIterator->second.end();
                 videoListenerIterator++)
            {
                if (*videoListenerIterator == nullptr)
                {
                    API_LOG_WARNING("remote videoListener with CID %d does not exists ", clientId);
                    continue;
                }

                (*videoListenerIterator)->onChatVideoData(mChatApi, chatid, width, height, buffer, width * height * 4);
            }
        }
    }
}

#endif  // webrtc

void MegaChatApiImpl::fireOnChatListItemUpdate(MegaChatListItem *item)
{
    for(set<MegaChatListener *>::iterator it = listeners.begin(); it != listeners.end() ; it++)
    {
        (*it)->onChatListItemUpdate(mChatApi, item);
    }

    delete item;
}

void MegaChatApiImpl::fireOnChatInitStateUpdate(int newState)
{
    for(set<MegaChatListener *>::iterator it = listeners.begin(); it != listeners.end() ; it++)
    {
        (*it)->onChatInitStateUpdate(mChatApi, newState);
    }
}

void MegaChatApiImpl::fireOnChatOnlineStatusUpdate(MegaChatHandle userhandle, int status, bool inProgress)
{
    for(set<MegaChatListener *>::iterator it = listeners.begin(); it != listeners.end() ; it++)
    {
        (*it)->onChatOnlineStatusUpdate(mChatApi, userhandle, status, inProgress);
    }
}

void MegaChatApiImpl::fireOnChatPresenceConfigUpdate(MegaChatPresenceConfig *config)
{
    for(set<MegaChatListener *>::iterator it = listeners.begin(); it != listeners.end() ; it++)
    {
        (*it)->onChatPresenceConfigUpdate(mChatApi, config);
    }

    delete config;
}

void MegaChatApiImpl::fireOnChatPresenceLastGreenUpdated(MegaChatHandle userhandle, int lastGreen)
{
    for(set<MegaChatListener *>::iterator it = listeners.begin(); it != listeners.end() ; it++)
    {
        (*it)->onChatPresenceLastGreen(mChatApi, userhandle, lastGreen);
    }
}

void MegaChatApiImpl::fireOnChatConnectionStateUpdate(MegaChatHandle chatid, int newState)
{
    bool allConnected = (newState == MegaChatApi::CHAT_CONNECTION_ONLINE) ? mClient->mChatdClient->areAllChatsLoggedIn() : false;

    for(set<MegaChatListener *>::iterator it = listeners.begin(); it != listeners.end() ; it++)
    {
        (*it)->onChatConnectionStateUpdate(mChatApi, chatid, newState);

        if (allConnected)
        {
            (*it)->onChatConnectionStateUpdate(mChatApi, MEGACHAT_INVALID_HANDLE, newState);
        }
    }
}

void MegaChatApiImpl::fireOnChatNotification(MegaChatHandle chatid, MegaChatMessage *msg)
{
    for(set<MegaChatNotificationListener *>::iterator it = notificationListeners.begin(); it != notificationListeners.end() ; it++)
    {
        (*it)->onChatNotification(mChatApi, chatid, msg);
    }

    delete msg;
}

void MegaChatApiImpl::connect(MegaChatRequestListener *listener)
{
    MegaChatRequestPrivate *request = new MegaChatRequestPrivate(MegaChatRequest::TYPE_CONNECT, listener);
    requestQueue.push(request);
    waiter->notify();
}

void MegaChatApiImpl::connectInBackground(MegaChatRequestListener *listener)
{
    MegaChatRequestPrivate *request = new MegaChatRequestPrivate(MegaChatRequest::TYPE_CONNECT, listener);
    request->setFlag(true);
    requestQueue.push(request);
    waiter->notify();
}

void MegaChatApiImpl::disconnect(MegaChatRequestListener *listener)
{
    MegaChatRequestPrivate *request = new MegaChatRequestPrivate(MegaChatRequest::TYPE_DISCONNECT, listener);
    requestQueue.push(request);
    waiter->notify();
}

int MegaChatApiImpl::getConnectionState()
{
    int ret = 0;

    sdkMutex.lock();
    ret = mClient ? (int) mClient->connState() : MegaChatApi::DISCONNECTED;
    sdkMutex.unlock();

    return ret;
}

int MegaChatApiImpl::getChatConnectionState(MegaChatHandle chatid)
{
    int ret = MegaChatApi::CHAT_CONNECTION_OFFLINE;

    sdkMutex.lock();
    ChatRoom *room = findChatRoom(chatid);
    if (room)
    {
        ret = MegaChatApiImpl::convertChatConnectionState(room->chatdOnlineState());
    }
    sdkMutex.unlock();

    return ret;
}

bool MegaChatApiImpl::areAllChatsLoggedIn()
{
    sdkMutex.lock();
    bool ret = mClient->mChatdClient->areAllChatsLoggedIn();
    sdkMutex.unlock();

    return ret;
}

void MegaChatApiImpl::retryPendingConnections(bool disconnect, bool refreshURL, MegaChatRequestListener *listener)
{
    MegaChatRequestPrivate *request = new MegaChatRequestPrivate(MegaChatRequest::TYPE_RETRY_PENDING_CONNECTIONS, listener);
    request->setFlag(disconnect);
    request->setParamType(refreshURL ? 1 : 0);
    requestQueue.push(request);
    waiter->notify();
}

void MegaChatApiImpl::logout(MegaChatRequestListener *listener)
{
    MegaChatRequestPrivate *request = new MegaChatRequestPrivate(MegaChatRequest::TYPE_LOGOUT, listener);
    request->setFlag(true);
    requestQueue.push(request);
    waiter->notify();
}

void MegaChatApiImpl::localLogout(MegaChatRequestListener *listener)
{
    MegaChatRequestPrivate *request = new MegaChatRequestPrivate(MegaChatRequest::TYPE_LOGOUT, listener);
    request->setFlag(false);
    requestQueue.push(request);
    waiter->notify();
}

void MegaChatApiImpl::setOnlineStatus(int status, MegaChatRequestListener *listener)
{
    MegaChatRequestPrivate *request = new MegaChatRequestPrivate(MegaChatRequest::TYPE_SET_ONLINE_STATUS, listener);
    request->setNumber(status);
    requestQueue.push(request);
    waiter->notify();
}

void MegaChatApiImpl::setPresenceAutoaway(bool enable, int64_t timeout, MegaChatRequestListener *listener)
{
    MegaChatRequestPrivate *request = new MegaChatRequestPrivate(MegaChatRequest::TYPE_SET_PRESENCE_AUTOAWAY, listener);
    request->setFlag(enable);
    request->setNumber(timeout);
    requestQueue.push(request);
    waiter->notify();
}

void MegaChatApiImpl::setPresencePersist(bool enable, MegaChatRequestListener *listener)
{
    MegaChatRequestPrivate *request = new MegaChatRequestPrivate(MegaChatRequest::TYPE_SET_PRESENCE_PERSIST, listener);
    request->setFlag(enable);
    requestQueue.push(request);
    waiter->notify();
}

void MegaChatApiImpl::signalPresenceActivity(MegaChatRequestListener *listener)
{
    MegaChatRequestPrivate *request = new MegaChatRequestPrivate(MegaChatRequest::TYPE_SIGNAL_ACTIVITY, listener);
    requestQueue.push(request);
    waiter->notify();
}

void MegaChatApiImpl::setLastGreenVisible(bool enable, MegaChatRequestListener *listener)
{
    MegaChatRequestPrivate *request = new MegaChatRequestPrivate(MegaChatRequest::TYPE_SET_LAST_GREEN_VISIBLE, listener);
    request->setFlag(enable);
    requestQueue.push(request);
    waiter->notify();
}

void MegaChatApiImpl::requestLastGreen(MegaChatHandle userid, MegaChatRequestListener *listener)
{
    MegaChatRequestPrivate *request = new MegaChatRequestPrivate(MegaChatRequest::TYPE_LAST_GREEN, listener);
    request->setUserHandle(userid);
    requestQueue.push(request);
    waiter->notify();
}

MegaChatPresenceConfig *MegaChatApiImpl::getPresenceConfig()
{
    MegaChatPresenceConfigPrivate *config = NULL;

    sdkMutex.lock();

    if (mClient && !mTerminating)
    {
        const ::presenced::Config &cfg = mClient->presenced().config();
        if (cfg.presence().isValid())
        {
            config = new MegaChatPresenceConfigPrivate(cfg, mClient->presenced().isConfigAcknowledged());
        }
    }

    sdkMutex.unlock();

    return config;
}

bool MegaChatApiImpl::isSignalActivityRequired()
{
    sdkMutex.lock();

    bool enabled = mClient ? mClient->presenced().isSignalActivityRequired() : false;

    sdkMutex.unlock();

    return enabled;
}

int MegaChatApiImpl::getOnlineStatus()
{
    sdkMutex.lock();

    int status = mClient ? getUserOnlineStatus(mClient->myHandle()) : (int)MegaChatApi::STATUS_INVALID;

    sdkMutex.unlock();

    return status;
}

bool MegaChatApiImpl::isOnlineStatusPending()
{
    sdkMutex.lock();

    bool statusInProgress = mClient ? mClient->presenced().isConfigAcknowledged() : false;

    sdkMutex.unlock();

    return statusInProgress;
}

int MegaChatApiImpl::getUserOnlineStatus(MegaChatHandle userhandle)
{
    int status = MegaChatApi::STATUS_INVALID;

    sdkMutex.lock();

    if (mClient && !mTerminating)
    {
        status = mClient->presenced().peerPresence(userhandle).status();
    }

    sdkMutex.unlock();

    return status;
}

void MegaChatApiImpl::setBackgroundStatus(bool background, MegaChatRequestListener *listener)
{
    MegaChatRequestPrivate *request = new MegaChatRequestPrivate(MegaChatRequest::TYPE_SET_BACKGROUND_STATUS, listener);
    request->setFlag(background);
    requestQueue.push(request);
    waiter->notify();
}

int MegaChatApiImpl::getBackgroundStatus()
{
    sdkMutex.lock();

    int status = mClient ? int(mClient->isInBackground()) : -1;

    sdkMutex.unlock();

    return status;
}

void MegaChatApiImpl::getUserFirstname(MegaChatHandle userhandle, const char *authorizationToken, MegaChatRequestListener *listener)
{
    MegaChatRequestPrivate *request = new MegaChatRequestPrivate(MegaChatRequest::TYPE_GET_FIRSTNAME, listener);
    request->setUserHandle(userhandle);
    request->setLink(authorizationToken);
    requestQueue.push(request);
    waiter->notify();
}

const char *MegaChatApiImpl::getUserFirstnameFromCache(MegaChatHandle userhandle)
{
    SdkMutexGuard g(sdkMutex);
    if (mClient && mClient->isUserAttrCacheReady())
    {
        const Buffer* buffer = mClient->userAttrCache().getDataFromCache(userhandle, ::mega::MegaApi::USER_ATTR_FIRSTNAME);
        return buffer ? buffer->c_str() : nullptr;

    }

    return nullptr;
}

void MegaChatApiImpl::getUserLastname(MegaChatHandle userhandle, const char *authorizationToken, MegaChatRequestListener *listener)
{
    MegaChatRequestPrivate *request = new MegaChatRequestPrivate(MegaChatRequest::TYPE_GET_LASTNAME, listener);
    request->setUserHandle(userhandle);
    request->setLink(authorizationToken);
    requestQueue.push(request);
    waiter->notify();
}

const char *MegaChatApiImpl::getUserLastnameFromCache(MegaChatHandle userhandle)
{
    SdkMutexGuard g(sdkMutex);
    if (mClient && mClient->isUserAttrCacheReady())
    {
        const Buffer* buffer = mClient->userAttrCache().getDataFromCache(userhandle, ::mega::MegaApi::USER_ATTR_LASTNAME);
        return buffer ? buffer->c_str() : nullptr;
    }

    return nullptr;
}

const char *MegaChatApiImpl::getUserFullnameFromCache(MegaChatHandle userhandle)
{
    SdkMutexGuard g(sdkMutex);
    if (mClient && mClient->isUserAttrCacheReady())
    {
        const Buffer* buffer = mClient->userAttrCache().getDataFromCache(userhandle, USER_ATTR_FULLNAME);
        if (buffer != nullptr)
        {
            std::string fullname(buffer->buf()+1, buffer->dataSize()-1);
            return MegaApi::strdup(fullname.c_str());
        }
    }

    return nullptr;
}

void MegaChatApiImpl::getUserEmail(MegaChatHandle userhandle, MegaChatRequestListener *listener)
{
    MegaChatRequestPrivate *request = new MegaChatRequestPrivate(MegaChatRequest::TYPE_GET_EMAIL, listener);
    request->setUserHandle(userhandle);
    requestQueue.push(request);
    waiter->notify();
}

const char *MegaChatApiImpl::getUserEmailFromCache(MegaChatHandle userhandle)
{
    SdkMutexGuard g(sdkMutex);
    if (mClient && mClient->isUserAttrCacheReady())
    {
        const Buffer* buffer = mClient->userAttrCache().getDataFromCache(userhandle, USER_ATTR_EMAIL);
        return buffer ? buffer->c_str() : nullptr;
    }

    return nullptr;
}

const char *MegaChatApiImpl::getUserAliasFromCache(MegaChatHandle userhandle)
{
    SdkMutexGuard g(sdkMutex);
    if (mClient && mClient->isUserAttrCacheReady())
    {
        const Buffer* buffer = mClient->userAttrCache().getDataFromCache(mClient->myHandle(), ::mega::MegaApi::USER_ATTR_ALIAS);

        if (!buffer || buffer->empty()) return nullptr;

        const std::string container(buffer->buf(), buffer->size());
        std::unique_ptr<::mega::TLVstore> tlvRecords(::mega::TLVstore::containerToTLVrecords(&container));
        std::unique_ptr<std::vector<std::string>> keys(tlvRecords->getKeys());

        for (auto &key : *keys)
        {
            Id userid(key.data());
            if (userid == userhandle)
            {
<<<<<<< HEAD
                string value;
                tlvRecords->get(key.c_str(), value);
=======
                string valueB64;
                tlvRecords->get(key.c_str(), valueB64);

                // convert value from B64 to "binary", since the app expects alias in plain text, ready to use
                string value = Base64::atob(valueB64);
>>>>>>> adf6424b
                return MegaApi::strdup(value.c_str());
            }
        }
    }

    return nullptr;
}

MegaStringMap *MegaChatApiImpl::getUserAliasesFromCache()
{
    SdkMutexGuard g(sdkMutex);
    if (mClient && mClient->isUserAttrCacheReady())
    {
        const Buffer* buffer = mClient->userAttrCache().getDataFromCache(mClient->myHandle(), ::mega::MegaApi::USER_ATTR_ALIAS);

        if (!buffer || buffer->empty()) return nullptr;

        const std::string container(buffer->buf(), buffer->size());
        std::unique_ptr<::mega::TLVstore> tlvRecords(::mega::TLVstore::containerToTLVrecords(&container));
<<<<<<< HEAD
        return new MegaStringMapPrivate(tlvRecords->getMap(), true);
=======

        // convert records from B64 to "binary", since the app expects aliases in plain text, ready to use
        const string_map *stringMap = tlvRecords->getMap();
        auto result = new MegaStringMapPrivate();
        for (const auto &record : *stringMap)
        {
            string buffer = Base64::atob(record.second);
            result->set(record.first.c_str(), buffer.c_str());
        }
        return result;
>>>>>>> adf6424b
    }

    return nullptr;
}

void MegaChatApiImpl::loadUserAttributes(MegaChatHandle chatid, MegaHandleList *userList, MegaChatRequestListener *listener)
{
    MegaChatRequestPrivate *request = new MegaChatRequestPrivate(MegaChatRequest::TYPE_GET_PEER_ATTRIBUTES, listener);
    request->setChatHandle(chatid);
    request->setMegaHandleList(userList);
    requestQueue.push(request);
    waiter->notify();
}

unsigned int MegaChatApiImpl::getMaxParticipantsWithAttributes()
{
    return PRELOAD_CHATLINK_PARTICIPANTS;
}

char *MegaChatApiImpl::getContactEmail(MegaChatHandle userhandle)
{
    char *ret = NULL;

    sdkMutex.lock();

    const std::string *email = mClient ? mClient->mContactList->getUserEmail(userhandle) : NULL;
    if (email)
    {
        ret = MegaApi::strdup(email->c_str());
    }

    sdkMutex.unlock();

    return ret;
}

MegaChatHandle MegaChatApiImpl::getUserHandleByEmail(const char *email)
{
    MegaChatHandle uh = MEGACHAT_INVALID_HANDLE;

    if (email)
    {
        sdkMutex.lock();

        Contact *contact = mClient ? mClient->mContactList->contactFromEmail(email) : NULL;
        if (contact)
        {
            uh = contact->userId();
        }

        sdkMutex.unlock();
    }

    return uh;
}

MegaChatHandle MegaChatApiImpl::getMyUserHandle()
{
    return mClient ? (MegaChatHandle) mClient->myHandle() : MEGACHAT_INVALID_HANDLE;
}

MegaChatHandle MegaChatApiImpl::getMyClientidHandle(MegaChatHandle chatid)
{
    MegaChatHandle clientid = 0;
    sdkMutex.lock();
    ChatRoom *chatroom = findChatRoom(chatid);
    if (chatroom)
    {
        clientid = chatroom->chat().connection().clientId();
    }

    sdkMutex.unlock();

    return clientid;
}

char *MegaChatApiImpl::getMyFirstname()
{
    if (!mClient)
    {
        return NULL;
    }

    return MegaChatRoomPrivate::firstnameFromBuffer(mClient->myName());
}

char *MegaChatApiImpl::getMyLastname()
{
    if (!mClient)
    {
        return NULL;
    }

    return MegaChatRoomPrivate::lastnameFromBuffer(mClient->myName());
}

char *MegaChatApiImpl::getMyFullname()
{
    if (!mClient)
    {
        return NULL;
    }

    return MegaApi::strdup(mClient->myName().substr(1).c_str());
}

char *MegaChatApiImpl::getMyEmail()
{
    if (!mClient)
    {
        return NULL;
    }

    return MegaApi::strdup(mClient->myEmail().c_str());
}

MegaChatRoomList *MegaChatApiImpl::getChatRooms()
{
    MegaChatRoomListPrivate *chats = new MegaChatRoomListPrivate();

    sdkMutex.lock();

    if (mClient && !mTerminating)
    {
        ChatRoomList::iterator it;
        for (it = mClient->chats->begin(); it != mClient->chats->end(); it++)
        {
            chats->addChatRoom(new MegaChatRoomPrivate(*it->second));
        }
    }

    sdkMutex.unlock();

    return chats;
}

MegaChatRoom *MegaChatApiImpl::getChatRoom(MegaChatHandle chatid)
{
    MegaChatRoomPrivate *chat = NULL;

    sdkMutex.lock();

    ChatRoom *chatRoom = findChatRoom(chatid);
    if (chatRoom)
    {
        chat = new MegaChatRoomPrivate(*chatRoom);
    }

    sdkMutex.unlock();

    return chat;
}

MegaChatRoom *MegaChatApiImpl::getChatRoomByUser(MegaChatHandle userhandle)
{
    MegaChatRoomPrivate *chat = NULL;

    sdkMutex.lock();

    ChatRoom *chatRoom = findChatRoomByUser(userhandle);
    if (chatRoom)
    {
        chat = new MegaChatRoomPrivate(*chatRoom);
    }

    sdkMutex.unlock();

    return chat;
}

MegaChatListItemList *MegaChatApiImpl::getChatListItems()
{
    MegaChatListItemListPrivate *items = new MegaChatListItemListPrivate();

    sdkMutex.lock();

    if (mClient && !mTerminating)
    {
        ChatRoomList::iterator it;
        for (it = mClient->chats->begin(); it != mClient->chats->end(); it++)
        {
            if (!it->second->isArchived())
            {
                items->addChatListItem(new MegaChatListItemPrivate(*it->second));
            }
        }
    }

    sdkMutex.unlock();

    return items;
}

MegaChatListItemList *MegaChatApiImpl::getChatListItemsByPeers(MegaChatPeerList *peers)
{
    MegaChatListItemListPrivate *items = new MegaChatListItemListPrivate();

    sdkMutex.lock();

    if (mClient && !mTerminating)
    {
        ChatRoomList::iterator it;
        for (it = mClient->chats->begin(); it != mClient->chats->end(); it++)
        {
            bool sameParticipants = true;
            if (it->second->isGroup())
            {
                GroupChatRoom *chatroom = (GroupChatRoom*) it->second;
                if ((int)chatroom->peers().size() != peers->size())
                {
                    continue;
                }

                for (int i = 0; i < peers->size(); i++)
                {
                    // if the peer in the list is part of the members in the chatroom...
                    MegaChatHandle uh = peers->getPeerHandle(i);
                    if (chatroom->peers().find(uh) == chatroom->peers().end())
                    {
                        sameParticipants = false;
                        break;
                    }
                }
                if (sameParticipants == true)
                {
                    items->addChatListItem(new MegaChatListItemPrivate(*it->second));
                }

            }
            else    // 1on1
            {
                if (peers->size() != 1)
                {
                    continue;
                }

                PeerChatRoom *chatroom = (PeerChatRoom*) it->second;
                if (chatroom->peer() == peers->getPeerHandle(0))
                {
                    items->addChatListItem(new MegaChatListItemPrivate(*it->second));
                }
            }
        }
    }

    sdkMutex.unlock();

    return items;
}

MegaChatListItem *MegaChatApiImpl::getChatListItem(MegaChatHandle chatid)
{
    MegaChatListItemPrivate *item = NULL;

    sdkMutex.lock();

    ChatRoom *chatRoom = findChatRoom(chatid);
    if (chatRoom)
    {
        item = new MegaChatListItemPrivate(*chatRoom);
    }

    sdkMutex.unlock();

    return item;
}

int MegaChatApiImpl::getUnreadChats()
{
    int count = 0;

    sdkMutex.lock();

    if (mClient && !mTerminating)
    {
        ChatRoomList::iterator it;
        for (it = mClient->chats->begin(); it != mClient->chats->end(); it++)
        {
            ChatRoom *room = it->second;
            if (!room->isArchived() && !room->previewMode() && room->chat().unreadMsgCount())
            {
                count++;
            }
        }
    }

    sdkMutex.unlock();

    return count;
}

MegaChatListItemList *MegaChatApiImpl::getActiveChatListItems()
{
    MegaChatListItemListPrivate *items = new MegaChatListItemListPrivate();

    sdkMutex.lock();

    if (mClient && !mTerminating)
    {
        ChatRoomList::iterator it;
        for (it = mClient->chats->begin(); it != mClient->chats->end(); it++)
        {
            if (!it->second->isArchived() && it->second->isActive())
            {
                items->addChatListItem(new MegaChatListItemPrivate(*it->second));
            }
        }
    }

    sdkMutex.unlock();

    return items;
}

MegaChatListItemList *MegaChatApiImpl::getInactiveChatListItems()
{
    MegaChatListItemListPrivate *items = new MegaChatListItemListPrivate();

    sdkMutex.lock();

    if (mClient && !mTerminating)
    {
        ChatRoomList::iterator it;
        for (it = mClient->chats->begin(); it != mClient->chats->end(); it++)
        {
            if (!it->second->isArchived() && !it->second->isActive())
            {
                items->addChatListItem(new MegaChatListItemPrivate(*it->second));
            }
        }
    }

    sdkMutex.unlock();

    return items;
}

MegaChatListItemList *MegaChatApiImpl::getArchivedChatListItems()
{
    MegaChatListItemListPrivate *items = new MegaChatListItemListPrivate();

    sdkMutex.lock();

    if (mClient && !mTerminating)
    {
        ChatRoomList::iterator it;
        for (it = mClient->chats->begin(); it != mClient->chats->end(); it++)
        {
            if (it->second->isArchived())
            {
                items->addChatListItem(new MegaChatListItemPrivate(*it->second));
            }
        }
    }

    sdkMutex.unlock();

    return items;
}

MegaChatListItemList *MegaChatApiImpl::getUnreadChatListItems()
{
    MegaChatListItemListPrivate *items = new MegaChatListItemListPrivate();

    sdkMutex.lock();

    if (mClient && !mTerminating)
    {
        ChatRoomList::iterator it;
        for (it = mClient->chats->begin(); it != mClient->chats->end(); it++)
        {
            ChatRoom *room = it->second;
            if (!room->isArchived() && room->chat().unreadMsgCount())
            {
                items->addChatListItem(new MegaChatListItemPrivate(*it->second));
            }
        }
    }

    sdkMutex.unlock();

    return items;
}

MegaChatHandle MegaChatApiImpl::getChatHandleByUser(MegaChatHandle userhandle)
{
    MegaChatHandle chatid = MEGACHAT_INVALID_HANDLE;

    sdkMutex.lock();

    ChatRoom *chatRoom = findChatRoomByUser(userhandle);
    if (chatRoom)
    {
        chatid = chatRoom->chatid();
    }

    sdkMutex.unlock();

    return chatid;
}

void MegaChatApiImpl::createChat(bool group, MegaChatPeerList *peerList, MegaChatRequestListener *listener)
{
    MegaChatRequestPrivate *request = new MegaChatRequestPrivate(MegaChatRequest::TYPE_CREATE_CHATROOM, listener);
    request->setFlag(group);
    request->setPrivilege(0);
    request->setMegaChatPeerList(peerList);
    requestQueue.push(request);
    waiter->notify();
}

void MegaChatApiImpl::createChat(bool group, MegaChatPeerList *peerList, const char *title, MegaChatRequestListener *listener)
{
    MegaChatRequestPrivate *request = new MegaChatRequestPrivate(MegaChatRequest::TYPE_CREATE_CHATROOM, listener);
    request->setFlag(group);
    request->setPrivilege(0);
    request->setMegaChatPeerList(peerList);
    request->setText(title);
    requestQueue.push(request);
    waiter->notify();
}

void MegaChatApiImpl::createPublicChat(MegaChatPeerList *peerList, bool meeting, const char *title, MegaChatRequestListener *listener)
{
    MegaChatRequestPrivate *request = new MegaChatRequestPrivate(MegaChatRequest::TYPE_CREATE_CHATROOM, listener);
    request->setFlag(true);
    request->setPrivilege(1);
    request->setMegaChatPeerList(peerList);
    request->setText(title);
    request->setNumber(meeting);
    requestQueue.push(request);
    waiter->notify();
}

void MegaChatApiImpl::chatLinkHandle(MegaChatHandle chatid, bool del, bool createifmissing, MegaChatRequestListener *listener)
{
    MegaChatRequestPrivate *request = new MegaChatRequestPrivate(MegaChatRequest::TYPE_CHAT_LINK_HANDLE, listener);
    request->setChatHandle(chatid);
    request->setFlag(del);
    request->setNumRetry(createifmissing ? 1 : 0);
    requestQueue.push(request);
    waiter->notify();
}

void MegaChatApiImpl::inviteToChat(MegaChatHandle chatid, MegaChatHandle uh, int privilege, MegaChatRequestListener *listener)
{
    MegaChatRequestPrivate *request = new MegaChatRequestPrivate(MegaChatRequest::TYPE_INVITE_TO_CHATROOM, listener);
    request->setChatHandle(chatid);
    request->setUserHandle(uh);
    request->setPrivilege(privilege);
    requestQueue.push(request);
    waiter->notify();
}

void MegaChatApiImpl::autojoinPublicChat(MegaChatHandle chatid, MegaChatRequestListener *listener)
{
    MegaChatRequestPrivate *request = new MegaChatRequestPrivate(MegaChatRequest::TYPE_AUTOJOIN_PUBLIC_CHAT, listener);
    request->setChatHandle(chatid);
    requestQueue.push(request);
    waiter->notify();
}

void MegaChatApiImpl::autorejoinPublicChat(MegaChatHandle chatid, MegaChatHandle ph, MegaChatRequestListener *listener)
{
    MegaChatRequestPrivate *request = new MegaChatRequestPrivate(MegaChatRequest::TYPE_AUTOJOIN_PUBLIC_CHAT, listener);
    request->setChatHandle(chatid);
    request->setUserHandle(ph);
    requestQueue.push(request);
    waiter->notify();
}

void MegaChatApiImpl::removeFromChat(MegaChatHandle chatid, MegaChatHandle uh, MegaChatRequestListener *listener)
{
    MegaChatRequestPrivate *request = new MegaChatRequestPrivate(MegaChatRequest::TYPE_REMOVE_FROM_CHATROOM, listener);
    request->setChatHandle(chatid);
    request->setUserHandle(uh);
    requestQueue.push(request);
    waiter->notify();
}

void MegaChatApiImpl::updateChatPermissions(MegaChatHandle chatid, MegaChatHandle uh, int privilege, MegaChatRequestListener *listener)
{
    MegaChatRequestPrivate *request = new MegaChatRequestPrivate(MegaChatRequest::TYPE_UPDATE_PEER_PERMISSIONS, listener);
    request->setChatHandle(chatid);
    request->setUserHandle(uh);
    request->setPrivilege(privilege);
    requestQueue.push(request);
    waiter->notify();
}

void MegaChatApiImpl::truncateChat(MegaChatHandle chatid, MegaChatHandle messageid, MegaChatRequestListener *listener)
{
    MegaChatRequestPrivate *request = new MegaChatRequestPrivate(MegaChatRequest::TYPE_TRUNCATE_HISTORY, listener);
    request->setChatHandle(chatid);
    request->setUserHandle(messageid);
    requestQueue.push(request);
    waiter->notify();
}

void MegaChatApiImpl::setChatTitle(MegaChatHandle chatid, const char *title, MegaChatRequestListener *listener)
{
    MegaChatRequestPrivate *request = new MegaChatRequestPrivate(MegaChatRequest::TYPE_EDIT_CHATROOM_NAME, listener);
    request->setChatHandle(chatid);
    request->setText(title);
    requestQueue.push(request);
    waiter->notify();
}

void MegaChatApiImpl::openChatPreview(const char *link, MegaChatRequestListener *listener)
{
    MegaChatRequestPrivate *request = new MegaChatRequestPrivate(MegaChatRequest::TYPE_LOAD_PREVIEW, listener);
    request->setLink(link);
    request->setFlag(true);
    requestQueue.push(request);
    waiter->notify();
}

void MegaChatApiImpl::checkChatLink(const char *link, MegaChatRequestListener *listener)
{
    MegaChatRequestPrivate *request = new MegaChatRequestPrivate(MegaChatRequest::TYPE_LOAD_PREVIEW, listener);
    request->setLink(link);
    request->setFlag(false);
    requestQueue.push(request);
    waiter->notify();
}

void MegaChatApiImpl::setPublicChatToPrivate(MegaChatHandle chatid, MegaChatRequestListener *listener)
{
    MegaChatRequestPrivate *request = new MegaChatRequestPrivate(MegaChatRequest::TYPE_SET_PRIVATE_MODE, listener);
    request->setChatHandle(chatid);
    requestQueue.push(request);
    waiter->notify();
}

void MegaChatApiImpl::archiveChat(MegaChatHandle chatid, bool archive, MegaChatRequestListener *listener)
{
    MegaChatRequestPrivate *request = new MegaChatRequestPrivate(MegaChatRequest::TYPE_ARCHIVE_CHATROOM, listener);
    request->setChatHandle(chatid);
    request->setFlag(archive);
    requestQueue.push(request);
    waiter->notify();
}

void MegaChatApiImpl::setChatRetentionTime(MegaChatHandle chatid, unsigned period, MegaChatRequestListener *listener)
{
    MegaChatRequestPrivate *request = new MegaChatRequestPrivate(MegaChatRequest::TYPE_SET_RETENTION_TIME, listener);
    request->setChatHandle(chatid);
    request->setNumber(period);
    requestQueue.push(request);
    waiter->notify();
}

bool MegaChatApiImpl::openChatRoom(MegaChatHandle chatid, MegaChatRoomListener *listener)
{
    if (!listener)
    {
        return false;
    }

    sdkMutex.lock();

    ChatRoom *chatroom = findChatRoom(chatid);
    if (chatroom)
    {
        addChatRoomListener(chatid, listener);
        chatroom->setAppChatHandler(getChatRoomHandler(chatid));
    }

    sdkMutex.unlock();
    return chatroom;
}

void MegaChatApiImpl::closeChatRoom(MegaChatHandle chatid, MegaChatRoomListener *listener)
{
    sdkMutex.lock();

    ChatRoom *chatroom = findChatRoom(chatid);
    if (chatroom)
    {
        chatroom->removeAppChatHandler();
    }
    else
    {
        API_LOG_WARNING("closeChatRoom(): chatid not found [%s]", karere::Id(chatid).toString().c_str());
    }

    removeChatRoomListener(chatid, listener);
    removeChatRoomHandler(chatid);

    sdkMutex.unlock();
}

void MegaChatApiImpl::closeChatPreview(MegaChatHandle chatid)
{
    if (!mClient)
        return;

    SdkMutexGuard g(sdkMutex);

   mClient->chats->removeRoomPreview(chatid);
}

int MegaChatApiImpl::loadMessages(MegaChatHandle chatid, int count)
{
    int ret = MegaChatApi::SOURCE_NONE;
    sdkMutex.lock();

    ChatRoom *chatroom = findChatRoom(chatid);
    if (chatroom)
    {
        Chat &chat = chatroom->chat();
        HistSource source = chat.getHistory(count);
        switch (source)
        {
        case kHistSourceNone:   ret = MegaChatApi::SOURCE_NONE; break;
        case kHistSourceRam:
        case kHistSourceDb:     ret = MegaChatApi::SOURCE_LOCAL; break;
        case kHistSourceServer: ret = MegaChatApi::SOURCE_REMOTE; break;
        case kHistSourceNotLoggedIn: ret = MegaChatApi::SOURCE_ERROR; break;
        default:
            API_LOG_ERROR("Unknown source of messages at loadMessages()");
            break;
        }
    }

    sdkMutex.unlock();
    return ret;
}

bool MegaChatApiImpl::isFullHistoryLoaded(MegaChatHandle chatid)
{
    bool ret = false;
    sdkMutex.lock();

    ChatRoom *chatroom = findChatRoom(chatid);
    if (chatroom)
    {
        Chat &chat = chatroom->chat();
        ret = chat.haveAllHistoryNotified();
    }

    sdkMutex.unlock();
    return ret;
}

MegaChatMessage *MegaChatApiImpl::getMessage(MegaChatHandle chatid, MegaChatHandle msgid)
{
    MegaChatMessagePrivate *megaMsg = NULL;
    sdkMutex.lock();

    ChatRoom *chatroom = findChatRoom(chatid);
    if (chatroom)
    {
        Chat &chat = chatroom->chat();
        Idx index = chat.msgIndexFromId(msgid);
        if (index != CHATD_IDX_INVALID)     // only confirmed messages have index
        {
            Message *msg = chat.findOrNull(index);
            if (msg)
            {
                megaMsg = new MegaChatMessagePrivate(*msg, chat.getMsgStatus(*msg, index), index);
            }
            else
            {
                API_LOG_ERROR("Failed to find message by index, being index retrieved from message id (index: %d, id: %s)", index, ID_CSTR(msgid));
            }
        }
        else    // message still not confirmed, search in sending-queue
        {
            Message *msg = chat.getMsgByXid(msgid);
            if (msg)
            {
                megaMsg = new MegaChatMessagePrivate(*msg, Message::Status::kSending, MEGACHAT_INVALID_INDEX);
            }
            else
            {
                API_LOG_ERROR("Failed to find message by temporal id (id: %s)", ID_CSTR(msgid));
            }
        }
    }
    else
    {
        API_LOG_ERROR("Chatroom not found (chatid: %s)", ID_CSTR(chatid));
    }

    sdkMutex.unlock();
    return megaMsg;
}

MegaChatMessage *MegaChatApiImpl::getMessageFromNodeHistory(MegaChatHandle chatid, MegaChatHandle msgid)
{
    MegaChatMessagePrivate *megaMsg = NULL;
    sdkMutex.lock();

    ChatRoom *chatroom = findChatRoom(chatid);
    if (chatroom)
    {
        Chat &chat = chatroom->chat();
        Message *msg = chat.getMessageFromNodeHistory(msgid);
        if (msg)
        {
            Idx idx = chat.getIdxFromNodeHistory(msgid);
            assert(idx != CHATD_IDX_INVALID);
            Message::Status status = (msg->userid == mClient->myHandle()) ? Message::Status::kServerReceived : Message::Status::kSeen;
            megaMsg = new MegaChatMessagePrivate(*msg, status, idx);
        }
        else
        {
            API_LOG_ERROR("Failed to find message at node history (id: %s)", ID_CSTR(msgid));
        }
    }
    else
    {
        API_LOG_ERROR("Chatroom not found (chatid: %s)", ID_CSTR(chatid));
    }

    sdkMutex.unlock();
    return megaMsg;
}

MegaChatMessage *MegaChatApiImpl::getManualSendingMessage(MegaChatHandle chatid, MegaChatHandle rowid)
{

    MegaChatMessagePrivate *megaMsg = NULL;
    sdkMutex.lock();

    ChatRoom *chatroom = findChatRoom(chatid);
    if (chatroom)
    {
        Chat &chat = chatroom->chat();
        chatd::ManualSendReason reason;
        chatd::Message *msg = chat.getManualSending(rowid, reason);
        if (msg)
        {
            megaMsg = new MegaChatMessagePrivate(*msg, chatd::Message::kSendingManual, MEGACHAT_INVALID_INDEX);
            delete msg;

            megaMsg->setStatus(MegaChatMessage::STATUS_SENDING_MANUAL);
            megaMsg->setRowId(rowid);
            megaMsg->setCode(reason);
        }
        else
        {
            API_LOG_ERROR("Message not found (rowid: %d)", rowid);
        }
    }
    else
    {
        API_LOG_ERROR("Chatroom not found (chatid: %s)", ID_CSTR(chatid));
    }

    sdkMutex.unlock();
    return megaMsg;
}

MegaChatMessage *MegaChatApiImpl::sendMessage(MegaChatHandle chatid, const char *msg, size_t msgLen, int type)
{
    if (!msg)
    {
        return NULL;
    }

    if (type == Message::kMsgNormal)
    {
        // remove ending carrier-returns
        while (msgLen)
        {
            if (msg[msgLen-1] == '\n' || msg[msgLen-1] == '\r')
            {
                msgLen--;
            }
            else
            {
                break;
            }
        }
    }

    if (!msgLen)
    {
        return NULL;
    }

    MegaChatMessagePrivate *megaMsg = NULL;
    sdkMutex.lock();

    ChatRoom *chatroom = findChatRoom(chatid);
    if (chatroom)
    {
        Message *m = chatroom->chat().msgSubmit(msg, msgLen, type, NULL);

        if (!m)
        {
            sdkMutex.unlock();
            return NULL;
        }
        megaMsg = new MegaChatMessagePrivate(*m, Message::Status::kSending, CHATD_IDX_INVALID);
    }

    sdkMutex.unlock();
    return megaMsg;
}

MegaChatMessage *MegaChatApiImpl::attachContacts(MegaChatHandle chatid, MegaHandleList *contacts)
{
    if (!mClient)
    {
        return NULL;
    }

    sdkMutex.lock();

    string buf = JSonUtils::generateAttachContactJSon(contacts, mClient->mContactList.get());
    MegaChatMessage *megaMsg = sendMessage(chatid, buf.c_str(), buf.size(), Message::kMsgContact);

    sdkMutex.unlock();

    return megaMsg;
}

MegaChatMessage *MegaChatApiImpl::forwardContact(MegaChatHandle sourceChatid, MegaChatHandle msgid, MegaChatHandle targetChatId)
{
    if (!mClient || sourceChatid == MEGACHAT_INVALID_HANDLE || msgid == MEGACHAT_INVALID_HANDLE || targetChatId == MEGACHAT_INVALID_HANDLE)
    {
        return NULL;
    }

    MegaChatMessagePrivate *megaMsg = NULL;
    sdkMutex.lock();

    ChatRoom *chatroomTarget = findChatRoom(targetChatId);
    ChatRoom *chatroomSource = findChatRoom(sourceChatid);
    if (chatroomSource && chatroomTarget)
    {
        chatd::Chat &chat = chatroomSource->chat();
        Idx idx =  chat.msgIndexFromId(msgid);
        chatd::Message *msg = chatroomSource->chat().findOrNull(idx);
        if (msg && msg->type == chatd::Message::kMsgContact)
        {
            std::string contactMsg;
            unsigned char zero = 0x0;
            unsigned char contactType = Message::kMsgContact - Message::kMsgOffset;
            contactMsg.push_back(zero);
            contactMsg.push_back(contactType);
            contactMsg.append(msg->toText());
            Message *m = chatroomTarget->chat().msgSubmit(contactMsg.c_str(), contactMsg.length(), Message::kMsgContact, NULL);
            if (!m)
            {
                sdkMutex.unlock();
                return NULL;
            }
            megaMsg = new MegaChatMessagePrivate(*m, Message::Status::kSending, CHATD_IDX_INVALID);
        }
    }

    sdkMutex.unlock();
    return megaMsg;
}

void MegaChatApiImpl::attachNodes(MegaChatHandle chatid, MegaNodeList *nodes, MegaChatRequestListener *listener)
{
    MegaChatRequestPrivate *request = new MegaChatRequestPrivate(MegaChatRequest::TYPE_ATTACH_NODE_MESSAGE, listener);
    request->setChatHandle(chatid);
    request->setMegaNodeList(nodes);
    request->setParamType(0);
    requestQueue.push(request);
    waiter->notify();
}

void MegaChatApiImpl::attachNode(MegaChatHandle chatid, MegaChatHandle nodehandle, MegaChatRequestListener *listener)
{
    MegaChatRequestPrivate *request = new MegaChatRequestPrivate(MegaChatRequest::TYPE_ATTACH_NODE_MESSAGE, listener);
    request->setChatHandle(chatid);
    request->setUserHandle(nodehandle);
    request->setParamType(0);
    requestQueue.push(request);
    waiter->notify();
}

void MegaChatApiImpl::attachVoiceMessage(MegaChatHandle chatid, MegaChatHandle nodehandle, MegaChatRequestListener *listener)
{
    MegaChatRequestPrivate *request = new MegaChatRequestPrivate(MegaChatRequest::TYPE_ATTACH_NODE_MESSAGE, listener);
    request->setChatHandle(chatid);
    request->setUserHandle(nodehandle);
    request->setParamType(1);
    requestQueue.push(request);
    waiter->notify();
}

MegaChatMessage * MegaChatApiImpl::sendGeolocation(MegaChatHandle chatid, float longitude, float latitude, const char *img)
{
    string buf = JSonUtils::generateGeolocationJSon(longitude, latitude, img);
    MegaChatMessage *megaMsg = sendMessage(chatid, buf.c_str(), buf.size(), Message::kMsgContainsMeta);
    return megaMsg;
}

MegaChatMessage* MegaChatApiImpl::sendGiphy(MegaChatHandle chatid, const char* srcMp4, const char* srcWebp, long long sizeMp4, long long sizeWebp, int width, int height, const char* title)
{
    if (!srcMp4 || !srcWebp)
    {
        return nullptr;
    }

    if (!sizeMp4 || !sizeWebp)
    {
        return nullptr;
    }

    string buf = JSonUtils::generateGiphyJSon(srcMp4, srcWebp, sizeMp4, sizeWebp, width, height, title);
    MegaChatMessage* megaMsg = sendMessage(chatid, buf.c_str(), buf.size(), Message::kMsgContainsMeta);
    return megaMsg;
}

MegaChatMessage *MegaChatApiImpl::editGeolocation(MegaChatHandle chatid, MegaChatHandle msgid, float longitude, float latitude, const char *img)
{
    string buf = JSonUtils::generateGeolocationJSon(longitude, latitude, img);
    MegaChatMessage *megaMsg = editMessage(chatid, msgid, buf.c_str(), buf.size());
    return megaMsg;
}

void MegaChatApiImpl::revokeAttachment(MegaChatHandle chatid, MegaChatHandle handle, MegaChatRequestListener *listener)
{
    MegaChatRequestPrivate *request = new MegaChatRequestPrivate(MegaChatRequest::TYPE_REVOKE_NODE_MESSAGE, listener);
    request->setChatHandle(chatid);
    request->setUserHandle(handle);
    requestQueue.push(request);
    waiter->notify();
}

bool MegaChatApiImpl::isRevoked(MegaChatHandle chatid, MegaChatHandle nodeHandle)
{
    bool ret = false;

    sdkMutex.lock();

    auto it = chatRoomHandler.find(chatid);
    if (it != chatRoomHandler.end())
    {
        ret = it->second->isRevoked(nodeHandle);
    }

    sdkMutex.unlock();

    return ret;
}

MegaChatMessage *MegaChatApiImpl::editMessage(MegaChatHandle chatid, MegaChatHandle msgid, const char *msg, size_t msgLen)
{
    MegaChatMessagePrivate *megaMsg = NULL;
    sdkMutex.lock();

    ChatRoom *chatroom = findChatRoom(chatid);
    if (chatroom)
    {
        Chat &chat = chatroom->chat();
        Message *originalMsg = findMessage(chatid, msgid);
        Idx index;
        if (originalMsg)
        {
            index = chat.msgIndexFromId(msgid);
        }
        else   // message may not have an index yet (not confirmed)
        {
            index = MEGACHAT_INVALID_INDEX;
            originalMsg = findMessageNotConfirmed(chatid, msgid);   // find by transactional id
        }

        if (originalMsg)
        {
            unsigned char newtype = (originalMsg->containMetaSubtype() == Message::ContainsMetaSubType::kRichLink)
                    ? (unsigned char) Message::kMsgNormal
                    : originalMsg->type;

            if (msg && newtype == Message::kMsgNormal)    // actually not deletion, but edit
            {
                // remove ending carrier-returns
                while (msgLen)
                {
                    if (msg[msgLen-1] == '\n' || msg[msgLen-1] == '\r')
                    {
                        msgLen--;
                    }
                    else
                    {
                        break;
                    }
                }
                if (!msgLen)
                {
                    sdkMutex.unlock();
                    return NULL;
                }
            }

            const Message *editedMsg = chatroom->chat().msgModify(*originalMsg, msg, msgLen, NULL, newtype);
            if (editedMsg)
            {
                megaMsg = new MegaChatMessagePrivate(*editedMsg, Message::kSending, index);
            }
        }
    }

    sdkMutex.unlock();
    return megaMsg;
}

MegaChatMessage *MegaChatApiImpl::removeRichLink(MegaChatHandle chatid, MegaChatHandle msgid)
{
    MegaChatMessagePrivate *megaMsg = NULL;
    sdkMutex.lock();

    ChatRoom *chatroom = findChatRoom(chatid);
    if (chatroom)
    {
        Chat &chat = chatroom->chat();
        Message *originalMsg = findMessage(chatid, msgid);
        if (!originalMsg || originalMsg->containMetaSubtype() != Message::ContainsMetaSubType::kRichLink)
        {
            sdkMutex.unlock();
            return NULL;
        }

        uint8_t containsMetaType = originalMsg->containMetaSubtype();
        std::string containsMetaJson = originalMsg->containsMetaJson();
        const MegaChatContainsMeta *containsMeta = JSonUtils::parseContainsMeta(containsMetaJson.c_str(), containsMetaType);
        if (!containsMeta || containsMeta->getType() != MegaChatContainsMeta::CONTAINS_META_RICH_PREVIEW)
        {
            delete containsMeta;
            sdkMutex.unlock();
            return NULL;
        }

        const char *msg = containsMeta->getRichPreview()->getText();
        assert(msg);
        string content = msg ? msg : "";

        const Message *editedMsg = chatroom->chat().removeRichLink(*originalMsg, content);
        if (editedMsg)
        {
            Idx index = chat.msgIndexFromId(msgid);
            megaMsg = new MegaChatMessagePrivate(*editedMsg, Message::kSending, index);
        }

        delete containsMeta;
    }

    sdkMutex.unlock();
    return megaMsg;
}

bool MegaChatApiImpl::setMessageSeen(MegaChatHandle chatid, MegaChatHandle msgid)
{
    bool ret = false;

    sdkMutex.lock();

    ChatRoom *chatroom = findChatRoom(chatid);
    if (chatroom)
    {
        ret = chatroom->chat().setMessageSeen((Id) msgid);
    }

    sdkMutex.unlock();

    return ret;
}

MegaChatMessage *MegaChatApiImpl::getLastMessageSeen(MegaChatHandle chatid)
{
    MegaChatMessagePrivate *megaMsg = NULL;

    sdkMutex.lock();

    ChatRoom *chatroom = findChatRoom(chatid);
    if (chatroom)
    {
        Chat &chat = chatroom->chat();
        Idx index = chat.lastSeenIdx();
        if (index != CHATD_IDX_INVALID)
        {
            const Message *msg = chat.findOrNull(index);
            if (msg)
            {
                Message::Status status = chat.getMsgStatus(*msg, index);
                megaMsg = new MegaChatMessagePrivate(*msg, status, index);
            }
        }
    }

    sdkMutex.unlock();

    return megaMsg;
}

MegaChatHandle MegaChatApiImpl::getLastMessageSeenId(MegaChatHandle chatid)
{
    MegaChatHandle lastMessageSeenId = MEGACHAT_INVALID_HANDLE;

    sdkMutex.lock();

    ChatRoom *chatroom = findChatRoom(chatid);
    if (chatroom)
    {
        Chat &chat = chatroom->chat();
        lastMessageSeenId = chat.lastSeenId();
    }

    sdkMutex.unlock();

    return lastMessageSeenId;
}

void MegaChatApiImpl::removeUnsentMessage(MegaChatHandle chatid, MegaChatHandle rowid)
{
    sdkMutex.lock();

    ChatRoom *chatroom = findChatRoom(chatid);
    if (chatroom)
    {
        Chat &chat = chatroom->chat();
        chat.removeManualSend(rowid);
    }

    sdkMutex.unlock();
}

void MegaChatApiImpl::sendTypingNotification(MegaChatHandle chatid, MegaChatRequestListener *listener)
{
    MegaChatRequestPrivate *request = new MegaChatRequestPrivate(MegaChatRequest::TYPE_SEND_TYPING_NOTIF, listener);
    request->setChatHandle(chatid);
    request->setFlag(true);
    requestQueue.push(request);
    waiter->notify();
}

void MegaChatApiImpl::sendStopTypingNotification(MegaChatHandle chatid, MegaChatRequestListener *listener)
{
    MegaChatRequestPrivate *request = new MegaChatRequestPrivate(MegaChatRequest::TYPE_SEND_TYPING_NOTIF, listener);
    request->setChatHandle(chatid);
    request->setFlag(false);
    requestQueue.push(request);
    waiter->notify();
}

bool MegaChatApiImpl::isMessageReceptionConfirmationActive() const
{
    return mClient ? mClient->mChatdClient->isMessageReceivedConfirmationActive() : false;
}

void MegaChatApiImpl::saveCurrentState()
{
    sdkMutex.lock();

    if (mClient && !mTerminating)
    {
        mClient->saveDb();
    }

    sdkMutex.unlock();
}

void MegaChatApiImpl::pushReceived(bool beep, MegaChatHandle chatid, int type, MegaChatRequestListener *listener)
{
    MegaChatRequestPrivate *request = new MegaChatRequestPrivate(MegaChatRequest::TYPE_PUSH_RECEIVED, listener);
    request->setFlag(beep);
    request->setChatHandle(chatid);
    request->setParamType(type);
    requestQueue.push(request);
    waiter->notify();
}

#ifndef KARERE_DISABLE_WEBRTC

MegaStringList *MegaChatApiImpl::getChatVideoInDevices()
{
    std::set<std::string> devicesVector;
    sdkMutex.lock();
    if (mClient && mClient->rtc)
    {
        mClient->rtc->getVideoInDevices(devicesVector);
    }
    else
    {
        API_LOG_ERROR("Failed to get video-in devices");
    }
    sdkMutex.unlock();

    MegaStringList *devices = getChatInDevices(devicesVector);

    return devices;
}

void MegaChatApiImpl::setChatVideoInDevice(const char *device, MegaChatRequestListener *listener)
{
    MegaChatRequestPrivate *request = new MegaChatRequestPrivate(MegaChatRequest::TYPE_CHANGE_VIDEO_STREAM, listener);
    request->setText(device);
    requestQueue.push(request);
    waiter->notify();
}

char *MegaChatApiImpl::getVideoDeviceSelected()
{
    char *deviceName = nullptr;
    sdkMutex.lock();
    if (mClient && mClient->rtc)
    {
        deviceName = MegaApi::strdup(mClient->rtc->getVideoDeviceSelected().c_str());
    }
    else
    {
        API_LOG_ERROR("Failed to get selected video-in device");
    }
    sdkMutex.unlock();

    return deviceName;
}

void MegaChatApiImpl::startChatCall(MegaChatHandle chatid, bool enableVideo, bool enableAudio, MegaChatRequestListener *listener)
{
    MegaChatRequestPrivate *request = new MegaChatRequestPrivate(MegaChatRequest::TYPE_START_CHAT_CALL, listener);
    request->setChatHandle(chatid);
    request->setFlag(enableVideo);
    request->setParamType(enableAudio);
    requestQueue.push(request);
    waiter->notify();
}

void MegaChatApiImpl::answerChatCall(MegaChatHandle chatid, bool enableVideo, bool enableAudio, MegaChatRequestListener *listener)
{
    MegaChatRequestPrivate *request = new MegaChatRequestPrivate(MegaChatRequest::TYPE_ANSWER_CHAT_CALL, listener);
    request->setChatHandle(chatid);
    request->setFlag(enableVideo);
    request->setParamType(enableAudio);
    requestQueue.push(request);
    waiter->notify();
}

void MegaChatApiImpl::hangChatCall(MegaChatHandle callid, MegaChatRequestListener *listener)
{
    MegaChatRequestPrivate *request = new MegaChatRequestPrivate(MegaChatRequest::TYPE_HANG_CHAT_CALL, listener);
    request->setChatHandle(callid);
    request->setFlag(false);
    requestQueue.push(request);
    waiter->notify();
}

void MegaChatApiImpl::endChatCall(MegaChatHandle callid, MegaChatRequestListener *listener)
{
    MegaChatRequestPrivate *request = new MegaChatRequestPrivate(MegaChatRequest::TYPE_HANG_CHAT_CALL, listener);
    request->setChatHandle(callid);
    request->setFlag(true);
    requestQueue.push(request);
    waiter->notify();
}

void MegaChatApiImpl::setAudioEnable(MegaChatHandle chatid, bool enable, MegaChatRequestListener *listener)
{
    MegaChatRequestPrivate *request = new MegaChatRequestPrivate(MegaChatRequest::TYPE_DISABLE_AUDIO_VIDEO_CALL, listener);
    request->setChatHandle(chatid);
    request->setFlag(enable);
    request->setParamType(MegaChatRequest::AUDIO);
    requestQueue.push(request);
    waiter->notify();
}

void MegaChatApiImpl::setVideoEnable(MegaChatHandle chatid, bool enable, MegaChatRequestListener *listener)
{
    MegaChatRequestPrivate *request = new MegaChatRequestPrivate(MegaChatRequest::TYPE_DISABLE_AUDIO_VIDEO_CALL, listener);
    request->setChatHandle(chatid);
    request->setFlag(enable);
    request->setParamType(MegaChatRequest::VIDEO);
    requestQueue.push(request);
    waiter->notify();
}

void MegaChatApiImpl::openVideoDevice(MegaChatRequestListener *listener)
{
    MegaChatRequestPrivate *request = new MegaChatRequestPrivate(MegaChatRequest::TYPE_OPEN_VIDEO_DEVICE, listener);
    request->setFlag(true);
    requestQueue.push(request);
    waiter->notify();
}

void MegaChatApiImpl::releaseVideoDevice(MegaChatRequestListener *listener)
{
    MegaChatRequestPrivate *request = new MegaChatRequestPrivate(MegaChatRequest::TYPE_OPEN_VIDEO_DEVICE, listener);
    request->setFlag(false);
    requestQueue.push(request);
    waiter->notify();
}

void MegaChatApiImpl::requestHiResQuality(MegaChatHandle chatid, MegaChatHandle clientId, int quality, MegaChatRequestListener *listener)
{
    MegaChatRequestPrivate *request = new MegaChatRequestPrivate(MegaChatRequest::TYPE_REQUEST_HIRES_QUALITY, listener);
    request->setChatHandle(chatid);
    request->setUserHandle(clientId);
    request->setParamType(quality);
    requestQueue.push(request);
    waiter->notify();
}

void MegaChatApiImpl::removeSpeaker(MegaChatHandle chatid, MegaChatHandle clientId, MegaChatRequestListener *listener)
{
    MegaChatRequestPrivate *request = new MegaChatRequestPrivate(MegaChatRequest::TYPE_DEL_SPEAKER, listener);
    request->setChatHandle(chatid);
    request->setUserHandle(clientId);
    requestQueue.push(request);
    waiter->notify();
}

void MegaChatApiImpl::setCallOnHold(MegaChatHandle chatid, bool setOnHold, MegaChatRequestListener *listener)
{
    MegaChatRequestPrivate *request = new MegaChatRequestPrivate(MegaChatRequest::TYPE_SET_CALL_ON_HOLD, listener);
    request->setChatHandle(chatid);
    request->setFlag(setOnHold);
    requestQueue.push(request);
    waiter->notify();
}

bool MegaChatApiImpl::setIgnoredCall(MegaChatHandle chatId)
{
    if (!mClient->rtc)
    {
        API_LOG_ERROR("Ignore call - WebRTC is not initialized");
        return false;
    }

    if (chatId == MEGACHAT_INVALID_HANDLE)
    {
        API_LOG_ERROR("Ignore call - Invalid chatId");
        return false;
    }

    SdkMutexGuard g(sdkMutex);
    rtcModule::ICall* call = mClient->rtc->findCallByChatid(chatId);
    if (!call)
    {
        API_LOG_ERROR("Ignore call - Failed to get the call associated to chat room");
        return false;
    }

    if (call->isIgnored())
    {
        API_LOG_ERROR("Ignore call - Call is already marked as ignored");
        return false;
    }

    call->ignoreCall();
    return true;
}

MegaChatCall *MegaChatApiImpl::getChatCall(MegaChatHandle chatId)
{
    MegaChatCall *chatCall = nullptr;
    if (!mClient->rtc)
    {
        API_LOG_ERROR("MegaChatApiImpl::getChatCall - WebRTC is not initialized");
        return chatCall;
    }

    SdkMutexGuard g(sdkMutex);

    if (chatId != MEGACHAT_INVALID_HANDLE)
    {
        rtcModule::ICall* call = mClient->rtc->findCallByChatid(chatId);
        if (!call)
        {
            API_LOG_ERROR("MegaChatApiImpl::getChatCall - Failed to get the call associated to chat room");
            return chatCall;
        }

        chatCall = new MegaChatCallPrivate(*call);
    }

    return chatCall;
}

MegaChatCall *MegaChatApiImpl::getChatCallByCallId(MegaChatHandle callId)
{
    MegaChatCall *chatCall = NULL;

    sdkMutex.lock();

    MegaHandleList *calls = getChatCalls();
    for (unsigned int i = 0; i < calls->size(); i++)
    {
        karere::Id chatId = calls->get(i);
        MegaChatCall *call = getChatCall(chatId);
        if (call && call->getCallId() == callId)
        {
            chatCall =  call;
            break;
        }
        else
        {
            delete call;
        }
    }

    delete calls;

    sdkMutex.unlock();
    return chatCall;
}

int MegaChatApiImpl::getNumCalls()
{
    int numCalls = 0;
    sdkMutex.lock();
    if (mClient && mClient->rtc)
    {
        numCalls = mClient->rtc->getNumCalls();
    }
    sdkMutex.unlock();

    return numCalls;
}

MegaHandleList *MegaChatApiImpl::getChatCalls(int callState)
{
    MegaHandleListPrivate *callList = new MegaHandleListPrivate();

    sdkMutex.lock();
    if (mClient && mClient->rtc)
    {
        std::vector<karere::Id> chatids = mClient->rtc->chatsWithCall();
        for (unsigned int i = 0; i < chatids.size(); i++)
        {
            rtcModule::ICall* call = mClient->rtc->findCallByChatid(chatids[i]);
            if (call && (callState == -1 || call->getState() == callState))
            {
                callList->addMegaHandle(chatids[i]);
            }
        }
    }

    sdkMutex.unlock();
    return callList;
}

MegaHandleList *MegaChatApiImpl::getChatCallsIds()
{
    MegaHandleListPrivate *callList = new MegaHandleListPrivate();

    sdkMutex.lock();

    MegaHandleList *chatids = getChatCalls();
    for (unsigned int i = 0; i < chatids->size(); i++)
    {
        karere::Id chatId = chatids->get(i);
        MegaChatCall *call = getChatCall(chatId);
        if (call)
        {
            callList->addMegaHandle(call->getCallId());
            delete call;
        }
    }

    delete chatids;

    sdkMutex.unlock();
    return callList;
}

bool MegaChatApiImpl::hasCallInChatRoom(MegaChatHandle chatid)
{
    bool hasCall = false;
    sdkMutex.lock();

    if (mClient && mClient->rtc)
    {
        hasCall = mClient->rtc->findCallByChatid(chatid);
    }

    sdkMutex.unlock();
    return hasCall;
}

void MegaChatApiImpl::addChatCallListener(MegaChatCallListener *listener)
{
    if (!listener)
    {
        return;
    }

    sdkMutex.lock();
    callListeners.insert(listener);
    sdkMutex.unlock();
}

int MegaChatApiImpl::getMaxCallParticipants()
{
    return rtcModule::RtcConstant::kMaxCallReceivers;
}

int MegaChatApiImpl::getMaxVideoCallParticipants()
{
    return rtcModule::RtcConstant::kMaxCallVideoSenders;
}

bool MegaChatApiImpl::isAudioLevelMonitorEnabled(MegaChatHandle chatid)
{
    if (chatid == MEGACHAT_INVALID_HANDLE)
    {
        API_LOG_ERROR("isAudioLevelMonitorEnabled - Invalid chatId");
        return false;
    }

    SdkMutexGuard g(sdkMutex);
    rtcModule::ICall *call = findCall(chatid);
    if (!call)
    {
       API_LOG_ERROR("isAudioLevelMonitorEnabled - Failed to get the call associated to chat room");
       return false;
    }

    return call->isAudioLevelMonitorEnabled();
}

void MegaChatApiImpl::enableAudioLevelMonitor(bool enable, MegaChatHandle chatid, MegaChatRequestListener* listener)
{
    MegaChatRequestPrivate *request = new MegaChatRequestPrivate(MegaChatRequest::TYPE_ENABLE_AUDIO_LEVEL_MONITOR, listener);
    request->setChatHandle(chatid);
    request->setFlag(enable);
    requestQueue.push(request);
    waiter->notify();
}

void MegaChatApiImpl::requestSpeak(MegaChatHandle chatid, MegaChatRequestListener *listener)
{
    MegaChatRequestPrivate *request = new MegaChatRequestPrivate(MegaChatRequest::TYPE_REQUEST_SPEAK, listener);
    request->setChatHandle(chatid);
    request->setFlag(true);
    requestQueue.push(request);
    waiter->notify();
}

void MegaChatApiImpl::removeRequestSpeak(MegaChatHandle chatid, MegaChatRequestListener *listener)
{
    MegaChatRequestPrivate *request = new MegaChatRequestPrivate(MegaChatRequest::TYPE_REQUEST_SPEAK, listener);
    request->setChatHandle(chatid);
    request->setFlag(false);
    requestQueue.push(request);
    waiter->notify();
}

void MegaChatApiImpl::approveSpeakRequest(MegaChatHandle chatid, MegaChatHandle clientId, MegaChatRequestListener *listener)
{
    MegaChatRequestPrivate *request = new MegaChatRequestPrivate(MegaChatRequest::TYPE_APPROVE_SPEAK, listener);
    request->setChatHandle(chatid);
    request->setFlag(true);
    request->setUserHandle(clientId);
    requestQueue.push(request);
    waiter->notify();
}

void MegaChatApiImpl::rejectSpeakRequest(MegaChatHandle chatid, MegaChatHandle clientId, MegaChatRequestListener *listener)
{
    MegaChatRequestPrivate *request = new MegaChatRequestPrivate(MegaChatRequest::TYPE_APPROVE_SPEAK, listener);
    request->setChatHandle(chatid);
    request->setFlag(false);
    request->setUserHandle(clientId);
    requestQueue.push(request);
    waiter->notify();
}

void MegaChatApiImpl::requestHiResVideo(MegaChatHandle chatid, MegaChatHandle clientId, int quality, MegaChatRequestListener *listener)
{
    MegaChatRequestPrivate *request = new MegaChatRequestPrivate(MegaChatRequest::TYPE_REQUEST_HIGH_RES_VIDEO, listener);
    request->setChatHandle(chatid);
    request->setFlag(true);
    request->setUserHandle(clientId);
    request->setPrivilege(quality);
    requestQueue.push(request);
    waiter->notify();
}

void MegaChatApiImpl::stopHiResVideo(MegaChatHandle chatid, MegaHandleList *clientIds, MegaChatRequestListener *listener)
{
    MegaChatRequestPrivate *request = new MegaChatRequestPrivate(MegaChatRequest::TYPE_REQUEST_HIGH_RES_VIDEO, listener);
    request->setChatHandle(chatid);
    request->setFlag(false);
    request->setMegaHandleList(clientIds);
    requestQueue.push(request);
    waiter->notify();
}

void MegaChatApiImpl::requestLowResVideo(MegaChatHandle chatid, MegaHandleList *clientIds, MegaChatRequestListener *listener)
{
    MegaChatRequestPrivate *request = new MegaChatRequestPrivate(MegaChatRequest::TYPE_REQUEST_LOW_RES_VIDEO, listener);
    request->setChatHandle(chatid);
    request->setFlag(true);
    request->setMegaHandleList(clientIds);
    requestQueue.push(request);
    waiter->notify();
}

void MegaChatApiImpl::stopLowResVideo(MegaChatHandle chatid, MegaHandleList *clientIds, MegaChatRequestListener *listener)
{
    MegaChatRequestPrivate *request = new MegaChatRequestPrivate(MegaChatRequest::TYPE_REQUEST_LOW_RES_VIDEO, listener);
    request->setChatHandle(chatid);
    request->setFlag(false);
    request->setMegaHandleList(clientIds);
    requestQueue.push(request);
    waiter->notify();
}

void MegaChatApiImpl::onNewCall(rtcModule::ICall &call)
{
    call.setCallHandler(new MegaChatCallHandler(this)); // takes ownership
}

void MegaChatApiImpl::onAddPeer(rtcModule::ICall &call, Id peer)
{
    std::unique_ptr<MegaChatCallPrivate> chatCall = ::mega::make_unique<MegaChatCallPrivate>(call);
    chatCall->setPeerid(peer, true);
    fireOnChatCallUpdate(chatCall.get());
}

void MegaChatApiImpl::onRemovePeer(rtcModule::ICall &call, Id peer)
{
    std::unique_ptr<MegaChatCallPrivate> chatCall = ::mega::make_unique<MegaChatCallPrivate>(call);
    chatCall->setPeerid(peer, false);
    fireOnChatCallUpdate(chatCall.get());
}

#endif

void MegaChatApiImpl::addChatRequestListener(MegaChatRequestListener *listener)
{
    if (!listener)
    {
        return;
    }

    sdkMutex.lock();
    requestListeners.insert(listener);
    sdkMutex.unlock();
}

void MegaChatApiImpl::addChatListener(MegaChatListener *listener)
{
    if (!listener)
    {
        return;
    }

    sdkMutex.lock();
    listeners.insert(listener);
    sdkMutex.unlock();
}

void MegaChatApiImpl::addChatRoomListener(MegaChatHandle chatid, MegaChatRoomListener *listener)
{
    if (!listener || chatid == MEGACHAT_INVALID_HANDLE)
    {
        return;
    }

    sdkMutex.lock();
    MegaChatRoomHandler *roomHandler = getChatRoomHandler(chatid);
    roomHandler->addChatRoomListener(listener);
    sdkMutex.unlock();
}

void MegaChatApiImpl::addChatNotificationListener(MegaChatNotificationListener *listener)
{
    if (!listener)
    {
        return;
    }

    sdkMutex.lock();
    notificationListeners.insert(listener);
    sdkMutex.unlock();
}

void MegaChatApiImpl::removeChatRequestListener(MegaChatRequestListener *listener)
{
    if (!listener)
    {
        return;
    }

    sdkMutex.lock();
    requestListeners.erase(listener);

    map<int,MegaChatRequestPrivate*>::iterator it = requestMap.begin();
    while (it != requestMap.end())
    {
        MegaChatRequestPrivate* request = it->second;
        if(request->getListener() == listener)
        {
            request->setListener(NULL);
        }

        it++;
    }

    requestQueue.removeListener(listener);
    sdkMutex.unlock();
}

#ifndef KARERE_DISABLE_WEBRTC

void MegaChatApiImpl::removeChatCallListener(MegaChatCallListener *listener)
{
    if (!listener)
    {
        return;
    }

    sdkMutex.lock();
    callListeners.erase(listener);
    sdkMutex.unlock();
}

void MegaChatApiImpl::addChatVideoListener(MegaChatHandle chatid, MegaChatHandle clientId, rtcModule::VideoResolution videoResolution, MegaChatVideoListener *listener)
{
    if (!listener)
    {
        return;
    }

    assert(videoResolution != rtcModule::VideoResolution::kUndefined);
    videoMutex.lock();
    if (clientId == 0)
    {
        mLocalVideoListeners[chatid].insert(listener);
        marshallCall([this, chatid]()
        {
            // avoid access from App thread to RtcModule::mRenderers
            if (mClient && mClient->rtc)
            {
                mClient->rtc->addLocalVideoRenderer(chatid, new MegaChatVideoReceiver(this, chatid, rtcModule::VideoResolution::kHiRes));
            }

        }, this);
    }
    else if (videoResolution == rtcModule::VideoResolution::kHiRes)
    {
        mVideoListenersHiRes[chatid][clientId].insert(listener);
    }
    else if (videoResolution == rtcModule::VideoResolution::kLowRes)
    {
        mVideoListenersLowRes[chatid][clientId].insert(listener);
    }

    videoMutex.unlock();
}

void MegaChatApiImpl::removeChatVideoListener(MegaChatHandle chatid, MegaChatHandle clientId, rtcModule::VideoResolution videoResolution, MegaChatVideoListener *listener)
{
    if (!listener)
    {
        return;
    }

    assert(videoResolution != rtcModule::VideoResolution::kUndefined);
    videoMutex.lock();
    if (clientId == 0)
    {
        auto it = mLocalVideoListeners.find(chatid);
        if (it != mLocalVideoListeners.end())
        {
            MegaChatVideoListener_set &videoListenersSet = it->second;
            videoListenersSet.erase(listener);
            if (videoListenersSet.empty())
            {
                // if videoListenersSet is empty, remove entry from mLocalVideoListeners map
                mLocalVideoListeners.erase(chatid);
                marshallCall([this, chatid]()
                {
                    // avoid access from App thread to RtcModule::mRenderers
                    if (mClient && mClient->rtc)
                    {
                        mClient->rtc->removeLocalVideoRenderer(chatid);
                    }
                }, this);
            }
        }
    }
    else if (videoResolution == rtcModule::VideoResolution::kHiRes)
    {
        auto itHiRes = mVideoListenersHiRes.find(chatid);
        if (itHiRes != mVideoListenersHiRes.end())
        {
            MegaChatPeerVideoListener_map &videoListenersMap = itHiRes->second;
            auto auxit = videoListenersMap.find(clientId);
            if (auxit != videoListenersMap.end())
            {
                // remove listener from MegaChatVideoListener_set
                MegaChatVideoListener_set &videoListener_set = auxit->second;
                videoListener_set.erase(listener);
                if (videoListener_set.empty())
                {
                    // if MegaChatVideoListener_set is empty, remove entry from MegaChatPeerVideoListener_map
                    videoListenersMap.erase(clientId);
                }
            }

            if (videoListenersMap.empty())
            {
                // if MegaChatPeerVideoListener_map is empty, remove entry from mVideoListenersHiRes map
                mVideoListenersHiRes.erase(chatid);
            }
        }
    }
    else if (videoResolution == rtcModule::VideoResolution::kLowRes)
    {
        assert(clientId); // local video listeners can't be un/registered into this map
        auto itLowRes = mVideoListenersLowRes.find(chatid);
        if (itLowRes != mVideoListenersLowRes.end())
        {
            MegaChatPeerVideoListener_map &videoListenersMap = itLowRes->second;
            auto auxit = videoListenersMap.find(clientId);
            if (auxit != videoListenersMap.end())
            {
                // remove listener from MegaChatVideoListener_set
                MegaChatVideoListener_set &videoListener_set = auxit->second;
                videoListener_set.erase(listener);
                if (videoListener_set.empty())
                {
                    // if MegaChatVideoListener_set is empty, remove entry from MegaChatPeerVideoListener_map
                    videoListenersMap.erase(clientId);
                }
            }

            if (videoListenersMap.empty())
            {
                // if MegaChatPeerVideoListener_map is empty, remove entry from mVideoListenersLowRes map
                mVideoListenersLowRes.erase(chatid);
            }
        }
    }
    videoMutex.unlock();
}

#endif  // webrtc

void MegaChatApiImpl::removeChatListener(MegaChatListener *listener)
{
    if (!listener)
    {
        return;
    }

    sdkMutex.lock();
    listeners.erase(listener);
    sdkMutex.unlock();
}

void MegaChatApiImpl::removeChatRoomListener(MegaChatHandle chatid, MegaChatRoomListener *listener)
{
    if (!listener)
    {
        return;
    }

    sdkMutex.lock();
    MegaChatRoomHandler *roomHandler = getChatRoomHandler(chatid);
    roomHandler->removeChatRoomListener(listener);
    sdkMutex.unlock();
}

void MegaChatApiImpl::removeChatNotificationListener(MegaChatNotificationListener *listener)
{
    if (!listener)
    {
        return;
    }

    sdkMutex.lock();
    notificationListeners.erase(listener);
    sdkMutex.unlock();
}

void MegaChatApiImpl::manageReaction(MegaChatHandle chatid, MegaChatHandle msgid, const char *reaction, bool add, MegaChatRequestListener *listener)
{
    MegaChatRequestPrivate *request = new MegaChatRequestPrivate(MegaChatRequest::TYPE_MANAGE_REACTION, listener);
    request->setChatHandle(chatid);
    request->setUserHandle(msgid);
    request->setText(reaction);
    request->setFlag(add);
    requestQueue.push(request);
    waiter->notify();
}

int MegaChatApiImpl::getMessageReactionCount(MegaChatHandle chatid, MegaChatHandle msgid, const char *reaction)
{
    if (!reaction)
    {
        return -1;
    }

    SdkMutexGuard g(sdkMutex);
    Message *msg = findMessage(chatid, msgid);
    if (!msg)
    {
        API_LOG_ERROR("Chatroom or message not found");
        return -1;
    }

    // Update users of confirmed reactions with pending reactions
    int count = msg->getReactionCount(reaction);
    ChatRoom *chatroom = findChatRoom(chatid);
    auto pendingReactions = chatroom->chat().getPendingReactions();
    for (auto &auxReact : pendingReactions)
    {
        if (auxReact.mMsgId == msgid && auxReact.mReactionString == reaction)
        {
            (auxReact.mStatus == OP_ADDREACTION)
                ? count++
                : count--;

            break;
        }
    }

    return count;
}

MegaStringList* MegaChatApiImpl::getMessageReactions(MegaChatHandle chatid, MegaChatHandle msgid)
{
    SdkMutexGuard g(sdkMutex);
    Message *msg = findMessage(chatid, msgid);
    if (!msg)
    {
        API_LOG_ERROR("Chatroom or message not found");
        return new MegaStringListPrivate();
    }

    string_vector reactions;
    const std::vector<Message::Reaction> &confirmedReactions = msg->getReactions();
    const Chat::PendingReactions& pendingReactions = (findChatRoom(chatid))->chat().getPendingReactions();

    // iterate through confirmed reactions list
    for (auto &auxReact : confirmedReactions)
    {
         int reactUsers = static_cast<int>(auxReact.mUsers.size());
         for (auto &pendingReact : pendingReactions)
         {
             if (pendingReact.mMsgId == msgid
                     && !pendingReact.mReactionString.compare(auxReact.mReaction))
             {
                // increment or decrement reactUsers, for the confirmed reaction we are checking
                (pendingReact.mStatus == OP_ADDREACTION)
                        ? reactUsers++
                        : reactUsers--;

                // a confirmed reaction only can have one pending reaction
                break;
             }
         }

         if (reactUsers > 0)
         {
             reactions.emplace_back(auxReact.mReaction);
         }
    }

    // add pending reactions that are not on confirmed list
    for (auto &pendingReact : pendingReactions)
    {
        if (pendingReact.mMsgId == msgid
                && !msg->getReactionCount(pendingReact.mReactionString)
                && pendingReact.mStatus == OP_ADDREACTION)
        {
            reactions.emplace_back(pendingReact.mReactionString);
        }
    }

    return new MegaStringListPrivate(move(reactions));
}

MegaHandleList* MegaChatApiImpl::getReactionUsers(MegaChatHandle chatid, MegaChatHandle msgid, const char *reaction)
{
    MegaHandleList *userList = MegaHandleList::createInstance();
    if (!reaction)
    {
        return userList;
    }

    SdkMutexGuard g(sdkMutex);
    Message *msg = findMessage(chatid, msgid);
    ChatRoom *chatroom = findChatRoom(chatid);
    if (!msg || !chatroom)
    {
        API_LOG_ERROR("Chatroom or message not found");
        return userList;
    }

    bool reacted = false;
    string reactionStr(reaction);
    int pendingReactionStatus = chatroom->chat().getPendingReactionStatus(reactionStr, msgid);
    const std::vector<karere::Id> &users = msg->getReactionUsers(reactionStr);
    for (auto user: users)
    {
        if (user != mClient->myHandle())
        {
            userList->addMegaHandle(user);
        }
        else
        {
            if (pendingReactionStatus != OP_DELREACTION)
            {
                // if we have reacted and there's no a pending DELREACTION
                reacted = true;
                userList->addMegaHandle(mClient->myHandle());
            }
        }
    }

    if (!reacted && pendingReactionStatus == OP_ADDREACTION)
    {
        // if we don't have reacted and there's a pending ADDREACTION
        userList->addMegaHandle(mClient->myHandle());
    }

    return userList;
}

void MegaChatApiImpl::setPublicKeyPinning(bool enable)
{
    SdkMutexGuard g(sdkMutex);
    ::WebsocketsClient::publicKeyPinning = enable;
}

IApp::IChatHandler *MegaChatApiImpl::createChatHandler(ChatRoom &room)
{
    return getChatRoomHandler(room.chatid());
}

IApp::IChatListHandler *MegaChatApiImpl::chatListHandler()
{
    return this;
}

#ifndef KARERE_DISABLE_WEBRTC

MegaStringList *MegaChatApiImpl::getChatInDevices(const std::set<string> &devices)
{
    string_vector buffer;
    for (const std::string &device : devices)
    {
        buffer.push_back(device);
    }

    return new MegaStringListPrivate(move(buffer));
}

void MegaChatApiImpl::cleanCalls()
{
    sdkMutex.lock();

    if (mClient && mClient->rtc)
    {
        std::vector<karere::Id> chatids = mClient->rtc->chatsWithCall();
        for (unsigned int i = 0; i < chatids.size(); i++)
        {
            mClient->rtc->removeCall(chatids[i]);
        }
    }

    sdkMutex.unlock();
}

rtcModule::ICall *MegaChatApiImpl::findCall(MegaChatHandle chatid)
{
    SdkMutexGuard g(sdkMutex);
    if (mClient && mClient->rtc)
    {
       return mClient->rtc->findCallByChatid(chatid);
    }

    return nullptr;

}

#endif

void MegaChatApiImpl::cleanChatHandlers()
{
#ifndef KARERE_DISABLE_WEBRTC
    cleanCalls();
#endif

	MegaChatHandle chatid;
	for (auto it = chatRoomHandler.begin(); it != chatRoomHandler.end();)
	{
		chatid = it->first;
		it++;

		closeChatRoom(chatid, NULL);
	}
	assert(chatRoomHandler.empty());

	for (auto it = nodeHistoryHandlers.begin(); it != nodeHistoryHandlers.end();)
	{
		chatid = it->first;
		it++;

		closeNodeHistory(chatid, NULL);
	}
	assert(nodeHistoryHandlers.empty());
}

void MegaChatApiImpl::onInitStateChange(int newState)
{
    API_LOG_DEBUG("Karere initialization state has changed: %d", newState);

    if (newState == karere::Client::kInitErrSidInvalid)
    {
        API_LOG_WARNING("Invalid session detected (API_ESID). Logging out...");
        logout();
        return;
    }

    int state = MegaChatApiImpl::convertInitState(newState);

    // only notify meaningful state to the app
    if (state == MegaChatApi::INIT_ERROR ||
            state == MegaChatApi::INIT_WAITING_NEW_SESSION ||
            state == MegaChatApi::INIT_OFFLINE_SESSION ||
            state == MegaChatApi::INIT_ONLINE_SESSION ||
            state == MegaChatApi::INIT_NO_CACHE)
    {
        fireOnChatInitStateUpdate(state);
    }
}

void MegaChatApiImpl::onChatNotification(karere::Id chatid, const Message &msg, Message::Status status, Idx idx)
{
    if (mMegaApi->isChatNotifiable(chatid)   // filtering based on push-notification settings
            && !msg.isEncrypted())          // avoid msgs to be notified when marked as "seen", but still decrypting
    {
         MegaChatMessagePrivate *message = new MegaChatMessagePrivate(msg, status, idx);
         fireOnChatNotification(chatid, message);
     }
}

int MegaChatApiImpl::convertInitState(int state)
{
    switch (state)
    {
    case karere::Client::kInitErrGeneric:
    case karere::Client::kInitErrCorruptCache:
    case karere::Client::kInitErrSidMismatch:
    case karere::Client::kInitErrAlready:
        return MegaChatApi::INIT_ERROR;

    case karere::Client::kInitCreated:
        return MegaChatApi::INIT_NOT_DONE;

    case karere::Client::kInitErrNoCache:
        return MegaChatApi::INIT_NO_CACHE;

    case karere::Client::kInitWaitingNewSession:
        return MegaChatApi::INIT_WAITING_NEW_SESSION;

    case karere::Client::kInitHasOfflineSession:
        return MegaChatApi::INIT_OFFLINE_SESSION;

    case karere::Client::kInitHasOnlineSession:
        return MegaChatApi::INIT_ONLINE_SESSION;

    case karere::Client::kInitAnonymousMode:
        return MegaChatApi::INIT_ANONYMOUS;

    case karere::Client::kInitTerminated:
    case karere::Client::kInitErrSidInvalid:
    default:
        return state;
    }
}

int MegaChatApiImpl::convertChatConnectionState(ChatState state)
{
    switch(state)
    {
    case ChatState::kChatStateOffline:
        return MegaChatApi::CHAT_CONNECTION_OFFLINE;
    case ChatState::kChatStateConnecting:
        return MegaChatApi::CHAT_CONNECTION_IN_PROGRESS;
    case ChatState::kChatStateJoining:
        return MegaChatApi::CHAT_CONNECTION_LOGGING;
    case ChatState::kChatStateOnline:
        return MegaChatApi::CHAT_CONNECTION_ONLINE;
    }

    assert(false);  // check compilation warnings, new ChatState not considered
    return state;
}

IApp::IGroupChatListItem *MegaChatApiImpl::addGroupChatItem(GroupChatRoom &chat)
{
    MegaChatGroupListItemHandler *itemHandler = new MegaChatGroupListItemHandler(*this, chat);
    chatGroupListItemHandler.insert(itemHandler);

    // notify the app about the new chatroom
    MegaChatListItemPrivate *item = new MegaChatListItemPrivate(chat);
    fireOnChatListItemUpdate(item);

    return (IGroupChatListItem *) itemHandler;
}

IApp::IPeerChatListItem *MegaChatApiImpl::addPeerChatItem(PeerChatRoom &chat)
{
    MegaChatPeerListItemHandler *itemHandler = new MegaChatPeerListItemHandler(*this, chat);
    chatPeerListItemHandler.insert(itemHandler);

    // notify the app about the new chatroom
    MegaChatListItemPrivate *item = new MegaChatListItemPrivate(chat);
    fireOnChatListItemUpdate(item);

    return (IPeerChatListItem *) itemHandler;
}

void MegaChatApiImpl::removeGroupChatItem(IGroupChatListItem &item)
{
    set<MegaChatGroupListItemHandler *>::iterator it = chatGroupListItemHandler.begin();
    while (it != chatGroupListItemHandler.end())
    {
        IGroupChatListItem *itemHandler = (*it);
        if (itemHandler == &item)
        {
            delete itemHandler;
            chatGroupListItemHandler.erase(it);
            return;
        }

        it++;
    }
}

void MegaChatApiImpl::removePeerChatItem(IPeerChatListItem &item)
{
    set<MegaChatPeerListItemHandler *>::iterator it = chatPeerListItemHandler.begin();
    while (it != chatPeerListItemHandler.end())
    {
        IPeerChatListItem *itemHandler = (*it);
        if (itemHandler == &item)
        {
            delete (itemHandler);
            chatPeerListItemHandler.erase(it);
            return;
        }

        it++;
    }
}

void MegaChatApiImpl::onPresenceChanged(Id userid, Presence pres, bool inProgress)
{
    if (inProgress)
    {
        API_LOG_INFO("My own presence is being changed to %s", pres.toString());
    }
    else
    {
        API_LOG_INFO("Presence of user %s has been changed to %s", ID_CSTR(userid), pres.toString());
    }
    fireOnChatOnlineStatusUpdate(userid.val, pres.status(), inProgress);
}

void MegaChatApiImpl::onPresenceConfigChanged(const presenced::Config &state, bool pending)
{
    MegaChatPresenceConfigPrivate *config = new MegaChatPresenceConfigPrivate(state, pending);
    fireOnChatPresenceConfigUpdate(config);
}

void MegaChatApiImpl::onPresenceLastGreenUpdated(Id userid, uint16_t lastGreen)
{
    fireOnChatPresenceLastGreenUpdated(userid, lastGreen);
}

void ChatRequestQueue::push(MegaChatRequestPrivate *request)
{
    mutex.lock();
    requests.push_back(request);
    mutex.unlock();
}

void ChatRequestQueue::push_front(MegaChatRequestPrivate *request)
{
    mutex.lock();
    requests.push_front(request);
    mutex.unlock();
}

MegaChatRequestPrivate *ChatRequestQueue::pop()
{
    mutex.lock();
    if(requests.empty())
    {
        mutex.unlock();
        return NULL;
    }
    MegaChatRequestPrivate *request = requests.front();
    requests.pop_front();
    mutex.unlock();
    return request;
}

void ChatRequestQueue::removeListener(MegaChatRequestListener *listener)
{
    mutex.lock();

    deque<MegaChatRequestPrivate *>::iterator it = requests.begin();
    while(it != requests.end())
    {
        MegaChatRequestPrivate *request = (*it);
        if(request->getListener()==listener)
            request->setListener(NULL);
        it++;
    }

    mutex.unlock();
}

void EventQueue::push(megaMessage* transfer)
{
    mutex.lock();
    events.push_back(transfer);
    mutex.unlock();
}

void EventQueue::push_front(megaMessage* event)
{
    mutex.lock();
    events.push_front(event);
    mutex.unlock();
}

megaMessage* EventQueue::pop()
{
    mutex.lock();
    if(events.empty())
    {
        mutex.unlock();
        return NULL;
    }

    megaMessage* event = events.front();
    events.pop_front();
    mutex.unlock();
    return event;
}

bool EventQueue::isEmpty()
{
    bool ret;

    mutex.lock();
    ret = events.empty();
    mutex.unlock();

    return ret;
}

size_t EventQueue::size()
{
    size_t ret;

    mutex.lock();
    ret = events.size();
    mutex.unlock();

    return ret;
}

MegaChatRequestPrivate::MegaChatRequestPrivate(int type, MegaChatRequestListener *listener)
{
    mType = type;
    mTag = 0;
    mListener = listener;

    mNumber = 0;
    mRetry = 0;
    mFlag = false;
    mPeerList = NULL;
    mChatid = MEGACHAT_INVALID_HANDLE;
    mUserHandle = MEGACHAT_INVALID_HANDLE;
    mPrivilege = MegaChatPeerList::PRIV_UNKNOWN;
    mText = NULL;
    mLink = NULL;
    mMessage = NULL;
    mMegaNodeList = NULL;
    mMegaHandleList = NULL;
    mParamType = 0;
}

MegaChatRequestPrivate::MegaChatRequestPrivate(MegaChatRequestPrivate &request)
{
    mText = NULL;
    mPeerList = NULL;
    mMessage = NULL;
    mMegaNodeList = NULL;
    mMegaHandleList = NULL;
    mLink = NULL;

    mType = request.getType();
    mListener = request.getListener();
    setTag(request.getTag());
    setNumber(request.getNumber());
    setNumRetry(request.getNumRetry());
    setFlag(request.getFlag());
    setMegaChatPeerList(request.getMegaChatPeerList());
    setChatHandle(request.getChatHandle());
    setUserHandle(request.getUserHandle());
    setPrivilege(request.getPrivilege());
    setText(request.getText());
    setLink(request.getLink());
    setMegaChatMessage(request.getMegaChatMessage());
    setMegaNodeList(request.getMegaNodeList());
    setMegaHandleList(request.getMegaHandleList());
    if (mMegaHandleList)
    {
        for (unsigned int i = 0; i < mMegaHandleList->size(); i++)
        {
            MegaChatHandle chatid = mMegaHandleList->get(i);
            setMegaHandleListByChat(chatid, request.getMegaHandleListByChat(chatid));
        }
    }

    setParamType(request.getParamType());
}

MegaChatRequestPrivate::~MegaChatRequestPrivate()
{
    delete mPeerList;
    delete [] mText;
    delete [] mLink;
    delete mMessage;
    delete mMegaNodeList;
    delete mMegaHandleList;
    for (map<MegaChatHandle, MegaHandleList*>::iterator it = mMegaHandleListMap.begin(); it != mMegaHandleListMap.end(); it++)
    {
        delete it->second;
    }
}

MegaChatRequest *MegaChatRequestPrivate::copy()
{
    return new MegaChatRequestPrivate(*this);
}

const char *MegaChatRequestPrivate::getRequestString() const
{
    switch(mType)
    {
        case TYPE_DELETE: return "DELETE";
        case TYPE_LOGOUT: return "LOGOUT";
        case TYPE_CONNECT: return "CONNECT";
        case TYPE_INITIALIZE: return "INITIALIZE";
        case TYPE_SET_ONLINE_STATUS: return "SET_CHAT_STATUS";
        case TYPE_CREATE_CHATROOM: return "CREATE CHATROOM";
        case TYPE_INVITE_TO_CHATROOM: return "INVITE_TO_CHATROOM";
        case TYPE_REMOVE_FROM_CHATROOM: return "REMOVE_FROM_CHATROOM";
        case TYPE_UPDATE_PEER_PERMISSIONS: return "UPDATE_PEER_PERMISSIONS";
        case TYPE_TRUNCATE_HISTORY: return "TRUNCATE_HISTORY";
        case TYPE_EDIT_CHATROOM_NAME: return "EDIT_CHATROOM_NAME";
        case TYPE_EDIT_CHATROOM_PIC: return "EDIT_CHATROOM_PIC";
        case TYPE_GET_FIRSTNAME: return "GET_FIRSTNAME";
        case TYPE_GET_LASTNAME: return "GET_LASTNAME";
        case TYPE_GET_EMAIL: return "GET_EMAIL";
        case TYPE_DISCONNECT: return "DISCONNECT";
        case TYPE_SET_BACKGROUND_STATUS: return "SET_BACKGROUND_STATUS";
        case TYPE_RETRY_PENDING_CONNECTIONS: return "RETRY_PENDING_CONNECTIONS";
        case TYPE_START_CHAT_CALL: return "START_CHAT_CALL";
        case TYPE_ANSWER_CHAT_CALL: return "ANSWER_CHAT_CALL";
        case TYPE_DISABLE_AUDIO_VIDEO_CALL: return "DISABLE_AUDIO_VIDEO_CALL";
        case TYPE_HANG_CHAT_CALL: return "HANG_CHAT_CALL";
        case TYPE_LOAD_AUDIO_VIDEO_DEVICES: return "LOAD_AUDIO_VIDEO_DEVICES";
        case TYPE_ATTACH_NODE_MESSAGE: return "ATTACH_NODE_MESSAGE";
        case TYPE_REVOKE_NODE_MESSAGE: return "REVOKE_NODE_MESSAGE";
        case TYPE_SHARE_CONTACT: return "SHARE_CONTACT";
        case TYPE_SEND_TYPING_NOTIF: return "SEND_TYPING_NOTIF";
        case TYPE_SIGNAL_ACTIVITY: return "SIGNAL_ACTIVITY";
        case TYPE_SET_PRESENCE_PERSIST: return "SET_PRESENCE_PERSIST";
        case TYPE_SET_PRESENCE_AUTOAWAY: return "SET_PRESENCE_AUTOAWAY";
        case TYPE_ARCHIVE_CHATROOM: return "ARCHIVE_CHATROOM";
        case TYPE_PUSH_RECEIVED: return "PUSH_RECEIVED";
        case TYPE_LOAD_PREVIEW: return "LOAD_PREVIEW";
        case TYPE_CHAT_LINK_HANDLE: return "CHAT_LINK_HANDLE";
        case TYPE_SET_PRIVATE_MODE: return "SET_PRIVATE_MODE";
        case TYPE_AUTOJOIN_PUBLIC_CHAT: return "AUTOJOIN_PUBLIC_CHAT";
        case TYPE_SET_LAST_GREEN_VISIBLE: return "SET_LAST_GREEN_VISIBLE";
        case TYPE_LAST_GREEN: return "LAST_GREEN";
        case TYPE_CHANGE_VIDEO_STREAM: return "CHANGE_VIDEO_STREAM";
        case TYPE_GET_PEER_ATTRIBUTES: return "GET_PEER_ATTRIBUTES";
        case TYPE_IMPORT_MESSAGES: return "IMPORT_MESSAGES";
        case TYPE_SET_RETENTION_TIME: return "SET_RETENTION_TIME";
        case TYPE_SET_CALL_ON_HOLD: return "SET_CALL_ON_HOLD";
        case TYPE_ENABLE_AUDIO_LEVEL_MONITOR: return "ENABLE_AUDIO_LEVEL_MONITOR";
        case TYPE_MANAGE_REACTION: return "MANAGE_REACTION";
        case TYPE_REQUEST_SPEAK: return "REQUEST_SPEAK";
        case TYPE_APPROVE_SPEAK: return "APPROVE_SPEAK";
        case TYPE_REQUEST_HIGH_RES_VIDEO: return "REQUEST_HIGH_RES_VIDEO";
        case TYPE_REQUEST_LOW_RES_VIDEO: return "REQUEST_LOW_RES_VIDEO";
        case TYPE_OPEN_VIDEO_DEVICE: return "OPEN_VIDEO_DEVICE";
        case TYPE_REQUEST_HIRES_QUALITY: return "REQUEST_HIRES_QUALITY";
        case TYPE_DEL_SPEAKER: return "DEL_SPEAKER";
        case TYPE_REQUEST_SVC_LAYERS: return "SVC_LAYERS";
    }
    return "UNKNOWN";
}

const char *MegaChatRequestPrivate::toString() const
{
    return getRequestString();
}

MegaChatRequestListener *MegaChatRequestPrivate::getListener() const
{
    return mListener;
}

int MegaChatRequestPrivate::getType() const
{
    return mType;
}

long long MegaChatRequestPrivate::getNumber() const
{
    return mNumber;
}

int MegaChatRequestPrivate::getNumRetry() const
{
    return mRetry;
}

bool MegaChatRequestPrivate::getFlag() const
{
    return mFlag;
}

MegaChatPeerList *MegaChatRequestPrivate::getMegaChatPeerList()
{
    return mPeerList;
}

MegaChatHandle MegaChatRequestPrivate::getChatHandle()
{
    return mChatid;
}

MegaChatHandle MegaChatRequestPrivate::getUserHandle()
{
    return mUserHandle;
}

int MegaChatRequestPrivate::getPrivilege()
{
    return mPrivilege;
}

const char *MegaChatRequestPrivate::getText() const
{
    return mText;
}

const char *MegaChatRequestPrivate::getLink() const
{
    return mLink;
}

MegaChatMessage *MegaChatRequestPrivate::getMegaChatMessage()
{
    return mMessage;
}

int MegaChatRequestPrivate::getTag() const
{
    return mTag;
}

void MegaChatRequestPrivate::setListener(MegaChatRequestListener *listener)
{
    mListener = listener;
}

void MegaChatRequestPrivate::setTag(int tag)
{
    mTag = tag;
}

void MegaChatRequestPrivate::setNumber(long long number)
{
    mNumber = number;
}

void MegaChatRequestPrivate::setNumRetry(int retry)
{
    mRetry = retry;
}

void MegaChatRequestPrivate::setFlag(bool flag)
{
    mFlag = flag;
}

void MegaChatRequestPrivate::setMegaChatPeerList(MegaChatPeerList *peerList)
{
    if (mPeerList)
        delete mPeerList;

    mPeerList = peerList ? peerList->copy() : NULL;
}

void MegaChatRequestPrivate::setChatHandle(MegaChatHandle chatid)
{
    mChatid = chatid;
}

void MegaChatRequestPrivate::setUserHandle(MegaChatHandle userhandle)
{
    mUserHandle = userhandle;
}

void MegaChatRequestPrivate::setPrivilege(int priv)
{
    mPrivilege = priv;
}

void MegaChatRequestPrivate::setLink(const char *link)
{
    if(mLink)
    {
        delete [] mLink;
    }
    mLink = MegaApi::strdup(link);
}

void MegaChatRequestPrivate::setText(const char *text)
{
    if(mText)
    {
        delete [] mText;
    }
    mText = MegaApi::strdup(text);
}

void MegaChatRequestPrivate::setMegaChatMessage(MegaChatMessage *message)
{
    if (mMessage != NULL)
    {
        delete mMessage;
    }

    mMessage = message ? message->copy() : NULL;
}

void MegaChatRequestPrivate::setMegaHandleList(MegaHandleList *handlelist)
{
    if (mMegaHandleList != NULL)
    {
        delete mMegaHandleList;
    }

    mMegaHandleList = handlelist ? handlelist->copy() : NULL;
}

void MegaChatRequestPrivate::setMegaHandleListByChat(MegaChatHandle chatid, MegaHandleList *handlelist)
{
    MegaHandleList *list = getMegaHandleListByChat(chatid);
    if (list)
    {
        delete list;
    }

    mMegaHandleListMap[chatid] = handlelist ? handlelist->copy() : NULL;
}

MegaNodeList *MegaChatRequestPrivate::getMegaNodeList()
{
    return mMegaNodeList;
}

MegaHandleList *MegaChatRequestPrivate::getMegaHandleListByChat(MegaChatHandle chatid)
{
    map<MegaChatHandle, MegaHandleList*>::iterator it = mMegaHandleListMap.find(chatid);
    if (it != mMegaHandleListMap.end())
    {
        return it->second;
    }

    return NULL;
}

MegaHandleList *MegaChatRequestPrivate::getMegaHandleList()
{
    return mMegaHandleList;
}

int MegaChatRequestPrivate::getParamType()
{
    return mParamType;
}

void MegaChatRequestPrivate::setMegaNodeList(MegaNodeList *nodelist)
{
    if (mMegaNodeList != NULL)
    {
        delete mMegaNodeList;
    }

    mMegaNodeList = nodelist ? nodelist->copy() : NULL;
}

void MegaChatRequestPrivate::setParamType(int paramType)
{
    mParamType = paramType;
}

#ifndef KARERE_DISABLE_WEBRTC

MegaChatSessionPrivate::MegaChatSessionPrivate(const rtcModule::ISession &session)
    : mState(session.getState())
    , mPeerId(session.getPeerid())
    , mClientId(session.getClientid())
    , mAvFlags(session.getAvFlags())
    , mChanged(CHANGE_TYPE_NO_CHANGES)
    , mHasRequestSpeak(session.hasRequestSpeak())
    , mAudioDetected(session.isAudioDetected())
    , mHasHiResTrack(session.hasHighResolutionTrack())
    , mHasLowResTrack(session.hasLowResolutionTrack())
{
}

MegaChatSessionPrivate::MegaChatSessionPrivate(const MegaChatSessionPrivate &session)
    : mState(session.getStatus())
    , mPeerId(session.getPeerid())
    , mClientId(session.getClientid())
    , mAvFlags(session.getAvFlags())
    , mChanged(session.getChanges())
    , mHasRequestSpeak(session.hasRequestSpeak())
    , mAudioDetected(session.isAudioDetected())
    , mHasHiResTrack(session.mHasHiResTrack)
    , mHasLowResTrack(session.mHasLowResTrack)
{
}

MegaChatSessionPrivate::~MegaChatSessionPrivate()
{
}

MegaChatSession *MegaChatSessionPrivate::copy()
{
    return new MegaChatSessionPrivate(*this);
}

int MegaChatSessionPrivate::getStatus() const
{
    return mState;
}

MegaChatHandle MegaChatSessionPrivate::getPeerid() const
{
    return mPeerId;
}

MegaChatHandle MegaChatSessionPrivate::getClientid() const
{
    return mClientId;
}

bool MegaChatSessionPrivate::hasAudio() const
{
    return mAvFlags.audio();
}

bool MegaChatSessionPrivate::hasVideo() const
{
    return mAvFlags.video();
}

bool MegaChatSessionPrivate::isHiResVideo() const
{
    return mAvFlags.videoHiRes();
}

bool MegaChatSessionPrivate::isLowResVideo() const
{
    return mAvFlags.videoLowRes();
}

bool MegaChatSessionPrivate::isOnHold() const
{
    return mAvFlags.isOnHold();
}

int MegaChatSessionPrivate::getChanges() const
{
    return mChanged;
}

bool MegaChatSessionPrivate::hasChanged(int changeType) const
{
    return (mChanged & changeType);
}

karere::AvFlags MegaChatSessionPrivate::getAvFlags() const
{
    return mAvFlags;
}

bool MegaChatSessionPrivate::isAudioDetected() const
{
    return mAudioDetected;
}

bool MegaChatSessionPrivate::hasRequestSpeak() const
{
    return mHasRequestSpeak;
}

bool MegaChatSessionPrivate::canRecvVideoHiRes() const
{
    return mHasHiResTrack;
}

bool MegaChatSessionPrivate::canRecvVideoLowRes() const
{
    return mHasLowResTrack;
}

void MegaChatSessionPrivate::setState(uint8_t state)
{
    mState = state;
    mChanged |= MegaChatSession::CHANGE_TYPE_STATUS;
}

void MegaChatSessionPrivate::setAudioDetected(bool audioDetected)
{
    mAudioDetected = audioDetected;
    mChanged |= CHANGE_TYPE_AUDIO_LEVEL;
}

void MegaChatSessionPrivate::setOnHold(bool onHold)
{
    mAvFlags.setOnHold(onHold);
    mChanged |= CHANGE_TYPE_SESSION_ON_HOLD;
}

void MegaChatSessionPrivate::setChange(int change)
{
    mChanged |= change;
}

void MegaChatSessionPrivate::removeChanges()
{
    mChanged = MegaChatSession::CHANGE_TYPE_NO_CHANGES;
}

MegaChatCallPrivate::MegaChatCallPrivate(const rtcModule::ICall &call)
{
    mChatid = call.getChatid();
    mCallId = call.getCallid();
    mStatus = call.getState();
    mCallerId = call.getCallerid();
    mIsCaller = call.isOutgoing();
    mIgnored = call.isIgnored();
    mIsSpeakAllow = call.isSpeakAllow();
    mLocalAVFlags = call.getLocalAvFlags();
    mInitialTs = call.getInitialTimeStamp() - call.getInitialOffset();
    mFinalTs = call.getFinalTimeStamp();
    mAudioDetected = call.isAudioDetected();
    mNetworkQuality = call.getNetworkQuality();
    mHasRequestSpeak = call.hasRequestSpeak();
    mTermCode = convertTermCode(call.getTermCode());

    for (auto participant: call.getParticipants())
    {
        mParticipants.push_back(participant);
    }
    mRinging = call.isRinging();

    std::vector<Cid_t> sessionCids = call.getSessionsCids();
    for (Cid_t cid : sessionCids)
    {
        mSessions[cid] = ::mega::make_unique<MegaChatSessionPrivate>(*call.getIsession(cid));
    }
}

MegaChatCallPrivate::MegaChatCallPrivate(const MegaChatCallPrivate &call)
{
    mStatus = call.getStatus();
    mChatid = call.getChatid();
    mCallId = call.getCallId();
    mIsCaller = call.isOutgoing();
    mLocalAVFlags = call.mLocalAVFlags;
    mChanged = call.mChanged;
    mInitialTs = call.mInitialTs;
    mFinalTs = call.mFinalTs;
    mTermCode = call.mTermCode;
    mRinging = call.mRinging;
    mIgnored = call.mIgnored;
    mPeerId = call.mPeerId;
    mCallCompositionChange = call.mCallCompositionChange;
    mCallerId = call.mCallerId;
    mIsSpeakAllow = call.isSpeakAllow();
    mAudioDetected = call.isAudioDetected();
    mNetworkQuality = call.getNetworkQuality();
    mHasRequestSpeak = call.hasRequestSpeak();

    for (auto it = call.mSessions.begin(); it != call.mSessions.end(); it++)
    {
        mSessions[it->first] = std::unique_ptr<MegaChatSession>(it->second->copy());
    }

    mParticipants = call.mParticipants;
}

MegaChatCallPrivate::~MegaChatCallPrivate()
{
    mSessions.clear();
}

MegaChatCall *MegaChatCallPrivate::copy()
{
    return new MegaChatCallPrivate(*this);
}

int MegaChatCallPrivate::getStatus() const
{
    return mStatus;
}

MegaChatHandle MegaChatCallPrivate::getChatid() const
{
    return mChatid;
}

MegaChatHandle MegaChatCallPrivate::getCallId() const
{
    return mCallId;
}

bool MegaChatCallPrivate::hasLocalAudio() const
{
    return mLocalAVFlags.audio();
}

bool MegaChatCallPrivate::hasLocalVideo() const
{
    return mLocalAVFlags.videoCam();
}

int MegaChatCallPrivate::getChanges() const
{
    return mChanged;
}

bool MegaChatCallPrivate::isAudioDetected() const
{
    return mAudioDetected;
}

bool MegaChatCallPrivate::hasChanged(int changeType) const
{
    return (mChanged & changeType);
}

int64_t MegaChatCallPrivate::getDuration() const
{
    int64_t duration = 0;

    if (mInitialTs > 0)
    {
        if (mFinalTs > 0)
        {
            duration = mFinalTs - mInitialTs;
        }
        else
        {
            duration = time(NULL) - mInitialTs;
        }
    }

    return duration;
}

int64_t MegaChatCallPrivate::getInitialTimeStamp() const
{
    return mInitialTs;
}

int64_t MegaChatCallPrivate::getFinalTimeStamp() const
{
    return mFinalTs;
}

int MegaChatCallPrivate::getTermCode() const
{
    return mTermCode;
}

bool MegaChatCallPrivate::isRinging() const
{
    return mRinging;
}

MegaHandleList *MegaChatCallPrivate::getSessionsClientid() const
{
    MegaHandleListPrivate *sessionList = new MegaHandleListPrivate();

    for (auto it = mSessions.begin(); it != mSessions.end(); it++)
    {
        sessionList->addMegaHandle(it->first);
    }

    return sessionList;
}

MegaChatHandle MegaChatCallPrivate::getPeeridCallCompositionChange() const
{
    return mPeerId;
}

int MegaChatCallPrivate::getCallCompositionChange() const
{
    return mCallCompositionChange;
}

MegaChatSession *MegaChatCallPrivate::getMegaChatSession(MegaChatHandle clientId)
{
    auto it = mSessions.find(clientId);
    if (it != mSessions.end())
    {
        return it->second.get();
    }

    return NULL;
}

int MegaChatCallPrivate::getNumParticipants() const
{
    return static_cast<int>(mParticipants.size());
}

MegaHandleList *MegaChatCallPrivate::getPeeridParticipants() const
{
    MegaHandleListPrivate *participantsList = new MegaHandleListPrivate();

    for (const MegaChatHandle& participant : mParticipants)
    {
        participantsList->addMegaHandle(participant);
    }

    return participantsList;
}

bool MegaChatCallPrivate::isIgnored() const
{
    return mIgnored;
}

bool MegaChatCallPrivate::isIncoming() const
{
    return !mIsCaller;
}

bool MegaChatCallPrivate::isOutgoing() const
{
    return mIsCaller;
}

MegaChatHandle MegaChatCallPrivate::getCaller() const
{
    return mCallerId;
}

bool MegaChatCallPrivate::isOnHold() const
{
    return mLocalAVFlags.isOnHold();
}

bool MegaChatCallPrivate::isSpeakAllow() const
{
    return mIsSpeakAllow;
}

int MegaChatCallPrivate::getNetworkQuality() const
{
    return mNetworkQuality;
}

bool MegaChatCallPrivate::hasRequestSpeak() const
{
    return mHasRequestSpeak;
}

void MegaChatCallPrivate::setStatus(int status)
{
    mStatus = status;
    mChanged |= MegaChatCall::CHANGE_TYPE_STATUS;

    if (status == MegaChatCall::CALL_STATUS_DESTROYED)
    {
        API_LOG_INFO("Call Destroyed. ChatId: %s, callid: %s, duration: %d (s)",
                     karere::Id(getChatid()).toString().c_str(),
                     karere::Id(getCallId()).toString().c_str(), getDuration());
    }
}

void MegaChatCallPrivate::setLocalAudioVideoFlags(AvFlags localAVFlags)
{
    if (mLocalAVFlags == localAVFlags)
    {
        return;
    }

    mLocalAVFlags = localAVFlags;
    mChanged |= MegaChatCall::CHANGE_TYPE_LOCAL_AVFLAGS;
}

void MegaChatCallPrivate::removeChanges()
{
    mChanged = MegaChatCall::CHANGE_TYPE_NO_CHANGES;
    mCallCompositionChange = NO_COMPOSITION_CHANGE;
}

void MegaChatCallPrivate::setChange(int changed)
{
    mChanged = changed;
}

int MegaChatCallPrivate::convertCallState(rtcModule::CallState newState)
{
    // todo: implement additional operations associated to the state change
    int state = 0;
    switch(newState)
    {
        case rtcModule::CallState::kStateInitial:
            state = MegaChatCall::CALL_STATUS_INITIAL;
            break;
        case rtcModule::CallState::kStateClientNoParticipating:
            state = MegaChatCall::CALL_STATUS_USER_NO_PRESENT;
            break;
        case rtcModule::CallState::kStateConnecting:
            state = MegaChatCall::CALL_STATUS_CONNECTING;
            break;
        case rtcModule::CallState::kStateJoining:
            state = MegaChatCall::CALL_STATUS_JOINING;
            break;
        case rtcModule::CallState::kStateInProgress:
            state = MegaChatCall::CALL_STATUS_IN_PROGRESS;
            break;
        case rtcModule::CallState::kStateTerminatingUserParticipation:
            state = MegaChatCall::CALL_STATUS_TERMINATING_USER_PARTICIPATION;
            break;
        case rtcModule::CallState::kStateDestroyed:
            state = MegaChatCall::CALL_STATUS_DESTROYED;
            break;
    }
    return state;
}

int MegaChatCallPrivate::convertTermCode(rtcModule::TermCode termCode)
{
    switch (termCode)
    {
        case rtcModule::TermCode::kErrSdp:
        case rtcModule::TermCode::kErrNoCall:
        case rtcModule::TermCode::kRtcDisconn:
        case rtcModule::TermCode::kSigDisconn:
        case rtcModule::TermCode::kErrSignaling:
        case rtcModule::TermCode::kSvrShuttingDown:
        case rtcModule::TermCode::kUnKnownTermCode:
            return TERM_CODE_ERROR;

        case rtcModule::TermCode::kUserHangup:
            return TERM_CODE_HANGUP;

       case rtcModule::TermCode::kTooManyParticipants:
            return TERM_CODE_TOO_MANY_PARTICIPANTS;

       case rtcModule::TermCode::kInvalidTermCode:
            return TERM_CODE_INVALID;
    }

    return TERM_CODE_INVALID;
}

void MegaChatCallPrivate::setIsRinging(bool ringing)
{
    mRinging = ringing;
    mChanged |= MegaChatCall::CHANGE_TYPE_RINGING_STATUS;
}

MegaChatSessionPrivate *MegaChatCallPrivate::addSession(rtcModule::ISession &/*sess*/)
{
    return nullptr;
}

int MegaChatCallPrivate::availableAudioSlots()
{
    return 0;
}

int MegaChatCallPrivate::availableVideoSlots()
{
    return 0;
}

void MegaChatCallPrivate::setPeerid(Id peerid, bool added)
{
    mPeerId = peerid;
    mChanged = MegaChatCall::CHANGE_TYPE_CALL_COMPOSITION;
    if (added)
    {
        mCallCompositionChange = MegaChatCall::PEER_ADDED;
    }
    else
    {
        mCallCompositionChange = MegaChatCall::PEER_REMOVED;
    }
}

bool MegaChatCallPrivate::isParticipating(Id userid)
{
    return std::find(mParticipants.begin(), mParticipants.end(), userid) != mParticipants.end();
}

void MegaChatCallPrivate::setId(Id callid)
{
    mCallId = callid;
}

void MegaChatCallPrivate::setCaller(Id caller)
{
    mCallerId = caller;
}

void MegaChatCallPrivate::setOnHold(bool onHold)
{
    mLocalAVFlags.setOnHold(onHold);
    mChanged |= MegaChatCall::CHANGE_TYPE_CALL_ON_HOLD;
}

void MegaChatCallPrivate::setAudioDetected(bool audioDetected)
{
    mAudioDetected = audioDetected;
    mChanged |= MegaChatCall::CHANGE_TYPE_AUDIO_LEVEL;
}

MegaChatVideoReceiver::MegaChatVideoReceiver(MegaChatApiImpl *chatApi, karere::Id chatid, rtcModule::VideoResolution videoResolution, uint32_t clientId)
{
    mChatApi = chatApi;
    mChatid = chatid;
    mVideoResolution = videoResolution;
    mClientId = clientId;
}

MegaChatVideoReceiver::~MegaChatVideoReceiver()
{
}

void* MegaChatVideoReceiver::getImageBuffer(unsigned short width, unsigned short height, void*& userData)
{
    MegaChatVideoFrame *frame = new MegaChatVideoFrame;
    frame->width = width;
    frame->height = height;
    frame->buffer = new ::mega::byte[width * height * 4];  // in format ARGB: 4 bytes per pixel
    userData = frame;
    return frame->buffer;
}

void MegaChatVideoReceiver::frameComplete(void *userData)
{
    mChatApi->videoMutex.lock();
    MegaChatVideoFrame *frame = (MegaChatVideoFrame *)userData;
    mChatApi->fireOnChatVideoData(mChatid, mClientId, frame->width, frame->height, (char *)frame->buffer, mClientId ? mVideoResolution : rtcModule::VideoResolution::kHiRes);
    mChatApi->videoMutex.unlock();
    delete [] frame->buffer;
    delete frame;
}

void MegaChatVideoReceiver::onVideoAttach()
{
}

void MegaChatVideoReceiver::onVideoDetach()
{
}

void MegaChatVideoReceiver::clearViewport()
{
}

void MegaChatVideoReceiver::released()
{
}

#endif

MegaChatRoomHandler::MegaChatRoomHandler(MegaChatApiImpl *chatApiImpl, MegaChatApi *chatApi, MegaApi *megaApi, MegaChatHandle chatid)
{
    mChatApiImpl = chatApiImpl;
    mChatApi = chatApi;
    mChatid = chatid;
    mMegaApi = megaApi;

    mRoom = NULL;
    mChat = NULL;
}

void MegaChatRoomHandler::addChatRoomListener(MegaChatRoomListener *listener)
{
    roomListeners.insert(listener);
}

void MegaChatRoomHandler::removeChatRoomListener(MegaChatRoomListener *listener)
{
    roomListeners.erase(listener);
}

void MegaChatRoomHandler::fireOnChatRoomUpdate(MegaChatRoom *chat)
{
    for(set<MegaChatRoomListener *>::iterator it = roomListeners.begin(); it != roomListeners.end() ; it++)
    {
        (*it)->onChatRoomUpdate(mChatApi, chat);
    }

    delete chat;
}

void MegaChatRoomHandler::fireOnMessageLoaded(MegaChatMessage *msg)
{
    for(set<MegaChatRoomListener *>::iterator it = roomListeners.begin(); it != roomListeners.end(); it++)
    {
        (*it)->onMessageLoaded(mChatApi, msg);
    }

    delete msg;
}

void MegaChatRoomHandler::fireOnHistoryTruncatedByRetentionTime(MegaChatMessage *msg)
{
    for(set<MegaChatRoomListener *>::iterator it = roomListeners.begin(); it != roomListeners.end() ; it++)
    {
        (*it)->onHistoryTruncatedByRetentionTime(mChatApi, msg);
    }

    delete msg;
}

void MegaChatRoomHandler::fireOnMessageReceived(MegaChatMessage *msg)
{
    for(set<MegaChatRoomListener *>::iterator it = roomListeners.begin(); it != roomListeners.end() ; it++)
    {
        (*it)->onMessageReceived(mChatApi, msg);
    }

    delete msg;
}

void MegaChatRoomHandler::fireOnReactionUpdate(MegaChatHandle msgid, const char *reaction, int count)
{
    for (set<MegaChatRoomListener *>::iterator it = roomListeners.begin(); it != roomListeners.end(); it++)
    {
        (*it)->onReactionUpdate(mChatApi, msgid, reaction, count);
    }
}

void MegaChatRoomHandler::fireOnMessageUpdate(MegaChatMessage *msg)
{
    for(set<MegaChatRoomListener *>::iterator it = roomListeners.begin(); it != roomListeners.end() ; it++)
    {
        (*it)->onMessageUpdate(mChatApi, msg);
    }

    delete msg;
}

void MegaChatRoomHandler::fireOnHistoryReloaded(MegaChatRoom *chat)
{
    for(set<MegaChatRoomListener *>::iterator it = roomListeners.begin(); it != roomListeners.end() ; it++)
    {
        (*it)->onHistoryReloaded(mChatApi, chat);
    }

    delete chat;
}

void MegaChatRoomHandler::onUserTyping(karere::Id user)
{
    MegaChatRoomPrivate *chat = (MegaChatRoomPrivate *) mChatApiImpl->getChatRoom(mChatid);
    chat->setUserTyping(user.val);

    fireOnChatRoomUpdate(chat);
}

void MegaChatRoomHandler::onReactionUpdate(karere::Id msgid, const char *reaction, int count)
{
    fireOnReactionUpdate(msgid, reaction, count);
}

void MegaChatRoomHandler::onUserStopTyping(karere::Id user)
{
    MegaChatRoomPrivate *chat = (MegaChatRoomPrivate *) mChatApiImpl->getChatRoom(mChatid);
    chat->setUserStopTyping(user.val);

    fireOnChatRoomUpdate(chat);
}

void MegaChatRoomHandler::onLastTextMessageUpdated(const chatd::LastTextMsg& msg)
{
    if (mRoom)
    {
        // forward the event to the chatroom, so chatlist items also receive the notification
        mRoom->onLastTextMessageUpdated(msg);
    }
}

void MegaChatRoomHandler::onLastMessageTsUpdated(uint32_t ts)
{
    if (mRoom)
    {
        // forward the event to the chatroom, so chatlist items also receive the notification
        mRoom->onLastMessageTsUpdated(ts);
    }
}

void MegaChatRoomHandler::onHistoryReloaded()
{
    MegaChatRoomPrivate *chat = (MegaChatRoomPrivate *) mChatApiImpl->getChatRoom(mChatid);
    fireOnHistoryReloaded(chat);
}

bool MegaChatRoomHandler::isRevoked(MegaChatHandle h)
{
    auto it = attachmentsAccess.find(h);
    if (it != attachmentsAccess.end())
    {
        return !it->second;
    }

    return false;
}

void MegaChatRoomHandler::handleHistoryMessage(MegaChatMessage *message)
{
    if (message->getType() == MegaChatMessage::TYPE_NODE_ATTACHMENT)
    {
        MegaNodeList *nodeList = message->getMegaNodeList();
        if (nodeList)
        {
            for (int i = 0; i < nodeList->size(); i++)
            {
                MegaChatHandle h = nodeList->get(i)->getHandle();
                auto itAccess = attachmentsAccess.find(h);
                if (itAccess == attachmentsAccess.end())
                {
                    attachmentsAccess[h] = true;
                }
                attachmentsIds[h].insert(message->getMsgId());
            }
        }
    }
    else if (message->getType() == MegaChatMessage::TYPE_REVOKE_NODE_ATTACHMENT)
    {
        MegaChatHandle h = message->getHandleOfAction();
        auto itAccess = attachmentsAccess.find(h);
        if (itAccess == attachmentsAccess.end())
        {
            attachmentsAccess[h] = false;
        }
    }
}

std::set<MegaChatHandle> *MegaChatRoomHandler::handleNewMessage(MegaChatMessage *message)
{
    set <MegaChatHandle> *msgToUpdate = NULL;

    // new messages overwrite any current access to nodes
    if (message->getType() == MegaChatMessage::TYPE_NODE_ATTACHMENT)
    {
        MegaNodeList *nodeList = message->getMegaNodeList();
        if (nodeList)
        {
            for (int i = 0; i < nodeList->size(); i++)
            {
                MegaChatHandle h = nodeList->get(i)->getHandle();
                auto itAccess = attachmentsAccess.find(h);
                if (itAccess != attachmentsAccess.end() && !itAccess->second)
                {
                    // access changed from revoked to granted --> update attachment messages
                    if (!msgToUpdate)
                    {
                        msgToUpdate = new set <MegaChatHandle>;
                    }
                    msgToUpdate->insert(attachmentsIds[h].begin(), attachmentsIds[h].end());
                }
                attachmentsAccess[h] = true;
                attachmentsIds[h].insert(message->getMsgId());
            }
        }
    }
    else if (message->getType() == MegaChatMessage::TYPE_REVOKE_NODE_ATTACHMENT)
    {
        MegaChatHandle h = message->getHandleOfAction();
        auto itAccess = attachmentsAccess.find(h);
        if (itAccess != attachmentsAccess.end() && itAccess->second)
        {
            // access changed from granted to revoked --> update attachment messages
            if (!msgToUpdate)
            {
                msgToUpdate = new set <MegaChatHandle>;
            }
            msgToUpdate->insert(attachmentsIds[h].begin(), attachmentsIds[h].end());
        }
        attachmentsAccess[h] = false;
    }

    return msgToUpdate;
}

void MegaChatRoomHandler::onMemberNameChanged(uint64_t userid, const std::string &/*newName*/)
{
    MegaChatRoomPrivate *chat = (MegaChatRoomPrivate *) mChatApiImpl->getChatRoom(mChatid);
    chat->setMembersUpdated(userid);

    fireOnChatRoomUpdate(chat);
}

void MegaChatRoomHandler::onChatArchived(bool archived)
{
    MegaChatRoomPrivate *chat = (MegaChatRoomPrivate *) mChatApiImpl->getChatRoom(mChatid);
    chat->setArchived(archived);

    fireOnChatRoomUpdate(chat);
}

void MegaChatRoomHandler::onTitleChanged(const string &title)
{
    MegaChatRoomPrivate *chat = (MegaChatRoomPrivate *) mChatApiImpl->getChatRoom(mChatid);
    chat->setTitle(title);

    fireOnChatRoomUpdate(chat);
}

void MegaChatRoomHandler::onChatModeChanged(bool mode)
{
    MegaChatRoomPrivate *chat = (MegaChatRoomPrivate *) mChatApiImpl->getChatRoom(mChatid);
    chat->setChatMode(mode);

    fireOnChatRoomUpdate(chat);
}

void MegaChatRoomHandler::onUnreadCountChanged()
{
    MegaChatRoomPrivate *chat = (MegaChatRoomPrivate *) mChatApiImpl->getChatRoom(mChatid);
    chat->changeUnreadCount();

    fireOnChatRoomUpdate(chat);
}

void MegaChatRoomHandler::onPreviewersCountUpdate(uint32_t numPrev)
{
    MegaChatRoomPrivate *chat = (MegaChatRoomPrivate *) mChatApiImpl->getChatRoom(mChatid);
    chat->setNumPreviewers(numPrev);

    fireOnChatRoomUpdate(chat);
}

void MegaChatRoomHandler::init(Chat &chat, DbInterface *&)
{
    mChat = &chat;
    mRoom = mChatApiImpl->findChatRoom(mChatid);

    attachmentsAccess.clear();
    attachmentsIds.clear();
    mChat->resetListenerState();
}

void MegaChatRoomHandler::onDestroy()
{
    mChat = NULL;
    mRoom = NULL;
    attachmentsAccess.clear();
    attachmentsIds.clear();
}

void MegaChatRoomHandler::onRecvNewMessage(Idx idx, Message &msg, Message::Status status)
{
    MegaChatMessagePrivate *message = new MegaChatMessagePrivate(msg, status, idx);
    set <MegaChatHandle> *msgToUpdate = handleNewMessage(message);

    fireOnMessageReceived(message);

    if (msgToUpdate)
    {
        for (auto itMsgId = msgToUpdate->begin(); itMsgId != msgToUpdate->end(); itMsgId++)
        {
            MegaChatMessagePrivate *msg = (MegaChatMessagePrivate *)mChatApiImpl->getMessage(mChatid, *itMsgId);
            if (msg)
            {
                msg->setAccess();
                fireOnMessageUpdate(msg);
            }
        }
        delete msgToUpdate;
    }

    // check if notification is required
    if (mRoom && mMegaApi->isChatNotifiable(mChatid)
            && ((msg.type == chatd::Message::kMsgTruncate)   // truncate received from a peer or from myself in another client
                || (msg.userid != mChatApi->getMyUserHandle() && status == chatd::Message::kNotSeen)))  // new (unseen) message received from a peer
    {
        // forward the event to the chatroom, so chatlist items also receive the notification
        mRoom->onRecvNewMessage(idx, msg, status);
    }
}

void MegaChatRoomHandler::onRecvHistoryMessage(Idx idx, Message &msg, Message::Status status, bool /*isLocal*/)
{
    MegaChatMessagePrivate *message = new MegaChatMessagePrivate(msg, status, idx);
    handleHistoryMessage(message);

    fireOnMessageLoaded(message);
}

void MegaChatRoomHandler::onHistoryDone(chatd::HistSource /*source*/)
{
    fireOnMessageLoaded(NULL);
}

void MegaChatRoomHandler::onHistoryTruncatedByRetentionTime(const Message &msg, const Idx &idx, const Message::Status &status)
{
   MegaChatMessagePrivate *message = new MegaChatMessagePrivate(msg, status, idx);
   fireOnHistoryTruncatedByRetentionTime(message);
}

void MegaChatRoomHandler::onUnsentMsgLoaded(chatd::Message &msg)
{
    Message::Status status = (Message::Status) MegaChatMessage::STATUS_SENDING;
    MegaChatMessagePrivate *message = new MegaChatMessagePrivate(msg, status, MEGACHAT_INVALID_INDEX);
    fireOnMessageLoaded(message);
}

void MegaChatRoomHandler::onUnsentEditLoaded(chatd::Message &msg, bool oriMsgIsSending)
{
    Idx index = MEGACHAT_INVALID_INDEX;
    if (!oriMsgIsSending)   // original message was already sent
    {
        index = mChat->msgIndexFromId(msg.id());
    }
    MegaChatMessagePrivate *message = new MegaChatMessagePrivate(msg, Message::kSending, index);
    message->setContentChanged();
    fireOnMessageLoaded(message);
}

void MegaChatRoomHandler::onMessageConfirmed(Id msgxid, const Message &msg, Idx idx, bool tsUpdated)
{
    MegaChatMessagePrivate *message = new MegaChatMessagePrivate(msg, Message::kServerReceived, idx);
    message->setStatus(MegaChatMessage::STATUS_SERVER_RECEIVED);
    message->setTempId(msgxid);     // to allow the app to find the "temporal" message
    if (tsUpdated)
    {
        message->setTsUpdated();
    }

    std::set <MegaChatHandle> *msgToUpdate = handleNewMessage(message);

    fireOnMessageUpdate(message);

    if (msgToUpdate)
    {
        for (auto itMsgId = msgToUpdate->begin(); itMsgId != msgToUpdate->end(); itMsgId++)
        {
            MegaChatMessagePrivate *msgUpdated = (MegaChatMessagePrivate *)mChatApiImpl->getMessage(mChatid, *itMsgId);
            if (msgUpdated)
            {
                msgUpdated->setAccess();
                fireOnMessageUpdate(msgUpdated);
            }
        }
        delete msgToUpdate;
    }
}

void MegaChatRoomHandler::onMessageRejected(const Message &msg, uint8_t reason)
{
    MegaChatMessagePrivate *message = new MegaChatMessagePrivate(msg, Message::kServerRejected, MEGACHAT_INVALID_INDEX);
    message->setStatus(MegaChatMessage::STATUS_SERVER_REJECTED);
    message->setCode(reason);
    fireOnMessageUpdate(message);
}

void MegaChatRoomHandler::onMessageStatusChange(Idx idx, Message::Status status, const Message &msg)
{
    MegaChatMessagePrivate *message = new MegaChatMessagePrivate(msg, status, idx);
    message->setStatus(status);
    fireOnMessageUpdate(message);

    if (mMegaApi->isChatNotifiable(mChatid)
            && msg.userid != mChatApi->getMyUserHandle()
            && status == chatd::Message::kSeen  // received message from a peer changed to seen
            && !msg.isEncrypted())  // messages can be "seen" while being decrypted
    {
        MegaChatMessagePrivate *message = new MegaChatMessagePrivate(msg, status, idx);
        mChatApiImpl->fireOnChatNotification(mChatid, message);
    }
}

void MegaChatRoomHandler::onMessageEdited(const Message &msg, chatd::Idx idx)
{
    Message::Status status = mChat->getMsgStatus(msg, idx);
    MegaChatMessagePrivate *message = new MegaChatMessagePrivate(msg, status, idx);
    message->setContentChanged();
    fireOnMessageUpdate(message);

    //TODO: check a truncate always comes as an edit, even if no history exist at all (new chat)
    // and, if so, remove the block from `onRecvNewMessage()`
    if (mMegaApi->isChatNotifiable(mChatid) &&
            ((msg.type == chatd::Message::kMsgTruncate) // truncate received from a peer or from myself in another client
             || (msg.userid != mChatApi->getMyUserHandle() && status == chatd::Message::kNotSeen)))    // received message from a peer, still unseen, was edited / deleted
    {
        MegaChatMessagePrivate *message = new MegaChatMessagePrivate(msg, status, idx);
        mChatApiImpl->fireOnChatNotification(mChatid, message);
    }
}

void MegaChatRoomHandler::onEditRejected(const Message &msg, ManualSendReason reason)
{
    MegaChatMessagePrivate *message = new MegaChatMessagePrivate(msg, Message::kSendingManual, MEGACHAT_INVALID_INDEX);
    if (reason == ManualSendReason::kManualSendEditNoChange)
    {
        API_LOG_WARNING("Edit message rejected because of same content");
        message->setStatus(mChat->getMsgStatus(msg, msg.id()));
    }
    else
    {
        API_LOG_WARNING("Edit message rejected, reason: %d", reason);
        message->setCode(reason);
    }
    fireOnMessageUpdate(message);
}

void MegaChatRoomHandler::onOnlineStateChange(ChatState state)
{
    if (mRoom)
    {
        // forward the event to the chatroom, so chatlist items also receive the notification
        mRoom->onOnlineStateChange(state);
    }
}

void MegaChatRoomHandler::onUserJoin(Id userid, Priv privilege)
{
    if (mRoom)
    {
        const GroupChatRoom* groupChatRoom = dynamic_cast<const GroupChatRoom *>(mRoom);
        if (groupChatRoom)
        {
            auto it = groupChatRoom->peers().find(userid);
            if (it != groupChatRoom->peers().end() && it->second->priv() == privilege)
            {
                return;
            }
        }

        // forward the event to the chatroom, so chatlist items also receive the notification
        mRoom->onUserJoin(userid, privilege);

        // avoid to notify if own user doesn't participate or isn't online and it's a public chat (for large chat-links, for performance)
        if (mRoom->publicChat() && (mRoom->chat().onlineState() != kChatStateOnline || mRoom->chat().getOwnprivilege() == chatd::Priv::PRIV_NOTPRESENT))
        {
            return;
        }

        MegaChatRoomPrivate *chatroom = new MegaChatRoomPrivate(*mRoom);
        if (userid.val == mChatApiImpl->getMyUserHandle())
        {
            chatroom->setOwnPriv(privilege);
        }
        else
        {
            chatroom->setMembersUpdated(userid);
        }
        fireOnChatRoomUpdate(chatroom);
    }
}

void MegaChatRoomHandler::onUserLeave(Id userid)
{
    if (mRoom)
    {
        // forward the event to the chatroom, so chatlist items also receive the notification
        mRoom->onUserLeave(userid);

        if (mRoom->publicChat() && mRoom->chat().getOwnprivilege() == chatd::Priv::PRIV_NOTPRESENT)
        {
            return;
        }

        MegaChatRoomPrivate *chatroom = new MegaChatRoomPrivate(*mRoom);
        chatroom->setMembersUpdated(userid);
        fireOnChatRoomUpdate(chatroom);
    }
}

void MegaChatRoomHandler::onRejoinedChat()
{
    if (mRoom)
    {
        MegaChatRoomPrivate *chatroom = new MegaChatRoomPrivate(*mRoom);
        fireOnChatRoomUpdate(chatroom);
    }
}

void MegaChatRoomHandler::onExcludedFromChat()
{
    if (mRoom)
    {
        MegaChatRoomPrivate *chatroom = new MegaChatRoomPrivate(*mRoom);
        chatroom->setClosed();
        fireOnChatRoomUpdate(chatroom);
    }
}

void MegaChatRoomHandler::onUnreadChanged()
{
    if (mRoom)
    {
        // forward the event to the chatroom, so chatlist items also receive the notification
        mRoom->onUnreadChanged();

        if (mChat)
        {
            MegaChatRoomPrivate *chatroom = new MegaChatRoomPrivate(*mRoom);
            chatroom->changeUnreadCount();
            fireOnChatRoomUpdate(chatroom);
        }
    }
}

void MegaChatRoomHandler::onRetentionTimeUpdated(unsigned int period)
{
    MegaChatRoomPrivate *chat = (MegaChatRoomPrivate *) mChatApiImpl->getChatRoom(mChatid);
    chat->setRetentionTime(period);

    fireOnChatRoomUpdate(chat);
}

void MegaChatRoomHandler::onPreviewersUpdate()
{
    if (mRoom)
    {
        // forward the event to the chatroom, so chatlist items also receive the notification
        mRoom->onPreviewersUpdate();
        onPreviewersCountUpdate(mChat->getNumPreviewers());
    }
}

void MegaChatRoomHandler::onManualSendRequired(chatd::Message *msg, uint64_t id, chatd::ManualSendReason reason)
{
    MegaChatMessagePrivate *message = new MegaChatMessagePrivate(*msg, Message::kSendingManual, MEGACHAT_INVALID_INDEX);
    delete msg; // we take ownership of the Message

    message->setStatus(MegaChatMessage::STATUS_SENDING_MANUAL);
    message->setRowId(id); // identifier for the manual-send queue, for removal from queue
    message->setCode(reason);
    fireOnMessageLoaded(message);
}


MegaChatErrorPrivate::MegaChatErrorPrivate(const string &msg, int code, int type)
    : ::promise::Error(msg, code, type)
{
    setHandled();
}

MegaChatErrorPrivate::MegaChatErrorPrivate(int code, int type)
    : ::promise::Error(MegaChatErrorPrivate::getGenericErrorString(code), code, type)
{
    setHandled();
}

const char* MegaChatErrorPrivate::getGenericErrorString(int errorCode)
{
    switch(errorCode)
    {
    case ERROR_OK:
        return "No error";
    case ERROR_ARGS:
        return "Invalid argument";
    case ERROR_TOOMANY:
        return "Too many uses for this resource";
    case ERROR_ACCESS:
        return "Access denied";
    case ERROR_NOENT:
        return "Resource does not exist";
    case ERROR_EXIST:
        return "Resource already exists";
    case ERROR_UNKNOWN:
    default:
        return "Unknown error";
    }
}


MegaChatErrorPrivate::MegaChatErrorPrivate(const MegaChatErrorPrivate *error)
    : ::promise::Error(error->getErrorString(), error->getErrorCode(), error->getErrorType())
{
    setHandled();
}

int MegaChatErrorPrivate::getErrorCode() const
{
    return code();
}

int MegaChatErrorPrivate::getErrorType() const
{
    return type();
}

const char *MegaChatErrorPrivate::getErrorString() const
{
    return what();
}

const char *MegaChatErrorPrivate::toString() const
{
    char *errorString = new char[msg().size()+1];
    strcpy(errorString, what());
    return errorString;
}

MegaChatError *MegaChatErrorPrivate::copy()
{
    return new MegaChatErrorPrivate(this);
}


MegaChatRoomListPrivate::MegaChatRoomListPrivate()
{

}

MegaChatRoomListPrivate::MegaChatRoomListPrivate(const MegaChatRoomListPrivate *list)
{
    MegaChatRoomPrivate *chat;

    for (unsigned int i = 0; i < list->size(); i++)
    {
        chat = new MegaChatRoomPrivate(list->get(i));
        mList.push_back(chat);
    }
}

MegaChatRoomList *MegaChatRoomListPrivate::copy() const
{
    return new MegaChatRoomListPrivate(this);
}

const MegaChatRoom *MegaChatRoomListPrivate::get(unsigned int i) const
{
    if (i >= size())
    {
        return NULL;
    }
    else
    {
        return mList.at(i);
    }
}

unsigned int MegaChatRoomListPrivate::size() const
{
    return mList.size();
}

void MegaChatRoomListPrivate::addChatRoom(MegaChatRoom *chat)
{
    mList.push_back(chat);
}


MegaChatRoomPrivate::MegaChatRoomPrivate(const MegaChatRoom *chat)
{
    mChatid = chat->getChatId();
    priv = (privilege_t) chat->getOwnPrivilege();
    for (unsigned int i = 0; i < chat->getPeerCount(); i++)
    {
        MegaChatHandle uh = chat->getPeerHandle(i);
        mPeers.push_back(userpriv_pair(uh, (privilege_t) chat->getPeerPrivilege(i)));
        if (chat->getPeerFirstname(i) && chat->getPeerLastname(i) && chat->getPeerEmail(i))
        {
            peerFirstnames.push_back(chat->getPeerFirstname(i));
            peerLastnames.push_back(chat->getPeerLastname(i));
            peerEmails.push_back(chat->getPeerEmail(i));
        }
        else
        {
            assert(!chat->getPeerEmail(i) && !chat->getPeerLastname(i) && !chat->getPeerEmail(i));
        }
    }
    group = chat->isGroup();
    mPublicChat = chat->isPublic();
    mAuthToken = chat->getAuthorizationToken() ? Id(chat->getAuthorizationToken()) : Id::inval();
    mTitle = chat->getTitle();
    mHasCustomTitle = chat->hasCustomTitle();
    unreadCount = chat->getUnreadCount();
    active = chat->isActive();
    mArchived = chat->isArchived();
    mChanged = chat->getChanges();
    mUh = chat->getUserTyping();
    mNumPreviewers = chat->getNumPreviewers();
    mRetentionTime = chat->getRetentionTime();
    mCreationTs = chat->getCreationTs();
    mMeeting = chat->isMeeting();
}

MegaChatRoomPrivate::MegaChatRoomPrivate(const ChatRoom &chat)
{
    mChanged = 0;
    mChatid = chat.chatid();
    priv = (privilege_t) chat.ownPriv();
    group = chat.isGroup();
    mPublicChat = chat.publicChat();
    mAuthToken = Id(chat.getPublicHandle());
    assert(!chat.previewMode() || (chat.previewMode() && mAuthToken.isValid()));
    mTitle = chat.titleString();
    mHasCustomTitle = chat.isGroup() ? ((GroupChatRoom*)&chat)->hasTitle() : false;
    unreadCount = chat.chat().unreadMsgCount();
    active = chat.isActive();
    mArchived = chat.isArchived();
    mUh = MEGACHAT_INVALID_HANDLE;
    mNumPreviewers = chat.chat().getNumPreviewers();
    mRetentionTime = chat.getRetentionTime();
    mCreationTs = chat.getCreationTs();
    mMeeting = chat.isMeeting();

    if (group)
    {
        GroupChatRoom &groupchat = (GroupChatRoom&) chat;
        const GroupChatRoom::MemberMap& peers = groupchat.peers();

        GroupChatRoom::MemberMap::const_iterator it;
        for (it = peers.begin(); it != peers.end(); it++)
        {
            mPeers.push_back(userpriv_pair(it->first, (privilege_t) it->second->priv()));

            if (!chat.publicChat() || chat.numMembers() < PRELOAD_CHATLINK_PARTICIPANTS)
            {
                const char *buffer = MegaChatRoomPrivate::firstnameFromBuffer(it->second->name());
                peerFirstnames.push_back(buffer ? buffer : "");
                delete [] buffer;

                buffer = MegaChatRoomPrivate::lastnameFromBuffer(it->second->name());
                peerLastnames.push_back(buffer ? buffer : "");
                delete [] buffer;

                peerEmails.push_back(it->second->email());
            }
        }
    }
    else
    {
        PeerChatRoom &peerchat = (PeerChatRoom&) chat;
        privilege_t priv = (privilege_t) peerchat.peerPrivilege();
        handle uh = peerchat.peer();
        mPeers.push_back(userpriv_pair(uh, priv));

        Contact *contact = peerchat.contact();
        if (contact)
        {
            string name = contact->getContactName(true);

            const char *buffer = MegaChatRoomPrivate::firstnameFromBuffer(name);
            peerFirstnames.push_back(buffer ? buffer : "");
            delete [] buffer;

            buffer = MegaChatRoomPrivate::lastnameFromBuffer(name);
            peerLastnames.push_back(buffer ? buffer : "");
            delete [] buffer;
        }
        else    // we don't have firstname and lastname individually
        {
            peerFirstnames.push_back(mTitle);
            peerLastnames.push_back("");
        }


        peerEmails.push_back(peerchat.email());
    }
}

MegaChatRoom *MegaChatRoomPrivate::copy() const
{
    return new MegaChatRoomPrivate(this);
}

MegaChatHandle MegaChatRoomPrivate::getChatId() const
{
    return mChatid;
}

int MegaChatRoomPrivate::getOwnPrivilege() const
{
    return priv;
}

unsigned int MegaChatRoomPrivate::getNumPreviewers() const
{
   return mNumPreviewers;
}

int MegaChatRoomPrivate::getPeerPrivilegeByHandle(MegaChatHandle userhandle) const
{
    for (unsigned int i = 0; i < mPeers.size(); i++)
    {
        if (mPeers.at(i).first == userhandle)
        {
            return mPeers.at(i).second;
        }
    }

    return PRIV_UNKNOWN;
}

const char *MegaChatRoomPrivate::getPeerFirstnameByHandle(MegaChatHandle userhandle) const
{
    for (unsigned int i = 0; i < peerFirstnames.size(); i++)
    {
        assert(i < mPeers.size());
        if (mPeers.at(i).first == userhandle)
        {
            return (!peerFirstnames.at(i).empty()) ? peerFirstnames.at(i).c_str() : nullptr;
        }
    }

    return nullptr;
}

const char *MegaChatRoomPrivate::getPeerLastnameByHandle(MegaChatHandle userhandle) const
{
    for (unsigned int i = 0; i < peerLastnames.size(); i++)
    {
        assert(i < mPeers.size());
        if (mPeers.at(i).first == userhandle)
        {
            return (!peerLastnames.at(i).empty()) ? peerLastnames.at(i).c_str() : nullptr;
        }
    }

    return nullptr;
}

const char *MegaChatRoomPrivate::getPeerFullnameByHandle(MegaChatHandle userhandle) const
{
    for (unsigned int i = 0; i < peerFirstnames.size(); i++)
    {
        assert(i < mPeers.size());
        if (mPeers.at(i).first == userhandle)
        {
            string ret = peerFirstnames.at(i);
            if (!peerFirstnames.at(i).empty() && !peerLastnames.at(i).empty())
            {
                ret.append(" ");
            }
            ret.append(peerLastnames.at(i));

            return (!ret.empty()) ? MegaApi::strdup(ret.c_str()) : nullptr;
        }
    }

    return nullptr;
}

const char *MegaChatRoomPrivate::getPeerEmailByHandle(MegaChatHandle userhandle) const
{
    for (unsigned int i = 0; i < peerEmails.size(); i++)
    {
        assert(i < mPeers.size());
        if (mPeers.at(i).first == userhandle)
        {
            return (!peerEmails.at(i).empty()) ? peerEmails.at(i).c_str() : nullptr;
        }
    }

    return nullptr;
}

int MegaChatRoomPrivate::getPeerPrivilege(unsigned int i) const
{
    if (i >= mPeers.size())
    {
        return MegaChatRoom::PRIV_UNKNOWN;
    }

    return mPeers.at(i).second;
}

unsigned int MegaChatRoomPrivate::getPeerCount() const
{
    return mPeers.size();
}

MegaChatHandle MegaChatRoomPrivate::getPeerHandle(unsigned int i) const
{
    if (i >= mPeers.size())
    {
        return MEGACHAT_INVALID_HANDLE;
    }

    return mPeers.at(i).first;
}

const char *MegaChatRoomPrivate::getPeerFirstname(unsigned int i) const
{
    if (i >= peerFirstnames.size())
    {
        return NULL;
    }

    return peerFirstnames.at(i).c_str();
}

const char *MegaChatRoomPrivate::getPeerLastname(unsigned int i) const
{
    if (i >= peerLastnames.size())
    {
        return NULL;
    }

    return peerLastnames.at(i).c_str();
}

const char *MegaChatRoomPrivate::getPeerFullname(unsigned int i) const
{
    if (i >= peerLastnames.size() || i >= peerFirstnames.size())
    {
        return NULL;
    }

    string ret = peerFirstnames.at(i);
    if (!peerFirstnames.at(i).empty() && !peerLastnames.at(i).empty())
    {
        ret.append(" ");
    }
    ret.append(peerLastnames.at(i));

    return MegaApi::strdup(ret.c_str());
}

const char *MegaChatRoomPrivate::getPeerEmail(unsigned int i) const
{
    if (i >= peerEmails.size())
    {
        return NULL;
    }

    return peerEmails.at(i).c_str();
}

bool MegaChatRoomPrivate::isGroup() const
{
    return group;
}

bool MegaChatRoomPrivate::isPublic() const
{
    return mPublicChat;
}

bool MegaChatRoomPrivate::isPreview() const
{
    return mAuthToken.isValid();
}

const char *MegaChatRoomPrivate::getAuthorizationToken() const
{
    if (mAuthToken.isValid())
    {
        return MegaApi::strdup(mAuthToken.toString(Id::CHATLINKHANDLE).c_str());
    }

    return NULL;
}

const char *MegaChatRoomPrivate::getTitle() const
{
    return mTitle.c_str();
}

bool MegaChatRoomPrivate::hasCustomTitle() const
{
    return mHasCustomTitle;
}

bool MegaChatRoomPrivate::isActive() const
{
    return active;
}

bool MegaChatRoomPrivate::isArchived() const
{
    return mArchived;
}

int64_t MegaChatRoomPrivate::getCreationTs() const
{
    return mCreationTs;
}

bool MegaChatRoomPrivate::isMeeting() const
{
    return mMeeting;
}

int MegaChatRoomPrivate::getChanges() const
{
    return mChanged;
}

bool MegaChatRoomPrivate::hasChanged(int changeType) const
{
    return (mChanged & changeType);
}

int MegaChatRoomPrivate::getUnreadCount() const
{
    return unreadCount;
}

MegaChatHandle MegaChatRoomPrivate::getUserHandle() const
{
    return mUh;
}

MegaChatHandle MegaChatRoomPrivate::getUserTyping() const
{
    return mUh;
}

void MegaChatRoomPrivate::setOwnPriv(int ownPriv)
{
    priv = (privilege_t) ownPriv;
    mChanged |= MegaChatRoom::CHANGE_TYPE_OWN_PRIV;
}

void MegaChatRoomPrivate::setTitle(const string& title)
{
    mTitle = title;
    mChanged |= MegaChatRoom::CHANGE_TYPE_TITLE;
}

void MegaChatRoomPrivate::changeUnreadCount()
{
    mChanged |= MegaChatRoom::CHANGE_TYPE_UNREAD_COUNT;
}

void MegaChatRoomPrivate::setNumPreviewers(unsigned int numPrev)
{
    mNumPreviewers = numPrev;
    mChanged |= MegaChatRoom::CHANGE_TYPE_UPDATE_PREVIEWERS;
}

void MegaChatRoomPrivate::setMembersUpdated(MegaChatHandle uh)
{
    mUh = uh;
    mChanged |= MegaChatRoom::CHANGE_TYPE_PARTICIPANTS;
}

void MegaChatRoomPrivate::setUserTyping(MegaChatHandle uh)
{
    mUh = uh;
    mChanged |= MegaChatRoom::CHANGE_TYPE_USER_TYPING;
}

void MegaChatRoomPrivate::setUserStopTyping(MegaChatHandle uh)
{
    mUh = uh;
    mChanged |= MegaChatRoom::CHANGE_TYPE_USER_STOP_TYPING;
}

void MegaChatRoomPrivate::setClosed()
{
    mChanged |= MegaChatRoom::CHANGE_TYPE_CLOSED;
}

void MegaChatRoomPrivate::setChatMode(bool mode)
{
    mPublicChat = mode;
    mChanged |= MegaChatRoom::CHANGE_TYPE_CHAT_MODE;
}

void MegaChatRoomPrivate::setArchived(bool archived)
{
    mArchived = archived;
    mChanged |= MegaChatRoom::CHANGE_TYPE_ARCHIVE;
}

void MegaChatRoomPrivate::setRetentionTime(unsigned int period)
{
    mRetentionTime = period;
    mChanged |= MegaChatRoom::CHANGE_TYPE_RETENTION_TIME;
}

char *MegaChatRoomPrivate::firstnameFromBuffer(const string &buffer)
{
    char *ret = NULL;
    unsigned int len = buffer.length() ? static_cast<unsigned char>(buffer.at(0)) : 0;

    if (len > 0)
    {
        ret = new char[len + 1];
        strncpy(ret, buffer.data() + 1, len);
        ret[len] = '\0';
    }

    return ret;
}

char *MegaChatRoomPrivate::lastnameFromBuffer(const string &buffer)
{
    char *ret = NULL;

    unsigned int firstNameLength = buffer.length() ? static_cast<unsigned char>(buffer.at(0)) : 0;
    if (buffer.length() && (unsigned int)buffer.length() >= firstNameLength)
    {
        int lenLastname = buffer.length() - firstNameLength - 1;
        if (lenLastname)
        {
            const char *start = buffer.data() + 1 + firstNameLength;
            if (buffer.at(0) != 0)
            {
                start++;    // there's a space separator
                lenLastname--;
            }

            ret = new char[lenLastname + 1];
            strncpy(ret, start, lenLastname);
            ret[lenLastname] = '\0';
        }
    }

    return ret;
}

unsigned MegaChatRoomPrivate::getRetentionTime() const
{
    return mRetentionTime;
}

void MegaChatListItemHandler::onTitleChanged(const string &title)
{
    MegaChatListItemPrivate *item = new MegaChatListItemPrivate(mRoom);
    item->setTitle(title);

    chatApi.fireOnChatListItemUpdate(item);
}

void MegaChatListItemHandler::onChatModeChanged(bool mode)
{
    MegaChatListItemPrivate *item = new MegaChatListItemPrivate(mRoom);
    item->setChatMode(mode);

    chatApi.fireOnChatListItemUpdate(item);
}

void MegaChatListItemHandler::onUnreadCountChanged()
{
    MegaChatListItemPrivate *item = new MegaChatListItemPrivate(mRoom);
    item->changeUnreadCount();

    chatApi.fireOnChatListItemUpdate(item);
}

void MegaChatListItemHandler::onPreviewersCountUpdate(uint32_t numPrev)
{
    MegaChatListItemPrivate *item = new MegaChatListItemPrivate(mRoom);
    item->setNumPreviewers(numPrev);

    chatApi.fireOnChatListItemUpdate(item);
}

void MegaChatListItemHandler::onPreviewClosed()
{
    MegaChatListItemPrivate *item = new MegaChatListItemPrivate(mRoom);
    item->setPreviewClosed();

    chatApi.fireOnChatListItemUpdate(item);
}

MegaChatPeerListPrivate::MegaChatPeerListPrivate()
{
}

MegaChatPeerListPrivate::~MegaChatPeerListPrivate()
{

}

MegaChatPeerList *MegaChatPeerListPrivate::copy() const
{
    MegaChatPeerListPrivate *ret = new MegaChatPeerListPrivate;

    for (int i = 0; i < size(); i++)
    {
        ret->addPeer(list.at(i).first, list.at(i).second);
    }

    return ret;
}

void MegaChatPeerListPrivate::addPeer(MegaChatHandle h, int priv)
{
    list.push_back(userpriv_pair(h, (privilege_t) priv));
}

MegaChatHandle MegaChatPeerListPrivate::getPeerHandle(int i) const
{
    if (i > size())
    {
        return MEGACHAT_INVALID_HANDLE;
    }
    else
    {
        return list.at(i).first;
    }
}

int MegaChatPeerListPrivate::getPeerPrivilege(int i) const
{
    if (i > size())
    {
        return PRIV_UNKNOWN;
    }
    else
    {
        return list.at(i).second;
    }
}

int MegaChatPeerListPrivate::size() const
{
    return list.size();
}

const userpriv_vector *MegaChatPeerListPrivate::getList() const
{
    return &list;
}

MegaChatPeerListPrivate::MegaChatPeerListPrivate(userpriv_vector *userpriv)
{
    handle uh;
    privilege_t priv;

    for (unsigned i = 0; i < userpriv->size(); i++)
    {
        uh = userpriv->at(i).first;
        priv = userpriv->at(i).second;

        addPeer(uh, priv);
    }
}


MegaChatListItemHandler::MegaChatListItemHandler(MegaChatApiImpl &chatApi, ChatRoom &room)
    :chatApi(chatApi), mRoom(room)
{
}

MegaChatListItemPrivate::MegaChatListItemPrivate(ChatRoom &chatroom)
    : MegaChatListItem()
{
    chatid = chatroom.chatid();
    mTitle = chatroom.titleString();
    unreadCount = chatroom.chat().unreadMsgCount();
    group = chatroom.isGroup();
    mPublicChat = chatroom.publicChat();
    mPreviewMode = chatroom.previewMode();
    active = chatroom.isActive();
    mOwnPriv = chatroom.ownPriv();
    mArchived =  chatroom.isArchived();
    mIsCallInProgress = chatroom.isCallActive();
    mChanged = 0;
    peerHandle = !group ? ((PeerChatRoom&)chatroom).peer() : MEGACHAT_INVALID_HANDLE;
    lastMsgPriv = Priv::PRIV_INVALID;
    lastMsgHandle = MEGACHAT_INVALID_HANDLE;
    mNumPreviewers = chatroom.getNumPreviewers();
    mDeleted = false;

    LastTextMsg tmp;
    LastTextMsg *message = &tmp;
    LastTextMsg *&msg = message;
    uint8_t lastMsgStatus = chatroom.chat().lastTextMessage(msg);
    if (lastMsgStatus == LastTextMsgState::kHave)
    {
        lastMsgSender = msg->sender();
        lastMsgType = msg->type();
        mLastMsgId = (msg->idx() == CHATD_IDX_INVALID) ? msg->xid() : msg->id();

        switch (lastMsgType)
        {
            case MegaChatMessage::TYPE_CONTACT_ATTACHMENT:
            case MegaChatMessage::TYPE_NODE_ATTACHMENT:
            case MegaChatMessage::TYPE_CONTAINS_META:
            case MegaChatMessage::TYPE_VOICE_CLIP:
                lastMsg = JSonUtils::getLastMessageContent(msg->contents(), msg->type());
                break;

            case MegaChatMessage::TYPE_ALTER_PARTICIPANTS:
            case MegaChatMessage::TYPE_PRIV_CHANGE:
            {
                const Message::ManagementInfo *management = reinterpret_cast<const Message::ManagementInfo*>(msg->contents().data());
                lastMsgPriv = management->privilege;
                lastMsgHandle = (MegaChatHandle)management->target;
                break;
            }

            case MegaChatMessage::TYPE_NORMAL:
            case MegaChatMessage::TYPE_CHAT_TITLE:
                lastMsg = msg->contents();
                break;

            case MegaChatMessage::TYPE_CALL_ENDED:
            {
                Message::CallEndedInfo *callEndedInfo = Message::CallEndedInfo::fromBuffer(msg->contents().data(), msg->contents().size());
                if (callEndedInfo)
                {
                    lastMsg = std::to_string(callEndedInfo->duration);
                    lastMsg.push_back(0x01);
                    int termCode = MegaChatMessagePrivate::convertEndCallTermCodeToUI(*callEndedInfo);
                    lastMsg += std::to_string(termCode);
                    for (unsigned int i = 0; i < callEndedInfo->participants.size(); i++)
                    {
                        lastMsg.push_back(0x01);
                        karere::Id id(callEndedInfo->participants[i]);
                        lastMsg += id.toString();
                    }
                    delete callEndedInfo;
                }
                break;
            }

            case MegaChatMessage::TYPE_SET_RETENTION_TIME:
            {
               uint32_t retentionTime;
               memcpy(&retentionTime, msg->contents().c_str(), msg->contents().size());
               lastMsg = std::to_string(retentionTime);
               break;
            }

            case MegaChatMessage::TYPE_REVOKE_NODE_ATTACHMENT:  // deprecated: should not be notified as last-message
            case MegaChatMessage::TYPE_TRUNCATE:                // no content at all
            case MegaChatMessage::TYPE_CALL_STARTED:            // no content at all
            case MegaChatMessage::TYPE_PUBLIC_HANDLE_CREATE:    // no content at all
            case MegaChatMessage::TYPE_PUBLIC_HANDLE_DELETE:    // no content at all
            case MegaChatMessage::TYPE_SET_PRIVATE_MODE:
            case MegaChatRequest::TYPE_LOAD_AUDIO_VIDEO_DEVICES:
            default:
                break;
        }
    }
    else
    {
        lastMsg = "";
        lastMsgSender = MEGACHAT_INVALID_HANDLE;
        lastMsgType = lastMsgStatus;
        mLastMsgId = MEGACHAT_INVALID_HANDLE;
    }

    lastTs = chatroom.chat().lastMessageTs();
}

MegaChatListItemPrivate::MegaChatListItemPrivate(const MegaChatListItem *item)
{
    chatid = item->getChatId();
    mTitle = item->getTitle();
    mOwnPriv = item->getOwnPrivilege();
    unreadCount = item->getUnreadCount();
    mChanged = item->getChanges();
    lastTs = item->getLastTimestamp();
    lastMsg = item->getLastMessage();
    lastMsgType = item->getLastMessageType();
    lastMsgSender = item->getLastMessageSender();
    group = item->isGroup();
    mPublicChat = item->isPublic();
    mPreviewMode = item->isPreview();
    active = item->isActive();
    peerHandle = item->getPeerHandle();
    mLastMsgId = item->getLastMessageId();
    mArchived = item->isArchived();
    mIsCallInProgress = item->isCallInProgress();
    lastMsgPriv = item->getLastMessagePriv();
    lastMsgHandle = item->getLastMessageHandle();
    mNumPreviewers = item->getNumPreviewers();
    mDeleted = item->isDeleted();
}

MegaChatListItemPrivate::~MegaChatListItemPrivate()
{
}

MegaChatListItem *MegaChatListItemPrivate::copy() const
{
    return new MegaChatListItemPrivate(this);
}

int MegaChatListItemPrivate::getChanges() const
{
    return mChanged;
}

bool MegaChatListItemPrivate::hasChanged(int changeType) const
{
    return (mChanged & changeType);
}

MegaChatHandle MegaChatListItemPrivate::getChatId() const
{
    return chatid;
}

const char *MegaChatListItemPrivate::getTitle() const
{
    return mTitle.c_str();
}

int MegaChatListItemPrivate::getOwnPrivilege() const
{
    return mOwnPriv;
}

int MegaChatListItemPrivate::getUnreadCount() const
{
    return unreadCount;
}

const char *MegaChatListItemPrivate::getLastMessage() const
{
    return lastMsg.c_str();
}

MegaChatHandle MegaChatListItemPrivate::getLastMessageId() const
{
    return mLastMsgId;
}

int MegaChatListItemPrivate::getLastMessageType() const
{
    return lastMsgType;
}

MegaChatHandle MegaChatListItemPrivate::getLastMessageSender() const
{
    return lastMsgSender;
}

int64_t MegaChatListItemPrivate::getLastTimestamp() const
{
    return lastTs;
}

bool MegaChatListItemPrivate::isGroup() const
{
    return group;
}

bool MegaChatListItemPrivate::isPublic() const
{
    return mPublicChat;
}

bool MegaChatListItemPrivate::isPreview() const
{
    return mPreviewMode;
}

bool MegaChatListItemPrivate::isActive() const
{
    return active;
}

bool MegaChatListItemPrivate::isArchived() const
{
    return mArchived;
}

bool MegaChatListItemPrivate::isDeleted() const
{
    return mDeleted;
}

bool MegaChatListItemPrivate::isCallInProgress() const
{
    return mIsCallInProgress;
}

MegaChatHandle MegaChatListItemPrivate::getPeerHandle() const
{
    return peerHandle;
}

int MegaChatListItemPrivate::getLastMessagePriv() const
{
    return lastMsgPriv;
}

MegaChatHandle MegaChatListItemPrivate::getLastMessageHandle() const
{
    return lastMsgHandle;
}

unsigned int MegaChatListItemPrivate::getNumPreviewers() const
{
   return mNumPreviewers;
}

void MegaChatListItemPrivate::setOwnPriv(int ownPriv)
{
    mOwnPriv = ownPriv;
    mChanged |= MegaChatListItem::CHANGE_TYPE_OWN_PRIV;
}

void MegaChatListItemPrivate::setTitle(const string &title)
{
    mTitle = title;
    mChanged |= MegaChatListItem::CHANGE_TYPE_TITLE;
}

void MegaChatListItemPrivate::changeUnreadCount()
{
    mChanged |= MegaChatListItem::CHANGE_TYPE_UNREAD_COUNT;
}

void MegaChatListItemPrivate::setNumPreviewers(unsigned int numPrev)
{
    mNumPreviewers = numPrev;
    mChanged |= MegaChatListItem::CHANGE_TYPE_UPDATE_PREVIEWERS;
}

void MegaChatListItemPrivate::setPreviewClosed()
{
    mChanged |= MegaChatListItem::CHANGE_TYPE_PREVIEW_CLOSED;
}

void MegaChatListItemPrivate::setMembersUpdated()
{
    mChanged |= MegaChatListItem::CHANGE_TYPE_PARTICIPANTS;
}

void MegaChatListItemPrivate::setClosed()
{
    mChanged |= MegaChatListItem::CHANGE_TYPE_CLOSED;
}

void MegaChatListItemPrivate::setLastTimestamp(int64_t ts)
{
    lastTs = ts;
    mChanged |= MegaChatListItem::CHANGE_TYPE_LAST_TS;
}

void MegaChatListItemPrivate::setArchived(bool archived)
{
    mArchived = archived;
    mChanged |= MegaChatListItem::CHANGE_TYPE_ARCHIVE;
}

void MegaChatListItemPrivate::setDeleted()
{
    mDeleted = true;
    mChanged |= MegaChatListItem::CHANGE_TYPE_DELETED;
}

void MegaChatListItemPrivate::setCallInProgress()
{
    mChanged |= MegaChatListItem::CHANGE_TYPE_CALL;
}

void MegaChatListItemPrivate::setLastMessage()
{
    mChanged |= MegaChatListItem::CHANGE_TYPE_LAST_MSG;
}

void MegaChatListItemPrivate::setChatMode(bool mode)
{
    mPublicChat = mode;
    mChanged |= MegaChatListItem::CHANGE_TYPE_CHAT_MODE;
}

MegaChatGroupListItemHandler::MegaChatGroupListItemHandler(MegaChatApiImpl &chatApi, ChatRoom &room)
    : MegaChatListItemHandler(chatApi, room)
{

}

void MegaChatGroupListItemHandler::onUserJoin(uint64_t userid, Priv priv)
{
    bool ownChange = (userid == chatApi.getMyUserHandle());

    // avoid to notify if own user doesn't participate or isn't online and it's a public chat (for large chat-links, for performance)
    if (!ownChange && mRoom.publicChat() && (mRoom.chat().onlineState() != kChatStateOnline || mRoom.chat().getOwnprivilege() == chatd::Priv::PRIV_NOTPRESENT))
    {
        return;
    }

    MegaChatListItemPrivate *item = new MegaChatListItemPrivate(mRoom);
    if (ownChange)
    {
        item->setOwnPriv(priv);
    }
    else
    {
        item->setMembersUpdated();
    }

    chatApi.fireOnChatListItemUpdate(item);
}

void MegaChatGroupListItemHandler::onUserLeave(uint64_t )
{
    if (mRoom.publicChat() && mRoom.chat().getOwnprivilege() == chatd::Priv::PRIV_NOTPRESENT)
    {
        return;
    }

    MegaChatListItemPrivate *item = new MegaChatListItemPrivate(mRoom);
    item->setMembersUpdated();
    chatApi.fireOnChatListItemUpdate(item);
}

void MegaChatListItemHandler::onExcludedFromChat()
{
    MegaChatListItemPrivate *item = new MegaChatListItemPrivate(mRoom);
    item->setOwnPriv(item->getOwnPrivilege());
    item->setClosed();
    chatApi.fireOnChatListItemUpdate(item);
}

void MegaChatListItemHandler::onRejoinedChat()
{
    MegaChatListItemPrivate *item = new MegaChatListItemPrivate(mRoom);
    item->setOwnPriv(item->getOwnPrivilege());
    chatApi.fireOnChatListItemUpdate(item);
}

void MegaChatListItemHandler::onLastMessageUpdated(const LastTextMsg& /*msg*/)
{
    MegaChatListItemPrivate *item = new MegaChatListItemPrivate(mRoom);
    item->setLastMessage();
    chatApi.fireOnChatListItemUpdate(item);
}

void MegaChatListItemHandler::onLastTsUpdated(uint32_t ts)
{
    MegaChatListItemPrivate *item = new MegaChatListItemPrivate(mRoom);
    item->setLastTimestamp(ts);
    chatApi.fireOnChatListItemUpdate(item);
}

void MegaChatListItemHandler::onChatOnlineState(const ChatState state)
{
    int newState = MegaChatApiImpl::convertChatConnectionState(state);
    chatApi.fireOnChatConnectionStateUpdate(mRoom.chatid(), newState);
}

void MegaChatListItemHandler::onChatArchived(bool archived)
{
    MegaChatListItemPrivate *item = new MegaChatListItemPrivate(mRoom);
    item->setArchived(archived);
    chatApi.fireOnChatListItemUpdate(item);
}

void MegaChatListItemHandler::onChatDeleted() const
{
    MegaChatListItemPrivate *item = new MegaChatListItemPrivate(mRoom);
    item->setDeleted();

    chatApi.fireOnChatListItemUpdate(item);
}

MegaChatPeerListItemHandler::MegaChatPeerListItemHandler(MegaChatApiImpl &chatApi, ChatRoom &room)
    : MegaChatListItemHandler(chatApi, room)
{

}

MegaChatMessagePrivate::MegaChatMessagePrivate(const MegaChatMessage *msg)
{
    mMsg = MegaApi::strdup(msg->getContent());
    uh = msg->getUserHandle();
    hAction = msg->getHandleOfAction();
    msgId = msg->getMsgId();
    mTempId = msg->getTempId();
    mIndex = msg->getMsgIndex();
    mStatus = msg->getStatus();
    ts = msg->getTimestamp();
    type = msg->getType();
    mHasReactions = msg->hasConfirmedReactions();
    changed = msg->getChanges();
    edited = msg->isEdited();
    deleted = msg->isDeleted();
    priv = msg->getPrivilege();
    mCode = msg->getCode();
    rowId = msg->getRowId();
    megaNodeList = msg->getMegaNodeList() ? msg->getMegaNodeList()->copy() : NULL;
    megaHandleList = msg->getMegaHandleList() ? msg->getMegaHandleList()->copy() : NULL;

    if (msg->getUsersCount() != 0)
    {
        megaChatUsers = new std::vector<MegaChatAttachedUser>();

        for (unsigned int i = 0; i < msg->getUsersCount(); ++i)
        {
            MegaChatAttachedUser megaChatUser(msg->getUserHandle(i), msg->getUserEmail(i), msg->getUserName(i));

            megaChatUsers->push_back(megaChatUser);
        }
    }

    if (msg->getType() == TYPE_CONTAINS_META)
    {
        mContainsMeta = msg->getContainsMeta()->copy();
    }
}

MegaChatMessagePrivate::MegaChatMessagePrivate(const Message &msg, Message::Status status, Idx index)
{
    if (msg.type == TYPE_NORMAL || msg.type == TYPE_CHAT_TITLE)
    {
        string tmp(msg.buf(), msg.size());
        mMsg = msg.size() ? MegaApi::strdup(tmp.c_str()) : NULL;
    }
    else    // for other types, content is irrelevant
    {
        mMsg = NULL;
    }
    uh = msg.userid;
    msgId = msg.isSending() ? MEGACHAT_INVALID_HANDLE : (MegaChatHandle) msg.id();
    mTempId = msg.isSending() ? (MegaChatHandle) msg.id() : MEGACHAT_INVALID_HANDLE;
    rowId = MEGACHAT_INVALID_HANDLE;
    type = msg.type;
    mHasReactions = msg.hasConfirmedReactions();
    ts = msg.ts;
    mStatus = status;
    mIndex = index;
    changed = 0;
    edited = msg.updated && msg.size();
    deleted = msg.updated && !msg.size();
    mCode = 0;
    priv = PRIV_UNKNOWN;
    hAction = MEGACHAT_INVALID_HANDLE;

    switch (type)
    {
        case MegaChatMessage::TYPE_PRIV_CHANGE:
        case MegaChatMessage::TYPE_ALTER_PARTICIPANTS:
        {
            const Message::ManagementInfo mngInfo = msg.mgmtInfo();

            priv = mngInfo.privilege;
            hAction = mngInfo.target;
            break;
        }
        case MegaChatMessage::TYPE_NODE_ATTACHMENT:
        case MegaChatMessage::TYPE_VOICE_CLIP:
        {
            megaNodeList = JSonUtils::parseAttachNodeJSon(msg.toText().c_str());
            break;
        }
        case MegaChatMessage::TYPE_REVOKE_NODE_ATTACHMENT:
        {
            hAction = MegaApi::base64ToHandle(msg.toText().c_str());
            break;
        }
        case MegaChatMessage::TYPE_CONTACT_ATTACHMENT:
        {
            megaChatUsers = JSonUtils::parseAttachContactJSon(msg.toText().c_str());
            break;
        }
        case MegaChatMessage::TYPE_CONTAINS_META:
        {
            uint8_t containsMetaType = msg.containMetaSubtype();
            string containsMetaJson = msg.containsMetaJson();
            mContainsMeta = JSonUtils::parseContainsMeta(containsMetaJson.c_str(), containsMetaType);
            break;
        }
        case MegaChatMessage::TYPE_CALL_ENDED:
        {
            megaHandleList = new MegaHandleListPrivate();
            Message::CallEndedInfo *callEndInfo = Message::CallEndedInfo::fromBuffer(msg.buf(), msg.size());
            if (callEndInfo)
            {
                for (size_t i = 0; i < callEndInfo->participants.size(); i++)
                {
                    megaHandleList->addMegaHandle(callEndInfo->participants[i]);
                }

                priv = callEndInfo->duration;
                mCode = MegaChatMessagePrivate::convertEndCallTermCodeToUI(*callEndInfo);
                delete callEndInfo;
            }
            break;
        }

        case MegaChatMessage::TYPE_SET_RETENTION_TIME:
        {
          // Interpret retentionTime as int32_t to store it in an existing member.
          assert(sizeof(priv) == msg.dataSize());
          memcpy(&priv, msg.buf(), min(sizeof(priv), msg.dataSize()));
          break;
        }

        case MegaChatMessage::TYPE_NORMAL:
        case MegaChatMessage::TYPE_CHAT_TITLE:
        case MegaChatMessage::TYPE_TRUNCATE:
        case MegaChatMessage::TYPE_CALL_STARTED:
        case MegaChatMessage::TYPE_PUBLIC_HANDLE_CREATE:
        case MegaChatMessage::TYPE_PUBLIC_HANDLE_DELETE:
        case MegaChatMessage::TYPE_SET_PRIVATE_MODE:
            break;
        default:
        {
            type = MegaChatMessage::TYPE_UNKNOWN;
            break;
        }
    }

    int encryptionState = msg.isEncrypted();
    switch (encryptionState)
    {
    case Message::kEncryptedPending:    // transient, app will receive update once decrypted
    case Message::kEncryptedNoKey:
    case Message::kEncryptedNoType:
        mCode = encryptionState;
        type = MegaChatMessage::TYPE_UNKNOWN; // --> ignore/hide them
        break;
    case Message::kEncryptedMalformed:
    case Message::kEncryptedSignature:
        mCode = encryptionState;
        type = MegaChatMessage::TYPE_INVALID; // --> show a warning
        break;
    case Message::kNotEncrypted:
        break;
    }
}

MegaChatMessagePrivate::~MegaChatMessagePrivate()
{
    delete [] mMsg;
    delete megaChatUsers;
    delete megaNodeList;
    delete mContainsMeta;
    delete megaHandleList;
}

MegaChatMessage *MegaChatMessagePrivate::copy() const
{
    return new MegaChatMessagePrivate(this);
}

int MegaChatMessagePrivate::getStatus() const
{
    return mStatus;
}

MegaChatHandle MegaChatMessagePrivate::getMsgId() const
{
    return msgId;
}

MegaChatHandle MegaChatMessagePrivate::getTempId() const
{
    return mTempId;
}

int MegaChatMessagePrivate::getMsgIndex() const
{
    return mIndex;
}

MegaChatHandle MegaChatMessagePrivate::getUserHandle() const
{
    return uh;
}

int MegaChatMessagePrivate::getType() const
{
    return type;
}

bool MegaChatMessagePrivate::hasConfirmedReactions() const
{
    return mHasReactions;
}

int64_t MegaChatMessagePrivate::getTimestamp() const
{
    return ts;
}

const char *MegaChatMessagePrivate::getContent() const
{
    // if message contains meta and is of rich-link type, return the original content
    if (type == MegaChatMessage::TYPE_CONTAINS_META)
    {
        return getContainsMeta()->getTextMessage();

    }
    return mMsg;
}

bool MegaChatMessagePrivate::isEdited() const
{
    return edited;
}

bool MegaChatMessagePrivate::isDeleted() const
{
    return deleted;
}

bool MegaChatMessagePrivate::isEditable() const
{
    return ((type == TYPE_NORMAL || type == TYPE_CONTAINS_META) && !isDeleted() && ((time(NULL) - ts) < CHATD_MAX_EDIT_AGE) && !isGiphy());
}

bool MegaChatMessagePrivate::isDeletable() const
{
    return ((type == TYPE_NORMAL || type == TYPE_CONTACT_ATTACHMENT || type == TYPE_NODE_ATTACHMENT || type == TYPE_CONTAINS_META || type == TYPE_VOICE_CLIP)
            && !isDeleted() && ((time(NULL) - ts) < CHATD_MAX_EDIT_AGE));
}

bool MegaChatMessagePrivate::isManagementMessage() const
{
    return (type >= TYPE_LOWEST_MANAGEMENT
            && type <= TYPE_HIGHEST_MANAGEMENT);
}

MegaChatHandle MegaChatMessagePrivate::getHandleOfAction() const
{
    return hAction;
}

int MegaChatMessagePrivate::getPrivilege() const
{
    return priv;
}

int MegaChatMessagePrivate::getCode() const
{
    return mCode;
}

MegaChatHandle MegaChatMessagePrivate::getRowId() const
{
    return rowId;
}

int MegaChatMessagePrivate::getChanges() const
{
    return changed;
}

bool MegaChatMessagePrivate::hasChanged(int changeType) const
{
    return (changed & changeType);
}

void MegaChatMessagePrivate::setStatus(int status)
{
    mStatus = status;
    changed |= MegaChatMessage::CHANGE_TYPE_STATUS;
}

void MegaChatMessagePrivate::setTempId(MegaChatHandle tempId)
{
    mTempId = tempId;
}

void MegaChatMessagePrivate::setRowId(int id)
{
    rowId = id;
}

void MegaChatMessagePrivate::setContentChanged()
{
    changed |= MegaChatMessage::CHANGE_TYPE_CONTENT;
}

void MegaChatMessagePrivate::setCode(int code)
{
    mCode = code;
}

void MegaChatMessagePrivate::setAccess()
{
    changed |= MegaChatMessage::CHANGE_TYPE_ACCESS;
}

void MegaChatMessagePrivate::setTsUpdated()
{
    changed |= MegaChatMessage::CHANGE_TYPE_TIMESTAMP;
}

int MegaChatMessagePrivate::convertEndCallTermCodeToUI(const Message::CallEndedInfo  &callEndInfo)
{
    int code;
    switch (callEndInfo.termCode)
    {
        case END_CALL_REASON_ENDED:;
        case END_CALL_REASON_FAILED:
            if (callEndInfo.duration > 0)
            {
                code =  END_CALL_REASON_ENDED;
            }
            else
            {
                code = END_CALL_REASON_FAILED;
            }
            break;
        default:
            code = callEndInfo.termCode;
            break;
    }

    return code;
}

unsigned int MegaChatMessagePrivate::getUsersCount() const
{
    unsigned int size = 0;
    if (megaChatUsers != NULL)
    {
        size = megaChatUsers->size();
    }

    return size;
}

MegaChatHandle MegaChatMessagePrivate::getUserHandle(unsigned int index) const
{
    if (!megaChatUsers || index >= megaChatUsers->size())
    {
        return MEGACHAT_INVALID_HANDLE;
    }

    return megaChatUsers->at(index).getHandle();
}

const char *MegaChatMessagePrivate::getUserName(unsigned int index) const
{
    if (!megaChatUsers || index >= megaChatUsers->size())
    {
        return NULL;
    }

    return megaChatUsers->at(index).getName();
}

const char *MegaChatMessagePrivate::getUserEmail(unsigned int index) const
{
    if (!megaChatUsers || index >= megaChatUsers->size())
    {
        return NULL;
    }

    return megaChatUsers->at(index).getEmail();
}

MegaNodeList *MegaChatMessagePrivate::getMegaNodeList() const
{
    return megaNodeList;
}

const MegaChatContainsMeta *MegaChatMessagePrivate::getContainsMeta() const
{
    return mContainsMeta;
}

MegaHandleList *MegaChatMessagePrivate::getMegaHandleList() const
{
    return megaHandleList;
}

int MegaChatMessagePrivate::getDuration() const
{
    return priv;
}

unsigned MegaChatMessagePrivate::getRetentionTime() const
{
    return static_cast<unsigned>(priv);
}

int MegaChatMessagePrivate::getTermCode() const
{
    return mCode;
}

bool MegaChatMessagePrivate::isGiphy() const
{
    if (auto metaType = getContainsMeta())
    {
        return metaType->getType() == MegaChatContainsMeta::CONTAINS_META_GIPHY;
    }
    return false;
}

LoggerHandler::LoggerHandler()
    : ILoggerBackend(MegaChatApi::LOG_LEVEL_INFO)
{
    megaLogger = NULL;

    gLogger.addUserLogger("MegaChatApi", this);
    gLogger.logChannels[krLogChannel_megasdk].logLevel = krLogLevelDebugVerbose;
    gLogger.logChannels[krLogChannel_websockets].logLevel = krLogLevelDebugVerbose;
    gLogger.logToConsoleUseColors(false);
}

LoggerHandler::~LoggerHandler()
{
    gLogger.removeUserLogger("MegaChatApi");
}

void LoggerHandler::setMegaChatLogger(MegaChatLogger *logger)
{
    mutex.lock();
    megaLogger = logger;
    mutex.unlock();
}

void LoggerHandler::setLogLevel(int logLevel)
{
    mutex.lock();
    maxLogLevel = logLevel;
    switch (logLevel)
    {
        case MegaChatApi::LOG_LEVEL_ERROR:
            MegaApi::setLogLevel(MegaApi::LOG_LEVEL_ERROR);
            break;

        case MegaChatApi::LOG_LEVEL_WARNING:
            MegaApi::setLogLevel(MegaApi::LOG_LEVEL_WARNING);
            break;

        case MegaChatApi::LOG_LEVEL_INFO:
            MegaApi::setLogLevel(MegaApi::LOG_LEVEL_INFO);
            break;

        case MegaChatApi::LOG_LEVEL_VERBOSE:
        case MegaChatApi::LOG_LEVEL_DEBUG:
            MegaApi::setLogLevel(MegaApi::LOG_LEVEL_DEBUG);
            break;

        case MegaChatApi::LOG_LEVEL_MAX:
            MegaApi::setLogLevel(MegaApi::LOG_LEVEL_MAX);
            break;

        default:
            break;
    }
    mutex.unlock();
}

void LoggerHandler::setLogWithColors(bool useColors)
{
    gLogger.logToConsoleUseColors(useColors);
}

void LoggerHandler::setLogToConsole(bool enable)
{
    gLogger.logToConsole(enable);
}

void LoggerHandler::log(krLogLevel level, const char *msg, size_t /*len*/, unsigned /*flags*/)
{
    mutex.lock();
    if (megaLogger)
    {
        megaLogger->log(level, msg);
    }
    mutex.unlock();
}

#ifndef KARERE_DISABLE_WEBRTC

MegaChatCallHandler::MegaChatCallHandler(MegaChatApiImpl *megaChatApi)
{
    mMegaChatApi = megaChatApi;
}

MegaChatCallHandler::~MegaChatCallHandler()
{
}

void MegaChatCallHandler::onCallStateChange(rtcModule::ICall &call)
{
    std::unique_ptr<MegaChatCallPrivate> chatCall = ::mega::make_unique<MegaChatCallPrivate>(call);
    chatCall->setStatus(MegaChatCallPrivate::convertCallState(call.getState()));
    mMegaChatApi->fireOnChatCallUpdate(chatCall.get());
}

void MegaChatCallHandler::onCallRinging(rtcModule::ICall &call)
{
    std::unique_ptr<MegaChatCallPrivate> chatCall = ::mega::make_unique<MegaChatCallPrivate>(call);
    chatCall->setChange(MegaChatCall::CHANGE_TYPE_RINGING_STATUS);
    mMegaChatApi->fireOnChatCallUpdate(chatCall.get());
}

void MegaChatCallHandler::onNewSession(rtcModule::ISession& sess, const rtcModule::ICall &call)
{
    MegaChatSessionHandler *sessionHandler = new MegaChatSessionHandler(mMegaChatApi, call);
    sess.setSessionHandler(sessionHandler); // takes ownership, destroyed after onDestroySession()

    std::unique_ptr<MegaChatSessionPrivate> megaSession = ::mega::make_unique<MegaChatSessionPrivate>(sess);
    megaSession->setChange(MegaChatSession::CHANGE_TYPE_STATUS);
    mMegaChatApi->fireOnChatSessionUpdate(call.getChatid(), call.getCallid(), megaSession.get());
}

void MegaChatCallHandler::onAudioApproved(const rtcModule::ICall &call)
{
    std::unique_ptr<MegaChatCallPrivate> chatCall = ::mega::make_unique<MegaChatCallPrivate>(call);
    chatCall->setChange(MegaChatCall::CHANGE_TYPE_CALL_SPEAK);
    mMegaChatApi->fireOnChatCallUpdate(chatCall.get());
}

void MegaChatCallHandler::onLocalFlagsChanged(const rtcModule::ICall &call)
{
    std::unique_ptr<MegaChatCallPrivate> chatCall = ::mega::make_unique<MegaChatCallPrivate>(call);
    chatCall->setChange(MegaChatCall::CHANGE_TYPE_LOCAL_AVFLAGS);
    mMegaChatApi->fireOnChatCallUpdate(chatCall.get());
}

void MegaChatCallHandler::onLocalAudioDetected(const rtcModule::ICall& call)
{
    std::unique_ptr<MegaChatCallPrivate> megaChatCall = ::mega::make_unique<MegaChatCallPrivate>(call);
    megaChatCall->setAudioDetected(call.isAudioDetected());
    mMegaChatApi->fireOnChatCallUpdate(megaChatCall.get());
}

void MegaChatCallHandler::onOnHold(const rtcModule::ICall& call)
{
    std::unique_ptr<MegaChatCallPrivate> chatCall = ::mega::make_unique<MegaChatCallPrivate>(call);
    chatCall->setOnHold(call.getLocalAvFlags().isOnHold());
    mMegaChatApi->fireOnChatCallUpdate(chatCall.get());
}

MegaChatSessionHandler::MegaChatSessionHandler(MegaChatApiImpl *megaChatApi, const rtcModule::ICall& call)
{
    mMegaChatApi = megaChatApi;
    mChatid = call.getChatid();
    mCallid = call.getCallid();
}

MegaChatSessionHandler::~MegaChatSessionHandler()
{
}

void MegaChatSessionHandler::onSpeakRequest(rtcModule::ISession &session, bool /*requested*/)
{
    std::unique_ptr<MegaChatSessionPrivate> megaSession = ::mega::make_unique<MegaChatSessionPrivate>(session);
    megaSession->setChange(MegaChatSession::CHANGE_TYPE_SESSION_SPEAK_REQUESTED);
    mMegaChatApi->fireOnChatSessionUpdate(mChatid, mCallid, megaSession.get());
}

void MegaChatSessionHandler::onVThumbReceived(rtcModule::ISession& session)
{
    if (session.hasLowResolutionTrack())
    {
        session.setVideoRendererVthumb(new MegaChatVideoReceiver(mMegaChatApi, mChatid, rtcModule::VideoResolution::kLowRes, session.getClientid()));
    }
    else
    {
        session.setVideoRendererVthumb(nullptr);
    }

    std::unique_ptr<MegaChatSessionPrivate> megaSession = ::mega::make_unique<MegaChatSessionPrivate>(session);
    megaSession->setChange(MegaChatSession::CHANGE_TYPE_SESSION_ON_LOWRES);
    mMegaChatApi->fireOnChatSessionUpdate(mChatid, mCallid, megaSession.get());
}

void MegaChatSessionHandler::onHiResReceived(rtcModule::ISession& session)
{
    if (session.hasHighResolutionTrack())
    {
        session.setVideoRendererHiRes(new MegaChatVideoReceiver(mMegaChatApi, mChatid, rtcModule::VideoResolution::kHiRes, session.getClientid()));
    }
    else
    {
        session.setVideoRendererHiRes(nullptr);
    }

    std::unique_ptr<MegaChatSessionPrivate> megaSession = ::mega::make_unique<MegaChatSessionPrivate>(session);
    megaSession->setChange(MegaChatSession::CHANGE_TYPE_SESSION_ON_HIRES);
    mMegaChatApi->fireOnChatSessionUpdate(mChatid, mCallid, megaSession.get());
}

void MegaChatSessionHandler::onDestroySession(rtcModule::ISession &session)
{
    std::unique_ptr<MegaChatSessionPrivate> megaSession = ::mega::make_unique<MegaChatSessionPrivate>(session);
    megaSession->setChange(MegaChatSession::CHANGE_TYPE_STATUS);
    mMegaChatApi->fireOnChatSessionUpdate(mChatid, mCallid, megaSession.get());
}

void MegaChatSessionHandler::onAudioRequested(rtcModule::ISession &session)
{
    std::unique_ptr<MegaChatSessionPrivate> megaSession = ::mega::make_unique<MegaChatSessionPrivate>(session);
    megaSession->setChange(MegaChatSession::CHANGE_TYPE_SESSION_SPEAK_REQUESTED);
    mMegaChatApi->fireOnChatSessionUpdate(mChatid, mCallid, megaSession.get());
}

void MegaChatSessionHandler::onRemoteFlagsChanged(rtcModule::ISession &session)
{
    std::unique_ptr<MegaChatSessionPrivate> megaSession = ::mega::make_unique<MegaChatSessionPrivate>(session);
    megaSession->setChange(MegaChatSession::CHANGE_TYPE_REMOTE_AVFLAGS);
    mMegaChatApi->fireOnChatSessionUpdate(mChatid, mCallid, megaSession.get());
}

void MegaChatSessionHandler::onOnHold(rtcModule::ISession& session)
{
    std::unique_ptr<MegaChatSessionPrivate> megaSession = ::mega::make_unique<MegaChatSessionPrivate>(session);
    megaSession->setOnHold(session.getAvFlags().isOnHold());
    mMegaChatApi->fireOnChatSessionUpdate(mChatid, mCallid, megaSession.get());
}

void MegaChatSessionHandler::onRemoteAudioDetected(rtcModule::ISession& session)
{
    std::unique_ptr<MegaChatSessionPrivate> megaSession = ::mega::make_unique<MegaChatSessionPrivate>(session);
    megaSession->setAudioDetected(session.isAudioDetected());
    mMegaChatApi->fireOnChatSessionUpdate(mChatid, mCallid, megaSession.get());
}
#endif

MegaChatListItemListPrivate::MegaChatListItemListPrivate()
{
}

MegaChatListItemListPrivate::~MegaChatListItemListPrivate()
{
    for (unsigned int i = 0; i < mList.size(); i++)
    {
        delete mList[i];
        mList[i] = NULL;
    }

    mList.clear();
}

MegaChatListItemListPrivate::MegaChatListItemListPrivate(const MegaChatListItemListPrivate *list)
{
    MegaChatListItemPrivate *item;

    for (unsigned int i = 0; i < list->size(); i++)
    {
        item = new MegaChatListItemPrivate(list->get(i));
        mList.push_back(item);
    }
}

MegaChatListItemListPrivate *MegaChatListItemListPrivate::copy() const
{
    return new MegaChatListItemListPrivate(this);
}

const MegaChatListItem *MegaChatListItemListPrivate::get(unsigned int i) const
{
    if (i >= size())
    {
        return NULL;
    }
    else
    {
        return mList.at(i);
    }
}

unsigned int MegaChatListItemListPrivate::size() const
{
    return mList.size();
}

void MegaChatListItemListPrivate::addChatListItem(MegaChatListItem *item)
{
    mList.push_back(item);
}

MegaChatPresenceConfigPrivate::MegaChatPresenceConfigPrivate(const MegaChatPresenceConfigPrivate &config)
{
    status = config.getOnlineStatus();
    autoawayEnabled = config.isAutoawayEnabled();
    autoawayTimeout = config.getAutoawayTimeout();
    persistEnabled = config.isPersist();
    lastGreenVisible = config.isLastGreenVisible();
    pending = config.isPending();
}

MegaChatPresenceConfigPrivate::MegaChatPresenceConfigPrivate(const presenced::Config &config, bool isPending)
{
    status = config.presence().status();
    autoawayEnabled = config.autoawayActive();
    autoawayTimeout = config.autoawayTimeout();
    persistEnabled = config.persist();
    lastGreenVisible = config.lastGreenVisible();
    pending = isPending;
}

MegaChatPresenceConfigPrivate::~MegaChatPresenceConfigPrivate()
{

}

MegaChatPresenceConfig *MegaChatPresenceConfigPrivate::copy() const
{
    return new MegaChatPresenceConfigPrivate(*this);
}

int MegaChatPresenceConfigPrivate::getOnlineStatus() const
{
    return status;
}

bool MegaChatPresenceConfigPrivate::isAutoawayEnabled() const
{
    return autoawayEnabled;
}

int64_t MegaChatPresenceConfigPrivate::getAutoawayTimeout() const
{
    return autoawayTimeout;
}

bool MegaChatPresenceConfigPrivate::isPersist() const
{
    return persistEnabled;
}

bool MegaChatPresenceConfigPrivate::isPending() const
{
    return pending;
}

bool MegaChatPresenceConfigPrivate::isLastGreenVisible() const
{
    return lastGreenVisible;
}

MegaChatAttachedUser::MegaChatAttachedUser(MegaChatHandle contactId, const std::string &email, const std::string& name)
    : mHandle(contactId)
    , mEmail(email)
    , mName(name)
{
}

MegaChatAttachedUser::~MegaChatAttachedUser()
{
}

MegaChatHandle MegaChatAttachedUser::getHandle() const
{
    return mHandle;
}

const char *MegaChatAttachedUser::getEmail() const
{
    return mEmail.c_str();
}

const char *MegaChatAttachedUser::getName() const
{
    return mName.c_str();
}

int MegaChatContainsMetaPrivate::getType() const
{
    return mType;
}

const char *MegaChatContainsMetaPrivate::getTextMessage() const
{
    return mText.c_str();
}

const MegaChatRichPreview *MegaChatContainsMetaPrivate::getRichPreview() const
{
    return mRichPreview;
}

const MegaChatGeolocation *MegaChatContainsMetaPrivate::getGeolocation() const
{
    return mGeolocation;
}

const MegaChatGiphy* MegaChatContainsMetaPrivate::getGiphy() const
{
    return mGiphy.get();
}

void MegaChatContainsMetaPrivate::setRichPreview(MegaChatRichPreview *richPreview)
{
    if (mRichPreview)
    {
        delete mRichPreview;
    }

    if (richPreview)
    {
        mType = MegaChatContainsMeta::CONTAINS_META_RICH_PREVIEW;
        mRichPreview = richPreview;
    }
    else
    {
        mType = MegaChatContainsMeta::CONTAINS_META_INVALID;
        mRichPreview = NULL;
    }
}

void MegaChatContainsMetaPrivate::setGeolocation(MegaChatGeolocation *geolocation)
{
    if (mGeolocation)
    {
        delete mGeolocation;
    }

    if (geolocation)
    {
        mType = MegaChatContainsMeta::CONTAINS_META_GEOLOCATION;
        mGeolocation = geolocation;
    }
    else
    {
        mType = MegaChatContainsMeta::CONTAINS_META_INVALID;
        mGeolocation = NULL;
    }
}

void MegaChatContainsMetaPrivate::setTextMessage(const string &text)
{
    mText = text;
}

void MegaChatContainsMetaPrivate::setGiphy(std::unique_ptr<MegaChatGiphy> giphy)
{
    if (giphy)
    {
        mType = MegaChatContainsMeta::CONTAINS_META_GIPHY;
        mGiphy = std::move(giphy);
    }
    else
    {
        mType = MegaChatContainsMeta::CONTAINS_META_INVALID;
        mGiphy.reset(nullptr);
    }
}

MegaChatContainsMetaPrivate::MegaChatContainsMetaPrivate(const MegaChatContainsMeta *containsMeta)
{
    if (!containsMeta)
    {
        return;
    }

    mType = containsMeta->getType();
    mRichPreview = containsMeta->getRichPreview() ? containsMeta->getRichPreview()->copy() : NULL;
    mGeolocation = containsMeta->getGeolocation() ? containsMeta->getGeolocation()->copy() : NULL;
    mGiphy = std::unique_ptr<MegaChatGiphy>(containsMeta->getGiphy() ? containsMeta->getGiphy()->copy() : nullptr);

    mText = containsMeta->getTextMessage();
}

MegaChatContainsMetaPrivate::~MegaChatContainsMetaPrivate()
{
    delete mRichPreview;
    delete mGeolocation;
}

MegaChatContainsMeta *MegaChatContainsMetaPrivate::copy() const
{
    return new MegaChatContainsMetaPrivate(this);
}

MegaChatRichPreviewPrivate::MegaChatRichPreviewPrivate(const MegaChatRichPreview *richPreview)
{
    mText = richPreview->getText();
    mTitle = richPreview->getTitle();
    mDescription = richPreview->getDescription();
    mImage = richPreview->getImage() ? richPreview->getImage() : "";
    mImageFormat = richPreview->getImageFormat();
    mIcon = richPreview->getIcon() ? richPreview->getIcon() : "";
    mIconFormat = richPreview->getIconFormat();
    mUrl = richPreview->getUrl();
    mDomainName = richPreview->getDomainName();
}

MegaChatRichPreviewPrivate::MegaChatRichPreviewPrivate(const string &text, const string &title, const string &description,
                                         const string &image, const string &imageFormat, const string &icon,
                                         const string &iconFormat, const string &url)
    : mText(text), mTitle(title), mDescription(description)
    , mImage(image), mImageFormat(imageFormat), mIcon(icon)
    , mIconFormat(iconFormat), mUrl(url)
{
    mDomainName = mUrl;
    std::string::size_type position = mDomainName.find("://");
    if (position != std::string::npos)
    {
         mDomainName = mDomainName.substr(position + 3);
    }

    position = mDomainName.find("/");
    if (position != std::string::npos)
    {
        mDomainName = mDomainName.substr(0, position);
    }
}

const char *MegaChatRichPreviewPrivate::getText() const
{
    return mText.c_str();
}

const char *MegaChatRichPreviewPrivate::getTitle() const
{
    return mTitle.c_str();
}

const char *MegaChatRichPreviewPrivate::getDescription() const
{
    return mDescription.c_str();
}

const char *MegaChatRichPreviewPrivate::getImage() const
{
    return mImage.size() ? mImage.c_str() : NULL;
}

const char *MegaChatRichPreviewPrivate::getImageFormat() const
{
    return mImageFormat.c_str();
}

const char *MegaChatRichPreviewPrivate::getIcon() const
{
    return mIcon.size() ? mIcon.c_str() : NULL;
}

const char *MegaChatRichPreviewPrivate::getIconFormat() const
{
    return mIconFormat.c_str();
}

const char *MegaChatRichPreviewPrivate::getUrl() const
{
    return mUrl.c_str();
}

MegaChatRichPreview *MegaChatRichPreviewPrivate::copy() const
{
    return new MegaChatRichPreviewPrivate(this);
}

MegaChatRichPreviewPrivate::~MegaChatRichPreviewPrivate()
{

}

std::string JSonUtils::generateAttachNodeJSon(MegaNodeList *nodes, uint8_t type)
{
    std::string ret;
    if (!nodes || type == Message::kMsgInvalid)
    {
        return ret;
    }

    rapidjson::Document jSonAttachmentNodes(rapidjson::kArrayType);
    for (int i = 0; i < nodes->size(); ++i)
    {
        rapidjson::Value jsonNode(rapidjson::kObjectType);

        MegaNode *megaNode = nodes->get(i);
        if (megaNode == NULL)
        {
            API_LOG_ERROR("Invalid node at index %d", i);
            return ret;
        }

        // h -> handle
        char *base64Handle = MegaApi::handleToBase64(megaNode->getHandle());
        std::string handleString(base64Handle);
        delete [] base64Handle;
        rapidjson::Value nodeHandleValue(rapidjson::kStringType);
        nodeHandleValue.SetString(handleString.c_str(), handleString.length(), jSonAttachmentNodes.GetAllocator());
        jsonNode.AddMember(rapidjson::Value("h"), nodeHandleValue, jSonAttachmentNodes.GetAllocator());

        // k -> binary key
        char tempKey[FILENODEKEYLENGTH];
        char *base64Key = megaNode->getBase64Key();
        Base64::atob(base64Key, (::mega::byte*)tempKey, FILENODEKEYLENGTH);
        delete [] base64Key;

        // This call must be done with type <T> = <int32_t>
        std::vector<int32_t> keyVector = ::mega::Utils::str_to_a32<int32_t>(std::string(tempKey, FILENODEKEYLENGTH));
        rapidjson::Value keyVectorNode(rapidjson::kArrayType);
        if (keyVector.size() != 8)
        {
            API_LOG_ERROR("Invalid nodekey for attached node: %d", megaNode->getHandle());
            return ret;
        }
        for (unsigned int j = 0; j < keyVector.size(); ++j)
        {
            keyVectorNode.PushBack(rapidjson::Value(keyVector[j]), jSonAttachmentNodes.GetAllocator());
        }

        jsonNode.AddMember(rapidjson::Value("k"), keyVectorNode, jSonAttachmentNodes.GetAllocator());

        // t -> type
        jsonNode.AddMember(rapidjson::Value("t"), rapidjson::Value(megaNode->getType()), jSonAttachmentNodes.GetAllocator());

        // name -> name
        std::string nameString = std::string(megaNode->getName());
        rapidjson::Value nameValue(rapidjson::kStringType);
        nameValue.SetString(nameString.c_str(), nameString.length(), jSonAttachmentNodes.GetAllocator());
        jsonNode.AddMember(rapidjson::Value("name"), nameValue, jSonAttachmentNodes.GetAllocator());

        // s -> size
        jsonNode.AddMember(rapidjson::Value("s"), rapidjson::Value(megaNode->getSize()), jSonAttachmentNodes.GetAllocator());

        // hash -> fingerprint
        const char *fingerprintMega = megaNode->getFingerprint();
        char *fingerprint = NULL;
        if (fingerprintMega)
        {
            fingerprint = MegaApiImpl::getMegaFingerprintFromSdkFingerprint(fingerprintMega);
        }

        if (fingerprint)
        {
            rapidjson::Value fpValue(rapidjson::kStringType);
            fpValue.SetString(fingerprint, strlen(fingerprint), jSonAttachmentNodes.GetAllocator());
            jsonNode.AddMember(rapidjson::Value("hash"), fpValue, jSonAttachmentNodes.GetAllocator());
            delete [] fingerprint;
        }

        // fa -> image thumbnail/preview/mediainfo
        const char *fa = megaNode->getFileAttrString();
        if (fa)
        {
            std::string faString(fa);
            delete [] fa;

            rapidjson::Value faValue(rapidjson::kStringType);
            faValue.SetString(faString.c_str(), faString.length(), jSonAttachmentNodes.GetAllocator());
            jsonNode.AddMember(rapidjson::Value("fa"), faValue, jSonAttachmentNodes.GetAllocator());
        }
        else
        {
            // ar -> empty
            rapidjson::Value arValue(rapidjson::kObjectType);
            jsonNode.AddMember(rapidjson::Value("ar"), arValue, jSonAttachmentNodes.GetAllocator());
        }

        // ts -> time stamp
        jsonNode.AddMember(rapidjson::Value("ts"), rapidjson::Value(megaNode->getModificationTime()), jSonAttachmentNodes.GetAllocator());

        jSonAttachmentNodes.PushBack(jsonNode, jSonAttachmentNodes.GetAllocator());
    }

    rapidjson::StringBuffer buffer;
    rapidjson::Writer<rapidjson::StringBuffer> writer(buffer);
    jSonAttachmentNodes.Accept(writer);

    ret.assign(buffer.GetString(), buffer.GetSize());
    ret.insert(ret.begin(), type - Message::kMsgOffset);
    ret.insert(ret.begin(), 0x0);

    return ret;
}

MegaNodeList *JSonUtils::parseAttachNodeJSon(const char *json)
{
    if (!json || strcmp(json, "") == 0)
    {
        API_LOG_ERROR("Invalid attachment JSON");
        return NULL;
    }

    rapidjson::StringStream stringStream(json);
    rapidjson::Document document;
    document.ParseStream(stringStream);

    if (document.GetParseError() != rapidjson::ParseErrorCode::kParseErrorNone)
    {
        API_LOG_ERROR("parseAttachNodeJSon: Parser json error");
        return NULL;
    }

    MegaNodeList *megaNodeList = new MegaNodeListPrivate();

    int attachmentNumber = document.Capacity();
    for (int i = 0; i < attachmentNumber; ++i)
    {
        const rapidjson::Value& file = document[i];

        // nodehandle
        rapidjson::Value::ConstMemberIterator iteratorHandle = file.FindMember("h");
        if (iteratorHandle == file.MemberEnd() || !iteratorHandle->value.IsString())
        {
            API_LOG_ERROR("parseAttachNodeJSon: Invalid nodehandle in attachment JSON");
            delete megaNodeList;
            return NULL;
        }
        MegaHandle megaHandle = MegaApi::base64ToHandle(iteratorHandle->value.GetString());

        // filename
        rapidjson::Value::ConstMemberIterator iteratorName = file.FindMember("name");
        if (iteratorName == file.MemberEnd() || !iteratorName->value.IsString())
        {
            API_LOG_ERROR("parseAttachNodeJSon: Invalid filename in attachment JSON");
            delete megaNodeList;
            return NULL;
        }
        std::string nameString = iteratorName->value.GetString();

        // nodekey
        rapidjson::Value::ConstMemberIterator iteratorKey = file.FindMember("k");
        if (!iteratorKey->value.IsArray())
        {
            iteratorKey = file.FindMember("key");
        }
        if (iteratorKey == file.MemberEnd() || !iteratorKey->value.IsArray()
                || iteratorKey->value.Capacity() != 8)
        {
            API_LOG_ERROR("parseAttachNodeJSon: Invalid nodekey in attachment JSON");
            delete megaNodeList;
            return NULL;
        }
        std::vector<int32_t> kElements;
        for (unsigned int j = 0; j < iteratorKey->value.Capacity(); ++j)
        {
            if (iteratorKey->value[j].IsInt())
            {
                int32_t value = iteratorKey->value[j].GetInt();
                kElements.push_back(value);
            }
            else
            {
                API_LOG_ERROR("parseAttachNodeJSon: Invalid nodekey data in attachment JSON");
                delete megaNodeList;
                return NULL;
            }
        }

        // This call must be done with type <T> = <int32_t>
        std::string key = ::mega::Utils::a32_to_str<int32_t>(kElements);

        // size
        rapidjson::Value::ConstMemberIterator iteratorSize = file.FindMember("s");
        if (iteratorSize == file.MemberEnd() || !iteratorSize->value.IsInt64())
        {
            API_LOG_ERROR("parseAttachNodeJSon: Invalid size in attachment JSON");
            delete megaNodeList;
            return NULL;
        }
        int64_t size = iteratorSize->value.GetInt64();

        // fingerprint
        rapidjson::Value::ConstMemberIterator iteratorFp = file.FindMember("hash");
        std::string fp;
        if (iteratorFp == file.MemberEnd() || !iteratorFp->value.IsString())
        {
            API_LOG_WARNING("parseAttachNodeJSon: Missing fingerprint in attachment JSON. Old message?");
        }
        else
        {
            fp = iteratorFp->value.GetString();
        }
        // convert MEGA's fingerprint to the internal format used by SDK (includes size)
        char *sdkFingerprint = !fp.empty() ? MegaApiImpl::getSdkFingerprintFromMegaFingerprint(fp.c_str(), size) : NULL;

        // nodetype
        rapidjson::Value::ConstMemberIterator iteratorType = file.FindMember("t");
        if (iteratorType == file.MemberEnd() || !iteratorType->value.IsInt())
        {
            API_LOG_ERROR("parseAttachNodeJSon: Invalid type in attachment JSON");
            delete megaNodeList;
            return NULL;
        }
        int type = iteratorType->value.GetInt();

        // timestamp
        rapidjson::Value::ConstMemberIterator iteratorTimeStamp = file.FindMember("ts");
        if (iteratorTimeStamp == file.MemberEnd() || !iteratorTimeStamp->value.IsInt64())
        {
            API_LOG_ERROR("parseAttachNodeJSon: Invalid timestamp in attachment JSON");
            delete megaNodeList;
            return NULL;
        }
        int64_t timeStamp = iteratorTimeStamp->value.GetInt64();

        // file-attrstring
        rapidjson::Value::ConstMemberIterator iteratorFa = file.FindMember("fa");
        std::string fa;
        if (iteratorFa != file.MemberEnd() && iteratorFa->value.IsString())
        {
            fa = iteratorFa->value.GetString();
        }

        std::string attrstring;
        MegaNodePrivate node(nameString.c_str(), type, size, timeStamp, timeStamp,
                             megaHandle, &key, &attrstring, &fa, sdkFingerprint,
                             NULL, INVALID_HANDLE, INVALID_HANDLE, NULL, NULL, false, true);

        megaNodeList->addNode(&node);

        delete [] sdkFingerprint;
    }

    return megaNodeList;
}

std::string JSonUtils::generateAttachContactJSon(MegaHandleList *contacts, ContactList *contactList)
{
    std::string ret;
    if (!contacts || contacts->size() == 0 || !contactList || contacts->size() > contactList->size())
    {
        API_LOG_ERROR("parseAttachContactJSon: no contacts available");
        return ret;
    }

    rapidjson::Document jSonDocument(rapidjson::kArrayType);
    for (unsigned int i = 0; i < contacts->size(); ++i)
    {
        auto contactIterator = contactList->find(contacts->get(i));
        if (contactIterator != contactList->end())
        {
            karere::Contact* contact = contactIterator->second;

            rapidjson::Value jSonContact(rapidjson::kObjectType);
            const char *base64Handle = MegaApi::userHandleToBase64(contact->userId());
            std::string handleString(base64Handle);
            rapidjson::Value userHandleValue(rapidjson::kStringType);
            userHandleValue.SetString(handleString.c_str(), handleString.length(), jSonDocument.GetAllocator());
            jSonContact.AddMember(rapidjson::Value("u"), userHandleValue, jSonDocument.GetAllocator());
            delete [] base64Handle;

            rapidjson::Value emailValue(rapidjson::kStringType);
            emailValue.SetString(contact->email().c_str(), contact->email().length(), jSonDocument.GetAllocator());
            jSonContact.AddMember(rapidjson::Value("email"), emailValue, jSonDocument.GetAllocator());

            std::string nameString = contact->getContactName();
            rapidjson::Value nameValue(rapidjson::kStringType);
            nameValue.SetString(nameString.c_str(), nameString.length(), jSonDocument.GetAllocator());
            jSonContact.AddMember(rapidjson::Value("name"), nameValue, jSonDocument.GetAllocator());

            jSonDocument.PushBack(jSonContact, jSonDocument.GetAllocator());
        }
        else
        {
            API_LOG_ERROR("Failed to find the contact: %d", contacts->get(i));
            return ret;
        }
    }

    rapidjson::StringBuffer buffer;
    rapidjson::Writer<rapidjson::StringBuffer> writer(buffer);
    jSonDocument.Accept(writer);

    // assemble final message with the type
    ret.assign(buffer.GetString(), buffer.GetSize());
    ret.insert(ret.begin(), Message::kMsgContact - Message::kMsgOffset);
    ret.insert(ret.begin(), 0x0);

    return ret;
}

std::vector<MegaChatAttachedUser> *JSonUtils::parseAttachContactJSon(const char *json)
{
    if (!json  || strcmp(json, "") == 0)
    {
        return NULL;
    }

    rapidjson::StringStream stringStream(json);

    rapidjson::Document document;
    document.ParseStream(stringStream);

    if (document.GetParseError() != rapidjson::ParseErrorCode::kParseErrorNone)
    {
        API_LOG_ERROR("parseAttachContactJSon: Parser json error");
        return NULL;
    }

    std::vector<MegaChatAttachedUser> *megaChatUsers = new std::vector<MegaChatAttachedUser>();

    int contactNumber = document.Capacity();
    for (int i = 0; i < contactNumber; ++i)
    {
        const rapidjson::Value& user = document[i];

        rapidjson::Value::ConstMemberIterator iteratorEmail = user.FindMember("email");
        if (iteratorEmail == user.MemberEnd() || !iteratorEmail->value.IsString())
        {
            API_LOG_ERROR("parseAttachContactJSon: Invalid email in contact-attachment JSON");
            delete megaChatUsers;
            return NULL;
        }
        std::string emailString = iteratorEmail->value.GetString();

        rapidjson::Value::ConstMemberIterator iteratorHandle = user.FindMember("u");
        if (iteratorHandle == user.MemberEnd() || !iteratorHandle->value.IsString())
        {
            API_LOG_ERROR("parseAttachContactJSon: Invalid userhandle in contact-attachment JSON");
            delete megaChatUsers;
            return NULL;
        }
        std::string handleString = iteratorHandle->value.GetString();

        rapidjson::Value::ConstMemberIterator iteratorName = user.FindMember("name");
        if (iteratorName == user.MemberEnd() || !iteratorName->value.IsString())
        {
            API_LOG_ERROR("parseAttachContactJSon: Invalid username in contact-attachment JSON");
            delete megaChatUsers;
            return NULL;
        }
        std::string nameString = iteratorName->value.GetString();

        MegaChatAttachedUser megaChatUser(MegaApi::base64ToUserHandle(handleString.c_str()) , emailString, nameString);
        megaChatUsers->push_back(megaChatUser);
    }

    return megaChatUsers;

}

std::string JSonUtils::generateGeolocationJSon(float longitude, float latitude, const char *img)
{
    std::string textMessage("https://www.google.com/maps/search/?api=1&query=");
    textMessage.append(std::to_string(latitude)).append(",").append(std::to_string(longitude));

    // Add generic `textMessage`
    rapidjson::Document jsonContainsMeta(rapidjson::kObjectType);
    rapidjson::Value jsonTextMessage(rapidjson::kStringType);
    jsonTextMessage.SetString(textMessage.c_str(), textMessage.length(), jsonContainsMeta.GetAllocator());
    jsonContainsMeta.AddMember(rapidjson::Value("textMessage"), jsonTextMessage, jsonContainsMeta.GetAllocator());

    // prepare geolocation object: longitude, latitude, image
    rapidjson::Value jsonGeolocation(rapidjson::kObjectType);
    // longitud
    rapidjson::Value jsonLongitude(rapidjson::kStringType);
    std::string longitudeString = std::to_string(longitude);
    jsonLongitude.SetString(longitudeString.c_str(), longitudeString.length());
    jsonGeolocation.AddMember(rapidjson::Value("lng"), jsonLongitude, jsonContainsMeta.GetAllocator());
    // latitude
    rapidjson::Value jsonLatitude(rapidjson::kStringType);
    std::string latitudeString = std::to_string(latitude);
    jsonLatitude.SetString(latitudeString.c_str(), latitudeString.length());
    jsonGeolocation.AddMember(rapidjson::Value("la"), jsonLatitude, jsonContainsMeta.GetAllocator());
    // image/thumbnail
    if (img)
    {
        rapidjson::Value jsonImage(rapidjson::kStringType);
        jsonImage.SetString(img, strlen(img), jsonContainsMeta.GetAllocator());
        jsonGeolocation.AddMember(rapidjson::Value("img"), jsonImage, jsonContainsMeta.GetAllocator());
    }

    // Add the `extra` with the geolocation data
    rapidjson::Value jsonExtra(rapidjson::kArrayType);
    jsonExtra.PushBack(jsonGeolocation, jsonContainsMeta.GetAllocator());
    jsonContainsMeta.AddMember(rapidjson::Value("extra"), jsonExtra, jsonContainsMeta.GetAllocator());

    rapidjson::StringBuffer buffer;
    rapidjson::Writer<rapidjson::StringBuffer> writer(buffer);
    jsonContainsMeta.Accept(writer);

    // assemble final message with the type (contains-meta) and subtype (geolocation)
    std::string message(buffer.GetString(), buffer.GetSize());
    message.insert(message.begin(), Message::ContainsMetaSubType::kGeoLocation);
    message.insert(message.begin(), Message::kMsgContainsMeta - Message::kMsgOffset);
    message.insert(message.begin(), 0x0);

    return message;
}

std::string JSonUtils::generateGiphyJSon(const char* srcMp4, const char* srcWebp, long long sizeMp4, long long sizeWebp, int width, int height, const char* title)
{
    std::string ret;
    if (!srcMp4 || sizeMp4 == 0 || !srcWebp || sizeWebp == 0 || !title)
    {
        API_LOG_ERROR("generateGiphyJSon: Insufficient information");
        return ret;
    }

    rapidjson::Document jsonContainsMeta(rapidjson::kObjectType);

    // Add generic `textMessage`
    rapidjson::Value jsonTextMessage(rapidjson::kStringType);
    std::string textMessage(title);
    jsonTextMessage.SetString(textMessage.c_str(), textMessage.length(), jsonContainsMeta.GetAllocator());
    jsonContainsMeta.AddMember(rapidjson::Value("textMessage"), jsonTextMessage, jsonContainsMeta.GetAllocator());

    // prepare giphy object: mp4, webp, mp4 size, webp size, giphy width and giphy height
    rapidjson::Value jsonGiphy(rapidjson::kObjectType);

    // srcMp4
    rapidjson::Value jsonMp4(rapidjson::kStringType);
    std::string mp4String(srcMp4);
    jsonMp4.SetString(mp4String.c_str(), mp4String.length());
    jsonContainsMeta.AddMember(rapidjson::Value("src"), jsonMp4, jsonContainsMeta.GetAllocator());

    // srcWebp
    rapidjson::Value jsonWebp(rapidjson::kStringType);
    std::string webpString(srcWebp);
    jsonWebp.SetString(webpString.c_str(), webpString.length());
    jsonContainsMeta.AddMember(rapidjson::Value("src_webp"), jsonWebp, jsonContainsMeta.GetAllocator());

    // mp4 size
    rapidjson::Value jsonMp4Size(rapidjson::kStringType);
    std::string mp4sizeString = std::to_string(sizeMp4);
    jsonMp4Size.SetString(mp4sizeString.c_str(), mp4sizeString.length());
    jsonContainsMeta.AddMember(rapidjson::Value("s"), jsonMp4Size, jsonContainsMeta.GetAllocator());

    // webp size
    rapidjson::Value jsonWebpSize(rapidjson::kStringType);
    std::string webpsizeString = std::to_string(sizeWebp);
    jsonWebpSize.SetString(webpsizeString.c_str(), webpsizeString.length());
    jsonContainsMeta.AddMember(rapidjson::Value("s_webp"), jsonWebpSize, jsonContainsMeta.GetAllocator());

    // width
    rapidjson::Value jsonGiphyWidth(rapidjson::kStringType);
    std::string giphyWidthString = std::to_string(width);
    jsonGiphyWidth.SetString(giphyWidthString.c_str(), giphyWidthString.length());
    jsonContainsMeta.AddMember(rapidjson::Value("w"), jsonGiphyWidth, jsonContainsMeta.GetAllocator());

    // height
    rapidjson::Value jsonGiphyHeight(rapidjson::kStringType);
    std::string giphyHeightString = std::to_string(height);
    jsonGiphyHeight.SetString(giphyHeightString.c_str(), giphyHeightString.length());
    jsonContainsMeta.AddMember(rapidjson::Value("h"), jsonGiphyHeight, jsonContainsMeta.GetAllocator());

    rapidjson::StringBuffer buffer;
    rapidjson::Writer<rapidjson::StringBuffer> writer(buffer);
    jsonContainsMeta.Accept(writer);

    // assemble final message with the type (contains-meta) and subtype (giphy)
    std::string message(buffer.GetString(), buffer.GetSize());
    message.insert(message.begin(), Message::ContainsMetaSubType::kGiphy);
    message.insert(message.begin(), Message::kMsgContainsMeta - Message::kMsgOffset);
    message.insert(message.begin(), 0x0);

    return message;
}

string JSonUtils::getLastMessageContent(const string& content, uint8_t type)
{
    std::string messageContents;
    switch (type)
    {
        case MegaChatMessage::TYPE_CONTACT_ATTACHMENT:
        {
            // Remove the first two characters. [0] = 0x0 | [1] = Message::kMsgContact
            std::string messageAttach = content;
            messageAttach.erase(messageAttach.begin(), messageAttach.begin() + 2);

            std::vector<MegaChatAttachedUser> *userVector = JSonUtils::parseAttachContactJSon(messageAttach.c_str());
            if (userVector && userVector->size() > 0)
            {
                for (unsigned int i = 0; i < userVector->size() - 1; ++i)
                {
                    messageContents.append(userVector->at(i).getName());
                    // We use character 0x01 as separator
                    messageContents.push_back(0x01);
                }

                messageContents.append(userVector->at(userVector->size() - 1).getName());
            }

            delete userVector;
            break;
        }
        case MegaChatMessage::TYPE_VOICE_CLIP:  // fall-through
        case MegaChatMessage::TYPE_NODE_ATTACHMENT:
        {
            // Remove the first two characters. [0] = 0x0 | [1] = Message::kMsgAttachment/kMsgVoiceClip
            std::string messageAttach = content;
            messageAttach.erase(messageAttach.begin(), messageAttach.begin() + 2);

            MegaNodeList *megaNodeList = JSonUtils::parseAttachNodeJSon(messageAttach.c_str());
            if (megaNodeList && megaNodeList->size() > 0)
            {
                for (int i = 0; i < megaNodeList->size() - 1; ++i)
                {
                    messageContents.append(megaNodeList->get(i)->getName());
                    // We use character 0x01 as separator
                    messageContents.push_back(0x01);
                }

                messageContents.append(megaNodeList->get(megaNodeList->size() - 1)->getName());
            }

            delete megaNodeList;
            break;
        }
        case MegaChatMessage::TYPE_CONTAINS_META:
        {
            if (content.size() > 4)
            {
                // Remove the first three characters. [0] = 0x0 | [1] = Message::kMsgContaintsMeta | [2] = subtype
                uint8_t containsMetaType = content.at(2);
                const char *containsMetaJson = content.data() + 3;
                const MegaChatContainsMeta *containsMeta = JSonUtils::parseContainsMeta(containsMetaJson, containsMetaType, true);
                messageContents = containsMeta->getTextMessage();
                delete containsMeta;
            }
            break;
        }
        default:
        {
            messageContents = content;
            break;
        }
    }

    return messageContents;
}

const MegaChatContainsMeta* JSonUtils::parseContainsMeta(const char *json, uint8_t type, bool onlyTextMessage)
{
    MegaChatContainsMetaPrivate *containsMeta = new MegaChatContainsMetaPrivate();
    if (!json || !strlen(json))
    {
        API_LOG_ERROR("parseContainsMeta: invalid JSON struct - JSON contains no data, only includes type of meta");
        return containsMeta;
    }

    rapidjson::StringStream stringStream(json);

    rapidjson::Document document;
    document.ParseStream(stringStream);
    if (document.GetParseError() != rapidjson::ParseErrorCode::kParseErrorNone)
    {
        API_LOG_ERROR("parseContainsMeta: Parser JSON error");
        return containsMeta;
    }

    rapidjson::Value::ConstMemberIterator iteratorTextMessage = document.FindMember("textMessage");
    if (iteratorTextMessage == document.MemberEnd() || !iteratorTextMessage->value.IsString())
    {
        API_LOG_ERROR("parseContainsMeta: invalid JSON struct - \"textMessage\" field not found");
        return containsMeta;
    }
    std::string textMessage = iteratorTextMessage->value.GetString();
    containsMeta->setTextMessage(textMessage);

    if (!onlyTextMessage)
    {
        switch (type)
        {
            case MegaChatContainsMeta::CONTAINS_META_RICH_PREVIEW:
            {
                MegaChatRichPreview *richPreview = parseRichPreview(document, textMessage);
                containsMeta->setRichPreview(richPreview);
                break;
            }
            case MegaChatContainsMeta::CONTAINS_META_GEOLOCATION:
            {
                MegaChatGeolocation *geolocation = parseGeolocation(document);
                containsMeta->setGeolocation(geolocation);
                break;
            }
            case MegaChatContainsMeta::CONTAINS_META_GIPHY:
            {
                auto giphy = parseGiphy(document);
                containsMeta->setGiphy(move(giphy));
                break;
            }
            default:
            {
                API_LOG_ERROR("parseContainsMeta: unknown type of message with meta contained");
                break;
            }
        }
    }

    return containsMeta;
}

MegaChatRichPreview *JSonUtils::parseRichPreview(rapidjson::Document &document, std::string &textMessage)
{
    rapidjson::Value::ConstMemberIterator iteratorExtra = document.FindMember("extra");
    if (iteratorExtra == document.MemberEnd() || iteratorExtra->value.IsObject())
    {
        API_LOG_ERROR("parseRichPreview: invalid JSON struct - \"extra\" field not found");
        return NULL;
    }

    std::string title;
    std::string description;
    std::string image;
    std::string imageFormat;
    std::string icon;
    std::string iconFormat;
    std::string url;

    if (iteratorExtra->value.Capacity() == 1)
    {
        const rapidjson::Value& richPreview = iteratorExtra->value[0];

        rapidjson::Value::ConstMemberIterator iteratorTitle = richPreview.FindMember("t");
        if (iteratorTitle != richPreview.MemberEnd() && iteratorTitle->value.IsString())
        {
            title = iteratorTitle->value.GetString();
        }

        rapidjson::Value::ConstMemberIterator iteratorDescription = richPreview.FindMember("d");
        if (iteratorDescription != richPreview.MemberEnd() && iteratorDescription->value.IsString())
        {
            description = iteratorDescription->value.GetString();
        }

        getRichLinckImageFromJson("i", richPreview, image, imageFormat);
        getRichLinckImageFromJson("ic", richPreview, icon, iconFormat);

        rapidjson::Value::ConstMemberIterator iteratorURL = richPreview.FindMember("url");
        if (iteratorURL != richPreview.MemberEnd() && iteratorURL->value.IsString())
        {
            url = iteratorURL->value.GetString();
        }
    }

    return new MegaChatRichPreviewPrivate(textMessage, title, description, image, imageFormat, icon, iconFormat, url);
}

MegaChatGeolocation *JSonUtils::parseGeolocation(rapidjson::Document &document)
{
    rapidjson::Value::ConstMemberIterator iteratorExtra = document.FindMember("extra");
    if (iteratorExtra == document.MemberEnd() || iteratorExtra->value.IsObject())
    {
        API_LOG_ERROR("parseGeolocation: invalid JSON struct - \"extra\" field not found");
        return NULL;
    }

    if (iteratorExtra->value.Capacity() != 1)
    {
        API_LOG_ERROR("parseGeolocation: invalid JSON struct - invalid format");
        return NULL;
    }

    float longitude;
    float latitude;
    std::string image;

    const rapidjson::Value &geolocationValue = iteratorExtra->value[0];

    rapidjson::Value::ConstMemberIterator iteratorLongitude = geolocationValue.FindMember("lng");
    if (iteratorLongitude != geolocationValue.MemberEnd() && iteratorLongitude->value.IsString())
    {
        const char *longitudeString = iteratorLongitude->value.GetString();
        longitude = atof(longitudeString);
    }
    else
    {
        API_LOG_ERROR("parseGeolocation: invalid JSON struct - \"lng\" not found");
        return NULL;
    }

    rapidjson::Value::ConstMemberIterator iteratorLatitude = geolocationValue.FindMember("la");
    if (iteratorLatitude != geolocationValue.MemberEnd() && iteratorLatitude->value.IsString())
    {
        const char *latitudeString = iteratorLatitude->value.GetString();
        latitude = atof(latitudeString);
    }
    else
    {
        API_LOG_ERROR("parseGeolocation: invalid JSON struct - \"la\" not found");
        return NULL;
    }

    rapidjson::Value::ConstMemberIterator iteratorImage = geolocationValue.FindMember("img");
    if (iteratorImage != geolocationValue.MemberEnd() && iteratorImage->value.IsString())
    {
        const char *imagePointer = iteratorImage->value.GetString();
        size_t imageSize = iteratorImage->value.GetStringLength();
        image.assign(imagePointer, imageSize);
    }
    else
    {
        API_LOG_WARNING("parseGeolocation: invalid JSON struct - \"img\" not found");
        // image is not mandatory
    }

    return new MegaChatGeolocationPrivate(longitude, latitude, image);
}

std::unique_ptr<MegaChatGiphy> JSonUtils::parseGiphy(rapidjson::Document& document)
{
    auto textMessageIterator = document.FindMember("textMessage");
    string giphyTitle;
    if (textMessageIterator != document.MemberEnd() && textMessageIterator->value.IsString())
    {
        giphyTitle.assign(textMessageIterator->value.GetString(), textMessageIterator->value.GetStringLength());
    }
    else
    {
        API_LOG_ERROR("parseGiphy: invalid JSON struct - \"textMessage\" field not found");
        return std::unique_ptr<MegaChatGiphy>(nullptr);
    }

    auto mp4srcIterator = document.FindMember("src");
    string mp4srcString;
    if (mp4srcIterator != document.MemberEnd() && mp4srcIterator->value.IsString())
    {
        mp4srcString.assign(mp4srcIterator->value.GetString(), mp4srcIterator->value.GetStringLength());
    }
    else
    {
        API_LOG_ERROR("parseGiphy: invalid JSON struct - \"src\" field not found");
        return std::unique_ptr<MegaChatGiphy>(nullptr);
    }

    auto webpIterator = document.FindMember("src_webp");
    string webpsrcString;
    if (webpIterator != document.MemberEnd() && webpIterator->value.IsString())
    {
        webpsrcString.assign(webpIterator->value.GetString(), webpIterator->value.GetStringLength());
    }
    else
    {
        API_LOG_ERROR("parseGiphy: invalid JSON struct - \"src_webp\" field not found");
        return std::unique_ptr<MegaChatGiphy>(nullptr);
    }

    auto mp4sizeIterator = document.FindMember("s");
    long mp4Size = 0;
    if (mp4sizeIterator != document.MemberEnd() && mp4sizeIterator->value.IsString())
    {
        auto mp4sizeString = mp4sizeIterator->value.GetString();
        mp4Size = atol(mp4sizeString);
    }
    else
    {
        API_LOG_ERROR("parseGiphy: invalid JSON struct - \"s\" field not found");
        return std::unique_ptr<MegaChatGiphy>(nullptr);
    }

    auto webpsizeIterator = document.FindMember("s_webp");
    long webpSize = 0;
    if (webpsizeIterator != document.MemberEnd() && webpsizeIterator->value.IsString())
    {
        auto webpsizeString = webpsizeIterator->value.GetString();
        webpSize = atol(webpsizeString);
    }
    else
    {
        API_LOG_ERROR("parseGiphy: invalid JSON struct - \"s_webp\" field not found");
        return std::unique_ptr<MegaChatGiphy>(nullptr);
    }

    auto giphywidthIterator = document.FindMember("w");
    int giphyWidth = 0;
    if (giphywidthIterator != document.MemberEnd() && giphywidthIterator->value.IsString())
    {
        auto giphywidthString = giphywidthIterator->value.GetString();
        giphyWidth = atoi(giphywidthString);
    }
    else
    {
        API_LOG_ERROR("parseGiphy: invalid JSON struct - \"w\" field not found");
        return std::unique_ptr<MegaChatGiphy>(nullptr);
    }

    auto giphyheightIterator = document.FindMember("h");
    int giphyHeight = 0;
    if (giphyheightIterator != document.MemberEnd() && giphyheightIterator->value.IsString())
    {
        auto giphyheightString = giphyheightIterator->value.GetString();
        giphyHeight = atoi(giphyheightString);
    }
    else
    {
        API_LOG_ERROR("parseGiphy: invalid JSON struct - \"h\" field not found");
        return std::unique_ptr<MegaChatGiphy>(nullptr);
    }
    return ::mega::make_unique<MegaChatGiphyPrivate>(mp4srcString, webpsrcString, mp4Size, webpSize, giphyWidth, giphyHeight, giphyTitle);
}

string JSonUtils::getImageFormat(const char *imagen)
{
    std::string format;
    size_t size = strlen(imagen);

    size_t i = 0;
    while (imagen[i] != ':' && i < size)
    {
        format += imagen[i];
        i++;
    }

    return format;
}

void JSonUtils::getRichLinckImageFromJson(const string &field, const rapidjson::Value& richPreviewValue, string &image, string &format)
{
    rapidjson::Value::ConstMemberIterator iteratorImage = richPreviewValue.FindMember(field.c_str());
    if (iteratorImage != richPreviewValue.MemberEnd() && iteratorImage->value.IsString())
    {
        const char *imagePointer = iteratorImage->value.GetString();
        format = getImageFormat(imagePointer);
        rapidjson::SizeType sizeImage = iteratorImage->value.GetStringLength();
        if (format.size() > 10 || format.size() == sizeImage)
        {
            format = "";
            API_LOG_ERROR("Parse rich link: \"%s\" Invalid image extension", field.c_str());
            return;
        }

        imagePointer = imagePointer + format.size() + 1; // remove format.size() + ':'

        // Check if the image format in B64 is valid
        std::string imgBin, imgB64(imagePointer);
        size_t binSize = Base64::atob(imgB64, imgBin);
        size_t paddingSize = std::count(imgB64.begin(), imgB64.end(), '=');
        if (binSize == (imgB64.size() * 3) / 4 - paddingSize)
        {
            image = std::string(imagePointer, sizeImage - (format.size() + 1));
        }
        else
        {
            API_LOG_ERROR("Parse rich link: \"%s\" field has a invalid format", field.c_str());
        }
    }
    else
    {
        API_LOG_ERROR("Parse rich link: invalid JSON struct - \"%s\" field not found", field.c_str());
    }
}

const char *MegaChatRichPreviewPrivate::getDomainName() const
{
    return mDomainName.c_str();
}

MegaChatGeolocationPrivate::MegaChatGeolocationPrivate(float longitude, float latitude, const string &image)
    : mLongitude(longitude), mLatitude(latitude), mImage(image)
{
}

MegaChatGeolocationPrivate::MegaChatGeolocationPrivate(const MegaChatGeolocationPrivate *geolocation)
{
    mLongitude = geolocation->mLongitude;
    mLatitude = geolocation->mLatitude;
    mImage = geolocation->mImage;
}

MegaChatGeolocation *MegaChatGeolocationPrivate::copy() const
{
    return new MegaChatGeolocationPrivate(this);
}

float MegaChatGeolocationPrivate::getLongitude() const
{
    return mLongitude;
}

float MegaChatGeolocationPrivate::getLatitude() const
{
    return mLatitude;
}

const char *MegaChatGeolocationPrivate::getImage() const
{
    return mImage.size() ? mImage.c_str() : NULL;
}

MegaChatGiphyPrivate::MegaChatGiphyPrivate(const std::string& srcMp4, const std::string& srcWebp, long long sizeMp4, long long sizeWebp, int width, int height, const std::string& title)
    :mMp4Src(srcMp4), mWebpSrc(srcWebp), mTitle(title), mMp4Size(sizeMp4), mWebpSize(sizeWebp), mWidth(width), mHeight(height)
{
}

MegaChatGiphyPrivate::MegaChatGiphyPrivate(const MegaChatGiphyPrivate* giphy)
{
    mMp4Src = giphy->mMp4Src;
    mWebpSrc = giphy->mWebpSrc;
    mTitle = giphy->mTitle;
    mMp4Size = giphy->mMp4Size;
    mWebpSize = giphy->mWebpSize;
    mWidth = giphy->mWidth;
    mHeight = giphy->mHeight;
}

MegaChatGiphy* MegaChatGiphyPrivate::copy() const
{
    return new MegaChatGiphyPrivate(this);
}

const char* MegaChatGiphyPrivate::getMp4Src() const
{
    return mMp4Src.c_str();
}

const char* MegaChatGiphyPrivate::getWebpSrc() const
{
    return mWebpSrc.c_str();
}

int MegaChatGiphyPrivate::getWidth() const
{
    return mWidth;
}

int MegaChatGiphyPrivate::getHeight() const
{
    return mHeight;
}

const char* MegaChatGiphyPrivate::getTitle() const
{
    return mTitle.size() ? mTitle.c_str() : nullptr;
}

long MegaChatGiphyPrivate::getMp4Size() const
{
    return mMp4Size;
}

long MegaChatGiphyPrivate::getWebpSize() const
{
    return mWebpSize;
}

MegaChatNodeHistoryHandler::MegaChatNodeHistoryHandler(MegaChatApi *api)
    : chatApi(api)
{
}

void MegaChatNodeHistoryHandler::fireOnAttachmentReceived(MegaChatMessage *message)
{
    for(set<MegaChatNodeHistoryListener *>::iterator it = nodeHistoryListeners.begin(); it != nodeHistoryListeners.end() ; it++)
    {
        (*it)->onAttachmentReceived(chatApi, message);
    }

    delete message;
}

void MegaChatNodeHistoryHandler::fireOnAttachmentLoaded(MegaChatMessage *message)
{
    for(set<MegaChatNodeHistoryListener *>::iterator it = nodeHistoryListeners.begin(); it != nodeHistoryListeners.end() ; it++)
    {
        (*it)->onAttachmentLoaded(chatApi, message);
    }

    delete message;
}

void MegaChatNodeHistoryHandler::fireOnAttachmentDeleted(Id id)
{
    for(set<MegaChatNodeHistoryListener *>::iterator it = nodeHistoryListeners.begin(); it != nodeHistoryListeners.end() ; it++)
    {
        (*it)->onAttachmentDeleted(chatApi, id);
    }
}

void MegaChatNodeHistoryHandler::fireOnTruncate(Id id)
{
    for(set<MegaChatNodeHistoryListener *>::iterator it = nodeHistoryListeners.begin(); it != nodeHistoryListeners.end() ; it++)
    {
        (*it)->onTruncate(chatApi, id);
    }
}

void MegaChatNodeHistoryHandler::onReceived(Message *msg, Idx idx)
{
    MegaChatMessagePrivate *message = new MegaChatMessagePrivate(*msg, Message::Status::kServerReceived, idx);
    fireOnAttachmentReceived(message);
}

void MegaChatNodeHistoryHandler::onLoaded(Message *msg, Idx idx)
{
    MegaChatMessagePrivate *message = NULL;
    if (msg)
    {
        if (msg->isDeleted())
        {
            return;
        }
        message = new MegaChatMessagePrivate(*msg, Message::Status::kServerReceived, idx);
    }

    fireOnAttachmentLoaded(message);
}

void MegaChatNodeHistoryHandler::onDeleted(Id id)
{
    fireOnAttachmentDeleted(id);
}

void MegaChatNodeHistoryHandler::onTruncated(Id id)
{
    fireOnTruncate(id);
}


void MegaChatNodeHistoryHandler::addMegaNodeHistoryListener(MegaChatNodeHistoryListener *listener)
{
    nodeHistoryListeners.insert(listener);
}

void MegaChatNodeHistoryHandler::removeMegaNodeHistoryListener(MegaChatNodeHistoryListener *listener)
{
    nodeHistoryListeners.insert(listener);
}<|MERGE_RESOLUTION|>--- conflicted
+++ resolved
@@ -3390,16 +3390,11 @@
             Id userid(key.data());
             if (userid == userhandle)
             {
-<<<<<<< HEAD
-                string value;
-                tlvRecords->get(key.c_str(), value);
-=======
                 string valueB64;
                 tlvRecords->get(key.c_str(), valueB64);
 
                 // convert value from B64 to "binary", since the app expects alias in plain text, ready to use
                 string value = Base64::atob(valueB64);
->>>>>>> adf6424b
                 return MegaApi::strdup(value.c_str());
             }
         }
@@ -3419,9 +3414,6 @@
 
         const std::string container(buffer->buf(), buffer->size());
         std::unique_ptr<::mega::TLVstore> tlvRecords(::mega::TLVstore::containerToTLVrecords(&container));
-<<<<<<< HEAD
-        return new MegaStringMapPrivate(tlvRecords->getMap(), true);
-=======
 
         // convert records from B64 to "binary", since the app expects aliases in plain text, ready to use
         const string_map *stringMap = tlvRecords->getMap();
@@ -3432,7 +3424,6 @@
             result->set(record.first.c_str(), buffer.c_str());
         }
         return result;
->>>>>>> adf6424b
     }
 
     return nullptr;
