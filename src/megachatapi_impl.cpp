--- conflicted
+++ resolved
@@ -5525,7 +5525,6 @@
                 this->type = MegaChatMessage::TYPE_NORMAL;
             }
             break;
-<<<<<<< HEAD
         }
         case MegaChatMessage::TYPE_CALL_ENDED:
         {
@@ -5540,8 +5539,6 @@
             code = callEndInfo.termCode;
 
             break;
-=======
->>>>>>> 47145c05
         }
         case MegaChatMessage::TYPE_NORMAL:
         case MegaChatMessage::TYPE_CHAT_TITLE:
@@ -5649,16 +5646,8 @@
 
 bool MegaChatMessagePrivate::isManagementMessage() const
 {
-<<<<<<< HEAD
-    return (type == TYPE_ALTER_PARTICIPANTS ||
-            type == TYPE_PRIV_CHANGE ||
-            type == TYPE_TRUNCATE ||
-            type == TYPE_CHAT_TITLE ||
-            type == TYPE_CALL_ENDED);
-=======
     return (type >= TYPE_LOWEST_MANAGEMENT
             && type <= TYPE_HIGHEST_MANAGEMENT);
->>>>>>> 47145c05
 }
 
 MegaChatHandle MegaChatMessagePrivate::getHandleOfAction() const
