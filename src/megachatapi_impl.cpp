--- conflicted
+++ resolved
@@ -4716,7 +4716,6 @@
         }
         std::string handleString = iteratorHandle->value.GetString();
 
-<<<<<<< HEAD
         rapidjson::Value::ConstMemberIterator iteratorName = user.FindMember("name");
         if (iteratorName == user.MemberEnd() || !iteratorName->value.IsString())
         {
@@ -4731,11 +4730,7 @@
     }
 
     return megaChatUsers;
-=======
-void MegaChatHandleListPrivate::addMegaChatHandle(MegaChatHandle megaChatHandle)
-{
-    mList.push_back(megaChatHandle);
->>>>>>> 0935bd1a
+
 }
 
 string JSonUtils::getLastMessageContent(const string& content, uint8_t type)
@@ -4754,12 +4749,12 @@
             {
                 for (unsigned int i = 0; i < userVector->size() - 1; ++i)
                 {
-                    messageContents.insert(messageContents.length(), userVector->at(i).getName());
+                    messageContents.append(userVector->at(i).getName());
                     // We use character 0x01 as separator
                     messageContents.push_back(0x01);
                 }
 
-                messageContents.insert(messageContents.length(), userVector->at(userVector->size() - 1).getName());
+                messageContents.append(userVector->at(userVector->size() - 1).getName());
             }
 
             delete userVector;
@@ -4777,12 +4772,12 @@
             {
                 for (int i = 0; i < megaNodeList->size() - 1; ++i)
                 {
-                    messageContents.insert(messageContents.length(), megaNodeList->get(i)->getName());
+                    messageContents.append(megaNodeList->get(i)->getName());
                     // We use character 0x01 as separator
                     messageContents.push_back(0x01);
                 }
 
-                messageContents.insert(messageContents.length(), megaNodeList->get(megaNodeList->size() - 1)->getName());
+                messageContents.append(megaNodeList->get(megaNodeList->size() - 1)->getName());
             }
 
             delete megaNodeList;
