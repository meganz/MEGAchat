/**
 * @file megachatapi_impl.cpp
 * @brief Private implementation of the intermediate layer for the MEGA C++ SDK.
 *
 * (c) 2013-2016 by Mega Limited, Auckland, New Zealand
 *
 * This file is part of the MEGA SDK - Client Access Engine.
 *
 * Applications using the MEGA API must present a valid application key
 * and comply with the the rules set forth in the Terms of Service.
 *
 * The MEGA SDK is distributed in the hope that it will be useful,
 * but WITHOUT ANY WARRANTY; without even the implied warranty of
 * MERCHANTABILITY or FITNESS FOR A PARTICULAR PURPOSE.
 *
 * @copyright Simplified (2-clause) BSD License.
 *
 * You should have received a copy of the license along with this
 * program.
 */

#define _POSIX_SOURCE
#define _LARGE_FILES

#define _GNU_SOURCE 1
#define _FILE_OFFSET_BITS 64

#define __DARWIN_C_LEVEL 199506L

#define USE_VARARGS
#define PREFER_STDARG

#include <megaapi_impl.h>

#include <rapidjson/document.h>
#include <rapidjson/stringbuffer.h>
#include <rapidjson/writer.h>

#include "megachatapi_impl.h"
#include <base/cservices.h>
#include <base/logger.h>
#include <IGui.h>
#include <chatClient.h>
#include <mega/base64.h>

#ifndef _WIN32
#include <signal.h>
#endif

using namespace std;
using namespace megachat;
using namespace mega;
using namespace karere;
using namespace chatd;

vector<MegaChatApiImpl *> MegaChatApiImpl::megaChatApiRefs;
LoggerHandler *MegaChatApiImpl::loggerHandler = NULL;
MegaMutex MegaChatApiImpl::sdkMutex(true);
MegaMutex MegaChatApiImpl::refsMutex(true);

std::shared_ptr<ServiceManager> ServiceManager::mInstance;

MegaChatApiImpl::MegaChatApiImpl(MegaChatApi *chatApi, MegaApi *megaApi)
: localVideoReceiver(nullptr)
{
    refsMutex.lock();
    megaChatApiRefs.push_back(this);

    ServiceManager::init();

    refsMutex.unlock();

    init(chatApi, megaApi);
}

//MegaChatApiImpl::MegaChatApiImpl(MegaChatApi *chatApi, const char *appKey, const char *appDir)
//{
//    init(chatApi, (MegaApi*) new MyMegaApi(appKey, appDir));
//}

MegaChatApiImpl::~MegaChatApiImpl()
{
    MegaChatRequestPrivate *request = new MegaChatRequestPrivate(MegaChatRequest::TYPE_DELETE);
    requestQueue.push(request);
    waiter->notify();
    thread.join();
}

void MegaChatApiImpl::init(MegaChatApi *chatApi, MegaApi *megaApi)
{
    this->chatApi = chatApi;
    this->megaApi = megaApi;

    this->waiter = new MegaWaiter();
    this->mClient = NULL;
    this->terminating = false;

    //Start blocking thread
    threadExit = 0;
    thread.start(threadEntryPoint, this);
}

//Entry point for the blocking thread
void *MegaChatApiImpl::threadEntryPoint(void *param)
{
#ifndef _WIN32
    struct sigaction noaction;
    memset(&noaction, 0, sizeof(noaction));
    noaction.sa_handler = SIG_IGN;
    ::sigaction(SIGPIPE, &noaction, 0);
#endif

    MegaChatApiImpl *chatApiImpl = (MegaChatApiImpl *)param;
    chatApiImpl->loop();
    return 0;
}

void MegaChatApiImpl::loop()
{
    while (true)
    {
        sdkMutex.unlock();

        waiter->init(NEVER);
        waiter->wait();         // waken up directly by Waiter::notify()

        sdkMutex.lock();

        sendPendingEvents();
        sendPendingRequests();

        if (threadExit)
        {
            // remove the MegaChatApiImpl that is being deleted
            refsMutex.lock();
            for (vector<MegaChatApiImpl*>::iterator it = megaChatApiRefs.begin(); it != megaChatApiRefs.end(); it++)
            {
                if (*it == this)
                {
                    megaChatApiRefs.erase(it);
                    break;
                }
            }
            sendPendingEvents();    // process any pending events in the queue
            refsMutex.unlock();
            sdkMutex.unlock();
            break;
        }
    }
}

void MegaChatApiImpl::megaApiPostMessage(void* msg)
{
    // Add the message to the queue of events
    refsMutex.lock();
    if (megaChatApiRefs.size())
    {
        megaChatApiRefs[0]->postMessage(msg);
    }
    else    // no more instances running, only one left --> directly process messages
    {
        megaProcessMessage(msg);
    }
    refsMutex.unlock();
}

void MegaChatApiImpl::postMessage(void *msg)
{
    eventQueue.push(msg);
    waiter->notify();
}

void MegaChatApiImpl::sendPendingRequests()
{
    MegaChatRequestPrivate *request;
    int errorCode = MegaChatError::ERROR_OK;
    int nextTag = 0;

    while((request = requestQueue.pop()))
    {
        nextTag = ++reqtag;
        request->setTag(nextTag);
        requestMap[nextTag]=request;
        errorCode = MegaChatError::ERROR_OK;

        fireOnChatRequestStart(request);

        if (!mClient && request->getType() != MegaChatRequest::TYPE_DELETE)
        {
            MegaChatErrorPrivate *megaChatError = new MegaChatErrorPrivate(MegaChatError::ERROR_ACCESS);
            API_LOG_WARNING("Chat engine not initialized yet, cannot process the request");
            fireOnChatRequestFinish(request, megaChatError);
            continue;
        }

        if (terminating)
        {
            MegaChatErrorPrivate *megaChatError = new MegaChatErrorPrivate(MegaChatError::ERROR_ACCESS);
            API_LOG_WARNING("Chat engine is being terminated, cannot process the request");
            fireOnChatRequestFinish(request, megaChatError);
            continue;
        }

        switch (request->getType())
        {
        case MegaChatRequest::TYPE_CONNECT:
        {
            mClient->connect(karere::Presence::kInvalid)
            .then([request, this]()
            {
                MegaChatErrorPrivate *megaChatError = new MegaChatErrorPrivate(MegaChatError::ERROR_OK);
                fireOnChatRequestFinish(request, megaChatError);
            })
            .fail([request, this](const promise::Error& e)
            {
                MegaChatErrorPrivate *megaChatError = new MegaChatErrorPrivate(e.msg(), e.code(), e.type());
                fireOnChatRequestFinish(request, megaChatError);
            });

            break;
        }
        case MegaChatRequest::TYPE_DISCONNECT:
        {
            mClient->disconnect()
            .then([request, this]()
            {
                MegaChatErrorPrivate *megaChatError = new MegaChatErrorPrivate(MegaChatError::ERROR_OK);
                fireOnChatRequestFinish(request, megaChatError);
            })
            .fail([request, this](const promise::Error& e)
            {
                MegaChatErrorPrivate *megaChatError = new MegaChatErrorPrivate(e.msg(), e.code(), e.type());
                fireOnChatRequestFinish(request, megaChatError);
            });

            break;
        }
        case MegaChatRequest::TYPE_RETRY_PENDING_CONNECTIONS:
        {
            MegaChatErrorPrivate *megaChatError = NULL;
            if (mClient)
            {
                mClient->retryPendingConnections();
                megaChatError = new MegaChatErrorPrivate(MegaChatError::ERROR_OK);
            }
            else
            {
                megaChatError = new MegaChatErrorPrivate(MegaChatError::ERROR_NOENT);
            }


            fireOnChatRequestFinish(request, megaChatError);
            break;
        }
        case MegaChatRequest::TYPE_LOGOUT:
        {
            if (mClient)
            {
                bool deleteDb = request->getFlag();
                mClient->terminate(deleteDb)
                .then([request, this]()
                {
                    API_LOG_INFO("Chat engine is logged out!");

                    marshallCall([request, this]() //post destruction asynchronously so that all pending messages get processed before that
                    {
                        MegaChatErrorPrivate *megaChatError = new MegaChatErrorPrivate(MegaChatError::ERROR_OK);
                        fireOnChatRequestFinish(request, megaChatError);

                        delete mClient;
                        mClient = NULL;
                        terminating = false;
                     });
                })
                .fail([request, this](const promise::Error& e)
                {
                    API_LOG_INFO("Chat engine is logged out with error!");

                    marshallCall([request, this, e]() //post destruction asynchronously so that all pending messages get processed before that
                    {
                        MegaChatErrorPrivate *megaChatError = new MegaChatErrorPrivate(e.msg(), e.code(), e.type());
                        fireOnChatRequestFinish(request, megaChatError);

                        delete mClient;
                        mClient = NULL;
                        terminating = false;
                     });
                });
            }
            else
            {
                MegaChatErrorPrivate *megaChatError = new MegaChatErrorPrivate(MegaChatError::ERROR_ACCESS);
                API_LOG_WARNING("Logout attempt without previous initialization");
                fireOnChatRequestFinish(request, megaChatError);
            }
            break;
        }
        case MegaChatRequest::TYPE_DELETE:
        {
            if (mClient)
            {
                mClient->terminate()
                .then([this]()
                {
                    API_LOG_INFO("Chat engine closed!");
                    threadExit = 1;
                })
                .fail([](const promise::Error& err)
                {
                    API_LOG_ERROR("Error closing chat engine: %s", err.what());
                });
            }
            else
            {
                threadExit = 1;
            }
            break;
        }
        case MegaChatRequest::TYPE_SET_ONLINE_STATUS:
        {
            int status = request->getNumber();
            if (status < MegaChatApi::STATUS_OFFLINE || status > MegaChatApi::STATUS_BUSY)
            {
                fireOnChatRequestFinish(request, new MegaChatErrorPrivate("Invalid online status", MegaChatError::ERROR_ARGS));
                break;
            }

            if (status == MegaChatApi::STATUS_ONLINE)
            {
                // if setting to online, better to use dynamic in order to avoid sticky online that
                // would be kept even when the user goes offline
                mClient->setPresence(karere::Presence::kClear);
            }

            mClient->setPresence(request->getNumber())
            .then([request, this]()
            {
                MegaChatErrorPrivate *megaChatError = new MegaChatErrorPrivate(MegaChatError::ERROR_OK);
                fireOnChatRequestFinish(request, megaChatError);
            })
            .fail([request, this](const promise::Error& err)
            {
                API_LOG_ERROR("Error setting online status: %s", err.what());

                MegaChatErrorPrivate *megaChatError = new MegaChatErrorPrivate(err.msg(), err.code(), err.type());
                fireOnChatRequestFinish(request, megaChatError);
            });
            break;
        }

        case MegaChatRequest::TYPE_CREATE_CHATROOM:
        {
            MegaChatPeerList *peersList = request->getMegaChatPeerList();
            if (!peersList || !peersList->size())   // refuse to create chats without participants
            {
                errorCode = MegaChatError::ERROR_ARGS;
                break;
            }

            bool group = request->getFlag();
            const userpriv_vector *userpriv = ((MegaChatPeerListPrivate*)peersList)->getList();
            if (!userpriv)
            {
                errorCode = MegaChatError::ERROR_ARGS;
                break;
            }

            if (!group && peersList->size() > 1)
            {
                group = true;
                request->setFlag(group);
                API_LOG_INFO("Forcing group chat due to more than 2 participants");
            }

            if (group)
            {
                vector<std::pair<handle, Priv>> peers;
                for (unsigned int i = 0; i < userpriv->size(); i++)
                {
                    peers.push_back(std::make_pair(userpriv->at(i).first, (Priv) userpriv->at(i).second));
                }

                mClient->createGroupChat(peers)
                .then([request,this](Id chatid)
                {
                    request->setChatHandle(chatid);

                    MegaChatErrorPrivate *megaChatError = new MegaChatErrorPrivate(MegaChatError::ERROR_OK);
                    fireOnChatRequestFinish(request, megaChatError);
                })
                .fail([request,this](const promise::Error& err)
                {
                    API_LOG_ERROR("Error creating group chat: %s", err.what());

                    MegaChatErrorPrivate *megaChatError = new MegaChatErrorPrivate(err.msg(), err.code(), err.type());
                    fireOnChatRequestFinish(request, megaChatError);
                });

            }
            else    // 1on1 chat
            {
                ContactList::iterator it = mClient->contactList->find(peersList->getPeerHandle(0));
                if (it == mClient->contactList->end())
                {
                    // contact not found
                    errorCode = MegaChatError::ERROR_ARGS;
                    break;
                }
                it->second->createChatRoom()
                .then([request,this](ChatRoom* room)
                {
                    request->setChatHandle(room->chatid());

                    MegaChatErrorPrivate *megaChatError = new MegaChatErrorPrivate(MegaChatError::ERROR_OK);
                    fireOnChatRequestFinish(request, megaChatError);
                })
                .fail([request,this](const promise::Error& err)
                {
                    API_LOG_ERROR("Error creating 1on1 chat: %s", err.what());

                    MegaChatErrorPrivate *megaChatError = new MegaChatErrorPrivate(err.msg(), err.code(), err.type());
                    fireOnChatRequestFinish(request, megaChatError);
                });
            }
            break;
        }
        case MegaChatRequest::TYPE_INVITE_TO_CHATROOM:
        {
            handle chatid = request->getChatHandle();
            handle uh = request->getUserHandle();
            Priv privilege = (Priv) request->getPrivilege();

            if (chatid == MEGACHAT_INVALID_HANDLE || uh == MEGACHAT_INVALID_HANDLE)
            {
                errorCode = MegaChatError::ERROR_ARGS;
                break;
            }

            ChatRoom *chatroom = findChatRoom(chatid);
            if (!chatroom)
            {
                errorCode = MegaChatError::ERROR_NOENT;
                break;
            }
            if (!chatroom->isGroup())   // invite only for group chats
            {
                errorCode = MegaChatError::ERROR_ARGS;
                break;
            }
            if (chatroom->ownPriv() != (Priv) MegaChatPeerList::PRIV_MODERATOR)
            {
                errorCode = MegaChatError::ERROR_ACCESS;
                break;
            }

            ((GroupChatRoom *)chatroom)->invite(uh, privilege)
            .then([request, this]()
            {
                MegaChatErrorPrivate *megaChatError = new MegaChatErrorPrivate(MegaChatError::ERROR_OK);
                fireOnChatRequestFinish(request, megaChatError);
            })
            .fail([request, this](const promise::Error& err)
            {
                API_LOG_ERROR("Error adding user to group chat: %s", err.what());

                MegaChatErrorPrivate *megaChatError = new MegaChatErrorPrivate(err.msg(), err.code(), err.type());
                fireOnChatRequestFinish(request, megaChatError);
            });
            break;
        }
        case MegaChatRequest::TYPE_UPDATE_PEER_PERMISSIONS:
        {
            handle chatid = request->getChatHandle();
            handle uh = request->getUserHandle();
            Priv privilege = (Priv) request->getPrivilege();

            if (chatid == MEGACHAT_INVALID_HANDLE || uh == MEGACHAT_INVALID_HANDLE)
            {
                errorCode = MegaChatError::ERROR_ARGS;
                break;
            }

            ChatRoom *chatroom = findChatRoom(chatid);
            if (!chatroom)
            {
                errorCode = MegaChatError::ERROR_NOENT;
                break;
            }
            if (chatroom->ownPriv() != (Priv) MegaChatPeerList::PRIV_MODERATOR)
            {
                errorCode = MegaChatError::ERROR_ACCESS;
                break;
            }

            ((GroupChatRoom *)chatroom)->setPrivilege(uh, privilege)
            .then([request, this]()
            {
                MegaChatErrorPrivate *megaChatError = new MegaChatErrorPrivate(MegaChatError::ERROR_OK);
                fireOnChatRequestFinish(request, megaChatError);
            })
            .fail([request, this](const promise::Error& err)
            {
                API_LOG_ERROR("Error updating peer privileges: %s", err.what());

                MegaChatErrorPrivate *megaChatError = new MegaChatErrorPrivate(err.msg(), err.code(), err.type());
                fireOnChatRequestFinish(request, megaChatError);
            });
            break;
        }
        case MegaChatRequest::TYPE_REMOVE_FROM_CHATROOM:
        {
            handle chatid = request->getChatHandle();
            handle uh = request->getUserHandle();

            if (chatid == MEGACHAT_INVALID_HANDLE)
            {
                errorCode = MegaChatError::ERROR_ARGS;
                break;
            }

            ChatRoom *chatroom = findChatRoom(chatid);
            if (!chatroom)
            {
                errorCode = MegaChatError::ERROR_NOENT;
                break;
            }
            if (!chatroom->isGroup())   // only for group chats can be left
            {
                errorCode = MegaChatError::ERROR_ARGS;
                break;
            }

            if (chatroom->ownPriv() != (Priv) MegaChatPeerList::PRIV_MODERATOR &&
                    uh != MEGACHAT_INVALID_HANDLE)
            {
                    errorCode = MegaChatError::ERROR_ACCESS;
                    break;
            }

            if ( uh == MEGACHAT_INVALID_HANDLE || uh == mClient->myHandle())
            {
                request->setUserHandle(uh);

                ((GroupChatRoom *)chatroom)->leave()
                .then([request, this]()
                {
                    MegaChatErrorPrivate *megaChatError = new MegaChatErrorPrivate(MegaChatError::ERROR_OK);
                    fireOnChatRequestFinish(request, megaChatError);
                })
                .fail([request, this](const promise::Error& err)
                {
                    API_LOG_ERROR("Error leaving chat: %s", err.what());

                    MegaChatErrorPrivate *megaChatError = new MegaChatErrorPrivate(err.msg(), err.code(), err.type());
                    fireOnChatRequestFinish(request, megaChatError);
                });
            }
            else
            {
                ((GroupChatRoom *)chatroom)->excludeMember(uh)
                .then([request, this]()
                {
                    MegaChatErrorPrivate *megaChatError = new MegaChatErrorPrivate(MegaChatError::ERROR_OK);
                    fireOnChatRequestFinish(request, megaChatError);
                })
                .fail([request, this](const promise::Error& err)
                {
                    API_LOG_ERROR("Error removing peer from chat: %s", err.what());

                    MegaChatErrorPrivate *megaChatError = new MegaChatErrorPrivate(err.msg(), err.code(), err.type());
                    fireOnChatRequestFinish(request, megaChatError);
                });
            }
            break;
        }
        case MegaChatRequest::TYPE_TRUNCATE_HISTORY:
        {
            handle chatid = request->getChatHandle();

            if (chatid == MEGACHAT_INVALID_HANDLE)
            {
                errorCode = MegaChatError::ERROR_ARGS;
                break;
            }

            ChatRoom *chatroom = findChatRoom(chatid);
            if (!chatroom)
            {
                errorCode = MegaChatError::ERROR_NOENT;
                break;
            }
            if (chatroom->ownPriv() != (Priv) MegaChatPeerList::PRIV_MODERATOR)
            {
                errorCode = MegaChatError::ERROR_ACCESS;
                break;
            }

            handle messageid = request->getUserHandle();
            if (messageid == MEGACHAT_INVALID_HANDLE)   // clear the full history, from current message
            {
                if (chatroom->chat().empty())
                {
                    MegaChatErrorPrivate *megaChatError = new MegaChatErrorPrivate(MegaChatError::ERROR_OK);
                    fireOnChatRequestFinish(request, megaChatError);
                    break;
                }

                messageid = chatroom->chat().at(chatroom->chat().highnum()).id().val;
            }

            chatroom->truncateHistory(messageid)
            .then([request, this]()
            {
                MegaChatErrorPrivate *megaChatError = new MegaChatErrorPrivate(MegaChatError::ERROR_OK);
                fireOnChatRequestFinish(request, megaChatError);
            })
            .fail([request, this](const promise::Error& err)
            {
                API_LOG_ERROR("Error truncating chat history: %s", err.what());

                MegaChatErrorPrivate *megaChatError = new MegaChatErrorPrivate(err.msg(), err.code(), err.type());
                fireOnChatRequestFinish(request, megaChatError);
            });
            break;
        }
        case MegaChatRequest::TYPE_EDIT_CHATROOM_NAME:
        {
            handle chatid = request->getChatHandle();
            const char *title = request->getText();
            if (chatid == MEGACHAT_INVALID_HANDLE || title == NULL)
            {
                errorCode = MegaChatError::ERROR_ARGS;
                break;
            }

            ChatRoom *chatroom = findChatRoom(chatid);
            if (!chatroom)
            {
                errorCode = MegaChatError::ERROR_NOENT;
                break;
            }
            if (!chatroom->isGroup())   // only for group chats have a title
            {
                errorCode = MegaChatError::ERROR_ARGS;
                break;
            }

            if (chatroom->ownPriv() != (Priv) MegaChatPeerList::PRIV_MODERATOR)
            {
                errorCode = MegaChatError::ERROR_ACCESS;
                break;
            }

            string strTitle(title);
            strTitle = strTitle.substr(0, 30);
            request->setText(strTitle.c_str()); // update, in case it's been truncated

            ((GroupChatRoom *)chatroom)->setTitle(strTitle)
            .then([request, this]()
            {
                MegaChatErrorPrivate *megaChatError = new MegaChatErrorPrivate(MegaChatError::ERROR_OK);
                fireOnChatRequestFinish(request, megaChatError);
            })
            .fail([request, this](const promise::Error& err)
            {
                API_LOG_ERROR("Error editing chat title: %s", err.what());

                MegaChatErrorPrivate *megaChatError = new MegaChatErrorPrivate(err.msg(), err.code(), err.type());
                fireOnChatRequestFinish(request, megaChatError);
            });
            break;
        }
        case MegaChatRequest::TYPE_GET_FIRSTNAME:
        {
            MegaChatHandle uh = request->getUserHandle();

            mClient->userAttrCache().getAttr(uh, MegaApi::USER_ATTR_FIRSTNAME)
            .then([request, this](Buffer *data)
            {
                MegaChatErrorPrivate *megaChatError = new MegaChatErrorPrivate(MegaChatError::ERROR_OK);
                request->setText(data->buf());
                string firstname = string(data->buf(), data->dataSize());
                request->setText(firstname.c_str());
                fireOnChatRequestFinish(request, megaChatError);
            })
            .fail([request, this](const promise::Error& err)
            {
                API_LOG_ERROR("Error getting user firstname: %s", err.what());

                MegaChatErrorPrivate *megaChatError = new MegaChatErrorPrivate(err.msg(), err.code(), err.type());
                fireOnChatRequestFinish(request, megaChatError);
            });
            break;
        }
        case MegaChatRequest::TYPE_GET_LASTNAME:
        {
            MegaChatHandle uh = request->getUserHandle();

            mClient->userAttrCache().getAttr(uh, MegaApi::USER_ATTR_LASTNAME)
            .then([request, this](Buffer *data)
            {
                MegaChatErrorPrivate *megaChatError = new MegaChatErrorPrivate(MegaChatError::ERROR_OK);
                string lastname = string(data->buf(), data->dataSize());
                request->setText(lastname.c_str());
                fireOnChatRequestFinish(request, megaChatError);
            })
            .fail([request, this](const promise::Error& err)
            {
                API_LOG_ERROR("Error getting user lastname: %s", err.what());

                MegaChatErrorPrivate *megaChatError = new MegaChatErrorPrivate(err.msg(), err.code(), err.type());
                fireOnChatRequestFinish(request, megaChatError);
            });
            break;
        }
        case MegaChatRequest::TYPE_GET_EMAIL:
        {
            MegaChatHandle uh = request->getUserHandle();

            mClient->userAttrCache().getAttr(uh, karere::USER_ATTR_EMAIL)
            .then([request, this](Buffer *data)
            {
                MegaChatErrorPrivate *megaChatError = new MegaChatErrorPrivate(MegaChatError::ERROR_OK);
                string email = string(data->buf(), data->dataSize());
                request->setText(email.c_str());
                fireOnChatRequestFinish(request, megaChatError);
            })
            .fail([request, this](const promise::Error& err)
            {
                API_LOG_ERROR("Error getting user email: %s", err.what());

                MegaChatErrorPrivate *megaChatError = new MegaChatErrorPrivate(err.msg(), err.code(), err.type());
                fireOnChatRequestFinish(request, megaChatError);
            });
            break;
        }
        case MegaChatRequest::TYPE_ATTACH_NODE_MESSAGE:
        {
            handle chatid = request->getChatHandle();
            MegaNodeList *nodeList = request->getMegaNodeList();
            if (chatid == MEGACHAT_INVALID_HANDLE || !nodeList || !nodeList->size())
            {
                errorCode = MegaChatError::ERROR_ARGS;
                break;
            }

            ChatRoom *chatroom = findChatRoom(chatid);
            if (!chatroom)
            {
                errorCode = MegaChatError::ERROR_NOENT;
                break;
            }

            for (int i = 0; i < nodeList->size(); ++i)
            {
                if (!nodeList->get(i))
                {
                    errorCode = MegaChatError::ERROR_ARGS;
                    break;
                }
            }

            std::vector<ApiPromise> promises = chatroom->requesGrantAccessToNodes(nodeList);

            promise::when(promises)
            .then([this, request]()
            {
                MegaChatErrorPrivate *megaChatError = NULL;
                ChatRoom *chatroom = findChatRoom(request->getChatHandle());
                const char *buffer = JSonUtils::generateAttachNodeJSon(request->getMegaNodeList(), megaApi);

                if (buffer)
                {
                    std::string stringToSend(buffer);

                    stringToSend.insert(stringToSend.begin(), Message::kMsgAttachment);
                    stringToSend.insert(stringToSend.begin(), 0x0);
                    Message *m = chatroom->chat().msgSubmit(stringToSend.c_str(), stringToSend.length(), Message::kMsgAttachment, NULL);
                    MegaChatMessage *megaMsg = new MegaChatMessagePrivate(*m, Message::Status::kSending, CHATD_IDX_INVALID);

                    request->setMegaChatMessage(megaMsg);
                    megaChatError = new MegaChatErrorPrivate(MegaChatError::ERROR_OK);
                }
                else
                {
                    API_LOG_ERROR("Failed generate the message to send");
                     megaChatError = new MegaChatErrorPrivate(MegaChatError::ERROR_ARGS);
                }

                fireOnChatRequestFinish(request, megaChatError);
            })
            .fail([this, request](const promise::Error& err)
            {
                MegaChatErrorPrivate *megaChatError = NULL;
                if (err.code() == MegaError::API_EEXIST)    // access already granted previously
                {
                    ChatRoom *chatroom = findChatRoom(request->getChatHandle());
                    const char *buffer = JSonUtils::generateAttachNodeJSon(request->getMegaNodeList(), megaApi);

                    if (buffer)
                    {
                        std::string stringToSend(buffer);
                        delete []buffer;
                        stringToSend.insert(stringToSend.begin(), Message::kMsgAttachment);
                        stringToSend.insert(stringToSend.begin(), 0x0);
                        Message *m = chatroom->chat().msgSubmit(stringToSend.c_str(), stringToSend.length(), Message::kMsgAttachment, NULL);
                        MegaChatMessage *megaMsg = new MegaChatMessagePrivate(*m, Message::Status::kSending, CHATD_IDX_INVALID);
                        request->setMegaChatMessage(megaMsg);
                        megaChatError = new MegaChatErrorPrivate(MegaChatError::ERROR_OK);
                    }
                    else
                    {
                        API_LOG_ERROR("Failed to generate JSON for the message to send");
                        megaChatError = new MegaChatErrorPrivate(MegaChatError::ERROR_ARGS);
                    }
                }
                else
                {
                    API_LOG_ERROR("Failed to grant access to some node");
                    megaChatError = new MegaChatErrorPrivate(err.msg(), err.code(), err.type());
                }

                fireOnChatRequestFinish(request, megaChatError);
            });
            break;
        }
        case MegaChatRequest::TYPE_REVOKE_NODE_MESSAGE:
        {
            MegaChatHandle chatid = request->getChatHandle();
            MegaNode *node = megaApi->getNodeByHandle(request->getUserHandle());
            if (chatid == MEGACHAT_INVALID_HANDLE || !node)
            {
                errorCode = MegaChatError::ERROR_ARGS;
                break;
            }

            ChatRoom *chatroom = findChatRoom(chatid);
            if (!chatroom)
            {
                errorCode = MegaChatError::ERROR_NOENT;
                break;
            }

            std::vector<ApiPromise> promises = chatroom->requestRevokeAccessToNode(node);
            delete node;

            promise::when(promises)
            .then([this, request]()
            {
                ChatRoom *chatroom = findChatRoom(request->getChatHandle());
                char *base64Handle = MegaApi::handleToBase64(request->getUserHandle());
                std::string stringToSend = std::string(base64Handle);
                delete base64Handle;
                stringToSend.insert(stringToSend.begin(), Message::kMsgRevokeAttachment);
                stringToSend.insert(stringToSend.begin(), 0x0);
                Message *m = chatroom->chat().msgSubmit(stringToSend.c_str(), stringToSend.length(), Message::kMsgRevokeAttachment, NULL);
                MegaChatMessage* megaMsg = new MegaChatMessagePrivate(*m, Message::Status::kSending, CHATD_IDX_INVALID);
                request->setMegaChatMessage(megaMsg);
                MegaChatErrorPrivate *megaChatError = new MegaChatErrorPrivate(MegaChatError::ERROR_OK);
                fireOnChatRequestFinish(request, megaChatError);

            })
            .fail([this, request](const promise::Error& err)
            {
                API_LOG_ERROR("Failed to revoke access to attached node (%d)", request->getUserHandle());
                MegaChatErrorPrivate *megaChatError = new MegaChatErrorPrivate(err.msg(), err.code(), err.type());
                fireOnChatRequestFinish(request, megaChatError);
            });
            break;
        }
        case MegaChatRequest::TYPE_SET_BACKGROUND_STATUS:
        {
            bool background = request->getFlag();
            if (background)
            {
                mClient->notifyUserIdle();
            }
            else
            {
                mClient->notifyUserActive();
            }
            MegaChatErrorPrivate *megaChatError = new MegaChatErrorPrivate(MegaChatError::ERROR_OK);
            fireOnChatRequestFinish(request, megaChatError);
            break;
        }
        default:
        {
            errorCode = MegaChatError::ERROR_UNKNOWN;
        }
        }   // end of switch(request->getType())


        if(errorCode)
        {
            MegaChatErrorPrivate *megaChatError = new MegaChatErrorPrivate(errorCode);
            API_LOG_WARNING("Error starting request: %s", megaChatError->getErrorString());
            fireOnChatRequestFinish(request, megaChatError);
        }
    }
}

void MegaChatApiImpl::sendPendingEvents()
{
    void *msg;
    while((msg = eventQueue.pop()))
    {
        megaProcessMessage(msg);
    }
}

void MegaChatApiImpl::setLogLevel(int logLevel)
{
    if (!loggerHandler)
    {
        loggerHandler = new LoggerHandler();
    }
    loggerHandler->setLogLevel(logLevel);
}

void MegaChatApiImpl::setLogWithColors(bool useColors)
{
    if (loggerHandler)
    {
        loggerHandler->setLogWithColors(useColors);
    }
}

void MegaChatApiImpl::setLogToConsole(bool enable)
{
    if (loggerHandler)
    {
        loggerHandler->setLogToConsole(enable);
    }
}

void MegaChatApiImpl::setLoggerClass(MegaChatLogger *megaLogger)
{
    if (!megaLogger)   // removing logger
    {
        delete loggerHandler;
        loggerHandler = NULL;
    }
    else
    {
        if (!loggerHandler)
        {
            loggerHandler = new LoggerHandler();
        }
        loggerHandler->setMegaChatLogger(megaLogger);
    }
}

int MegaChatApiImpl::init(const char *sid)
{
    int ret;

    sdkMutex.lock();
    if (!mClient)
    {
        mClient = new karere::Client(*this->megaApi, *this, this->megaApi->getBasePath(), karere::kClientIsMobile);
        terminating = false;
    }

    ret = MegaChatApiImpl::convertInitState(mClient->init(sid));
    sdkMutex.unlock();

    return ret;
}

int MegaChatApiImpl::getInitState()
{
    int initState;

    sdkMutex.lock();
    if (mClient)
    {
        initState = MegaChatApiImpl::convertInitState(mClient->initState());
    }
    else
    {
        initState = MegaChatApi::INIT_ERROR;
    }
    sdkMutex.unlock();

    return initState;
}

MegaChatRoomHandler *MegaChatApiImpl::getChatRoomHandler(MegaChatHandle chatid)
{
    map<MegaChatHandle, MegaChatRoomHandler*>::iterator it = chatRoomHandler.find(chatid);
    if (it == chatRoomHandler.end())
    {
        chatRoomHandler[chatid] = new MegaChatRoomHandler(this, chatid);
    }

    return chatRoomHandler[chatid];
}

void MegaChatApiImpl::removeChatRoomHandler(MegaChatHandle chatid)
{
    chatRoomHandler.erase(chatid);
}

ChatRoom *MegaChatApiImpl::findChatRoom(MegaChatHandle chatid)
{
    ChatRoom *chatroom = NULL;

    sdkMutex.lock();

    ChatRoomList::iterator it = mClient->chats->find(chatid);
    if (it != mClient->chats->end())
    {
        chatroom = it->second;
    }

    sdkMutex.unlock();

    return chatroom;
}

karere::ChatRoom *MegaChatApiImpl::findChatRoomByUser(MegaChatHandle userhandle)
{
    ChatRoom *chatroom = NULL;

    sdkMutex.lock();

    ContactList::iterator it = mClient->contactList->find(userhandle);
    if (it != mClient->contactList->end())
    {
        chatroom = it->second->chatRoom();
    }

    sdkMutex.unlock();

    return chatroom;
}

chatd::Message *MegaChatApiImpl::findMessage(MegaChatHandle chatid, MegaChatHandle msgid)
{
    Message *msg = NULL;

    sdkMutex.lock();

    ChatRoom *chatroom = findChatRoom(chatid);
    if (chatroom)
    {
        Chat &chat = chatroom->chat();
        Idx index = chat.msgIndexFromId(msgid);
        if (index != CHATD_IDX_INVALID)
        {
            msg = chat.findOrNull(index);
        }
    }

    sdkMutex.unlock();

    return msg;
}

chatd::Message *MegaChatApiImpl::findMessageNotConfirmed(MegaChatHandle chatid, MegaChatHandle msgxid)
{
    Message *msg = NULL;

    sdkMutex.lock();

    ChatRoom *chatroom = findChatRoom(chatid);
    if (chatroom)
    {
        Chat &chat = chatroom->chat();
        msg = chat.getMsgByXid(msgxid);
    }

    sdkMutex.unlock();

    return msg;
}

void MegaChatApiImpl::fireOnChatRequestStart(MegaChatRequestPrivate *request)
{
    API_LOG_INFO("Request (%s) starting", request->getRequestString());

    for (set<MegaChatRequestListener *>::iterator it = requestListeners.begin(); it != requestListeners.end() ; it++)
    {
        (*it)->onRequestStart(chatApi, request);
    }

    MegaChatRequestListener* listener = request->getListener();
    if (listener)
    {
        listener->onRequestStart(chatApi, request);
    }
}

void MegaChatApiImpl::fireOnChatRequestFinish(MegaChatRequestPrivate *request, MegaChatError *e)
{
    if(e->getErrorCode())
    {
        API_LOG_INFO("Request (%s) finished with error: %s", request->getRequestString(), e->getErrorString());
    }
    else
    {
        API_LOG_INFO("Request (%s) finished", request->getRequestString());
    }

    for (set<MegaChatRequestListener *>::iterator it = requestListeners.begin(); it != requestListeners.end() ; it++)
    {
        (*it)->onRequestFinish(chatApi, request, e);
    }

    MegaChatRequestListener* listener = request->getListener();
    if (listener)
    {
        listener->onRequestFinish(chatApi, request, e);
    }

    requestMap.erase(request->getTag());

    delete request;
    delete e;
}

void MegaChatApiImpl::fireOnChatRequestUpdate(MegaChatRequestPrivate *request)
{
    for (set<MegaChatRequestListener *>::iterator it = requestListeners.begin(); it != requestListeners.end() ; it++)
    {
        (*it)->onRequestUpdate(chatApi, request);
    }

    MegaChatRequestListener* listener = request->getListener();
    if (listener)
    {
        listener->onRequestUpdate(chatApi, request);
    }
}

void MegaChatApiImpl::fireOnChatRequestTemporaryError(MegaChatRequestPrivate *request, MegaChatError *e)
{
    request->setNumRetry(request->getNumRetry() + 1);

    for (set<MegaChatRequestListener *>::iterator it = requestListeners.begin(); it != requestListeners.end() ; it++)
    {
        (*it)->onRequestTemporaryError(chatApi, request, e);
    }

    MegaChatRequestListener* listener = request->getListener();
    if (listener)
    {
        listener->onRequestTemporaryError(chatApi, request, e);
    }

    delete e;
}

void MegaChatApiImpl::fireOnChatCallStart(MegaChatCallPrivate *call)
{
    API_LOG_INFO("Starting chat call");

    for(set<MegaChatCallListener *>::iterator it = callListeners.begin(); it != callListeners.end() ; it++)
    {
        (*it)->onChatCallStart(chatApi, call);
    }

    fireOnChatCallStateChange(call);
}

void MegaChatApiImpl::fireOnChatCallStateChange(MegaChatCallPrivate *call)
{
    API_LOG_INFO("Chat call state changed to %s", call->getStatus());

    for(set<MegaChatCallListener *>::iterator it = callListeners.begin(); it != callListeners.end() ; it++)
    {
        (*it)->onChatCallStateChange(chatApi, call);
    }
}

void MegaChatApiImpl::fireOnChatCallTemporaryError(MegaChatCallPrivate *call, MegaChatError *e)
{
    API_LOG_INFO("Chat call temporary error: %s", e->getErrorString());

    for(set<MegaChatCallListener *>::iterator it = callListeners.begin(); it != callListeners.end() ; it++)
    {
        (*it)->onChatCallTemporaryError(chatApi, call, e);
    }
}

void MegaChatApiImpl::fireOnChatCallFinish(MegaChatCallPrivate *call, MegaChatError *e)
{
    if(e->getErrorCode())
    {
        API_LOG_INFO("Chat call finished with error: %s", e->getErrorString());
    }
    else
    {
        API_LOG_INFO("Chat call finished");
    }

    call->setStatus(MegaChatCall::CALL_STATUS_DISCONNECTED);
    fireOnChatCallStateChange(call);

    for (set<MegaChatCallListener *>::iterator it = callListeners.begin(); it != callListeners.end() ; it++)
    {
        (*it)->onChatCallFinish(chatApi, call, e);
    }

    callMap.erase(call->getTag());

    delete call;
    delete e;
}

void MegaChatApiImpl::fireOnChatRemoteVideoData(MegaChatCallPrivate *call, int width, int height, char *buffer)
{
    API_LOG_INFO("Remote video data");

    for(set<MegaChatVideoListener *>::iterator it = remoteVideoListeners.begin(); it != remoteVideoListeners.end() ; it++)
    {
        (*it)->onChatVideoData(chatApi, call, width, height, buffer);
    }
}

void MegaChatApiImpl::fireOnChatLocalVideoData(MegaChatCallPrivate *call, int width, int height, char *buffer)
{
    API_LOG_INFO("Local video data");

    for(set<MegaChatVideoListener *>::iterator it = localVideoListeners.begin(); it != localVideoListeners.end() ; it++)
    {
        (*it)->onChatVideoData(chatApi, call, width, height, buffer);
    }
}

void MegaChatApiImpl::fireOnChatRoomUpdate(MegaChatRoom *chat)
{
    for(set<MegaChatRoomListener *>::iterator it = roomListeners.begin(); it != roomListeners.end() ; it++)
    {
        (*it)->onChatRoomUpdate(chatApi, chat);
    }

    delete chat;
}

void MegaChatApiImpl::fireOnMessageLoaded(MegaChatMessage *msg)
{
    for(set<MegaChatRoomListener *>::iterator it = roomListeners.begin(); it != roomListeners.end() ; it++)
    {
        (*it)->onMessageLoaded(chatApi, msg);
    }

    delete msg;
}

void MegaChatApiImpl::fireOnMessageReceived(MegaChatMessage *msg)
{
    for(set<MegaChatRoomListener *>::iterator it = roomListeners.begin(); it != roomListeners.end() ; it++)
    {
        (*it)->onMessageReceived(chatApi, msg);
    }

    delete msg;
}

void MegaChatApiImpl::fireOnMessageUpdate(MegaChatMessage *msg)
{
    for(set<MegaChatRoomListener *>::iterator it = roomListeners.begin(); it != roomListeners.end() ; it++)
    {
        (*it)->onMessageUpdate(chatApi, msg);
    }

    delete msg;
}

void MegaChatApiImpl::fireOnChatListItemUpdate(MegaChatListItem *item)
{
    for(set<MegaChatListener *>::iterator it = listeners.begin(); it != listeners.end() ; it++)
    {
        (*it)->onChatListItemUpdate(chatApi, item);
    }

    delete item;
}

void MegaChatApiImpl::fireOnChatInitStateUpdate(int newState)
{
    for(set<MegaChatListener *>::iterator it = listeners.begin(); it != listeners.end() ; it++)
    {
        (*it)->onChatInitStateUpdate(chatApi, newState);
    }
}

void MegaChatApiImpl::fireOnChatOnlineStatusUpdate(MegaChatHandle userhandle, int status, bool inProgress)
{
    for(set<MegaChatListener *>::iterator it = listeners.begin(); it != listeners.end() ; it++)
    {
        (*it)->onChatOnlineStatusUpdate(chatApi, userhandle, status, inProgress);
    }
}

void MegaChatApiImpl::fireOnChatPresenceConfigUpdate(MegaChatPresenceConfig *config)
{
    for(set<MegaChatListener *>::iterator it = listeners.begin(); it != listeners.end() ; it++)
    {
        (*it)->onChatPresenceConfigUpdate(chatApi, config);
    }

    delete config;
}

void MegaChatApiImpl::connect(MegaChatRequestListener *listener)
{
    MegaChatRequestPrivate *request = new MegaChatRequestPrivate(MegaChatRequest::TYPE_CONNECT, listener);
    requestQueue.push(request);
    waiter->notify();
}

void MegaChatApiImpl::disconnect(MegaChatRequestListener *listener)
{
    MegaChatRequestPrivate *request = new MegaChatRequestPrivate(MegaChatRequest::TYPE_DISCONNECT, listener);
    requestQueue.push(request);
    waiter->notify();
}

void MegaChatApiImpl::retryPendingConnections(MegaChatRequestListener *listener)
{
    MegaChatRequestPrivate *request = new MegaChatRequestPrivate(MegaChatRequest::TYPE_RETRY_PENDING_CONNECTIONS, listener);
    requestQueue.push(request);
    waiter->notify();
}

void MegaChatApiImpl::logout(MegaChatRequestListener *listener)
{
    MegaChatRequestPrivate *request = new MegaChatRequestPrivate(MegaChatRequest::TYPE_LOGOUT, listener);
    request->setFlag(true);
    requestQueue.push(request);
    waiter->notify();
}

void MegaChatApiImpl::localLogout(MegaChatRequestListener *listener)
{
    MegaChatRequestPrivate *request = new MegaChatRequestPrivate(MegaChatRequest::TYPE_LOGOUT, listener);
    request->setFlag(false);
    requestQueue.push(request);
    waiter->notify();
}

void MegaChatApiImpl::setOnlineStatus(int status, MegaChatRequestListener *listener)
{
    MegaChatRequestPrivate *request = new MegaChatRequestPrivate(MegaChatRequest::TYPE_SET_ONLINE_STATUS, listener);
    request->setNumber(status);
    requestQueue.push(request);
    waiter->notify();
}

void MegaChatApiImpl::setPresenceAutoaway(bool enable, int64_t timeout)
{
    sdkMutex.lock();

    mClient->presenced().setAutoaway(enable, timeout);

    sdkMutex.unlock();
}

void MegaChatApiImpl::setPresencePersist(bool enable)
{
    sdkMutex.lock();

    mClient->presenced().setPersist(enable);

    sdkMutex.unlock();
}

void MegaChatApiImpl::signalPresenceActivity()
{
    sdkMutex.lock();

    if (mClient)
    {
        mClient->presenced().signalActivity();
    }

    sdkMutex.unlock();
}

MegaChatPresenceConfig *MegaChatApiImpl::getPresenceConfig()
{
    MegaChatPresenceConfigPrivate *config = NULL;

    sdkMutex.lock();

    const ::presenced::Config &cfg = mClient->presenced().config();
    if (cfg.presence().isValid())
    {
        config = new MegaChatPresenceConfigPrivate(cfg, mClient->presenced().isConfigAcknowledged());
    }

    sdkMutex.unlock();

    return config;
}

bool MegaChatApiImpl::isSignalActivityRequired()
{
    sdkMutex.lock();

    bool enabled = mClient ? mClient->presenced().checkEnableAutoaway() : false;

    sdkMutex.unlock();

    return enabled;
}

int MegaChatApiImpl::getOnlineStatus()
{
    sdkMutex.lock();

    int status = mClient ? mClient->presenced().config().presence().status() : MegaChatApi::STATUS_INVALID;

    sdkMutex.unlock();

    return status;
}

bool MegaChatApiImpl::isOnlineStatusPending()
{
    sdkMutex.lock();

    bool statusInProgress = mClient ? mClient->presenced().isConfigAcknowledged() : false;

    sdkMutex.unlock();

    return statusInProgress;
}

int MegaChatApiImpl::getUserOnlineStatus(MegaChatHandle userhandle)
{
    int status = MegaChatApi::STATUS_OFFLINE;

    sdkMutex.lock();

    ContactList::iterator it = mClient->contactList->find(userhandle);
    if (it != mClient->contactList->end())
    {
        status = it->second->presence().status();
    }
    else if (userhandle == mClient->myHandle())
    {
        status = getOnlineStatus();
    }

    sdkMutex.unlock();

    return status;
}

void MegaChatApiImpl::setBackgroundStatus(bool background, MegaChatRequestListener *listener)
{
    MegaChatRequestPrivate *request = new MegaChatRequestPrivate(MegaChatRequest::TYPE_SET_BACKGROUND_STATUS, listener);
    request->setFlag(background);
    requestQueue.push(request);
    waiter->notify();
}

void MegaChatApiImpl::getUserFirstname(MegaChatHandle userhandle, MegaChatRequestListener *listener)
{
    MegaChatRequestPrivate *request = new MegaChatRequestPrivate(MegaChatRequest::TYPE_GET_FIRSTNAME, listener);
    request->setUserHandle(userhandle);
    requestQueue.push(request);
    waiter->notify();
}

void MegaChatApiImpl::getUserLastname(MegaChatHandle userhandle, MegaChatRequestListener *listener)
{
    MegaChatRequestPrivate *request = new MegaChatRequestPrivate(MegaChatRequest::TYPE_GET_LASTNAME, listener);
    request->setUserHandle(userhandle);
    requestQueue.push(request);
    waiter->notify();
}

void MegaChatApiImpl::getUserEmail(MegaChatHandle userhandle, MegaChatRequestListener *listener)
{
    MegaChatRequestPrivate *request = new MegaChatRequestPrivate(MegaChatRequest::TYPE_GET_EMAIL, listener);
    request->setUserHandle(userhandle);
    requestQueue.push(request);
    waiter->notify();
}

char *MegaChatApiImpl::getContactEmail(MegaChatHandle userhandle)
{
    char *ret = NULL;

    sdkMutex.lock();

    const std::string *email = mClient->contactList->getUserEmail(userhandle);
    if (email)
    {
        ret = MegaApi::strdup(email->c_str());
    }

    sdkMutex.unlock();

    return ret;
}

MegaChatHandle MegaChatApiImpl::getUserHandleByEmail(const char *email)
{
    MegaChatHandle uh = MEGACHAT_INVALID_HANDLE;

    if (email)
    {
        sdkMutex.lock();

        Contact *contact = mClient->contactList->contactFromEmail(email);
        if (contact)
        {
            uh = contact->userId();
        }

        sdkMutex.unlock();
    }

    return uh;
}

MegaChatHandle MegaChatApiImpl::getMyUserHandle()
{
    return mClient->myHandle();
}

char *MegaChatApiImpl::getMyFirstname()
{
    return MegaChatRoomPrivate::firstnameFromBuffer(mClient->myName());
}

char *MegaChatApiImpl::getMyLastname()
{
    return MegaChatRoomPrivate::lastnameFromBuffer(mClient->myName());
}

char *MegaChatApiImpl::getMyFullname()
{
    return MegaApi::strdup(mClient->myName().substr(1).c_str());
}

char *MegaChatApiImpl::getMyEmail()
{
    return MegaApi::strdup(mClient->myEmail().c_str());
}

MegaChatRoomList *MegaChatApiImpl::getChatRooms()
{
    MegaChatRoomListPrivate *chats = new MegaChatRoomListPrivate();

    sdkMutex.lock();

    ChatRoomList::iterator it;
    for (it = mClient->chats->begin(); it != mClient->chats->end(); it++)
    {
        chats->addChatRoom(new MegaChatRoomPrivate(*it->second));
    }

    sdkMutex.unlock();

    return chats;
}

MegaChatRoom *MegaChatApiImpl::getChatRoom(MegaChatHandle chatid)
{
    MegaChatRoomPrivate *chat = NULL;

    sdkMutex.lock();

    ChatRoom *chatRoom = findChatRoom(chatid);
    if (chatRoom)
    {
        chat = new MegaChatRoomPrivate(*chatRoom);
    }

    sdkMutex.unlock();

    return chat;
}

MegaChatRoom *MegaChatApiImpl::getChatRoomByUser(MegaChatHandle userhandle)
{
    MegaChatRoomPrivate *chat = NULL;

    sdkMutex.lock();

    ChatRoom *chatRoom = findChatRoomByUser(userhandle);
    if (chatRoom)
    {
        chat = new MegaChatRoomPrivate(*chatRoom);
    }

    sdkMutex.unlock();

    return chat;
}

MegaChatListItemList *MegaChatApiImpl::getChatListItems()
{
    MegaChatListItemListPrivate *items = new MegaChatListItemListPrivate();

    sdkMutex.lock();

    ChatRoomList::iterator it;
    for (it = mClient->chats->begin(); it != mClient->chats->end(); it++)
    {
        items->addChatListItem(new MegaChatListItemPrivate(*it->second));
    }

    sdkMutex.unlock();

    return items;
}

MegaChatListItem *MegaChatApiImpl::getChatListItem(MegaChatHandle chatid)
{
    MegaChatListItemPrivate *item = NULL;

    sdkMutex.lock();

    ChatRoom *chatRoom = findChatRoom(chatid);
    if (chatRoom)
    {
        item = new MegaChatListItemPrivate(*chatRoom);
    }

    sdkMutex.unlock();

    return item;
}

int MegaChatApiImpl::getUnreadChats()
{
    int count = 0;

    sdkMutex.lock();

    ChatRoomList::iterator it;
    for (it = mClient->chats->begin(); it != mClient->chats->end(); it++)
    {
        ChatRoom *room = it->second;
        if (room->isActive() && room->chat().unreadMsgCount())
        {
            count++;
        }
    }

    sdkMutex.unlock();

    return count;
}

MegaChatListItemList *MegaChatApiImpl::getActiveChatListItems()
{
    MegaChatListItemListPrivate *items = new MegaChatListItemListPrivate();

    sdkMutex.lock();

    ChatRoomList::iterator it;
    for (it = mClient->chats->begin(); it != mClient->chats->end(); it++)
    {
        if (it->second->isActive())
        {
            items->addChatListItem(new MegaChatListItemPrivate(*it->second));
        }
    }

    sdkMutex.unlock();

    return items;
}

MegaChatListItemList *MegaChatApiImpl::getInactiveChatListItems()
{
    MegaChatListItemListPrivate *items = new MegaChatListItemListPrivate();

    sdkMutex.lock();

    ChatRoomList::iterator it;
    for (it = mClient->chats->begin(); it != mClient->chats->end(); it++)
    {
        if (!it->second->isActive())
        {
            items->addChatListItem(new MegaChatListItemPrivate(*it->second));
        }
    }

    sdkMutex.unlock();

    return items;
}

MegaChatHandle MegaChatApiImpl::getChatHandleByUser(MegaChatHandle userhandle)
{
    MegaChatHandle chatid = MEGACHAT_INVALID_HANDLE;

    sdkMutex.lock();

    ChatRoom *chatRoom = findChatRoomByUser(userhandle);
    if (chatRoom)
    {
        chatid = chatRoom->chatid();
    }

    sdkMutex.unlock();

    return chatid;
}

void MegaChatApiImpl::createChat(bool group, MegaChatPeerList *peerList, MegaChatRequestListener *listener)
{
    MegaChatRequestPrivate *request = new MegaChatRequestPrivate(MegaChatRequest::TYPE_CREATE_CHATROOM, listener);
    request->setFlag(group);
    request->setMegaChatPeerList(peerList);
    requestQueue.push(request);
    waiter->notify();
}

void MegaChatApiImpl::inviteToChat(MegaChatHandle chatid, MegaChatHandle uh, int privilege, MegaChatRequestListener *listener)
{
    MegaChatRequestPrivate *request = new MegaChatRequestPrivate(MegaChatRequest::TYPE_INVITE_TO_CHATROOM, listener);
    request->setChatHandle(chatid);
    request->setUserHandle(uh);
    request->setPrivilege(privilege);
    requestQueue.push(request);
    waiter->notify();
}

void MegaChatApiImpl::removeFromChat(MegaChatHandle chatid, MegaChatHandle uh, MegaChatRequestListener *listener)
{
    MegaChatRequestPrivate *request = new MegaChatRequestPrivate(MegaChatRequest::TYPE_REMOVE_FROM_CHATROOM, listener);
    request->setChatHandle(chatid);
    request->setUserHandle(uh);
    requestQueue.push(request);
    waiter->notify();
}

void MegaChatApiImpl::updateChatPermissions(MegaChatHandle chatid, MegaChatHandle uh, int privilege, MegaChatRequestListener *listener)
{
    MegaChatRequestPrivate *request = new MegaChatRequestPrivate(MegaChatRequest::TYPE_UPDATE_PEER_PERMISSIONS, listener);
    request->setChatHandle(chatid);
    request->setUserHandle(uh);
    request->setPrivilege(privilege);
    requestQueue.push(request);
    waiter->notify();
}

void MegaChatApiImpl::truncateChat(MegaChatHandle chatid, MegaChatHandle messageid, MegaChatRequestListener *listener)
{
    MegaChatRequestPrivate *request = new MegaChatRequestPrivate(MegaChatRequest::TYPE_TRUNCATE_HISTORY, listener);
    request->setChatHandle(chatid);
    request->setUserHandle(messageid);
    requestQueue.push(request);
    waiter->notify();
}

void MegaChatApiImpl::setChatTitle(MegaChatHandle chatid, const char *title, MegaChatRequestListener *listener)
{
    MegaChatRequestPrivate *request = new MegaChatRequestPrivate(MegaChatRequest::TYPE_EDIT_CHATROOM_NAME, listener);
    request->setChatHandle(chatid);
    request->setText(title);
    requestQueue.push(request);
    waiter->notify();
}

bool MegaChatApiImpl::openChatRoom(MegaChatHandle chatid, MegaChatRoomListener *listener)
{    
    if (!listener)
    {
        return false;
    }

    sdkMutex.lock();

    ChatRoom *chatroom = findChatRoom(chatid);
    if (chatroom)
    {
        addChatRoomListener(chatid, listener);
        chatroom->setAppChatHandler(getChatRoomHandler(chatid));
    }

    sdkMutex.unlock();
    return chatroom;
}

void MegaChatApiImpl::closeChatRoom(MegaChatHandle chatid, MegaChatRoomListener *listener)
{
    sdkMutex.lock();

    ChatRoom *chatroom = findChatRoom(chatid);
    if (chatroom)
    {
        chatroom->removeAppChatHandler();
        removeChatRoomHandler(chatid);
        removeChatRoomListener(listener);
    }

    sdkMutex.unlock();
}

int MegaChatApiImpl::loadMessages(MegaChatHandle chatid, int count)
{
    int ret = MegaChatApi::SOURCE_NONE;
    sdkMutex.lock();

    ChatRoom *chatroom = findChatRoom(chatid);
    if (chatroom)
    {
        Chat &chat = chatroom->chat();
        HistSource source = chat.getHistory(count);
        switch (source)
        {
        case kHistSourceNone:   ret = MegaChatApi::SOURCE_NONE; break;
        case kHistSourceRam:
        case kHistSourceDb:     ret = MegaChatApi::SOURCE_LOCAL; break;
        case kHistSourceServer: ret = MegaChatApi::SOURCE_REMOTE; break;
        case kHistSourceServerOffline: ret = MegaChatApi::SOURCE_ERROR; break;
        default:
            API_LOG_ERROR("Unknown source of messages at loadMessages()");
            break;
        }
    }

    sdkMutex.unlock();
    return ret;
}

bool MegaChatApiImpl::isFullHistoryLoaded(MegaChatHandle chatid)
{
    bool ret = false;
    sdkMutex.lock();

    ChatRoom *chatroom = findChatRoom(chatid);
    if (chatroom)
    {
        Chat &chat = chatroom->chat();
        ret = chat.haveAllHistoryNotified();
    }

    sdkMutex.unlock();
    return ret;
}

MegaChatMessage *MegaChatApiImpl::getMessage(MegaChatHandle chatid, MegaChatHandle msgid)
{
    MegaChatMessagePrivate *megaMsg = NULL;
    sdkMutex.lock();

    ChatRoom *chatroom = findChatRoom(chatid);
    if (chatroom)
    {
        Chat &chat = chatroom->chat();
        Idx index = chat.msgIndexFromId(msgid);
        if (index != CHATD_IDX_INVALID)
        {
            Message *msg = chat.findOrNull(index);
            if (msg)    // probably redundant
            {
                megaMsg = new MegaChatMessagePrivate(*msg, chat.getMsgStatus(*msg, index), index);
            }
            else
            {
                API_LOG_ERROR("Failed to find message by index, being index retrieved from message id (index: %d, id: %d)", index, msgid);
            }
        }
    }
    else
    {
        API_LOG_ERROR("Chatroom not found (chatid: %d)", chatid);
    }

    sdkMutex.unlock();
    return megaMsg;
}

MegaChatMessage *MegaChatApiImpl::sendMessage(MegaChatHandle chatid, const char *msg)
{
    if (!msg)
    {
        return NULL;
    }

    size_t msgLen = strlen(msg);
    while (msgLen)
    {
        if (msg[msgLen-1] == '\n' || msg[msgLen-1] == '\r')
        {
            msgLen--;
        }
        else
        {
            break;
        }
    }
    if (!msgLen)
    {
        return NULL;
    }

    MegaChatMessagePrivate *megaMsg = NULL;
    sdkMutex.lock();

    ChatRoom *chatroom = findChatRoom(chatid);
    if (chatroom)
    {
        unsigned char t = MegaChatMessage::TYPE_NORMAL;
        Message *m = chatroom->chat().msgSubmit(msg, msgLen, t, NULL);

        megaMsg = new MegaChatMessagePrivate(*m, Message::Status::kSending, CHATD_IDX_INVALID);
    }

    sdkMutex.unlock();
    return megaMsg;
}

MegaChatMessage *MegaChatApiImpl::attachContacts(MegaChatHandle chatid, unsigned int contactsNumber, MegaChatHandle *handleContacts)
{
    if (chatid == MEGACHAT_INVALID_HANDLE || contactsNumber < 1 || handleContacts == NULL)
    {
        return NULL;
    }

    MegaChatMessagePrivate *megaMsg = NULL;
    sdkMutex.lock();

    ChatRoom *chatroom = findChatRoom(chatid);
    if (chatroom)
    {
        bool error = false;
        rapidjson::Document jSonDocument(rapidjson::kArrayType);
        for (unsigned int i = 0; i < contactsNumber; ++i)
        {
            auto contactIterator = mClient->contactList->find(handleContacts[i]);
            if (contactIterator != mClient->contactList->end())
            {
                karere::Contact* contact = contactIterator->second;

                rapidjson::Value jSonContact(rapidjson::kObjectType);
                const char *base64Handle = MegaApi::userHandleToBase64(contact->userId());
                std::string handleString(base64Handle);
                rapidjson::Value userHandleValue(rapidjson::kStringType);
                userHandleValue.SetString(handleString.c_str(), handleString.length(), jSonDocument.GetAllocator());
                jSonContact.AddMember(rapidjson::Value("u"), userHandleValue, jSonDocument.GetAllocator());
                delete [] base64Handle;

                rapidjson::Value emailValue(rapidjson::kStringType);
                emailValue.SetString(contact->email().c_str(), contact->email().length(), jSonDocument.GetAllocator());
                jSonContact.AddMember(rapidjson::Value("email"), emailValue, jSonDocument.GetAllocator());

                std::string nameString = contact->titleString();
                nameString.erase(0, 1);
                rapidjson::Value nameValue(rapidjson::kStringType);
                nameValue.SetString(nameString.c_str(), nameString.length(), jSonDocument.GetAllocator());
                jSonContact.AddMember(rapidjson::Value("name"), nameValue, jSonDocument.GetAllocator());

                jSonDocument.PushBack(jSonContact, jSonDocument.GetAllocator());
            }
            else
            {
                error = true;
                API_LOG_ERROR("Failed to find the contact: %d", handleContacts[i]);
                break;
            }
        }

        if (!error)
        {
            unsigned char zero = 0x0;
            unsigned char contactType = Message::kMsgContact;
            rapidjson::StringBuffer buffer;
            rapidjson::Writer<rapidjson::StringBuffer> writer(buffer);
            jSonDocument.Accept(writer);
            std::string stringToSend(buffer.GetString());
            stringToSend.insert(stringToSend.begin(), contactType);
            stringToSend.insert(stringToSend.begin(), zero);
            Message *m = chatroom->chat().msgSubmit(stringToSend.c_str(), stringToSend.length(), Message::kMsgContact, NULL);
            megaMsg = new MegaChatMessagePrivate(*m, Message::Status::kSending, CHATD_IDX_INVALID);
        }
    }

    sdkMutex.unlock();
    return megaMsg;
}

MegaChatMessage *MegaChatApiImpl::attachContacts(MegaChatHandle chatid, MegaChatHandleList *handles)
{
    if (handles == NULL || handles->size() == 0)
    {
        return NULL;
    }

    MegaChatHandle *handleContacts = new MegaChatHandle[handles->size()];

    for (unsigned int i = 0; i < handles->size(); ++i)
    {
        handleContacts[i] = handles->get(i);
    }

    MegaChatMessage *message = attachContacts(chatid, handles->size(), handleContacts);

    delete[] handleContacts;

    return message;
}

void MegaChatApiImpl::attachNodes(MegaChatHandle chatid, MegaNodeList *nodes, MegaChatRequestListener *listener)
{
    MegaChatRequestPrivate *request = new MegaChatRequestPrivate(MegaChatRequest::TYPE_ATTACH_NODE_MESSAGE, listener);
    request->setChatHandle(chatid);
    request->setMegaNodeList(nodes);
    requestQueue.push(request);
    waiter->notify();
}

void MegaChatApiImpl::revokeAttachment(MegaChatHandle chatid, MegaChatHandle handle, MegaChatRequestListener *listener)
{
    MegaChatRequestPrivate *request = new MegaChatRequestPrivate(MegaChatRequest::TYPE_REVOKE_NODE_MESSAGE, listener);
    request->setChatHandle(chatid);
    request->setUserHandle(handle);
    requestQueue.push(request);
    waiter->notify();

    return ;
}

MegaChatMessage *MegaChatApiImpl::editMessage(MegaChatHandle chatid, MegaChatHandle msgid, const char *msg)
{
    MegaChatMessagePrivate *megaMsg = NULL;
    sdkMutex.lock();

    ChatRoom *chatroom = findChatRoom(chatid);
    if (chatroom)
    {
        Chat &chat = chatroom->chat();
        Message *originalMsg = findMessage(chatid, msgid);
        Idx index;
        if (originalMsg)
        {
            index = chat.msgIndexFromId(msgid);
        }
        else   // message may not have an index yet (not confirmed)
        {
            index = MEGACHAT_INVALID_INDEX;
            originalMsg = findMessageNotConfirmed(chatid, msgid);   // find by transactional id
        }

        if (originalMsg)
        {
            size_t msgLen = msg ? strlen(msg) : 0;
            if (msg)    // actually not deletion, but edit
            {
                while (msgLen)
                {
                    if (msg[msgLen-1] == '\n' || msg[msgLen-1] == '\r')
                    {
                        msgLen--;
                    }
                    else
                    {
                        break;
                    }
                }
                if (!msgLen)
                {
                    sdkMutex.unlock();
                    return NULL;
                }
            }

            const Message *editedMsg = chatroom->chat().msgModify(*originalMsg, msg, msgLen, NULL);
            if (editedMsg)
            {
                megaMsg = new MegaChatMessagePrivate(*editedMsg, Message::kSending, index);
            }
        }
    }

    sdkMutex.unlock();
    return megaMsg;
}

bool MegaChatApiImpl::setMessageSeen(MegaChatHandle chatid, MegaChatHandle msgid)
{
    bool ret = false;

    sdkMutex.lock();

    ChatRoom *chatroom = findChatRoom(chatid);
    if (chatroom)
    {
        ret = chatroom->chat().setMessageSeen((Id) msgid);
    }    

    sdkMutex.unlock();

    return ret;
}

MegaChatMessage *MegaChatApiImpl::getLastMessageSeen(MegaChatHandle chatid)
{
    MegaChatMessagePrivate *megaMsg = NULL;

    sdkMutex.lock();

    ChatRoom *chatroom = findChatRoom(chatid);
    if (chatroom)
    {
        Chat &chat = chatroom->chat();
        Idx index = chat.lastSeenIdx();
        if (index != CHATD_IDX_INVALID)
        {
            const Message *msg = chat.findOrNull(index);
            if (msg)
            {
                Message::Status status = chat.getMsgStatus(*msg, index);
                megaMsg = new MegaChatMessagePrivate(*msg, status, index);
            }
        }
    }

    sdkMutex.unlock();

    return megaMsg;
}

void MegaChatApiImpl::removeUnsentMessage(MegaChatHandle chatid, MegaChatHandle rowid)
{
    sdkMutex.lock();

    ChatRoom *chatroom = findChatRoom(chatid);
    if (chatroom)
    {
        Chat &chat = chatroom->chat();
        chat.removeManualSend(rowid);
    }

    sdkMutex.unlock();
}

void MegaChatApiImpl::sendTypingNotification(MegaChatHandle chatid)
{
    sdkMutex.lock();

    ChatRoom *chatroom = findChatRoom(chatid);
    if (chatroom)
    {
        chatroom->sendTypingNotification();
    }

    sdkMutex.unlock();
}

MegaStringList *MegaChatApiImpl::getChatAudioInDevices()
{
    return NULL;
}

MegaStringList *MegaChatApiImpl::getChatVideoInDevices()
{
    return NULL;
}

bool MegaChatApiImpl::setChatAudioInDevice(const char *device)
{
    return true;
}

bool MegaChatApiImpl::setChatVideoInDevice(const char *device)
{
    return true;
}

void MegaChatApiImpl::startChatCall(MegaUser *peer, bool enableVideo, MegaChatRequestListener *listener)
{

}

void MegaChatApiImpl::answerChatCall(MegaChatCall *call, bool accept, MegaChatRequestListener *listener)
{

}

void MegaChatApiImpl::hangAllChatCalls()
{

}

void MegaChatApiImpl::addChatCallListener(MegaChatCallListener *listener)
{
    if (!listener)
    {
        return;
    }

    sdkMutex.lock();
    callListeners.insert(listener);
    sdkMutex.unlock();

}

void MegaChatApiImpl::addChatRequestListener(MegaChatRequestListener *listener)
{
    if (!listener)
    {
        return;
    }

    sdkMutex.lock();
    requestListeners.insert(listener);
    sdkMutex.unlock();
}

void MegaChatApiImpl::addChatLocalVideoListener(MegaChatVideoListener *listener)
{
    if (!listener)
    {
        return;
    }

    sdkMutex.lock();
    localVideoListeners.insert(listener);
    sdkMutex.unlock();
}

void MegaChatApiImpl::addChatRemoteVideoListener(MegaChatVideoListener *listener)
{
    if (!listener)
    {
        return;
    }

    sdkMutex.lock();
    remoteVideoListeners.insert(listener);
    sdkMutex.unlock();
}

void MegaChatApiImpl::addChatListener(MegaChatListener *listener)
{
    if (!listener)
    {
        return;
    }

    sdkMutex.lock();
    listeners.insert(listener);
    sdkMutex.unlock();
}

void MegaChatApiImpl::addChatRoomListener(MegaChatHandle chatid, MegaChatRoomListener *listener)
{
    if (!listener || chatid == MEGACHAT_INVALID_HANDLE)
    {
        return;
    }

    sdkMutex.lock();
    roomListeners.insert(listener);
    sdkMutex.unlock();
}

void MegaChatApiImpl::removeChatCallListener(MegaChatCallListener *listener)
{
    if (!listener)
    {
        return;
    }

    sdkMutex.lock();
    callListeners.erase(listener);
    sdkMutex.unlock();
}

void MegaChatApiImpl::removeChatRequestListener(MegaChatRequestListener *listener)
{
    if (!listener)
    {
        return;
    }

    sdkMutex.lock();
    requestListeners.erase(listener);

    map<int,MegaChatRequestPrivate*>::iterator it = requestMap.begin();
    while (it != requestMap.end())
    {
        MegaChatRequestPrivate* request = it->second;
        if(request->getListener() == listener)
        {
            request->setListener(NULL);
        }

        it++;
    }

    requestQueue.removeListener(listener);
    sdkMutex.unlock();
}

void MegaChatApiImpl::removeChatLocalVideoListener(MegaChatVideoListener *listener)
{
    if (!listener)
    {
        return;
    }

    sdkMutex.lock();
    localVideoListeners.erase(listener);
    sdkMutex.unlock();
}

void MegaChatApiImpl::removeChatRemoteVideoListener(MegaChatVideoListener *listener)
{
    if (!listener)
    {
        return;
    }

    sdkMutex.lock();
    remoteVideoListeners.erase(listener);
    sdkMutex.unlock();
}

void MegaChatApiImpl::removeChatListener(MegaChatListener *listener)
{
    if (!listener)
    {
        return;
    }

    sdkMutex.lock();
    listeners.erase(listener);
    sdkMutex.unlock();
}

void MegaChatApiImpl::removeChatRoomListener(MegaChatRoomListener *listener)
{
    if (!listener)
    {
        return;
    }

    sdkMutex.lock();
    roomListeners.erase(listener);
    sdkMutex.unlock();
}

IApp::IChatHandler *MegaChatApiImpl::createChatHandler(ChatRoom &room)
{
    return getChatRoomHandler(room.chatid());
}

IApp::IContactListHandler *MegaChatApiImpl::contactListHandler()
{
    return nullptr;
}

IApp::IChatListHandler *MegaChatApiImpl::chatListHandler()
{
    return this;
}

void MegaChatApiImpl::onIncomingContactRequest(const MegaContactRequest &req)
{
    // it is notified to the app by the existing MegaApi
}

rtcModule::IEventHandler *MegaChatApiImpl::onIncomingCall(const shared_ptr<rtcModule::ICallAnswer> &ans)
{
    // TODO: create the call object implementing IEventHandler and return it
    return new MegaChatCallPrivate(ans);
}

void MegaChatApiImpl::notifyInvited(const ChatRoom &room)
{
    MegaChatRoomPrivate *chat = new MegaChatRoomPrivate(room);

    fireOnChatRoomUpdate(chat);
}

void MegaChatApiImpl::onInitStateChange(int newState)
{
    API_LOG_DEBUG("Karere initialization state has changed: %d", newState);

    if (newState == karere::Client::kInitErrSidInvalid)
    {
        API_LOG_WARNING("Invalid session detected (API_ESID). Logging out...");
        logout();
        return;
    }

    if (newState == karere::Client::kInitTerminating)
    {
        terminating = true;
    }

    int state = MegaChatApiImpl::convertInitState(newState);

    // only notify meaningful state to the app
    if (state == MegaChatApi::INIT_ERROR ||
            state == MegaChatApi::INIT_WAITING_NEW_SESSION ||
            state == MegaChatApi::INIT_OFFLINE_SESSION ||
            state == MegaChatApi::INIT_ONLINE_SESSION ||
            state == MegaChatApi::INIT_NO_CACHE)
    {
        fireOnChatInitStateUpdate(state);
    }
}

int MegaChatApiImpl::convertInitState(int state)
{
    switch (state)
    {
    case karere::Client::kInitErrGeneric:
    case karere::Client::kInitErrCorruptCache:
    case karere::Client::kInitErrSidMismatch:
    case karere::Client::kInitErrAlready:
        return MegaChatApi::INIT_ERROR;

    case karere::Client::kInitErrNoCache:
        return MegaChatApi::INIT_NO_CACHE;

    case karere::Client::kInitWaitingNewSession:
        return MegaChatApi::INIT_WAITING_NEW_SESSION;

    case karere::Client::kInitHasOfflineSession:
        return MegaChatApi::INIT_OFFLINE_SESSION;

    case karere::Client::kInitHasOnlineSession:
        return MegaChatApi::INIT_ONLINE_SESSION;

    case karere::Client::kInitCreated:
    case karere::Client::kInitTerminating:
    case karere::Client::kInitTerminated:
    case karere::Client::kInitErrSidInvalid:
    default:
        return state;
    }
}

IApp::IGroupChatListItem *MegaChatApiImpl::addGroupChatItem(GroupChatRoom &chat)
{
    MegaChatGroupListItemHandler *itemHandler = new MegaChatGroupListItemHandler(*this, chat);
    chatGroupListItemHandler.insert(itemHandler);

    // notify the app about the new chatroom
    MegaChatListItemPrivate *item = new MegaChatListItemPrivate(chat);
    fireOnChatListItemUpdate(item);

    return (IGroupChatListItem *) itemHandler;
}

IApp::IPeerChatListItem *MegaChatApiImpl::addPeerChatItem(PeerChatRoom &chat)
{
    MegaChatPeerListItemHandler *itemHandler = new MegaChatPeerListItemHandler(*this, chat);
    chatPeerListItemHandler.insert(itemHandler);

    // notify the app about the new chatroom
    MegaChatListItemPrivate *item = new MegaChatListItemPrivate(chat);
    fireOnChatListItemUpdate(item);

    return (IPeerChatListItem *) itemHandler;
}

void MegaChatApiImpl::removeGroupChatItem(IGroupChatListItem &item)
{
    set<MegaChatGroupListItemHandler *>::iterator it = chatGroupListItemHandler.begin();
    while (it != chatGroupListItemHandler.end())
    {
        IGroupChatListItem *itemHandler = (*it);
        if (itemHandler == &item)
        {
//            TODO: Redmine ticket #5693
//            MegaChatListItemPrivate *listItem = new MegaChatListItemPrivate((*it)->getChatRoom());
//            listItem->setClosed();
//            fireOnChatListItemUpdate(listItem);

            delete (itemHandler);
            chatGroupListItemHandler.erase(it);
            return;
        }

        it++;
    }
}

void MegaChatApiImpl::removePeerChatItem(IPeerChatListItem &item)
{
    set<MegaChatPeerListItemHandler *>::iterator it = chatPeerListItemHandler.begin();
    while (it != chatPeerListItemHandler.end())
    {
        IPeerChatListItem *itemHandler = (*it);
        if (itemHandler == &item)
        {
//            TODO: Redmine ticket #5693
//            MegaChatListItemPrivate *listItem = new MegaChatListItemPrivate((*it)->getChatRoom());
//            listItem->setClosed();
//            fireOnChatListItemUpdate(listItem);

            delete (itemHandler);
            chatPeerListItemHandler.erase(it);
            return;
        }

        it++;
    }
}

void MegaChatApiImpl::onPresenceChanged(Id userid, Presence pres, bool inProgress)
{
    if (inProgress)
    {
        API_LOG_INFO("My own presence is being changed to %s", pres.toString());
    }
    else
    {
        API_LOG_INFO("Presence of user %s has been changed to %s", userid.toString().c_str(), pres.toString());
    }
    fireOnChatOnlineStatusUpdate(userid.val, pres.status(), inProgress);
}

void MegaChatApiImpl::onPresenceConfigChanged(const presenced::Config &state, bool pending)
{
    MegaChatPresenceConfigPrivate *config = new MegaChatPresenceConfigPrivate(state, pending);
    fireOnChatPresenceConfigUpdate(config);
}

ChatRequestQueue::ChatRequestQueue()
{
    mutex.init(false);
}

void ChatRequestQueue::push(MegaChatRequestPrivate *request)
{
    mutex.lock();
    requests.push_back(request);
    mutex.unlock();
}

void ChatRequestQueue::push_front(MegaChatRequestPrivate *request)
{
    mutex.lock();
    requests.push_front(request);
    mutex.unlock();
}

MegaChatRequestPrivate *ChatRequestQueue::pop()
{
    mutex.lock();
    if(requests.empty())
    {
        mutex.unlock();
        return NULL;
    }
    MegaChatRequestPrivate *request = requests.front();
    requests.pop_front();
    mutex.unlock();
    return request;
}

void ChatRequestQueue::removeListener(MegaChatRequestListener *listener)
{
    mutex.lock();

    deque<MegaChatRequestPrivate *>::iterator it = requests.begin();
    while(it != requests.end())
    {
        MegaChatRequestPrivate *request = (*it);
        if(request->getListener()==listener)
            request->setListener(NULL);
        it++;
    }

    mutex.unlock();
}

EventQueue::EventQueue()
{
    mutex.init(false);
}

void EventQueue::push(void *transfer)
{
    mutex.lock();
    events.push_back(transfer);
    mutex.unlock();
}

void EventQueue::push_front(void *event)
{
    mutex.lock();
    events.push_front(event);
    mutex.unlock();
}

void* EventQueue::pop()
{
    mutex.lock();
    if(events.empty())
    {
        mutex.unlock();
        return NULL;
    }
    void* event = events.front();
    events.pop_front();
    mutex.unlock();
    return event;
}

MegaChatRequestPrivate::MegaChatRequestPrivate(int type, MegaChatRequestListener *listener)
{
    this->type = type;
    this->tag = 0;
    this->listener = listener;

    this->number = 0;
    this->retry = 0;
    this->flag = false;
    this->peerList = NULL;
    this->chatid = MEGACHAT_INVALID_HANDLE;
    this->userHandle = MEGACHAT_INVALID_HANDLE;
    this->privilege = MegaChatPeerList::PRIV_UNKNOWN;
    this->text = NULL;
    this->mMessage = NULL;
    this->mMegaNodeList = NULL;
}

MegaChatRequestPrivate::MegaChatRequestPrivate(MegaChatRequestPrivate &request)
{
    this->text = NULL;
    this->peerList = NULL;
    this->mMessage = NULL;
    this->mMegaNodeList = NULL;

    this->type = request.getType();
    this->listener = request.getListener();
    this->setTag(request.getTag());
    this->setNumber(request.getNumber());
    this->setNumRetry(request.getNumRetry());
    this->setFlag(request.getFlag());
    this->setMegaChatPeerList(request.getMegaChatPeerList());
    this->setChatHandle(request.getChatHandle());
    this->setUserHandle(request.getUserHandle());
    this->setPrivilege(request.getPrivilege());
    this->setText(request.getText());
    this->setMegaChatMessage(request.getMegaChatMessage());
    this->setMegaNodeList(request.getMegaNodeList());
}

MegaChatRequestPrivate::~MegaChatRequestPrivate()
{
    delete peerList;
    delete [] text;
    delete mMessage;
    delete mMegaNodeList;
}

MegaChatRequest *MegaChatRequestPrivate::copy()
{
    return new MegaChatRequestPrivate(*this);
}

const char *MegaChatRequestPrivate::getRequestString() const
{
    switch(type)
    {
        case TYPE_DELETE: return "DELETE";
        case TYPE_LOGOUT: return "LOGOUT";
        case TYPE_CONNECT: return "CONNECT";
        case TYPE_INITIALIZE: return "INITIALIZE";
        case TYPE_SET_ONLINE_STATUS: return "SET_CHAT_STATUS";
        case TYPE_CREATE_CHATROOM: return "CREATE CHATROOM";
        case TYPE_INVITE_TO_CHATROOM: return "INVITE_TO_CHATROOM";
        case TYPE_REMOVE_FROM_CHATROOM: return "REMOVE_FROM_CHATROOM";
        case TYPE_UPDATE_PEER_PERMISSIONS: return "UPDATE_PEER_PERMISSIONS";
        case TYPE_TRUNCATE_HISTORY: return "TRUNCATE_HISTORY";
        case TYPE_EDIT_CHATROOM_NAME: return "EDIT_CHATROOM_NAME";
        case TYPE_EDIT_CHATROOM_PIC: return "EDIT_CHATROOM_PIC";
        case TYPE_GET_FIRSTNAME: return "GET_FIRSTNAME";
        case TYPE_GET_LASTNAME: return "GET_LASTNAME";
        case TYPE_GET_EMAIL: return "GET_EMAIL";
        case TYPE_DISCONNECT: return "DISCONNECT";
<<<<<<< HEAD
=======
        case TYPE_RETRY_PENDING_CONNECTIONS: return "RETRY_PENDING_CONNECTIONS";
>>>>>>> 76e9b7e5
        case TYPE_START_CHAT_CALL: return "START_CHAT_CALL";
        case TYPE_ANSWER_CHAT_CALL: return "ANSWER_CHAT_CALL";
        case TYPE_ATTACH_NODE_MESSAGE: return "ATTACH_NODE_MESSAGE";
        case TYPE_REVOKE_NODE_MESSAGE: return "REVOKE_NODE_MESSAGE";
<<<<<<< HEAD
        case TYPE_SET_BACKGROUND_STATUS: return "SET_BACKGROUND_STATUS";

=======
>>>>>>> 76e9b7e5
    }
    return "UNKNOWN";
}

const char *MegaChatRequestPrivate::toString() const
{
    return getRequestString();
}

MegaChatRequestListener *MegaChatRequestPrivate::getListener() const
{
    return listener;
}

int MegaChatRequestPrivate::getType() const
{
    return type;
}

long long MegaChatRequestPrivate::getNumber() const
{
    return number;
}

int MegaChatRequestPrivate::getNumRetry() const
{
    return retry;
}

bool MegaChatRequestPrivate::getFlag() const
{
    return flag;
}

MegaChatPeerList *MegaChatRequestPrivate::getMegaChatPeerList()
{
    return peerList;
}

MegaChatHandle MegaChatRequestPrivate::getChatHandle()
{
    return chatid;
}

MegaChatHandle MegaChatRequestPrivate::getUserHandle()
{
    return userHandle;
}

int MegaChatRequestPrivate::getPrivilege()
{
    return privilege;
}

const char *MegaChatRequestPrivate::getText() const
{
    return text;
}

MegaChatMessage *MegaChatRequestPrivate::getMegaChatMessage()
{
    return mMessage;
}

int MegaChatRequestPrivate::getTag() const
{
    return tag;
}

void MegaChatRequestPrivate::setListener(MegaChatRequestListener *listener)
{
    this->listener = listener;
}

void MegaChatRequestPrivate::setTag(int tag)
{
    this->tag = tag;
}

void MegaChatRequestPrivate::setNumber(long long number)
{
    this->number = number;
}

void MegaChatRequestPrivate::setNumRetry(int retry)
{
    this->retry = retry;
}

void MegaChatRequestPrivate::setFlag(bool flag)
{
    this->flag = flag;
}

void MegaChatRequestPrivate::setMegaChatPeerList(MegaChatPeerList *peerList)
{
    if (this->peerList)
        delete this->peerList;

    this->peerList = peerList ? peerList->copy() : NULL;
}

void MegaChatRequestPrivate::setChatHandle(MegaChatHandle chatid)
{
    this->chatid = chatid;
}

void MegaChatRequestPrivate::setUserHandle(MegaChatHandle userhandle)
{
    this->userHandle = userhandle;
}

void MegaChatRequestPrivate::setPrivilege(int priv)
{
    this->privilege = priv;
}

void MegaChatRequestPrivate::setText(const char *text)
{
    if(this->text)
    {
        delete [] this->text;
    }
    this->text = MegaApi::strdup(text);
}

void MegaChatRequestPrivate::setMegaChatMessage(MegaChatMessage *message)
{
    if (mMessage != NULL)
    {
        delete mMessage;
    }

    mMessage = message ? message->copy() : NULL;
}

MegaNodeList *MegaChatRequestPrivate::getMegaNodeList()
{
    return mMegaNodeList;
}

void MegaChatRequestPrivate::setMegaNodeList(MegaNodeList *nodelist)
{
    if (mMegaNodeList != NULL)
    {
        delete mMegaNodeList;
    }

    mMegaNodeList = nodelist ? nodelist->copy() : NULL;
}

MegaChatCallPrivate::MegaChatCallPrivate(const shared_ptr<rtcModule::ICallAnswer> &ans)
{
    mAns = ans;
#ifndef KARERE_DISABLE_WEBRTC
    this->peer = mAns->call()->peerJid().c_str();
#else
    this->peer = nullptr;
#endif
    status = 0;
    tag = 0;
    videoReceiver = NULL;
}

MegaChatCallPrivate::MegaChatCallPrivate(const char *peer)
{
    this->peer = MegaApi::strdup(peer);
    status = 0;
    tag = 0;
    videoReceiver = NULL;
    mAns = NULL;
}

MegaChatCallPrivate::MegaChatCallPrivate(const MegaChatCallPrivate &call)
{
    this->peer = MegaApi::strdup(call.getPeer());
    this->status = call.getStatus();
    this->tag = call.getTag();
    this->videoReceiver = NULL;
    mAns = NULL;
}

MegaChatCallPrivate::~MegaChatCallPrivate()
{
    delete [] peer;
//    delete mAns;  it's a shared pointer, no need to delete
    // videoReceiver is deleted on onVideoDetach, because it's called after the call is finished
}

MegaChatCall *MegaChatCallPrivate::copy()
{
    return new MegaChatCallPrivate(*this);
}

int MegaChatCallPrivate::getStatus() const
{
    return status;
}

int MegaChatCallPrivate::getTag() const
{
    return tag;
}

MegaChatHandle MegaChatCallPrivate::getContactHandle() const
{
    if(!peer)
    {
        return MEGACHAT_INVALID_HANDLE;
    }

    MegaChatHandle userHandle = MEGACHAT_INVALID_HANDLE;
    string tmp = peer;
    tmp.resize(13);
    Base32::atob(tmp.data(), (byte *)&userHandle, sizeof(userHandle));
    return userHandle;
}

//shared_ptr<rtcModule::ICallAnswer> MegaChatCallPrivate::getAnswerObject()
//{
//    return mAns;
//}

const char *MegaChatCallPrivate::getPeer() const
{
    return peer;
}

void MegaChatCallPrivate::setStatus(int status)
{
    this->status = status;
}

void MegaChatCallPrivate::setTag(int tag)
{
    this->tag = tag;
}

void MegaChatCallPrivate::setVideoReceiver(MegaChatVideoReceiver *videoReceiver)
{
    delete this->videoReceiver;
    this->videoReceiver = videoReceiver;
}

shared_ptr<rtcModule::ICall> MegaChatCallPrivate::call() const
{
    return nullptr;
}

bool MegaChatCallPrivate::reqStillValid() const
{
    return false;
}

set<string> *MegaChatCallPrivate::files() const
{
    return NULL;
}

AvFlags MegaChatCallPrivate::peerMedia() const
{
    AvFlags ret;
    return ret;
}

bool MegaChatCallPrivate::answer(bool accept, AvFlags ownMedia)
{
    return false;
}

//void MegaChatCallPrivate::setAnswerObject(rtcModule::ICallAnswer *answerObject)
//{
//    this->mAns = answerObject;
//}

MegaChatVideoReceiver::MegaChatVideoReceiver(MegaChatApiImpl *chatApi, MegaChatCallPrivate *call, bool local)
{
    this->chatApi = chatApi;
    this->call = call;
    this->local = local;
}

MegaChatVideoReceiver::~MegaChatVideoReceiver()
{
}

unsigned char *MegaChatVideoReceiver::getImageBuffer(unsigned short width, unsigned short height, void **userData)
{
    MegaChatVideoFrame *frame = new MegaChatVideoFrame;
    frame->width = width;
    frame->height = height;
    frame->buffer = new byte[width * height * 4];  // in format ARGB: 4 bytes per pixel
    *userData = frame;
    return frame->buffer;
}

void MegaChatVideoReceiver::frameComplete(void *userData)
{
    MegaChatVideoFrame *frame = (MegaChatVideoFrame *)userData;
    if(local)
    {
        chatApi->fireOnChatLocalVideoData(call, frame->width, frame->height, (char *)frame->buffer);
    }
    else
    {
        chatApi->fireOnChatRemoteVideoData(call, frame->width, frame->height, (char *)frame->buffer);
    }
    delete frame->buffer;
    delete frame;
}

void MegaChatVideoReceiver::onVideoAttach()
{

}

void MegaChatVideoReceiver::onVideoDetach()
{
    delete this;
}

void MegaChatVideoReceiver::clearViewport()
{
}

void MegaChatVideoReceiver::released()
{
}


MegaChatRoomHandler::MegaChatRoomHandler(MegaChatApiImpl *chatApi, MegaChatHandle chatid)
{
    this->chatApi = chatApi;
    this->chatid = chatid;

    this->mRoom = NULL;
    this->mChat = NULL;
}

IApp::ICallHandler *MegaChatRoomHandler::callHandler()
{
    // TODO: create a MegaChatCallPrivate() with the peer information and return it
    return NULL;
}

void MegaChatRoomHandler::onUserTyping(karere::Id user)
{
    MegaChatRoomPrivate *chat = (MegaChatRoomPrivate *) chatApi->getChatRoom(chatid);
    chat->setUserTyping(user.val);

    chatApi->fireOnChatRoomUpdate(chat);
}

void MegaChatRoomHandler::onLastTextMessageUpdated(const chatd::LastTextMsg& msg)
{
    if (mRoom)
    {
        // forward the event to the chatroom, so chatlist items also receive the notification
        mRoom->onLastTextMessageUpdated(msg);
    }
}

void MegaChatRoomHandler::onLastMessageTsUpdated(uint32_t ts)
{
    if (mRoom)
    {
        // forward the event to the chatroom, so chatlist items also receive the notification
        mRoom->onLastMessageTsUpdated(ts);
    }
}

void MegaChatRoomHandler::onMemberNameChanged(uint64_t userid, const std::string &newName)
{
    MegaChatRoomPrivate *chat = (MegaChatRoomPrivate *) chatApi->getChatRoom(chatid);
    chat->setMembersUpdated();

    chatApi->fireOnChatRoomUpdate(chat);
}

void MegaChatRoomHandler::onTitleChanged(const string &title)
{
    MegaChatRoomPrivate *chat = (MegaChatRoomPrivate *) chatApi->getChatRoom(chatid);
    chat->setTitle(title);

    chatApi->fireOnChatRoomUpdate(chat);
}

void MegaChatRoomHandler::onUnreadCountChanged(int count)
{
    MegaChatRoomPrivate *chat = (MegaChatRoomPrivate *) chatApi->getChatRoom(chatid);
    chat->setUnreadCount(count);

    chatApi->fireOnChatRoomUpdate(chat);
}

void MegaChatRoomHandler::init(Chat &chat, DbInterface *&)
{
    mChat = &chat;
    mRoom = chatApi->findChatRoom(chatid);

    mChat->resetListenerState();
}

void MegaChatRoomHandler::onDestroy()
{
    mChat = NULL;
    mRoom = NULL;
}

void MegaChatRoomHandler::onRecvNewMessage(Idx idx, Message &msg, Message::Status status)
{
    MegaChatMessagePrivate *message = new MegaChatMessagePrivate(msg, status, idx);
    chatApi->fireOnMessageReceived(message);
}

void MegaChatRoomHandler::onRecvHistoryMessage(Idx idx, Message &msg, Message::Status status, bool isLocal)
{
    MegaChatMessagePrivate *message = new MegaChatMessagePrivate(msg, status, idx);
    chatApi->fireOnMessageLoaded(message);
}

void MegaChatRoomHandler::onHistoryDone(chatd::HistSource /*source*/)
{
    chatApi->fireOnMessageLoaded(NULL);
}

void MegaChatRoomHandler::onUnsentMsgLoaded(chatd::Message &msg)
{
    Message::Status status = (Message::Status) MegaChatMessage::STATUS_SENDING;
    MegaChatMessagePrivate *message = new MegaChatMessagePrivate(msg, status, MEGACHAT_INVALID_INDEX);
    chatApi->fireOnMessageLoaded(message);
}

void MegaChatRoomHandler::onUnsentEditLoaded(chatd::Message &msg, bool oriMsgIsSending)
{
    Idx index = MEGACHAT_INVALID_INDEX;
    if (!oriMsgIsSending)   // original message was already sent
    {
        index = mChat->msgIndexFromId(msg.id());
    }
    MegaChatMessagePrivate *message = new MegaChatMessagePrivate(msg, Message::kSending, index);
    message->setContentChanged();
    chatApi->fireOnMessageLoaded(message);
}

void MegaChatRoomHandler::onMessageConfirmed(Id msgxid, const Message &msg, Idx idx)
{
    MegaChatMessagePrivate *message = new MegaChatMessagePrivate(msg, Message::kServerReceived, idx);
    message->setStatus(MegaChatMessage::STATUS_SERVER_RECEIVED);
    message->setTempId(msgxid);     // to allow the app to find the "temporal" message
    chatApi->fireOnMessageUpdate(message);
}

void MegaChatRoomHandler::onMessageRejected(const Message &msg, uint8_t /*reason*/)
{
    MegaChatMessagePrivate *message = new MegaChatMessagePrivate(msg, Message::kServerRejected, MEGACHAT_INVALID_INDEX);
    message->setStatus(MegaChatMessage::STATUS_SERVER_REJECTED);
    chatApi->fireOnMessageUpdate(message);
}

void MegaChatRoomHandler::onMessageStatusChange(Idx idx, Message::Status newStatus, const Message &msg)
{
    MegaChatMessagePrivate *message = new MegaChatMessagePrivate(msg, newStatus, idx);
    message->setStatus(newStatus);
    chatApi->fireOnMessageUpdate(message);
}

void MegaChatRoomHandler::onMessageEdited(const Message &msg, chatd::Idx idx)
{
    Message::Status status = mChat->getMsgStatus(msg, idx);
    MegaChatMessagePrivate *message = new MegaChatMessagePrivate(msg, status, idx);
    message->setContentChanged();
    chatApi->fireOnMessageUpdate(message);
}

void MegaChatRoomHandler::onEditRejected(const Message &msg, ManualSendReason reason)
{
    MegaChatMessagePrivate *message = new MegaChatMessagePrivate(msg, Message::kSendingManual, MEGACHAT_INVALID_INDEX);
    if (reason == ManualSendReason::kManualSendEditNoChange)
    {
        API_LOG_WARNING("Edit message rejected because of same content");
        message->setStatus(mChat->getMsgStatus(msg, msg.id()));
    }
    else
    {
        API_LOG_WARNING("Edit message rejected, reason: %d", reason);
        message->setCode(reason);
    }
    chatApi->fireOnMessageUpdate(message);
}

void MegaChatRoomHandler::onOnlineStateChange(ChatState)
{
    // apps not interested about this event
}

void MegaChatRoomHandler::onUserJoin(Id userid, Priv privilege)
{
    if (mRoom)
    {
        // forward the event to the chatroom, so chatlist items also receive the notification
        mRoom->onUserJoin(userid, privilege);

        MegaChatRoomPrivate *chatroom = new MegaChatRoomPrivate(*mRoom);
        chatroom->setMembersUpdated();
        chatApi->fireOnChatRoomUpdate(chatroom);
    }
}

void MegaChatRoomHandler::onUserLeave(Id userid)
{
    if (mRoom)
    {
        // forward the event to the chatroom, so chatlist items also receive the notification
        mRoom->onUserLeave(userid);

        MegaChatRoomPrivate *chatroom = new MegaChatRoomPrivate(*mRoom);
        chatroom->setMembersUpdated();
        chatApi->fireOnChatRoomUpdate(chatroom);
    }
}

void MegaChatRoomHandler::onRejoinedChat()
{
    if (mRoom)
    {
        MegaChatRoomPrivate *chatroom = new MegaChatRoomPrivate(*mRoom);
        chatApi->fireOnChatRoomUpdate(chatroom);
    }
}

void MegaChatRoomHandler::onExcludedFromChat()
{

    if (mRoom)
    {
        MegaChatRoomPrivate *chatroom = new MegaChatRoomPrivate(*mRoom);
        chatroom->setClosed();
        chatApi->fireOnChatRoomUpdate(chatroom);
    }
}

void MegaChatRoomHandler::onUnreadChanged()
{
    if (mRoom)
    {
        // forward the event to the chatroom, so chatlist items also receive the notification
        mRoom->onUnreadChanged();

        if (mChat)
        {
            MegaChatRoomPrivate *chatroom = new MegaChatRoomPrivate(*mRoom);
            chatroom->setUnreadCount(mChat->unreadMsgCount());
            chatApi->fireOnChatRoomUpdate(chatroom);
        }
    }
}

void MegaChatRoomHandler::onManualSendRequired(chatd::Message *msg, uint64_t id, chatd::ManualSendReason reason)
{
    MegaChatMessagePrivate *message = new MegaChatMessagePrivate(*msg, Message::kSendingManual, MEGACHAT_INVALID_INDEX);
    delete msg; // we take ownership of the Message

    message->setStatus(MegaChatMessage::STATUS_SENDING_MANUAL);
    message->setRowId(id); // identifier for the manual-send queue, for removal from queue
    message->setCode(reason);
    chatApi->fireOnMessageLoaded(message);
}


MegaChatErrorPrivate::MegaChatErrorPrivate(const string &msg, int code, int type)
    : promise::Error(msg, code, type)
{
    this->setHandled();
}

MegaChatErrorPrivate::MegaChatErrorPrivate(int code, int type)
    : promise::Error(MegaChatErrorPrivate::getGenericErrorString(code), code, type)
{
    this->setHandled();
}

const char* MegaChatErrorPrivate::getGenericErrorString(int errorCode)
{
    switch(errorCode)
    {
    case ERROR_OK:
        return "No error";
    case ERROR_ARGS:
        return "Invalid argument";
    case ERROR_UNKNOWN:
    default:
        return "Unknown error";
    }
}


MegaChatErrorPrivate::MegaChatErrorPrivate(const MegaChatErrorPrivate *error)
    : promise::Error(error->getErrorString(), error->getErrorCode(), error->getErrorType())
{
    this->setHandled();
}

int MegaChatErrorPrivate::getErrorCode() const
{
    return code();
}

int MegaChatErrorPrivate::getErrorType() const
{
    return type();
}

const char *MegaChatErrorPrivate::getErrorString() const
{
    return what();
}

const char *MegaChatErrorPrivate::toString() const
{
    char *errorString = new char[msg().size()+1];
    strcpy(errorString, what());
    return errorString;
}

MegaChatError *MegaChatErrorPrivate::copy()
{
    return new MegaChatErrorPrivate(this);
}


MegaChatRoomListPrivate::MegaChatRoomListPrivate()
{

}

MegaChatRoomListPrivate::MegaChatRoomListPrivate(const MegaChatRoomListPrivate *list)
{
    MegaChatRoomPrivate *chat;

    for (unsigned int i = 0; i < list->size(); i++)
    {
        chat = new MegaChatRoomPrivate(list->get(i));
        this->list.push_back(chat);
    }
}

MegaChatRoomList *MegaChatRoomListPrivate::copy() const
{
    return new MegaChatRoomListPrivate(this);
}

const MegaChatRoom *MegaChatRoomListPrivate::get(unsigned int i) const
{
    if (i >= size())
    {
        return NULL;
    }
    else
    {
        return list.at(i);
    }
}

unsigned int MegaChatRoomListPrivate::size() const
{
    return list.size();
}

void MegaChatRoomListPrivate::addChatRoom(MegaChatRoom *chat)
{
    list.push_back(chat);
}


MegaChatRoomPrivate::MegaChatRoomPrivate(const MegaChatRoom *chat)
{
    this->chatid = chat->getChatId();
    this->priv = chat->getOwnPrivilege();
    for (unsigned int i = 0; i < chat->getPeerCount(); i++)
    {
        MegaChatHandle uh = chat->getPeerHandle(i);
        peers.push_back(userpriv_pair(uh, (privilege_t) chat->getPeerPrivilege(i)));
        peerFirstnames.push_back(chat->getPeerFirstname(i));
        peerLastnames.push_back(chat->getPeerLastname(i));
        peerEmails.push_back(chat->getPeerEmail(i));
    }
    this->group = chat->isGroup();
    this->title = chat->getTitle();
    this->unreadCount = chat->getUnreadCount();
    this->active = chat->isActive();
    this->changed = chat->getChanges();
    this->uh = chat->getUserTyping();
}

MegaChatRoomPrivate::MegaChatRoomPrivate(const ChatRoom &chat)
{
    this->changed = 0;
    this->chatid = chat.chatid();
    this->priv = chat.ownPriv();
    this->group = chat.isGroup();
    this->title = chat.titleString();
    this->unreadCount = chat.chat().unreadMsgCount();
    this->active = chat.isActive();
    this->uh = MEGACHAT_INVALID_HANDLE;

    if (group)
    {
        GroupChatRoom &groupchat = (GroupChatRoom&) chat;
        GroupChatRoom::MemberMap peers = groupchat.peers();

        GroupChatRoom::MemberMap::iterator it;
        for (it = peers.begin(); it != peers.end(); it++)
        {
            this->peers.push_back(userpriv_pair(it->first, (privilege_t) it->second->priv()));

            const char *buffer = MegaChatRoomPrivate::firstnameFromBuffer(it->second->name());
            this->peerFirstnames.push_back(buffer ? buffer : "");
            delete [] buffer;

            buffer = MegaChatRoomPrivate::lastnameFromBuffer(it->second->name());
            this->peerLastnames.push_back(buffer ? buffer : "");
            delete [] buffer;

            this->peerEmails.push_back(it->second->email());
        }
    }
    else
    {
        PeerChatRoom &peerchat = (PeerChatRoom&) chat;
        privilege_t priv = (privilege_t) peerchat.peerPrivilege();
        handle uh = peerchat.peer();
        string name = peerchat.contact().titleString();

        this->peers.push_back(userpriv_pair(uh, priv));

        const char *buffer = MegaChatRoomPrivate::firstnameFromBuffer(name);
        this->peerFirstnames.push_back(buffer ? buffer : "");
        delete [] buffer;

        buffer = MegaChatRoomPrivate::lastnameFromBuffer(name);
        this->peerLastnames.push_back(buffer ? buffer : "");
        delete [] buffer;

        this->peerEmails.push_back(peerchat.contact().email());
    }
}

MegaChatRoom *MegaChatRoomPrivate::copy() const
{
    return new MegaChatRoomPrivate(this);
}

MegaChatHandle MegaChatRoomPrivate::getChatId() const
{
    return chatid;
}

int MegaChatRoomPrivate::getOwnPrivilege() const
{
    return priv;
}

int MegaChatRoomPrivate::getPeerPrivilegeByHandle(MegaChatHandle userhandle) const
{
    for (unsigned int i = 0; i < peers.size(); i++)
    {
        if (peers.at(i).first == userhandle)
        {
            return peers.at(i).second;
        }
    }

    return PRIV_UNKNOWN;
}

const char *MegaChatRoomPrivate::getPeerFirstnameByHandle(MegaChatHandle userhandle) const
{
    for (unsigned int i = 0; i < peers.size(); i++)
    {
        if (peers.at(i).first == userhandle)
        {
            return peerFirstnames.at(i).c_str();
        }
    }

    return NULL;
}

const char *MegaChatRoomPrivate::getPeerLastnameByHandle(MegaChatHandle userhandle) const
{
    for (unsigned int i = 0; i < peers.size(); i++)
    {
        if (peers.at(i).first == userhandle)
        {
            return peerLastnames.at(i).c_str();
        }
    }

    return NULL;
}

const char *MegaChatRoomPrivate::getPeerFullnameByHandle(MegaChatHandle userhandle) const
{
    for (unsigned int i = 0; i < peers.size(); i++)
    {
        if (peers.at(i).first == userhandle)
        {
            string ret = peerFirstnames.at(i);
            if (!peerFirstnames.at(i).empty() && !peerLastnames.at(i).empty())
            {
                ret.append(" ");
            }
            ret.append(peerLastnames.at(i));

            return MegaApi::strdup(ret.c_str());
        }
    }

    return NULL;
}

const char *MegaChatRoomPrivate::getPeerEmailByHandle(MegaChatHandle userhandle) const
{
    for (unsigned int i = 0; i < peerEmails.size(); i++)
    {
        if (peers.at(i).first == userhandle)
        {
            return peerEmails.at(i).c_str();
        }
    }

    return NULL;
}

int MegaChatRoomPrivate::getPeerPrivilege(unsigned int i) const
{
    if (i >= peers.size())
    {
        return MegaChatRoom::PRIV_UNKNOWN;
    }

    return peers.at(i).second;
}

unsigned int MegaChatRoomPrivate::getPeerCount() const
{
    return peers.size();
}

MegaChatHandle MegaChatRoomPrivate::getPeerHandle(unsigned int i) const
{
    if (i >= peers.size())
    {
        return MEGACHAT_INVALID_HANDLE;
    }

    return peers.at(i).first;
}

const char *MegaChatRoomPrivate::getPeerFirstname(unsigned int i) const
{
    if (i >= peerFirstnames.size())
    {
        return NULL;
    }

    return peerFirstnames.at(i).c_str();
}

const char *MegaChatRoomPrivate::getPeerLastname(unsigned int i) const
{
    if (i >= peerLastnames.size())
    {
        return NULL;
    }

    return peerLastnames.at(i).c_str();
}

const char *MegaChatRoomPrivate::getPeerFullname(unsigned int i) const
{
    if (i >= peerLastnames.size() || i >= peerFirstnames.size())
    {
        return NULL;
    }

    string ret = peerFirstnames.at(i);
    if (!peerFirstnames.at(i).empty() && !peerLastnames.at(i).empty())
    {
        ret.append(" ");
    }
    ret.append(peerLastnames.at(i));

    return MegaApi::strdup(ret.c_str());
}

const char *MegaChatRoomPrivate::getPeerEmail(unsigned int i) const
{
    if (i >= peerEmails.size())
    {
        return NULL;
    }

    return peerEmails.at(i).c_str();
}

bool MegaChatRoomPrivate::isGroup() const
{
    return group;
}

const char *MegaChatRoomPrivate::getTitle() const
{
    return title.c_str();
}

bool MegaChatRoomPrivate::isActive() const
{
    return active;
}

int MegaChatRoomPrivate::getChanges() const
{
    return changed;
}

bool MegaChatRoomPrivate::hasChanged(int changeType) const
{
    return (changed & changeType);
}

int MegaChatRoomPrivate::getUnreadCount() const
{
    return unreadCount;
}

MegaChatHandle MegaChatRoomPrivate::getUserTyping() const
{
    return uh;
}

void MegaChatRoomPrivate::setTitle(const string& title)
{
    this->title = title;
    this->changed |= MegaChatRoom::CHANGE_TYPE_TITLE;
}

void MegaChatRoomPrivate::setUnreadCount(int count)
{
    this->unreadCount = count;
    this->changed |= MegaChatRoom::CHANGE_TYPE_UNREAD_COUNT;
}

void MegaChatRoomPrivate::setMembersUpdated()
{
    this->changed |= MegaChatRoom::CHANGE_TYPE_PARTICIPANTS;
}

void MegaChatRoomPrivate::setUserTyping(MegaChatHandle uh)
{
    this->uh = uh;
    this->changed |= MegaChatRoom::CHANGE_TYPE_USER_TYPING;
}

void MegaChatRoomPrivate::setClosed()
{
    this->changed |= MegaChatRoom::CHANGE_TYPE_CLOSED;
}

char *MegaChatRoomPrivate::firstnameFromBuffer(const string &buffer)
{
    char *ret = NULL;
    int len = buffer.length() ? buffer.at(0) : 0;

    if (len > 0)
    {
        ret = new char[len + 1];
        strncpy(ret, buffer.data() + 1, len);
        ret[len] = '\0';
    }

    return ret;
}

char *MegaChatRoomPrivate::lastnameFromBuffer(const string &buffer)
{
    char *ret = NULL;

    if (buffer.length() && (int)buffer.length() >= buffer.at(0))
    {
        int lenLastname = buffer.length() - buffer.at(0) - 1;
        if (lenLastname)
        {
            const char *start = buffer.data() + 1 + buffer.at(0);
            if (buffer.at(0) != 0)
            {
                start++;    // there's a space separator
                lenLastname--;
            }

            ret = new char[lenLastname + 1];
            strncpy(ret, start, lenLastname);
            ret[lenLastname] = '\0';
        }
    }

    return ret;
}

void MegaChatListItemHandler::onTitleChanged(const string &title)
{
    MegaChatListItemPrivate *item = new MegaChatListItemPrivate(this->mRoom);
    item->setTitle(title);

    chatApi.fireOnChatListItemUpdate(item);
}

void MegaChatListItemHandler::onUnreadCountChanged(int count)
{
    MegaChatListItemPrivate *item = new MegaChatListItemPrivate(this->mRoom);
    item->setUnreadCount(count);

    chatApi.fireOnChatListItemUpdate(item);
}

const ChatRoom &MegaChatListItemHandler::getChatRoom() const
{
    return mRoom;
}

MegaChatPeerListPrivate::MegaChatPeerListPrivate()
{
}

MegaChatPeerListPrivate::~MegaChatPeerListPrivate()
{

}

MegaChatPeerList *MegaChatPeerListPrivate::copy() const
{
    MegaChatPeerListPrivate *ret = new MegaChatPeerListPrivate;

    for (int i = 0; i < size(); i++)
    {
        ret->addPeer(list.at(i).first, list.at(i).second);
    }

    return ret;
}

void MegaChatPeerListPrivate::addPeer(MegaChatHandle h, int priv)
{
    list.push_back(userpriv_pair(h, (privilege_t) priv));
}

MegaChatHandle MegaChatPeerListPrivate::getPeerHandle(int i) const
{
    if (i > size())
    {
        return MEGACHAT_INVALID_HANDLE;
    }
    else
    {
        return list.at(i).first;
    }
}

int MegaChatPeerListPrivate::getPeerPrivilege(int i) const
{
    if (i > size())
    {
        return PRIV_UNKNOWN;
    }
    else
    {
        return list.at(i).second;
    }
}

int MegaChatPeerListPrivate::size() const
{
    return list.size();
}

const userpriv_vector *MegaChatPeerListPrivate::getList() const
{
    return &list;
}

MegaChatPeerListPrivate::MegaChatPeerListPrivate(userpriv_vector *userpriv)
{
    handle uh;
    privilege_t priv;

    for (unsigned i = 0; i < userpriv->size(); i++)
    {
        uh = userpriv->at(i).first;
        priv = userpriv->at(i).second;

        this->addPeer(uh, priv);
    }
}


MegaChatListItemHandler::MegaChatListItemHandler(MegaChatApiImpl &chatApi, ChatRoom &room)
    :chatApi(chatApi), mRoom(room)
{
}

MegaChatListItemPrivate::MegaChatListItemPrivate(ChatRoom &chatroom)
    : MegaChatListItem()
{
    this->chatid = chatroom.chatid();
    this->title = chatroom.titleString();
    this->unreadCount = chatroom.chat().unreadMsgCount();
    this->group = chatroom.isGroup();
    this->active = chatroom.isActive();
    this->ownPriv = chatroom.ownPriv();
    this->changed = 0;
    this->peerHandle = !group ? ((PeerChatRoom&)chatroom).peer() : MEGACHAT_INVALID_HANDLE;

    LastTextMsg tmp;
    LastTextMsg *message = &tmp;
    LastTextMsg *&msg = message;
    int lastMsgStatus = chatroom.chat().lastTextMessage(msg);
    if (lastMsgStatus == 1)
    {
        this->lastMsg = JSonUtils::getLastMessageContent(msg->contents(), msg->type());
        this->lastMsgSender = msg->sender();
        this->lastMsgType = msg->type();
    }
    else
    {
        this->lastMsg = "";
        this->lastMsgSender = MEGACHAT_INVALID_HANDLE;
        this->lastMsgType = lastMsgStatus;
    }

    this->lastTs = chatroom.chat().lastMessageTs();
}

MegaChatListItemPrivate::MegaChatListItemPrivate(const MegaChatListItem *item)
{
    this->chatid = item->getChatId();
    this->title = item->getTitle();
    this->ownPriv = item->getOwnPrivilege();
    this->unreadCount = item->getUnreadCount();
    this->changed = item->getChanges();
    this->lastTs = item->getLastTimestamp();
    this->lastMsg = item->getLastMessage();
    this->lastMsgType = item->getLastMessageType();
    this->lastMsgSender = item->getLastMessageSender();
    this->group = item->isGroup();
    this->active = item->isActive();
    this->peerHandle = item->getPeerHandle();
}

MegaChatListItemPrivate::~MegaChatListItemPrivate()
{
}

MegaChatListItem *MegaChatListItemPrivate::copy() const
{
    return new MegaChatListItemPrivate(this);
}

int MegaChatListItemPrivate::getChanges() const
{
    return changed;
}

bool MegaChatListItemPrivate::hasChanged(int changeType) const
{
    return (changed & changeType);
}

MegaChatHandle MegaChatListItemPrivate::getChatId() const
{
    return chatid;
}

const char *MegaChatListItemPrivate::getTitle() const
{
    return title.c_str();
}

int MegaChatListItemPrivate::getOwnPrivilege() const
{
    return ownPriv;
}

int MegaChatListItemPrivate::getUnreadCount() const
{
    return unreadCount;
}

const char *MegaChatListItemPrivate::getLastMessage() const
{
    return lastMsg.c_str();
}

int MegaChatListItemPrivate::getLastMessageType() const
{
    return lastMsgType;
}

MegaChatHandle MegaChatListItemPrivate::getLastMessageSender() const
{
    return lastMsgSender;
}

int64_t MegaChatListItemPrivate::getLastTimestamp() const
{
    return lastTs;
}

bool MegaChatListItemPrivate::isGroup() const
{
    return group;
}

bool MegaChatListItemPrivate::isActive() const
{
    return active;
}

MegaChatHandle MegaChatListItemPrivate::getPeerHandle() const
{
    return peerHandle;
}

void MegaChatListItemPrivate::setOwnPriv(int ownPriv)
{
    this->ownPriv = ownPriv;
    this->changed |= MegaChatListItem::CHANGE_TYPE_OWN_PRIV;
}

void MegaChatListItemPrivate::setTitle(const string &title)
{
    this->title = title;
    this->changed |= MegaChatListItem::CHANGE_TYPE_TITLE;
}

void MegaChatListItemPrivate::setUnreadCount(int count)
{
    this->unreadCount = count;
    this->changed |= MegaChatListItem::CHANGE_TYPE_UNREAD_COUNT;
}

void MegaChatListItemPrivate::setMembersUpdated()
{
    this->changed |= MegaChatListItem::CHANGE_TYPE_PARTICIPANTS;
}

void MegaChatListItemPrivate::setClosed()
{
    this->changed |= MegaChatListItem::CHANGE_TYPE_CLOSED;
}

void MegaChatListItemPrivate::setLastTimestamp(int64_t ts)
{
    this->lastTs = ts;
    this->changed |= MegaChatListItem::CHANGE_TYPE_LAST_TS;
}

void MegaChatListItemPrivate::setLastMessage(int type, const string &msg, const uint64_t uh)
{
    this->lastMsg = msg;
    this->lastMsgType = type;
    this->lastMsgSender = uh;
    this->changed |= MegaChatListItem::CHANGE_TYPE_LAST_MSG;
}

MegaChatGroupListItemHandler::MegaChatGroupListItemHandler(MegaChatApiImpl &chatApi, ChatRoom &room)
    : MegaChatListItemHandler(chatApi, room)
{

}

void MegaChatGroupListItemHandler::onUserJoin(uint64_t, Priv)
{
    MegaChatListItemPrivate *item = new MegaChatListItemPrivate(this->mRoom);
    item->setMembersUpdated();

    chatApi.fireOnChatListItemUpdate(item);
}

void MegaChatGroupListItemHandler::onUserLeave(uint64_t )
{
    MegaChatListItemPrivate *item = new MegaChatListItemPrivate(this->mRoom);
    item->setMembersUpdated();

    chatApi.fireOnChatListItemUpdate(item);
}

void MegaChatListItemHandler::onExcludedFromChat()
{
    MegaChatListItemPrivate *item = new MegaChatListItemPrivate(this->mRoom);
    item->setOwnPriv(item->getOwnPrivilege());
    item->setClosed();
    chatApi.fireOnChatListItemUpdate(item);
}

void MegaChatListItemHandler::onRejoinedChat()
{
    MegaChatListItemPrivate *item = new MegaChatListItemPrivate(this->mRoom);
    chatApi.fireOnChatListItemUpdate(item);
}

void MegaChatListItemHandler::onLastMessageUpdated(const LastTextMsg& msg)
{
    MegaChatListItemPrivate *item = new MegaChatListItemPrivate(this->mRoom);

    std::string lastMessageContent = JSonUtils::getLastMessageContent(msg.contents(), msg.type());

    item->setLastMessage(msg.type(), lastMessageContent, msg.sender());
    chatApi.fireOnChatListItemUpdate(item);
}

void MegaChatListItemHandler::onLastTsUpdated(uint32_t ts)
{
    MegaChatListItemPrivate *item = new MegaChatListItemPrivate(this->mRoom);
    item->setLastTimestamp(ts);
    chatApi.fireOnChatListItemUpdate(item);
}

void MegaChatListItemHandler::onOnlineChatState(const ChatState state)
{
    // apps are not interested on this event
}

MegaChatPeerListItemHandler::MegaChatPeerListItemHandler(MegaChatApiImpl &chatApi, ChatRoom &room)
    : MegaChatListItemHandler(chatApi, room)
{

}

MegaChatMessagePrivate::MegaChatMessagePrivate(const MegaChatMessage *msg)
    : megaChatUsers(NULL)
{
    this->msg = MegaApi::strdup(msg->getContent());
    this->uh = msg->getUserHandle();
    this->hAction = msg->getHandleOfAction();
    this->msgId = msg->getMsgId();
    this->tempId = msg->getTempId();
    this->index = msg->getMsgIndex();
    this->status = msg->getStatus();
    this->ts = msg->getTimestamp();
    this->type = msg->getType();
    this->changed = msg->getChanges();
    this->edited = msg->isEdited();
    this->deleted = msg->isDeleted();
    this->priv = msg->getPrivilege();
    this->code = msg->getCode();
    this->rowId = msg->getRowId();
    this->megaNodeList = msg->getMegaNodeList() ? msg->getMegaNodeList()->copy() : NULL;

    if (msg->getUsersCount() != 0)
    {
        this->megaChatUsers = new std::vector<MegaChatAttachedUser>();

        for (unsigned int i = 0; i < msg->getUsersCount(); ++i)
        {
            MegaChatAttachedUser megaChatUser(msg->getUserHandle(i), msg->getUserEmail(i), msg->getUserName(i));

            this->megaChatUsers->push_back(megaChatUser);
        }
    }
}

MegaChatMessagePrivate::MegaChatMessagePrivate(const Message &msg, Message::Status status, Idx index)
    : megaChatUsers(NULL)
    , megaNodeList(NULL)
{
    string tmp(msg.buf(), msg.size());

    if (msg.type == TYPE_NORMAL || msg.type == TYPE_CHAT_TITLE)
    {
        this->msg = msg.size() ? MegaApi::strdup(tmp.c_str()) : NULL;
    }
    else    // for other types, content is irrelevant
    {
        this->msg = NULL;
    }
    this->uh = msg.userid;
    this->msgId = msg.isSending() ? MEGACHAT_INVALID_HANDLE : (MegaChatHandle) msg.id();
    this->tempId = msg.isSending() ? (MegaChatHandle) msg.id() : MEGACHAT_INVALID_HANDLE;
    this->rowId = MEGACHAT_INVALID_HANDLE;
    this->type = msg.type;
    this->ts = msg.ts;
    this->status = status;
    this->index = index;
    this->changed = 0;
    this->edited = msg.updated && msg.size();
    this->deleted = msg.updated && !msg.size();
    this->code = 0;
    this->priv = PRIV_UNKNOWN;
    this->hAction = MEGACHAT_INVALID_HANDLE;

    switch (type)
    {
        case MegaChatMessage::TYPE_PRIV_CHANGE:
        case MegaChatMessage::TYPE_ALTER_PARTICIPANTS:
        {
            const Message::ManagementInfo mngInfo = msg.mgmtInfo();

            this->priv = mngInfo.privilege;
            this->hAction = mngInfo.target;
            break;
        }
        case MegaChatMessage::TYPE_NODE_ATTACHMENT:
        {
            megaNodeList = JSonUtils::parseAttachNodeJSon(msg.toText().c_str());
            break;
        }
        case MegaChatMessage::TYPE_REVOKE_NODE_ATTACHMENT:
        {
            this->hAction = MegaApi::base64ToHandle(msg.toText().c_str());
            break;
        }
        case MegaChatMessage::TYPE_CONTACT_ATTACHMENT:
        {
            megaChatUsers = JSonUtils::parseAttachContactJSon(msg.toText().c_str());
            break;
        }
        case MegaChatMessage::TYPE_NORMAL:
        case MegaChatMessage::TYPE_CHAT_TITLE:
        case MegaChatMessage::TYPE_TRUNCATE:
        default:
            break;
    }
}

MegaChatMessagePrivate::~MegaChatMessagePrivate()
{
    delete [] msg;
    delete megaChatUsers;
    delete megaNodeList;
}

MegaChatMessage *MegaChatMessagePrivate::copy() const
{
    return new MegaChatMessagePrivate(this);
}

int MegaChatMessagePrivate::getStatus() const
{
    return status;
}

MegaChatHandle MegaChatMessagePrivate::getMsgId() const
{
    return msgId;
}

MegaChatHandle MegaChatMessagePrivate::getTempId() const
{
    return tempId;
}

int MegaChatMessagePrivate::getMsgIndex() const
{
    return index;
}

MegaChatHandle MegaChatMessagePrivate::getUserHandle() const
{
    return uh;
}

int MegaChatMessagePrivate::getType() const
{
    return type;
}

int64_t MegaChatMessagePrivate::getTimestamp() const
{
    return ts;
}

const char *MegaChatMessagePrivate::getContent() const
{
    return msg;
}

bool MegaChatMessagePrivate::isEdited() const
{
    return edited;
}

bool MegaChatMessagePrivate::isDeleted() const
{
    return deleted;
}

bool MegaChatMessagePrivate::isEditable() const
{
    return (type == TYPE_NORMAL && !isDeleted() && ((time(NULL) - ts) < CHATD_MAX_EDIT_AGE));
}

bool MegaChatMessagePrivate::isDeletable() const
{
    return ((type == TYPE_NORMAL || type == TYPE_CONTACT_ATTACHMENT)
            && !isDeleted() && ((time(NULL) - ts) < CHATD_MAX_EDIT_AGE));
}

bool MegaChatMessagePrivate::isManagementMessage() const
{
    return (type == TYPE_ALTER_PARTICIPANTS ||
            type == TYPE_PRIV_CHANGE ||
            type == TYPE_TRUNCATE ||
            type == TYPE_CHAT_TITLE);
}

MegaChatHandle MegaChatMessagePrivate::getHandleOfAction() const
{
    return hAction;
}

int MegaChatMessagePrivate::getPrivilege() const
{
    return priv;
}

int MegaChatMessagePrivate::getCode() const
{
    return code;
}

MegaChatHandle MegaChatMessagePrivate::getRowId() const
{
    return rowId;
}

int MegaChatMessagePrivate::getChanges() const
{
    return changed;
}

bool MegaChatMessagePrivate::hasChanged(int changeType) const
{
    return (changed & changeType);
}

void MegaChatMessagePrivate::setStatus(int status)
{
    this->status = status;
    this->changed |= MegaChatMessage::CHANGE_TYPE_STATUS;
}

void MegaChatMessagePrivate::setTempId(MegaChatHandle tempId)
{
    this->tempId = tempId;
}

void MegaChatMessagePrivate::setRowId(int id)
{
    this->rowId = id;
}

void MegaChatMessagePrivate::setContentChanged()
{
    this->changed |= MegaChatMessage::CHANGE_TYPE_CONTENT;
}

void MegaChatMessagePrivate::setCode(int code)
{
    this->code = code;
}

unsigned int MegaChatMessagePrivate::getUsersCount() const
{
    unsigned int size = 0;
    if (megaChatUsers != NULL)
    {
        size = megaChatUsers->size();
    }

    return size;
}

MegaChatHandle MegaChatMessagePrivate::getUserHandle(unsigned int index) const
{
    if (!megaChatUsers || index >= megaChatUsers->size())
    {
        return MEGACHAT_INVALID_HANDLE;
    }

    return megaChatUsers->at(index).getHandle();
}

const char *MegaChatMessagePrivate::getUserName(unsigned int index) const
{
    if (!megaChatUsers || index >= megaChatUsers->size())
    {
        return NULL;
    }

    return megaChatUsers->at(index).getName();
}

const char *MegaChatMessagePrivate::getUserEmail(unsigned int index) const
{
    if (!megaChatUsers || index >= megaChatUsers->size())
    {
        return NULL;
    }

    return megaChatUsers->at(index).getEmail();
}

MegaNodeList *MegaChatMessagePrivate::getMegaNodeList() const
{
    return megaNodeList;
}

LoggerHandler::LoggerHandler()
    : ILoggerBackend(MegaChatApi::LOG_LEVEL_INFO)
{
    mutex.init(true);
    this->megaLogger = NULL;

    gLogger.addUserLogger("MegaChatApi", this);
    gLogger.logChannels[krLogChannel_megasdk].logLevel = krLogLevelDebugVerbose;
    gLogger.logToConsoleUseColors(false);
}

LoggerHandler::~LoggerHandler()
{
    gLogger.removeUserLogger("MegaChatApi");
}

void LoggerHandler::setMegaChatLogger(MegaChatLogger *logger)
{
    this->megaLogger = logger;
}

void LoggerHandler::setLogLevel(int logLevel)
{
    this->maxLogLevel = logLevel;
}

void LoggerHandler::setLogWithColors(bool useColors)
{
    gLogger.logToConsoleUseColors(useColors);
}

void LoggerHandler::setLogToConsole(bool enable)
{
    gLogger.logToConsole(enable);
}

void LoggerHandler::log(krLogLevel level, const char *msg, size_t len, unsigned flags)
{
    mutex.lock();
    if (megaLogger)
    {
        megaLogger->log(level, msg);
    }
    mutex.unlock();
}

MegaChatListItemListPrivate::MegaChatListItemListPrivate()
{
}

MegaChatListItemListPrivate::~MegaChatListItemListPrivate()
{
    for (unsigned int i = 0; i < list.size(); i++)
    {
        delete list[i];
        list[i] = NULL;
    }

    list.clear();
}

MegaChatListItemListPrivate::MegaChatListItemListPrivate(const MegaChatListItemListPrivate *list)
{
    MegaChatListItemPrivate *item;

    for (unsigned int i = 0; i < list->size(); i++)
    {
        item = new MegaChatListItemPrivate(list->get(i));
        this->list.push_back(item);
    }
}

MegaChatListItemListPrivate *MegaChatListItemListPrivate::copy() const
{
    return new MegaChatListItemListPrivate(this);
}

const MegaChatListItem *MegaChatListItemListPrivate::get(unsigned int i) const
{
    if (i >= size())
    {
        return NULL;
    }
    else
    {
        return list.at(i);
    }
}

unsigned int MegaChatListItemListPrivate::size() const
{
    return list.size();
}

void MegaChatListItemListPrivate::addChatListItem(MegaChatListItem *item)
{
    list.push_back(item);
}

MegaChatPresenceConfigPrivate::MegaChatPresenceConfigPrivate(const MegaChatPresenceConfigPrivate &config)
{
    this->status = config.getOnlineStatus();
    this->autoawayEnabled = config.isAutoawayEnabled();
    this->autoawayTimeout = config.getAutoawayTimeout();
    this->persistEnabled = config.isPersist();
    this->pending = config.isPending();
}

MegaChatPresenceConfigPrivate::MegaChatPresenceConfigPrivate(const presenced::Config &config, bool isPending)
{
    this->status = config.presence().status();
    this->autoawayEnabled = config.autoawayActive();
    this->autoawayTimeout = config.autoawayTimeout();
    this->persistEnabled = config.persist();
    this->pending = isPending;
}

MegaChatPresenceConfigPrivate::~MegaChatPresenceConfigPrivate()
{

}

MegaChatPresenceConfig *MegaChatPresenceConfigPrivate::copy() const
{
    return new MegaChatPresenceConfigPrivate(*this);
}

int MegaChatPresenceConfigPrivate::getOnlineStatus() const
{
    return status;
}

bool MegaChatPresenceConfigPrivate::isAutoawayEnabled() const
{
    return autoawayEnabled;
}

int64_t MegaChatPresenceConfigPrivate::getAutoawayTimeout() const
{
    return autoawayTimeout;
}

bool MegaChatPresenceConfigPrivate::isPersist() const
{
    return persistEnabled;
}

bool MegaChatPresenceConfigPrivate::isPending() const
{
    return pending;
}

bool MegaChatPresenceConfigPrivate::isSignalActivityRequired() const
{
    return (!persistEnabled
            && status != MegaChatApi::STATUS_OFFLINE
            && status != MegaChatApi::STATUS_AWAY
            && autoawayEnabled && autoawayTimeout);
}

MegaChatAttachedUser::MegaChatAttachedUser(MegaChatHandle contactId, const std::string &email, const std::string& name)
    : mHandle(contactId)
    , mEmail(email)
    , mName(name)
{
}

MegaChatAttachedUser::~MegaChatAttachedUser()
{
}

MegaChatHandle MegaChatAttachedUser::getHandle() const
{
    return mHandle;
}

const char *MegaChatAttachedUser::getEmail() const
{
    return mEmail.c_str();
}

const char *MegaChatAttachedUser::getName() const
{
    return mName.c_str();
}

std::vector<int32_t> DataTranslation::b_to_vector(const std::string& data)
{
    int length = data.length();
    std::vector<int32_t> vector(length / sizeof(int32_t));

    for (int i = 0; i < length; ++i)
    {
        // i >> 2 = i / 4
        vector[i >> 2] |= (data[i] & 255) << (24 - (i & 3) * 8);
    }

    return vector;
}

std::string DataTranslation::vector_to_b(std::vector<int32_t> vector)
{
    int length = vector.size() * sizeof(int32_t);
    char* data = new char[length];

    for (int i = 0; i < length; ++i)
    {
        // i >> 2 = i / 4
        data[i] = (vector[i >> 2] >> (24 - (i & 3) * 8)) & 255;
    }

    std::string dataToReturn(data, length);

    delete[] data;

    return dataToReturn;
}

MegaChatHandleListPrivate::MegaChatHandleListPrivate()
{

}

MegaChatHandleListPrivate::MegaChatHandleListPrivate(const MegaChatHandleListPrivate *nodeList)
{
    mList = nodeList->mList;
}

MegaChatHandleListPrivate::~MegaChatHandleListPrivate()
{

}

MegaChatHandleList *MegaChatHandleListPrivate::copy() const
{
    return new MegaChatHandleListPrivate(this);
}

MegaChatHandle MegaChatHandleListPrivate::get(unsigned int i) const
{
    MegaChatHandle handle = MEGACHAT_INVALID_HANDLE;

    if (i < mList.size())
    {
        handle = mList.at(i);
    }

    return handle;
}

unsigned int MegaChatHandleListPrivate::size() const
{
    return mList.size();
}

void MegaChatHandleListPrivate::addMegaChatHandle(MegaChatHandle megaChatHandle)
{
    mList.push_back(megaChatHandle);

}

const char *JSonUtils::generateAttachNodeJSon(MegaNodeList *nodes, MegaApi* megaApi)
{
    if (!nodes)
    {
        return NULL;
    }

    rapidjson::Document jSonAttachmentNodes(rapidjson::kArrayType);
    for (int i = 0; i < nodes->size(); ++i)
    {
        rapidjson::Value jsonNode(rapidjson::kObjectType);

        MegaNode *megaNode = nodes->get(i);

        if (megaNode == NULL)
        {
            API_LOG_ERROR("Invalid node at index %d", i);
            return NULL;
        }

        // h -> handle
        char *base64Handle = MegaApi::handleToBase64(megaNode->getHandle());
        std::string handleString(base64Handle);
        delete [] base64Handle;
        rapidjson::Value nodeHandleValue(rapidjson::kStringType);
        nodeHandleValue.SetString(handleString.c_str(), handleString.length(), jSonAttachmentNodes.GetAllocator());
        jsonNode.AddMember(rapidjson::Value("h"), nodeHandleValue, jSonAttachmentNodes.GetAllocator());

        // k -> binary key
        char tempKey[FILENODEKEYLENGTH];
        char *base64Key = megaNode->getBase64Key();
        Base64::atob(base64Key, (byte*)tempKey, FILENODEKEYLENGTH);
        delete base64Key;

        std::vector<int32_t> keyVector = DataTranslation::b_to_vector(std::string(tempKey, FILENODEKEYLENGTH));
        rapidjson::Value keyVectorNode(rapidjson::kArrayType);
        if (keyVector.size() != 8)
        {
            API_LOG_ERROR("Invalid nodekey for attached node: %d", megaNode->getHandle());
            return NULL;
        }
        for (unsigned int j = 0; j < keyVector.size(); ++j)
        {
            keyVectorNode.PushBack(rapidjson::Value(keyVector[j]), jSonAttachmentNodes.GetAllocator());
        }

        jsonNode.AddMember(rapidjson::Value("k"), keyVectorNode, jSonAttachmentNodes.GetAllocator());

        // t -> type
        jsonNode.AddMember(rapidjson::Value("t"), rapidjson::Value(megaNode->getType()), jSonAttachmentNodes.GetAllocator());

        // name -> name
        std::string nameString = std::string(megaNode->getName());
        rapidjson::Value nameValue(rapidjson::kStringType);
        nameValue.SetString(nameString.c_str(), nameString.length(), jSonAttachmentNodes.GetAllocator());
        jsonNode.AddMember(rapidjson::Value("name"), nameValue, jSonAttachmentNodes.GetAllocator());

        // s -> size
        jsonNode.AddMember(rapidjson::Value("s"), rapidjson::Value(megaNode->getSize()), jSonAttachmentNodes.GetAllocator());

        // fa -> image thumbail
        if (megaNode->hasThumbnail() || megaNode->hasPreview())
        {
            const char *fa = megaApi->getFileAttribute(megaNode->getHandle());
            if (!fa)
            {
                API_LOG_ERROR("Failed to get the fileattribute string of node %d", megaNode->getHandle());
                return NULL;
            }

            std::string faString(fa);
            delete [] fa;

            rapidjson::Value faValue(rapidjson::kStringType);
            faValue.SetString(faString.c_str(), faString.length(), jSonAttachmentNodes.GetAllocator());
            jsonNode.AddMember(rapidjson::Value("fa"), faValue, jSonAttachmentNodes.GetAllocator());
        }
        else
        {
            // ar -> empty
            rapidjson::Value arValue(rapidjson::kObjectType);
            jsonNode.AddMember(rapidjson::Value("ar"), arValue, jSonAttachmentNodes.GetAllocator());
        }

        // ts -> time stamp
        jsonNode.AddMember(rapidjson::Value("ts"), rapidjson::Value(megaNode->getModificationTime()), jSonAttachmentNodes.GetAllocator());

        jSonAttachmentNodes.PushBack(jsonNode, jSonAttachmentNodes.GetAllocator());
    }

    rapidjson::StringBuffer buffer;
    rapidjson::Writer<rapidjson::StringBuffer> writer(buffer);
    jSonAttachmentNodes.Accept(writer);

    return MegaApi::strdup(buffer.GetString());
}

MegaNodeList *JSonUtils::parseAttachNodeJSon(const char *json)
{
    if (!json || strcmp(json, "") == 0)
    {
        return NULL;
    }

    rapidjson::StringStream stringStream(json);
    rapidjson::Document document;
    document.ParseStream(stringStream);

    MegaNodeList *megaNodeList = new MegaNodeListPrivate();

    int attachmentNumber = document.Capacity();
    for (int i = 0; i < attachmentNumber; ++i)
    {
        const rapidjson::Value& file = document[i];

        rapidjson::Value::ConstMemberIterator iteratorHandle = file.FindMember("h");
        if (iteratorHandle == file.MemberEnd() || !iteratorHandle->value.IsString())
        {
            API_LOG_ERROR("Invalid nodehandle in attachment JSON");
            delete megaNodeList;
            return NULL;
        }
        std::string handleString = iteratorHandle->value.GetString();

        rapidjson::Value::ConstMemberIterator iteratorName = file.FindMember("name");
        if (iteratorName == file.MemberEnd() || !iteratorName->value.IsString())
        {
            API_LOG_ERROR("Invalid filename in attachment JSON");
            delete megaNodeList;
            return NULL;
        }
        std::string nameString = iteratorName->value.GetString();

        rapidjson::Value::ConstMemberIterator iteratorKey = file.FindMember("k");
        if (iteratorKey == file.MemberEnd() || !iteratorKey->value.IsArray()
                || iteratorKey->value.Capacity() != 8)
        {
            API_LOG_ERROR("Invalid nodekey in attachment JSON");
            delete megaNodeList;
            return NULL;
        }
        std::vector<int32_t> kElements;
        for (unsigned int j = 0; j < iteratorKey->value.Capacity(); ++j)
        {
            if (iteratorKey->value[j].IsInt())
            {
                int32_t value = iteratorKey->value[j].GetInt();
                kElements.push_back(value);
            }
            else
            {
                API_LOG_ERROR("Invalid nodekey data in attachment JSON");
                delete megaNodeList;
                return NULL;
            }
        }

        rapidjson::Value::ConstMemberIterator iteratorSize = file.FindMember("s");
        if (iteratorSize == file.MemberEnd() || !iteratorSize->value.IsInt64())
        {
            API_LOG_ERROR("Invalid size in attachment JSON");
            delete megaNodeList;
            return NULL;
        }
        int64_t size = iteratorSize->value.GetInt64();

        rapidjson::Value::ConstMemberIterator iteratorType = file.FindMember("t");
        if (iteratorType == file.MemberEnd() || !iteratorType->value.IsInt())
        {
            API_LOG_ERROR("Invalid type in attachment JSON");
            delete megaNodeList;
            return NULL;
        }
        int type = iteratorType->value.GetInt();

        rapidjson::Value::ConstMemberIterator iteratorTimeStamp = file.FindMember("ts");
        if (iteratorTimeStamp == file.MemberEnd() || !iteratorTimeStamp->value.IsInt64())
        {
            API_LOG_ERROR("Invalid type in attachment JSON");
            delete megaNodeList;
            return NULL;
        }
        int64_t timeStamp = iteratorTimeStamp->value.GetInt64();

        rapidjson::Value::ConstMemberIterator iteratorFa = file.FindMember("fa");
        std::string fa;
        if (iteratorFa != file.MemberEnd() && iteratorFa->value.IsString())
        {
            fa = iteratorFa->value.GetString();

        }

        MegaHandle megaHandle = MegaApi::base64ToHandle(handleString.c_str());
        std::string attrstring;
        char *fingerprint = NULL;

        std::string key = DataTranslation::vector_to_b(kElements);

        MegaNodePrivate node(nameString.c_str(), type, size, timeStamp, timeStamp,
                             megaHandle, &key, &attrstring, &fa, fingerprint, INVALID_HANDLE,
                             NULL, NULL, false, true);

        megaNodeList->addNode(&node);
    }

    return megaNodeList;
}

std::vector<MegaChatAttachedUser> *JSonUtils::parseAttachContactJSon(const char *json)
{
    if (!json  || strcmp(json, "") == 0)
    {
        return NULL;
    }

    rapidjson::StringStream stringStream(json);

    rapidjson::Document document;
    document.ParseStream(stringStream);

    std::vector<MegaChatAttachedUser> *megaChatUsers = new std::vector<MegaChatAttachedUser>();

    int contactNumber = document.Capacity();
    for (int i = 0; i < contactNumber; ++i)
    {
        const rapidjson::Value& user = document[i];

        rapidjson::Value::ConstMemberIterator iteratorEmail = user.FindMember("email");
        if (iteratorEmail == user.MemberEnd() || !iteratorEmail->value.IsString())
        {
            API_LOG_ERROR("Invalid email in contact-attachment JSON");
            delete megaChatUsers;
            return NULL;
        }
        std::string emailString = iteratorEmail->value.GetString();

        rapidjson::Value::ConstMemberIterator iteratorHandle = user.FindMember("u");
        if (iteratorHandle == user.MemberEnd() || !iteratorHandle->value.IsString())
        {
            API_LOG_ERROR("Invalid userhandle in contact-attachment JSON");
            delete megaChatUsers;
            return NULL;
        }
        std::string handleString = iteratorHandle->value.GetString();

        rapidjson::Value::ConstMemberIterator iteratorName = user.FindMember("name");
        if (iteratorName == user.MemberEnd() || !iteratorName->value.IsString())
        {
            API_LOG_ERROR("Invalid username in contact-attachment JSON");
            delete megaChatUsers;
            return NULL;
        }
        std::string nameString = iteratorName->value.GetString();

        MegaChatAttachedUser megaChatUser(MegaApi::base64ToUserHandle(handleString.c_str()) , emailString, nameString);
        megaChatUsers->push_back(megaChatUser);
    }

    return megaChatUsers;

}

string JSonUtils::getLastMessageContent(const string& content, uint8_t type)
{
    std::string messageContents;
    switch (type)
    {
        case MegaChatMessage::TYPE_CONTACT_ATTACHMENT:
        {
            // Remove the first two characters. [0] = 0x0 | [1] = Message::kMsgContact
            std::string messageAttach = content;
            messageAttach.erase(messageAttach.begin(), messageAttach.begin() + 2);

            std::vector<MegaChatAttachedUser> *userVector = JSonUtils::parseAttachContactJSon(messageAttach.c_str());
            if (userVector && userVector->size() > 0)
            {
                for (unsigned int i = 0; i < userVector->size() - 1; ++i)
                {
                    messageContents.append(userVector->at(i).getName());
                    // We use character 0x01 as separator
                    messageContents.push_back(0x01);
                }

                messageContents.append(userVector->at(userVector->size() - 1).getName());
            }

            delete userVector;

            break;
        }
        case MegaChatMessage::TYPE_NODE_ATTACHMENT:
        {
            // Remove the first two characters. [0] = 0x0 | [1] = Message::kMsgAttachment
            std::string messageAttach = content;
            messageAttach.erase(messageAttach.begin(), messageAttach.begin() + 2);

            MegaNodeList *megaNodeList = JSonUtils::parseAttachNodeJSon(messageAttach.c_str());
            if (megaNodeList && megaNodeList->size() > 0)
            {
                for (int i = 0; i < megaNodeList->size() - 1; ++i)
                {
                    messageContents.append(megaNodeList->get(i)->getName());
                    // We use character 0x01 as separator
                    messageContents.push_back(0x01);
                }

                messageContents.append(megaNodeList->get(megaNodeList->size() - 1)->getName());
            }

            delete megaNodeList;

            break;
        }
        default:
        {
            messageContents = content;
            break;
        }
    }

    return messageContents;
}

void ServiceManager::init()
{
    if (!mInstance.get())
    {
        mInstance = std::shared_ptr<ServiceManager>(new ServiceManager());
    }
}

void ServiceManager::cleanup()
{
    mInstance.reset();
}

ServiceManager::ServiceManager()
{
    globalInit(MegaChatApiImpl::megaApiPostMessage);
}

ServiceManager::~ServiceManager()
{
    globalCleanup();
}<|MERGE_RESOLUTION|>--- conflicted
+++ resolved
@@ -2679,19 +2679,12 @@
         case TYPE_GET_LASTNAME: return "GET_LASTNAME";
         case TYPE_GET_EMAIL: return "GET_EMAIL";
         case TYPE_DISCONNECT: return "DISCONNECT";
-<<<<<<< HEAD
-=======
+        case TYPE_SET_BACKGROUND_STATUS: return "SET_BACKGROUND_STATUS";
         case TYPE_RETRY_PENDING_CONNECTIONS: return "RETRY_PENDING_CONNECTIONS";
->>>>>>> 76e9b7e5
         case TYPE_START_CHAT_CALL: return "START_CHAT_CALL";
         case TYPE_ANSWER_CHAT_CALL: return "ANSWER_CHAT_CALL";
         case TYPE_ATTACH_NODE_MESSAGE: return "ATTACH_NODE_MESSAGE";
         case TYPE_REVOKE_NODE_MESSAGE: return "REVOKE_NODE_MESSAGE";
-<<<<<<< HEAD
-        case TYPE_SET_BACKGROUND_STATUS: return "SET_BACKGROUND_STATUS";
-
-=======
->>>>>>> 76e9b7e5
     }
     return "UNKNOWN";
 }
