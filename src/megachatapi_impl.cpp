--- conflicted
+++ resolved
@@ -6283,13 +6283,8 @@
     mIsCaller = call.isOutgoing();
     mIgnored = call.isIgnored();
     mIsSpeakAllow = call.isSpeakAllow();
-<<<<<<< HEAD
     mLocalAVFlags = call.getLocalAvFlags();
-    mInitialTs = call.getInitialTimeStamp();
-=======
-    localAVFlags = call.getLocalAvFlags();
     mInitialTs = call.getInitialTimeStamp() - call.getInitialOffset();
->>>>>>> c9069de8
     mFinalTs = call.getFinalTimeStamp();
     mAudioDetected = call.isAudioDetected();
     mNetworkQuality = call.getNetworkQuality();
