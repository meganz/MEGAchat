--- conflicted
+++ resolved
@@ -7709,7 +7709,6 @@
     return mDomainName.c_str();
 }
 
-<<<<<<< HEAD
 MegaChatGeolocationPrivate::MegaChatGeolocationPrivate(float longitude, float latitude, const string &image)
     : mLongitude(longitude), mLatitude(latitude), mImage(image)
 {
@@ -7740,7 +7739,8 @@
 const char *MegaChatGeolocationPrivate::getImage() const
 {
     return mImage.size() ? mImage.c_str() : NULL;
-=======
+}
+
 MegaChatNodeHistoryHandler::MegaChatNodeHistoryHandler(MegaChatApi *api)
     : chatApi(api)
 {
@@ -7818,5 +7818,4 @@
 void MegaChatNodeHistoryHandler::removeMegaNodeHistoryListener(MegaChatNodeHistoryListener *listener)
 {
     nodeHistoryListeners.insert(listener);
->>>>>>> 40b1b9b0
 }