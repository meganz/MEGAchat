--- conflicted
+++ resolved
@@ -5038,11 +5038,8 @@
         case TYPE_LAST_GREEN: return "LAST_GREEN";
         case TYPE_CHANGE_VIDEO_STREAM: return "CHANGE_VIDEO_STREAM";
         case TYPE_IMPORT_MESSAGES: return "IMPORT_MESSAGES";
-<<<<<<< HEAD
+        case TYPE_SET_RETENTION_TIME: return "SET_RETENTION_TIME";
         case TYPE_SET_CALL_ON_HOLD: return "SET_CALL_ON_HOLD";
-=======
-        case TYPE_SET_RETENTION_TIME: return "SET_RETENTION_TIME";
->>>>>>> 8c482feb
     }
     return "UNKNOWN";
 }
