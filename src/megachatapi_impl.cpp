/**
 * @file megachatapi_impl.cpp
 * @brief Private implementation of the intermediate layer for the MEGA C++ SDK.
 *
 * (c) 2013-2016 by Mega Limited, Auckland, New Zealand
 *
 * This file is part of the MEGA SDK - Client Access Engine.
 *
 * Applications using the MEGA API must present a valid application key
 * and comply with the the rules set forth in the Terms of Service.
 *
 * The MEGA SDK is distributed in the hope that it will be useful,
 * but WITHOUT ANY WARRANTY; without even the implied warranty of
 * MERCHANTABILITY or FITNESS FOR A PARTICULAR PURPOSE.
 *
 * @copyright Simplified (2-clause) BSD License.
 *
 * You should have received a copy of the license along with this
 * program.
 */

#define _POSIX_SOURCE
#define _LARGE_FILES

#define _GNU_SOURCE 1
#define _FILE_OFFSET_BITS 64

#define __DARWIN_C_LEVEL 199506L

#define USE_VARARGS
#define PREFER_STDARG

#include <megaapi_impl.h>
#include "megachatapi_impl.h"
#include <base/cservices.h>
#include <base/logger.h>
#include <IGui.h>
#include <chatClient.h>
#include <mega/base64.h>
#include <chatdMsg.h>

#ifdef _WIN32
#pragma warning(push)
#pragma warning(disable: 4996) // rapidjson: The std::iterator class template (used as a base class to provide typedefs) is deprecated in C++17. (The <iterator> header is NOT deprecated.)
#endif

#include <rapidjson/stringbuffer.h>
#include <rapidjson/writer.h>
#include <rapidjson/document.h>

#ifdef _WIN32
#pragma warning(pop)
#endif

#ifndef _WIN32
#include <signal.h>
#endif

#ifndef KARERE_DISABLE_WEBRTC
namespace rtcModule {void globalCleanup(); }
#endif

#define MAX_PUBLICCHAT_MEMBERS_TO_PRIVATE 100

using namespace std;
using namespace megachat;
using namespace mega;
using namespace karere;
using namespace chatd;

LoggerHandler *MegaChatApiImpl::loggerHandler = NULL;

MegaChatApiImpl::MegaChatApiImpl(MegaChatApi *chatApi, MegaApi *megaApi)
{
    init(chatApi, megaApi);
}

MegaChatApiImpl::~MegaChatApiImpl()
{
    MegaChatRequestPrivate *request = new MegaChatRequestPrivate(MegaChatRequest::TYPE_DELETE);
    requestQueue.push(request);
    waiter->notify();
    thread.join();
    delete request;

    for (auto it = chatPeerListItemHandler.begin(); it != chatPeerListItemHandler.end(); it++)
    {
        delete *it;
    }
    for (auto it = chatGroupListItemHandler.begin(); it != chatGroupListItemHandler.end(); it++)
    {
        delete *it;
    }

    // TODO: destruction of waiter hangs forever or may cause crashes
    //delete waiter;

    // TODO: destruction of network layer may cause hangs on MegaApi's network layer.
    // It may terminate the OpenSSL required by cUrl in SDK, so better to skip it.
    //delete websocketsIO;
}

void MegaChatApiImpl::init(MegaChatApi *chatApi, MegaApi *megaApi)
{
    if (!megaPostMessageToGui)
    {
        megaPostMessageToGui = MegaChatApiImpl::megaApiPostMessage;
    }

    mChatApi = chatApi;
    mMegaApi = megaApi;

    mClient = NULL;
    API_LOG_DEBUG("MegaChatApiImpl::init(): karere client is invalid");
    mTerminating = false;
    waiter = new MegaChatWaiter();
    mWebsocketsIO = new MegaWebsocketsIO(sdkMutex, waiter, megaApi, this);
    reqtag = 0;
#ifndef KARERE_DISABLE_WEBRTC
    mCallHandler = ::mega::make_unique<MegaChatCallHandler>(this);
#endif
    mScheduledMeetingHandler = ::mega::make_unique<MegaChatScheduledMeetingHandler>(this);

    //Start blocking thread
    threadExit = 0;
    thread.start(threadEntryPoint, this);
}

//Entry point for the blocking thread
void *MegaChatApiImpl::threadEntryPoint(void *param)
{
#ifndef _WIN32
    struct sigaction noaction;
    memset(&noaction, 0, sizeof(noaction));
    noaction.sa_handler = SIG_IGN;
    ::sigaction(SIGPIPE, &noaction, 0);
#endif

    MegaChatApiImpl *chatApiImpl = (MegaChatApiImpl *)param;
    chatApiImpl->loop();
    return 0;
}

void MegaChatApiImpl::loop()
{
    sdkMutex.lock();
    while (true)
    {
        sdkMutex.unlock();

        waiter->init(NEVER);
        waiter->wakeupby(mWebsocketsIO, ::mega::Waiter::NEEDEXEC);
        waiter->wait();

        sdkMutex.lock();

        sendPendingEvents();
        sendPendingRequests();

        if (threadExit)
        {
            // There must be only one pending events, at maximum: the logout marshall call to delete the client
            assert(eventQueue.isEmpty() || (eventQueue.size() == 1));
            sendPendingEvents();

            sdkMutex.unlock();
            break;
        }
    }

#ifndef KARERE_DISABLE_WEBRTC
    rtcModule::globalCleanup();
#endif
}

void MegaChatApiImpl::megaApiPostMessage(megaMessage* msg, void* ctx)
{
    MegaChatApiImpl *megaChatApi = (MegaChatApiImpl *)ctx;
    if (megaChatApi)
    {
        megaChatApi->postMessage(msg);
    }
    else
    {
        // For compatibility with the QT example app,
        // there are some marshallCall() without context
        // that don't need to be marshalled using the
        // intermediate layer
        megaProcessMessage(msg);
    }
}

void MegaChatApiImpl::postMessage(megaMessage* msg)
{
    eventQueue.push(msg);
    waiter->notify();
}

void MegaChatApiImpl::sendPendingRequests()
{
    MegaChatRequestPrivate *request;
    int errorCode = MegaChatError::ERROR_OK;
    int nextTag = 0;

    while((request = requestQueue.pop()))
    {
        nextTag = ++reqtag;
        request->setTag(nextTag);
        requestMap[nextTag]=request;
        errorCode = MegaChatError::ERROR_OK;

        fireOnChatRequestStart(request);

        if (!mClient && request->getType() != MegaChatRequest::TYPE_DELETE)
        {
            MegaChatErrorPrivate *megaChatError = new MegaChatErrorPrivate(MegaChatError::ERROR_ACCESS);
            API_LOG_WARNING("Chat engine not initialized yet, cannot process the request");
            fireOnChatRequestFinish(request, megaChatError);
            continue;
        }

        if (mTerminating && request->getType() != MegaChatRequest::TYPE_DELETE)
        {
            MegaChatErrorPrivate *megaChatError = new MegaChatErrorPrivate(MegaChatError::ERROR_ACCESS);
            API_LOG_WARNING("Chat engine is terminated, cannot process the request");
            fireOnChatRequestFinish(request, megaChatError);
            continue;
        }

        if (request->hasPerformRequest())
        {
            errorCode = request->performRequest();
        }
        else
        {
        switch (request->getType())
        {
        case MegaChatRequest::TYPE_RETRY_PENDING_CONNECTIONS:
        {
            bool disconnect = request->getFlag();
            bool refreshURLs = (bool)(request->getParamType() == 1);
            mClient->retryPendingConnections(disconnect, refreshURLs);

            MegaChatErrorPrivate *megaChatError = new MegaChatErrorPrivate(MegaChatError::ERROR_OK);
            fireOnChatRequestFinish(request, megaChatError);
            break;
        }
        case MegaChatRequest::TYPE_SIGNAL_ACTIVITY:
        {
            mClient->presenced().signalActivity();
            MegaChatErrorPrivate *megaChatError = new MegaChatErrorPrivate(MegaChatError::ERROR_OK);
            fireOnChatRequestFinish(request, megaChatError);

            break;
        }
        case MegaChatRequest::TYPE_SET_PRESENCE_AUTOAWAY:
        {
            int64_t timeout = request->getNumber();
            bool enable = request->getFlag();

            if (timeout > presenced::Config::kMaxAutoawayTimeout)
            {
                errorCode = MegaChatError::ERROR_ARGS;
                break;
            }

            mClient->presenced().setAutoaway(enable, timeout);

            MegaChatErrorPrivate *megaChatError = new MegaChatErrorPrivate(MegaChatError::ERROR_OK);
            fireOnChatRequestFinish(request, megaChatError);

            break;
        }

        case MegaChatRequest::TYPE_SET_PRESENCE_PERSIST:
        {
            bool enable = request->getFlag();

            mClient->presenced().setPersist(enable);

            MegaChatErrorPrivate *megaChatError = new MegaChatErrorPrivate(MegaChatError::ERROR_OK);
            fireOnChatRequestFinish(request, megaChatError);

            break;
        }
        case MegaChatRequest::TYPE_SET_LAST_GREEN_VISIBLE:
        {
            bool enable = request->getFlag();
            mClient->presenced().setLastGreenVisible(enable);
            MegaChatErrorPrivate *megaChatError = new MegaChatErrorPrivate(MegaChatError::ERROR_OK);
            fireOnChatRequestFinish(request, megaChatError);

            break;
        }
        case MegaChatRequest::TYPE_LAST_GREEN:
        {
            MegaChatHandle userid = request->getUserHandle();
            mClient->presenced().requestLastGreen(userid);
            MegaChatErrorPrivate *megaChatError = new MegaChatErrorPrivate(MegaChatError::ERROR_OK);
            fireOnChatRequestFinish(request, megaChatError);

            break;
        }
        case MegaChatRequest::TYPE_LOGOUT:
        {
            bool deleteDb = request->getFlag();
            cleanChatHandlers();
            mTerminating = true;
            mClient->terminate(deleteDb);

            API_LOG_INFO("Chat engine is logged out!");
            marshallCall([request, this]() //post destruction asynchronously so that all pending messages get processed before that
            {
                MegaChatErrorPrivate *megaChatError = new MegaChatErrorPrivate(MegaChatError::ERROR_OK);
                fireOnChatRequestFinish(request, megaChatError);

                delete mClient;
                mClient = NULL;
                mTerminating = false;
            }, this);

            break;
        }
        case MegaChatRequest::TYPE_DELETE:
        {
            if (mClient && !mTerminating)
            {
                cleanChatHandlers();
                mClient->terminate();
                API_LOG_INFO("Chat engine closed!");

                delete mClient;
                mClient = NULL;
            }

            threadExit = 1;
            break;
        }
        case MegaChatRequest::TYPE_SET_ONLINE_STATUS:
        {
            auto status = request->getNumber();
            if (status < MegaChatApi::STATUS_OFFLINE || status > MegaChatApi::STATUS_BUSY)
            {
                fireOnChatRequestFinish(request, new MegaChatErrorPrivate("Invalid online status", MegaChatError::ERROR_ARGS));
                break;
            }

            mClient->setPresence(static_cast<::karere::Presence::Code>(status))
            .then([request, this]()
            {
                MegaChatErrorPrivate *megaChatError = new MegaChatErrorPrivate(MegaChatError::ERROR_OK);
                fireOnChatRequestFinish(request, megaChatError);
            })
            .fail([request, this](const ::promise::Error& err)
            {
                API_LOG_ERROR("Error setting online status: %s", err.what());

                MegaChatErrorPrivate *megaChatError = new MegaChatErrorPrivate(err.msg(), err.code(), err.type());
                fireOnChatRequestFinish(request, megaChatError);
            });
            break;
        }

        case MegaChatRequest::TYPE_CREATE_CHATROOM:
        {
            MegaChatPeerList *peersList = request->getMegaChatPeerList();
            if (!peersList)   // force to provide a list, even without participants
            {
                errorCode = MegaChatError::ERROR_ACCESS;
                break;
            }

            bool isMeeting = request->getNumber();
            bool publicChat = request->getPrivilege();
            bool group = request->getFlag();
            const userpriv_vector *userpriv = ((MegaChatPeerListPrivate*)peersList)->getList();
            if (!userpriv || (!group && publicChat))
            {
                errorCode = MegaChatError::ERROR_ACCESS;
                break;
            }

            if (!group && peersList->size() == 0)
            {
                errorCode = MegaChatError::ERROR_ACCESS;
                break;
            }

            if (!group && peersList->size() > 1)
            {
                group = true;
                request->setFlag(group);
                API_LOG_INFO("Forcing group chat due to more than 2 participants");
            }

            if (group)
            {
                std::shared_ptr<::mega::MegaScheduledMeeting> megaSchedMeeting;
                if (request->getMegaChatScheduledMeetingList() && request->getMegaChatScheduledMeetingList()->size() == 1)
                {
                    const MegaChatScheduledMeeting* sm = request->getMegaChatScheduledMeetingList()->at(0);
                    if (!sm)
                    {
                        API_LOG_ERROR("Error creating a scheduled meeting: invalid scheduled meeting");
                        errorCode = MegaChatError::ERROR_ARGS;
                        break;
                    }

                    if (!sm->timezone() || !sm->title()
                               || sm->startDateTime() == MEGACHAT_INVALID_TIMESTAMP
                               || sm->endDateTime() == MEGACHAT_INVALID_TIMESTAMP)
                    {

                        API_LOG_ERROR("Error creating a scheduled meeting: invalid timezone, title, description, start date time or end date time");
                        errorCode = MegaChatError::ERROR_ARGS;
                        break;
                    }

                    if (!MegaChatScheduledMeeting::isValidTitleLength(sm->title())
                            || !MegaChatScheduledMeeting::isValidDescriptionLength(sm->description()))
                    {
                        API_LOG_ERROR("Error creating a scheduled meeting: title or description length exceeded");
                        errorCode = MegaChatError::ERROR_ARGS;
                        break;
                    }

                    std::unique_ptr<::mega::MegaScheduledFlags> megaFlags(!sm->flags() ? nullptr : ::mega::MegaScheduledFlags::createInstance());
                    if (megaFlags)
                    {
                         assert(sm->flags());
                         megaFlags->importFlagsValue(static_cast<MegaChatScheduledFlagsPrivate *>(sm->flags())->getNumericValue());
                    }

                    std::unique_ptr<::mega::MegaScheduledRules> megaRules(!sm->rules() ? nullptr : ::mega::MegaScheduledRules::createInstance(sm->rules()->freq(), sm->rules()->interval(), sm->rules()->until(),
                                                                                                                      sm->rules()->byWeekDay(), sm->rules()->byMonthDay(), sm->rules()->byMonthWeekDay()));

                    megaSchedMeeting.reset(MegaScheduledMeeting::createInstance(sm->chatId(), sm->schedId(), sm->parentSchedId(), sm->organizerUserId(),
                                                                                                                        sm->cancelled(), sm->timezone(), sm->startDateTime(), sm->endDateTime(),
                                                                                                                        sm->title(), sm->description(), sm->attributes(), sm->overrides(),
                                                                                                                        megaFlags.get(), megaRules.get()));
                }

                int chatOptionsBitMask = request->getParamType();
                if (!isValidChatOptionsBitMask (chatOptionsBitMask)) // empty bitmask is considered as a valid value
                {
                    errorCode = MegaChatError::ERROR_ACCESS;
                    break;
                }

                const char *title = request->getText();
                vector<std::pair<handle, Priv>> peers;
                for (unsigned int i = 0; i < userpriv->size(); i++)
                {
                    peers.push_back(std::make_pair(userpriv->at(i).first, (Priv) userpriv->at(i).second));
                }

                if (title)  // not mandatory
                {
                    string strTitle(title);
                    strTitle = strTitle.substr(0, 30);
                    request->setText(strTitle.c_str()); // update, in case it's been truncated
                    title = request->getText();
                }

                bool creatingSchedMeeting = megaSchedMeeting != nullptr;
                mClient->createGroupChat(peers, publicChat, isMeeting, chatOptionsBitMask, title, megaSchedMeeting)
                .then([request, creatingSchedMeeting, this](std::pair<karere::Id, std::shared_ptr<KarereScheduledMeeting>> res)
                {
                    if (creatingSchedMeeting)
                    {
                        if (res.second)
                        {
                            std::unique_ptr<MegaChatScheduledMeetingList> l(MegaChatScheduledMeetingList::createInstance());
                            l->insert(new MegaChatScheduledMeetingPrivate(res.second->copy()));
                            request->setMegaChatScheduledMeetingList(l.get());
                        }
                        else
                        {
                            assert(false);
                            API_LOG_ERROR("Error creating scheduled meeting upon Meeting room creation");
                            fireOnChatRequestFinish(request, new MegaChatErrorPrivate(MegaChatError::ERROR_UNKNOWN));
                            return;
                        }
                    }

                    request->setChatHandle(res.first);
                    MegaChatErrorPrivate *megaChatError = new MegaChatErrorPrivate(MegaChatError::ERROR_OK);
                    fireOnChatRequestFinish(request, megaChatError);
                })
                .fail([request,this](const ::promise::Error& err)
                {
                    API_LOG_ERROR("Error creating group chat: %s", err.what());

                    MegaChatErrorPrivate *megaChatError = new MegaChatErrorPrivate(err.msg(), err.code(), err.type());
                    fireOnChatRequestFinish(request, megaChatError);
                });
            }
            else    // 1on1 chat
            {
                if (peersList->getPeerHandle(0) == mClient->myHandle())
                {
                    // can't create a 1on1 chat with own user.
                    errorCode = MegaChatError::ERROR_NOENT;
                    break;
                }
                ContactList::iterator it = mClient->mContactList->find(peersList->getPeerHandle(0));
                if (it == mClient->mContactList->end())
                {
                    // contact not found
                    errorCode = MegaChatError::ERROR_ACCESS;
                    break;
                }
                if (it->second->chatRoom())
                {
                    // chat already exists
                    request->setChatHandle(it->second->chatRoom()->chatid());
                    errorCode = MegaChatError::ERROR_OK;
                    break;
                }
                it->second->createChatRoom()
                .then([request,this](ChatRoom* room)
                {
                    request->setChatHandle(room->chatid());

                    MegaChatErrorPrivate *megaChatError = new MegaChatErrorPrivate(MegaChatError::ERROR_OK);
                    fireOnChatRequestFinish(request, megaChatError);
                })
                .fail([request,this](const ::promise::Error& err)
                {
                    API_LOG_ERROR("Error creating 1on1 chat: %s", err.what());

                    MegaChatErrorPrivate *megaChatError = new MegaChatErrorPrivate(err.msg(), err.code(), err.type());
                    fireOnChatRequestFinish(request, megaChatError);
                });
            }
            break;
        }
        case MegaChatRequest::TYPE_SET_CHATROOM_OPTIONS:
        {
            handle chatid = request->getChatHandle();
            if (chatid == MEGACHAT_INVALID_HANDLE)
            {
                errorCode = MegaChatError::ERROR_NOENT;
                break;
            }

            ChatRoom* chatroom = findChatRoom(chatid);
            if (!chatroom)
            {
                errorCode = MegaChatError::ERROR_NOENT;
                break;
            }

            if (!chatroom->isGroup())
            {
                errorCode = MegaChatError::ERROR_ARGS;
                break;
            }

            if (chatroom->ownPriv() != (Priv) MegaChatPeerList::PRIV_MODERATOR)
            {
                errorCode = MegaChatError::ERROR_ACCESS;
                break;
            }

            bool changed = false;
            int option = request->getPrivilege();
            bool enabled = request->getFlag();

            switch (option)
            {
                case MegaChatApi::CHAT_OPTION_OPEN_INVITE:
                    changed = enabled != chatroom->isOpenInvite();
                    break;
                case MegaChatApi::CHAT_OPTION_SPEAK_REQUEST:
                    changed = enabled != chatroom->isSpeakRequest();
                    break;
                case MegaChatApi::CHAT_OPTION_WAITING_ROOM:
                    changed = enabled != chatroom->isWaitingRoom();
                    break;
                default:
                    errorCode = MegaChatError::ERROR_ARGS; // unknown chat option
                    break;
            }

            if (!changed) // chat option already is (enabled/disabled)
            {
                errorCode = MegaChatError::ERROR_EXIST;
                break;
            }

            ((GroupChatRoom *)chatroom)->setChatRoomOption(option, enabled)
            .then([request, this]()
            {
                MegaChatErrorPrivate* megaChatError = new MegaChatErrorPrivate(MegaChatError::ERROR_OK);
                fireOnChatRequestFinish(request, megaChatError);
            })
            .fail([request, this](const ::promise::Error& err)
            {
                API_LOG_ERROR("Error setting chatroom option : %s", err.what());
                MegaChatErrorPrivate *megaChatError = new MegaChatErrorPrivate(err.msg(), err.code(), err.type());
                fireOnChatRequestFinish(request, megaChatError);
            });
            break;
        }
        case MegaChatRequest::TYPE_INVITE_TO_CHATROOM:
        {
            handle chatid = request->getChatHandle();
            handle uh = request->getUserHandle();
            Priv privilege = (Priv) request->getPrivilege();

            if (chatid == MEGACHAT_INVALID_HANDLE || uh == MEGACHAT_INVALID_HANDLE)
            {
                errorCode = MegaChatError::ERROR_NOENT;
                break;
            }
            ChatRoom *chatroom = findChatRoom(chatid);
            if (!chatroom)
            {
                errorCode = MegaChatError::ERROR_NOENT;
                break;
            }
            if (!chatroom->isGroup())   // invite only for group chats
            {
                errorCode = MegaChatError::ERROR_ARGS;
                break;
            }

            if (chatroom->ownPriv() < (Priv) MegaChatPeerList::PRIV_STANDARD
                || (chatroom->ownPriv() != (Priv) MegaChatPeerList::PRIV_MODERATOR && !chatroom->isOpenInvite()))
            {
                // only allowed moderators or participants with standard permissions just if openInvite is enabled
                errorCode = MegaChatError::ERROR_ACCESS;
                break;
            }

            ((GroupChatRoom *)chatroom)->invite(uh, privilege)
            .then([request, this]()
            {
                MegaChatErrorPrivate *megaChatError = new MegaChatErrorPrivate(MegaChatError::ERROR_OK);
                fireOnChatRequestFinish(request, megaChatError);
            })
            .fail([request, this](const ::promise::Error& err)
            {
                API_LOG_ERROR("Error adding user to group chat: %s", err.what());

                MegaChatErrorPrivate *megaChatError = new MegaChatErrorPrivate(err.msg(), err.code(), err.type());
                fireOnChatRequestFinish(request, megaChatError);
            });
            break;
        }

        case MegaChatRequest::TYPE_AUTOJOIN_PUBLIC_CHAT:
        {
            handle chatid = request->getChatHandle();
            if (chatid == MEGACHAT_INVALID_HANDLE)
            {
                errorCode = MegaChatError::ERROR_NOENT;
                break;
            }

            ChatRoom *chatroom = findChatRoom(chatid);
            if (!chatroom)
            {
                errorCode = MegaChatError::ERROR_NOENT;
                break;
            }

            if (!chatroom->isGroup()
                || !chatroom->publicChat()
                || (!chatroom->previewMode() && chatroom->isActive())) // cannot autojoin an active chat if it's not in preview mode
            {
                errorCode = MegaChatError::ERROR_ARGS;
                break;
            }

            handle phTmp = request->getUserHandle();
            handle ph;
            if (phTmp != MEGACHAT_INVALID_HANDLE)
            // rejoin inactive/left public chat
            {
                ph = phTmp;
            }
            else  // join chat in preview (previously loaded)
            {
                ph = chatroom->getPublicHandle();
            }

            if (ph == MEGACHAT_INVALID_HANDLE)
            {
                errorCode = MegaChatError::ERROR_NOENT;
                break;
            }

            ((GroupChatRoom *)chatroom)->autojoinPublicChat(ph)
            .then([request, this]()
            {
                MegaChatErrorPrivate *megaChatError = new MegaChatErrorPrivate(MegaChatError::ERROR_OK);
                fireOnChatRequestFinish(request, megaChatError);
            })
            .fail([request, this](const ::promise::Error& err)
            {
                API_LOG_ERROR("Error joining user to public group chat: %s", err.what());
                MegaChatErrorPrivate *megaChatError = new MegaChatErrorPrivate(err.msg(), err.code(), err.type());
                fireOnChatRequestFinish(request, megaChatError);
            });

            break;
        }

        case MegaChatRequest::TYPE_UPDATE_PEER_PERMISSIONS:
        {
            handle chatid = request->getChatHandle();
            handle uh = request->getUserHandle();
            Priv privilege = (Priv) request->getPrivilege();

            if (chatid == MEGACHAT_INVALID_HANDLE || uh == MEGACHAT_INVALID_HANDLE)
            {
                errorCode = MegaChatError::ERROR_NOENT;
                break;
            }

            ChatRoom *chatroom = findChatRoom(chatid);
            if (!chatroom)
            {
                errorCode = MegaChatError::ERROR_NOENT;
                break;
            }
            if (chatroom->ownPriv() != (Priv) MegaChatPeerList::PRIV_MODERATOR)
            {
                errorCode = MegaChatError::ERROR_ACCESS;
                break;
            }

            ((GroupChatRoom *)chatroom)->setPrivilege(uh, privilege)
            .then([request, this]()
            {
                MegaChatErrorPrivate *megaChatError = new MegaChatErrorPrivate(MegaChatError::ERROR_OK);
                fireOnChatRequestFinish(request, megaChatError);
            })
            .fail([request, this](const ::promise::Error& err)
            {
                API_LOG_ERROR("Error updating peer privileges: %s", err.what());

                MegaChatErrorPrivate *megaChatError = new MegaChatErrorPrivate(err.msg(), err.code(), err.type());
                fireOnChatRequestFinish(request, megaChatError);
            });
            break;
        }
        case MegaChatRequest::TYPE_REMOVE_FROM_CHATROOM:
        {
            handle chatid = request->getChatHandle();
            handle uh = request->getUserHandle();

            if (chatid == MEGACHAT_INVALID_HANDLE)
            {
                errorCode = MegaChatError::ERROR_NOENT;
                break;
            }

            ChatRoom *chatroom = findChatRoom(chatid);
            if (!chatroom)
            {
                errorCode = MegaChatError::ERROR_NOENT;
                break;
            }
            if (!chatroom->isGroup())   // only for group chats can be left
            {
                errorCode = MegaChatError::ERROR_ARGS;
                break;
            }

            if ( uh == MEGACHAT_INVALID_HANDLE || uh == mClient->myHandle())
            {
                ((GroupChatRoom *)chatroom)->leave()
                .then([request, this]()
                {
                    MegaChatErrorPrivate *megaChatError = new MegaChatErrorPrivate(MegaChatError::ERROR_OK);
                    fireOnChatRequestFinish(request, megaChatError);
                })
                .fail([request, this](const ::promise::Error& err)
                {
                    API_LOG_ERROR("Error leaving chat: %s", err.what());

                    MegaChatErrorPrivate *megaChatError = new MegaChatErrorPrivate(err.msg(), err.code(), err.type());
                    fireOnChatRequestFinish(request, megaChatError);
                });
            }
            else
            {
                if (chatroom->ownPriv() != (Priv) MegaChatPeerList::PRIV_MODERATOR)
                {
                        errorCode = MegaChatError::ERROR_ACCESS;
                        break;
                }

                ((GroupChatRoom *)chatroom)->excludeMember(uh)
                .then([request, this]()
                {
                    MegaChatErrorPrivate *megaChatError = new MegaChatErrorPrivate(MegaChatError::ERROR_OK);
                    fireOnChatRequestFinish(request, megaChatError);
                })
                .fail([request, this](const ::promise::Error& err)
                {
                    API_LOG_ERROR("Error removing peer from chat: %s", err.what());

                    MegaChatErrorPrivate *megaChatError = new MegaChatErrorPrivate(err.msg(), err.code(), err.type());
                    fireOnChatRequestFinish(request, megaChatError);
                });
            }
            break;
        }
        case MegaChatRequest::TYPE_TRUNCATE_HISTORY:
        {
            handle chatid = request->getChatHandle();

            if (chatid == MEGACHAT_INVALID_HANDLE)
            {
                errorCode = MegaChatError::ERROR_ARGS;
                break;
            }

            ChatRoom *chatroom = findChatRoom(chatid);
            if (!chatroom)
            {
                errorCode = MegaChatError::ERROR_NOENT;
                break;
            }
            if (chatroom->ownPriv() != (Priv) MegaChatPeerList::PRIV_MODERATOR)
            {
                errorCode = MegaChatError::ERROR_ACCESS;
                break;
            }

            handle messageid = request->getUserHandle();
            if (messageid == MEGACHAT_INVALID_HANDLE)   // clear the full history, from current message
            {
                if (chatroom->chat().empty())
                {
                    MegaChatErrorPrivate *megaChatError = new MegaChatErrorPrivate(MegaChatError::ERROR_OK);
                    fireOnChatRequestFinish(request, megaChatError);
                    break;
                }

                messageid = chatroom->chat().at(chatroom->chat().highnum()).id().val;
            }

            chatroom->truncateHistory(messageid)
            .then([request, this]()
            {
                MegaChatErrorPrivate *megaChatError = new MegaChatErrorPrivate(MegaChatError::ERROR_OK);
                fireOnChatRequestFinish(request, megaChatError);
            })
            .fail([request, this](const ::promise::Error& err)
            {
                API_LOG_ERROR("Error truncating chat history: %s", err.what());

                MegaChatErrorPrivate *megaChatError = new MegaChatErrorPrivate(err.msg(), err.code(), err.type());
                fireOnChatRequestFinish(request, megaChatError);
            });
            break;
        }
        case MegaChatRequest::TYPE_EDIT_CHATROOM_NAME:
        {
            handle chatid = request->getChatHandle();
            const char *title = request->getText();
            if (chatid == MEGACHAT_INVALID_HANDLE || title == NULL || !strlen(title))
            {
                errorCode = MegaChatError::ERROR_ARGS;
                break;
            }

            ChatRoom *chatroom = findChatRoom(chatid);
            if (!chatroom)
            {
                errorCode = MegaChatError::ERROR_NOENT;
                break;
            }
            if (!chatroom->isGroup())   // only for group chats have a title
            {
                errorCode = MegaChatError::ERROR_ARGS;
                break;
            }

            if (chatroom->ownPriv() != (Priv) MegaChatPeerList::PRIV_MODERATOR)
            {
                errorCode = MegaChatError::ERROR_ACCESS;
                break;
            }

            string strTitle(title);
            strTitle = strTitle.substr(0, 30);
            request->setText(strTitle.c_str()); // update, in case it's been truncated

            ((GroupChatRoom *)chatroom)->setTitle(strTitle)
            .then([request, this]()
            {
                MegaChatErrorPrivate *megaChatError = new MegaChatErrorPrivate(MegaChatError::ERROR_OK);
                fireOnChatRequestFinish(request, megaChatError);
            })
            .fail([request, this](const ::promise::Error& err)
            {
                API_LOG_ERROR("Error editing chat title: %s", err.what());

                MegaChatErrorPrivate *megaChatError = new MegaChatErrorPrivate(err.msg(), err.code(), err.type());
                fireOnChatRequestFinish(request, megaChatError);
            });
            break;
        }
        case MegaChatRequest::TYPE_LOAD_PREVIEW:
        {
            string parsedLink = request->getLink();
            if (parsedLink.empty())
            {
                errorCode = MegaChatError::ERROR_ARGS;
                break;
            }

            //link format: https://mega.nz/chat/<public-handle>#<chat-key>
            string separator = "chat/";
            size_t pos = parsedLink.find(separator);
            if (pos == string::npos)
            {
                errorCode = MegaChatError::ERROR_ARGS;
                break;
            }
            pos += separator.length();

            //We get the substring "<public-handle>#<chat-key>"
            parsedLink = parsedLink.substr(pos);
            separator = "#";
            pos = parsedLink.find(separator);

            if (pos == string::npos
                || pos != 8
                || (parsedLink.size() - pos - 1) < 22)
            {
                errorCode = MegaChatError::ERROR_ARGS;
                break;
            }

            //Parse public handle (First 8 Bytes)
            string phstr = parsedLink.substr(0, pos);   // 6 bytes in binary, 8 in B64url
            MegaChatHandle ph = 0;
            Base64::atob(phstr.data(), (::mega::byte*)&ph, MegaClient::CHATLINKHANDLE);

            //Parse unified key (Last 16 Bytes)
            string unifiedKey; // it's 16 bytes in binary, 22 in B64url
            string keystr = parsedLink.substr(pos + 1, 22);
            Base64::atob(keystr, unifiedKey);

            //Check that ph and uk have right size
            if (ISUNDEF(ph) || unifiedKey.size() != 16)
            {
                errorCode = MegaChatError::ERROR_ARGS;
                break;
            }

            auto wptr = mClient->weakHandle();
            mClient->openChatPreview(ph)
            .then([request, this, unifiedKey, ph, wptr](ReqResult result)
            {
                assert(result);

                std::string encTitle = result->getText() ? result->getText() : "";
                assert(!encTitle.empty());

                uint64_t chatId = result->getParentHandle();

                mClient->decryptChatTitle(chatId, unifiedKey, encTitle, ph)
                .then([request, this, unifiedKey, result, chatId, wptr](std::string decryptedTitle)
                {
                   if (wptr.deleted())
                   {
                       mMegaApi->sendEvent(99014, "karere client instance was removed upon TYPE_LOAD_PREVIEW", false, static_cast<const char*>(nullptr));
                   }

                   bool createChat = request->getFlag();
                   int numPeers = result->getNumDetails();
                   request->setChatHandle(chatId);
                   request->setNumber(numPeers);
                   request->setText(decryptedTitle.c_str());
                   if (result->getMegaHandleList())
                   {
                       request->setMegaHandleList(result->getMegaHandleList());
                   }

                   bool meeting = result->getFlag();
                   if (meeting)
                   {
                       request->setParamType(1);
                   }

                   //Check chat link
                   if (!createChat)
                   {
                       MegaChatErrorPrivate *megaChatError = new MegaChatErrorPrivate(MegaChatError::ERROR_OK);
                       fireOnChatRequestFinish(request, megaChatError);
                   }
                   else //Load chat link
                   {
                       Id ph = result->getNodeHandle();
                       request->setUserHandle(ph.val);

                       GroupChatRoom *room = (GroupChatRoom*) findChatRoom(chatId);
                       if (room)
                       {
                           if (room->isActive()
                              || (!room->isActive() && !room->previewMode()))
                           {
                               MegaChatErrorPrivate *megaChatError = new MegaChatErrorPrivate(MegaChatError::ERROR_EXIST);
                               fireOnChatRequestFinish(request, megaChatError);
                           }
                           else
                           {
                               MegaChatErrorPrivate *megaChatError = new MegaChatErrorPrivate(MegaChatError::ERROR_OK);
                               room->enablePreview(ph);
                               fireOnChatRequestFinish(request, megaChatError);
                           }
                       }
                       else
                       {
                           if (mClient->mChatdClient->chatFromId(chatId))
                           {
                              assert(!mClient->mChatdClient->chatFromId(chatId));
                              API_LOG_ERROR("Chatid (%s) already exists at mChatForChatId but not at ChatRoomList", karere::Id(chatId).toString().c_str());
                              MegaChatErrorPrivate *megaChatError = new MegaChatErrorPrivate(MegaChatError::ERROR_EXIST);
                              fireOnChatRequestFinish(request, megaChatError);
                              return;
                           }

                           std::string url = result->getLink() ? result->getLink() : "";
                           int shard = result->getAccess();
                           std::shared_ptr<std::string> key = std::make_shared<std::string>(unifiedKey);
                           uint32_t ts = static_cast<uint32_t>(result->getNumber());

                           mClient->createPublicChatRoom(chatId, ph.val, shard, decryptedTitle, key, url, ts, meeting);
                           MegaChatErrorPrivate *megaChatError = new MegaChatErrorPrivate(MegaChatError::ERROR_OK);
                           fireOnChatRequestFinish(request, megaChatError);
                       }
                   }
                })
                .fail([request, this](const ::promise::Error& err)
                {
                    API_LOG_ERROR("Error decrypting chat title: %s", err.what());

                    MegaChatErrorPrivate *megaChatError = new MegaChatErrorPrivate(err.msg(), err.code(), err.type());
                    fireOnChatRequestFinish(request, megaChatError);
                });
            })
            .fail([request, this](const ::promise::Error& err)
            {
                API_LOG_ERROR("Error loading chat link: %s", err.what());

                MegaChatErrorPrivate *megaChatError = new MegaChatErrorPrivate(err.msg(), err.code(), err.type());
                fireOnChatRequestFinish(request, megaChatError);
            });
            break;
        }
        case MegaChatRequest::TYPE_SET_PRIVATE_MODE:
        {
            MegaChatHandle chatid = request->getChatHandle();
            if (chatid == MEGACHAT_INVALID_HANDLE)
            {
                errorCode = MegaChatError::ERROR_NOENT;
                break;
            }

            ChatRoom *room = findChatRoom(chatid);
            if (!room)
            {
                errorCode = MegaChatError::ERROR_NOENT;
                break;
            }

            if (!room->isGroup() || !room->publicChat())
            {
                errorCode = MegaChatError::ERROR_ARGS;
                break;
            }

            if (room->numMembers() > MAX_PUBLICCHAT_MEMBERS_TO_PRIVATE)
            {
                errorCode = MegaChatError::ERROR_TOOMANY;
                break;
            }

            if (room->ownPriv() != chatd::PRIV_OPER)
            {
                errorCode = MegaChatError::ERROR_ACCESS;
                break;
            }

            mClient->setPublicChatToPrivate(chatid)
            .then([request, this]()
            {
                MegaChatErrorPrivate *megaChatError = new MegaChatErrorPrivate(MegaChatError::ERROR_OK);
                fireOnChatRequestFinish(request, megaChatError);
            })
            .fail([request, this](const ::promise::Error& err)
            {
                MegaChatErrorPrivate *megaChatError = new MegaChatErrorPrivate(err.msg(), err.code(), err.type());
                fireOnChatRequestFinish(request, megaChatError);
            });

            break;
        }
        case MegaChatRequest::TYPE_CHAT_LINK_HANDLE:
        {
            MegaChatHandle chatid = request->getChatHandle();
            bool del = request->getFlag();
            bool createifmissing = request->getNumRetry();

            if (chatid == MEGACHAT_INVALID_HANDLE)
            {
                errorCode = MegaChatError::ERROR_NOENT;
                break;
            }

            GroupChatRoom *room = (GroupChatRoom *) findChatRoom(chatid);
            if (!room)
            {
                errorCode = MegaChatError::ERROR_NOENT;
                break;
            }

            if (del && createifmissing)
            {
                errorCode = MegaChatError::ERROR_ARGS;
                break;
            }

            if (!room->publicChat() || !room->isGroup())
            {
                errorCode = MegaChatError::ERROR_ARGS;
                break;
            }

            // anyone can retrieve an existing link, but only operator can create/delete it
            int ownPriv = room->ownPriv();
            if ((ownPriv == Priv::PRIV_NOTPRESENT)
                 || ((del || createifmissing) && ownPriv != Priv::PRIV_OPER))
            {
                errorCode = MegaChatError::ERROR_ACCESS;
                break;
            }

            if (!del && createifmissing && !room->hasTitle())
            {
                API_LOG_DEBUG("Cannot create chat-links on chatrooms without title");
                errorCode = MegaChatError::ERROR_ACCESS;
                break;
            }

            ::promise::Promise<uint64_t> pms;
            if (del)
            {
                pms = mClient->deleteChatLink(chatid);
            }
            else    // query or create
            {
                pms = mClient->getPublicHandle(chatid, createifmissing);
            }

            pms.then([request, del, room, this] (uint64_t ph)
            {
                if (del)
                {
                    return fireOnChatRequestFinish(request, new MegaChatErrorPrivate(MegaChatError::ERROR_OK));
                }
                else if (ph == Id::inval())
                {
                    API_LOG_ERROR("Unexpected invalid public handle for query/create chat-link");
                    return fireOnChatRequestFinish(request, new MegaChatErrorPrivate(MegaChatError::ERROR_NOENT));
                }

                room->unifiedKey()
                .then([request, this, ph] (shared_ptr<string> unifiedKey)
                {
                    MegaChatErrorPrivate *megaChatError;
                    if (!unifiedKey || unifiedKey->size() != 16)
                    {
                        API_LOG_ERROR("Invalid unified key after decryption");
                        megaChatError = new MegaChatErrorPrivate(MegaChatError::ERROR_NOENT);
                    }
                    else    // prepare the link with ph + unifiedKey
                    {
                        string unifiedKeyB64;
                        Base64::btoa(*unifiedKey, unifiedKeyB64);

                        string phBin((const char*)&ph, MegaClient::CHATLINKHANDLE);
                        string phB64;
                        Base64::btoa(phBin, phB64);

                        string link = "https://mega.nz/chat/" + phB64 + "#" + unifiedKeyB64;
                        request->setText(link.c_str());

                        megaChatError = new MegaChatErrorPrivate(MegaChatError::ERROR_OK);
                    }
                    fireOnChatRequestFinish(request, megaChatError);
                })
                .fail([request, this] (const ::promise::Error &err)
                {
                    API_LOG_ERROR("Failed to decrypt unified key: %s", err.what());

                    MegaChatErrorPrivate *megaChatError = new MegaChatErrorPrivate(err.msg(), err.code(), err.type());
                    fireOnChatRequestFinish(request, megaChatError);
                });

            })
            .fail([request, this](const ::promise::Error& err)
            {
                API_LOG_ERROR("Failed to query/create/delete chat-link: %s", err.what());

                MegaChatErrorPrivate *megaChatError = new MegaChatErrorPrivate(err.msg(), err.code(), err.type());
                fireOnChatRequestFinish(request, megaChatError);
            });
            break;
        }
        case MegaChatRequest::TYPE_GET_FIRSTNAME:
        {
            // if the app requested user attributes too early (ie. init with sid but without cache),
            // the cache will not be ready yet. It needs to wait for fetchnodes to complete.
            if (!mClient->isUserAttrCacheReady())
            {
                errorCode = MegaChatError::ERROR_ACCESS;
                break;
            }

            MegaChatHandle uh = request->getUserHandle();
            const char* publicHandle = request->getLink();
            MegaChatHandle ph = publicHandle ? karere::Id(publicHandle, strlen(publicHandle)).val : MEGACHAT_INVALID_HANDLE;

            mClient->userAttrCache().getAttr(uh, MegaApi::USER_ATTR_FIRSTNAME, ph)
            .then([request, this](Buffer *data)
            {
                MegaChatErrorPrivate *megaChatError = new MegaChatErrorPrivate(MegaChatError::ERROR_OK);
                string firstname = string(data->buf(), data->dataSize());
                request->setText(firstname.c_str());
                fireOnChatRequestFinish(request, megaChatError);
            })
            .fail([request, this](const ::promise::Error& err)
            {
                API_LOG_ERROR("Error getting user firstname: %s", err.what());

                MegaChatErrorPrivate *megaChatError = new MegaChatErrorPrivate(err.msg(), err.code(), err.type());
                fireOnChatRequestFinish(request, megaChatError);
            });
            break;
        }
        case MegaChatRequest::TYPE_GET_LASTNAME:
        {
            // if the app requested user attributes too early (ie. init with sid but without cache),
            // the cache will not be ready yet. It needs to wait for fetchnodes to complete.
            if (!mClient->isUserAttrCacheReady())
            {
                errorCode = MegaChatError::ERROR_ACCESS;
                break;
            }

            MegaChatHandle uh = request->getUserHandle();
            const char* publicHandle = request->getLink();
            MegaChatHandle ph = publicHandle ? karere::Id(publicHandle, strlen(publicHandle)).val : MEGACHAT_INVALID_HANDLE;

            mClient->userAttrCache().getAttr(uh, MegaApi::USER_ATTR_LASTNAME, ph)
            .then([request, this](Buffer *data)
            {
                MegaChatErrorPrivate *megaChatError = new MegaChatErrorPrivate(MegaChatError::ERROR_OK);
                string lastname = string(data->buf(), data->dataSize());
                request->setText(lastname.c_str());
                fireOnChatRequestFinish(request, megaChatError);
            })
            .fail([request, this](const ::promise::Error& err)
            {
                API_LOG_ERROR("Error getting user lastname: %s", err.what());

                MegaChatErrorPrivate *megaChatError = new MegaChatErrorPrivate(err.msg(), err.code(), err.type());
                fireOnChatRequestFinish(request, megaChatError);
            });
            break;
        }
        case MegaChatRequest::TYPE_GET_EMAIL:
        {
            // if the app requested user attributes too early (ie. init with sid but without cache),
            // the cache will not be ready yet. It needs to wait for fetchnodes to complete.
            if (!mClient->isUserAttrCacheReady())
            {
                errorCode = MegaChatError::ERROR_ACCESS;
                break;
            }

            MegaChatHandle uh = request->getUserHandle();
            mClient->userAttrCache().getAttr(uh, karere::USER_ATTR_EMAIL)
            .then([request, this](Buffer *data)
            {
                MegaChatErrorPrivate *megaChatError = new MegaChatErrorPrivate(MegaChatError::ERROR_OK);
                string email = string(data->buf(), data->dataSize());
                request->setText(email.c_str());
                fireOnChatRequestFinish(request, megaChatError);
            })
            .fail([request, this](const ::promise::Error& err)
            {
                API_LOG_ERROR("Error getting user email: %s", err.what());

                MegaChatErrorPrivate *megaChatError = new MegaChatErrorPrivate(err.msg(), err.code(), err.type());
                fireOnChatRequestFinish(request, megaChatError);
            });
            break;
        }
        case MegaChatRequest::TYPE_ATTACH_NODE_MESSAGE:
        {
            handle chatid = request->getChatHandle();
            MegaNodeList *nodeList = request->getMegaNodeList();
            handle h = request->getUserHandle();
            bool isVoiceMessage = (request->getParamType() == 1);
            if (chatid == MEGACHAT_INVALID_HANDLE
                    || ((!nodeList || !nodeList->size()) && (h == MEGACHAT_INVALID_HANDLE))
                    || (isVoiceMessage && h == MEGACHAT_INVALID_HANDLE))
            {
                errorCode = MegaChatError::ERROR_NOENT;
                break;
            }

            ChatRoom *chatroom = findChatRoom(chatid);
            if (!chatroom)
            {
                errorCode = MegaChatError::ERROR_NOENT;
                break;
            }

            // if only one node, prepare a list with a single element and update request
            MegaNodeList *nodeListAux = NULL;
            if (h != MEGACHAT_INVALID_HANDLE)
            {
                MegaNode *megaNode = mMegaApi->getNodeByHandle(h);
                if (!megaNode)
                {
                    errorCode = MegaChatError::ERROR_NOENT;
                    break;
                }

                nodeListAux = MegaNodeList::createInstance();
                nodeListAux->addNode(megaNode);
                request->setMegaNodeList(nodeListAux);
                nodeList = request->getMegaNodeList();

                delete megaNode;
                delete nodeListAux;
            }

            uint8_t msgType = Message::kMsgInvalid;
            switch (request->getParamType())
            {
                case 0: // regular attachment
                    msgType = Message::kMsgAttachment;
                    break;

                case 1:  // voice-message
                    msgType = Message::kMsgVoiceClip;
                    break;
            }
            if (msgType == Message::kMsgInvalid)
            {
                errorCode = MegaChatError::ERROR_ARGS;
                break;
            }

            string buffer = JSonUtils::generateAttachNodeJSon(nodeList, msgType);
            if (buffer.empty())
            {
                errorCode = MegaChatError::ERROR_ARGS;
                break;
            }

            chatroom->requesGrantAccessToNodes(nodeList)
            .then([this, request, buffer, msgType]()
            {
                int errorCode = MegaChatError::ERROR_ARGS;
                MegaChatMessage *msg = sendMessage(request->getChatHandle(), buffer.c_str(), buffer.size(), msgType);
                if (msg)
                {
                    request->setMegaChatMessage(msg);
                    errorCode = MegaChatError::ERROR_OK;
                }

                MegaChatErrorPrivate *megaChatError = new MegaChatErrorPrivate(errorCode);
                fireOnChatRequestFinish(request, megaChatError);
            })
            .fail([this, request, buffer, msgType](const ::promise::Error& err)
            {
                MegaChatErrorPrivate *megaChatError = NULL;
                if (err.code() == MegaChatError::ERROR_EXIST)
                {
                    API_LOG_WARNING("Already granted access to this node previously");

                    int errorCode = MegaChatError::ERROR_ARGS;
                    MegaChatMessage *msg = sendMessage(request->getChatHandle(), buffer.c_str(), buffer.size(), msgType);
                    if (msg)
                    {
                        request->setMegaChatMessage(msg);
                        errorCode = MegaChatError::ERROR_OK;
                    }

                    megaChatError = new MegaChatErrorPrivate(errorCode);
                }
                else
                {
                    megaChatError = new MegaChatErrorPrivate(err.msg(), err.code(), err.type());
                    API_LOG_ERROR("Failed to grant access to some nodes");
                }

                fireOnChatRequestFinish(request, megaChatError);
            });
            break;
        }
        case MegaChatRequest::TYPE_REVOKE_NODE_MESSAGE:
        {
            MegaChatHandle chatid = request->getChatHandle();
            MegaNode *node = mMegaApi->getNodeByHandle(request->getUserHandle());
            if (chatid == MEGACHAT_INVALID_HANDLE || !node)
            {
                errorCode = MegaChatError::ERROR_NOENT;
                break;
            }

            ChatRoom *chatroom = findChatRoom(chatid);
            if (!chatroom)
            {
                errorCode = MegaChatError::ERROR_NOENT;
                break;
            }

            ::promise::Promise<void> promise = chatroom->requestRevokeAccessToNode(node);
            delete node;

            ::promise::when(promise)
            .then([this, request]()
            {
                std::string buf = Id(request->getUserHandle()).toString();
                buf.insert(buf.begin(), Message::kMsgRevokeAttachment - Message::kMsgOffset);
                buf.insert(buf.begin(), 0x0);

                MegaChatMessage *megaMsg = sendMessage(request->getChatHandle(), buf.c_str(), buf.length());
                request->setMegaChatMessage(megaMsg);

                int errorCode = MegaChatError::ERROR_OK;
                if (!megaMsg)
                {
                    errorCode = MegaChatError::ERROR_ARGS;
                }

                MegaChatErrorPrivate *megaChatError = new MegaChatErrorPrivate(errorCode);
                fireOnChatRequestFinish(request, megaChatError);
            })
            .fail([this, request](const ::promise::Error& err)
            {
                API_LOG_ERROR("Failed to revoke access to attached node (%d)", request->getUserHandle());
                MegaChatErrorPrivate *megaChatError = new MegaChatErrorPrivate(err.msg(), err.code(), err.type());
                fireOnChatRequestFinish(request, megaChatError);
            });
            break;
        }
        case MegaChatRequest::TYPE_SET_BACKGROUND_STATUS:
        {
            bool background = request->getFlag();
            mClient->notifyUserStatus(background)
            .then([this, request]()
            {
                MegaChatErrorPrivate *megaChatError = new MegaChatErrorPrivate(MegaChatError::ERROR_OK);
                fireOnChatRequestFinish(request, megaChatError);
            })
            .fail([this, request](const ::promise::Error& err)
            {
                MegaChatErrorPrivate *megaChatError = new MegaChatErrorPrivate(err.msg(), err.code(), err.type());
                fireOnChatRequestFinish(request, megaChatError);
            });
            break;
        }
        case MegaChatRequest::TYPE_PUSH_RECEIVED:
        {
            MegaChatHandle chatid = request->getChatHandle();
            ChatRoom *room = findChatRoom(chatid);
            bool wasArchived = (room && room->isArchived());

            mClient->pushReceived(chatid)
            .then([this, request, wasArchived]()
            {
                int type = request->getParamType();
                if (type == 0)  // Android
                {
                    // for Android, we prepare a list of msgids for every chatid that are candidates for
                    // notifications. Android doesn't really know why they received a push, so the previous
                    // notifications are cleanup and the new set of messages are notified

                    MegaHandleList *chatids = MegaHandleList::createInstance();

                    // for each chatroom, load all unread messages)
                    for (auto it = mClient->chats->begin(); it != mClient->chats->end(); it++)
                    {
                        MegaChatHandle chatid = it->first;
                        // don't want to generate notifications for archived chats or chats with notifications disabled
                        if (it->second->isArchived() || !mMegaApi->isChatNotifiable(chatid))
                            continue;

                        MegaHandleList *msgids = MegaHandleList::createInstance();

                        const Chat &chat = it->second->chat();
                        Idx lastSeenIdx = chat.lastSeenIdx();

                        // first msg to consider: last-seen if loaded in memory. Otherwise, the oldest loaded msg
                        Idx first = chat.lownum();
                        if (lastSeenIdx != CHATD_IDX_INVALID        // message is known locally
                                && chat.findOrNull(lastSeenIdx))    // message is loaded in RAM
                        {
                            first = lastSeenIdx + 1;
                        }
                        Idx last = chat.highnum();
                        int maxCount = 6;   // do not notify more than 6 messages per chat
                        for (Idx i = last; (i >= first && maxCount > 0); i--)
                        {
                            auto& msg = chat.at(i);
                            if (msg.isValidUnread(mClient->myHandle()))
                            {
                                maxCount--;
                                msgids->addMegaHandle(msg.id());
                            }
                        }

                        if (msgids->size())
                        {
                            chatids->addMegaHandle(chatid);
                            request->setMegaHandleListByChat(chatid, msgids);
                        }

                        delete msgids;
                    }

                    request->setMegaHandleList(chatids);    // always a valid list, even if empty
                    delete chatids;
                }
                else    // iOS
                {
                    MegaChatHandle chatid = request->getChatHandle();
                    ChatRoom *room = findChatRoom(chatid);
                    if (!room)
                    {
                        mMegaApi->sendEvent(99006, "iOS PUSH received for non-existing chatid", false, static_cast<const char*>(nullptr));

                        MegaChatErrorPrivate *megaChatError = new MegaChatErrorPrivate(MegaChatError::ERROR_NOENT);
                        fireOnChatRequestFinish(request, megaChatError);
                        return;
                    }
                    else if (wasArchived && room->isArchived())    // don't want to generate notifications for archived chats
                    {
                        mMegaApi->sendEvent(99009, "PUSH received for archived chatid (and still archived)", false, static_cast<const char*>(nullptr));

                        // since a PUSH could be received before the actionpacket updating flags (
                        MegaChatErrorPrivate *megaChatError = new MegaChatErrorPrivate(MegaChatError::ERROR_ACCESS);
                        fireOnChatRequestFinish(request, megaChatError);
                        return;
                    }
                }

                MegaChatErrorPrivate *megaChatError = new MegaChatErrorPrivate(MegaChatError::ERROR_OK);
                fireOnChatRequestFinish(request, megaChatError);
            })
            .fail([this, request](const ::promise::Error& err)
            {
                API_LOG_ERROR("Failed to retrieve current state");
                MegaChatErrorPrivate *megaChatError = new MegaChatErrorPrivate(err.msg(), err.code(), err.type());
                fireOnChatRequestFinish(request, megaChatError);
            });
            break;
        }
#ifndef KARERE_DISABLE_WEBRTC
        case MegaChatRequest::TYPE_START_CHAT_CALL:
        {
            if (!mClient->rtc)
            {
                API_LOG_ERROR("Start call - WebRTC is not initialized");
                errorCode = MegaChatError::ERROR_ACCESS;
                break;
            }

            MegaChatHandle chatid = request->getChatHandle();
            ChatRoom* chatroom = findChatRoom(chatid);
            if (!chatroom)
            {
                API_LOG_ERROR("Start call - Chatroom has not been found");
                errorCode = MegaChatError::ERROR_NOENT;
                break;
            }

            if (!chatroom->isGroup())
            {
                uint64_t uh = ((PeerChatRoom*)chatroom)->peer();
                Contact *contact = mClient->mContactList->contactFromUserId(uh);
                if (!contact || contact->visibility() != ::mega::MegaUser::VISIBILITY_VISIBLE)
                {
                    API_LOG_ERROR("Start call - Refusing start a call with a non active contact");
                    errorCode = MegaChatError::ERROR_ACCESS;
                    break;
                }
            }
            else if (chatroom->ownPriv() <= Priv::PRIV_RDONLY)
            {
                API_LOG_ERROR("Start call - Refusing start a call withouth enough privileges");
                errorCode = MegaChatError::ERROR_ACCESS;
                break;
            }

            if (chatroom->previewMode())
            {
                API_LOG_ERROR("Start call - Chatroom is in preview mode");
                errorCode = MegaChatError::ERROR_ACCESS;
                break;
            }

            if (chatroom->chatdOnlineState() != kChatStateOnline)
            {
                API_LOG_ERROR("Start call - chatroom isn't in online state");
                errorCode = MegaChatError::ERROR_ACCESS;
                break;
            }

            MegaChatHandle schedId = request->getUserHandle();
            if (schedId != MEGACHAT_INVALID_HANDLE &&
                    !dynamic_cast<GroupChatRoom *>(chatroom)->getScheduledMeetingsBySchedId(schedId))
            {
                API_LOG_ERROR("Start call - scheduled meeting id doesn't exists");
                errorCode = MegaChatError::ERROR_NOENT;
                break;
            }

            bool enableVideo = request->getFlag();
            bool enableAudio = request->getParamType();
            karere::AvFlags avFlags(enableAudio, enableVideo);
            rtcModule::ICall* call = findCall(chatid);
            if (!call)
            {
               if (mClient->rtc->isCallStartInProgress(chatid))
               {
                   API_LOG_ERROR("Start call - start call attempt already in progress");
                   errorCode = MegaChatError::ERROR_EXIST;
                   break;
               }

               ::promise::Promise<std::shared_ptr<std::string>> pms;
               if (chatroom->publicChat())
               {
                   pms = static_cast<GroupChatRoom *>(chatroom)->unifiedKey();
               }
               else
               {
                   pms.resolve(std::make_shared<string>());
               }

               bool isGroup = chatroom->isGroup();
               pms.then([request, this, chatid, avFlags, isGroup, schedId] (shared_ptr<string> unifiedKey)
               {
                   mClient->rtc->startCall(chatid, avFlags, isGroup, schedId, unifiedKey)
                   .then([request, this]()
                   {
                       MegaChatErrorPrivate *megaChatError = new MegaChatErrorPrivate(MegaChatError::ERROR_OK);
                       fireOnChatRequestFinish(request, megaChatError);
                   })
                   .fail([request, this](const ::promise::Error& err)
                   {
                       API_LOG_ERROR("Error Starting a chat call: %s", err.what());

                       MegaChatErrorPrivate *megaChatError = new MegaChatErrorPrivate(err.msg(), err.code(), err.type());
                       fireOnChatRequestFinish(request, megaChatError);
                   });
               })
               .fail([request, this] (const ::promise::Error &err)
               {
                   API_LOG_ERROR("Failed to decrypt unified key: %s", err.what());
                   MegaChatErrorPrivate *megaChatError = new MegaChatErrorPrivate(err.msg(), err.code(), err.type());
                   fireOnChatRequestFinish(request, megaChatError);
               });
            }
            else if (!call->participate())
            {
                if (call->isJoining())
                {
                    API_LOG_ERROR("Start call - joining call attempt already in progress");
                    request->setUserHandle(call->getCallid());
                    errorCode = MegaChatError::ERROR_EXIST;
                    break;
                }

                call->join(avFlags)
                .then([request, this]()
                {
                    MegaChatErrorPrivate *megaChatError = new MegaChatErrorPrivate(MegaChatError::ERROR_OK);
                    fireOnChatRequestFinish(request, megaChatError);
                })
                .fail([request, this](const ::promise::Error& err)
                {
                    API_LOG_ERROR("Error Joining a chat call: %s", err.what());

                    MegaChatErrorPrivate *megaChatError = new MegaChatErrorPrivate(err.msg(), err.code(), err.type());
                    fireOnChatRequestFinish(request, megaChatError);
                });
            }
            else
            {
                // only groupchats allow to join the call in multiple clients, in 1on1 it's not allowed
                API_LOG_ERROR("A call exists in this chatroom and we already participate or it's not a groupchat");
                request->setUserHandle(call->getCallid());
                errorCode = MegaChatError::ERROR_EXIST;
                break;
            }

            break;
        }
        case MegaChatRequest::TYPE_ANSWER_CHAT_CALL:
        {
            MegaChatHandle chatid = request->getChatHandle();
            ChatRoom* chatroom = findChatRoom(chatid);
            if (!chatroom)
            {
                API_LOG_ERROR("Answer call - Chatroom has not been found");
                errorCode = MegaChatError::ERROR_NOENT;
                break;
            }

            if (!chatroom->chat().connection().clientId())
            {
                API_LOG_ERROR("Answer call - Refusing answer a call, clientid no yet assigned by shard: %d", chatroom->chat().connection().shardNo());
                errorCode = MegaChatError::ERROR_ACCESS;
                break;
            }

            if (chatroom->chatdOnlineState() != kChatStateOnline)
            {
                API_LOG_ERROR("Answer call - chatroom isn't in online state");
                errorCode = MegaChatError::ERROR_ACCESS;
                break;
            }

            rtcModule::ICall* call = findCall(chatid);
            if (!call)
            {
                API_LOG_ERROR("Answer call - There is not any call in that chatroom");
                errorCode = MegaChatError::ERROR_NOENT;
                break;
            }

            if (call->participate())
            {
                API_LOG_ERROR("Answer call - You already participate");
                errorCode = MegaChatError::ERROR_EXIST;
                break;
            }

            if (call->isJoining())
            {
                API_LOG_ERROR("Answer call - joining call attempt already in progress");
                errorCode = MegaChatError::ERROR_EXIST;
                break;
            }

            bool enableVideo = request->getFlag();
            bool enableAudio = request->getParamType();
            karere::AvFlags avFlags(enableAudio, enableVideo);
            call->join(avFlags)
            .then([request, this]()
            {
                MegaChatErrorPrivate *megaChatError = new MegaChatErrorPrivate(MegaChatError::ERROR_OK);
                fireOnChatRequestFinish(request, megaChatError);
            })
            .fail([request, this](const ::promise::Error& err)
            {
                API_LOG_ERROR("Error Joining a chat call: %s", err.what());

                MegaChatErrorPrivate *megaChatError = new MegaChatErrorPrivate(err.msg(), err.code(), err.type());
                fireOnChatRequestFinish(request, megaChatError);
            });

            break;
        }
        case MegaChatRequest::TYPE_HANG_CHAT_CALL:
        {
            if (!mClient->rtc)
            {
                API_LOG_ERROR("Hang up call - WebRTC is not initialized");
                errorCode = MegaChatError::ERROR_ACCESS;
                break;
            }

            MegaChatHandle callid = request->getChatHandle();
            if (callid == MEGACHAT_INVALID_HANDLE)
            {
                API_LOG_ERROR("Hang up call - invalid callid");
                errorCode = MegaChatError::ERROR_ARGS;
                break;
            }

            rtcModule::ICall* call = mClient->rtc->findCall(callid);

            if (!call)
            {
                API_LOG_ERROR("Hang up call - There is not any call with that callid");
                assert(false); // assert before assignment, to avoid "value never read" clang DeadStores warning
                errorCode = MegaChatError::ERROR_NOENT;
                break;
            }

            ChatRoom *chatroom = findChatRoom(call->getChatid());
            if (!chatroom)
            {
                API_LOG_ERROR("Hang up call- Chatroom has not been found");
                errorCode = MegaChatError::ERROR_NOENT;
                break;
            }

            bool endCall = request->getFlag();
            if (endCall && chatroom->isGroup()
                    && (!call->isOwnPrivModerator()                                  // if SFU role is non moderator
                        || static_cast<int>(chatroom->ownPriv()) != static_cast<int>(MegaChatPeerList::PRIV_MODERATOR))) // if chatd permission is non moderator
            {
                if (call->isOwnPrivModerator()
                        != (static_cast<int>(chatroom->ownPriv()) == static_cast<int>(MegaChatPeerList::PRIV_MODERATOR)))
                {
                    std::string logMsg = "Chatd and SFU permissions doesn't match for chatid: ";
                    logMsg.append(call->getChatid().toString().c_str());
                    logMsg.append(" userid: ");
                    logMsg.append(mClient->myHandle().toString().c_str());
                    mMegaApi->sendEvent(99015, logMsg.c_str(), false, static_cast<const char*>(nullptr));
                }

                assert(call->isOwnPrivModerator() == chatroom->ownPriv());
                API_LOG_ERROR("End call withouth enough privileges");
                errorCode = MegaChatError::ERROR_ACCESS;
                break;
            }

            ::promise::Promise<void> pms = endCall
                    ? call->endCall()  // end call
                    : call->hangup();               // hang up

            pms.then([request, this]()
            {
                MegaChatErrorPrivate *megaChatError = new MegaChatErrorPrivate(MegaChatError::ERROR_OK);
                fireOnChatRequestFinish(request, megaChatError);
            })
            .fail([request, this](const ::promise::Error& err)
            {
                API_LOG_ERROR("Error hang up a chat call: %s", err.what());

                MegaChatErrorPrivate *megaChatError = new MegaChatErrorPrivate(err.msg(), err.code(), err.type());
                fireOnChatRequestFinish(request, megaChatError);
            });

            break;
        }
        case MegaChatRequest::TYPE_DISABLE_AUDIO_VIDEO_CALL:
        {
            MegaChatHandle chatid = request->getChatHandle();
            bool enable = request->getFlag();
            int operationType = request->getParamType();
            rtcModule::ICall* call = findCall(chatid);
            if (!call)
            {
                API_LOG_ERROR("Disable AV flags  - There is not any call in that chatroom");
                assert(false);
                errorCode = MegaChatError::ERROR_NOENT;
                break;
            }

            if (operationType != MegaChatRequest::AUDIO && operationType != MegaChatRequest::VIDEO)
            {
                errorCode = MegaChatError::ERROR_ARGS;
                break;
            }

            karere::AvFlags currentFlags = call->getLocalAvFlags();
            karere::AvFlags requestedFlags = currentFlags;
            if (operationType == MegaChatRequest::AUDIO)
            {
                if (enable)
                {
                    if (call->isAllowSpeak())
                    {
                        requestedFlags.add(karere::AvFlags::kAudio);
                    }
                    else
                    {
                        API_LOG_WARNING("Enable audio - isn't allow, peer doesn't have speaker permission");
                        errorCode = MegaChatError::ERROR_ACCESS;
                    }
                }
                else
                {
                    requestedFlags.remove(karere::AvFlags::kAudio);
                }
            }
            else // (operationType == MegaChatRequest::VIDEO)
            {
                if (enable)
                {
                    requestedFlags.add(karere::AvFlags::kCamera);
                }
                else
                {
                    requestedFlags.remove(karere::AvFlags::kCamera);
                }
            }

            if (!call->participate())
            {
                API_LOG_ERROR("Disable audio video - You don't participate in the call");
                errorCode = MegaChatError::ERROR_ACCESS;
                break;
            }

            call->updateAndSendLocalAvFlags(requestedFlags);

            MegaChatErrorPrivate *megaChatError = new MegaChatErrorPrivate(MegaChatError::ERROR_OK);
            fireOnChatRequestFinish(request, megaChatError);
            break;
        }
        case MegaChatRequest::TYPE_SET_CALL_ON_HOLD:
        {
            MegaChatHandle chatid = request->getChatHandle();
            bool onHold = request->getFlag();

            rtcModule::ICall* call = findCall(chatid);
            if (!call)
            {
                API_LOG_ERROR("Set call on hold  - There is not any call in that chatroom");
                assert(false);
                errorCode = MegaChatError::ERROR_NOENT;
                break;
            }

            if (call->getState() != rtcModule::CallState::kStateInProgress)
            {
                API_LOG_ERROR("The call can't be set onHold until call is in-progres");
                errorCode = MegaChatError::ERROR_ACCESS;
                break;
            }

            karere::AvFlags currentFlags = call->getLocalAvFlags();
            if (onHold == currentFlags.isOnHold())
            {
                API_LOG_ERROR("Set call on hold - Call is on hold and try to set on hold or conversely");
                errorCode = MegaChatError::ERROR_ARGS;
                break;
            }
            currentFlags.setOnHold(onHold);
            call->updateAndSendLocalAvFlags(currentFlags);
            MegaChatErrorPrivate *megaChatError = new MegaChatErrorPrivate(MegaChatError::ERROR_OK);
            fireOnChatRequestFinish(request, megaChatError);
            break;
        }

        case MegaChatRequest::TYPE_CHANGE_VIDEO_STREAM:
        {
            if (!mClient->rtc)
            {
                API_LOG_ERROR("Change video streaming source - WebRTC is not initialized");
                errorCode = MegaChatError::ERROR_ACCESS;
                break;
            }

            const char *deviceName = request->getText();
            if (!deviceName || !mClient->rtc->selectVideoInDevice(deviceName))
            {
                API_LOG_ERROR("Change video streaming source - device doesn't exist");
                errorCode = MegaChatError::ERROR_ARGS;
                break;
            }

            MegaChatErrorPrivate *megaChatError = new MegaChatErrorPrivate(MegaChatError::ERROR_OK);
            fireOnChatRequestFinish(request, megaChatError);
            break;
        }
#endif
        case MegaChatRequest::TYPE_ARCHIVE_CHATROOM:
        {
            handle chatid = request->getChatHandle();
            bool archive = request->getFlag();
            if (chatid == MEGACHAT_INVALID_HANDLE)
            {
                errorCode = MegaChatError::ERROR_NOENT;
                break;
            }

            ChatRoom *chatroom = findChatRoom(chatid);
            if (!chatroom)
            {
                errorCode = MegaChatError::ERROR_NOENT;
                break;
            }

            chatroom->archiveChat(archive)
            .then([request, this]()
            {
                MegaChatErrorPrivate *megaChatError = new MegaChatErrorPrivate(MegaChatError::ERROR_OK);
                fireOnChatRequestFinish(request, megaChatError);
            })
            .fail([request, this](const ::promise::Error& err)
            {
                API_LOG_ERROR("Error archiving chat: %s", err.what());

                MegaChatErrorPrivate *megaChatError = new MegaChatErrorPrivate(err.msg(), err.code(), err.type());
                fireOnChatRequestFinish(request, megaChatError);
            });
            break;
        }
        case MegaChatRequest::TYPE_GET_PEER_ATTRIBUTES:
        {
            // if the app requested user attributes too early (ie. init with sid but without cache),
            // the cache will not be ready yet. It needs to wait for fetchnodes to complete.
            if (!mClient->isUserAttrCacheReady())
            {
                errorCode = MegaChatError::ERROR_ACCESS;
                break;
            }

            handle chatid = request->getChatHandle();
            if (chatid == MEGACHAT_INVALID_HANDLE)
            {
                errorCode = MegaChatError::ERROR_NOENT;
                break;
            }

            ChatRoom *chatroom = findChatRoom(chatid);
            if (!chatroom)
            {
                errorCode = MegaChatError::ERROR_NOENT;
                break;
            }

            MegaHandleList *handleList = request->getMegaHandleList();
            if (!handleList)
            {
                errorCode = MegaChatError::ERROR_ARGS;
                break;
            }
            bool isMember = true;
            for (unsigned int i = 0; i < handleList->size(); i++)
            {
                MegaChatHandle peerid = handleList->get(i);
                if (!chatroom->isMember(peerid))
                {
                    API_LOG_ERROR("Error %s is not a chat member of chatroom (%s)", Id(peerid).toString().c_str(), Id(chatid).toString().c_str());
                    isMember = false;
                    break;
                }
            }
            if (!isMember)
            {
                errorCode = MegaChatError::ERROR_ARGS;
                break;
            }


            std::vector<::promise::Promise<void>> promises;
            for (unsigned int i = 0; i < handleList->size(); i++)
            {
                promises.push_back(chatroom->chat().requestUserAttributes(handleList->get(i)));
            }

            ::promise::when(promises)
            .then([this, request]()
            {
                MegaChatErrorPrivate *megaChatError = new MegaChatErrorPrivate(MegaChatError::ERROR_OK);
                fireOnChatRequestFinish(request, megaChatError);
            })
            .fail([request, this](const ::promise::Error& e)
            {
                MegaChatErrorPrivate *megaChatError = new MegaChatErrorPrivate(e.msg(), e.code(), e.type());
                fireOnChatRequestFinish(request, megaChatError);
            });
            break;
        }
        case MegaChatRequest::TYPE_SET_RETENTION_TIME:
        {
            MegaChatHandle chatid = request->getChatHandle();
            unsigned period = static_cast <unsigned>(request->getNumber());

            if (chatid == MEGACHAT_INVALID_HANDLE)
            {
                errorCode = MegaChatError::ERROR_ARGS;
                break;
            }

            ChatRoom *chatroom = findChatRoom(chatid);
            if (!chatroom)
            {
                errorCode = MegaChatError::ERROR_NOENT;
                break;
            }
            if (chatroom->ownPriv() != static_cast<Priv>(MegaChatPeerList::PRIV_MODERATOR))
            {
                errorCode = MegaChatError::ERROR_ACCESS;
                break;
            }

            auto wptr = mClient->weakHandle();
            chatroom->setChatRetentionTime(period)
            .then([request, wptr, this]()
            {
                wptr.throwIfDeleted();
                MegaChatErrorPrivate *megaChatError = new MegaChatErrorPrivate(MegaChatError::ERROR_OK);
                fireOnChatRequestFinish(request, megaChatError);
            })
            .fail([request, this](const ::promise::Error& err)
            {
                API_LOG_ERROR("Error setting retention time : %s", err.what());

                MegaChatErrorPrivate *megaChatError = new MegaChatErrorPrivate(err.msg(), err.code(), err.type());
                fireOnChatRequestFinish(request, megaChatError);
            });
            break;
        }
        case MegaChatRequest::TYPE_MANAGE_REACTION:
        {
            const char *reaction = request->getText();
            if (!reaction)
            {
                errorCode = MegaChatError::ERROR_ARGS;
                break;
            }

            MegaChatHandle chatid = request->getChatHandle();
            ChatRoom *chatroom = findChatRoom(chatid);
            if (!chatroom)
            {
                errorCode = MegaChatError::ERROR_NOENT;
                break;
            }

            if (chatroom->ownPriv() < static_cast<chatd::Priv>(MegaChatPeerList::PRIV_STANDARD))
            {
                errorCode = MegaChatError::ERROR_ACCESS;
                break;
            }

            MegaChatHandle msgid = request->getUserHandle();
            Chat &chat = chatroom->chat();
            Idx index = chat.msgIndexFromId(msgid);
            if (index == CHATD_IDX_INVALID)
            {
                errorCode = MegaChatError::ERROR_NOENT;
                break;
            }

            const Message &msg = chat.at(index);
            if (msg.isManagementMessage())
            {
                errorCode = MegaChatError::ERROR_ARGS;
                break;
            }

            int pendingStatus = chat.getPendingReactionStatus(reaction, msg.id());
            bool hasReacted = msg.hasReacted(reaction, mClient->myHandle());
            if (request->getFlag())
            {
                // check if max number of reactions has been reached
                int res = msg.allowReact(mClient->myHandle(), reaction);
                if (res != 0)
                {
                    request->setNumber(res);
                    errorCode = MegaChatError::ERROR_TOOMANY;
                    break;
                }

                if ((hasReacted && pendingStatus != OP_DELREACTION)
                    || (!hasReacted && pendingStatus == OP_ADDREACTION))
                {
                    // If the reaction exists and there's not a pending DELREACTION
                    // or the reaction doesn't exists and a ADDREACTION is pending
                    errorCode = MegaChatError::ERROR_EXIST;
                    break;
                }
                else
                {
                    chat.manageReaction(msg, reaction, OP_ADDREACTION);
                }
            }
            else
            {
                if ((!hasReacted && pendingStatus != OP_ADDREACTION)
                    || (hasReacted && pendingStatus == OP_DELREACTION))
                {
                    // If the reaction doesn't exist and there's not a pending ADDREACTION
                    // or reaction exists and a DELREACTION is pending
                    errorCode = MegaChatError::ERROR_EXIST;
                    break;
                }
                else
                {
                    chat.manageReaction(msg, reaction, OP_DELREACTION);
                }
            }

            MegaChatErrorPrivate *megaChatError = new MegaChatErrorPrivate(MegaChatError::ERROR_OK);
            fireOnChatRequestFinish(request, megaChatError);
            break;
        }
        case MegaChatRequest::TYPE_IMPORT_MESSAGES:
        {
            if (mClient->initState() != karere::Client::kInitHasOfflineSession
                            && mClient->initState() != karere::Client::kInitHasOnlineSession)
            {
                errorCode = MegaChatError::ERROR_ACCESS;
                break;
            }

            int count = mClient->importMessages(request->getText());
            if (count < 0)
            {
                errorCode = MegaChatError::ERROR_ARGS;
                break;
            }

            MegaChatErrorPrivate *megaChatError = new MegaChatErrorPrivate(MegaChatError::ERROR_OK);
            request->setNumber(count);
            fireOnChatRequestFinish(request, megaChatError);
            break;
        }
        default:
        {
            errorCode = MegaChatError::ERROR_UNKNOWN;
        }
        }   // end of switch(request->getType())
        }   // end of `else` block

        if(errorCode)
        {
            MegaChatErrorPrivate *megaChatError = new MegaChatErrorPrivate(errorCode);
            API_LOG_WARNING("Error starting request: %s", megaChatError->getErrorString());
            fireOnChatRequestFinish(request, megaChatError);
        }
    }
}

#ifndef KARERE_DISABLE_WEBRTC
int MegaChatApiImpl::performRequest_enableAudioLevelMonitor(MegaChatRequestPrivate* request)
{
    // keep indent and dummy scope from original code in sendPendingRequests(), for a smaller diff
        {
            handle chatid = request->getChatHandle();
            bool enable = request->getFlag();
            if (chatid == MEGACHAT_INVALID_HANDLE)
            {
                API_LOG_ERROR("MegaChatRequest::TYPE_ENABLE_AUDIO_LEVEL_MONITOR - Invalid chatid");
                return MegaChatError::ERROR_ARGS;
            }

            rtcModule::ICall* call = findCall(chatid);
            if (!call)
            {
                API_LOG_ERROR("Enable audio level monitor  - There is not any call in that chatroom");
                assert(call);
                return MegaChatError::ERROR_NOENT;
            }

            if (!call->participate())
            {
                API_LOG_ERROR("Enable audio level monitor - You don't participate in the call");
                return MegaChatError::ERROR_ACCESS;
            }

            call->enableAudioLevelMonitor(enable);
            MegaChatErrorPrivate *megaChatError = new MegaChatErrorPrivate(MegaChatError::ERROR_OK);
            fireOnChatRequestFinish(request, megaChatError);
            return MegaChatError::ERROR_OK;
        }
}

int MegaChatApiImpl::performRequest_speakRequest(MegaChatRequestPrivate* request)
{
    // keep indent and dummy scope from original code in sendPendingRequests(), for a smaller diff
        {
            handle chatid = request->getChatHandle();
            bool enable = request->getFlag();
            if (chatid == MEGACHAT_INVALID_HANDLE)
            {
                API_LOG_ERROR("MegaChatRequest::TYPE_REQUEST_SPEAK - Invalid chatid");
                return MegaChatError::ERROR_ARGS;
            }

            rtcModule::ICall* call = findCall(chatid);
            if (!call)
            {
                API_LOG_ERROR("MegaChatRequest::TYPE_REQUEST_SPEAK  - There is not any call in that chatroom");
                assert(call);
                return MegaChatError::ERROR_NOENT;
            }

            if (call->getState() != rtcModule::kStateInProgress)
            {
                API_LOG_ERROR("Request to speak - Call isn't in progress state");
                return MegaChatError::ERROR_ACCESS;
            }

            call->requestSpeaker(enable);
            MegaChatErrorPrivate *megaChatError = new MegaChatErrorPrivate(MegaChatError::ERROR_OK);
            fireOnChatRequestFinish(request, megaChatError);
            return MegaChatError::ERROR_OK;
        }
}

int MegaChatApiImpl::performRequest_speakApproval(MegaChatRequestPrivate* request)
{
    // keep indent and dummy scope from original code in sendPendingRequests(), for a smaller diff
        {
            handle chatid = request->getChatHandle();

            bool enable = request->getFlag();
            if (chatid == MEGACHAT_INVALID_HANDLE)
            {
                API_LOG_ERROR("MegaChatRequest::TYPE_APPROVE_SPEAK - Invalid chatid");
                return MegaChatError::ERROR_ARGS;
            }

            rtcModule::ICall* call = findCall(chatid);
            if (!call)
            {
                API_LOG_ERROR("MegaChatRequest::TYPE_APPROVE_SPEAK  - There is not any call in that chatroom");
                assert(call);
                return MegaChatError::ERROR_NOENT;
            }

            ChatRoom *chatroom = findChatRoom(chatid);
            if (!chatroom)
            {
                API_LOG_ERROR("MegaChatRequest::TYPE_APPROVE_SPEAK- Chatroom has not been found");
                return MegaChatError::ERROR_NOENT;
            }

            if (!call->isOwnPrivModerator()
                || static_cast<int>(chatroom->ownPriv()) != static_cast<int>(MegaChatPeerList::PRIV_MODERATOR))
            {
                if (call->isOwnPrivModerator()
                        != (static_cast<int>(chatroom->ownPriv()) == static_cast<int>(MegaChatPeerList::PRIV_MODERATOR)))
                {
                    std::string logMsg = "Chatd and SFU permissions doesn't match for chatid: ";
                    logMsg.append(call->getChatid().toString().c_str());
                    logMsg.append(" userid: ");
                    logMsg.append(mClient->myHandle().toString().c_str());
                    mMegaApi->sendEvent(99015, logMsg.c_str(), false, static_cast<const char*>(nullptr));
                }

                API_LOG_ERROR("MegaChatRequest::TYPE_APPROVE_SPEAK  - You need moderator role to approve speak request");
                assert(false);
                return MegaChatError::ERROR_ACCESS;
            }

            if (call->getState() != rtcModule::kStateInProgress)
            {
                API_LOG_ERROR("Approve request to speak - Call isn't in progress state");
                return MegaChatError::ERROR_ACCESS;
            }

            call->approveSpeakRequest(static_cast<Cid_t>(request->getUserHandle()), enable);


            MegaChatErrorPrivate *megaChatError = new MegaChatErrorPrivate(MegaChatError::ERROR_OK);
            fireOnChatRequestFinish(request, megaChatError);
            return MegaChatError::ERROR_OK;
        }
}

int MegaChatApiImpl::performRequest_hiResVideo(MegaChatRequestPrivate* request)
{
    // keep indent and dummy scope from original code in sendPendingRequests(), for a smaller diff
        {
            handle chatid = request->getChatHandle();
            int quality = request->getPrivilege(); // by default MegaChatCall::CALL_QUALITY_HIGH_DEF

            if (chatid == MEGACHAT_INVALID_HANDLE)
            {
                API_LOG_ERROR("MegaChatRequest::TYPE_REQUEST_HIGH_RES_VIDEO - Invalid chatid");
                return MegaChatError::ERROR_ARGS;
            }

            if (request->getFlag() && (quality < MegaChatCall::CALL_QUALITY_HIGH_DEF || quality > MegaChatCall::CALL_QUALITY_HIGH_LOW))
            {
                API_LOG_ERROR("MegaChatRequest::TYPE_REQUEST_HIGH_RES_VIDEO  - Invalid resolution quality");
                return MegaChatError::ERROR_ARGS;
            }

            rtcModule::ICall* call = findCall(chatid);
            if (!call)
            {
                API_LOG_ERROR("MegaChatRequest::TYPE_REQUEST_HIGH_RES_VIDEO  - There is not any call in that chatroom");
                assert(call);
                return MegaChatError::ERROR_NOENT;
            }

            if (!request->getFlag() && (!request->getMegaHandleList() || !request->getMegaHandleList()->size()))
            {
                API_LOG_ERROR("MegaChatRequest::TYPE_REQUEST_HIGH_RES_VIDEO - Invalid list of Cids for removal");
                return MegaChatError::ERROR_ARGS;
            }

            if (call->getState() != rtcModule::kStateInProgress)
            {
                API_LOG_ERROR("Request high resolution video - Call isn't in progress state");
                return MegaChatError::ERROR_ACCESS;
            }

            if (request->getFlag()) // HI-RES request only accepts a single peer CID
            {
                Cid_t cid = static_cast<Cid_t>(request->getUserHandle());
                call->requestHighResolutionVideo(cid, quality);
            }
            else // HI-RES del accepts a list of peers CIDs
            {
                std::vector<Cid_t> cids;
                const MegaHandleList *auxcids = request->getMegaHandleList();
                for (size_t i = 0; i < auxcids->size(); i++)
                {
                    cids.emplace_back(static_cast<Cid_t>(auxcids->get(static_cast<unsigned>(i))));
                }
                call->stopHighResolutionVideo(cids);
            }

            MegaChatErrorPrivate *megaChatError = new MegaChatErrorPrivate(MegaChatError::ERROR_OK);
            fireOnChatRequestFinish(request, megaChatError);
            return MegaChatError::ERROR_OK;
        }
}

int MegaChatApiImpl::performRequest_lowResVideo(MegaChatRequestPrivate* request)
{
    // keep indent and dummy scope from original code in sendPendingRequests(), for a smaller diff
        {
            handle chatid = request->getChatHandle();
            if (chatid == MEGACHAT_INVALID_HANDLE)
            {
                API_LOG_ERROR("MegaChatRequest::TYPE_REQUEST_LOW_RES_VIDEO - Invalid chatid");
                return MegaChatError::ERROR_ARGS;
            }

            rtcModule::ICall *call = findCall(chatid);
            if (!call)
            {
                API_LOG_ERROR("MegaChatRequest::TYPE_REQUEST_LOW_RES_VIDEO  - There is not any call in that chatroom");
                assert(call);
                return MegaChatError::ERROR_NOENT;
            }

            if (call->getState() != rtcModule::kStateInProgress)
            {
                API_LOG_ERROR("MegaChatRequest::TYPE_REQUEST_LOW_RES_VIDEO - Call isn't in progress state");
                return MegaChatError::ERROR_ACCESS;
            }

            if (!request->getMegaHandleList() || !request->getMegaHandleList()->size())
            {
                API_LOG_ERROR("MegaChatRequest::TYPE_REQUEST_LOW_RES_VIDEO - Invalid list of Cids");
                return MegaChatError::ERROR_ARGS;
            }

            std::vector<Cid_t> cids;
            const MegaHandleList *auxcids = request->getMegaHandleList();
            for (size_t i = 0; i < auxcids->size(); i++)
            {
                cids.emplace_back(static_cast<Cid_t>(auxcids->get(static_cast<unsigned>(i))));
            }

            if (request->getFlag())
            {
                call->requestLowResolutionVideo(cids);
            }
            else
            {
                call->stopLowResolutionVideo(cids);
            }

            MegaChatErrorPrivate *megaChatError = new MegaChatErrorPrivate(MegaChatError::ERROR_OK);
            fireOnChatRequestFinish(request, megaChatError);
            return MegaChatError::ERROR_OK;
        }
}

int MegaChatApiImpl::performRequest_videoDevice(MegaChatRequestPrivate* request)
{
    // keep indent and dummy scope from original code in sendPendingRequests(), for a smaller diff
        {
            if (!mClient->rtc)
            {
                API_LOG_ERROR("OpenVideoDevice - WebRTC is not initialized");
                return MegaChatError::ERROR_ACCESS;
            }

            if (request->getFlag())
            {
                mClient->rtc->takeDevice();
            }
            else
            {
                mClient->rtc->releaseDevice();
            }

            MegaChatErrorPrivate *megaChatError = new MegaChatErrorPrivate(MegaChatError::ERROR_OK);
            fireOnChatRequestFinish(request, megaChatError);
            return MegaChatError::ERROR_OK;
        }
}

int MegaChatApiImpl::performRequest_requestHiResQuality(MegaChatRequestPrivate* request)
{
    // keep indent and dummy scope from original code in sendPendingRequests(), for a smaller diff
        {
            handle chatid = request->getChatHandle();
            if (chatid == MEGACHAT_INVALID_HANDLE)
            {
                API_LOG_ERROR("MegaChatRequest::TYPE_REQUEST_HIRES_QUALITY - Invalid chatid");
                return MegaChatError::ERROR_ARGS;
            }

            rtcModule::ICall* call = findCall(chatid);
            if (!call)
            {
                API_LOG_ERROR("MegaChatRequest::TYPE_REQUEST_HIRES_QUALITY  - There is not any call in that chatroom");
                assert(call);
                return MegaChatError::ERROR_NOENT;
            }

            if (call->getState() != rtcModule::kStateInProgress)
            {
                API_LOG_ERROR("MegaChatRequest::TYPE_REQUEST_HIRES_QUALITY - Call isn't in progress state");
                return MegaChatError::ERROR_ACCESS;
            }

            Cid_t cid = static_cast<Cid_t>(request->getUserHandle());
            if (!call->hasVideoSlot(cid, true))
            {
                API_LOG_ERROR("MegaChatRequest::TYPE_REQUEST_HIRES_QUALITY  - Currently not receiving a hi-res stream for this peer");
                return MegaChatError::ERROR_ARGS;
            }

            int quality = request->getParamType();
            if (quality < MegaChatCall::CALL_QUALITY_HIGH_DEF || quality > MegaChatCall::CALL_QUALITY_HIGH_LOW)
            {
                API_LOG_ERROR("MegaChatRequest::TYPE_REQUEST_HIRES_QUALITY  - invalid quality level value (spatial layer offset).");
                return MegaChatError::ERROR_ARGS;
            }

            call->requestHiResQuality(cid, quality);
            MegaChatErrorPrivate *megaChatError = new MegaChatErrorPrivate(MegaChatError::ERROR_OK);
            fireOnChatRequestFinish(request, megaChatError);
            return MegaChatError::ERROR_OK;
        }
}

int MegaChatApiImpl::performRequest_removeSpeaker(MegaChatRequestPrivate* request)
{
    // keep indent and dummy scope from original code in sendPendingRequests(), for a smaller diff
        {
            handle chatid = request->getChatHandle();
            if (chatid == MEGACHAT_INVALID_HANDLE)
            {
                API_LOG_ERROR("MegaChatRequest::TYPE_DEL_SPEAKER - Invalid chatid");
                return MegaChatError::ERROR_ARGS;
            }

            rtcModule::ICall *call = findCall(chatid);
            if (!call)
            {
                API_LOG_ERROR("MegaChatRequest::TYPE_DEL_SPEAKER  - There is not any call in that chatroom");
                assert(call);
                return MegaChatError::ERROR_NOENT;
            }

            if (call->getState() != rtcModule::kStateInProgress)
            {
                API_LOG_ERROR("MegaChatRequest::TYPE_DEL_SPEAKER - Call isn't in progress state");
                return MegaChatError::ERROR_ACCESS;
            }

            Cid_t cid = request->getUserHandle() != MEGACHAT_INVALID_HANDLE
                    ? static_cast<Cid_t>(request->getUserHandle())
                    : 0; // own user

            ChatRoom *chatroom = findChatRoom(chatid);
            if (!chatroom)
            {
                return MegaChatError::ERROR_NOENT;
            }

            if (!call->isOwnPrivModerator() && cid)
            {
                API_LOG_ERROR("MegaChatRequest::TYPE_DEL_SPEAKER - You need moderator role to remove an active speaker");
                return MegaChatError::ERROR_ACCESS;
            }

            call->stopSpeak(cid);
            MegaChatErrorPrivate *megaChatError = new MegaChatErrorPrivate(MegaChatError::ERROR_OK);
            fireOnChatRequestFinish(request, megaChatError);
            return MegaChatError::ERROR_OK;
        }
<<<<<<< HEAD
        case MegaChatRequest::TYPE_WR_PUSH:
        case MegaChatRequest::TYPE_WR_ALLOW:
        {
            const auto handleList = request->getMegaHandleList();
            bool allowAll = request->getFlag();
            if (!allowAll && (!handleList || !handleList->size()))
            {
                request->getType() == MegaChatRequest::TYPE_WR_PUSH
                    ? API_LOG_ERROR("MegaChatRequest::TYPE_WR_ALLOW - Invalid list of users to be allowed to JOIN")
                    : API_LOG_ERROR("MegaChatRequest::TYPE_WR_PUSH - Invalid list of users to be pushed in the waiting room",
                                    request->getRequestString());

                errorCode = MegaChatError::ERROR_ARGS;
                break;
            }

            auto res = getCallWithModPermissions(request->getChatHandle(), true /*waitingRoom*/, std::string("MegaChatRequest::TYPE_") + request->getRequestString());
            if (res.first != MegaChatError::ERROR_OK)
            {
                errorCode = res.first;
                break;
            }
            rtcModule::ICall* call= res.second;
            const rtcModule::KarereWaitingRoom* waitingRoom = call->getWaitingRoom();
            if (!waitingRoom)
            {
                // We have checked that chatroom has waiting room flag enabled at getCallWithModPermissions,
                // however we also need to ensure, that we also have received proper information from SFU to
                // initialize waiting room with users on it, and their joining permission
                API_LOG_ERROR("MegaChatRequest::%s. Can't retrieve waiting room from karere chatroom. chatid: %s",
                (request->getType() == MegaChatRequest::TYPE_WR_PUSH) ? "TYPE_WR_PUSH" : "TYPE_WR_ALLOW",
                karere::Id(request->getChatHandle()).toString().c_str());

                assert(false);
                errorCode = MegaChatError::ERROR_UNKNOWN;
                break;
            }

            std::set<karere::Id> users;
            for (unsigned int i = 0; i < handleList->size(); ++i)
            {
                users.emplace(handleList->get(i));
            }

            request->getType() == MegaChatRequest::TYPE_WR_PUSH
                ? call->pushUsersIntoWaitingRoom(users, allowAll)
                : call->allowUsersJoinCall(users, allowAll);

            fireOnChatRequestFinish(request, new MegaChatErrorPrivate(MegaChatError::ERROR_OK));
            break;
        }
        case MegaChatRequest::TYPE_WR_KICK:
        {
            const auto handleList = request->getMegaHandleList();
            if (!handleList || !handleList->size())
            {
                API_LOG_ERROR("MegaChatRequest::TYPE_WR_KICK - Empty list of users to be kicked off");
                errorCode = MegaChatError::ERROR_ARGS;
                break;
            }

            auto res = getCallWithModPermissions(request->getChatHandle(), true /*waitingRoom*/, std::string("MegaChatRequest::TYPE_") + request->getRequestString());
            if (res.first != MegaChatError::ERROR_OK)
            {
                errorCode = res.first;
                break;
            }

            std::set<karere::Id> users;
            for (unsigned int i = 0; i < handleList->size(); ++i)
            {
                users.emplace(handleList->get(i));
            }

            rtcModule::ICall* call= res.second;
            const rtcModule::KarereWaitingRoom* waitingRoom = call->getWaitingRoom();
            if (!waitingRoom)
            {
                // We have checked that chatroom has waiting room flag enabled at getCallWithModPermissions,
                // however we also need to ensure, that we also have received proper information from SFU to
                // initialize waiting room with users on it, and their joining permission
                API_LOG_ERROR("MegaChatRequest::TYPE_WR_KICK. Can't retrieve waiting room from karere chatroom. chatid: %s",
                karere::Id(request->getChatHandle()).toString().c_str());

                assert(false);
                errorCode = MegaChatError::ERROR_UNKNOWN;
                break;
            }

            call->kickUsersFromCall(users);
            fireOnChatRequestFinish(request, new MegaChatErrorPrivate(MegaChatError::ERROR_OK));
            break;
        }
        case MegaChatRequest::TYPE_DELETE_SCHEDULED_MEETING:
=======
}
#endif // ifndef KARERE_DISABLE_WEBRTC

int MegaChatApiImpl::performRequest_removeScheduledMeeting(MegaChatRequestPrivate* request)
{
    // keep indent and dummy scope from original code in sendPendingRequests(), for a smaller diff
>>>>>>> 237b0c52
        {
            handle chatid = request->getChatHandle();
            handle schedId = request->getUserHandle();
            if (chatid == MEGACHAT_INVALID_HANDLE)
            {
                API_LOG_ERROR("MegaChatRequest::TYPE_DELETE_SCHEDULED_MEETING - Invalid chatid");
                return MegaChatError::ERROR_ARGS;
            }

            if (schedId == MEGACHAT_INVALID_HANDLE)
            {
                API_LOG_ERROR("MegaChatRequest::TYPE_DELETE_SCHEDULED_MEETING - Invalid schedId");
                return MegaChatError::ERROR_ARGS;
            }

            GroupChatRoom* chatroom = dynamic_cast<GroupChatRoom *>(findChatRoom(chatid));
            if (!chatroom)
            {
                return MegaChatError::ERROR_NOENT;
            }

            std::unique_ptr<MegaChatScheduledMeeting>sm (getScheduledMeeting(chatid, schedId));
            if (!sm)
            {
                return MegaChatError::ERROR_NOENT;
            }

            mClient->removeScheduledMeeting(chatid, schedId)
            .then([request, this]()
            {
                MegaChatErrorPrivate* megaChatError = new MegaChatErrorPrivate(MegaChatError::ERROR_OK);
                fireOnChatRequestFinish(request, megaChatError);
            })
            .fail([request,this](const ::promise::Error& err)
            {
                API_LOG_ERROR("Error removing a scheduled meeting: %s", err.what());

                MegaChatErrorPrivate* megaChatError = new MegaChatErrorPrivate(err.code());
                fireOnChatRequestFinish(request, megaChatError);
            });

            return MegaChatError::ERROR_OK;
        }
}

int MegaChatApiImpl::performRequest_fetchScheduledMeetingOccurrences(MegaChatRequestPrivate* request)
{
    // keep indent and dummy scope from original code in sendPendingRequests(), for a smaller diff
        {
            handle chatid = request->getChatHandle();
            if (chatid == MEGACHAT_INVALID_HANDLE)
            {
                API_LOG_ERROR("MegaChatRequest::TYPE_FETCH_SCHEDULED_MEETING_OCCURRENCES - Invalid chatid");
                return MegaChatError::ERROR_ARGS;
            }

            GroupChatRoom* chatroom = dynamic_cast<GroupChatRoom *>(findChatRoom(chatid));
            if (!chatroom)
            {
                return MegaChatError::ERROR_NOENT;
            }

            if (!request->getMegaHandleList() || request->getMegaHandleList()->size() != 2)
            {
                // check since and until param
                return MegaChatError::ERROR_ARGS;
            }

            ::mega::m_time_t since = static_cast<::mega::m_time_t>(request->getMegaHandleList()->get(0));
            ::mega::m_time_t until = static_cast<::mega::m_time_t>(request->getMegaHandleList()->get(1));
            unsigned int numOccurrences = MegaChatScheduledMeeting::NUM_OCURRENCES_REQ; // number of requested occurrences is set by default

            // only load occurrences from DB if occurrences in memory are not up to date
            auto occurrInRam = chatroom->loadOccurresInMemoryFromDb();

            // get local occurrences that has not exceeded since timestamp, or now (UTC)
            std::vector<std::shared_ptr<KarereScheduledMeetingOccurr>>&& res = occurrInRam < numOccurrences
                    ? std::vector<std::shared_ptr<KarereScheduledMeetingOccurr>>()
                    : chatroom->getFutureScheduledMeetingsOccurrences(numOccurrences, since, until);

            if (res.size() < numOccurrences) // fetch fresh occurrences from API
            {
                const uint32_t pendingOccurrences = static_cast<uint32_t>(numOccurrences - res.size());
                MegaChatTimeStamp newSince = !res.empty() ? res.back()->startDateTime() : since; // get since as startDateTime of newest local occurrence if any
                std::shared_ptr<MegaChatScheduledMeetingOccurrList> l(MegaChatScheduledMeetingOccurrList::createInstance());
                std::for_each(res.begin(), res.end(), [l](const auto &sm) { l->insert(new MegaChatScheduledMeetingOccurrPrivate(sm.get())); });

                API_LOG_DEBUG("Fetching fresh scheduled meeting occurrences from API");
                mClient->fetchScheduledMeetingOccurrences(chatid, newSince, until, pendingOccurrences)
                .then([request, l, this](std::vector<std::shared_ptr<KarereScheduledMeetingOccurr>> result)
                {
                    std::for_each(result.begin(), result.end(), [l](const auto &sm) { l->insert(new MegaChatScheduledMeetingOccurrPrivate(sm.get())); });
                    request->setMegaChatScheduledMeetingOccurrList(l.get());
                    fireOnChatRequestFinish(request, new MegaChatErrorPrivate(MegaChatError::ERROR_OK));
                })
                .fail([request, this](const ::promise::Error& err)
                {
                    API_LOG_ERROR("Error fetching scheduled meetings occurrences: %s", err.what());
                    std::unique_ptr<MegaChatScheduledMeetingOccurrList> list(MegaChatScheduledMeetingOccurrList::createInstance());
                    request->setMegaChatScheduledMeetingOccurrList(list.get());
                    fireOnChatRequestFinish(request, new MegaChatErrorPrivate(err.code()));
                });
            }
            else
            {
                API_LOG_DEBUG("Scheduled meeting occurrences fetched from local");
                std::unique_ptr<MegaChatScheduledMeetingOccurrList> list(MegaChatScheduledMeetingOccurrList::createInstance());
                for (auto it = res.begin(); it != res.end(); it++)
                {
                    list->insert(new MegaChatScheduledMeetingOccurrPrivate(it->get()));
                }
                request->setMegaChatScheduledMeetingOccurrList(list.get());

                MegaChatErrorPrivate* megaChatError = new MegaChatErrorPrivate(MegaChatError::ERROR_OK);
                fireOnChatRequestFinish(request, megaChatError);
            }

            return MegaChatError::ERROR_OK;
        }
}

int MegaChatApiImpl::performRequest_updateScheduledMeetingOccurrence(MegaChatRequestPrivate* request)
{
    // keep indent and dummy scope from original code in sendPendingRequests(), for a smaller diff
        {
            if (!request->getMegaChatScheduledMeetingList()
                    || request->getMegaChatScheduledMeetingList()->size() != 1)
            {
                return MegaChatError::ERROR_ARGS;
            }

            const MegaChatScheduledMeeting* ocurr = request->getMegaChatScheduledMeetingList()->at(0);
            if (ocurr->startDateTime() == MEGACHAT_INVALID_TIMESTAMP &&
                    ocurr->endDateTime() == MEGACHAT_INVALID_TIMESTAMP &&
                    ocurr->cancelled() == -1)
            {
                return MegaChatError::ERROR_NOENT;
            }

            GroupChatRoom* chatroom = dynamic_cast<GroupChatRoom *>(findChatRoom(ocurr->chatId()));
            if (!chatroom)
            {
                return MegaChatError::ERROR_NOENT;
            }

            // get scheduled meeting list from RAM
            const auto& schedMeetings = chatroom->getScheduledMeetings();
            auto it = schedMeetings.find(ocurr->schedId());
            if (it == schedMeetings.end())
            {
                // scheduled meeting related to occurrence we want to modify, doesn't exists
                return MegaChatError::ERROR_NOENT;
            }
            const KarereScheduledMeeting* occurrSchedMeeting = it->second.get();

            // load occurrences from local if not loaded yet
            chatroom->loadOccurresInMemoryFromDb();

            // get the occurrence and it's scheduled meeting associated from RAM
            const KarereScheduledMeetingOccurr* localOccurr = nullptr;
            MegaChatTimeStamp overrides = request->getNumber();
            const auto& occurrences = chatroom->getScheduledMeetingsOccurrences();
            for (auto it = occurrences.begin(); it != occurrences.end(); it++)
            {
                if ((*it)->schedId() == ocurr->schedId() && (*it)->startDateTime() == overrides)
                {
                    // primary key for an occurrence is composed of schedId and StartDateTime
                    localOccurr = (*it).get();
                    break;
                }
            }

            if (!localOccurr) // occurrence could not be found in RAM
            {
                // request more occurrences encapsulate in a new method
                MegaChatTimeStamp now = ::mega::m_time();
                std::vector<std::shared_ptr<KarereScheduledMeetingOccurr>>&& res = chatroom->getFutureScheduledMeetingsOccurrences(MegaChatScheduledMeeting::NUM_OCURRENCES_REQ, now, MEGACHAT_INVALID_TIMESTAMP);
                if (res.size() < MegaChatScheduledMeeting::MIN_OCURRENCES)
                {
                    // load fresh scheduled meeting occurrences from API, as we don't have enough future occurrences in local
                    mClient->fetchScheduledMeetingOccurrences(ocurr->chatId(), now /*since*/, MEGACHAT_INVALID_TIMESTAMP /*until*/, MegaChatScheduledMeeting::NUM_OCURRENCES_REQ)
                    .then([](std::vector<std::shared_ptr<KarereScheduledMeetingOccurr>> /*result*/)
                    {
                        API_LOG_ERROR("Newer scheduled meetings occurrences retrieved successfully");
                    })
                    .fail([](const ::promise::Error& err)
                    {
                        API_LOG_ERROR("Error fetching scheduled meetings occurrences: %s", err.what());
                    });
                }
                return MegaChatError::ERROR_NOENT;
            }

            // check if cancelled were provided in request, otherwise get the values from ocurrence stored in RAM
            MegaChatTimeStamp newStartDate = ocurr->startDateTime();
            MegaChatTimeStamp newEndDate = ocurr->endDateTime();
            int cancelled = (ocurr->cancelled() == 0 || ocurr->cancelled() == 1) ? ocurr->cancelled() : localOccurr->cancelled();

            std::unique_ptr<::mega::MegaScheduledFlags> megaFlags(!occurrSchedMeeting->flags() ? nullptr : ::mega::MegaScheduledFlags::createInstance());
            if (megaFlags)
            {
                 assert(occurrSchedMeeting->flags());
                 megaFlags->importFlagsValue(occurrSchedMeeting->flags()->getNumericValue());
            }

            std::unique_ptr<::mega::MegaScheduledMeeting> megaSchedMeeting;
            if (!occurrSchedMeeting->rules() || occurrSchedMeeting->parentSchedId() != MEGACHAT_INVALID_HANDLE)
            {
                /* we don't want to create a new child scheduled meeting (don't set parent nor overrides params)
                 * if scheduled meeting associated to the occurrence we want to modify:
                 *   - doesn't have repetition rules
                 *   - has a parent scheduled meeting
                 */
                std::unique_ptr<::mega::MegaScheduledRules> megaRules(occurrSchedMeeting->rules() ? occurrSchedMeeting->rules()->getMegaScheduledRules() : nullptr);
                megaSchedMeeting.reset(MegaScheduledMeeting::createInstance(occurrSchedMeeting->chatid(), occurrSchedMeeting->schedId() /*schedId*/,
                                                                                                                    occurrSchedMeeting->parentSchedId(), occurrSchedMeeting->organizerUserid(),
                                                                                                                    cancelled, occurrSchedMeeting->timezone().c_str(), newStartDate, newEndDate,
                                                                                                                    occurrSchedMeeting->title().c_str(),occurrSchedMeeting->description().c_str(),
                                                                                                                    occurrSchedMeeting->attributes().size() ? occurrSchedMeeting->attributes().c_str() :nullptr,
                                                                                                                    MEGACHAT_INVALID_TIMESTAMP /*overrides*/, megaFlags.get(), megaRules.get()));

            }
            else
            {
                /* we want to create a new child scheduled meeting that contains the modified ocurrence
                 * if scheduled meeting associated to the occurrence we want to modify:
                 *   - has repetition rules and doesn't have a parent scheduled meeting
                 *
                 * then we need to set overrides as occurrence startDateTime and parentSchedId as schedId of the meeting
                 * to which this occurrence belongs
                 *
                 * as we want to create a new child scheduled meeting that contains the modified ocurrence, we won't set
                 * repetition rules (non recurring scheduled meeting)
                 */
                megaSchedMeeting.reset(MegaScheduledMeeting::createInstance(occurrSchedMeeting->chatid(), MEGACHAT_INVALID_HANDLE /*schedId*/,
                                                                                                                occurrSchedMeeting->schedId() /*parentId*/, occurrSchedMeeting->organizerUserid(),
                                                                                                                cancelled, occurrSchedMeeting->timezone().c_str(), newStartDate, newEndDate,
                                                                                                                occurrSchedMeeting->title().c_str(),occurrSchedMeeting->description().c_str(),
                                                                                                                occurrSchedMeeting->attributes().size() ? occurrSchedMeeting->attributes().c_str() :nullptr,
                                                                                                                overrides, megaFlags.get(), /*rules*/ nullptr));
            }

            mClient->createOrUpdateScheduledMeeting(megaSchedMeeting.get())
            .then([request, this](KarereScheduledMeeting* sm)
            {
                if (sm)
                {
                    std::unique_ptr<MegaChatScheduledMeetingList> l(MegaChatScheduledMeetingList::createInstance());
                    l->insert(new MegaChatScheduledMeetingPrivate(sm));
                    request->setMegaChatScheduledMeetingList(l.get());
                }
                else
                {
                    assert(false);
                    API_LOG_ERROR("Error updating a scheduled meeting occurrence, updated occurrence has not been received");
                    fireOnChatRequestFinish(request, new MegaChatErrorPrivate(MegaChatError::ERROR_UNKNOWN));
                    return;
                }

                MegaChatErrorPrivate* megaChatError = new MegaChatErrorPrivate(MegaChatError::ERROR_OK);
                fireOnChatRequestFinish(request, megaChatError);
            })
            .fail([request,this](const ::promise::Error& err)
            {
                API_LOG_ERROR("Error updating a scheduled meeting occurrence: %s", err.what());

                MegaChatErrorPrivate* megaChatError = new MegaChatErrorPrivate(err.code());
                fireOnChatRequestFinish(request, megaChatError);
            });

            return MegaChatError::ERROR_OK;
        }
}

int MegaChatApiImpl::performRequest_updateScheduledMeeting(MegaChatRequestPrivate* request)
{
    // keep indent and dummy scope from original code in sendPendingRequests(), for a smaller diff
        {
            if (!request->getMegaChatScheduledMeetingList()
                    || request->getMegaChatScheduledMeetingList()->size() != 1)
            {
                return MegaChatError::ERROR_ARGS;
            }

            const MegaChatScheduledMeeting* sm = request->getMegaChatScheduledMeetingList()->at(0);
            if (!sm || sm->chatId() == MEGACHAT_INVALID_HANDLE || sm->schedId() == MEGACHAT_INVALID_HANDLE)
            {
                return MegaChatError::ERROR_ARGS;
            }

            if (!sm->timezone() && !sm->startDateTime() && !sm->endDateTime() && !sm->title()
                                && !sm->description() && !sm->flags() && !sm->rules())
            {
                return MegaChatError::ERROR_ARGS;
            }

            if (!MegaChatScheduledMeeting::isValidTitleLength(sm->title())
                    || !MegaChatScheduledMeeting::isValidDescriptionLength(sm->description()))
            {
                API_LOG_ERROR("Error updating a scheduled meeting: title or description length exceeded");
                return MegaChatError::ERROR_ARGS;
            }

            GroupChatRoom* chatroom = dynamic_cast<GroupChatRoom *>(findChatRoom(sm->chatId()));
            if (!chatroom)
            {
                return MegaChatError::ERROR_NOENT;
            }

            // get scheduled meeting list from RAM
            const auto& schedMeetings = chatroom->getScheduledMeetings();
            auto it = schedMeetings.find(sm->schedId());
            if (it == schedMeetings.end())
            {
                // scheduled meeting we want to modify, doesn't exists
                return MegaChatError::ERROR_NOENT;
            }

            const KarereScheduledMeeting* currentMeeting = it->second.get();
            std::string newTimezone = sm->timezone() ? sm->timezone() : currentMeeting->timezone();
            MegaChatTimeStamp newStartDate = sm->startDateTime();
            MegaChatTimeStamp newEndDate = sm->endDateTime();
            bool cancelled = sm->cancelled();
            std::string newTitle = sm->title() ? sm->title() : currentMeeting->title();
            std::string newDescription = sm->description() ? sm->description() : currentMeeting->description();

            std::unique_ptr<::mega::MegaScheduledFlags> newFlags(!sm->flags() ? nullptr : ::mega::MegaScheduledFlags::createInstance());
            if (newFlags)
            {
                 assert(sm->flags());
                 newFlags->importFlagsValue(static_cast<MegaChatScheduledFlagsPrivate *>(sm->flags())->getNumericValue());
            }

            std::unique_ptr<::mega::MegaScheduledRules> newRules(!sm->rules() ? nullptr : ::mega::MegaScheduledRules::createInstance(sm->rules()->freq(), sm->rules()->interval(), sm->rules()->until(),
                                                                                                              sm->rules()->byWeekDay(), sm->rules()->byMonthDay(), sm->rules()->byMonthWeekDay()));

            std::unique_ptr<::mega::MegaScheduledMeeting> megaSchedMeeting(MegaScheduledMeeting::createInstance(currentMeeting->chatid(), currentMeeting->schedId(), currentMeeting->parentSchedId(), currentMeeting->organizerUserid(),
                                                                                                                cancelled,
                                                                                                                newTimezone.empty() ? nullptr : newTimezone.c_str(),
                                                                                                                newStartDate,
                                                                                                                newEndDate,
                                                                                                                newTitle.empty() ? nullptr : newTitle.c_str(),
                                                                                                                newDescription.empty() ? nullptr : newDescription.c_str(),
                                                                                                                currentMeeting->attributes().empty() ? nullptr : currentMeeting->attributes().c_str(),
                                                                                                                MEGACHAT_INVALID_TIMESTAMP /*overrides*/, newFlags.get(), newRules.get()));
            mClient->createOrUpdateScheduledMeeting(megaSchedMeeting.get())
            .then([request, this](KarereScheduledMeeting* sm)
            {
                if (sm)
                {
                    std::unique_ptr<MegaChatScheduledMeetingList> l(MegaChatScheduledMeetingList::createInstance());
                    l->insert(new MegaChatScheduledMeetingPrivate(sm));
                    request->setMegaChatScheduledMeetingList(l.get());
                }
                else
                {
                    assert(false);
                    API_LOG_ERROR("Error updating a scheduled meeting, non received scheduled meeting");
                    fireOnChatRequestFinish(request, new MegaChatErrorPrivate(MegaChatError::ERROR_UNKNOWN));
                    return;
                }
                MegaChatErrorPrivate* megaChatError = new MegaChatErrorPrivate(MegaChatError::ERROR_OK);
                fireOnChatRequestFinish(request, megaChatError);
            })
            .fail([request,this](const ::promise::Error& err)
            {
                API_LOG_ERROR("Error updating a scheduled meeting: %s", err.what());

                MegaChatErrorPrivate* megaChatError = new MegaChatErrorPrivate(err.code());
                fireOnChatRequestFinish(request, megaChatError);
            });

            return MegaChatError::ERROR_OK;
        }
}

void MegaChatApiImpl::sendPendingEvents()
{
    megaMessage* msg;
    while ((msg = eventQueue.pop()))
    {
        megaProcessMessage(msg);
    }
}

void MegaChatApiImpl::setLogLevel(int logLevel)
{
    if (!loggerHandler)
    {
        loggerHandler = new LoggerHandler();
    }
    loggerHandler->setLogLevel(logLevel);
}

void MegaChatApiImpl::setLogWithColors(bool useColors)
{
    if (loggerHandler)
    {
        loggerHandler->setLogWithColors(useColors);
    }
}

void MegaChatApiImpl::setLogToConsole(bool enable)
{
    if (loggerHandler)
    {
        loggerHandler->setLogToConsole(enable);
    }
}

void MegaChatApiImpl::setLoggerClass(MegaChatLogger *megaLogger)
{
    if (!megaLogger)   // removing logger
    {
        delete loggerHandler;
        loggerHandler = NULL;
    }
    else
    {
        if (!loggerHandler)
        {
            loggerHandler = new LoggerHandler();
        }
        loggerHandler->setMegaChatLogger(megaLogger);
    }
}

int MegaChatApiImpl::initAnonymous()
{
    sdkMutex.lock();
    createKarereClient();

    int state = mClient->initWithAnonymousSession();
    if (state >= karere::Client::kInitErrFirst)
    {
        // there's been an error during initialization
        localLogout();
    }

    sdkMutex.unlock();
    return MegaChatApiImpl::convertInitState(state);
}

int MegaChatApiImpl::init(const char *sid, bool waitForFetchnodesToConnect)
{
    sdkMutex.lock();
    createKarereClient();

    int state = mClient->init(sid, waitForFetchnodesToConnect);
    if (state >= karere::Client::kInitErrFirst
            && state != karere::Client::kInitErrNoCache)    // this one is recoverable via login+fetchnodes
    {
        // there's been an error during initialization
        localLogout();
    }

    sdkMutex.unlock();
    return MegaChatApiImpl::convertInitState(state);
}

void MegaChatApiImpl::resetClientid()
{
    sdkMutex.lock();
    if (mClient)
    {
        mClient->resetMyIdentity();
    }
    sdkMutex.unlock();
}

void MegaChatApiImpl::createKarereClient()
{
    if (!mClient)
    {
#ifndef KARERE_DISABLE_WEBRTC
        uint8_t caps = karere::kClientIsMobile | karere::kClientCanWebrtc | karere::kClientSupportLastGreen;
#else
        uint8_t caps = karere::kClientIsMobile | karere::kClientSupportLastGreen;
#endif
#ifndef KARERE_DISABLE_WEBRTC
        mClient = new karere::Client(*mMegaApi, mWebsocketsIO, *this, *mCallHandler, *mScheduledMeetingHandler, mMegaApi->getBasePath(), caps, this);
#else
        mClient = new karere::Client(*mMegaApi, mWebsocketsIO, *this, *mScheduledMeetingHandler, mMegaApi->getBasePath(), caps, this);
#endif
        API_LOG_DEBUG("createKarereClient: karere client instance created");
        mTerminating = false;
    }
}

int MegaChatApiImpl::getInitState()
{
    int initState;

    sdkMutex.lock();
    if (mClient)
    {
        initState = MegaChatApiImpl::convertInitState(mClient->initState());
    }
    else
    {
        initState = MegaChatApi::INIT_NOT_DONE;
    }
    sdkMutex.unlock();

    return initState;
}

void MegaChatApiImpl::importMessages(const char *externalDbPath, MegaChatRequestListener *listener)
{
    MegaChatRequestPrivate *request = new MegaChatRequestPrivate(MegaChatRequest::TYPE_IMPORT_MESSAGES, listener);
    request->setText(externalDbPath);
    requestQueue.push(request);
    waiter->notify();
}

MegaChatRoomHandler *MegaChatApiImpl::getChatRoomHandler(MegaChatHandle chatid)
{
    map<MegaChatHandle, MegaChatRoomHandler*>::iterator it = chatRoomHandler.find(chatid);
    if (it == chatRoomHandler.end())
    {
        chatRoomHandler[chatid] = new MegaChatRoomHandler(this, mChatApi, mMegaApi, chatid);
    }

    return chatRoomHandler[chatid];
}

void MegaChatApiImpl::removeChatRoomHandler(MegaChatHandle chatid)
{
    map<MegaChatHandle, MegaChatRoomHandler*>::iterator it = chatRoomHandler.find(chatid);
    if (it == chatRoomHandler.end())
    {
        API_LOG_WARNING("removeChatRoomHandler: chatroom handler not found (chatid: %s)", ID_CSTR(chatid));
        return;
    }

    MegaChatRoomHandler *roomHandler = chatRoomHandler[chatid];
    chatRoomHandler.erase(it);
    delete roomHandler;
}

ChatRoom *MegaChatApiImpl::findChatRoom(MegaChatHandle chatid)
{
    ChatRoom *chatroom = NULL;

    sdkMutex.lock();

    if (mClient && !mTerminating)
    {
        ChatRoomList::iterator it = mClient->chats->find(chatid);
        if (it != mClient->chats->end())
        {
            chatroom = it->second;
        }
    }

    sdkMutex.unlock();

    return chatroom;
}

karere::ChatRoom *MegaChatApiImpl::findChatRoomByUser(MegaChatHandle userhandle)
{
    ChatRoom *chatroom = NULL;

    sdkMutex.lock();

    if (mClient && !mTerminating)
    {
        ContactList::iterator it = mClient->mContactList->find(userhandle);
        if (it != mClient->mContactList->end())
        {
            chatroom = it->second->chatRoom();
        }
    }

    sdkMutex.unlock();

    return chatroom;
}

chatd::Message *MegaChatApiImpl::findMessage(MegaChatHandle chatid, MegaChatHandle msgid)
{
    Message *msg = NULL;

    sdkMutex.lock();

    ChatRoom *chatroom = findChatRoom(chatid);
    if (chatroom)
    {
        Chat &chat = chatroom->chat();
        Idx index = chat.msgIndexFromId(msgid);
        if (index != CHATD_IDX_INVALID)
        {
            msg = chat.findOrNull(index);
        }
    }

    sdkMutex.unlock();

    return msg;
}

chatd::Message *MegaChatApiImpl::findMessageNotConfirmed(MegaChatHandle chatid, MegaChatHandle msgxid)
{
    Message *msg = NULL;

    sdkMutex.lock();

    ChatRoom *chatroom = findChatRoom(chatid);
    if (chatroom)
    {
        Chat &chat = chatroom->chat();
        msg = chat.getMsgByXid(msgxid);
    }

    sdkMutex.unlock();

    return msg;
}

void MegaChatApiImpl::setCatchException(bool enable)
{
    karere::gCatchException = enable;
}

bool MegaChatApiImpl::hasUrl(const char *text)
{
    std::string url;
    return chatd::Message::hasUrl(text, url);
}

bool MegaChatApiImpl::openNodeHistory(MegaChatHandle chatid, MegaChatNodeHistoryListener *listener)
{
    if (!listener || chatid == MEGACHAT_INVALID_HANDLE)
    {
        return false;
    }

    sdkMutex.lock();

    ChatRoom *chatroom = findChatRoom(chatid);
    if (chatroom)
    {
        auto it = nodeHistoryHandlers.find(chatid);
        if (it != nodeHistoryHandlers.end())
        {
            sdkMutex.unlock();
            API_LOG_WARNING("openNodeHistory: node history is already open for this chatroom (chatid: %s), close it before open it again", karere::Id(chatid).toString().c_str());
            throw std::runtime_error("App node history handler is already set, remove it first");
            return false;
        }

        MegaChatNodeHistoryHandler *handler = new MegaChatNodeHistoryHandler(mChatApi);
        chatroom->chat().setNodeHistoryHandler(handler);
        nodeHistoryHandlers[chatid] = handler;
        handler->addMegaNodeHistoryListener(listener);
    }

    sdkMutex.unlock();
    return chatroom;
}

bool MegaChatApiImpl::closeNodeHistory(MegaChatHandle chatid, MegaChatNodeHistoryListener *listener)
{
    if (!listener || chatid == MEGACHAT_INVALID_HANDLE)
    {
        return false;
    }

    sdkMutex.lock();
    ChatRoom *chatroom = findChatRoom(chatid);
    if (chatroom)
    {
        auto it = nodeHistoryHandlers.find(chatid);
        if (it != nodeHistoryHandlers.end())
        {
            MegaChatNodeHistoryHandler *handler = it->second;
            nodeHistoryHandlers.erase(it);
            delete handler;
            chatroom->chat().unsetHandlerToNodeHistory();

            sdkMutex.unlock();
            return true;
        }
    }

    sdkMutex.unlock();
    return false;
}

void MegaChatApiImpl::addNodeHistoryListener(MegaChatHandle chatid, MegaChatNodeHistoryListener *listener)
{
    if (!listener || chatid == MEGACHAT_INVALID_HANDLE)
    {
        return;
    }

    sdkMutex.lock();
    auto it = nodeHistoryHandlers.find(chatid);
    if (it != nodeHistoryHandlers.end())
    {
        MegaChatNodeHistoryHandler *handler = it->second;
        handler->addMegaNodeHistoryListener(listener);

    }
    else
    {
        assert(false);
        API_LOG_WARNING("addNodeHistoryListener: node history handler not found (chatid: %s)", karere::Id(chatid).toString().c_str());
    }

    sdkMutex.unlock();
}

void MegaChatApiImpl::removeNodeHistoryListener(MegaChatHandle chatid, MegaChatNodeHistoryListener *listener)
{
    if (!listener || chatid == MEGACHAT_INVALID_HANDLE)
    {
        return;
    }

    sdkMutex.lock();
    auto it = nodeHistoryHandlers.find(chatid);
    if (it != nodeHistoryHandlers.end())
    {
        MegaChatNodeHistoryHandler *handler = it->second;
        handler->removeMegaNodeHistoryListener(listener);

    }
    else
    {
        assert(false);
        API_LOG_WARNING("removeNodeHistoryListener: node history handler not found (chatid: %s)", karere::Id(chatid).toString().c_str());
    }

    sdkMutex.unlock();

}

int MegaChatApiImpl::loadAttachments(MegaChatHandle chatid, int count)
{
    int ret = MegaChatApi::SOURCE_NONE;
    sdkMutex.lock();

    ChatRoom *chatroom = findChatRoom(chatid);
    if (chatroom)
    {
        Chat &chat = chatroom->chat();
        HistSource source = chat.getNodeHistory(count);
        switch (source)
        {
        case kHistSourceNone:   ret = MegaChatApi::SOURCE_NONE; break;
        case kHistSourceRam:
        case kHistSourceDb:     ret = MegaChatApi::SOURCE_LOCAL; break;
        case kHistSourceServer: ret = MegaChatApi::SOURCE_REMOTE; break;
        case kHistSourceNotLoggedIn: ret = MegaChatApi::SOURCE_ERROR; break;
        default:
            API_LOG_ERROR("Unknown source of messages at loadAttachments()");
            break;
        }
    }

    sdkMutex.unlock();
    return ret;
}

void MegaChatApiImpl::fireOnChatRequestStart(MegaChatRequestPrivate *request)
{
    API_LOG_INFO("Request (%s) starting", request->getRequestString());

    for (set<MegaChatRequestListener *>::iterator it = requestListeners.begin(); it != requestListeners.end() ; it++)
    {
        (*it)->onRequestStart(mChatApi, request);
    }

    MegaChatRequestListener* listener = request->getListener();
    if (listener)
    {
        listener->onRequestStart(mChatApi, request);
    }
}

void MegaChatApiImpl::fireOnChatRequestFinish(MegaChatRequestPrivate *request, MegaChatError *e)
{
    if(e->getErrorCode())
    {
        API_LOG_INFO("Request (%s) finished with error: %s", request->getRequestString(), e->getErrorString());
    }
    else
    {
        API_LOG_INFO("Request (%s) finished", request->getRequestString());
    }

    for (set<MegaChatRequestListener *>::iterator it = requestListeners.begin(); it != requestListeners.end() ; it++)
    {
        (*it)->onRequestFinish(mChatApi, request, e);
    }

    MegaChatRequestListener* listener = request->getListener();
    if (listener)
    {
        listener->onRequestFinish(mChatApi, request, e);
    }

    requestMap.erase(request->getTag());

    delete request;
    delete e;
}

void MegaChatApiImpl::fireOnChatRequestUpdate(MegaChatRequestPrivate *request)
{
    for (set<MegaChatRequestListener *>::iterator it = requestListeners.begin(); it != requestListeners.end() ; it++)
    {
        (*it)->onRequestUpdate(mChatApi, request);
    }

    MegaChatRequestListener* listener = request->getListener();
    if (listener)
    {
        listener->onRequestUpdate(mChatApi, request);
    }
}

void MegaChatApiImpl::fireOnChatRequestTemporaryError(MegaChatRequestPrivate *request, MegaChatError *e)
{
    request->setNumRetry(request->getNumRetry() + 1);

    for (set<MegaChatRequestListener *>::iterator it = requestListeners.begin(); it != requestListeners.end() ; it++)
    {
        (*it)->onRequestTemporaryError(mChatApi, request, e);
    }

    MegaChatRequestListener* listener = request->getListener();
    if (listener)
    {
        listener->onRequestTemporaryError(mChatApi, request, e);
    }

    delete e;
}

#ifndef KARERE_DISABLE_WEBRTC

void MegaChatApiImpl::fireOnChatSchedMeetingUpdate(MegaChatScheduledMeetingPrivate* sm)
{
    if (mTerminating)
    {
        return;
    }

    for (set<MegaChatScheduledMeetingListener *>::iterator it = mSchedMeetingListeners.begin(); it != mSchedMeetingListeners.end() ; it++)
    {
        (*it)->onChatSchedMeetingUpdate(mChatApi, sm);
    }
}

void MegaChatApiImpl::fireOnSchedMeetingOccurrencesChange(const karere::Id& id, bool append)
{
    if (mTerminating)
    {
        return;
    }

    for (set<MegaChatScheduledMeetingListener *>::iterator it = mSchedMeetingListeners.begin(); it != mSchedMeetingListeners.end() ; it++)
    {
        (*it)->onSchedMeetingOccurrencesUpdate(mChatApi, id, append);
    }
}
void MegaChatApiImpl::fireOnChatCallUpdate(MegaChatCallPrivate *call)
{
    if (call->getCallId() == Id::inval())
    {
        // if a call have no id yet, it's because we haven't received yet the initial CALLDATA,
        // but just some previous opcodes related to the call, like INCALLs or CALLTIME (which
        // do not include the callid)
        return;
    }

    if (mTerminating)
    {
        return;
    }

    for (set<MegaChatCallListener *>::iterator it = callListeners.begin(); it != callListeners.end() ; it++)
    {
        (*it)->onChatCallUpdate(mChatApi, call);
    }

    if (call->hasChanged(MegaChatCall::CHANGE_TYPE_STATUS)
            && (call->isRinging()              // for callee, incoming call
                || call->getStatus() == MegaChatCall::CALL_STATUS_USER_NO_PRESENT   // for callee (groupcalls)
                || call->getStatus() == MegaChatCall::CALL_STATUS_DESTROYED))       // call finished
    {
        // notify at MegaChatListItem level about new calls and calls being terminated
        ChatRoom *room = findChatRoom(call->getChatid());
        MegaChatListItemPrivate *item = new MegaChatListItemPrivate(*room);
        item->setCallInProgress();

        fireOnChatListItemUpdate(item);
    }

    call->removeChanges();
}

void MegaChatApiImpl::fireOnChatSessionUpdate(MegaChatHandle chatid, MegaChatHandle callid, MegaChatSessionPrivate *session)
{
    if (mTerminating)
    {
        return;
    }

    for (set<MegaChatCallListener *>::iterator it = callListeners.begin(); it != callListeners.end() ; it++)
    {
        (*it)->onChatSessionUpdate(mChatApi, chatid, callid, session);
    }

    session->removeChanges();
}

void MegaChatApiImpl::fireOnChatVideoData(MegaChatHandle chatid, uint32_t clientId, int width, int height, char *buffer, rtcModule::VideoResolution videoResolution)
{
    std::map<MegaChatHandle, MegaChatPeerVideoListener_map>::iterator it;
    std::map<MegaChatHandle, MegaChatPeerVideoListener_map>::iterator itEnd;
    assert(videoResolution != rtcModule::VideoResolution::kUndefined);
    if (clientId == 0)
    {
        for( MegaChatVideoListener_set::iterator videoListenerIterator = mLocalVideoListeners[chatid].begin();
             videoListenerIterator != mLocalVideoListeners[chatid].end();
             videoListenerIterator++)
        {
            if (*videoListenerIterator == nullptr)
            {
                API_LOG_WARNING("local videoListener does not exists");
                continue;
            }
            (*videoListenerIterator)->onChatVideoData(mChatApi, chatid, width, height, buffer, width * height * 4);
        }

        return;
    }

    if (videoResolution == rtcModule::VideoResolution::kHiRes)
    {
         it = mVideoListenersHiRes.find(chatid);
         itEnd = mVideoListenersHiRes.end();
    }
    else
    {
        assert(clientId); // local video listeners can't be un/registered into this map
        it = mVideoListenersLowRes.find(chatid);
        itEnd = mVideoListenersLowRes.end();
    }

    if (it != itEnd)
    {
        MegaChatPeerVideoListener_map::iterator peerVideoIterator = it->second.find(clientId);
        if (peerVideoIterator != it->second.end())
        {
            for( MegaChatVideoListener_set::iterator videoListenerIterator = peerVideoIterator->second.begin();
                 videoListenerIterator != peerVideoIterator->second.end();
                 videoListenerIterator++)
            {
                if (*videoListenerIterator == nullptr)
                {
                    API_LOG_WARNING("remote videoListener with CID %d does not exists ", clientId);
                    continue;
                }

                (*videoListenerIterator)->onChatVideoData(mChatApi, chatid, width, height, buffer, width * height * 4);
            }
        }
    }
}

#endif  // webrtc

void MegaChatApiImpl::fireOnChatListItemUpdate(MegaChatListItem *item)
{
    for(set<MegaChatListener *>::iterator it = listeners.begin(); it != listeners.end() ; it++)
    {
        (*it)->onChatListItemUpdate(mChatApi, item);
    }

    delete item;
}

void MegaChatApiImpl::fireOnChatInitStateUpdate(int newState)
{
    for(set<MegaChatListener *>::iterator it = listeners.begin(); it != listeners.end() ; it++)
    {
        (*it)->onChatInitStateUpdate(mChatApi, newState);
    }
}

void MegaChatApiImpl::fireOnChatOnlineStatusUpdate(MegaChatHandle userhandle, int status, bool inProgress)
{
    for(set<MegaChatListener *>::iterator it = listeners.begin(); it != listeners.end() ; it++)
    {
        (*it)->onChatOnlineStatusUpdate(mChatApi, userhandle, status, inProgress);
    }
}

void MegaChatApiImpl::fireOnChatPresenceConfigUpdate(MegaChatPresenceConfig *config)
{
    for(set<MegaChatListener *>::iterator it = listeners.begin(); it != listeners.end() ; it++)
    {
        (*it)->onChatPresenceConfigUpdate(mChatApi, config);
    }

    delete config;
}

void MegaChatApiImpl::fireOnChatPresenceLastGreenUpdated(MegaChatHandle userhandle, int lastGreen)
{
    for(set<MegaChatListener *>::iterator it = listeners.begin(); it != listeners.end() ; it++)
    {
        (*it)->onChatPresenceLastGreen(mChatApi, userhandle, lastGreen);
    }
}

void MegaChatApiImpl::fireOnChatConnectionStateUpdate(MegaChatHandle chatid, int newState)
{
    bool allConnected = (newState == MegaChatApi::CHAT_CONNECTION_ONLINE) ? mClient->mChatdClient->areAllChatsLoggedIn() : false;

    for(set<MegaChatListener *>::iterator it = listeners.begin(); it != listeners.end() ; it++)
    {
        (*it)->onChatConnectionStateUpdate(mChatApi, chatid, newState);

        if (allConnected)
        {
            (*it)->onChatConnectionStateUpdate(mChatApi, MEGACHAT_INVALID_HANDLE, newState);
        }
    }
}

void MegaChatApiImpl::fireOnDbError(int error, const char *msg)
{
    for(set<MegaChatListener *>::iterator it = listeners.begin(); it != listeners.end() ; it++)
    {
        (*it)->onDbError(mChatApi, error, msg);
    }
}

void MegaChatApiImpl::fireOnChatNotification(MegaChatHandle chatid, MegaChatMessage *msg)
{
    for(set<MegaChatNotificationListener *>::iterator it = notificationListeners.begin(); it != notificationListeners.end() ; it++)
    {
        (*it)->onChatNotification(mChatApi, chatid, msg);
    }

    delete msg;
}

int MegaChatApiImpl::getConnectionState()
{
    int ret = 0;

    sdkMutex.lock();
    ret = mClient ? (int) mClient->connState() : MegaChatApi::DISCONNECTED;
    sdkMutex.unlock();

    return ret;
}

int MegaChatApiImpl::getChatConnectionState(MegaChatHandle chatid)
{
    int ret = MegaChatApi::CHAT_CONNECTION_OFFLINE;

    sdkMutex.lock();
    ChatRoom *room = findChatRoom(chatid);
    if (room)
    {
        ret = MegaChatApiImpl::convertChatConnectionState(room->chatdOnlineState());
    }
    sdkMutex.unlock();

    return ret;
}

bool MegaChatApiImpl::areAllChatsLoggedIn()
{
    sdkMutex.lock();
    bool ret = mClient->mChatdClient->areAllChatsLoggedIn();
    sdkMutex.unlock();

    return ret;
}

void MegaChatApiImpl::retryPendingConnections(bool disconnect, bool refreshURL, MegaChatRequestListener *listener)
{
    MegaChatRequestPrivate *request = new MegaChatRequestPrivate(MegaChatRequest::TYPE_RETRY_PENDING_CONNECTIONS, listener);
    request->setFlag(disconnect);
    request->setParamType(refreshURL ? 1 : 0);
    requestQueue.push(request);
    waiter->notify();
}

void MegaChatApiImpl::logout(MegaChatRequestListener *listener)
{
    MegaChatRequestPrivate *request = new MegaChatRequestPrivate(MegaChatRequest::TYPE_LOGOUT, listener);
    request->setFlag(true);
    requestQueue.push(request);
    waiter->notify();
}

void MegaChatApiImpl::localLogout(MegaChatRequestListener *listener)
{
    MegaChatRequestPrivate *request = new MegaChatRequestPrivate(MegaChatRequest::TYPE_LOGOUT, listener);
    request->setFlag(false);
    requestQueue.push(request);
    waiter->notify();
}

void MegaChatApiImpl::setOnlineStatus(int status, MegaChatRequestListener *listener)
{
    MegaChatRequestPrivate *request = new MegaChatRequestPrivate(MegaChatRequest::TYPE_SET_ONLINE_STATUS, listener);
    request->setNumber(status);
    requestQueue.push(request);
    waiter->notify();
}

void MegaChatApiImpl::setPresenceAutoaway(bool enable, int64_t timeout, MegaChatRequestListener *listener)
{
    MegaChatRequestPrivate *request = new MegaChatRequestPrivate(MegaChatRequest::TYPE_SET_PRESENCE_AUTOAWAY, listener);
    request->setFlag(enable);
    request->setNumber(timeout);
    requestQueue.push(request);
    waiter->notify();
}

void MegaChatApiImpl::setPresencePersist(bool enable, MegaChatRequestListener *listener)
{
    MegaChatRequestPrivate *request = new MegaChatRequestPrivate(MegaChatRequest::TYPE_SET_PRESENCE_PERSIST, listener);
    request->setFlag(enable);
    requestQueue.push(request);
    waiter->notify();
}

void MegaChatApiImpl::signalPresenceActivity(MegaChatRequestListener *listener)
{
    MegaChatRequestPrivate *request = new MegaChatRequestPrivate(MegaChatRequest::TYPE_SIGNAL_ACTIVITY, listener);
    requestQueue.push(request);
    waiter->notify();
}

void MegaChatApiImpl::setLastGreenVisible(bool enable, MegaChatRequestListener *listener)
{
    MegaChatRequestPrivate *request = new MegaChatRequestPrivate(MegaChatRequest::TYPE_SET_LAST_GREEN_VISIBLE, listener);
    request->setFlag(enable);
    requestQueue.push(request);
    waiter->notify();
}

void MegaChatApiImpl::requestLastGreen(MegaChatHandle userid, MegaChatRequestListener *listener)
{
    MegaChatRequestPrivate *request = new MegaChatRequestPrivate(MegaChatRequest::TYPE_LAST_GREEN, listener);
    request->setUserHandle(userid);
    requestQueue.push(request);
    waiter->notify();
}

MegaChatPresenceConfig *MegaChatApiImpl::getPresenceConfig()
{
    MegaChatPresenceConfigPrivate *config = NULL;

    sdkMutex.lock();

    if (mClient && !mTerminating)
    {
        const ::presenced::Config &cfg = mClient->presenced().config();
        if (cfg.presence().isValid())
        {
            config = new MegaChatPresenceConfigPrivate(cfg, mClient->presenced().isConfigAcknowledged());
        }
    }

    sdkMutex.unlock();

    return config;
}

bool MegaChatApiImpl::isSignalActivityRequired()
{
    sdkMutex.lock();

    bool enabled = mClient ? mClient->presenced().isSignalActivityRequired() : false;

    sdkMutex.unlock();

    return enabled;
}

int MegaChatApiImpl::getOnlineStatus()
{
    sdkMutex.lock();

    int status = mClient ? getUserOnlineStatus(mClient->myHandle()) : (int)MegaChatApi::STATUS_INVALID;

    sdkMutex.unlock();

    return status;
}

bool MegaChatApiImpl::isOnlineStatusPending()
{
    sdkMutex.lock();

    bool statusInProgress = mClient ? mClient->presenced().isConfigAcknowledged() : false;

    sdkMutex.unlock();

    return statusInProgress;
}

int MegaChatApiImpl::getUserOnlineStatus(MegaChatHandle userhandle)
{
    int status = MegaChatApi::STATUS_INVALID;

    sdkMutex.lock();

    if (mClient && !mTerminating)
    {
        status = mClient->presenced().peerPresence(userhandle).status();
    }

    sdkMutex.unlock();

    return status;
}

void MegaChatApiImpl::setBackgroundStatus(bool background, MegaChatRequestListener *listener)
{
    MegaChatRequestPrivate *request = new MegaChatRequestPrivate(MegaChatRequest::TYPE_SET_BACKGROUND_STATUS, listener);
    request->setFlag(background);
    requestQueue.push(request);
    waiter->notify();
}

int MegaChatApiImpl::getBackgroundStatus()
{
    sdkMutex.lock();

    int status = mClient ? int(mClient->isInBackground()) : -1;

    sdkMutex.unlock();

    return status;
}

void MegaChatApiImpl::getUserFirstname(MegaChatHandle userhandle, const char *authorizationToken, MegaChatRequestListener *listener)
{
    MegaChatRequestPrivate *request = new MegaChatRequestPrivate(MegaChatRequest::TYPE_GET_FIRSTNAME, listener);
    request->setUserHandle(userhandle);
    request->setLink(authorizationToken);
    requestQueue.push(request);
    waiter->notify();
}

const char *MegaChatApiImpl::getUserFirstnameFromCache(MegaChatHandle userhandle)
{
    SdkMutexGuard g(sdkMutex);
    if (mClient && mClient->isUserAttrCacheReady())
    {
        const Buffer* buffer = mClient->userAttrCache().getDataFromCache(userhandle, ::mega::MegaApi::USER_ATTR_FIRSTNAME);
        return buffer ? buffer->c_str() : nullptr;

    }

    return nullptr;
}

void MegaChatApiImpl::getUserLastname(MegaChatHandle userhandle, const char *authorizationToken, MegaChatRequestListener *listener)
{
    MegaChatRequestPrivate *request = new MegaChatRequestPrivate(MegaChatRequest::TYPE_GET_LASTNAME, listener);
    request->setUserHandle(userhandle);
    request->setLink(authorizationToken);
    requestQueue.push(request);
    waiter->notify();
}

const char *MegaChatApiImpl::getUserLastnameFromCache(MegaChatHandle userhandle)
{
    SdkMutexGuard g(sdkMutex);
    if (mClient && mClient->isUserAttrCacheReady())
    {
        const Buffer* buffer = mClient->userAttrCache().getDataFromCache(userhandle, ::mega::MegaApi::USER_ATTR_LASTNAME);
        return buffer ? buffer->c_str() : nullptr;
    }

    return nullptr;
}

const char *MegaChatApiImpl::getUserFullnameFromCache(MegaChatHandle userhandle)
{
    SdkMutexGuard g(sdkMutex);
    if (mClient && mClient->isUserAttrCacheReady())
    {
        const Buffer* buffer = mClient->userAttrCache().getDataFromCache(userhandle, USER_ATTR_FULLNAME);
        if (buffer != nullptr)
        {
            std::string fullname(buffer->buf()+1, buffer->dataSize()-1);
            return MegaApi::strdup(fullname.c_str());
        }
    }

    return nullptr;
}

void MegaChatApiImpl::getUserEmail(MegaChatHandle userhandle, MegaChatRequestListener *listener)
{
    MegaChatRequestPrivate *request = new MegaChatRequestPrivate(MegaChatRequest::TYPE_GET_EMAIL, listener);
    request->setUserHandle(userhandle);
    requestQueue.push(request);
    waiter->notify();
}

const char *MegaChatApiImpl::getUserEmailFromCache(MegaChatHandle userhandle)
{
    SdkMutexGuard g(sdkMutex);
    if (mClient && mClient->isUserAttrCacheReady())
    {
        const Buffer* buffer = mClient->userAttrCache().getDataFromCache(userhandle, USER_ATTR_EMAIL);
        return buffer ? buffer->c_str() : nullptr;
    }

    return nullptr;
}

const char *MegaChatApiImpl::getUserAliasFromCache(MegaChatHandle userhandle)
{
    SdkMutexGuard g(sdkMutex);
    if (mClient && mClient->isUserAttrCacheReady())
    {
        const Buffer* buffer = mClient->userAttrCache().getDataFromCache(mClient->myHandle(), ::mega::MegaApi::USER_ATTR_ALIAS);

        if (!buffer || buffer->empty()) return nullptr;

        const std::string container(buffer->buf(), buffer->size());
        std::unique_ptr<::mega::TLVstore> tlvRecords(::mega::TLVstore::containerToTLVrecords(&container));
        std::unique_ptr<std::vector<std::string>> keys(tlvRecords->getKeys());

        for (auto &key : *keys)
        {
            Id userid(key.data());
            if (userid == userhandle)
            {
                string valueB64;
                tlvRecords->get(key.c_str(), valueB64);

                // convert value from B64 to "binary", since the app expects alias in plain text, ready to use
                string value = Base64::atob(valueB64);
                return MegaApi::strdup(value.c_str());
            }
        }
    }

    return nullptr;
}

MegaStringMap *MegaChatApiImpl::getUserAliasesFromCache()
{
    SdkMutexGuard g(sdkMutex);
    if (mClient && mClient->isUserAttrCacheReady())
    {
        const Buffer* buffer = mClient->userAttrCache().getDataFromCache(mClient->myHandle(), ::mega::MegaApi::USER_ATTR_ALIAS);

        if (!buffer || buffer->empty()) return nullptr;

        const std::string container(buffer->buf(), buffer->size());
        std::unique_ptr<::mega::TLVstore> tlvRecords(::mega::TLVstore::containerToTLVrecords(&container));

        // convert records from B64 to "binary", since the app expects aliases in plain text, ready to use
        const string_map *stringMap = tlvRecords->getMap();
        auto result = new MegaStringMapPrivate();
        for (const auto &record : *stringMap)
        {
            string buffer = Base64::atob(record.second);
            result->set(record.first.c_str(), buffer.c_str());
        }
        return result;
    }

    return nullptr;
}

void MegaChatApiImpl::loadUserAttributes(MegaChatHandle chatid, MegaHandleList *userList, MegaChatRequestListener *listener)
{
    MegaChatRequestPrivate *request = new MegaChatRequestPrivate(MegaChatRequest::TYPE_GET_PEER_ATTRIBUTES, listener);
    request->setChatHandle(chatid);
    request->setMegaHandleList(userList);
    requestQueue.push(request);
    waiter->notify();
}

unsigned int MegaChatApiImpl::getMaxParticipantsWithAttributes()
{
    return PRELOAD_CHATLINK_PARTICIPANTS;
}

char *MegaChatApiImpl::getContactEmail(MegaChatHandle userhandle)
{
    char *ret = NULL;

    sdkMutex.lock();

    const std::string *email = mClient ? mClient->mContactList->getUserEmail(userhandle) : NULL;
    if (email)
    {
        ret = MegaApi::strdup(email->c_str());
    }

    sdkMutex.unlock();

    return ret;
}

MegaChatHandle MegaChatApiImpl::getUserHandleByEmail(const char *email)
{
    MegaChatHandle uh = MEGACHAT_INVALID_HANDLE;

    if (email)
    {
        sdkMutex.lock();

        Contact *contact = mClient ? mClient->mContactList->contactFromEmail(email) : NULL;
        if (contact)
        {
            uh = contact->userId();
        }

        sdkMutex.unlock();
    }

    return uh;
}

MegaChatHandle MegaChatApiImpl::getMyUserHandle()
{
    return mClient ? (MegaChatHandle) mClient->myHandle() : MEGACHAT_INVALID_HANDLE;
}

MegaChatHandle MegaChatApiImpl::getMyClientidHandle(MegaChatHandle chatid)
{
    MegaChatHandle clientid = 0;
    sdkMutex.lock();
    ChatRoom *chatroom = findChatRoom(chatid);
    if (chatroom)
    {
        clientid = chatroom->chat().connection().clientId();
    }

    sdkMutex.unlock();

    return clientid;
}

char *MegaChatApiImpl::getMyFirstname()
{
    if (!mClient)
    {
        return NULL;
    }

    return MegaChatRoomPrivate::firstnameFromBuffer(mClient->myName());
}

char *MegaChatApiImpl::getMyLastname()
{
    if (!mClient)
    {
        return NULL;
    }

    return MegaChatRoomPrivate::lastnameFromBuffer(mClient->myName());
}

char *MegaChatApiImpl::getMyFullname()
{
    if (!mClient)
    {
        return NULL;
    }

    return MegaApi::strdup(mClient->myName().substr(1).c_str());
}

char *MegaChatApiImpl::getMyEmail()
{
    if (!mClient)
    {
        return NULL;
    }

    return MegaApi::strdup(mClient->myEmail().c_str());
}

MegaChatRoomList *MegaChatApiImpl::getChatRooms()
{
    MegaChatRoomListPrivate *chats = new MegaChatRoomListPrivate();

    sdkMutex.lock();

    if (mClient && !mTerminating)
    {
        ChatRoomList::iterator it;
        for (it = mClient->chats->begin(); it != mClient->chats->end(); it++)
        {
            chats->addChatRoom(new MegaChatRoomPrivate(*it->second));
        }
    }

    sdkMutex.unlock();

    return chats;
}

MegaChatRoomList* MegaChatApiImpl::getChatRoomsByType(int type)
{
    MegaChatRoomListPrivate* chats = new MegaChatRoomListPrivate();
    SdkMutexGuard g(sdkMutex);
    if (type < MegaChatApi::CHAT_TYPE_ALL || type > MegaChatApi::CHAT_TYPE_NON_MEETING)
    {
        return chats;
    }

    if (mClient && !mTerminating)
    {
        ChatRoomList::iterator it;
        for (it = mClient->chats->begin(); it != mClient->chats->end(); it++)
        {
            if (isChatroomFromType(*it->second, type))
            {
                chats->addChatRoom(new MegaChatRoomPrivate(*it->second));
            }
        }
    }

    return chats;
}

MegaChatRoom *MegaChatApiImpl::getChatRoom(MegaChatHandle chatid)
{
    MegaChatRoomPrivate *chat = NULL;

    sdkMutex.lock();

    ChatRoom *chatRoom = findChatRoom(chatid);
    if (chatRoom)
    {
        chat = new MegaChatRoomPrivate(*chatRoom);
    }

    sdkMutex.unlock();

    return chat;
}

MegaChatRoom *MegaChatApiImpl::getChatRoomByUser(MegaChatHandle userhandle)
{
    MegaChatRoomPrivate *chat = NULL;

    sdkMutex.lock();

    ChatRoom *chatRoom = findChatRoomByUser(userhandle);
    if (chatRoom)
    {
        chat = new MegaChatRoomPrivate(*chatRoom);
    }

    sdkMutex.unlock();

    return chat;
}

MegaChatListItemList* MegaChatApiImpl::getChatListItems(const int mask, const int filter) const
{
    LOG_verbose << "MegaChatApiImpl::getChatListItems with mask " << mask << " and filter " << filter;

    if (mask < 0 || filter < 0)
    {
        LOG_warn << "getChatListItems: invalid arguments";
        return new MegaChatListItemListPrivate();
    }

    enum BitOrder
    {
        IndivOrGroup = 0,
        PubOrPriv,
        MeetingsOrNon,
        ArchivedOrNon,
        ActiveOrNon,
        ReadOrUnread,
        TotalBits
    };
    constexpr std::size_t bsSize = BitOrder::TotalBits;
    const std::bitset<bsSize> bsMask {static_cast<unsigned long long>(mask)};
    const std::bitset<bsSize> bsFilter {static_cast<unsigned long long>(filter)};

    const auto passFilter = [this, &bsMask, &bsFilter](ChatRoom* cr) -> bool
    {
        const bool individualRequested = bsFilter[BitOrder::IndivOrGroup];
        if (bsMask[BitOrder::IndivOrGroup] &&
            !isChatroomFromType(*cr, individualRequested ? MegaChatApi::CHAT_TYPE_INDIVIDUAL : MegaChatApi::CHAT_TYPE_GROUP))
        { return false; }

        const bool publicRequested = bsFilter[BitOrder::PubOrPriv];
        if (bsMask[BitOrder::PubOrPriv] &&
            !isChatroomFromType(*cr, publicRequested ? MegaChatApi::CHAT_TYPE_GROUP_PUBLIC : MegaChatApi::CHAT_TYPE_GROUP_PRIVATE))
        { return false; }

        const bool meetingsRequested = bsFilter[BitOrder::MeetingsOrNon];
        if (bsMask[BitOrder::MeetingsOrNon] &&
            !isChatroomFromType(*cr, meetingsRequested ? MegaChatApi::CHAT_TYPE_MEETING_ROOM : MegaChatApi::CHAT_TYPE_NON_MEETING))
        { return false; }

        const bool archivedRequested = bsFilter[BitOrder::ArchivedOrNon];
        if (bsMask[BitOrder::ArchivedOrNon] && archivedRequested != cr->isArchived())
        { return false; }

        const bool activeRequested = bsFilter[BitOrder::ActiveOrNon];
        if (bsMask[BitOrder::ActiveOrNon] && activeRequested != cr->isActive())
        { return false; }

        const bool readRequested = bsFilter[BitOrder::ReadOrUnread];
        if (bsMask[BitOrder::ReadOrUnread] && readRequested == cr->chat().unreadMsgCount())
        { return false; }

        return true;
    };

    auto ret = new MegaChatListItemListPrivate();
    std::lock_guard<std::recursive_mutex> g {sdkMutex};

    if (mClient && !mTerminating)
    {
        for (const auto& [crId, cr] : *(mClient->chats))
        {
            if (passFilter(cr)) { ret->addChatListItem(new MegaChatListItemPrivate(*cr)); }
        }
    }

    return ret;
}

MegaChatListItemList *MegaChatApiImpl::getChatListItems() const
{
    MegaChatListItemListPrivate *items = new MegaChatListItemListPrivate();

    sdkMutex.lock();

    if (mClient && !mTerminating)
    {
        ChatRoomList::iterator it;
        for (it = mClient->chats->begin(); it != mClient->chats->end(); it++)
        {
            if (!it->second->isArchived())
            {
                items->addChatListItem(new MegaChatListItemPrivate(*it->second));
            }
        }
    }

    sdkMutex.unlock();

    return items;
}

MegaChatListItemList* MegaChatApiImpl::getChatListItemsByType(int type)
{
    MegaChatListItemListPrivate* items = new MegaChatListItemListPrivate();
    SdkMutexGuard g(sdkMutex);
    if (type < MegaChatApi::CHAT_TYPE_ALL || type > MegaChatApi::CHAT_TYPE_NON_MEETING)
    {
        return items;
    }

    if (mClient && !mTerminating)
    {
        ChatRoomList::iterator it;
        for (it = mClient->chats->begin(); it != mClient->chats->end(); it++)
        {
            if (!it->second->isArchived() && isChatroomFromType(*it->second, type))
            {
                items->addChatListItem(new MegaChatListItemPrivate(*it->second));
            }
        }
    }

    return items;
}

MegaChatListItemList *MegaChatApiImpl::getChatListItemsByPeers(MegaChatPeerList *peers)
{
    MegaChatListItemListPrivate *items = new MegaChatListItemListPrivate();

    sdkMutex.lock();

    if (mClient && !mTerminating)
    {
        ChatRoomList::iterator it;
        for (it = mClient->chats->begin(); it != mClient->chats->end(); it++)
        {
            bool sameParticipants = true;
            if (it->second->isGroup())
            {
                GroupChatRoom *chatroom = (GroupChatRoom*) it->second;
                if ((int)chatroom->peers().size() != peers->size())
                {
                    continue;
                }

                for (int i = 0; i < peers->size(); i++)
                {
                    // if the peer in the list is part of the members in the chatroom...
                    MegaChatHandle uh = peers->getPeerHandle(i);
                    if (chatroom->peers().find(uh) == chatroom->peers().end())
                    {
                        sameParticipants = false;
                        break;
                    }
                }
                if (sameParticipants == true)
                {
                    items->addChatListItem(new MegaChatListItemPrivate(*it->second));
                }

            }
            else    // 1on1
            {
                if (peers->size() != 1)
                {
                    continue;
                }

                PeerChatRoom *chatroom = (PeerChatRoom*) it->second;
                if (chatroom->peer() == peers->getPeerHandle(0))
                {
                    items->addChatListItem(new MegaChatListItemPrivate(*it->second));
                }
            }
        }
    }

    sdkMutex.unlock();

    return items;
}

MegaChatListItem *MegaChatApiImpl::getChatListItem(MegaChatHandle chatid)
{
    MegaChatListItemPrivate *item = NULL;

    sdkMutex.lock();

    ChatRoom *chatRoom = findChatRoom(chatid);
    if (chatRoom)
    {
        item = new MegaChatListItemPrivate(*chatRoom);
    }

    sdkMutex.unlock();

    return item;
}

int MegaChatApiImpl::getUnreadChats()
{
    int count = 0;

    sdkMutex.lock();

    if (mClient && !mTerminating)
    {
        ChatRoomList::iterator it;
        for (it = mClient->chats->begin(); it != mClient->chats->end(); it++)
        {
            ChatRoom *room = it->second;
            if (!room->isArchived() && !room->previewMode() && room->chat().unreadMsgCount())
            {
                count++;
            }
        }
    }

    sdkMutex.unlock();

    return count;
}

MegaChatListItemList *MegaChatApiImpl::getActiveChatListItems()
{
    MegaChatListItemListPrivate *items = new MegaChatListItemListPrivate();

    sdkMutex.lock();

    if (mClient && !mTerminating)
    {
        ChatRoomList::iterator it;
        for (it = mClient->chats->begin(); it != mClient->chats->end(); it++)
        {
            if (!it->second->isArchived() && it->second->isActive())
            {
                items->addChatListItem(new MegaChatListItemPrivate(*it->second));
            }
        }
    }

    sdkMutex.unlock();

    return items;
}

MegaChatListItemList *MegaChatApiImpl::getInactiveChatListItems()
{
    MegaChatListItemListPrivate *items = new MegaChatListItemListPrivate();

    sdkMutex.lock();

    if (mClient && !mTerminating)
    {
        ChatRoomList::iterator it;
        for (it = mClient->chats->begin(); it != mClient->chats->end(); it++)
        {
            if (!it->second->isArchived() && !it->second->isActive())
            {
                items->addChatListItem(new MegaChatListItemPrivate(*it->second));
            }
        }
    }

    sdkMutex.unlock();

    return items;
}

MegaChatListItemList *MegaChatApiImpl::getArchivedChatListItems()
{
    MegaChatListItemListPrivate *items = new MegaChatListItemListPrivate();

    sdkMutex.lock();

    if (mClient && !mTerminating)
    {
        ChatRoomList::iterator it;
        for (it = mClient->chats->begin(); it != mClient->chats->end(); it++)
        {
            if (it->second->isArchived())
            {
                items->addChatListItem(new MegaChatListItemPrivate(*it->second));
            }
        }
    }

    sdkMutex.unlock();

    return items;
}

MegaChatListItemList *MegaChatApiImpl::getUnreadChatListItems()
{
    MegaChatListItemListPrivate *items = new MegaChatListItemListPrivate();

    sdkMutex.lock();

    if (mClient && !mTerminating)
    {
        ChatRoomList::iterator it;
        for (it = mClient->chats->begin(); it != mClient->chats->end(); it++)
        {
            ChatRoom *room = it->second;
            if (!room->isArchived() && room->chat().unreadMsgCount())
            {
                items->addChatListItem(new MegaChatListItemPrivate(*it->second));
            }
        }
    }

    sdkMutex.unlock();

    return items;
}

MegaChatHandle MegaChatApiImpl::getChatHandleByUser(MegaChatHandle userhandle)
{
    MegaChatHandle chatid = MEGACHAT_INVALID_HANDLE;

    sdkMutex.lock();

    ChatRoom *chatRoom = findChatRoomByUser(userhandle);
    if (chatRoom)
    {
        chatid = chatRoom->chatid();
    }

    sdkMutex.unlock();

    return chatid;
}

void MegaChatApiImpl::setChatOption(MegaChatHandle chatid, int option, bool enabled, MegaChatRequestListener* listener)
{
    MegaChatRequestPrivate* request = new MegaChatRequestPrivate(MegaChatRequest::TYPE_SET_CHATROOM_OPTIONS, listener);
    request->setChatHandle(chatid);
    request->setPrivilege(option);
    request->setFlag(enabled);
    requestQueue.push(request);
    waiter->notify();
}

void MegaChatApiImpl::createChat(bool group, MegaChatPeerList *peerList, MegaChatRequestListener *listener)
{
    MegaChatRequestPrivate *request = new MegaChatRequestPrivate(MegaChatRequest::TYPE_CREATE_CHATROOM, listener);
    request->setFlag(group);
    request->setPrivilege(0);
    request->setMegaChatPeerList(peerList);
    requestQueue.push(request);
    waiter->notify();
}

void MegaChatApiImpl::createChat(bool group, MegaChatPeerList* peerList, const char* title, bool speakRequest, bool waitingRoom, bool openInvite, MegaChatRequestListener* listener)
{
    MegaChatRequestPrivate *request = new MegaChatRequestPrivate(MegaChatRequest::TYPE_CREATE_CHATROOM, listener);
    request->setFlag(group);
    request->setPrivilege(0);
    request->setMegaChatPeerList(peerList);
    request->setText(title);
    request->setParamType(createChatOptionsBitMask(speakRequest, waitingRoom, openInvite));
    requestQueue.push(request);
    waiter->notify();
}

void MegaChatApiImpl::createPublicChat(MegaChatPeerList *peerList, bool meeting, const char *title, bool speakRequest, bool waitingRoom, bool openInvite, MegaChatRequestListener *listener)
{
    MegaChatRequestPrivate *request = new MegaChatRequestPrivate(MegaChatRequest::TYPE_CREATE_CHATROOM, listener);
    request->setFlag(true);
    request->setPrivilege(1);
    request->setMegaChatPeerList(peerList);
    request->setText(title);
    request->setNumber(meeting);
    request->setParamType(createChatOptionsBitMask(speakRequest, waitingRoom, openInvite));
    requestQueue.push(request);
    waiter->notify();
}

void MegaChatApiImpl::updateScheduledMeeting(MegaChatHandle chatid, MegaChatHandle schedId, const char* timezone, MegaChatTimeStamp startDate, MegaChatTimeStamp endDate, const char* title, const char* description,
                                                                                      bool cancelled, const MegaChatScheduledFlags* flags, const MegaChatScheduledRules* rules,
                                                                                      MegaChatRequestListener* listener)
{
    MegaChatRequestPrivate* request = new MegaChatRequestPrivate(MegaChatRequest::TYPE_UPDATE_SCHEDULED_MEETING, listener);
    std::unique_ptr<MegaChatScheduledMeeting> scheduledMeeting(MegaChatScheduledMeeting::createInstance(chatid, schedId, MEGACHAT_INVALID_HANDLE, mClient->myHandle(), cancelled, timezone, startDate,
                                                                                       endDate, title, description, nullptr, MEGACHAT_INVALID_TIMESTAMP, flags, rules));

    std::unique_ptr<MegaChatScheduledMeetingList> l(MegaChatScheduledMeetingList::createInstance());
    l->insert(scheduledMeeting->copy());
    request->setMegaChatScheduledMeetingList(l.get());
    request->setPerformRequest([this, request]() { return performRequest_updateScheduledMeeting(request); });
    requestQueue.push(request);
    waiter->notify();
}

void MegaChatApiImpl::createChatroomAndSchedMeeting(MegaChatPeerList* peerList, bool isMeeting, bool publicChat, const char* title, bool speakRequest, bool waitingRoom, bool openInvite,
                                                      const char* timezone, MegaChatTimeStamp startDate, MegaChatTimeStamp endDate, const char* description,
                                                      const MegaChatScheduledFlags* flags, const MegaChatScheduledRules* rules,
                                                      const char* attributes, MegaChatRequestListener* listener)
{

    MegaChatRequestPrivate* request = new MegaChatRequestPrivate(MegaChatRequest::TYPE_CREATE_CHATROOM, listener);
    std::unique_ptr<MegaChatScheduledMeeting> scheduledMeeting(MegaChatScheduledMeeting::createInstance(MEGACHAT_INVALID_HANDLE, MEGACHAT_INVALID_HANDLE,
                                                                                                        MEGACHAT_INVALID_HANDLE,
                                                                                                        mClient->myHandle(), false, timezone, startDate,
                                                                                                        endDate, title, description, attributes,
                                                                                                        MEGACHAT_INVALID_TIMESTAMP, flags, rules));
    request->setFlag(true);
    request->setPrivilege(publicChat);
    request->setMegaChatPeerList(peerList);
    request->setText(title);
    request->setNumber(isMeeting);
    request->setParamType(createChatOptionsBitMask(speakRequest, waitingRoom, openInvite));

    std::unique_ptr<MegaChatScheduledMeetingList> l(MegaChatScheduledMeetingList::createInstance());
    l->insert(scheduledMeeting->copy());
    request->setMegaChatScheduledMeetingList(l.get());
    requestQueue.push(request);
    waiter->notify();
}

void MegaChatApiImpl::updateScheduledMeetingOccurrence(MegaChatHandle chatid, MegaChatHandle schedId, MegaChatTimeStamp overrides, MegaChatTimeStamp newStartDate,
                                                   MegaChatTimeStamp newEndDate, bool cancelled, MegaChatRequestListener* listener)
{
    MegaChatRequestPrivate* request = new MegaChatRequestPrivate(MegaChatRequest::TYPE_UPDATE_SCHEDULED_MEETING_OCCURRENCE, listener);
    std::unique_ptr<MegaChatScheduledMeeting> scheduledMeeting(MegaChatScheduledMeeting::createInstance(chatid, schedId, MEGACHAT_INVALID_HANDLE, mClient->myHandle(), cancelled, nullptr, newStartDate,
                                                                                       newEndDate, nullptr, nullptr, nullptr, MEGACHAT_INVALID_TIMESTAMP, nullptr, nullptr));
    request->setNumber(overrides);
    std::unique_ptr<MegaChatScheduledMeetingList> l(MegaChatScheduledMeetingList::createInstance());
    l->insert(scheduledMeeting->copy());
    request->setMegaChatScheduledMeetingList(l.get());
    request->setPerformRequest([this, request]() { return performRequest_updateScheduledMeetingOccurrence(request); });
    requestQueue.push(request);
    waiter->notify();
}

void MegaChatApiImpl::removeScheduledMeeting(MegaChatHandle chatid, MegaChatHandle schedId, MegaChatRequestListener* listener)
{
    MegaChatRequestPrivate* request = new MegaChatRequestPrivate(MegaChatRequest::TYPE_DELETE_SCHEDULED_MEETING, listener);
    request->setChatHandle(chatid);
    request->setUserHandle(schedId);
    request->setPerformRequest([this, request]() { return performRequest_removeScheduledMeeting(request); });
    requestQueue.push(request);
    waiter->notify();
}

MegaChatScheduledMeetingList* MegaChatApiImpl::getScheduledMeetingsByChat(MegaChatHandle chatid)
{
    MegaChatScheduledMeetingList* list = MegaChatScheduledMeetingList::createInstance();
    if (!mClient) { return list; }
    SdkMutexGuard g(sdkMutex);
    GroupChatRoom* chatRoom = dynamic_cast<GroupChatRoom *>(findChatRoom(chatid));
    if (chatRoom)
    {
        const std::map<karere::Id, std::unique_ptr<KarereScheduledMeeting>>& map = chatRoom->getScheduledMeetings();
        for (auto it = map.begin(); it != map.end(); it++)
        {
            list->insert(new MegaChatScheduledMeetingPrivate(it->second.get()));
        }
    }
    return list;
}

MegaChatScheduledMeeting* MegaChatApiImpl::getScheduledMeeting(MegaChatHandle chatid, MegaChatHandle schedId)
{
    if (!mClient) { return nullptr; }
    SdkMutexGuard g(sdkMutex);
    GroupChatRoom* chatRoom = dynamic_cast<GroupChatRoom *>(findChatRoom(chatid));
    if (chatRoom)
    {
        const std::map<karere::Id, std::unique_ptr<KarereScheduledMeeting>>& map = chatRoom->getScheduledMeetings();
        auto it = map.find(schedId);
        if (it != map.end())
        {
            return new MegaChatScheduledMeetingPrivate(it->second.get());
        }
    }
    return nullptr;
}

MegaChatScheduledMeetingList* MegaChatApiImpl::getAllScheduledMeetings()
{
    MegaChatScheduledMeetingList* list = MegaChatScheduledMeetingList::createInstance();
    if (!mClient)
    {
        return list;
    }

    SdkMutexGuard g(sdkMutex);
    for (auto it = mClient->chats->begin(); it != mClient->chats->end(); it++)
    {
       GroupChatRoom* chatRoom = dynamic_cast<GroupChatRoom *>(it->second);
       if (chatRoom)
       {
            const std::map<karere::Id, std::unique_ptr<KarereScheduledMeeting>>& map = chatRoom->getScheduledMeetings();
            for (auto it = map.begin(); it != map.end(); it++)
            {
                if (!it->second)
                {
                    API_LOG_ERROR("getAllScheduledMeetings: scheduled meeting NULL at scheduled meeting list");
                    assert(false);
                    continue;
                }

                if (it->second->timezone().empty())
                {
                    API_LOG_ERROR("getAllScheduledMeetings: scheduled meeting should have a timezone");
                    assert(false);
                    continue;
                }

                list->insert(new MegaChatScheduledMeetingPrivate(it->second.get()));
           }
       }
    }
    return list;
}

void MegaChatApiImpl::fetchScheduledMeetingOccurrencesByChat(MegaChatHandle chatid, MegaChatTimeStamp since, MegaChatTimeStamp until, MegaChatRequestListener* listener)
{
    MegaChatRequestPrivate* request = new MegaChatRequestPrivate(MegaChatRequest::TYPE_FETCH_SCHEDULED_MEETING_OCCURRENCES, listener);
    request->setChatHandle(chatid);
    unique_ptr<MegaHandleList> peerList = unique_ptr<MegaHandleList>(MegaHandleList::createInstance());
    peerList->addMegaHandle(static_cast<MegaHandle>(since));
    peerList->addMegaHandle(static_cast<MegaHandle>(until));
    request->setMegaHandleList(peerList.get());
    request->setPerformRequest([this, request]() { return performRequest_fetchScheduledMeetingOccurrences(request); });
    requestQueue.push(request);
    waiter->notify();
}

void MegaChatApiImpl::chatLinkHandle(MegaChatHandle chatid, bool del, bool createifmissing, MegaChatRequestListener *listener)
{
    MegaChatRequestPrivate *request = new MegaChatRequestPrivate(MegaChatRequest::TYPE_CHAT_LINK_HANDLE, listener);
    request->setChatHandle(chatid);
    request->setFlag(del);
    request->setNumRetry(createifmissing ? 1 : 0);
    requestQueue.push(request);
    waiter->notify();
}

void MegaChatApiImpl::inviteToChat(MegaChatHandle chatid, MegaChatHandle uh, int privilege, MegaChatRequestListener *listener)
{
    MegaChatRequestPrivate *request = new MegaChatRequestPrivate(MegaChatRequest::TYPE_INVITE_TO_CHATROOM, listener);
    request->setChatHandle(chatid);
    request->setUserHandle(uh);
    request->setPrivilege(privilege);
    requestQueue.push(request);
    waiter->notify();
}

void MegaChatApiImpl::autojoinPublicChat(MegaChatHandle chatid, MegaChatRequestListener *listener)
{
    MegaChatRequestPrivate *request = new MegaChatRequestPrivate(MegaChatRequest::TYPE_AUTOJOIN_PUBLIC_CHAT, listener);
    request->setChatHandle(chatid);
    requestQueue.push(request);
    waiter->notify();
}

void MegaChatApiImpl::autorejoinPublicChat(MegaChatHandle chatid, MegaChatHandle ph, MegaChatRequestListener *listener)
{
    MegaChatRequestPrivate *request = new MegaChatRequestPrivate(MegaChatRequest::TYPE_AUTOJOIN_PUBLIC_CHAT, listener);
    request->setChatHandle(chatid);
    request->setUserHandle(ph);
    requestQueue.push(request);
    waiter->notify();
}

void MegaChatApiImpl::removeFromChat(MegaChatHandle chatid, MegaChatHandle uh, MegaChatRequestListener *listener)
{
    MegaChatRequestPrivate *request = new MegaChatRequestPrivate(MegaChatRequest::TYPE_REMOVE_FROM_CHATROOM, listener);
    request->setChatHandle(chatid);
    request->setUserHandle(uh);
    requestQueue.push(request);
    waiter->notify();
}

void MegaChatApiImpl::updateChatPermissions(MegaChatHandle chatid, MegaChatHandle uh, int privilege, MegaChatRequestListener *listener)
{
    MegaChatRequestPrivate *request = new MegaChatRequestPrivate(MegaChatRequest::TYPE_UPDATE_PEER_PERMISSIONS, listener);
    request->setChatHandle(chatid);
    request->setUserHandle(uh);
    request->setPrivilege(privilege);
    requestQueue.push(request);
    waiter->notify();
}

void MegaChatApiImpl::truncateChat(MegaChatHandle chatid, MegaChatHandle messageid, MegaChatRequestListener *listener)
{
    MegaChatRequestPrivate *request = new MegaChatRequestPrivate(MegaChatRequest::TYPE_TRUNCATE_HISTORY, listener);
    request->setChatHandle(chatid);
    request->setUserHandle(messageid);
    requestQueue.push(request);
    waiter->notify();
}

void MegaChatApiImpl::setChatTitle(MegaChatHandle chatid, const char *title, MegaChatRequestListener *listener)
{
    MegaChatRequestPrivate *request = new MegaChatRequestPrivate(MegaChatRequest::TYPE_EDIT_CHATROOM_NAME, listener);
    request->setChatHandle(chatid);
    request->setText(title);
    requestQueue.push(request);
    waiter->notify();
}

void MegaChatApiImpl::openChatPreview(const char *link, MegaChatRequestListener *listener)
{
    MegaChatRequestPrivate *request = new MegaChatRequestPrivate(MegaChatRequest::TYPE_LOAD_PREVIEW, listener);
    request->setLink(link);
    request->setFlag(true);
    requestQueue.push(request);
    waiter->notify();
}

void MegaChatApiImpl::checkChatLink(const char *link, MegaChatRequestListener *listener)
{
    MegaChatRequestPrivate *request = new MegaChatRequestPrivate(MegaChatRequest::TYPE_LOAD_PREVIEW, listener);
    request->setLink(link);
    request->setFlag(false);
    requestQueue.push(request);
    waiter->notify();
}

void MegaChatApiImpl::setPublicChatToPrivate(MegaChatHandle chatid, MegaChatRequestListener *listener)
{
    MegaChatRequestPrivate *request = new MegaChatRequestPrivate(MegaChatRequest::TYPE_SET_PRIVATE_MODE, listener);
    request->setChatHandle(chatid);
    requestQueue.push(request);
    waiter->notify();
}

void MegaChatApiImpl::archiveChat(MegaChatHandle chatid, bool archive, MegaChatRequestListener *listener)
{
    MegaChatRequestPrivate *request = new MegaChatRequestPrivate(MegaChatRequest::TYPE_ARCHIVE_CHATROOM, listener);
    request->setChatHandle(chatid);
    request->setFlag(archive);
    requestQueue.push(request);
    waiter->notify();
}

void MegaChatApiImpl::setChatRetentionTime(MegaChatHandle chatid, unsigned period, MegaChatRequestListener *listener)
{
    MegaChatRequestPrivate *request = new MegaChatRequestPrivate(MegaChatRequest::TYPE_SET_RETENTION_TIME, listener);
    request->setChatHandle(chatid);
    request->setNumber(period);
    requestQueue.push(request);
    waiter->notify();
}

bool MegaChatApiImpl::openChatRoom(MegaChatHandle chatid, MegaChatRoomListener *listener)
{
    if (!listener)
    {
        return false;
    }

    sdkMutex.lock();

    ChatRoom *chatroom = findChatRoom(chatid);
    if (chatroom)
    {
        addChatRoomListener(chatid, listener);
        chatroom->setAppChatHandler(getChatRoomHandler(chatid));
    }

    sdkMutex.unlock();
    return chatroom;
}

void MegaChatApiImpl::closeChatRoom(MegaChatHandle chatid, MegaChatRoomListener *listener)
{
    sdkMutex.lock();

    ChatRoom *chatroom = findChatRoom(chatid);
    if (chatroom)
    {
        chatroom->removeAppChatHandler();
    }
    else
    {
        API_LOG_WARNING("closeChatRoom(): chatid not found [%s]", karere::Id(chatid).toString().c_str());
    }

    removeChatRoomListener(chatid, listener);
    removeChatRoomHandler(chatid);

    sdkMutex.unlock();
}

void MegaChatApiImpl::closeChatPreview(MegaChatHandle chatid)
{
    if (!mClient)
        return;

    SdkMutexGuard g(sdkMutex);

   mClient->chats->removeRoomPreview(chatid);
}

int MegaChatApiImpl::loadMessages(MegaChatHandle chatid, int count)
{
    int ret = MegaChatApi::SOURCE_NONE;

    if (count > MAX_MESSAGES_PER_BLOCK)
    {
        API_LOG_WARNING("count value is higher than chatd allows");
    }

    count = std::clamp(count, MIN_MESSAGES_PER_BLOCK, MAX_MESSAGES_PER_BLOCK);
    sdkMutex.lock();

    ChatRoom *chatroom = findChatRoom(chatid);
    if (chatroom)
    {
        Chat &chat = chatroom->chat();
        HistSource source = chat.getHistory(count);
        switch (source)
        {
        case kHistSourceNone:   ret = MegaChatApi::SOURCE_NONE; break;
        case kHistSourceRam:
        case kHistSourceDb:     ret = MegaChatApi::SOURCE_LOCAL; break;
        case kHistSourceServer: ret = MegaChatApi::SOURCE_REMOTE; break;
        case kHistSourceNotLoggedIn: ret = MegaChatApi::SOURCE_ERROR; break;
        default:
            API_LOG_ERROR("Unknown source of messages at loadMessages()");
            break;
        }
    }

    sdkMutex.unlock();
    return ret;
}

bool MegaChatApiImpl::isFullHistoryLoaded(MegaChatHandle chatid)
{
    bool ret = false;
    sdkMutex.lock();

    ChatRoom *chatroom = findChatRoom(chatid);
    if (chatroom)
    {
        Chat &chat = chatroom->chat();
        ret = chat.haveAllHistoryNotified();
    }

    sdkMutex.unlock();
    return ret;
}

MegaChatMessage *MegaChatApiImpl::getMessage(MegaChatHandle chatid, MegaChatHandle msgid)
{
    MegaChatMessagePrivate *megaMsg = NULL;
    sdkMutex.lock();

    ChatRoom *chatroom = findChatRoom(chatid);
    if (chatroom)
    {
        Chat &chat = chatroom->chat();
        Idx index = chat.msgIndexFromId(msgid);
        if (index != CHATD_IDX_INVALID)     // only confirmed messages have index
        {
            Message *msg = chat.findOrNull(index);
            if (msg)
            {
                megaMsg = new MegaChatMessagePrivate(*msg, chat.getMsgStatus(*msg, index), index);
            }
            else
            {
                API_LOG_ERROR("Failed to find message by index, being index retrieved from message id (index: %d, id: %s)", index, ID_CSTR(msgid));
            }
        }
        else    // message still not confirmed, search in sending-queue
        {
            Message *msg = chat.getMsgByXid(msgid);
            if (msg)
            {
                megaMsg = new MegaChatMessagePrivate(*msg, Message::Status::kSending, MEGACHAT_INVALID_INDEX);
            }
            else
            {
                API_LOG_ERROR("Failed to find message by temporal id (id: %s)", ID_CSTR(msgid));
            }
        }
    }
    else
    {
        API_LOG_ERROR("Chatroom not found (chatid: %s)", ID_CSTR(chatid));
    }

    sdkMutex.unlock();
    return megaMsg;
}

MegaChatMessage *MegaChatApiImpl::getMessageFromNodeHistory(MegaChatHandle chatid, MegaChatHandle msgid)
{
    MegaChatMessagePrivate *megaMsg = NULL;
    sdkMutex.lock();

    ChatRoom *chatroom = findChatRoom(chatid);
    if (chatroom)
    {
        Chat &chat = chatroom->chat();
        Message *msg = chat.getMessageFromNodeHistory(msgid);
        if (msg)
        {
            Idx idx = chat.getIdxFromNodeHistory(msgid);
            assert(idx != CHATD_IDX_INVALID);
            Message::Status status = (msg->userid == mClient->myHandle()) ? Message::Status::kServerReceived : Message::Status::kSeen;
            megaMsg = new MegaChatMessagePrivate(*msg, status, idx);
        }
        else
        {
            API_LOG_ERROR("Failed to find message at node history (id: %s)", ID_CSTR(msgid));
        }
    }
    else
    {
        API_LOG_ERROR("Chatroom not found (chatid: %s)", ID_CSTR(chatid));
    }

    sdkMutex.unlock();
    return megaMsg;
}

MegaChatMessage *MegaChatApiImpl::getManualSendingMessage(MegaChatHandle chatid, MegaChatHandle rowid)
{

    MegaChatMessagePrivate *megaMsg = NULL;
    sdkMutex.lock();

    ChatRoom *chatroom = findChatRoom(chatid);
    if (chatroom)
    {
        Chat &chat = chatroom->chat();
        chatd::ManualSendReason reason;
        chatd::Message *msg = chat.getManualSending(rowid, reason);
        if (msg)
        {
            megaMsg = new MegaChatMessagePrivate(*msg, chatd::Message::kSendingManual, MEGACHAT_INVALID_INDEX);
            delete msg;

            megaMsg->setStatus(MegaChatMessage::STATUS_SENDING_MANUAL);
            megaMsg->setRowId(static_cast<int>(rowid));
            megaMsg->setCode(reason);
        }
        else
        {
            API_LOG_ERROR("Message not found (rowid: %d)", rowid);
        }
    }
    else
    {
        API_LOG_ERROR("Chatroom not found (chatid: %s)", ID_CSTR(chatid));
    }

    sdkMutex.unlock();
    return megaMsg;
}

MegaChatMessage *MegaChatApiImpl::sendMessage(MegaChatHandle chatid, const char *msg, size_t msgLen, int type)
{
    if (!msg)
    {
        return NULL;
    }

    if (type == Message::kMsgNormal)
    {
        // remove ending carrier-returns
        while (msgLen)
        {
            if (msg[msgLen-1] == '\n' || msg[msgLen-1] == '\r')
            {
                msgLen--;
            }
            else
            {
                break;
            }
        }
    }

    if (!msgLen)
    {
        return NULL;
    }

    MegaChatMessagePrivate *megaMsg = NULL;
    sdkMutex.lock();

    ChatRoom *chatroom = findChatRoom(chatid);
    if (chatroom)
    {
        Message *m = chatroom->chat().msgSubmit(msg, msgLen, static_cast<unsigned char>(type), NULL);

        if (!m)
        {
            sdkMutex.unlock();
            return NULL;
        }
        megaMsg = new MegaChatMessagePrivate(*m, Message::Status::kSending, CHATD_IDX_INVALID);
    }

    sdkMutex.unlock();
    return megaMsg;
}

MegaChatMessage *MegaChatApiImpl::attachContacts(MegaChatHandle chatid, MegaHandleList *contacts)
{
    if (!mClient)
    {
        return NULL;
    }

    sdkMutex.lock();

    string buf = JSonUtils::generateAttachContactJSon(contacts, mClient->mContactList.get());
    MegaChatMessage *megaMsg = sendMessage(chatid, buf.c_str(), buf.size(), Message::kMsgContact);

    sdkMutex.unlock();

    return megaMsg;
}

MegaChatMessage *MegaChatApiImpl::forwardContact(MegaChatHandle sourceChatid, MegaChatHandle msgid, MegaChatHandle targetChatId)
{
    if (!mClient || sourceChatid == MEGACHAT_INVALID_HANDLE || msgid == MEGACHAT_INVALID_HANDLE || targetChatId == MEGACHAT_INVALID_HANDLE)
    {
        return NULL;
    }

    MegaChatMessagePrivate *megaMsg = NULL;
    sdkMutex.lock();

    ChatRoom *chatroomTarget = findChatRoom(targetChatId);
    ChatRoom *chatroomSource = findChatRoom(sourceChatid);
    if (chatroomSource && chatroomTarget)
    {
        chatd::Chat &chat = chatroomSource->chat();
        Idx idx =  chat.msgIndexFromId(msgid);
        chatd::Message *msg = chatroomSource->chat().findOrNull(idx);
        if (msg && msg->type == chatd::Message::kMsgContact)
        {
            std::string contactMsg;
            unsigned char zero = 0x0;
            unsigned char contactType = Message::kMsgContact - Message::kMsgOffset;
            contactMsg.push_back(zero);
            contactMsg.push_back(contactType);
            contactMsg.append(msg->toText());
            Message *m = chatroomTarget->chat().msgSubmit(contactMsg.c_str(), contactMsg.length(), Message::kMsgContact, NULL);
            if (!m)
            {
                sdkMutex.unlock();
                return NULL;
            }
            megaMsg = new MegaChatMessagePrivate(*m, Message::Status::kSending, CHATD_IDX_INVALID);
        }
    }

    sdkMutex.unlock();
    return megaMsg;
}

void MegaChatApiImpl::attachNodes(MegaChatHandle chatid, MegaNodeList *nodes, MegaChatRequestListener *listener)
{
    MegaChatRequestPrivate *request = new MegaChatRequestPrivate(MegaChatRequest::TYPE_ATTACH_NODE_MESSAGE, listener);
    request->setChatHandle(chatid);
    request->setMegaNodeList(nodes);
    request->setParamType(0);
    requestQueue.push(request);
    waiter->notify();
}

void MegaChatApiImpl::attachNode(MegaChatHandle chatid, MegaChatHandle nodehandle, MegaChatRequestListener *listener)
{
    MegaChatRequestPrivate *request = new MegaChatRequestPrivate(MegaChatRequest::TYPE_ATTACH_NODE_MESSAGE, listener);
    request->setChatHandle(chatid);
    request->setUserHandle(nodehandle);
    request->setParamType(0);
    requestQueue.push(request);
    waiter->notify();
}

void MegaChatApiImpl::attachVoiceMessage(MegaChatHandle chatid, MegaChatHandle nodehandle, MegaChatRequestListener *listener)
{
    MegaChatRequestPrivate *request = new MegaChatRequestPrivate(MegaChatRequest::TYPE_ATTACH_NODE_MESSAGE, listener);
    request->setChatHandle(chatid);
    request->setUserHandle(nodehandle);
    request->setParamType(1);
    requestQueue.push(request);
    waiter->notify();
}

MegaChatMessage * MegaChatApiImpl::sendGeolocation(MegaChatHandle chatid, float longitude, float latitude, const char *img)
{
    string buf = JSonUtils::generateGeolocationJSon(longitude, latitude, img);
    MegaChatMessage *megaMsg = sendMessage(chatid, buf.c_str(), buf.size(), Message::kMsgContainsMeta);
    return megaMsg;
}

MegaChatMessage* MegaChatApiImpl::sendGiphy(MegaChatHandle chatid, const char* srcMp4, const char* srcWebp, long long sizeMp4, long long sizeWebp, int width, int height, const char* title)
{
    if (!srcMp4 || !srcWebp)
    {
        return nullptr;
    }

    if (!sizeMp4 || !sizeWebp)
    {
        return nullptr;
    }

    string buf = JSonUtils::generateGiphyJSon(srcMp4, srcWebp, sizeMp4, sizeWebp, width, height, title);
    MegaChatMessage* megaMsg = sendMessage(chatid, buf.c_str(), buf.size(), Message::kMsgContainsMeta);
    return megaMsg;
}

MegaChatMessage *MegaChatApiImpl::editGeolocation(MegaChatHandle chatid, MegaChatHandle msgid, float longitude, float latitude, const char *img)
{
    string buf = JSonUtils::generateGeolocationJSon(longitude, latitude, img);
    MegaChatMessage *megaMsg = editMessage(chatid, msgid, buf.c_str(), buf.size());
    return megaMsg;
}

void MegaChatApiImpl::revokeAttachment(MegaChatHandle chatid, MegaChatHandle handle, MegaChatRequestListener *listener)
{
    MegaChatRequestPrivate *request = new MegaChatRequestPrivate(MegaChatRequest::TYPE_REVOKE_NODE_MESSAGE, listener);
    request->setChatHandle(chatid);
    request->setUserHandle(handle);
    requestQueue.push(request);
    waiter->notify();
}

bool MegaChatApiImpl::isRevoked(MegaChatHandle chatid, MegaChatHandle nodeHandle)
{
    bool ret = false;

    sdkMutex.lock();

    auto it = chatRoomHandler.find(chatid);
    if (it != chatRoomHandler.end())
    {
        ret = it->second->isRevoked(nodeHandle);
    }

    sdkMutex.unlock();

    return ret;
}

MegaChatMessage *MegaChatApiImpl::editMessage(MegaChatHandle chatid, MegaChatHandle msgid, const char *msg, size_t msgLen)
{
    MegaChatMessagePrivate *megaMsg = NULL;
    sdkMutex.lock();

    ChatRoom *chatroom = findChatRoom(chatid);
    if (chatroom)
    {
        Chat &chat = chatroom->chat();
        Message *originalMsg = findMessage(chatid, msgid);
        Idx index;
        if (originalMsg)
        {
            index = chat.msgIndexFromId(msgid);
        }
        else   // message may not have an index yet (not confirmed)
        {
            index = MEGACHAT_INVALID_INDEX;
            originalMsg = findMessageNotConfirmed(chatid, msgid);   // find by transactional id
        }

        if (originalMsg)
        {
            unsigned char newtype = (originalMsg->containMetaSubtype() == Message::ContainsMetaSubType::kRichLink)
                    ? (unsigned char) Message::kMsgNormal
                    : originalMsg->type;

            if (msg && newtype == Message::kMsgNormal)    // actually not deletion, but edit
            {
                // remove ending carrier-returns
                while (msgLen)
                {
                    if (msg[msgLen-1] == '\n' || msg[msgLen-1] == '\r')
                    {
                        msgLen--;
                    }
                    else
                    {
                        break;
                    }
                }
                if (!msgLen)
                {
                    sdkMutex.unlock();
                    return NULL;
                }
            }

            const Message *editedMsg = chatroom->chat().msgModify(*originalMsg, msg, msgLen, NULL, newtype);
            if (editedMsg)
            {
                megaMsg = new MegaChatMessagePrivate(*editedMsg, Message::kSending, index);
            }
        }
    }

    sdkMutex.unlock();
    return megaMsg;
}

MegaChatMessage *MegaChatApiImpl::removeRichLink(MegaChatHandle chatid, MegaChatHandle msgid)
{
    MegaChatMessagePrivate *megaMsg = NULL;
    sdkMutex.lock();

    ChatRoom *chatroom = findChatRoom(chatid);
    if (chatroom)
    {
        Chat &chat = chatroom->chat();
        Message *originalMsg = findMessage(chatid, msgid);
        if (!originalMsg || originalMsg->containMetaSubtype() != Message::ContainsMetaSubType::kRichLink)
        {
            sdkMutex.unlock();
            return NULL;
        }

        uint8_t containsMetaType = originalMsg->containMetaSubtype();
        std::string containsMetaJson = originalMsg->containsMetaJson();
        const MegaChatContainsMeta *containsMeta = JSonUtils::parseContainsMeta(containsMetaJson.c_str(), containsMetaType);
        if (!containsMeta || containsMeta->getType() != MegaChatContainsMeta::CONTAINS_META_RICH_PREVIEW)
        {
            delete containsMeta;
            sdkMutex.unlock();
            return NULL;
        }

        const char *msg = containsMeta->getRichPreview()->getText();
        assert(msg);
        string content = msg ? msg : "";

        const Message *editedMsg = chatroom->chat().removeRichLink(*originalMsg, content);
        if (editedMsg)
        {
            Idx index = chat.msgIndexFromId(msgid);
            megaMsg = new MegaChatMessagePrivate(*editedMsg, Message::kSending, index);
        }

        delete containsMeta;
    }

    sdkMutex.unlock();
    return megaMsg;
}

bool MegaChatApiImpl::setMessageSeen(MegaChatHandle chatid, MegaChatHandle msgid)
{
    bool ret = false;

    sdkMutex.lock();

    ChatRoom *chatroom = findChatRoom(chatid);
    if (chatroom)
    {
        ret = chatroom->chat().setMessageSeen((Id) msgid);
    }

    sdkMutex.unlock();

    return ret;
}

MegaChatMessage *MegaChatApiImpl::getLastMessageSeen(MegaChatHandle chatid)
{
    MegaChatMessagePrivate *megaMsg = NULL;

    sdkMutex.lock();

    ChatRoom *chatroom = findChatRoom(chatid);
    if (chatroom)
    {
        Chat &chat = chatroom->chat();
        Idx index = chat.lastSeenIdx();
        if (index != CHATD_IDX_INVALID)
        {
            const Message *msg = chat.findOrNull(index);
            if (msg)
            {
                Message::Status status = chat.getMsgStatus(*msg, index);
                megaMsg = new MegaChatMessagePrivate(*msg, status, index);
            }
        }
    }

    sdkMutex.unlock();

    return megaMsg;
}

MegaChatHandle MegaChatApiImpl::getLastMessageSeenId(MegaChatHandle chatid)
{
    MegaChatHandle lastMessageSeenId = MEGACHAT_INVALID_HANDLE;

    sdkMutex.lock();

    ChatRoom *chatroom = findChatRoom(chatid);
    if (chatroom)
    {
        Chat &chat = chatroom->chat();
        lastMessageSeenId = chat.lastSeenId();
    }

    sdkMutex.unlock();

    return lastMessageSeenId;
}

void MegaChatApiImpl::removeUnsentMessage(MegaChatHandle chatid, MegaChatHandle rowid)
{
    sdkMutex.lock();

    ChatRoom *chatroom = findChatRoom(chatid);
    if (chatroom)
    {
        Chat &chat = chatroom->chat();
        chat.removeManualSend(rowid);
    }

    sdkMutex.unlock();
}

void MegaChatApiImpl::sendTypingNotification(MegaChatHandle chatid, MegaChatRequestListener *listener)
{
    MegaChatRequestPrivate *request = new MegaChatRequestPrivate(MegaChatRequest::TYPE_SEND_TYPING_NOTIF, listener);
    request->setChatHandle(chatid);
    request->setFlag(true);
    request->setPerformRequest([this, request]() { return performRequest_sendTypingNotification(request); });
    requestQueue.push(request);
    waiter->notify();
}

void MegaChatApiImpl::sendStopTypingNotification(MegaChatHandle chatid, MegaChatRequestListener *listener)
{
    MegaChatRequestPrivate *request = new MegaChatRequestPrivate(MegaChatRequest::TYPE_SEND_TYPING_NOTIF, listener);
    request->setChatHandle(chatid);
    request->setFlag(false);
    request->setPerformRequest([this, request]() { return performRequest_sendTypingNotification(request); });
    requestQueue.push(request);
    waiter->notify();
}

int MegaChatApiImpl::performRequest_sendTypingNotification(MegaChatRequestPrivate* request)
{
    MegaChatHandle chatid = request->getChatHandle();
    ChatRoom *chatroom = findChatRoom(chatid);
    if (!chatroom)
    {
        return MegaChatError::ERROR_ARGS;
    }

    if (request->getFlag())
    {
        chatroom->sendTypingNotification();
    }
    else
    {
        chatroom->sendStopTypingNotification();
    }

    MegaChatErrorPrivate *megaChatError = new MegaChatErrorPrivate(MegaChatError::ERROR_OK);
    fireOnChatRequestFinish(request, megaChatError);
    return MegaChatError::ERROR_OK;
}

bool MegaChatApiImpl::isMessageReceptionConfirmationActive() const
{
    return mClient ? mClient->mChatdClient->isMessageReceivedConfirmationActive() : false;
}

void MegaChatApiImpl::saveCurrentState()
{
    sdkMutex.lock();

    if (mClient && !mTerminating)
    {
        mClient->saveDb();
    }

    sdkMutex.unlock();
}

void MegaChatApiImpl::pushReceived(bool beep, MegaChatHandle chatid, int type, MegaChatRequestListener *listener)
{
    MegaChatRequestPrivate *request = new MegaChatRequestPrivate(MegaChatRequest::TYPE_PUSH_RECEIVED, listener);
    request->setFlag(beep);
    request->setChatHandle(chatid);
    request->setParamType(type);
    requestQueue.push(request);
    waiter->notify();
}

int MegaChatApiImpl::createChatOptionsBitMask(bool speakRequest, bool waitingRoom, bool openInvite)
{
   int chatOptionsBitMask = MegaChatApi::CHAT_OPTION_EMPTY;
   chatOptionsBitMask = (speakRequest ? MegaChatApi::CHAT_OPTION_SPEAK_REQUEST : 0)
                        | (waitingRoom ? MegaChatApi::CHAT_OPTION_WAITING_ROOM : 0)
                        | (openInvite ? MegaChatApi::CHAT_OPTION_OPEN_INVITE : 0);

   return chatOptionsBitMask;
}

bool MegaChatApiImpl::isValidChatOptionsBitMask(int chatOptionsBitMask)
{
    int maxValidValue = MegaChatApi::CHAT_OPTION_SPEAK_REQUEST | MegaChatApi::CHAT_OPTION_WAITING_ROOM | MegaChatApi::CHAT_OPTION_OPEN_INVITE;
    return chatOptionsBitMask >= MegaChatApi::CHAT_OPTION_EMPTY && chatOptionsBitMask <= maxValidValue;
}

bool MegaChatApiImpl::hasChatOptionEnabled(int option, int chatOptionsBitMask)
{
    return chatOptionsBitMask & option;
}

#ifndef KARERE_DISABLE_WEBRTC

MegaStringList *MegaChatApiImpl::getChatVideoInDevices()
{
    std::set<std::string> devicesVector;
    sdkMutex.lock();
    if (mClient && mClient->rtc)
    {
        mClient->rtc->getVideoInDevices(devicesVector);
    }
    else
    {
        API_LOG_ERROR("Failed to get video-in devices");
    }
    sdkMutex.unlock();

    MegaStringList *devices = getChatInDevices(devicesVector);

    return devices;
}

void MegaChatApiImpl::setChatVideoInDevice(const char *device, MegaChatRequestListener *listener)
{
    MegaChatRequestPrivate *request = new MegaChatRequestPrivate(MegaChatRequest::TYPE_CHANGE_VIDEO_STREAM, listener);
    request->setText(device);
    requestQueue.push(request);
    waiter->notify();
}

char *MegaChatApiImpl::getVideoDeviceSelected()
{
    char *deviceName = nullptr;
    sdkMutex.lock();
    if (mClient && mClient->rtc)
    {
        deviceName = MegaApi::strdup(mClient->rtc->getVideoDeviceSelected().c_str());
    }
    else
    {
        API_LOG_ERROR("Failed to get selected video-in device");
    }
    sdkMutex.unlock();

    return deviceName;
}

void MegaChatApiImpl::startChatCall(MegaChatHandle chatid, bool enableVideo, bool enableAudio, MegaChatHandle schedId, MegaChatRequestListener *listener)
{
    MegaChatRequestPrivate *request = new MegaChatRequestPrivate(MegaChatRequest::TYPE_START_CHAT_CALL, listener);
    request->setChatHandle(chatid);
    request->setFlag(enableVideo);
    request->setParamType(enableAudio);
    request->setUserHandle(schedId);
    requestQueue.push(request);
    waiter->notify();
}

void MegaChatApiImpl::answerChatCall(MegaChatHandle chatid, bool enableVideo, bool enableAudio, MegaChatRequestListener *listener)
{
    MegaChatRequestPrivate *request = new MegaChatRequestPrivate(MegaChatRequest::TYPE_ANSWER_CHAT_CALL, listener);
    request->setChatHandle(chatid);
    request->setFlag(enableVideo);
    request->setParamType(enableAudio);
    requestQueue.push(request);
    waiter->notify();
}

void MegaChatApiImpl::hangChatCall(MegaChatHandle callid, MegaChatRequestListener *listener)
{
    MegaChatRequestPrivate *request = new MegaChatRequestPrivate(MegaChatRequest::TYPE_HANG_CHAT_CALL, listener);
    request->setChatHandle(callid);
    request->setFlag(false);
    requestQueue.push(request);
    waiter->notify();
}

void MegaChatApiImpl::endChatCall(MegaChatHandle callid, MegaChatRequestListener *listener)
{
    MegaChatRequestPrivate *request = new MegaChatRequestPrivate(MegaChatRequest::TYPE_HANG_CHAT_CALL, listener);
    request->setChatHandle(callid);
    request->setFlag(true);
    requestQueue.push(request);
    waiter->notify();
}

void MegaChatApiImpl::setAudioEnable(MegaChatHandle chatid, bool enable, MegaChatRequestListener *listener)
{
    MegaChatRequestPrivate *request = new MegaChatRequestPrivate(MegaChatRequest::TYPE_DISABLE_AUDIO_VIDEO_CALL, listener);
    request->setChatHandle(chatid);
    request->setFlag(enable);
    request->setParamType(MegaChatRequest::AUDIO);
    requestQueue.push(request);
    waiter->notify();
}

void MegaChatApiImpl::setVideoEnable(MegaChatHandle chatid, bool enable, MegaChatRequestListener *listener)
{
    MegaChatRequestPrivate *request = new MegaChatRequestPrivate(MegaChatRequest::TYPE_DISABLE_AUDIO_VIDEO_CALL, listener);
    request->setChatHandle(chatid);
    request->setFlag(enable);
    request->setParamType(MegaChatRequest::VIDEO);
    requestQueue.push(request);
    waiter->notify();
}

void MegaChatApiImpl::openVideoDevice(MegaChatRequestListener *listener)
{
    MegaChatRequestPrivate *request = new MegaChatRequestPrivate(MegaChatRequest::TYPE_OPEN_VIDEO_DEVICE, listener);
    request->setFlag(true);
    request->setPerformRequest([this, request]() { return performRequest_videoDevice(request); });
    requestQueue.push(request);
    waiter->notify();
}

void MegaChatApiImpl::releaseVideoDevice(MegaChatRequestListener *listener)
{
    MegaChatRequestPrivate *request = new MegaChatRequestPrivate(MegaChatRequest::TYPE_OPEN_VIDEO_DEVICE, listener);
    request->setFlag(false);
    request->setPerformRequest([this, request]() { return performRequest_videoDevice(request); });
    requestQueue.push(request);
    waiter->notify();
}

void MegaChatApiImpl::requestHiResQuality(MegaChatHandle chatid, MegaChatHandle clientId, int quality, MegaChatRequestListener *listener)
{
    MegaChatRequestPrivate *request = new MegaChatRequestPrivate(MegaChatRequest::TYPE_REQUEST_HIRES_QUALITY, listener);
    request->setChatHandle(chatid);
    request->setUserHandle(clientId);
    request->setParamType(quality);
    request->setPerformRequest([this, request]() { return performRequest_requestHiResQuality(request); });
    requestQueue.push(request);
    waiter->notify();
}

void MegaChatApiImpl::removeSpeaker(MegaChatHandle chatid, MegaChatHandle clientId, MegaChatRequestListener *listener)
{
    MegaChatRequestPrivate *request = new MegaChatRequestPrivate(MegaChatRequest::TYPE_DEL_SPEAKER, listener);
    request->setChatHandle(chatid);
    request->setUserHandle(clientId);
    request->setPerformRequest([this, request]() { return performRequest_removeSpeaker(request); });
    requestQueue.push(request);
    waiter->notify();
}

void MegaChatApiImpl::pushUsersIntoWaitingRoom(MegaChatHandle chatid, MegaHandleList* users, const bool all, MegaChatRequestListener* listener)
{
    MegaChatRequestPrivate* request = new MegaChatRequestPrivate(MegaChatRequest::TYPE_WR_PUSH, listener);
    request->setChatHandle(chatid);
    request->setMegaHandleList(users);
    request->setFlag(all);
    requestQueue.push(request);
    waiter->notify();
}

void MegaChatApiImpl::allowUsersJoinCall(MegaChatHandle chatid, const MegaHandleList* users, const bool all, MegaChatRequestListener* listener)
{
    MegaChatRequestPrivate* request = new MegaChatRequestPrivate(MegaChatRequest::TYPE_WR_ALLOW, listener);
    request->setChatHandle(chatid);
    request->setMegaHandleList(users);
    request->setFlag(all);
    requestQueue.push(request);
    waiter->notify();
}

void MegaChatApiImpl::kickUsersFromCall(MegaChatHandle chatid, MegaHandleList* users, MegaChatRequestListener* listener)
{
    MegaChatRequestPrivate* request = new MegaChatRequestPrivate(MegaChatRequest::TYPE_WR_KICK, listener);
    request->setChatHandle(chatid);
    request->setMegaHandleList(users);
    requestQueue.push(request);
    waiter->notify();
}

void MegaChatApiImpl::setCallOnHold(MegaChatHandle chatid, bool setOnHold, MegaChatRequestListener *listener)
{
    MegaChatRequestPrivate *request = new MegaChatRequestPrivate(MegaChatRequest::TYPE_SET_CALL_ON_HOLD, listener);
    request->setChatHandle(chatid);
    request->setFlag(setOnHold);
    requestQueue.push(request);
    waiter->notify();
}

bool MegaChatApiImpl::setIgnoredCall(MegaChatHandle chatId)
{
    if (!mClient->rtc)
    {
        API_LOG_ERROR("Ignore call - WebRTC is not initialized");
        return false;
    }

    if (chatId == MEGACHAT_INVALID_HANDLE)
    {
        API_LOG_ERROR("Ignore call - Invalid chatId");
        return false;
    }

    SdkMutexGuard g(sdkMutex);
    rtcModule::ICall* call = mClient->rtc->findCallByChatid(chatId);
    if (!call)
    {
        API_LOG_ERROR("Ignore call - Failed to get the call associated to chat room");
        return false;
    }

    if (call->isIgnored())
    {
        API_LOG_ERROR("Ignore call - Call is already marked as ignored");
        return false;
    }

    call->ignoreCall();
    return true;
}

MegaChatCall *MegaChatApiImpl::getChatCall(MegaChatHandle chatId)
{
    MegaChatCall *chatCall = nullptr;
    if (!mClient->rtc)
    {
        API_LOG_ERROR("MegaChatApiImpl::getChatCall - WebRTC is not initialized");
        return chatCall;
    }

    SdkMutexGuard g(sdkMutex);

    if (chatId != MEGACHAT_INVALID_HANDLE)
    {
        rtcModule::ICall* call = mClient->rtc->findCallByChatid(chatId);
        if (!call)
        {
            API_LOG_ERROR("MegaChatApiImpl::getChatCall - Failed to get the call associated to chat room");
            return chatCall;
        }

        chatCall = new MegaChatCallPrivate(*call);
    }

    return chatCall;
}

MegaChatCall *MegaChatApiImpl::getChatCallByCallId(MegaChatHandle callId)
{
    MegaChatCall *chatCall = NULL;

    sdkMutex.lock();

    MegaHandleList *calls = getChatCalls();
    for (unsigned int i = 0; i < calls->size(); i++)
    {
        karere::Id chatId = calls->get(i);
        MegaChatCall *call = getChatCall(chatId);
        if (call && call->getCallId() == callId)
        {
            chatCall =  call;
            break;
        }
        else
        {
            delete call;
        }
    }

    delete calls;

    sdkMutex.unlock();
    return chatCall;
}

int MegaChatApiImpl::getNumCalls()
{
    int numCalls = 0;
    sdkMutex.lock();
    if (mClient && mClient->rtc)
    {
        numCalls = mClient->rtc->getNumCalls();
    }
    sdkMutex.unlock();

    return numCalls;
}

MegaHandleList *MegaChatApiImpl::getChatCalls(int callState)
{
    MegaHandleListPrivate *callList = new MegaHandleListPrivate();

    sdkMutex.lock();
    if (mClient && mClient->rtc)
    {
        std::vector<karere::Id> chatids = mClient->rtc->chatsWithCall();
        for (unsigned int i = 0; i < chatids.size(); i++)
        {
            rtcModule::ICall* call = mClient->rtc->findCallByChatid(chatids[i]);
            if (call && (callState == -1 || call->getState() == callState))
            {
                callList->addMegaHandle(chatids[i]);
            }
        }
    }

    sdkMutex.unlock();
    return callList;
}

MegaHandleList *MegaChatApiImpl::getChatCallsIds()
{
    MegaHandleListPrivate *callList = new MegaHandleListPrivate();

    sdkMutex.lock();

    MegaHandleList *chatids = getChatCalls();
    for (unsigned int i = 0; i < chatids->size(); i++)
    {
        karere::Id chatId = chatids->get(i);
        MegaChatCall *call = getChatCall(chatId);
        if (call)
        {
            callList->addMegaHandle(call->getCallId());
            delete call;
        }
    }

    delete chatids;

    sdkMutex.unlock();
    return callList;
}

bool MegaChatApiImpl::hasCallInChatRoom(MegaChatHandle chatid)
{
    bool hasCall = false;
    sdkMutex.lock();

    if (mClient && mClient->rtc)
    {
        hasCall = mClient->rtc->findCallByChatid(chatid);
    }

    sdkMutex.unlock();
    return hasCall;
}

void MegaChatApiImpl::addChatCallListener(MegaChatCallListener *listener)
{
    if (!listener)
    {
        return;
    }

    sdkMutex.lock();
    callListeners.insert(listener);
    sdkMutex.unlock();
}

void MegaChatApiImpl::addSchedMeetingListener(MegaChatScheduledMeetingListener *listener)
{
    if (!listener)
    {
        return;
    }

    SdkMutexGuard g(sdkMutex);
    mSchedMeetingListeners.insert(listener);
}

void MegaChatApiImpl::removeSchedMeetingListener(MegaChatScheduledMeetingListener *listener)
{
    if (!listener)
    {
        return;
    }

    SdkMutexGuard g(sdkMutex);
    mSchedMeetingListeners.erase(listener);
}

int MegaChatApiImpl::getMaxCallParticipants()
{
    return rtcModule::RtcConstant::kMaxCallReceivers;
}

int MegaChatApiImpl::getMaxVideoCallParticipants()
{
    return rtcModule::RtcConstant::kMaxCallVideoSenders;
}


bool MegaChatApiImpl::isAudioLevelMonitorEnabled(MegaChatHandle chatid)
{
    if (chatid == MEGACHAT_INVALID_HANDLE)
    {
        API_LOG_ERROR("isAudioLevelMonitorEnabled - Invalid chatId");
        return false;
    }

    SdkMutexGuard g(sdkMutex);
    rtcModule::ICall *call = findCall(chatid);
    if (!call)
    {
       API_LOG_ERROR("isAudioLevelMonitorEnabled - Failed to get the call associated to chat room");
       return false;
    }

    return call->isAudioLevelMonitorEnabled();
}

void MegaChatApiImpl::enableAudioLevelMonitor(bool enable, MegaChatHandle chatid, MegaChatRequestListener* listener)
{
    MegaChatRequestPrivate *request = new MegaChatRequestPrivate(MegaChatRequest::TYPE_ENABLE_AUDIO_LEVEL_MONITOR, listener);
    request->setChatHandle(chatid);
    request->setFlag(enable);
    request->setPerformRequest([this, request]() { return performRequest_enableAudioLevelMonitor(request); });
    requestQueue.push(request);
    waiter->notify();
}


void MegaChatApiImpl::requestSpeak(MegaChatHandle chatid, MegaChatRequestListener *listener)
{
    MegaChatRequestPrivate *request = new MegaChatRequestPrivate(MegaChatRequest::TYPE_REQUEST_SPEAK, listener);
    request->setChatHandle(chatid);
    request->setFlag(true);
    request->setPerformRequest([this, request]() { return performRequest_speakRequest(request); });
    requestQueue.push(request);
    waiter->notify();
}

void MegaChatApiImpl::removeRequestSpeak(MegaChatHandle chatid, MegaChatRequestListener *listener)
{
    MegaChatRequestPrivate *request = new MegaChatRequestPrivate(MegaChatRequest::TYPE_REQUEST_SPEAK, listener);
    request->setChatHandle(chatid);
    request->setFlag(false);
    request->setPerformRequest([this, request]() { return performRequest_speakRequest(request); });
    requestQueue.push(request);
    waiter->notify();
}

void MegaChatApiImpl::approveSpeakRequest(MegaChatHandle chatid, MegaChatHandle clientId, MegaChatRequestListener *listener)
{
    MegaChatRequestPrivate *request = new MegaChatRequestPrivate(MegaChatRequest::TYPE_APPROVE_SPEAK, listener);
    request->setChatHandle(chatid);
    request->setFlag(true);
    request->setUserHandle(clientId);
    request->setPerformRequest([this, request]() { return performRequest_speakApproval(request); });
    requestQueue.push(request);
    waiter->notify();
}

void MegaChatApiImpl::rejectSpeakRequest(MegaChatHandle chatid, MegaChatHandle clientId, MegaChatRequestListener *listener)
{
    MegaChatRequestPrivate *request = new MegaChatRequestPrivate(MegaChatRequest::TYPE_APPROVE_SPEAK, listener);
    request->setChatHandle(chatid);
    request->setFlag(false);
    request->setUserHandle(clientId);
    request->setPerformRequest([this, request]() { return performRequest_speakApproval(request); });
    requestQueue.push(request);
    waiter->notify();
}

void MegaChatApiImpl::requestHiResVideo(MegaChatHandle chatid, MegaChatHandle clientId, int quality, MegaChatRequestListener *listener)
{
    MegaChatRequestPrivate *request = new MegaChatRequestPrivate(MegaChatRequest::TYPE_REQUEST_HIGH_RES_VIDEO, listener);
    request->setChatHandle(chatid);
    request->setFlag(true);
    request->setUserHandle(clientId);
    request->setPrivilege(quality);
    request->setPerformRequest([this, request]() { return performRequest_hiResVideo(request); });
    requestQueue.push(request);
    waiter->notify();
}

void MegaChatApiImpl::stopHiResVideo(MegaChatHandle chatid, MegaHandleList *clientIds, MegaChatRequestListener *listener)
{
    MegaChatRequestPrivate *request = new MegaChatRequestPrivate(MegaChatRequest::TYPE_REQUEST_HIGH_RES_VIDEO, listener);
    request->setChatHandle(chatid);
    request->setFlag(false);
    request->setMegaHandleList(clientIds);
    request->setPerformRequest([this, request]() { return performRequest_hiResVideo(request); });
    requestQueue.push(request);
    waiter->notify();
}

void MegaChatApiImpl::requestLowResVideo(MegaChatHandle chatid, MegaHandleList *clientIds, MegaChatRequestListener *listener)
{
    MegaChatRequestPrivate *request = new MegaChatRequestPrivate(MegaChatRequest::TYPE_REQUEST_LOW_RES_VIDEO, listener);
    request->setChatHandle(chatid);
    request->setFlag(true);
    request->setMegaHandleList(clientIds);
    request->setPerformRequest([this, request]() { return performRequest_lowResVideo(request); });
    requestQueue.push(request);
    waiter->notify();
}

void MegaChatApiImpl::stopLowResVideo(MegaChatHandle chatid, MegaHandleList *clientIds, MegaChatRequestListener *listener)
{
    MegaChatRequestPrivate *request = new MegaChatRequestPrivate(MegaChatRequest::TYPE_REQUEST_LOW_RES_VIDEO, listener);
    request->setChatHandle(chatid);
    request->setFlag(false);
    request->setMegaHandleList(clientIds);
    request->setPerformRequest([this, request]() { return performRequest_lowResVideo(request); });
    requestQueue.push(request);
    waiter->notify();
}

std::pair<int, rtcModule::ICall*>
MegaChatApiImpl::getCallWithModPermissions(const MegaChatHandle chatid, bool waitingRoom, const std::string& msg)
{
    if (chatid == MEGACHAT_INVALID_HANDLE)
    {
        API_LOG_ERROR("%s - Invalid chatid", msg.c_str());
        return std::make_pair (MegaChatError::ERROR_ARGS, nullptr);
    }

    const ChatRoom* chatroom = findChatRoom(chatid);
    if (!chatroom)
    {
        API_LOG_ERROR("%s - There is not any chatroom with chatid: %s",
                      msg.c_str(), karere::Id(chatid).toString().c_str());
        return std::make_pair (MegaChatError::ERROR_NOENT, nullptr);
    }

    if (chatroom->isWaitingRoom() != waitingRoom)
    {
        API_LOG_ERROR("%s - Invalid chatroom with chatid: %s. Expected waiting room state: %s ",
                      msg.c_str(), karere::Id(chatid).toString().c_str(), waitingRoom ? "Enabled" : "Disabled");
        return std::make_pair (MegaChatError::ERROR_NOENT, nullptr);
    }

    rtcModule::ICall* call = findCall(chatid);
    if (!call)
    {
        API_LOG_ERROR("%s - There is not any call in that chatroom", msg.c_str());
        return std::make_pair (MegaChatError::ERROR_NOENT, nullptr);
    }

    if (call->getState() != rtcModule::kStateInProgress)
    {
        API_LOG_ERROR("%s - Call isn't in progress state", msg.c_str());
        return std::make_pair (MegaChatError::ERROR_ACCESS, nullptr);
    }

    if (!call->isOwnPrivModerator())
    {
        API_LOG_ERROR("%s - moderator role required to perform this action", msg.c_str());
        return std::make_pair (MegaChatError::ERROR_ACCESS, nullptr);
    }

    return std::make_pair (MegaChatError::ERROR_OK, call);
}

#endif

void MegaChatApiImpl::addChatRequestListener(MegaChatRequestListener *listener)
{
    if (!listener)
    {
        return;
    }

    sdkMutex.lock();
    requestListeners.insert(listener);
    sdkMutex.unlock();
}

void MegaChatApiImpl::addChatListener(MegaChatListener *listener)
{
    if (!listener)
    {
        return;
    }

    sdkMutex.lock();
    listeners.insert(listener);
    sdkMutex.unlock();
}

void MegaChatApiImpl::addChatRoomListener(MegaChatHandle chatid, MegaChatRoomListener *listener)
{
    if (!listener || chatid == MEGACHAT_INVALID_HANDLE)
    {
        return;
    }

    sdkMutex.lock();
    MegaChatRoomHandler *roomHandler = getChatRoomHandler(chatid);
    roomHandler->addChatRoomListener(listener);
    sdkMutex.unlock();
}

void MegaChatApiImpl::addChatNotificationListener(MegaChatNotificationListener *listener)
{
    if (!listener)
    {
        return;
    }

    sdkMutex.lock();
    notificationListeners.insert(listener);
    sdkMutex.unlock();
}

void MegaChatApiImpl::removeChatRequestListener(MegaChatRequestListener *listener)
{
    if (!listener)
    {
        return;
    }

    sdkMutex.lock();
    requestListeners.erase(listener);

    map<int,MegaChatRequestPrivate*>::iterator it = requestMap.begin();
    while (it != requestMap.end())
    {
        MegaChatRequestPrivate* request = it->second;
        if(request->getListener() == listener)
        {
            request->setListener(NULL);
        }

        it++;
    }

    requestQueue.removeListener(listener);
    sdkMutex.unlock();
}

#ifndef KARERE_DISABLE_WEBRTC

void MegaChatApiImpl::removeChatCallListener(MegaChatCallListener *listener)
{
    if (!listener)
    {
        return;
    }

    sdkMutex.lock();
    callListeners.erase(listener);
    sdkMutex.unlock();
}

void MegaChatApiImpl::addChatVideoListener(MegaChatHandle chatid, MegaChatHandle clientId, rtcModule::VideoResolution videoResolution, MegaChatVideoListener *listener)
{
    if (!listener)
    {
        return;
    }

    assert(videoResolution != rtcModule::VideoResolution::kUndefined);
    videoMutex.lock();
    if (clientId == 0)
    {
        mLocalVideoListeners[chatid].insert(listener);
        marshallCall([this, chatid]()
        {
            // avoid access from App thread to RtcModule::mRenderers
            if (mClient && mClient->rtc)
            {
                mClient->rtc->addLocalVideoRenderer(chatid, new MegaChatVideoReceiver(this, chatid, rtcModule::VideoResolution::kHiRes));
            }

        }, this);
    }
    else if (videoResolution == rtcModule::VideoResolution::kHiRes)
    {
        mVideoListenersHiRes[chatid][static_cast<uint32_t>(clientId)].insert(listener);
    }
    else if (videoResolution == rtcModule::VideoResolution::kLowRes)
    {
        mVideoListenersLowRes[chatid][static_cast<uint32_t>(clientId)].insert(listener);
    }

    videoMutex.unlock();
}

void MegaChatApiImpl::removeChatVideoListener(MegaChatHandle chatid, MegaChatHandle clientId, rtcModule::VideoResolution videoResolution, MegaChatVideoListener *listener)
{
    if (!listener)
    {
        return;
    }

    assert(videoResolution != rtcModule::VideoResolution::kUndefined);
    videoMutex.lock();
    if (clientId == 0)
    {
        auto it = mLocalVideoListeners.find(chatid);
        if (it != mLocalVideoListeners.end())
        {
            MegaChatVideoListener_set &videoListenersSet = it->second;
            videoListenersSet.erase(listener);
            if (videoListenersSet.empty())
            {
                // if videoListenersSet is empty, remove entry from mLocalVideoListeners map
                mLocalVideoListeners.erase(chatid);
                marshallCall([this, chatid]()
                {
                    // avoid access from App thread to RtcModule::mRenderers
                    if (mClient && mClient->rtc)
                    {
                        mClient->rtc->removeLocalVideoRenderer(chatid);
                    }
                }, this);
            }
        }
    }
    else if (videoResolution == rtcModule::VideoResolution::kHiRes)
    {
        auto itHiRes = mVideoListenersHiRes.find(chatid);
        if (itHiRes != mVideoListenersHiRes.end())
        {
            MegaChatPeerVideoListener_map &videoListenersMap = itHiRes->second;
            auto auxit = videoListenersMap.find(static_cast<Cid_t>(clientId));
            if (auxit != videoListenersMap.end())
            {
                // remove listener from MegaChatVideoListener_set
                MegaChatVideoListener_set &videoListener_set = auxit->second;
                videoListener_set.erase(listener);
                if (videoListener_set.empty())
                {
                    // if MegaChatVideoListener_set is empty, remove entry from MegaChatPeerVideoListener_map
                    videoListenersMap.erase(static_cast<Cid_t>(clientId));
                }
            }

            if (videoListenersMap.empty())
            {
                // if MegaChatPeerVideoListener_map is empty, remove entry from mVideoListenersHiRes map
                mVideoListenersHiRes.erase(chatid);
            }
        }
    }
    else if (videoResolution == rtcModule::VideoResolution::kLowRes)
    {
        assert(clientId); // local video listeners can't be un/registered into this map
        auto itLowRes = mVideoListenersLowRes.find(chatid);
        if (itLowRes != mVideoListenersLowRes.end())
        {
            MegaChatPeerVideoListener_map &videoListenersMap = itLowRes->second;
            auto auxit = videoListenersMap.find(static_cast<Cid_t>(clientId));
            if (auxit != videoListenersMap.end())
            {
                // remove listener from MegaChatVideoListener_set
                MegaChatVideoListener_set &videoListener_set = auxit->second;
                videoListener_set.erase(listener);
                if (videoListener_set.empty())
                {
                    // if MegaChatVideoListener_set is empty, remove entry from MegaChatPeerVideoListener_map
                    videoListenersMap.erase(static_cast<Cid_t>(clientId));
                }
            }

            if (videoListenersMap.empty())
            {
                // if MegaChatPeerVideoListener_map is empty, remove entry from mVideoListenersLowRes map
                mVideoListenersLowRes.erase(chatid);
            }
        }
    }
    videoMutex.unlock();
}

void MegaChatApiImpl::setSFUid(int sfuid)
{
    SdkMutexGuard g(sdkMutex);
    mClient->setSFUid(sfuid);
}

#endif  // webrtc

void MegaChatApiImpl::removeChatListener(MegaChatListener *listener)
{
    if (!listener)
    {
        return;
    }

    sdkMutex.lock();
    listeners.erase(listener);
    sdkMutex.unlock();
}

void MegaChatApiImpl::removeChatRoomListener(MegaChatHandle chatid, MegaChatRoomListener *listener)
{
    if (!listener)
    {
        return;
    }

    sdkMutex.lock();
    MegaChatRoomHandler *roomHandler = getChatRoomHandler(chatid);
    roomHandler->removeChatRoomListener(listener);
    sdkMutex.unlock();
}

void MegaChatApiImpl::removeChatNotificationListener(MegaChatNotificationListener *listener)
{
    if (!listener)
    {
        return;
    }

    sdkMutex.lock();
    notificationListeners.erase(listener);
    sdkMutex.unlock();
}

void MegaChatApiImpl::manageReaction(MegaChatHandle chatid, MegaChatHandle msgid, const char *reaction, bool add, MegaChatRequestListener *listener)
{
    MegaChatRequestPrivate *request = new MegaChatRequestPrivate(MegaChatRequest::TYPE_MANAGE_REACTION, listener);
    request->setChatHandle(chatid);
    request->setUserHandle(msgid);
    request->setText(reaction);
    request->setFlag(add);
    requestQueue.push(request);
    waiter->notify();
}

int MegaChatApiImpl::getMessageReactionCount(MegaChatHandle chatid, MegaChatHandle msgid, const char *reaction)
{
    if (!reaction)
    {
        return -1;
    }

    SdkMutexGuard g(sdkMutex);
    Message *msg = findMessage(chatid, msgid);
    if (!msg)
    {
        API_LOG_ERROR("Chatroom or message not found");
        return -1;
    }

    // Update users of confirmed reactions with pending reactions
    int count = msg->getReactionCount(reaction);
    ChatRoom *chatroom = findChatRoom(chatid);
    auto pendingReactions = chatroom->chat().getPendingReactions();
    for (auto &auxReact : pendingReactions)
    {
        if (auxReact.mMsgId == msgid && auxReact.mReactionString == reaction)
        {
            (auxReact.mStatus == OP_ADDREACTION)
                ? count++
                : count--;

            break;
        }
    }

    return count;
}

MegaStringList* MegaChatApiImpl::getMessageReactions(MegaChatHandle chatid, MegaChatHandle msgid)
{
    SdkMutexGuard g(sdkMutex);
    Message *msg = findMessage(chatid, msgid);
    if (!msg)
    {
        API_LOG_ERROR("Chatroom or message not found");
        return new MegaStringListPrivate();
    }

    string_vector reactions;
    const std::vector<Message::Reaction> &confirmedReactions = msg->getReactions();
    const Chat::PendingReactions& pendingReactions = (findChatRoom(chatid))->chat().getPendingReactions();

    // iterate through confirmed reactions list
    for (auto &auxReact : confirmedReactions)
    {
         int reactUsers = static_cast<int>(auxReact.mUsers.size());
         for (auto &pendingReact : pendingReactions)
         {
             if (pendingReact.mMsgId == msgid
                     && !pendingReact.mReactionString.compare(auxReact.mReaction))
             {
                // increment or decrement reactUsers, for the confirmed reaction we are checking
                (pendingReact.mStatus == OP_ADDREACTION)
                        ? reactUsers++
                        : reactUsers--;

                // a confirmed reaction only can have one pending reaction
                break;
             }
         }

         if (reactUsers > 0)
         {
             reactions.emplace_back(auxReact.mReaction);
         }
    }

    // add pending reactions that are not on confirmed list
    for (auto &pendingReact : pendingReactions)
    {
        if (pendingReact.mMsgId == msgid
                && !msg->getReactionCount(pendingReact.mReactionString)
                && pendingReact.mStatus == OP_ADDREACTION)
        {
            reactions.emplace_back(pendingReact.mReactionString);
        }
    }

    return new MegaStringListPrivate(move(reactions));
}

MegaHandleList* MegaChatApiImpl::getReactionUsers(MegaChatHandle chatid, MegaChatHandle msgid, const char *reaction)
{
    MegaHandleList *userList = MegaHandleList::createInstance();
    if (!reaction)
    {
        return userList;
    }

    SdkMutexGuard g(sdkMutex);
    Message *msg = findMessage(chatid, msgid);
    ChatRoom *chatroom = findChatRoom(chatid);
    if (!msg || !chatroom)
    {
        API_LOG_ERROR("Chatroom or message not found");
        return userList;
    }

    bool reacted = false;
    string reactionStr(reaction);
    int pendingReactionStatus = chatroom->chat().getPendingReactionStatus(reactionStr, msgid);
    const std::vector<karere::Id> &users = msg->getReactionUsers(reactionStr);
    for (const auto& user: users)
    {
        if (user != mClient->myHandle())
        {
            userList->addMegaHandle(user);
        }
        else
        {
            if (pendingReactionStatus != OP_DELREACTION)
            {
                // if we have reacted and there's no a pending DELREACTION
                reacted = true;
                userList->addMegaHandle(mClient->myHandle());
            }
        }
    }

    if (!reacted && pendingReactionStatus == OP_ADDREACTION)
    {
        // if we don't have reacted and there's a pending ADDREACTION
        userList->addMegaHandle(mClient->myHandle());
    }

    return userList;
}

void MegaChatApiImpl::setPublicKeyPinning(bool enable)
{
    SdkMutexGuard g(sdkMutex);
    ::WebsocketsClient::publicKeyPinning = enable;
}

IApp::IChatHandler *MegaChatApiImpl::createChatHandler(ChatRoom &room)
{
    return getChatRoomHandler(room.chatid());
}

IApp::IChatListHandler *MegaChatApiImpl::chatListHandler()
{
    return this;
}

#ifndef KARERE_DISABLE_WEBRTC

MegaStringList *MegaChatApiImpl::getChatInDevices(const std::set<string> &devices)
{
    string_vector buffer;
    for (const std::string &device : devices)
    {
        buffer.push_back(device);
    }

    return new MegaStringListPrivate(move(buffer));
}

void MegaChatApiImpl::cleanCalls()
{
    sdkMutex.lock();

    if (mClient && mClient->rtc)
    {
        std::vector<karere::Id> chatids = mClient->rtc->chatsWithCall();
        for (unsigned int i = 0; i < chatids.size(); i++)
        {
            rtcModule::ICall* call = findCall(chatids[i]);
            if (call)
            {
                mClient->rtc->orderedDisconnectAndCallRemove(call, rtcModule::EndCallReason::kEnded, rtcModule::TermCode::kUserHangup);
            }
        }
    }

    sdkMutex.unlock();
}

rtcModule::ICall *MegaChatApiImpl::findCall(MegaChatHandle chatid)
{
    SdkMutexGuard g(sdkMutex);
    if (mClient && mClient->rtc)
    {
       return mClient->rtc->findCallByChatid(chatid);
    }

    return nullptr;

}

#endif

void MegaChatApiImpl::cleanChatHandlers()
{
#ifndef KARERE_DISABLE_WEBRTC
    cleanCalls();
#endif

	MegaChatHandle chatid;
	for (auto it = chatRoomHandler.begin(); it != chatRoomHandler.end();)
	{
		chatid = it->first;
		it++;

		closeChatRoom(chatid, NULL);
	}
	assert(chatRoomHandler.empty());

	for (auto it = nodeHistoryHandlers.begin(); it != nodeHistoryHandlers.end();)
	{
		chatid = it->first;
		it++;

		closeNodeHistory(chatid, NULL);
	}
	assert(nodeHistoryHandlers.empty());
}

void MegaChatApiImpl::onInitStateChange(int newState)
{
    API_LOG_DEBUG("Karere initialization state has changed: %d", newState);

    if (newState == karere::Client::kInitErrSidInvalid)
    {
        API_LOG_WARNING("Invalid session detected (API_ESID). Logging out...");
        logout();
        return;
    }

    int state = MegaChatApiImpl::convertInitState(newState);

    // only notify meaningful state to the app
    if (state == MegaChatApi::INIT_ERROR ||
            state == MegaChatApi::INIT_WAITING_NEW_SESSION ||
            state == MegaChatApi::INIT_OFFLINE_SESSION ||
            state == MegaChatApi::INIT_ONLINE_SESSION ||
            state == MegaChatApi::INIT_NO_CACHE)
    {
        fireOnChatInitStateUpdate(state);
    }
}

void MegaChatApiImpl::onChatNotification(karere::Id chatid, const Message &msg, Message::Status status, Idx idx)
{
    if (mMegaApi->isChatNotifiable(chatid)   // filtering based on push-notification settings
            && !msg.isEncrypted())          // avoid msgs to be notified when marked as "seen", but still decrypting
    {
         MegaChatMessagePrivate *message = new MegaChatMessagePrivate(msg, status, idx);
         fireOnChatNotification(chatid, message);
     }
}

void MegaChatApiImpl::onDbError(int error, const string &msg)
{
    // any caller to this method, is responsible to provide a valid and expected error code by apps
    fireOnDbError(MegaChatApiImpl::convertDbError(error), msg.c_str());
}

int MegaChatApiImpl::convertInitState(int state)
{
    switch (state)
    {
    case karere::Client::kInitErrGeneric:
    case karere::Client::kInitErrCorruptCache:
    case karere::Client::kInitErrSidMismatch:
    case karere::Client::kInitErrSidInvalid:
        return MegaChatApi::INIT_ERROR;

    case karere::Client::kInitCreated:
        return MegaChatApi::INIT_NOT_DONE;

    case karere::Client::kInitErrNoCache:
        return MegaChatApi::INIT_NO_CACHE;

    case karere::Client::kInitWaitingNewSession:
        return MegaChatApi::INIT_WAITING_NEW_SESSION;

    case karere::Client::kInitHasOfflineSession:
        return MegaChatApi::INIT_OFFLINE_SESSION;

    case karere::Client::kInitHasOnlineSession:
        return MegaChatApi::INIT_ONLINE_SESSION;

    case karere::Client::kInitAnonymousMode:
        return MegaChatApi::INIT_ANONYMOUS;

    case karere::Client::kInitTerminated:
        return MegaChatApi::INIT_TERMINATED;

    default:
        return state;
    }
}

int MegaChatApiImpl::convertDbError(int errCode)
{
    switch (errCode)
    {
        case SQLITE_IOERR:  return MegaChatApi::DB_ERROR_IO;
        case SQLITE_FULL:   return MegaChatApi::DB_ERROR_FULL;
        default:
        {
            assert (false);
            return MegaChatApi::DB_ERROR_UNEXPECTED;
        }
    }
}

int MegaChatApiImpl::convertChatConnectionState(ChatState state)
{
    switch(state)
    {
    case ChatState::kChatStateOffline:
        return MegaChatApi::CHAT_CONNECTION_OFFLINE;
    case ChatState::kChatStateConnecting:
        return MegaChatApi::CHAT_CONNECTION_IN_PROGRESS;
    case ChatState::kChatStateJoining:
        return MegaChatApi::CHAT_CONNECTION_LOGGING;
    case ChatState::kChatStateOnline:
        return MegaChatApi::CHAT_CONNECTION_ONLINE;
    }

    assert(false);  // check compilation warnings, new ChatState not considered
    return state;
}

bool MegaChatApiImpl::isChatroomFromType(const ChatRoom& chat, int type) const
{
    switch (type)
    {
        case MegaChatApi::CHAT_TYPE_ALL:
        {
            return true;
        }
        case MegaChatApi::CHAT_TYPE_INDIVIDUAL:
        {
            if (!chat.isGroup())
            {
                return true;
            }
            break;
        }
        case MegaChatApi::CHAT_TYPE_GROUP:
        {
            if (chat.isGroup() && !chat.isMeeting())
            {
                return true;
            }
            break;
        }
        case MegaChatApi::CHAT_TYPE_GROUP_PRIVATE:
        {
            if (chat.isGroup() && !chat.publicChat()) // private groupchats can't be meeting rooms
            {
                return true;
            }
            break;
        }
        case MegaChatApi::CHAT_TYPE_GROUP_PUBLIC:
        {
            if (chat.isGroup() && chat.publicChat() && !chat.isMeeting())
            {
                return true;
            }
            break;
        }
        case MegaChatApi::CHAT_TYPE_MEETING_ROOM:
        {
            if (chat.isMeeting())
            {
                return true;
            }
            break;
        }
        case MegaChatApi::CHAT_TYPE_NON_MEETING:
        {
            if (!chat.isMeeting())
            {
                return true;
            }
            break;
        }
    }
    return false;
}

IApp::IGroupChatListItem *MegaChatApiImpl::addGroupChatItem(GroupChatRoom &chat)
{
    MegaChatGroupListItemHandler *itemHandler = new MegaChatGroupListItemHandler(*this, chat);
    chatGroupListItemHandler.insert(itemHandler);

    // notify the app about the new chatroom
    MegaChatListItemPrivate *item = new MegaChatListItemPrivate(chat);
    fireOnChatListItemUpdate(item);

    return (IGroupChatListItem *) itemHandler;
}

IApp::IPeerChatListItem *MegaChatApiImpl::addPeerChatItem(PeerChatRoom &chat)
{
    MegaChatPeerListItemHandler *itemHandler = new MegaChatPeerListItemHandler(*this, chat);
    chatPeerListItemHandler.insert(itemHandler);

    // notify the app about the new chatroom
    MegaChatListItemPrivate *item = new MegaChatListItemPrivate(chat);
    fireOnChatListItemUpdate(item);

    return (IPeerChatListItem *) itemHandler;
}

void MegaChatApiImpl::removeGroupChatItem(IGroupChatListItem &item)
{
    set<MegaChatGroupListItemHandler *>::iterator it = chatGroupListItemHandler.begin();
    while (it != chatGroupListItemHandler.end())
    {
        IGroupChatListItem *itemHandler = (*it);
        if (itemHandler == &item)
        {
            delete itemHandler;
            chatGroupListItemHandler.erase(it);
            return;
        }

        it++;
    }
}

void MegaChatApiImpl::removePeerChatItem(IPeerChatListItem &item)
{
    set<MegaChatPeerListItemHandler *>::iterator it = chatPeerListItemHandler.begin();
    while (it != chatPeerListItemHandler.end())
    {
        IPeerChatListItem *itemHandler = (*it);
        if (itemHandler == &item)
        {
            delete (itemHandler);
            chatPeerListItemHandler.erase(it);
            return;
        }

        it++;
    }
}

void MegaChatApiImpl::onPresenceChanged(Id userid, Presence pres, bool inProgress)
{
    if (inProgress)
    {
        API_LOG_INFO("My own presence is being changed to %s", pres.toString());
    }
    else
    {
        API_LOG_INFO("Presence of user %s has been changed to %s", ID_CSTR(userid), pres.toString());
    }
    fireOnChatOnlineStatusUpdate(userid.val, pres.status(), inProgress);
}

void MegaChatApiImpl::onPresenceConfigChanged(const presenced::Config &state, bool pending)
{
    MegaChatPresenceConfigPrivate *config = new MegaChatPresenceConfigPrivate(state, pending);
    fireOnChatPresenceConfigUpdate(config);
}

void MegaChatApiImpl::onPresenceLastGreenUpdated(Id userid, uint16_t lastGreen)
{
    fireOnChatPresenceLastGreenUpdated(userid, lastGreen);
}

void ChatRequestQueue::push(MegaChatRequestPrivate *request)
{
    mutex.lock();
    requests.push_back(request);
    mutex.unlock();
}

void ChatRequestQueue::push_front(MegaChatRequestPrivate *request)
{
    mutex.lock();
    requests.push_front(request);
    mutex.unlock();
}

MegaChatRequestPrivate *ChatRequestQueue::pop()
{
    mutex.lock();
    if(requests.empty())
    {
        mutex.unlock();
        return NULL;
    }
    MegaChatRequestPrivate *request = requests.front();
    requests.pop_front();
    mutex.unlock();
    return request;
}

void ChatRequestQueue::removeListener(MegaChatRequestListener *listener)
{
    mutex.lock();

    deque<MegaChatRequestPrivate *>::iterator it = requests.begin();
    while(it != requests.end())
    {
        MegaChatRequestPrivate *request = (*it);
        if(request->getListener()==listener)
            request->setListener(NULL);
        it++;
    }

    mutex.unlock();
}

void EventQueue::push(megaMessage* transfer)
{
    mutex.lock();
    events.push_back(transfer);
    mutex.unlock();
}

void EventQueue::push_front(megaMessage* event)
{
    mutex.lock();
    events.push_front(event);
    mutex.unlock();
}

megaMessage* EventQueue::pop()
{
    mutex.lock();
    if(events.empty())
    {
        mutex.unlock();
        return NULL;
    }

    megaMessage* event = events.front();
    events.pop_front();
    mutex.unlock();
    return event;
}

bool EventQueue::isEmpty()
{
    bool ret;

    mutex.lock();
    ret = events.empty();
    mutex.unlock();

    return ret;
}

size_t EventQueue::size()
{
    size_t ret;

    mutex.lock();
    ret = events.size();
    mutex.unlock();

    return ret;
}

MegaChatRequestPrivate::MegaChatRequestPrivate(int type, MegaChatRequestListener *listener)
{
    mType = type;
    mTag = 0;
    mListener = listener;

    mNumber = 0;
    mRetry = 0;
    mFlag = false;
    mPeerList = NULL;
    mChatid = MEGACHAT_INVALID_HANDLE;
    mUserHandle = MEGACHAT_INVALID_HANDLE;
    mPrivilege = MegaChatPeerList::PRIV_UNKNOWN;
    mText = NULL;
    mLink = NULL;
    mMessage = NULL;
    mMegaNodeList = NULL;
    mMegaHandleList = NULL;
    mParamType = 0;
}

MegaChatRequestPrivate::MegaChatRequestPrivate(MegaChatRequestPrivate &request)
{
    mText = NULL;
    mPeerList = NULL;
    mMessage = NULL;
    mMegaNodeList = NULL;
    mMegaHandleList = NULL;
    mLink = NULL;
    mType = request.getType();
    mListener = request.getListener();
    setTag(request.getTag());
    setNumber(request.getNumber());
    setNumRetry(request.getNumRetry());
    setFlag(request.getFlag());
    setMegaChatPeerList(request.getMegaChatPeerList());
    setChatHandle(request.getChatHandle());
    setUserHandle(request.getUserHandle());
    setPrivilege(request.getPrivilege());
    setText(request.getText());
    setLink(request.getLink());
    setMegaChatMessage(request.getMegaChatMessage());
    setMegaNodeList(request.getMegaNodeList());
    setMegaHandleList(request.getMegaHandleList());
    setMegaChatScheduledMeetingList(request.getMegaChatScheduledMeetingList());
    setMegaChatScheduledMeetingOccurrList(request.getMegaChatScheduledMeetingOccurrList());

    if (mMegaHandleList)
    {
        for (unsigned int i = 0; i < mMegaHandleList->size(); i++)
        {
            MegaChatHandle chatid = mMegaHandleList->get(i);
            setMegaHandleListByChat(chatid, request.getMegaHandleListByChat(chatid));
        }
    }

    setParamType(request.getParamType());
}

MegaChatRequestPrivate::~MegaChatRequestPrivate()
{
    delete mPeerList;
    delete [] mText;
    delete [] mLink;
    delete mMessage;
    delete mMegaNodeList;
    delete mMegaHandleList;
    for (map<MegaChatHandle, MegaHandleList*>::iterator it = mMegaHandleListMap.begin(); it != mMegaHandleListMap.end(); it++)
    {
        delete it->second;
    }
}

MegaChatRequest *MegaChatRequestPrivate::copy()
{
    return new MegaChatRequestPrivate(*this);
}

const char *MegaChatRequestPrivate::getRequestString() const
{
    switch(mType)
    {
        case TYPE_DELETE: return "DELETE";
        case TYPE_LOGOUT: return "LOGOUT";
        case TYPE_CONNECT: return "CONNECT";
        case TYPE_INITIALIZE: return "INITIALIZE";
        case TYPE_SET_ONLINE_STATUS: return "SET_CHAT_STATUS";
        case TYPE_CREATE_CHATROOM: return "CREATE CHATROOM";
        case TYPE_INVITE_TO_CHATROOM: return "INVITE_TO_CHATROOM";
        case TYPE_REMOVE_FROM_CHATROOM: return "REMOVE_FROM_CHATROOM";
        case TYPE_UPDATE_PEER_PERMISSIONS: return "UPDATE_PEER_PERMISSIONS";
        case TYPE_TRUNCATE_HISTORY: return "TRUNCATE_HISTORY";
        case TYPE_EDIT_CHATROOM_NAME: return "EDIT_CHATROOM_NAME";
        case TYPE_EDIT_CHATROOM_PIC: return "EDIT_CHATROOM_PIC";
        case TYPE_GET_FIRSTNAME: return "GET_FIRSTNAME";
        case TYPE_GET_LASTNAME: return "GET_LASTNAME";
        case TYPE_GET_EMAIL: return "GET_EMAIL";
        case TYPE_DISCONNECT: return "DISCONNECT";
        case TYPE_SET_BACKGROUND_STATUS: return "SET_BACKGROUND_STATUS";
        case TYPE_RETRY_PENDING_CONNECTIONS: return "RETRY_PENDING_CONNECTIONS";
        case TYPE_START_CHAT_CALL: return "START_CHAT_CALL";
        case TYPE_ANSWER_CHAT_CALL: return "ANSWER_CHAT_CALL";
        case TYPE_DISABLE_AUDIO_VIDEO_CALL: return "DISABLE_AUDIO_VIDEO_CALL";
        case TYPE_HANG_CHAT_CALL: return "HANG_CHAT_CALL";
        case TYPE_LOAD_AUDIO_VIDEO_DEVICES: return "LOAD_AUDIO_VIDEO_DEVICES";
        case TYPE_ATTACH_NODE_MESSAGE: return "ATTACH_NODE_MESSAGE";
        case TYPE_REVOKE_NODE_MESSAGE: return "REVOKE_NODE_MESSAGE";
        case TYPE_SHARE_CONTACT: return "SHARE_CONTACT";
        case TYPE_SEND_TYPING_NOTIF: return "SEND_TYPING_NOTIF";
        case TYPE_SIGNAL_ACTIVITY: return "SIGNAL_ACTIVITY";
        case TYPE_SET_PRESENCE_PERSIST: return "SET_PRESENCE_PERSIST";
        case TYPE_SET_PRESENCE_AUTOAWAY: return "SET_PRESENCE_AUTOAWAY";
        case TYPE_ARCHIVE_CHATROOM: return "ARCHIVE_CHATROOM";
        case TYPE_PUSH_RECEIVED: return "PUSH_RECEIVED";
        case TYPE_LOAD_PREVIEW: return "LOAD_PREVIEW";
        case TYPE_CHAT_LINK_HANDLE: return "CHAT_LINK_HANDLE";
        case TYPE_SET_PRIVATE_MODE: return "SET_PRIVATE_MODE";
        case TYPE_AUTOJOIN_PUBLIC_CHAT: return "AUTOJOIN_PUBLIC_CHAT";
        case TYPE_SET_LAST_GREEN_VISIBLE: return "SET_LAST_GREEN_VISIBLE";
        case TYPE_LAST_GREEN: return "LAST_GREEN";
        case TYPE_CHANGE_VIDEO_STREAM: return "CHANGE_VIDEO_STREAM";
        case TYPE_GET_PEER_ATTRIBUTES: return "GET_PEER_ATTRIBUTES";
        case TYPE_IMPORT_MESSAGES: return "IMPORT_MESSAGES";
        case TYPE_SET_RETENTION_TIME: return "SET_RETENTION_TIME";
        case TYPE_SET_CALL_ON_HOLD: return "SET_CALL_ON_HOLD";
        case TYPE_ENABLE_AUDIO_LEVEL_MONITOR: return "ENABLE_AUDIO_LEVEL_MONITOR";
        case TYPE_MANAGE_REACTION: return "MANAGE_REACTION";
        case TYPE_REQUEST_SPEAK: return "REQUEST_SPEAK";
        case TYPE_APPROVE_SPEAK: return "APPROVE_SPEAK";
        case TYPE_REQUEST_HIGH_RES_VIDEO: return "REQUEST_HIGH_RES_VIDEO";
        case TYPE_REQUEST_LOW_RES_VIDEO: return "REQUEST_LOW_RES_VIDEO";
        case TYPE_OPEN_VIDEO_DEVICE: return "OPEN_VIDEO_DEVICE";
        case TYPE_REQUEST_HIRES_QUALITY: return "REQUEST_HIRES_QUALITY";
        case TYPE_DEL_SPEAKER: return "DEL_SPEAKER";
        case TYPE_REQUEST_SVC_LAYERS: return "SVC_LAYERS";
        case TYPE_SET_CHATROOM_OPTIONS: return "TYPE_SET_CHATROOM_OPTIONS";
        case TYPE_CREATE_SCHEDULED_MEETING : return "CREATE_SCHEDULED_MEETING";
        case TYPE_DELETE_SCHEDULED_MEETING: return "DELETE_SCHEDULED_MEETING";
        case TYPE_FETCH_SCHEDULED_MEETING_OCCURRENCES: return "FETCH_SCHEDULED_MEETING_OCCURRENCES";
        case TYPE_UPDATE_SCHEDULED_MEETING_OCCURRENCE: return "UPDATE_SCHEDULED_MEETING_OCCURRENCE";
        case TYPE_UPDATE_SCHEDULED_MEETING: return "UPDATE_SCHEDULED_MEETING";
        case TYPE_WR_PUSH: return "WR_PUSH";
        case TYPE_WR_ALLOW: return "WR_ALLOW";
        case TYPE_WR_KICK: return "WR_KICK";
    }
    return "UNKNOWN";
}

const char *MegaChatRequestPrivate::toString() const
{
    return getRequestString();
}

MegaChatRequestListener *MegaChatRequestPrivate::getListener() const
{
    return mListener;
}

int MegaChatRequestPrivate::getType() const
{
    return mType;
}

long long MegaChatRequestPrivate::getNumber() const
{
    return mNumber;
}

int MegaChatRequestPrivate::getNumRetry() const
{
    return mRetry;
}

bool MegaChatRequestPrivate::getFlag() const
{
    return mFlag;
}

MegaChatPeerList *MegaChatRequestPrivate::getMegaChatPeerList()
{
    return mPeerList;
}

MegaChatHandle MegaChatRequestPrivate::getChatHandle()
{
    return mChatid;
}

MegaChatHandle MegaChatRequestPrivate::getUserHandle()
{
    return mUserHandle;
}

int MegaChatRequestPrivate::getPrivilege()
{
    return mPrivilege;
}

const char *MegaChatRequestPrivate::getText() const
{
    return mText;
}

const char *MegaChatRequestPrivate::getLink() const
{
    return mLink;
}

MegaChatMessage *MegaChatRequestPrivate::getMegaChatMessage()
{
    return mMessage;
}

int MegaChatRequestPrivate::getTag() const
{
    return mTag;
}

void MegaChatRequestPrivate::setListener(MegaChatRequestListener *listener)
{
    mListener = listener;
}

void MegaChatRequestPrivate::setTag(int tag)
{
    mTag = tag;
}

void MegaChatRequestPrivate::setNumber(long long number)
{
    mNumber = number;
}

void MegaChatRequestPrivate::setNumRetry(int retry)
{
    mRetry = retry;
}

void MegaChatRequestPrivate::setFlag(bool flag)
{
    mFlag = flag;
}

void MegaChatRequestPrivate::setMegaChatPeerList(MegaChatPeerList *peerList)
{
    if (mPeerList)
        delete mPeerList;

    mPeerList = peerList ? peerList->copy() : NULL;
}

void MegaChatRequestPrivate::setChatHandle(MegaChatHandle chatid)
{
    mChatid = chatid;
}

void MegaChatRequestPrivate::setUserHandle(MegaChatHandle userhandle)
{
    mUserHandle = userhandle;
}

void MegaChatRequestPrivate::setPrivilege(int priv)
{
    mPrivilege = priv;
}

void MegaChatRequestPrivate::setLink(const char *link)
{
    if(mLink)
    {
        delete [] mLink;
    }
    mLink = MegaApi::strdup(link);
}

void MegaChatRequestPrivate::setText(const char *text)
{
    if(mText)
    {
        delete [] mText;
    }
    mText = MegaApi::strdup(text);
}

void MegaChatRequestPrivate::setMegaChatMessage(MegaChatMessage *message)
{
    if (mMessage != NULL)
    {
        delete mMessage;
    }

    mMessage = message ? message->copy() : NULL;
}

void MegaChatRequestPrivate::setMegaHandleList(const MegaHandleList* handlelist)
{
    if (mMegaHandleList != NULL)
    {
        delete mMegaHandleList;
    }

    mMegaHandleList = handlelist ? handlelist->copy() : NULL;
}

void MegaChatRequestPrivate::setMegaHandleListByChat(MegaChatHandle chatid, MegaHandleList *handlelist)
{
    MegaHandleList *list = doGetMegaHandleListByChat(chatid); // do not call getMegaHandleListByChat() virtual func during construction
    if (list)
    {
        delete list;
    }

    mMegaHandleListMap[chatid] = handlelist ? handlelist->copy() : NULL;
}

MegaNodeList *MegaChatRequestPrivate::getMegaNodeList()
{
    return mMegaNodeList;
}

MegaHandleList *MegaChatRequestPrivate::getMegaHandleListByChat(MegaChatHandle chatid)
{
    return doGetMegaHandleListByChat(chatid);
}

MegaHandleList *MegaChatRequestPrivate::doGetMegaHandleListByChat(MegaChatHandle chatid)
{
    map<MegaChatHandle, MegaHandleList*>::iterator it = mMegaHandleListMap.find(chatid);
    if (it != mMegaHandleListMap.end())
    {
        return it->second;
    }

    return NULL;
}

MegaHandleList *MegaChatRequestPrivate::getMegaHandleList()
{
    return mMegaHandleList;
}

int MegaChatRequestPrivate::getParamType()
{
    return mParamType;
}

MegaChatScheduledMeetingList* MegaChatRequestPrivate::getMegaChatScheduledMeetingList() const
{
    return mScheduledMeetingList.get();
}

MegaChatScheduledMeetingOccurrList* MegaChatRequestPrivate::getMegaChatScheduledMeetingOccurrList() const
{
    return mScheduledMeetingOccurrList.get();
}

void MegaChatRequestPrivate::setMegaChatScheduledMeetingList(const MegaChatScheduledMeetingList* schedMeetingList)
{
    mScheduledMeetingList.reset();

    if (schedMeetingList)
    {
       mScheduledMeetingList = unique_ptr<MegaChatScheduledMeetingList>(schedMeetingList->copy());
    }
}

void MegaChatRequestPrivate::setMegaChatScheduledMeetingOccurrList(const MegaChatScheduledMeetingOccurrList* schedMeetingOccurrList)
{
    mScheduledMeetingOccurrList.reset();

    if (schedMeetingOccurrList)
    {
       mScheduledMeetingOccurrList = unique_ptr<MegaChatScheduledMeetingOccurrList>(schedMeetingOccurrList->copy());
    }
}


void MegaChatRequestPrivate::setMegaNodeList(MegaNodeList *nodelist)
{
    if (mMegaNodeList != NULL)
    {
        delete mMegaNodeList;
    }

    mMegaNodeList = nodelist ? nodelist->copy() : NULL;
}

void MegaChatRequestPrivate::setParamType(int paramType)
{
    mParamType = paramType;
}

#ifndef KARERE_DISABLE_WEBRTC

MegaChatSessionPrivate::MegaChatSessionPrivate(const rtcModule::ISession &session)
    : mState(session.getState())
    , mPeerId(session.getPeerid())
    , mClientId(session.getClientid())
    , mAvFlags(session.getAvFlags())
    , mTermCode(convertTermCode(session.getTermcode()))
    , mChanged(CHANGE_TYPE_NO_CHANGES)
    , mHasRequestSpeak(session.hasRequestSpeak())
    , mAudioDetected(session.isAudioDetected())
    , mHasHiResTrack(session.hasHighResolutionTrack())
    , mHasLowResTrack(session.hasLowResolutionTrack())
    , mIsModerator(session.isModerator())
{
}

MegaChatSessionPrivate::MegaChatSessionPrivate(const MegaChatSessionPrivate &session)
    : mState(static_cast<uint8_t>(session.getStatus()))
    , mPeerId(session.getPeerid())
    , mClientId(static_cast<Cid_t>(session.getClientid()))
    , mAvFlags(session.getAvFlags())
    , mTermCode(session.getTermCode())
    , mChanged(session.getChanges())
    , mHasRequestSpeak(session.hasRequestSpeak())
    , mAudioDetected(session.isAudioDetected())
    , mHasHiResTrack(session.mHasHiResTrack)
    , mHasLowResTrack(session.mHasLowResTrack)
    , mIsModerator(session.isModerator())
{
}

MegaChatSessionPrivate::~MegaChatSessionPrivate()
{
}

MegaChatSession *MegaChatSessionPrivate::copy()
{
    return new MegaChatSessionPrivate(*this);
}

int MegaChatSessionPrivate::getStatus() const
{
    return mState;
}

MegaChatHandle MegaChatSessionPrivate::getPeerid() const
{
    return mPeerId;
}

MegaChatHandle MegaChatSessionPrivate::getClientid() const
{
    return mClientId;
}

bool MegaChatSessionPrivate::hasAudio() const
{
    return mAvFlags.audio();
}

bool MegaChatSessionPrivate::hasVideo() const
{
    return mAvFlags.video();
}

bool MegaChatSessionPrivate::isHiResVideo() const
{
    return mAvFlags.videoHiRes();
}

bool MegaChatSessionPrivate::isLowResVideo() const
{
    return mAvFlags.videoLowRes();
}

bool MegaChatSessionPrivate::hasScreenShare() const
{
    return mAvFlags.screenShare();
}

bool MegaChatSessionPrivate::isHiResScreenShare() const
{
    return mAvFlags.screenShareHiRes();
}

bool MegaChatSessionPrivate::isLowResScreenShare() const
{
    return mAvFlags.screenShareLowRes();
}

bool MegaChatSessionPrivate::hasCamera() const
{
    return mAvFlags.camera();
}

bool MegaChatSessionPrivate::isLowResCamera() const
{
    return mAvFlags.cameraLowRes();
}

bool MegaChatSessionPrivate::isHiResCamera() const
{
    return mAvFlags.cameraHiRes();
}

bool MegaChatSessionPrivate::isOnHold() const
{
    return mAvFlags.isOnHold();
}

int MegaChatSessionPrivate::getChanges() const
{
    return mChanged;
}

int MegaChatSessionPrivate::getTermCode() const
{
    return mTermCode;
}

bool MegaChatSessionPrivate::hasChanged(int changeType) const
{
    return (mChanged & changeType);
}

char* MegaChatSessionPrivate::avFlagsToString() const
{
    std::string result;
    (mAvFlags.audio())              ? result += "Audio = 1 "            : result += "Audio = 0 ";
    (mAvFlags.cameraLowRes())       ? result += "Camera_Low = 1 "       : result += "Camera_Low = 0 ";
    (mAvFlags.cameraHiRes())        ? result += "Camera_High = 1 "      : result += "Camera_High = 0 ";
    (mAvFlags.screenShareLowRes())  ? result += "Screen_Low = 1 "       : result += "Screen_Low = 0 ";
    (mAvFlags.screenShareHiRes())   ? result += "Screen_High = 1 "      : result += "Screen_High = 0 ";
    (mAvFlags.isOnHold())           ? result += "Hold = 1 "             : result += "Hold = 0 ";
    (canRecvVideoLowRes())          ? result += "Can_Recv_LowRes = 1 "  : result += "Can_Recv_LowRes = 0 ";
    (canRecvVideoHiRes())           ? result += "Can_Recv_HiRes = 1 "   : result += "Can_Recv_HiRes = 0 ";
    return MegaApi::strdup(result.c_str());
}

karere::AvFlags MegaChatSessionPrivate::getAvFlags() const
{
    return mAvFlags;
}

bool MegaChatSessionPrivate::isAudioDetected() const
{
    return mAudioDetected;
}

bool MegaChatSessionPrivate::hasRequestSpeak() const
{
    return mHasRequestSpeak;
}

bool MegaChatSessionPrivate::canRecvVideoHiRes() const
{
    return mHasHiResTrack;
}

bool MegaChatSessionPrivate::canRecvVideoLowRes() const
{
    return mHasLowResTrack;
}

bool MegaChatSessionPrivate::isModerator() const
{
    return mIsModerator;
}

void MegaChatSessionPrivate::setState(uint8_t state)
{
    mState = state;
    mChanged |= MegaChatSession::CHANGE_TYPE_STATUS;
}

void MegaChatSessionPrivate::setAudioDetected(bool audioDetected)
{
    mAudioDetected = audioDetected;
    mChanged |= CHANGE_TYPE_AUDIO_LEVEL;
}

void MegaChatSessionPrivate::setOnHold(bool onHold)
{
    mAvFlags.setOnHold(onHold);
    mChanged |= CHANGE_TYPE_SESSION_ON_HOLD;
}

void MegaChatSessionPrivate::setChange(int change)
{
    mChanged |= change;
}

void MegaChatSessionPrivate::removeChanges()
{
    mChanged = MegaChatSession::CHANGE_TYPE_NO_CHANGES;
}

int MegaChatSessionPrivate::convertTermCode(rtcModule::TermCode termCode)
{
    switch (termCode)
    {
        case rtcModule::TermCode::kUserHangup:
        case rtcModule::TermCode::kTooManyParticipants:
        case rtcModule::TermCode::kLeavingRoom:
        case rtcModule::TermCode::kCallEndedByModerator:
        case rtcModule::TermCode::kApiEndCall:
        case rtcModule::TermCode::kPeerJoinTimeout:
        case rtcModule::TermCode::kPushedToWaitingRoom:
        case rtcModule::TermCode::kKickedFromWaitingRoom:
        case rtcModule::TermCode::kTooManyUserClients:
        case rtcModule::TermCode::kSfuShuttingDown:
        case rtcModule::TermCode::kChatDisconn:
        case rtcModule::TermCode::kNoMediaPath:
        case rtcModule::TermCode::kErrSignaling:
        case rtcModule::TermCode::kErrNoCall:
        case rtcModule::TermCode::kErrAuth:
        case rtcModule::TermCode::kErrApiTimeout:
        case rtcModule::TermCode::kErrSdp:
        case rtcModule::TermCode::kErrorProtocolVersion:
        case rtcModule::TermCode::kErrorCrypto:
        case rtcModule::TermCode::kErrClientGeneral:
        case rtcModule::TermCode::kErrGeneral:
        case rtcModule::TermCode::kUnKnownTermCode:
            return SESS_TERM_CODE_NON_RECOVERABLE;

        case rtcModule::TermCode::kRtcDisconn:
        case rtcModule::TermCode::kSigDisconn:
            return SESS_TERM_CODE_RECOVERABLE;

        case rtcModule::TermCode::kInvalidTermCode:
            return SESS_TERM_CODE_INVALID;

        // TODO: Check kPushedToWaitingRoom and kKickedFromWaitingRoom when we add support for these termcodes
    }

    return SESS_TERM_CODE_INVALID;
}

MegaChatCallPrivate::MegaChatCallPrivate(const rtcModule::ICall &call)
{
    mChatid = call.getChatid();
    mCallId = call.getCallid();
    mStatus = call.getState();
    mCallerId = call.getCallerid();
    mIsCaller = call.isOutgoing();
    mIsOwnClientCaller = call.isOwnClientCaller();
    mIgnored = call.isIgnored();
    mIsSpeakAllow = call.isSpeakAllow();
    mLocalAVFlags = call.getLocalAvFlags();
    mInitialTs = call.getInitialTimeStamp() - call.getInitialOffsetinMs()/1000;
    mFinalTs = call.getFinalTimeStamp();
    mNetworkQuality = call.getNetworkQuality();
    mHasRequestSpeak = call.hasRequestSpeak();
    mTermCode = convertTermCode(call.getTermCode());
    mWrJoiningState = call.getWrJoiningState();
    mMegaChatWaitingRoom.reset(call.getWaitingRoom() ? new MegaChatWaitingRoomPrivate(*call.getWaitingRoom()) : nullptr);
    mEndCallReason = call.getEndCallReason() == static_cast<uint8_t>(rtcModule::EndCallReason::kInvalidReason)
            ? static_cast<uint8_t>(MegaChatCall::END_CALL_REASON_INVALID)
            : call.getEndCallReason();

    for (const auto& participant: call.getParticipants())
    {
        mParticipants.push_back(participant);
    }

    // always create a valid instance of MegaHandleList (as at least it must be 1 moderator in the call)
    mModerators.reset(::mega::MegaHandleList::createInstance());
    for (auto moderator: call.getModerators())
    {
        mModerators->addMegaHandle(moderator);
    }

    mRinging = call.isRinging();
    mOwnModerator = call.isOwnPrivModerator();

    std::vector<Cid_t> sessionCids = call.getSessionsCids();
    for (Cid_t cid : sessionCids)
    {
        mSessions[cid] = ::mega::make_unique<MegaChatSessionPrivate>(*call.getIsession(cid));
    }
}

MegaChatCallPrivate::MegaChatCallPrivate(const MegaChatCallPrivate &call)
{
    mStatus = call.getStatus();
    mChatid = call.getChatid();
    mCallId = call.getCallId();
    mIsCaller = call.isOutgoing();
    mIsOwnClientCaller = call.isOwnClientCaller();
    mLocalAVFlags = call.mLocalAVFlags;
    mChanged = call.mChanged;
    mInitialTs = call.mInitialTs;
    mFinalTs = call.mFinalTs;
    mTermCode = call.mTermCode;
    mNotificationType = call.mNotificationType;
    mMessage = call.getGenericMessage();
    mEndCallReason = call.mEndCallReason;
    mOwnModerator = call.isOwnModerator();
    mRinging = call.mRinging;
    mIgnored = call.mIgnored;
    mPeerId = call.mPeerId;
    mCallCompositionChange = call.mCallCompositionChange;
    mCallerId = call.mCallerId;
    mIsSpeakAllow = call.isSpeakAllow();
    mNetworkQuality = call.getNetworkQuality();
    mHasRequestSpeak = call.hasRequestSpeak();
    mWrJoiningState = call.getWrJoiningState();
    mMegaChatWaitingRoom.reset(call.getWaitingRoom() ? call.getWaitingRoom()->copy() : nullptr);
    mModerators.reset(call.getModerators() ? call.getModerators()->copy() : nullptr);
    mParticipants = call.mParticipants;
    mHandleList.reset(call.getHandleList() ? call.getHandleList()->copy() : nullptr);

    for (auto it = call.mSessions.begin(); it != call.mSessions.end(); it++)
    {
        mSessions[it->first] = std::unique_ptr<MegaChatSession>(it->second->copy());
    }
}

MegaChatCallPrivate::~MegaChatCallPrivate()
{
    mSessions.clear();
}

MegaChatCall *MegaChatCallPrivate::copy()
{
    return new MegaChatCallPrivate(*this);
}

int MegaChatCallPrivate::getStatus() const
{
    return mStatus;
}

MegaChatHandle MegaChatCallPrivate::getChatid() const
{
    return mChatid;
}

MegaChatHandle MegaChatCallPrivate::getCallId() const
{
    return mCallId;
}

bool MegaChatCallPrivate::hasLocalAudio() const
{
    return mLocalAVFlags.audio();
}

bool MegaChatCallPrivate::hasLocalVideo() const
{
    return mLocalAVFlags.camera();
}

int MegaChatCallPrivate::getChanges() const
{
    return mChanged;
}

bool MegaChatCallPrivate::hasChanged(int changeType) const
{
    return (mChanged & changeType);
}

int64_t MegaChatCallPrivate::getDuration() const
{
    int64_t duration = 0;

    if (mInitialTs > 0)
    {
        if (mFinalTs > 0)
        {
            duration = mFinalTs - mInitialTs;
        }
        else
        {
            duration = time(NULL) - mInitialTs;
        }
    }

    return duration;
}

int64_t MegaChatCallPrivate::getInitialTimeStamp() const
{
    return mInitialTs;
}

int64_t MegaChatCallPrivate::getFinalTimeStamp() const
{
    return mFinalTs;
}

int MegaChatCallPrivate::getTermCode() const
{
    return mTermCode;
}

int MegaChatCallPrivate::getEndCallReason() const
{
    return mEndCallReason;
}

int MegaChatCallPrivate::getNotificationType() const
{
    return mNotificationType;
}

bool MegaChatCallPrivate::isRinging() const
{
    return mRinging;
}

bool MegaChatCallPrivate::isOwnModerator() const
{
    return mOwnModerator;
}

MegaHandleList *MegaChatCallPrivate::getSessionsClientid() const
{
    MegaHandleListPrivate *sessionList = new MegaHandleListPrivate();

    for (auto it = mSessions.begin(); it != mSessions.end(); it++)
    {
        sessionList->addMegaHandle(it->first);
    }

    return sessionList;
}

MegaChatHandle MegaChatCallPrivate::getPeeridCallCompositionChange() const
{
    return mPeerId;
}

int MegaChatCallPrivate::getCallCompositionChange() const
{
    return mCallCompositionChange;
}

MegaChatSession *MegaChatCallPrivate::getMegaChatSession(MegaChatHandle clientId)
{
    auto it = mSessions.find(clientId);
    if (it != mSessions.end())
    {
        return it->second.get();
    }

    return NULL;
}

int MegaChatCallPrivate::getNumParticipants() const
{
    return static_cast<int>(mParticipants.size());
}

MegaHandleList *MegaChatCallPrivate::getPeeridParticipants() const
{
    MegaHandleListPrivate *participantsList = new MegaHandleListPrivate();

    for (const MegaChatHandle& participant : mParticipants)
    {
        participantsList->addMegaHandle(participant);
    }

    return participantsList;
}

const MegaHandleList* MegaChatCallPrivate::getModerators() const
{
    return mModerators.get();
}

bool MegaChatCallPrivate::isIgnored() const
{
    return mIgnored;
}

bool MegaChatCallPrivate::isIncoming() const
{
    return !mIsCaller;
}

bool MegaChatCallPrivate::isOutgoing() const
{
    return mIsCaller;
}

bool MegaChatCallPrivate::isOwnClientCaller() const
{
    return mIsOwnClientCaller;
}

MegaChatHandle MegaChatCallPrivate::getCaller() const
{
    return mCallerId;
}

const char* MegaChatCallPrivate::getGenericMessage() const
{
    return mMessage.c_str();
}

bool MegaChatCallPrivate::isOnHold() const
{
    return mLocalAVFlags.isOnHold();
}

bool MegaChatCallPrivate::isSpeakAllow() const
{
    return mIsSpeakAllow;
}

int MegaChatCallPrivate::getNetworkQuality() const
{
    return mNetworkQuality;
}

bool MegaChatCallPrivate::hasRequestSpeak() const
{
    return mHasRequestSpeak;
}

int MegaChatCallPrivate::getWrJoiningState() const
{
    return mWrJoiningState;
}

const MegaChatWaitingRoom* MegaChatCallPrivate::getWaitingRoom() const
{
    return mMegaChatWaitingRoom.get();
}

const ::mega::MegaHandleList* MegaChatCallPrivate::getHandleList() const
{
    return mHandleList.get();
}

void MegaChatCallPrivate::setStatus(int status)
{
    mStatus = status;
    mChanged |= MegaChatCall::CHANGE_TYPE_STATUS;

    if (status == MegaChatCall::CALL_STATUS_DESTROYED)
    {
        API_LOG_INFO("Call Destroyed. ChatId: %s, callid: %s, duration: %d (s)",
                     karere::Id(getChatid()).toString().c_str(),
                     karere::Id(getCallId()).toString().c_str(), getDuration());
    }
}

void MegaChatCallPrivate::setLocalAudioVideoFlags(AvFlags localAVFlags)
{
    if (mLocalAVFlags == localAVFlags)
    {
        return;
    }

    mLocalAVFlags = localAVFlags;
    mChanged |= MegaChatCall::CHANGE_TYPE_LOCAL_AVFLAGS;
}

void MegaChatCallPrivate::removeChanges()
{
    mChanged = MegaChatCall::CHANGE_TYPE_NO_CHANGES;
    mCallCompositionChange = NO_COMPOSITION_CHANGE;
}

void MegaChatCallPrivate::setChange(int changed)
{
    mChanged = changed;
}

int MegaChatCallPrivate::convertCallState(rtcModule::CallState newState)
{
    // todo: implement additional operations associated to the state change
    int state = 0;
    switch(newState)
    {
        case rtcModule::CallState::kStateInitial:
            state = MegaChatCall::CALL_STATUS_INITIAL;
            break;
        case rtcModule::CallState::kStateClientNoParticipating:
            state = MegaChatCall::CALL_STATUS_USER_NO_PRESENT;
            break;
        case rtcModule::CallState::kStateConnecting:
            state = MegaChatCall::CALL_STATUS_CONNECTING;
            break;
        case rtcModule::CallState::kInWaitingRoom:
            state = MegaChatCall::CALL_STATUS_WAITING_ROOM;
            break;
        case rtcModule::CallState::kStateJoining:
            state = MegaChatCall::CALL_STATUS_JOINING;
            break;
        case rtcModule::CallState::kStateInProgress:
            state = MegaChatCall::CALL_STATUS_IN_PROGRESS;
            break;
        case rtcModule::CallState::kStateTerminatingUserParticipation:
            state = MegaChatCall::CALL_STATUS_TERMINATING_USER_PARTICIPATION;
            break;
        case rtcModule::CallState::kStateDestroyed:
            state = MegaChatCall::CALL_STATUS_DESTROYED;
            break;
        case rtcModule::CallState::kStateUninitialized: // consider this only to remove compilation warning
            break;
    }
    return state;
}

int MegaChatCallPrivate::convertSfuCmdToCode(const std::string& cmd) const
{
    if (cmd == "audio") {return SFU_DENY_AUDIO;}
    if (cmd == "JOIN")  {return SFU_DENY_JOIN;}
    return SFU_DENY_INVALID;
}

int MegaChatCallPrivate::convertTermCode(rtcModule::TermCode termCode)
{
    switch (termCode)
    {
        case rtcModule::TermCode::kErrSdp:
        case rtcModule::TermCode::kErrNoCall:
        case rtcModule::TermCode::kRtcDisconn:
        case rtcModule::TermCode::kSigDisconn:
        case rtcModule::TermCode::kErrSignaling:
        case rtcModule::TermCode::kSfuShuttingDown:
        case rtcModule::TermCode::kErrAuth:
        case rtcModule::TermCode::kErrApiTimeout:
        case rtcModule::TermCode::kErrGeneral:
        case rtcModule::TermCode::kErrClientGeneral:
        case rtcModule::TermCode::kPeerJoinTimeout:
        case rtcModule::TermCode::kPushedToWaitingRoom:
        case rtcModule::TermCode::kChatDisconn:
        case rtcModule::TermCode::kNoMediaPath:
        case rtcModule::TermCode::kApiEndCall:
        case rtcModule::TermCode::kCallEndedByModerator:
        case rtcModule::TermCode::kUnKnownTermCode:
        case rtcModule::TermCode::kErrorCrypto:
            return TERM_CODE_ERROR;

        case rtcModule::TermCode::kErrorProtocolVersion:
            return TERM_CODE_PROTOCOL_VERSION;

        case rtcModule::TermCode::kUserHangup:
            return TERM_CODE_HANGUP;

        case rtcModule::TermCode::kLeavingRoom:
            return TERM_CODE_NO_PARTICIPATE;

        case rtcModule::TermCode::kTooManyUserClients:
            return TERM_CODE_TOO_MANY_CLIENTS;

        case rtcModule::TermCode::kTooManyParticipants:
            return TERM_CODE_TOO_MANY_PARTICIPANTS;

<<<<<<< HEAD
       case rtcModule::TermCode::kKickedFromWaitingRoom:
            return TERM_CODE_KICKED;

       case rtcModule::TermCode::kInvalidTermCode:
=======
        case rtcModule::TermCode::kInvalidTermCode:
>>>>>>> 237b0c52
            return TERM_CODE_INVALID;
       // TODO: Check kPushedToWaitingRoom when we add support for these termcodes
    }

    return TERM_CODE_INVALID;
}

MegaChatSessionPrivate *MegaChatCallPrivate::addSession(rtcModule::ISession &/*sess*/)
{
    return nullptr;
}

int MegaChatCallPrivate::availableAudioSlots()
{
    return 0;
}

int MegaChatCallPrivate::availableVideoSlots()
{
    return 0;
}

void MegaChatCallPrivate::setPeerid(const Id& peerid, bool added)
{
    mPeerId = peerid;
    mChanged = MegaChatCall::CHANGE_TYPE_CALL_COMPOSITION;
    if (added)
    {
        mCallCompositionChange = MegaChatCall::PEER_ADDED;
    }
    else
    {
        mCallCompositionChange = MegaChatCall::PEER_REMOVED;
    }
}

bool MegaChatCallPrivate::isParticipating(const Id& userid) const
{
    return std::find(mParticipants.begin(), mParticipants.end(), userid) != mParticipants.end();
}

void MegaChatCallPrivate::setId(const Id& callid)
{
    mCallId = callid;
}

void MegaChatCallPrivate::setCaller(const Id& caller)
{
    mCallerId = caller;
}

void MegaChatCallPrivate::setHandleList(const ::mega::MegaHandleList* handleList)
{
    mHandleList.reset(handleList ? handleList->copy() : nullptr);
}

void MegaChatCallPrivate::setNotificationType(int notificationType)
{
    mNotificationType = notificationType;
    setChange(MegaChatCall::CHANGE_TYPE_GENERIC_NOTIFICATION);
}

void MegaChatCallPrivate::setTermCode(int termCode)
{
    mTermCode = termCode;
}

void MegaChatCallPrivate::setMessage(const std::string &errMsg)
{
    mMessage = errMsg;
}

void MegaChatCallPrivate::setOnHold(bool onHold)
{
    mLocalAVFlags.setOnHold(onHold);
    mChanged |= MegaChatCall::CHANGE_TYPE_CALL_ON_HOLD;
}

MegaChatVideoReceiver::MegaChatVideoReceiver(MegaChatApiImpl *chatApi, const karere::Id& chatid, rtcModule::VideoResolution videoResolution, uint32_t clientId)
{
    mChatApi = chatApi;
    mChatid = chatid;
    mVideoResolution = videoResolution;
    mClientId = clientId;
}

MegaChatVideoReceiver::~MegaChatVideoReceiver()
{
}

void* MegaChatVideoReceiver::getImageBuffer(unsigned short width, unsigned short height, void*& userData)
{
    MegaChatVideoFrame *frame = new MegaChatVideoFrame;
    frame->width = width;
    frame->height = height;
    frame->buffer = new ::mega::byte[width * height * 4];  // in format ARGB: 4 bytes per pixel
    userData = frame;
    return frame->buffer;
}

void MegaChatVideoReceiver::frameComplete(void *userData)
{
    mChatApi->videoMutex.lock();
    MegaChatVideoFrame *frame = (MegaChatVideoFrame *)userData;
    mChatApi->fireOnChatVideoData(mChatid, mClientId, frame->width, frame->height, (char *)frame->buffer, mClientId ? mVideoResolution : rtcModule::VideoResolution::kHiRes);
    mChatApi->videoMutex.unlock();
    delete [] frame->buffer;
    delete frame;
}

void MegaChatVideoReceiver::onVideoAttach()
{
}

void MegaChatVideoReceiver::onVideoDetach()
{
}

void MegaChatVideoReceiver::clearViewport()
{
}

void MegaChatVideoReceiver::released()
{
}

#endif

MegaChatRoomHandler::MegaChatRoomHandler(MegaChatApiImpl *chatApiImpl, MegaChatApi *chatApi, MegaApi *megaApi, MegaChatHandle chatid)
{
    mChatApiImpl = chatApiImpl;
    mChatApi = chatApi;
    mChatid = chatid;
    mMegaApi = megaApi;

    mRoom = NULL;
    mChat = NULL;
}

void MegaChatRoomHandler::addChatRoomListener(MegaChatRoomListener *listener)
{
    roomListeners.insert(listener);
}

void MegaChatRoomHandler::removeChatRoomListener(MegaChatRoomListener *listener)
{
    roomListeners.erase(listener);
}

void MegaChatRoomHandler::fireOnChatRoomUpdate(MegaChatRoom *chat)
{
    for(set<MegaChatRoomListener *>::iterator it = roomListeners.begin(); it != roomListeners.end() ; it++)
    {
        (*it)->onChatRoomUpdate(mChatApi, chat);
    }

    delete chat;
}

void MegaChatRoomHandler::fireOnMessageLoaded(MegaChatMessage *msg)
{
    for(set<MegaChatRoomListener *>::iterator it = roomListeners.begin(); it != roomListeners.end(); it++)
    {
        (*it)->onMessageLoaded(mChatApi, msg);
    }

    delete msg;
}

void MegaChatRoomHandler::fireOnHistoryTruncatedByRetentionTime(MegaChatMessage *msg)
{
    for(set<MegaChatRoomListener *>::iterator it = roomListeners.begin(); it != roomListeners.end() ; it++)
    {
        (*it)->onHistoryTruncatedByRetentionTime(mChatApi, msg);
    }

    delete msg;
}

void MegaChatRoomHandler::fireOnMessageReceived(MegaChatMessage *msg)
{
    for(set<MegaChatRoomListener *>::iterator it = roomListeners.begin(); it != roomListeners.end() ; it++)
    {
        (*it)->onMessageReceived(mChatApi, msg);
    }

    delete msg;
}

void MegaChatRoomHandler::fireOnReactionUpdate(MegaChatHandle msgid, const char *reaction, int count)
{
    for (set<MegaChatRoomListener *>::iterator it = roomListeners.begin(); it != roomListeners.end(); it++)
    {
        (*it)->onReactionUpdate(mChatApi, msgid, reaction, count);
    }
}

void MegaChatRoomHandler::fireOnMessageUpdate(MegaChatMessage *msg)
{
    for(set<MegaChatRoomListener *>::iterator it = roomListeners.begin(); it != roomListeners.end() ; it++)
    {
        (*it)->onMessageUpdate(mChatApi, msg);
    }

    delete msg;
}

void MegaChatRoomHandler::fireOnHistoryReloaded(MegaChatRoom *chat)
{
    for(set<MegaChatRoomListener *>::iterator it = roomListeners.begin(); it != roomListeners.end() ; it++)
    {
        (*it)->onHistoryReloaded(mChatApi, chat);
    }

    delete chat;
}

void MegaChatRoomHandler::onUserTyping(karere::Id user)
{
    MegaChatRoomPrivate *chat = (MegaChatRoomPrivate *) mChatApiImpl->getChatRoom(mChatid);
    chat->setUserTyping(user.val);

    fireOnChatRoomUpdate(chat);
}

void MegaChatRoomHandler::onReactionUpdate(karere::Id msgid, const char *reaction, int count)
{
    fireOnReactionUpdate(msgid, reaction, count);
}

void MegaChatRoomHandler::onUserStopTyping(karere::Id user)
{
    MegaChatRoomPrivate *chat = (MegaChatRoomPrivate *) mChatApiImpl->getChatRoom(mChatid);
    chat->setUserStopTyping(user.val);

    fireOnChatRoomUpdate(chat);
}

void MegaChatRoomHandler::onLastTextMessageUpdated(const chatd::LastTextMsg& msg)
{
    if (mRoom)
    {
        // forward the event to the chatroom, so chatlist items also receive the notification
        mRoom->onLastTextMessageUpdated(msg);
    }
}

void MegaChatRoomHandler::onLastMessageTsUpdated(uint32_t ts)
{
    if (mRoom)
    {
        // forward the event to the chatroom, so chatlist items also receive the notification
        mRoom->onLastMessageTsUpdated(ts);
    }
}

void MegaChatRoomHandler::onHistoryReloaded()
{
    MegaChatRoomPrivate *chat = (MegaChatRoomPrivate *) mChatApiImpl->getChatRoom(mChatid);
    fireOnHistoryReloaded(chat);
}

bool MegaChatRoomHandler::isRevoked(MegaChatHandle h)
{
    auto it = attachmentsAccess.find(h);
    if (it != attachmentsAccess.end())
    {
        return !it->second;
    }

    return false;
}

void MegaChatRoomHandler::handleHistoryMessage(MegaChatMessage *message)
{
    if (message->getType() == MegaChatMessage::TYPE_NODE_ATTACHMENT)
    {
        MegaNodeList *nodeList = message->getMegaNodeList();
        if (nodeList)
        {
            for (int i = 0; i < nodeList->size(); i++)
            {
                MegaChatHandle h = nodeList->get(i)->getHandle();
                auto itAccess = attachmentsAccess.find(h);
                if (itAccess == attachmentsAccess.end())
                {
                    attachmentsAccess[h] = true;
                }
                attachmentsIds[h].insert(message->getMsgId());
            }
        }
    }
    else if (message->getType() == MegaChatMessage::TYPE_REVOKE_NODE_ATTACHMENT)
    {
        MegaChatHandle h = message->getHandleOfAction();
        auto itAccess = attachmentsAccess.find(h);
        if (itAccess == attachmentsAccess.end())
        {
            attachmentsAccess[h] = false;
        }
    }
}

std::set<MegaChatHandle> *MegaChatRoomHandler::handleNewMessage(MegaChatMessage *message)
{
    set <MegaChatHandle> *msgToUpdate = NULL;

    // new messages overwrite any current access to nodes
    if (message->getType() == MegaChatMessage::TYPE_NODE_ATTACHMENT)
    {
        MegaNodeList *nodeList = message->getMegaNodeList();
        if (nodeList)
        {
            for (int i = 0; i < nodeList->size(); i++)
            {
                MegaChatHandle h = nodeList->get(i)->getHandle();
                auto itAccess = attachmentsAccess.find(h);
                if (itAccess != attachmentsAccess.end() && !itAccess->second)
                {
                    // access changed from revoked to granted --> update attachment messages
                    if (!msgToUpdate)
                    {
                        msgToUpdate = new set <MegaChatHandle>;
                    }
                    msgToUpdate->insert(attachmentsIds[h].begin(), attachmentsIds[h].end());
                }
                attachmentsAccess[h] = true;
                attachmentsIds[h].insert(message->getMsgId());
            }
        }
    }
    else if (message->getType() == MegaChatMessage::TYPE_REVOKE_NODE_ATTACHMENT)
    {
        MegaChatHandle h = message->getHandleOfAction();
        auto itAccess = attachmentsAccess.find(h);
        if (itAccess != attachmentsAccess.end() && itAccess->second)
        {
            // access changed from granted to revoked --> update attachment messages
            if (!msgToUpdate)
            {
                msgToUpdate = new set <MegaChatHandle>;
            }
            msgToUpdate->insert(attachmentsIds[h].begin(), attachmentsIds[h].end());
        }
        attachmentsAccess[h] = false;
    }

    return msgToUpdate;
}

void MegaChatRoomHandler::onMemberNameChanged(uint64_t userid, const std::string &/*newName*/)
{
    MegaChatRoomPrivate *chat = (MegaChatRoomPrivate *) mChatApiImpl->getChatRoom(mChatid);
    chat->setMembersUpdated(userid);

    fireOnChatRoomUpdate(chat);
}

void MegaChatRoomHandler::onChatArchived(bool archived)
{
    MegaChatRoomPrivate *chat = (MegaChatRoomPrivate *) mChatApiImpl->getChatRoom(mChatid);
    chat->setArchived(archived);

    fireOnChatRoomUpdate(chat);
}

void MegaChatRoomHandler::onTitleChanged(const string &title)
{
    MegaChatRoomPrivate *chat = (MegaChatRoomPrivate *) mChatApiImpl->getChatRoom(mChatid);
    chat->setTitle(title);

    fireOnChatRoomUpdate(chat);
}

void MegaChatRoomHandler::onChatModeChanged(bool mode)
{
    MegaChatRoomPrivate *chat = (MegaChatRoomPrivate *) mChatApiImpl->getChatRoom(mChatid);
    chat->setChatMode(mode);

    fireOnChatRoomUpdate(chat);
}

void MegaChatRoomHandler::onChatOptionsChanged(int option)
{
     MegaChatRoomPrivate* chat = (MegaChatRoomPrivate *) mChatApiImpl->getChatRoom(mChatid);
     chat->changeChatRoomOption(option);

     fireOnChatRoomUpdate(chat);
}

void MegaChatRoomHandler::onUnreadCountChanged()
{
    MegaChatRoomPrivate *chat = (MegaChatRoomPrivate *) mChatApiImpl->getChatRoom(mChatid);
    chat->changeUnreadCount();

    fireOnChatRoomUpdate(chat);
}

void MegaChatRoomHandler::onPreviewersCountUpdate(uint32_t numPrev)
{
    MegaChatRoomPrivate *chat = (MegaChatRoomPrivate *) mChatApiImpl->getChatRoom(mChatid);
    chat->setNumPreviewers(numPrev);

    fireOnChatRoomUpdate(chat);
}

void MegaChatRoomHandler::init(Chat &chat, DbInterface *&)
{
    mChat = &chat;
    mRoom = mChatApiImpl->findChatRoom(mChatid);

    attachmentsAccess.clear();
    attachmentsIds.clear();
    mChat->resetListenerState();
}

void MegaChatRoomHandler::onDestroy()
{
    mChat = NULL;
    mRoom = NULL;
    attachmentsAccess.clear();
    attachmentsIds.clear();
}

void MegaChatRoomHandler::onRecvNewMessage(Idx idx, Message &msg, Message::Status status)
{
    MegaChatMessagePrivate *message = new MegaChatMessagePrivate(msg, status, idx);
    set <MegaChatHandle> *msgToUpdate = handleNewMessage(message);

    fireOnMessageReceived(message);

    if (msgToUpdate)
    {
        for (auto itMsgId = msgToUpdate->begin(); itMsgId != msgToUpdate->end(); itMsgId++)
        {
            MegaChatMessagePrivate *msg = (MegaChatMessagePrivate *)mChatApiImpl->getMessage(mChatid, *itMsgId);
            if (msg)
            {
                msg->setAccess();
                fireOnMessageUpdate(msg);
            }
        }
        delete msgToUpdate;
    }

    // check if notification is required
    if (mRoom && mMegaApi->isChatNotifiable(mChatid)
            && ((msg.type == chatd::Message::kMsgTruncate)   // truncate received from a peer or from myself in another client
                || (msg.userid != mChatApi->getMyUserHandle() && status == chatd::Message::kNotSeen)))  // new (unseen) message received from a peer
    {
        // forward the event to the chatroom, so chatlist items also receive the notification
        mRoom->onRecvNewMessage(idx, msg, status);
    }
}

void MegaChatRoomHandler::onRecvHistoryMessage(Idx idx, Message &msg, Message::Status status, bool /*isLocal*/)
{
    MegaChatMessagePrivate *message = new MegaChatMessagePrivate(msg, status, idx);
    handleHistoryMessage(message);

    fireOnMessageLoaded(message);
}

void MegaChatRoomHandler::onHistoryDone(chatd::HistSource /*source*/)
{
    fireOnMessageLoaded(NULL);
}

void MegaChatRoomHandler::onHistoryTruncatedByRetentionTime(const Message &msg, const Idx &idx, const Message::Status &status)
{
   MegaChatMessagePrivate *message = new MegaChatMessagePrivate(msg, status, idx);
   fireOnHistoryTruncatedByRetentionTime(message);
}

void MegaChatRoomHandler::onUnsentMsgLoaded(chatd::Message &msg)
{
    Message::Status status = (Message::Status) MegaChatMessage::STATUS_SENDING;
    MegaChatMessagePrivate *message = new MegaChatMessagePrivate(msg, status, MEGACHAT_INVALID_INDEX);
    fireOnMessageLoaded(message);
}

void MegaChatRoomHandler::onUnsentEditLoaded(chatd::Message &msg, bool oriMsgIsSending)
{
    Idx index = MEGACHAT_INVALID_INDEX;
    if (!oriMsgIsSending)   // original message was already sent
    {
        index = mChat->msgIndexFromId(msg.id());
    }
    MegaChatMessagePrivate *message = new MegaChatMessagePrivate(msg, Message::kSending, index);
    message->setContentChanged();
    fireOnMessageLoaded(message);
}

void MegaChatRoomHandler::onMessageConfirmed(Id msgxid, const Message &msg, Idx idx, bool tsUpdated)
{
    MegaChatMessagePrivate *message = new MegaChatMessagePrivate(msg, Message::kServerReceived, idx);
    message->setStatus(MegaChatMessage::STATUS_SERVER_RECEIVED);
    message->setTempId(msgxid);     // to allow the app to find the "temporal" message
    if (tsUpdated)
    {
        message->setTsUpdated();
    }

    std::set <MegaChatHandle> *msgToUpdate = handleNewMessage(message);

    fireOnMessageUpdate(message);

    if (msgToUpdate)
    {
        for (auto itMsgId = msgToUpdate->begin(); itMsgId != msgToUpdate->end(); itMsgId++)
        {
            MegaChatMessagePrivate *msgUpdated = (MegaChatMessagePrivate *)mChatApiImpl->getMessage(mChatid, *itMsgId);
            if (msgUpdated)
            {
                msgUpdated->setAccess();
                fireOnMessageUpdate(msgUpdated);
            }
        }
        delete msgToUpdate;
    }
}

void MegaChatRoomHandler::onMessageRejected(const Message &msg, uint8_t reason)
{
    MegaChatMessagePrivate *message = new MegaChatMessagePrivate(msg, Message::kServerRejected, MEGACHAT_INVALID_INDEX);
    message->setStatus(MegaChatMessage::STATUS_SERVER_REJECTED);
    message->setCode(reason);
    fireOnMessageUpdate(message);
}

void MegaChatRoomHandler::onMessageStatusChange(Idx idx, Message::Status status, const Message &msg)
{
    MegaChatMessagePrivate *message = new MegaChatMessagePrivate(msg, status, idx);
    message->setStatus(status);
    fireOnMessageUpdate(message);

    if (mMegaApi->isChatNotifiable(mChatid)
            && msg.userid != mChatApi->getMyUserHandle()
            && status == chatd::Message::kSeen  // received message from a peer changed to seen
            && !msg.isEncrypted())  // messages can be "seen" while being decrypted
    {
        MegaChatMessagePrivate *message = new MegaChatMessagePrivate(msg, status, idx);
        mChatApiImpl->fireOnChatNotification(mChatid, message);
    }
}

void MegaChatRoomHandler::onMessageEdited(const Message &msg, chatd::Idx idx)
{
    Message::Status status = mChat->getMsgStatus(msg, idx);
    MegaChatMessagePrivate *message = new MegaChatMessagePrivate(msg, status, idx);
    message->setContentChanged();
    fireOnMessageUpdate(message);

    //TODO: check a truncate always comes as an edit, even if no history exist at all (new chat)
    // and, if so, remove the block from `onRecvNewMessage()`
    if (mMegaApi->isChatNotifiable(mChatid) &&
            ((msg.type == chatd::Message::kMsgTruncate) // truncate received from a peer or from myself in another client
             || (msg.userid != mChatApi->getMyUserHandle() && status == chatd::Message::kNotSeen)))    // received message from a peer, still unseen, was edited / deleted
    {
        MegaChatMessagePrivate *message = new MegaChatMessagePrivate(msg, status, idx);
        mChatApiImpl->fireOnChatNotification(mChatid, message);
    }
}

void MegaChatRoomHandler::onEditRejected(const Message &msg, ManualSendReason reason)
{
    MegaChatMessagePrivate *message = new MegaChatMessagePrivate(msg, Message::kSendingManual, MEGACHAT_INVALID_INDEX);
    if (reason == ManualSendReason::kManualSendEditNoChange)
    {
        API_LOG_WARNING("Edit message rejected because of same content");
        message->setStatus(mChat->getMsgStatus(msg, static_cast<Idx>(msg.id())));
    }
    else
    {
        API_LOG_WARNING("Edit message rejected, reason: %d", reason);
        message->setCode(reason);
    }
    fireOnMessageUpdate(message);
}

void MegaChatRoomHandler::onOnlineStateChange(ChatState state)
{
    if (mRoom)
    {
        // forward the event to the chatroom, so chatlist items also receive the notification
        mRoom->onOnlineStateChange(state);
    }
}

void MegaChatRoomHandler::onUserJoin(Id userid, Priv privilege)
{
    if (mRoom)
    {
        const GroupChatRoom* groupChatRoom = dynamic_cast<const GroupChatRoom *>(mRoom);
        if (groupChatRoom)
        {
            auto it = groupChatRoom->peers().find(userid);
            if (it != groupChatRoom->peers().end() && it->second->priv() == privilege)
            {
                return;
            }
        }

        // forward the event to the chatroom, so chatlist items also receive the notification
        mRoom->onUserJoin(userid, privilege);

        // avoid to notify if own user doesn't participate or isn't online and it's a public chat (for large chat-links, for performance)
        if (mRoom->publicChat() && (mRoom->chat().onlineState() != kChatStateOnline || mRoom->chat().getOwnprivilege() == chatd::Priv::PRIV_NOTPRESENT))
        {
            return;
        }

        MegaChatRoomPrivate *chatroom = new MegaChatRoomPrivate(*mRoom);
        if (userid.val == mChatApiImpl->getMyUserHandle())
        {
            chatroom->setOwnPriv(privilege);
        }
        else
        {
            chatroom->setMembersUpdated(userid);
        }
        fireOnChatRoomUpdate(chatroom);
    }
}

void MegaChatRoomHandler::onUserLeave(Id userid)
{
    if (mRoom)
    {
        // forward the event to the chatroom, so chatlist items also receive the notification
        mRoom->onUserLeave(userid);

        if (mRoom->publicChat() && mRoom->chat().getOwnprivilege() == chatd::Priv::PRIV_NOTPRESENT)
        {
            return;
        }

        MegaChatRoomPrivate *chatroom = new MegaChatRoomPrivate(*mRoom);
        chatroom->setMembersUpdated(userid);
        fireOnChatRoomUpdate(chatroom);
    }
}

void MegaChatRoomHandler::onRejoinedChat()
{
    if (mRoom)
    {
        MegaChatRoomPrivate *chatroom = new MegaChatRoomPrivate(*mRoom);
        fireOnChatRoomUpdate(chatroom);
    }
}

void MegaChatRoomHandler::onExcludedFromChat()
{
    if (mRoom)
    {
        MegaChatRoomPrivate *chatroom = new MegaChatRoomPrivate(*mRoom);
        chatroom->setClosed();
        fireOnChatRoomUpdate(chatroom);
    }
}

void MegaChatRoomHandler::onUnreadChanged()
{
    if (mRoom)
    {
        // forward the event to the chatroom, so chatlist items also receive the notification
        mRoom->onUnreadChanged();

        if (mChat)
        {
            MegaChatRoomPrivate *chatroom = new MegaChatRoomPrivate(*mRoom);
            chatroom->changeUnreadCount();
            fireOnChatRoomUpdate(chatroom);
        }
    }
}

void MegaChatRoomHandler::onRetentionTimeUpdated(unsigned int period)
{
    MegaChatRoomPrivate *chat = (MegaChatRoomPrivate *) mChatApiImpl->getChatRoom(mChatid);
    chat->setRetentionTime(period);

    fireOnChatRoomUpdate(chat);
}

void MegaChatRoomHandler::onPreviewersUpdate()
{
    if (mRoom)
    {
        // forward the event to the chatroom, so chatlist items also receive the notification
        mRoom->onPreviewersUpdate();
        onPreviewersCountUpdate(mChat->getNumPreviewers());
    }
}

void MegaChatRoomHandler::onManualSendRequired(chatd::Message *msg, uint64_t id, chatd::ManualSendReason reason)
{
    MegaChatMessagePrivate *message = new MegaChatMessagePrivate(*msg, Message::kSendingManual, MEGACHAT_INVALID_INDEX);
    delete msg; // we take ownership of the Message

    message->setStatus(MegaChatMessage::STATUS_SENDING_MANUAL);
    message->setRowId(static_cast<int>(id)); // identifier for the manual-send queue, for removal from queue
    message->setCode(reason);
    fireOnMessageLoaded(message);
}


MegaChatErrorPrivate::MegaChatErrorPrivate(const string &msg, int code, int type)
    : ::promise::Error(msg, code, type)
{
    setHandled();
}

MegaChatErrorPrivate::MegaChatErrorPrivate(int code, int type)
    : ::promise::Error(MegaChatErrorPrivate::getGenericErrorString(code), code, type)
{
    setHandled();
}

const char* MegaChatErrorPrivate::getGenericErrorString(int errorCode)
{
    switch(errorCode)
    {
    case ERROR_OK:
        return "No error";
    case ERROR_ARGS:
        return "Invalid argument";
    case ERROR_TOOMANY:
        return "Too many uses for this resource";
    case ERROR_ACCESS:
        return "Access denied";
    case ERROR_NOENT:
        return "Resource does not exist";
    case ERROR_EXIST:
        return "Resource already exists";
    case ERROR_UNKNOWN:
    default:
        return "Unknown error";
    }
}


MegaChatErrorPrivate::MegaChatErrorPrivate(const MegaChatErrorPrivate *error)
    : ::promise::Error(error->getErrorString(), error->getErrorCode(), error->getErrorType())
{
    setHandled();
}

int MegaChatErrorPrivate::getErrorCode() const
{
    return code();
}

int MegaChatErrorPrivate::getErrorType() const
{
    return type();
}

const char *MegaChatErrorPrivate::getErrorString() const
{
    return what();
}

const char *MegaChatErrorPrivate::toString() const
{
    char *errorString = new char[msg().size()+1];
    snprintf(errorString, msg().size() + 1, "%s", what());
    return errorString;
}

MegaChatError *MegaChatErrorPrivate::copy()
{
    return new MegaChatErrorPrivate(this);
}


MegaChatRoomListPrivate::MegaChatRoomListPrivate()
{

}

MegaChatRoomListPrivate::MegaChatRoomListPrivate(const MegaChatRoomListPrivate *list)
{
    MegaChatRoomPrivate *chat;

    for (unsigned int i = 0; i < list->size(); i++)
    {
        chat = new MegaChatRoomPrivate(list->get(i));
        mList.push_back(chat);
    }
}

MegaChatRoomList *MegaChatRoomListPrivate::copy() const
{
    return new MegaChatRoomListPrivate(this);
}

const MegaChatRoom *MegaChatRoomListPrivate::get(unsigned int i) const
{
    if (i >= size())
    {
        return NULL;
    }
    else
    {
        return mList.at(i);
    }
}

unsigned int MegaChatRoomListPrivate::size() const
{
    return static_cast<unsigned int>(mList.size());
}

void MegaChatRoomListPrivate::addChatRoom(MegaChatRoom *chat)
{
    mList.push_back(chat);
}

MegaChatScheduledFlagsPrivate::MegaChatScheduledFlagsPrivate()
    : mKScheduledFlags(std::make_unique<karere::KarereScheduledFlags>())
{}

MegaChatScheduledFlagsPrivate::MegaChatScheduledFlagsPrivate(const unsigned long numericValue)
    : mKScheduledFlags(std::make_unique<karere::KarereScheduledFlags>(numericValue))
{}

MegaChatScheduledFlagsPrivate::MegaChatScheduledFlagsPrivate(const MegaChatScheduledFlagsPrivate* mcsfp)
    : mKScheduledFlags(mcsfp->getKarereScheduledFlags())
{}

MegaChatScheduledFlagsPrivate::MegaChatScheduledFlagsPrivate(const karere::KarereScheduledFlags* ksf)
    : mKScheduledFlags(ksf->copy())
{}

void MegaChatScheduledFlagsPrivate::reset()                          { mKScheduledFlags->reset(); }
void MegaChatScheduledFlagsPrivate::setSendEmails(bool enabled)      { mKScheduledFlags->setSendEmails(enabled); }

unsigned long MegaChatScheduledFlagsPrivate::getNumericValue() const { return mKScheduledFlags->getNumericValue();}
bool MegaChatScheduledFlagsPrivate::sendEmails() const               { return mKScheduledFlags->sendEmails(); }
bool MegaChatScheduledFlagsPrivate::isEmpty() const                  { return mKScheduledFlags->isEmpty(); }

std::unique_ptr<karere::KarereScheduledFlags> MegaChatScheduledFlagsPrivate::getKarereScheduledFlags() const
{
    return std::make_unique<karere::KarereScheduledFlags>(mKScheduledFlags.get());
}

MegaChatScheduledRulesPrivate::MegaChatScheduledRulesPrivate(const int freq, const int interval,
                                                             const MegaChatTimeStamp until,
                                                             const ::mega::MegaIntegerList* byWeekDay,
                                                             const ::mega::MegaIntegerList* byMonthDay,
                                                             const ::mega::MegaIntegerMap* byMonthWeekDay)
    : mKScheduledRules(std::make_unique<karere::KarereScheduledRules>(
                           isValidFreq(freq) ? freq : FREQ_INVALID,
                           isValidInterval(interval) ? interval : INTERVAL_INVALID,
                           isValidUntil(until) ? until : MEGACHAT_INVALID_TIMESTAMP,
                           byWeekDay ? std::unique_ptr<::mega::MegaSmallIntVector>(
                                   dynamic_cast<const ::mega::MegaIntegerListPrivate*>(byWeekDay)->toByteList()
                                   ).get()
                               : nullptr,
                           byMonthDay ? std::unique_ptr<::mega::MegaSmallIntVector>(
                                   dynamic_cast<const ::mega::MegaIntegerListPrivate*>(byMonthDay)->toByteList()
                                   ).get()
                               : nullptr,
                           byMonthWeekDay ? std::unique_ptr<::mega::MegaSmallIntMap>(
                                   dynamic_cast<const ::mega::MegaIntegerMapPrivate*>(byMonthWeekDay)->toByteMap()
                                   ).get()
                               : nullptr))
{}

MegaChatScheduledRulesPrivate::MegaChatScheduledRulesPrivate(const MegaChatScheduledRulesPrivate* mcsrp)
    : mKScheduledRules(mcsrp->getKarereScheduledRules())
{}

MegaChatScheduledRulesPrivate::MegaChatScheduledRulesPrivate(const karere::KarereScheduledRules* ksr)
    : mKScheduledRules(ksr->copy())
{}

void MegaChatScheduledRulesPrivate::setFreq(int freq)                 { mKScheduledRules->setFreq(freq); }
void MegaChatScheduledRulesPrivate::setInterval(int interval)         { mKScheduledRules->setInterval(interval); }
void MegaChatScheduledRulesPrivate::setUntil(MegaChatTimeStamp until) { mKScheduledRules->setUntil(until); }

void MegaChatScheduledRulesPrivate::setByWeekDay(const ::mega::MegaIntegerList* byWeekDay)
{
    mKScheduledRules->setByWeekDay(byWeekDay ? std::unique_ptr<::mega::MegaSmallIntVector>(
                                       dynamic_cast<const ::mega::MegaIntegerListPrivate*>(byWeekDay)->toByteList()
                                       ).get()
                                   : nullptr);
}

void MegaChatScheduledRulesPrivate::setByMonthDay(const ::mega::MegaIntegerList* byMonthDay)
{
    mKScheduledRules->setByMonthDay(byMonthDay ? std::unique_ptr<::mega::MegaSmallIntVector>(
                                        dynamic_cast<const ::mega::MegaIntegerListPrivate*>(byMonthDay)->toByteList()
                                        ).get()
                                    : nullptr);
}

void MegaChatScheduledRulesPrivate::setByMonthWeekDay(const ::mega::MegaIntegerMap* byMonthWeekDay)
{
    mKScheduledRules->setByMonthWeekDay(byMonthWeekDay ? std::unique_ptr<::mega::MegaSmallIntMap>(
                                            dynamic_cast<const ::mega::MegaIntegerMapPrivate*>(byMonthWeekDay)->toByteMap()
                                            ).get()
                                        : nullptr);
}

int MegaChatScheduledRulesPrivate::freq() const                { return mKScheduledRules->freq(); }
int MegaChatScheduledRulesPrivate::interval() const            { return mKScheduledRules->interval(); }
MegaChatTimeStamp MegaChatScheduledRulesPrivate::until() const { return mKScheduledRules->until(); }

//// internal local utilities (to be removed once MegaChatAPI homogenizes with MegaAPI)
template <typename T, typename P>
bool areMegaIntegersEqual(const T& lhs, const P& rhs)
{   // int64_t because it's the type used in mega::MegaInteger{List|Map}
    if (lhs.size() != rhs.size()) { return false; }

    if constexpr (std::is_same<T, ::mega::MegaSmallIntVector>::value
                  || std::is_same<P, ::mega::MegaSmallIntVector>::value)
    {
        for(size_t i = 0; i < lhs.size(); ++i)
        {
            if (static_cast<int64_t>(lhs.at(i)) != static_cast<int64_t>(rhs.at(i)))
            {
                return false;
            }
        }
        return true;
    }

    if constexpr (std::is_same<T, ::mega::MegaSmallIntMap>::value
                  || std::is_same<P, ::mega::MegaSmallIntMap>::value)
    {
        const auto transformMMap = [](const ::mega::MegaSmallIntMap& src) -> ::mega::integer_map
        {
            ::mega::integer_map ret;
            for(const auto& p : src)
                ret.emplace(static_cast<int64_t>(p.first),
                            static_cast<int64_t>(p.second));
            return ret;
        };

        return transformMMap(lhs) == rhs;
    }

    return false;
}

template <typename T, typename P>
void updateIfDifferent(const T* src, std::unique_ptr<P>& dst)
{
    if (!src) { dst.reset(nullptr); }
    else
    {
        if constexpr (std::is_same<P, ::mega::MegaIntegerList>::value)
        {
            const auto ilp = dynamic_cast<const ::mega::MegaIntegerListPrivate*>(dst.get());
            if (!ilp || !areMegaIntegersEqual(*src, *(ilp->getList())))
            {
                dst.reset(new ::mega::MegaIntegerListPrivate(*src));
            }
        }

        if constexpr (std::is_same<P, ::mega::MegaIntegerMap>::value)
        {
            const auto imp = dynamic_cast<const ::mega::MegaIntegerMapPrivate*>(dst.get());
            if (!imp || !areMegaIntegersEqual(*src, *(imp->getMap())))
            {
                dst.reset(new ::mega::MegaIntegerMapPrivate(*src));
            }
        }
    }
}
////

const ::mega::MegaIntegerList* MegaChatScheduledRulesPrivate::byWeekDay()  const
{
    updateIfDifferent(mKScheduledRules->byWeekDay(), mTransformedByWeekDay);

    return mTransformedByWeekDay.get();
}

const ::mega::MegaIntegerList* MegaChatScheduledRulesPrivate::byMonthDay()  const
{
    updateIfDifferent(mKScheduledRules->byMonthDay(), mTransformedByMonthDay);

    return mTransformedByMonthDay.get();
}

const ::mega::MegaIntegerMap* MegaChatScheduledRulesPrivate::byMonthWeekDay() const
{
    updateIfDifferent(mKScheduledRules->byMonthWeekDay(), mTransformedByMonthWeekDay);

    return mTransformedByMonthWeekDay.get();
}

std::unique_ptr<karere::KarereScheduledRules> MegaChatScheduledRulesPrivate::getKarereScheduledRules() const
{
    return std::make_unique<karere::KarereScheduledRules>(mKScheduledRules.get());
}

MegaChatScheduledMeetingPrivate::MegaChatScheduledMeetingPrivate(const MegaChatHandle chatid, const char* timezone,
                                                                 const MegaChatTimeStamp startDateTime,
                                                                 const MegaChatTimeStamp endDateTime, const char* title,
                                                                 const char* description, const MegaChatHandle schedId,
                                                                 const MegaChatHandle parentSchedId,
                                                                 const MegaChatHandle organizerUserId, const int cancelled,
                                                                 const char* attributes, const MegaChatTimeStamp overrides,
                                                                 const MegaChatScheduledFlags *flags, const MegaChatScheduledRules *rules)
    : mKScheduledMeeting(std::make_unique<karere::KarereScheduledMeeting>(
                             chatid, organizerUserId,
                             timezone ? timezone : std::string(),
                             startDateTime, endDateTime,
                             title ? title : std::string(),
                             description ? description : std::string(),
                             schedId, parentSchedId, cancelled,
                             attributes ? attributes : std::string(),
                             overrides,
                             flags ? dynamic_cast<const MegaChatScheduledFlagsPrivate*>(flags)->getKarereScheduledFlags().get()
                                 : nullptr,
                             rules ? dynamic_cast<const MegaChatScheduledRulesPrivate*>(rules)->getKarereScheduledRules().get()
                                 : nullptr))
{}

MegaChatScheduledMeetingPrivate::MegaChatScheduledMeetingPrivate(const MegaChatScheduledMeetingPrivate* mcsmp)
    : mKScheduledMeeting(mcsmp->mKScheduledMeeting->copy())
{}

MegaChatScheduledMeetingPrivate::MegaChatScheduledMeetingPrivate(const karere::KarereScheduledMeeting* ksm)
    : mKScheduledMeeting(ksm->copy())
{}

MegaChatHandle MegaChatScheduledMeetingPrivate::chatId() const                { return mKScheduledMeeting->chatid();}
MegaChatHandle MegaChatScheduledMeetingPrivate::schedId() const               { return mKScheduledMeeting->schedId();}
MegaChatHandle MegaChatScheduledMeetingPrivate::parentSchedId() const         { return mKScheduledMeeting->parentSchedId();}
MegaChatHandle MegaChatScheduledMeetingPrivate::organizerUserId() const       { return mKScheduledMeeting->organizerUserid(); }
const char* MegaChatScheduledMeetingPrivate::timezone() const                 { return !mKScheduledMeeting->timezone().empty() ? mKScheduledMeeting->timezone().c_str() : nullptr;}
MegaChatTimeStamp MegaChatScheduledMeetingPrivate::startDateTime() const      { return mKScheduledMeeting->startDateTime(); }
MegaChatTimeStamp MegaChatScheduledMeetingPrivate::endDateTime() const        { return mKScheduledMeeting->endDateTime(); }
const char* MegaChatScheduledMeetingPrivate::title() const                    { return !mKScheduledMeeting->title().empty() ? mKScheduledMeeting->title().c_str() : nullptr;}
const char* MegaChatScheduledMeetingPrivate::description() const              { return !mKScheduledMeeting->description().empty() ? mKScheduledMeeting->description().c_str() : nullptr;}
const char* MegaChatScheduledMeetingPrivate::attributes() const               { return !mKScheduledMeeting->attributes().empty() ? mKScheduledMeeting->attributes().c_str() : nullptr;}
MegaChatTimeStamp MegaChatScheduledMeetingPrivate::overrides() const          { return mKScheduledMeeting->overrides(); }
int MegaChatScheduledMeetingPrivate::cancelled() const                        { return mKScheduledMeeting->cancelled();}
bool MegaChatScheduledMeetingPrivate::hasChanged(size_t change) const         { return mChanged[change]; }
bool MegaChatScheduledMeetingPrivate::isNew() const                           { return mChanged[SC_NEW_SCHED]; }
bool MegaChatScheduledMeetingPrivate::isDeleted() const                       { return mChanged.none(); }

MegaChatScheduledFlags* MegaChatScheduledMeetingPrivate::flags() const
{
    // flags can only be set during construction, we can choke the temporal value here instead of all the ctors
    const auto pKSF = mKScheduledMeeting->flags();
    if (pKSF && !mTransformedMCSFlags)
    {
        mTransformedMCSFlags.reset(new MegaChatScheduledFlagsPrivate(std::unique_ptr<karere::KarereScheduledFlags>(pKSF->copy()).get()));
    }
    return mTransformedMCSFlags.get();
}
MegaChatScheduledRules* MegaChatScheduledMeetingPrivate::rules() const
{
    // rules can only be set during construction, we can choke the temporal value here instead of all the ctors
    const auto pKSR = mKScheduledMeeting->rules();
    if (pKSR && !mTransformedMCSRules)
    {
        mTransformedMCSRules.reset(new MegaChatScheduledRulesPrivate(std::unique_ptr<karere::KarereScheduledRules>(pKSR->copy()).get()));
    }

    return mTransformedMCSRules.get();
}

/* Class MegaChatScheduledMeetingOccurrPrivate */
MegaChatScheduledMeetingOccurrPrivate::MegaChatScheduledMeetingOccurrPrivate(const MegaChatScheduledMeetingOccurrPrivate* scheduledMeeting)
    : mSchedId(scheduledMeeting->schedId()),
      mParentSchedId(scheduledMeeting->parentSchedId()),
      mOverrides(scheduledMeeting->overrides()),
      mTimezone(scheduledMeeting->timezone() ? scheduledMeeting->timezone() : std::string()),
      mStartDateTime(scheduledMeeting->startDateTime()),
      mEndDateTime(scheduledMeeting->endDateTime()),
      mCancelled(scheduledMeeting->cancelled())
{
}

MegaChatScheduledMeetingOccurrPrivate::MegaChatScheduledMeetingOccurrPrivate(const karere::KarereScheduledMeetingOccurr* scheduledMeeting)
    :
      mSchedId(scheduledMeeting->schedId()),
      mParentSchedId(scheduledMeeting->parentSchedId()),
      mOverrides(scheduledMeeting->overrides()),
      mTimezone(scheduledMeeting->timezone()),
      mStartDateTime(scheduledMeeting->startDateTime()),
      mEndDateTime(scheduledMeeting->endDateTime()),
      mCancelled(scheduledMeeting->cancelled())
{
}

MegaChatScheduledMeetingOccurrPrivate::~MegaChatScheduledMeetingOccurrPrivate()
{
}

MegaChatScheduledMeetingOccurrPrivate* MegaChatScheduledMeetingOccurrPrivate::copy() const
{
   return new MegaChatScheduledMeetingOccurrPrivate(this);
}

MegaChatHandle MegaChatScheduledMeetingOccurrPrivate::schedId() const               { return mSchedId; }
MegaChatHandle MegaChatScheduledMeetingOccurrPrivate::parentSchedId() const         { return mParentSchedId; }
const char* MegaChatScheduledMeetingOccurrPrivate::timezone() const                 { return !mTimezone.empty() ? mTimezone.c_str() : nullptr; }
MegaChatTimeStamp MegaChatScheduledMeetingOccurrPrivate::startDateTime() const      { return mStartDateTime; }
MegaChatTimeStamp MegaChatScheduledMeetingOccurrPrivate::endDateTime() const        { return mEndDateTime; }
MegaChatTimeStamp MegaChatScheduledMeetingOccurrPrivate::overrides() const          { return mOverrides; }
int MegaChatScheduledMeetingOccurrPrivate::cancelled() const                        { return mCancelled; }

/* Class MegaChatScheduledMeetingListPrivate */
MegaChatScheduledMeetingListPrivate::MegaChatScheduledMeetingListPrivate()
{
}

MegaChatScheduledMeetingListPrivate::MegaChatScheduledMeetingListPrivate(const MegaChatScheduledMeetingListPrivate& l)
{
    mList.reserve(l.size());
    for (unsigned long i = 0; i < l.size(); i++)
    {
        mList.emplace_back(l.at(i)->copy());
    }
}

MegaChatScheduledMeetingListPrivate::~MegaChatScheduledMeetingListPrivate()
{
    // all objects managed by unique_ptr's containted in mList will be deallocated when mList is destroyed
}

unsigned long MegaChatScheduledMeetingListPrivate::size() const
{
    return mList.size();
}

MegaChatScheduledMeetingListPrivate* MegaChatScheduledMeetingListPrivate::copy() const
{
   return new MegaChatScheduledMeetingListPrivate(*this);
}

const MegaChatScheduledMeeting* MegaChatScheduledMeetingListPrivate::at(unsigned long i) const
{
    if (i >= mList.size())
    {
        return nullptr;
    }
    return mList.at(i).get();
}

void MegaChatScheduledMeetingListPrivate::insert(MegaChatScheduledMeeting* sm)
{
    mList.emplace_back(sm);
}

void MegaChatScheduledMeetingListPrivate::clear()
{
     mList.clear();
}

/* Class MegaChatScheduledMeetingOccurrListPrivate */
MegaChatScheduledMeetingOccurrListPrivate::MegaChatScheduledMeetingOccurrListPrivate()
{
}

MegaChatScheduledMeetingOccurrListPrivate::MegaChatScheduledMeetingOccurrListPrivate(const MegaChatScheduledMeetingOccurrListPrivate& l)
{
    mList.reserve(l.size());
    for (unsigned long i = 0; i < l.size(); i++)
    {
        mList.emplace_back(l.at(i)->copy());
    }
}

MegaChatScheduledMeetingOccurrListPrivate::~MegaChatScheduledMeetingOccurrListPrivate()
{
    // all objects managed by unique_ptr's containted in mList will be deallocated when mList is destroyed
}

unsigned long MegaChatScheduledMeetingOccurrListPrivate::size() const
{
    return mList.size();
}

MegaChatScheduledMeetingOccurrListPrivate* MegaChatScheduledMeetingOccurrListPrivate::copy() const
{
   return new MegaChatScheduledMeetingOccurrListPrivate(*this);
}

const MegaChatScheduledMeetingOccurr* MegaChatScheduledMeetingOccurrListPrivate::at(unsigned long i) const
{
    if (i >= mList.size())
    {
        return nullptr;
    }
    return mList.at(i).get();
}

void MegaChatScheduledMeetingOccurrListPrivate::insert(MegaChatScheduledMeetingOccurr* sm)
{
    mList.emplace_back(sm);
}

void MegaChatScheduledMeetingOccurrListPrivate::clear()
{
     mList.clear();
}

MegaChatRoomPrivate::MegaChatRoomPrivate(const MegaChatRoom *chat)
{
    mChatid = chat->getChatId();
    priv = (privilege_t) chat->getOwnPrivilege();
    for (unsigned int i = 0; i < chat->getPeerCount(); i++)
    {
        MegaChatHandle uh = chat->getPeerHandle(i);
        mPeers.push_back(userpriv_pair(uh, (privilege_t) chat->getPeerPrivilege(i)));
        if (chat->getPeerFirstname(i) && chat->getPeerLastname(i) && chat->getPeerEmail(i))
        {
            peerFirstnames.push_back(chat->getPeerFirstname(i));
            peerLastnames.push_back(chat->getPeerLastname(i));
            peerEmails.push_back(chat->getPeerEmail(i));
        }
        else
        {
            assert(!chat->getPeerEmail(i) && !chat->getPeerLastname(i) && !chat->getPeerEmail(i));
        }
    }
    group = chat->isGroup();
    mPublicChat = chat->isPublic();
    mAuthToken = chat->getAuthorizationToken() ? Id(chat->getAuthorizationToken()) : Id::inval();
    mTitle = chat->getTitle();
    mHasCustomTitle = chat->hasCustomTitle();
    unreadCount = chat->getUnreadCount();
    active = chat->isActive();
    mArchived = chat->isArchived();
    mChanged = chat->getChanges();
    mUh = chat->getUserTyping();
    mNumPreviewers = chat->getNumPreviewers();
    mRetentionTime = chat->getRetentionTime();
    mCreationTs = chat->getCreationTs();
    mMeeting = chat->isMeeting();

    if (group) // these flags are not available for 1on1 chats
    {
        mOpenInvite = chat->isOpenInvite();
        mSpeakRequest = chat->isSpeakRequest();
        mWaitingRoom = chat->isWaitingRoom();
    }
}

MegaChatRoomPrivate::MegaChatRoomPrivate(const ChatRoom &chat)
{
    mChanged = 0;
    mChatid = chat.chatid();
    priv = (privilege_t) chat.ownPriv();
    group = chat.isGroup();
    mPublicChat = chat.publicChat();
    mAuthToken = Id(chat.getPublicHandle());
    assert(!chat.previewMode() || (chat.previewMode() && mAuthToken.isValid()));
    mTitle = chat.titleString();
    mHasCustomTitle = chat.isGroup() ? ((GroupChatRoom*)&chat)->hasTitle() : false;
    unreadCount = chat.chat().unreadMsgCount();
    active = chat.isActive();
    mArchived = chat.isArchived();
    mUh = MEGACHAT_INVALID_HANDLE;
    mNumPreviewers = chat.chat().getNumPreviewers();
    mRetentionTime = chat.getRetentionTime();
    mCreationTs = chat.getCreationTs();
    mMeeting = chat.isMeeting();

    if (group)
    {
        GroupChatRoom &groupchat = (GroupChatRoom&) chat;
        const GroupChatRoom::MemberMap& peers = groupchat.peers();

        GroupChatRoom::MemberMap::const_iterator it;
        for (it = peers.begin(); it != peers.end(); it++)
        {
            mPeers.push_back(userpriv_pair(it->first, (privilege_t) it->second->priv()));

            if (!chat.publicChat() || chat.numMembers() < PRELOAD_CHATLINK_PARTICIPANTS)
            {
                const char *buffer = MegaChatRoomPrivate::firstnameFromBuffer(it->second->name());
                peerFirstnames.push_back(buffer ? buffer : "");
                delete [] buffer;

                buffer = MegaChatRoomPrivate::lastnameFromBuffer(it->second->name());
                peerLastnames.push_back(buffer ? buffer : "");
                delete [] buffer;

                peerEmails.push_back(it->second->email());
            }
        }

        // these flags are not available for 1on1 chats
        mOpenInvite = chat.isOpenInvite();
        mSpeakRequest = chat.isSpeakRequest();
        mWaitingRoom = chat.isWaitingRoom();
    }
    else
    {
        PeerChatRoom &peerchat = (PeerChatRoom&) chat;
        privilege_t priv = (privilege_t) peerchat.peerPrivilege();
        handle uh = peerchat.peer();
        mPeers.push_back(userpriv_pair(uh, priv));

        Contact *contact = peerchat.contact();
        if (contact)
        {
            string name = contact->getContactName(true);

            const char *buffer = MegaChatRoomPrivate::firstnameFromBuffer(name);
            peerFirstnames.push_back(buffer ? buffer : "");
            delete [] buffer;

            buffer = MegaChatRoomPrivate::lastnameFromBuffer(name);
            peerLastnames.push_back(buffer ? buffer : "");
            delete [] buffer;
        }
        else    // we don't have firstname and lastname individually
        {
            peerFirstnames.push_back(mTitle);
            peerLastnames.push_back("");
        }


        peerEmails.push_back(peerchat.email());
    }
}

MegaChatRoom *MegaChatRoomPrivate::copy() const
{
    return new MegaChatRoomPrivate(this);
}

MegaChatHandle MegaChatRoomPrivate::getChatId() const
{
    return mChatid;
}

int MegaChatRoomPrivate::getOwnPrivilege() const
{
    return priv;
}

unsigned int MegaChatRoomPrivate::getNumPreviewers() const
{
   return mNumPreviewers;
}

int MegaChatRoomPrivate::getPeerPrivilegeByHandle(MegaChatHandle userhandle) const
{
    for (unsigned int i = 0; i < mPeers.size(); i++)
    {
        if (mPeers.at(i).first == userhandle)
        {
            return mPeers.at(i).second;
        }
    }

    return PRIV_UNKNOWN;
}

const char *MegaChatRoomPrivate::getPeerFirstnameByHandle(MegaChatHandle userhandle) const
{
    for (unsigned int i = 0; i < peerFirstnames.size(); i++)
    {
        assert(i < mPeers.size());
        if (mPeers.at(i).first == userhandle)
        {
            return (!peerFirstnames.at(i).empty()) ? peerFirstnames.at(i).c_str() : nullptr;
        }
    }

    return nullptr;
}

const char *MegaChatRoomPrivate::getPeerLastnameByHandle(MegaChatHandle userhandle) const
{
    for (unsigned int i = 0; i < peerLastnames.size(); i++)
    {
        assert(i < mPeers.size());
        if (mPeers.at(i).first == userhandle)
        {
            return (!peerLastnames.at(i).empty()) ? peerLastnames.at(i).c_str() : nullptr;
        }
    }

    return nullptr;
}

const char *MegaChatRoomPrivate::getPeerFullnameByHandle(MegaChatHandle userhandle) const
{
    for (unsigned int i = 0; i < peerFirstnames.size(); i++)
    {
        assert(i < mPeers.size());
        if (mPeers.at(i).first == userhandle)
        {
            string ret = peerFirstnames.at(i);
            if (!peerFirstnames.at(i).empty() && !peerLastnames.at(i).empty())
            {
                ret.append(" ");
            }
            ret.append(peerLastnames.at(i));

            return (!ret.empty()) ? MegaApi::strdup(ret.c_str()) : nullptr;
        }
    }

    return nullptr;
}

const char *MegaChatRoomPrivate::getPeerEmailByHandle(MegaChatHandle userhandle) const
{
    for (unsigned int i = 0; i < peerEmails.size(); i++)
    {
        assert(i < mPeers.size());
        if (mPeers.at(i).first == userhandle)
        {
            return (!peerEmails.at(i).empty()) ? peerEmails.at(i).c_str() : nullptr;
        }
    }

    return nullptr;
}

int MegaChatRoomPrivate::getPeerPrivilege(unsigned int i) const
{
    if (i >= mPeers.size())
    {
        return MegaChatRoom::PRIV_UNKNOWN;
    }

    return mPeers.at(i).second;
}

unsigned int MegaChatRoomPrivate::getPeerCount() const
{
    return static_cast<unsigned int>(mPeers.size());
}

MegaChatHandle MegaChatRoomPrivate::getPeerHandle(unsigned int i) const
{
    if (i >= mPeers.size())
    {
        return MEGACHAT_INVALID_HANDLE;
    }

    return mPeers.at(i).first;
}

const char *MegaChatRoomPrivate::getPeerFirstname(unsigned int i) const
{
    if (i >= peerFirstnames.size())
    {
        return NULL;
    }

    return peerFirstnames.at(i).c_str();
}

const char *MegaChatRoomPrivate::getPeerLastname(unsigned int i) const
{
    if (i >= peerLastnames.size())
    {
        return NULL;
    }

    return peerLastnames.at(i).c_str();
}

const char *MegaChatRoomPrivate::getPeerFullname(unsigned int i) const
{
    if (i >= peerLastnames.size() || i >= peerFirstnames.size())
    {
        return NULL;
    }

    string ret = peerFirstnames.at(i);
    if (!peerFirstnames.at(i).empty() && !peerLastnames.at(i).empty())
    {
        ret.append(" ");
    }
    ret.append(peerLastnames.at(i));

    return MegaApi::strdup(ret.c_str());
}

const char *MegaChatRoomPrivate::getPeerEmail(unsigned int i) const
{
    if (i >= peerEmails.size())
    {
        return NULL;
    }

    return peerEmails.at(i).c_str();
}

bool MegaChatRoomPrivate::isGroup() const
{
    return group;
}

bool MegaChatRoomPrivate::isPublic() const
{
    return mPublicChat;
}

bool MegaChatRoomPrivate::isPreview() const
{
    return mAuthToken.isValid();
}

const char *MegaChatRoomPrivate::getAuthorizationToken() const
{
    if (mAuthToken.isValid())
    {
        return MegaApi::strdup(mAuthToken.toString(Id::CHATLINKHANDLE).c_str());
    }

    return NULL;
}

const char *MegaChatRoomPrivate::getTitle() const
{
    return mTitle.c_str();
}

bool MegaChatRoomPrivate::hasCustomTitle() const
{
    return mHasCustomTitle;
}

bool MegaChatRoomPrivate::isActive() const
{
    return active;
}

bool MegaChatRoomPrivate::isArchived() const
{
    return mArchived;
}

int64_t MegaChatRoomPrivate::getCreationTs() const
{
    return mCreationTs;
}

bool MegaChatRoomPrivate::isMeeting() const
{
    return mMeeting;
}

bool MegaChatRoomPrivate::isWaitingRoom() const
{
    return mWaitingRoom;
}

bool MegaChatRoomPrivate::isOpenInvite() const
{
    return mOpenInvite;
}

bool MegaChatRoomPrivate::isSpeakRequest() const
{
    return mSpeakRequest;
}

int MegaChatRoomPrivate::getChanges() const
{
    return mChanged;
}

bool MegaChatRoomPrivate::hasChanged(int changeType) const
{
    return (mChanged & changeType);
}

int MegaChatRoomPrivate::getUnreadCount() const
{
    return unreadCount;
}

MegaChatHandle MegaChatRoomPrivate::getUserHandle() const
{
    return mUh;
}

MegaChatHandle MegaChatRoomPrivate::getUserTyping() const
{
    return mUh;
}

void MegaChatRoomPrivate::setOwnPriv(int ownPriv)
{
    priv = (privilege_t) ownPriv;
    mChanged |= MegaChatRoom::CHANGE_TYPE_OWN_PRIV;
}

void MegaChatRoomPrivate::setTitle(const string& title)
{
    mTitle = title;
    mChanged |= MegaChatRoom::CHANGE_TYPE_TITLE;
}

void MegaChatRoomPrivate::changeUnreadCount()
{
    mChanged |= MegaChatRoom::CHANGE_TYPE_UNREAD_COUNT;
}

void MegaChatRoomPrivate::changeChatRoomOption(int option)
{
    switch (option)
    {
         case MegaChatApi::CHAT_OPTION_SPEAK_REQUEST:
             mChanged |= MegaChatRoom::CHANGE_TYPE_SPEAK_REQUEST;
             break;
         case MegaChatApi::CHAT_OPTION_OPEN_INVITE:
             mChanged |= MegaChatRoom::CHANGE_TYPE_OPEN_INVITE;
             break;
         case MegaChatApi::CHAT_OPTION_WAITING_ROOM:
             mChanged |= MegaChatRoom::CHANGE_TYPE_WAITING_ROOM;
             break;
     }
}

void MegaChatRoomPrivate::setNumPreviewers(unsigned int numPrev)
{
    mNumPreviewers = numPrev;
    mChanged |= MegaChatRoom::CHANGE_TYPE_UPDATE_PREVIEWERS;
}

void MegaChatRoomPrivate::setMembersUpdated(MegaChatHandle uh)
{
    mUh = uh;
    mChanged |= MegaChatRoom::CHANGE_TYPE_PARTICIPANTS;
}

void MegaChatRoomPrivate::setUserTyping(MegaChatHandle uh)
{
    mUh = uh;
    mChanged |= MegaChatRoom::CHANGE_TYPE_USER_TYPING;
}

void MegaChatRoomPrivate::setUserStopTyping(MegaChatHandle uh)
{
    mUh = uh;
    mChanged |= MegaChatRoom::CHANGE_TYPE_USER_STOP_TYPING;
}

void MegaChatRoomPrivate::setClosed()
{
    mChanged |= MegaChatRoom::CHANGE_TYPE_CLOSED;
}

void MegaChatRoomPrivate::setChatMode(bool mode)
{
    mPublicChat = mode;
    mChanged |= MegaChatRoom::CHANGE_TYPE_CHAT_MODE;
}

void MegaChatRoomPrivate::setArchived(bool archived)
{
    mArchived = archived;
    mChanged |= MegaChatRoom::CHANGE_TYPE_ARCHIVE;
}

void MegaChatRoomPrivate::setRetentionTime(unsigned int period)
{
    mRetentionTime = period;
    mChanged |= MegaChatRoom::CHANGE_TYPE_RETENTION_TIME;
}

char *MegaChatRoomPrivate::firstnameFromBuffer(const string &buffer)
{
    char *ret = NULL;
    unsigned int len = buffer.length() ? static_cast<unsigned char>(buffer.at(0)) : 0;

    if (len > 0)
    {
        ret = new char[len + 1];
        strncpy(ret, buffer.data() + 1, len);
        ret[len] = '\0';
    }

    return ret;
}

char *MegaChatRoomPrivate::lastnameFromBuffer(const string &buffer)
{
    char *ret = NULL;

    unsigned int firstNameLength = buffer.length() ? static_cast<unsigned char>(buffer.at(0)) : 0;
    if (buffer.length() && (unsigned int)buffer.length() >= firstNameLength)
    {
        size_t lenLastname = buffer.length() - firstNameLength - 1;
        if (lenLastname)
        {
            const char *start = buffer.data() + 1 + firstNameLength;
            if (buffer.at(0) != 0)
            {
                start++;    // there's a space separator
                lenLastname--;
            }

            ret = new char[lenLastname + 1];
            strncpy(ret, start, lenLastname);
            ret[lenLastname] = '\0';
        }
    }

    return ret;
}

unsigned MegaChatRoomPrivate::getRetentionTime() const
{
    return mRetentionTime;
}

void MegaChatListItemHandler::onTitleChanged(const string &title)
{
    MegaChatListItemPrivate *item = new MegaChatListItemPrivate(mRoom);
    item->setTitle(title);

    chatApi.fireOnChatListItemUpdate(item);
}

void MegaChatListItemHandler::onChatModeChanged(bool mode)
{
    MegaChatListItemPrivate *item = new MegaChatListItemPrivate(mRoom);
    item->setChatMode(mode);

    chatApi.fireOnChatListItemUpdate(item);
}

void MegaChatListItemHandler::onUnreadCountChanged()
{
    MegaChatListItemPrivate *item = new MegaChatListItemPrivate(mRoom);
    item->changeUnreadCount();

    chatApi.fireOnChatListItemUpdate(item);
}

void MegaChatListItemHandler::onPreviewersCountUpdate(uint32_t numPrev)
{
    MegaChatListItemPrivate *item = new MegaChatListItemPrivate(mRoom);
    item->setNumPreviewers(numPrev);

    chatApi.fireOnChatListItemUpdate(item);
}

void MegaChatListItemHandler::onPreviewClosed()
{
    MegaChatListItemPrivate *item = new MegaChatListItemPrivate(mRoom);
    item->setPreviewClosed();

    chatApi.fireOnChatListItemUpdate(item);
}

MegaChatPeerListPrivate::MegaChatPeerListPrivate()
{
}

MegaChatPeerListPrivate::~MegaChatPeerListPrivate()
{

}

MegaChatPeerList *MegaChatPeerListPrivate::copy() const
{
    MegaChatPeerListPrivate *ret = new MegaChatPeerListPrivate;

    for (int i = 0; i < size(); i++)
    {
        ret->addPeer(list.at(i).first, list.at(i).second);
    }

    return ret;
}

void MegaChatPeerListPrivate::addPeer(MegaChatHandle h, int priv)
{
    list.push_back(userpriv_pair(h, (privilege_t) priv));
}

MegaChatHandle MegaChatPeerListPrivate::getPeerHandle(int i) const
{
    if (i > size())
    {
        return MEGACHAT_INVALID_HANDLE;
    }
    else
    {
        return list.at(i).first;
    }
}

int MegaChatPeerListPrivate::getPeerPrivilege(int i) const
{
    if (i > size())
    {
        return PRIV_UNKNOWN;
    }
    else
    {
        return list.at(i).second;
    }
}

int MegaChatPeerListPrivate::size() const
{
    return static_cast<int>(list.size());
}

const userpriv_vector *MegaChatPeerListPrivate::getList() const
{
    return &list;
}

MegaChatPeerListPrivate::MegaChatPeerListPrivate(userpriv_vector *userpriv)
{
    handle uh;
    privilege_t priv;

    for (unsigned i = 0; i < userpriv->size(); i++)
    {
        uh = userpriv->at(i).first;
        priv = userpriv->at(i).second;

        list.push_back({uh, priv}); // do not call addPeer() virtual function from constructor!
    }
}


MegaChatListItemHandler::MegaChatListItemHandler(MegaChatApiImpl &chatApi, ChatRoom &room)
    :chatApi(chatApi), mRoom(room)
{
}

MegaChatListItemPrivate::MegaChatListItemPrivate(ChatRoom &chatroom)
    : MegaChatListItem()
{
    chatid = chatroom.chatid();
    mTitle = chatroom.titleString();
    unreadCount = chatroom.chat().unreadMsgCount();
    group = chatroom.isGroup();
    mPublicChat = chatroom.publicChat();
    mPreviewMode = chatroom.previewMode();
    active = chatroom.isActive();
    mOwnPriv = chatroom.ownPriv();
    mArchived =  chatroom.isArchived();
    mIsCallInProgress = chatroom.isCallActive();
    mChanged = 0;
    peerHandle = !group ? ((PeerChatRoom&)chatroom).peer() : MEGACHAT_INVALID_HANDLE;
    lastMsgPriv = Priv::PRIV_INVALID;
    lastMsgHandle = MEGACHAT_INVALID_HANDLE;
    mNumPreviewers = chatroom.getNumPreviewers();
    mDeleted = false;
    mMeeting = chatroom.isMeeting();

    LastTextMsg tmp;
    LastTextMsg *message = &tmp;
    LastTextMsg *&msg = message;
    uint8_t lastMsgStatus = chatroom.chat().lastTextMessage(msg);
    if (lastMsgStatus == LastTextMsgState::kHave)
    {
        lastMsgSender = msg->sender();
        lastMsgType = msg->type();
        mLastMsgId = (msg->idx() == CHATD_IDX_INVALID) ? msg->xid() : msg->id();

        switch (lastMsgType)
        {
            case MegaChatMessage::TYPE_CONTACT_ATTACHMENT:
            case MegaChatMessage::TYPE_NODE_ATTACHMENT:
            case MegaChatMessage::TYPE_CONTAINS_META:
            case MegaChatMessage::TYPE_VOICE_CLIP:
                lastMsg = JSonUtils::getLastMessageContent(msg->contents(), msg->type());
                break;

            case MegaChatMessage::TYPE_ALTER_PARTICIPANTS:
            case MegaChatMessage::TYPE_PRIV_CHANGE:
            {
                const Message::ManagementInfo *management = reinterpret_cast<const Message::ManagementInfo*>(msg->contents().data());
                lastMsgPriv = management->privilege;
                lastMsgHandle = (MegaChatHandle)management->target;
                break;
            }

            case MegaChatMessage::TYPE_NORMAL:
            case MegaChatMessage::TYPE_CHAT_TITLE:
                lastMsg = msg->contents();
                break;

            case MegaChatMessage::TYPE_CALL_ENDED:
            {
                Message::CallEndedInfo *callEndedInfo = Message::CallEndedInfo::fromBuffer(msg->contents().data(), msg->contents().size());
                if (callEndedInfo)
                {
                    lastMsg = std::to_string(callEndedInfo->duration);
                    lastMsg.push_back(0x01);
                    int termCode = MegaChatMessagePrivate::convertEndCallTermCodeToUI(*callEndedInfo);
                    lastMsg += std::to_string(termCode);
                    for (unsigned int i = 0; i < callEndedInfo->participants.size(); i++)
                    {
                        lastMsg.push_back(0x01);
                        karere::Id id(callEndedInfo->participants[i]);
                        lastMsg += id.toString();
                    }
                    delete callEndedInfo;
                }
                break;
            }

            case MegaChatMessage::TYPE_SET_RETENTION_TIME:
            {
               uint32_t retentionTime;
               memcpy(&retentionTime, msg->contents().c_str(), msg->contents().size());
               lastMsg = std::to_string(retentionTime);
               break;
            }

            case MegaChatMessage::TYPE_REVOKE_NODE_ATTACHMENT:  // deprecated: should not be notified as last-message
            case MegaChatMessage::TYPE_TRUNCATE:                // no content at all
            case MegaChatMessage::TYPE_CALL_STARTED:            // no content at all
            case MegaChatMessage::TYPE_PUBLIC_HANDLE_CREATE:    // no content at all
            case MegaChatMessage::TYPE_PUBLIC_HANDLE_DELETE:    // no content at all
            case MegaChatMessage::TYPE_SET_PRIVATE_MODE:
            default:
                break;
        }
    }
    else
    {
        lastMsg = "";
        lastMsgSender = MEGACHAT_INVALID_HANDLE;
        lastMsgType = lastMsgStatus;
        mLastMsgId = MEGACHAT_INVALID_HANDLE;
    }

    lastTs = chatroom.chat().lastMessageTs();
}

MegaChatListItemPrivate::MegaChatListItemPrivate(const MegaChatListItem *item)
{
    chatid = item->getChatId();
    mTitle = item->getTitle();
    mOwnPriv = item->getOwnPrivilege();
    unreadCount = item->getUnreadCount();
    mChanged = item->getChanges();
    lastTs = item->getLastTimestamp();
    lastMsg = item->getLastMessage();
    lastMsgType = item->getLastMessageType();
    lastMsgSender = item->getLastMessageSender();
    group = item->isGroup();
    mPublicChat = item->isPublic();
    mPreviewMode = item->isPreview();
    active = item->isActive();
    peerHandle = item->getPeerHandle();
    mLastMsgId = item->getLastMessageId();
    mArchived = item->isArchived();
    mIsCallInProgress = item->isCallInProgress();
    lastMsgPriv = item->getLastMessagePriv();
    lastMsgHandle = item->getLastMessageHandle();
    mNumPreviewers = item->getNumPreviewers();
    mDeleted = item->isDeleted();
    mMeeting = item->isMeeting();
}

MegaChatListItemPrivate::~MegaChatListItemPrivate()
{
}

MegaChatListItem *MegaChatListItemPrivate::copy() const
{
    return new MegaChatListItemPrivate(this);
}

int MegaChatListItemPrivate::getChanges() const
{
    return mChanged;
}

bool MegaChatListItemPrivate::hasChanged(int changeType) const
{
    return (mChanged & changeType);
}

MegaChatHandle MegaChatListItemPrivate::getChatId() const
{
    return chatid;
}

const char *MegaChatListItemPrivate::getTitle() const
{
    return mTitle.c_str();
}

int MegaChatListItemPrivate::getOwnPrivilege() const
{
    return mOwnPriv;
}

int MegaChatListItemPrivate::getUnreadCount() const
{
    return unreadCount;
}

const char *MegaChatListItemPrivate::getLastMessage() const
{
    return lastMsg.c_str();
}

MegaChatHandle MegaChatListItemPrivate::getLastMessageId() const
{
    return mLastMsgId;
}

int MegaChatListItemPrivate::getLastMessageType() const
{
    return lastMsgType;
}

MegaChatHandle MegaChatListItemPrivate::getLastMessageSender() const
{
    return lastMsgSender;
}

int64_t MegaChatListItemPrivate::getLastTimestamp() const
{
    return lastTs;
}

bool MegaChatListItemPrivate::isGroup() const
{
    return group;
}

bool MegaChatListItemPrivate::isPublic() const
{
    return mPublicChat;
}

bool MegaChatListItemPrivate::isPreview() const
{
    return mPreviewMode;
}

bool MegaChatListItemPrivate::isActive() const
{
    return active;
}

bool MegaChatListItemPrivate::isArchived() const
{
    return mArchived;
}

bool MegaChatListItemPrivate::isDeleted() const
{
    return mDeleted;
}

bool MegaChatListItemPrivate::isCallInProgress() const
{
    return mIsCallInProgress;
}

MegaChatHandle MegaChatListItemPrivate::getPeerHandle() const
{
    return peerHandle;
}

int MegaChatListItemPrivate::getLastMessagePriv() const
{
    return lastMsgPriv;
}

MegaChatHandle MegaChatListItemPrivate::getLastMessageHandle() const
{
    return lastMsgHandle;
}

unsigned int MegaChatListItemPrivate::getNumPreviewers() const
{
    return mNumPreviewers;
}

bool MegaChatListItemPrivate::isMeeting() const
{
    return mMeeting;
}

void MegaChatListItemPrivate::setOwnPriv(int ownPriv)
{
    mOwnPriv = ownPriv;
    mChanged |= MegaChatListItem::CHANGE_TYPE_OWN_PRIV;
}

void MegaChatListItemPrivate::setTitle(const string &title)
{
    mTitle = title;
    mChanged |= MegaChatListItem::CHANGE_TYPE_TITLE;
}

void MegaChatListItemPrivate::changeUnreadCount()
{
    mChanged |= MegaChatListItem::CHANGE_TYPE_UNREAD_COUNT;
}

void MegaChatListItemPrivate::setNumPreviewers(unsigned int numPrev)
{
    mNumPreviewers = numPrev;
    mChanged |= MegaChatListItem::CHANGE_TYPE_UPDATE_PREVIEWERS;
}

void MegaChatListItemPrivate::setPreviewClosed()
{
    mChanged |= MegaChatListItem::CHANGE_TYPE_PREVIEW_CLOSED;
}

void MegaChatListItemPrivate::setMembersUpdated()
{
    mChanged |= MegaChatListItem::CHANGE_TYPE_PARTICIPANTS;
}

void MegaChatListItemPrivate::setClosed()
{
    mChanged |= MegaChatListItem::CHANGE_TYPE_CLOSED;
}

void MegaChatListItemPrivate::setLastTimestamp(int64_t ts)
{
    lastTs = ts;
    mChanged |= MegaChatListItem::CHANGE_TYPE_LAST_TS;
}

void MegaChatListItemPrivate::setArchived(bool archived)
{
    mArchived = archived;
    mChanged |= MegaChatListItem::CHANGE_TYPE_ARCHIVE;
}

void MegaChatListItemPrivate::setDeleted()
{
    mDeleted = true;
    mChanged |= MegaChatListItem::CHANGE_TYPE_DELETED;
}

void MegaChatListItemPrivate::setCallInProgress()
{
    mChanged |= MegaChatListItem::CHANGE_TYPE_CALL;
}

void MegaChatListItemPrivate::setLastMessage()
{
    mChanged |= MegaChatListItem::CHANGE_TYPE_LAST_MSG;
}

void MegaChatListItemPrivate::setChatMode(bool mode)
{
    mPublicChat = mode;
    mChanged |= MegaChatListItem::CHANGE_TYPE_CHAT_MODE;
}

MegaChatGroupListItemHandler::MegaChatGroupListItemHandler(MegaChatApiImpl &chatApi, ChatRoom &room)
    : MegaChatListItemHandler(chatApi, room)
{

}

void MegaChatGroupListItemHandler::onUserJoin(uint64_t userid, Priv priv)
{
    bool ownChange = (userid == chatApi.getMyUserHandle());

    // avoid to notify if own user doesn't participate or isn't online and it's a public chat (for large chat-links, for performance)
    if (!ownChange && mRoom.publicChat() && (mRoom.chat().onlineState() != kChatStateOnline || mRoom.chat().getOwnprivilege() == chatd::Priv::PRIV_NOTPRESENT))
    {
        return;
    }

    MegaChatListItemPrivate *item = new MegaChatListItemPrivate(mRoom);
    if (ownChange)
    {
        item->setOwnPriv(priv);
    }
    else
    {
        item->setMembersUpdated();
    }

    chatApi.fireOnChatListItemUpdate(item);
}

void MegaChatGroupListItemHandler::onUserLeave(uint64_t )
{
    if (mRoom.publicChat() && mRoom.chat().getOwnprivilege() == chatd::Priv::PRIV_NOTPRESENT)
    {
        return;
    }

    MegaChatListItemPrivate *item = new MegaChatListItemPrivate(mRoom);
    item->setMembersUpdated();
    chatApi.fireOnChatListItemUpdate(item);
}

void MegaChatListItemHandler::onExcludedFromChat()
{
    MegaChatListItemPrivate *item = new MegaChatListItemPrivate(mRoom);
    item->setOwnPriv(item->getOwnPrivilege());
    item->setClosed();
    chatApi.fireOnChatListItemUpdate(item);
}

void MegaChatListItemHandler::onRejoinedChat()
{
    MegaChatListItemPrivate *item = new MegaChatListItemPrivate(mRoom);
    item->setOwnPriv(item->getOwnPrivilege());
    chatApi.fireOnChatListItemUpdate(item);
}

void MegaChatListItemHandler::onLastMessageUpdated(const LastTextMsg& /*msg*/)
{
    MegaChatListItemPrivate *item = new MegaChatListItemPrivate(mRoom);
    item->setLastMessage();
    chatApi.fireOnChatListItemUpdate(item);
}

void MegaChatListItemHandler::onLastTsUpdated(uint32_t ts)
{
    MegaChatListItemPrivate *item = new MegaChatListItemPrivate(mRoom);
    item->setLastTimestamp(ts);
    chatApi.fireOnChatListItemUpdate(item);
}

void MegaChatListItemHandler::onChatOnlineState(const ChatState state)
{
    int newState = MegaChatApiImpl::convertChatConnectionState(state);
    chatApi.fireOnChatConnectionStateUpdate(mRoom.chatid(), newState);
}

void MegaChatListItemHandler::onChatArchived(bool archived)
{
    MegaChatListItemPrivate *item = new MegaChatListItemPrivate(mRoom);
    item->setArchived(archived);
    chatApi.fireOnChatListItemUpdate(item);
}

void MegaChatListItemHandler::onChatDeleted() const
{
    MegaChatListItemPrivate *item = new MegaChatListItemPrivate(mRoom);
    item->setDeleted();

    chatApi.fireOnChatListItemUpdate(item);
}

MegaChatPeerListItemHandler::MegaChatPeerListItemHandler(MegaChatApiImpl &chatApi, ChatRoom &room)
    : MegaChatListItemHandler(chatApi, room)
{

}

MegaChatMessagePrivate::MegaChatMessagePrivate(const MegaChatMessage *msg)
{
    mMsg = MegaApi::strdup(msg->getContent());
    uh = msg->getUserHandle();
    hAction = msg->getHandleOfAction();
    msgId = msg->getMsgId();
    mTempId = msg->getTempId();
    mIndex = msg->getMsgIndex();
    mStatus = msg->getStatus();
    ts = msg->getTimestamp();
    type = msg->getType();
    mHasReactions = msg->hasConfirmedReactions();
    changed = msg->getChanges();
    edited = msg->isEdited();
    deleted = msg->isDeleted();
    priv = msg->getPrivilege();
    mCode = msg->getCode();
    rowId = msg->getRowId();
    megaNodeList = msg->getMegaNodeList() ? msg->getMegaNodeList()->copy() : NULL;
    megaHandleList = msg->getMegaHandleList() ? msg->getMegaHandleList()->copy() : NULL;
    mStringList = msg->getStringList() ? unique_ptr<MegaStringList>(msg->getStringList()->copy()) : nullptr;

    if (msg->getUsersCount() != 0)
    {
        megaChatUsers = new std::vector<MegaChatAttachedUser>();

        for (unsigned int i = 0; i < msg->getUsersCount(); ++i)
        {
            MegaChatAttachedUser megaChatUser(msg->getUserHandle(i), msg->getUserEmail(i), msg->getUserName(i));

            megaChatUsers->push_back(megaChatUser);
        }
    }

    if (msg->getType() == TYPE_CONTAINS_META)
    {
        mContainsMeta = msg->getContainsMeta()->copy();
    }
}

MegaChatMessagePrivate::MegaChatMessagePrivate(const Message &msg, Message::Status status, Idx index)
{
    if (msg.type == TYPE_NORMAL || msg.type == TYPE_CHAT_TITLE)
    {
        string tmp(msg.buf(), msg.size());
        mMsg = msg.size() ? MegaApi::strdup(tmp.c_str()) : NULL;
    }
    else    // for other types, content is irrelevant
    {
        mMsg = NULL;
    }
    uh = msg.userid;
    msgId = msg.isSending() ? MEGACHAT_INVALID_HANDLE : (MegaChatHandle) msg.id();
    mTempId = msg.isSending() ? (MegaChatHandle) msg.id() : MEGACHAT_INVALID_HANDLE;
    rowId = MEGACHAT_INVALID_HANDLE;
    type = msg.type;
    mHasReactions = msg.hasConfirmedReactions();
    ts = msg.ts;
    mStatus = status;
    mIndex = index;
    changed = 0;
    edited = msg.updated && msg.size();
    deleted = msg.updated && !msg.size();
    mCode = 0;
    priv = PRIV_UNKNOWN;
    hAction = MEGACHAT_INVALID_HANDLE;

    switch (type)
    {
        case MegaChatMessage::TYPE_PRIV_CHANGE:
        case MegaChatMessage::TYPE_ALTER_PARTICIPANTS:
        {
            const Message::ManagementInfo mngInfo = msg.mgmtInfo();

            priv = mngInfo.privilege;
            hAction = mngInfo.target;
            break;
        }
        case MegaChatMessage::TYPE_NODE_ATTACHMENT:
        case MegaChatMessage::TYPE_VOICE_CLIP:
        {
            megaNodeList = JSonUtils::parseAttachNodeJSon(msg.toText().c_str());
            break;
        }
        case MegaChatMessage::TYPE_REVOKE_NODE_ATTACHMENT:
        {
            hAction = MegaApi::base64ToHandle(msg.toText().c_str());
            break;
        }
        case MegaChatMessage::TYPE_CONTACT_ATTACHMENT:
        {
            megaChatUsers = JSonUtils::parseAttachContactJSon(msg.toText().c_str());
            break;
        }
        case MegaChatMessage::TYPE_CONTAINS_META:
        {
            uint8_t containsMetaType = msg.containMetaSubtype();
            string containsMetaJson = msg.containsMetaJson();
            mContainsMeta = JSonUtils::parseContainsMeta(containsMetaJson.c_str(), containsMetaType);
            break;
        }
        case MegaChatMessage::TYPE_CALL_ENDED:
        {
            megaHandleList = new MegaHandleListPrivate();
            Message::CallEndedInfo *callEndInfo = Message::CallEndedInfo::fromBuffer(msg.buf(), msg.size());
            if (callEndInfo)
            {
                for (size_t i = 0; i < callEndInfo->participants.size(); i++)
                {
                    megaHandleList->addMegaHandle(callEndInfo->participants[i]);
                }

                priv = static_cast<int>(callEndInfo->duration);
                mCode = MegaChatMessagePrivate::convertEndCallTermCodeToUI(*callEndInfo);
                hAction = callEndInfo->callid;
                delete callEndInfo;
            }
            break;
        }
        case MegaChatMessage::TYPE_SCHED_MEETING:
        {
            megaHandleList = new MegaHandleListPrivate();
            std::unique_ptr<Message::SchedMeetingInfo> schedInfo(Message::SchedMeetingInfo::fromBuffer(msg.buf(), msg.size()));
            if (schedInfo)
            {
                hAction = schedInfo->mSchedId; // reuse hAction to store schedId
                priv = static_cast<int>(schedInfo->mSchedChanged);

                if (schedInfo->mSchedInfo && !schedInfo->mSchedInfo->empty())
                {
                    mStringList.reset(::mega::MegaStringList::createInstance());
                    for (const auto& m: *schedInfo->mSchedInfo.get())
                    {
                        if (m.first == karere::SC_TITLE) // currently just store old - new title
                        {
                            mStringList->add(m.second.first.c_str());
                            mStringList->add(m.second.second.c_str());
                        }
                    }
                }
            }
           break;
        }
        case MegaChatMessage::TYPE_SET_RETENTION_TIME:
        {
          // Interpret retentionTime as int32_t to store it in an existing member.
          assert(sizeof(priv) == msg.dataSize());
          memcpy(&priv, msg.buf(), min(sizeof(priv), msg.dataSize()));
          break;
        }

        case MegaChatMessage::TYPE_NORMAL:
        case MegaChatMessage::TYPE_CHAT_TITLE:
        case MegaChatMessage::TYPE_TRUNCATE:
        case MegaChatMessage::TYPE_CALL_STARTED:
        case MegaChatMessage::TYPE_PUBLIC_HANDLE_CREATE:
        case MegaChatMessage::TYPE_PUBLIC_HANDLE_DELETE:
        case MegaChatMessage::TYPE_SET_PRIVATE_MODE:
            break;
        default:
        {
            type = MegaChatMessage::TYPE_UNKNOWN;
            break;
        }
    }

    int encryptionState = msg.isEncrypted();
    switch (encryptionState)
    {
    case Message::kEncryptedPending:    // transient, app will receive update once decrypted
    case Message::kEncryptedNoKey:
    case Message::kEncryptedNoType:
        mCode = encryptionState;
        type = MegaChatMessage::TYPE_UNKNOWN; // --> ignore/hide them
        break;
    case Message::kEncryptedMalformed:
    case Message::kEncryptedSignature:
        mCode = encryptionState;
        type = MegaChatMessage::TYPE_INVALID; // --> show a warning
        break;
    case Message::kNotEncrypted:
        break;
    }
}

MegaChatMessagePrivate::~MegaChatMessagePrivate()
{
    delete [] mMsg;
    delete megaChatUsers;
    delete megaNodeList;
    delete mContainsMeta;
    delete megaHandleList;
}

MegaChatMessage *MegaChatMessagePrivate::copy() const
{
    return new MegaChatMessagePrivate(this);
}

int MegaChatMessagePrivate::getStatus() const
{
    return mStatus;
}

MegaChatHandle MegaChatMessagePrivate::getMsgId() const
{
    return msgId;
}

MegaChatHandle MegaChatMessagePrivate::getTempId() const
{
    return mTempId;
}

int MegaChatMessagePrivate::getMsgIndex() const
{
    return mIndex;
}

MegaChatHandle MegaChatMessagePrivate::getUserHandle() const
{
    return uh;
}

int MegaChatMessagePrivate::getType() const
{
    return type;
}

bool MegaChatMessagePrivate::hasConfirmedReactions() const
{
    return mHasReactions;
}

int64_t MegaChatMessagePrivate::getTimestamp() const
{
    return ts;
}

const char *MegaChatMessagePrivate::getContent() const
{
    // if message contains meta and is of rich-link type, return the original content
    if (type == MegaChatMessage::TYPE_CONTAINS_META)
    {
        return getContainsMeta()->getTextMessage();

    }
    return mMsg;
}

bool MegaChatMessagePrivate::isEdited() const
{
    return edited;
}

bool MegaChatMessagePrivate::isDeleted() const
{
    return deleted;
}

bool MegaChatMessagePrivate::isEditable() const
{
    return ((type == TYPE_NORMAL || type == TYPE_CONTAINS_META) && !isDeleted() && ((time(NULL) - ts) < CHATD_MAX_EDIT_AGE) && !isGiphy());
}

bool MegaChatMessagePrivate::isDeletable() const
{
    return ((type == TYPE_NORMAL || type == TYPE_CONTACT_ATTACHMENT || type == TYPE_NODE_ATTACHMENT || type == TYPE_CONTAINS_META || type == TYPE_VOICE_CLIP)
            && !isDeleted() && ((time(NULL) - ts) < CHATD_MAX_EDIT_AGE));
}

bool MegaChatMessagePrivate::isManagementMessage() const
{
    return (type >= TYPE_LOWEST_MANAGEMENT
            && type <= TYPE_HIGHEST_MANAGEMENT);
}

MegaChatHandle MegaChatMessagePrivate::getHandleOfAction() const
{
    return hAction;
}

int MegaChatMessagePrivate::getPrivilege() const
{
    return priv;
}

int MegaChatMessagePrivate::getCode() const
{
    return mCode;
}

MegaChatHandle MegaChatMessagePrivate::getRowId() const
{
    return rowId;
}

int MegaChatMessagePrivate::getChanges() const
{
    return changed;
}

bool MegaChatMessagePrivate::hasChanged(int changeType) const
{
    return (changed & changeType);
}

void MegaChatMessagePrivate::setStatus(int status)
{
    mStatus = status;
    changed |= MegaChatMessage::CHANGE_TYPE_STATUS;
}

void MegaChatMessagePrivate::setTempId(MegaChatHandle tempId)
{
    mTempId = tempId;
}

void MegaChatMessagePrivate::setRowId(int id)
{
    rowId = id;
}

void MegaChatMessagePrivate::setContentChanged()
{
    changed |= MegaChatMessage::CHANGE_TYPE_CONTENT;
}

void MegaChatMessagePrivate::setCode(int code)
{
    mCode = code;
}

void MegaChatMessagePrivate::setAccess()
{
    changed |= MegaChatMessage::CHANGE_TYPE_ACCESS;
}

void MegaChatMessagePrivate::setTsUpdated()
{
    changed |= MegaChatMessage::CHANGE_TYPE_TIMESTAMP;
}

int MegaChatMessagePrivate::convertEndCallTermCodeToUI(const Message::CallEndedInfo  &callEndInfo)
{
    int code;
    switch (callEndInfo.termCode)
    {
        case END_CALL_REASON_ENDED:;
        case END_CALL_REASON_FAILED:
            if (callEndInfo.duration > 0)
            {
                code =  END_CALL_REASON_ENDED;
            }
            else
            {
                code = END_CALL_REASON_FAILED;
            }
            break;
        default:
            code = callEndInfo.termCode;
            break;
    }

    return code;
}

unsigned int MegaChatMessagePrivate::getUsersCount() const
{
    unsigned int size = 0;
    if (megaChatUsers != NULL)
    {
        size = static_cast<unsigned int>(megaChatUsers->size());
    }

    return size;
}

MegaChatHandle MegaChatMessagePrivate::getUserHandle(unsigned int index) const
{
    if (!megaChatUsers || index >= megaChatUsers->size())
    {
        return MEGACHAT_INVALID_HANDLE;
    }

    return megaChatUsers->at(index).getHandle();
}

const char *MegaChatMessagePrivate::getUserName(unsigned int index) const
{
    if (!megaChatUsers || index >= megaChatUsers->size())
    {
        return NULL;
    }

    return megaChatUsers->at(index).getName();
}

const char *MegaChatMessagePrivate::getUserEmail(unsigned int index) const
{
    if (!megaChatUsers || index >= megaChatUsers->size())
    {
        return NULL;
    }

    return megaChatUsers->at(index).getEmail();
}

MegaNodeList *MegaChatMessagePrivate::getMegaNodeList() const
{
    return megaNodeList;
}

const MegaChatContainsMeta *MegaChatMessagePrivate::getContainsMeta() const
{
    return mContainsMeta;
}

MegaHandleList *MegaChatMessagePrivate::getMegaHandleList() const
{
    return megaHandleList;
}

int MegaChatMessagePrivate::getDuration() const
{
    return priv;
}

unsigned MegaChatMessagePrivate::getRetentionTime() const
{
    return static_cast<unsigned>(priv);
}

int MegaChatMessagePrivate::getTermCode() const
{
    return mCode;
}

bool MegaChatMessagePrivate::hasSchedMeetingChanged(unsigned int change) const
{
    if (type != TYPE_SCHED_MEETING)
    {
        return false;
    }

    KarereScheduledMeeting::sched_bs_t bs = static_cast<unsigned long>(priv);
    return bs[change];
}

const MegaStringList* MegaChatMessagePrivate::getStringList() const
{
    return mStringList.get();
}

bool MegaChatMessagePrivate::isGiphy() const
{
    if (auto metaType = getContainsMeta())
    {
        return metaType->getType() == MegaChatContainsMeta::CONTAINS_META_GIPHY;
    }
    return false;
}

LoggerHandler::LoggerHandler()
    : ILoggerBackend(MegaChatApi::LOG_LEVEL_INFO)
{
    megaLogger = NULL;

    gLogger.addUserLogger("MegaChatApi", this);
    gLogger.logChannels[krLogChannel_megasdk].logLevel = krLogLevelDebugVerbose;
    gLogger.logChannels[krLogChannel_websockets].logLevel = krLogLevelDebugVerbose;
    gLogger.logToConsoleUseColors(false);
}

LoggerHandler::~LoggerHandler()
{
    gLogger.removeUserLogger("MegaChatApi");
}

void LoggerHandler::setMegaChatLogger(MegaChatLogger *logger)
{
    mutex.lock();
    megaLogger = logger;
    mutex.unlock();
}

void LoggerHandler::setLogLevel(int logLevel)
{
    mutex.lock();
    maxLogLevel = static_cast<krLogLevel>(logLevel);
    switch (logLevel)
    {
        case MegaChatApi::LOG_LEVEL_ERROR:
            MegaApi::setLogLevel(MegaApi::LOG_LEVEL_ERROR);
            break;

        case MegaChatApi::LOG_LEVEL_WARNING:
            MegaApi::setLogLevel(MegaApi::LOG_LEVEL_WARNING);
            break;

        case MegaChatApi::LOG_LEVEL_INFO:
            MegaApi::setLogLevel(MegaApi::LOG_LEVEL_INFO);
            break;

        case MegaChatApi::LOG_LEVEL_VERBOSE:
        case MegaChatApi::LOG_LEVEL_DEBUG:
            MegaApi::setLogLevel(MegaApi::LOG_LEVEL_DEBUG);
            break;

        case MegaChatApi::LOG_LEVEL_MAX:
            MegaApi::setLogLevel(MegaApi::LOG_LEVEL_MAX);
            break;

        default:
            break;
    }
    mutex.unlock();
}

void LoggerHandler::setLogWithColors(bool useColors)
{
    gLogger.logToConsoleUseColors(useColors);
}

void LoggerHandler::setLogToConsole(bool enable)
{
    gLogger.logToConsole(enable);
}

void LoggerHandler::log(krLogLevel level, const char *msg, size_t /*len*/, unsigned /*flags*/)
{
    mutex.lock();
    if (megaLogger)
    {
        megaLogger->log(level, msg);
    }
    mutex.unlock();
}

#ifndef KARERE_DISABLE_WEBRTC

MegaChatCallHandler::MegaChatCallHandler(MegaChatApiImpl *megaChatApi)
{
    mMegaChatApi = megaChatApi;
}

MegaChatCallHandler::~MegaChatCallHandler()
{
}

void MegaChatCallHandler::onCallStateChange(rtcModule::ICall &call)
{
    std::unique_ptr<MegaChatCallPrivate> chatCall = ::mega::make_unique<MegaChatCallPrivate>(call);
    chatCall->setStatus(MegaChatCallPrivate::convertCallState(call.getState()));
    mMegaChatApi->fireOnChatCallUpdate(chatCall.get());
}

void MegaChatCallHandler::onCallRinging(rtcModule::ICall &call)
{
    std::unique_ptr<MegaChatCallPrivate> chatCall = ::mega::make_unique<MegaChatCallPrivate>(call);
    chatCall->setChange(MegaChatCall::CHANGE_TYPE_RINGING_STATUS);
    mMegaChatApi->fireOnChatCallUpdate(chatCall.get());
}

void MegaChatCallHandler::onCallError(rtcModule::ICall &call, int code, const std::string &errMsg)
{
    // set manually Notification type, TermCode and message, as we are notifying an SFU error, and that information
    // is temporary, and shouldn't be preserved in original Call object
    std::unique_ptr<MegaChatCallPrivate> chatCall = ::mega::make_unique<MegaChatCallPrivate>(call);
    chatCall->setNotificationType(MegaChatCall::NOTIFICATION_TYPE_SFU_ERROR);                           // Notification type
    chatCall->setTermCode(chatCall->convertTermCode(static_cast<rtcModule::TermCode>(code)));           // SFU error
    chatCall->setMessage(errMsg);                                                                       // SFU err message
    mMegaChatApi->fireOnChatCallUpdate(chatCall.get());
}

void MegaChatCallHandler::onStopOutgoingRinging(const rtcModule::ICall& call)
{
    std::unique_ptr<MegaChatCallPrivate> chatCall = ::mega::make_unique<MegaChatCallPrivate>(call);
    chatCall->setChange(MegaChatCall::CHANGE_TYPE_OUTGOING_RINGING_STOP);
    mMegaChatApi->fireOnChatCallUpdate(chatCall.get());
}

void MegaChatCallHandler::onPermissionsChanged(const rtcModule::ICall& call)
{
    std::unique_ptr<MegaChatCallPrivate> chatCall = ::mega::make_unique<MegaChatCallPrivate>(call);
    chatCall->setChange(MegaChatCall::CHANGE_TYPE_OWN_PERMISSIONS);
    mMegaChatApi->fireOnChatCallUpdate(chatCall.get());
}

<<<<<<< HEAD
void MegaChatCallHandler::onWrUsersAllow(const rtcModule::ICall& call, const ::mega::MegaHandleList* users)
{
    std::unique_ptr<MegaChatCallPrivate> chatCall = ::mega::make_unique<MegaChatCallPrivate>(call);
    chatCall->setChange(MegaChatCall::CHANGE_TYPE_WR_USERS_ALLOW);
    chatCall->setHandleList(users);
    mMegaChatApi->fireOnChatCallUpdate(chatCall.get());
}

void MegaChatCallHandler::onWrUsersDeny(const rtcModule::ICall& call, const ::mega::MegaHandleList* users)
{
    std::unique_ptr<MegaChatCallPrivate> chatCall = ::mega::make_unique<MegaChatCallPrivate>(call);
    chatCall->setChange(MegaChatCall::CHANGE_TYPE_WR_USERS_DENY);
    chatCall->setHandleList(users);
    mMegaChatApi->fireOnChatCallUpdate(chatCall.get());
}

void MegaChatCallHandler::onWrUserDump(const rtcModule::ICall& call)
{
    std::unique_ptr<MegaChatCallPrivate> chatCall = ::mega::make_unique<MegaChatCallPrivate>(call);
    chatCall->setChange(MegaChatCall::CHANGE_TYPE_WR_COMPOSITION);
    mMegaChatApi->fireOnChatCallUpdate(chatCall.get());
}

void MegaChatCallHandler::onWrAllow(const rtcModule::ICall& call)
{
    std::unique_ptr<MegaChatCallPrivate> chatCall = ::mega::make_unique<MegaChatCallPrivate>(call);
    chatCall->setChange(MegaChatCall::CHANGE_TYPE_WR_ALLOW);
    mMegaChatApi->fireOnChatCallUpdate(chatCall.get());
}

void MegaChatCallHandler::onWrDeny(const rtcModule::ICall& call)
{
    std::unique_ptr<MegaChatCallPrivate> chatCall = ::mega::make_unique<MegaChatCallPrivate>(call);
    chatCall->setChange(MegaChatCall::CHANGE_TYPE_WR_DENY);
    mMegaChatApi->fireOnChatCallUpdate(chatCall.get());
}

void MegaChatCallHandler::onWrPushedFromCall(const rtcModule::ICall& call)
{
    std::unique_ptr<MegaChatCallPrivate> chatCall = ::mega::make_unique<MegaChatCallPrivate>(call);
    chatCall->setChange(MegaChatCall::CHANGE_TYPE_WR_PUSHED_FROM_CALL);
    mMegaChatApi->fireOnChatCallUpdate(chatCall.get());
}

void MegaChatCallHandler::onWrUsersEntered(const rtcModule::ICall& call, const ::mega::MegaHandleList* users)
{
    std::unique_ptr<MegaChatCallPrivate> chatCall = ::mega::make_unique<MegaChatCallPrivate>(call);
    chatCall->setChange(MegaChatCall::CHANGE_TYPE_WR_USERS_ENTERED);
    chatCall->setHandleList(users);
    mMegaChatApi->fireOnChatCallUpdate(chatCall.get());
}

void MegaChatCallHandler::onWrUsersLeave(const rtcModule::ICall& call, const ::mega::MegaHandleList* users)
{
    std::unique_ptr<MegaChatCallPrivate> chatCall = ::mega::make_unique<MegaChatCallPrivate>(call);
    chatCall->setChange(MegaChatCall::CHANGE_TYPE_WR_USERS_LEAVE);
    chatCall->setHandleList(users);
=======
void MegaChatCallHandler::onCallDeny(const rtcModule::ICall& call, const std::string& cmd, const std::string& msg)
{
    // set manually Notification type, Denied command and message, as we are notifying an SFU denied command, and that information
    // is temporary, and shouldn't be preserved in original Call object
    std::unique_ptr<MegaChatCallPrivate> chatCall = ::mega::make_unique<MegaChatCallPrivate>(call);
    chatCall->setNotificationType(MegaChatCall::NOTIFICATION_TYPE_SFU_DENY);                         // Notification type
    chatCall->setTermCode(chatCall->convertSfuCmdToCode(cmd));                                       // SFU denied command
    chatCall->setMessage(msg);                                                                       // SFU err message
>>>>>>> 237b0c52
    mMegaChatApi->fireOnChatCallUpdate(chatCall.get());
}

void MegaChatCallHandler::onNewSession(rtcModule::ISession& sess, const rtcModule::ICall &call)
{
    MegaChatSessionHandler *sessionHandler = new MegaChatSessionHandler(mMegaChatApi, call);
    sess.setSessionHandler(sessionHandler); // takes ownership, destroyed after onDestroySession()

    std::unique_ptr<MegaChatSessionPrivate> megaSession = ::mega::make_unique<MegaChatSessionPrivate>(sess);
    megaSession->setChange(MegaChatSession::CHANGE_TYPE_STATUS);
    mMegaChatApi->fireOnChatSessionUpdate(call.getChatid(), call.getCallid(), megaSession.get());
}

void MegaChatCallHandler::onAudioApproved(const rtcModule::ICall &call)
{
    std::unique_ptr<MegaChatCallPrivate> chatCall = ::mega::make_unique<MegaChatCallPrivate>(call);
    chatCall->setChange(MegaChatCall::CHANGE_TYPE_CALL_SPEAK);
    mMegaChatApi->fireOnChatCallUpdate(chatCall.get());
}

void MegaChatCallHandler::onLocalFlagsChanged(const rtcModule::ICall &call)
{
    std::unique_ptr<MegaChatCallPrivate> chatCall = ::mega::make_unique<MegaChatCallPrivate>(call);
    chatCall->setChange(MegaChatCall::CHANGE_TYPE_LOCAL_AVFLAGS);
    mMegaChatApi->fireOnChatCallUpdate(chatCall.get());
}

void MegaChatCallHandler::onOnHold(const rtcModule::ICall& call)
{
    std::unique_ptr<MegaChatCallPrivate> chatCall = ::mega::make_unique<MegaChatCallPrivate>(call);
    chatCall->setOnHold(call.getLocalAvFlags().isOnHold());
    mMegaChatApi->fireOnChatCallUpdate(chatCall.get());
}

void MegaChatCallHandler::onAddPeer(const rtcModule::ICall &call, Id peer)
{
    std::unique_ptr<MegaChatCallPrivate> chatCall = ::mega::make_unique<MegaChatCallPrivate>(call);
    chatCall->setPeerid(peer, true);
    mMegaChatApi->fireOnChatCallUpdate(chatCall.get());
}

void MegaChatCallHandler::onRemovePeer(const rtcModule::ICall &call, Id peer)
{
    std::unique_ptr<MegaChatCallPrivate> chatCall = ::mega::make_unique<MegaChatCallPrivate>(call);
    chatCall->setPeerid(peer, false);
    mMegaChatApi->fireOnChatCallUpdate(chatCall.get());
}

void MegaChatCallHandler::onNetworkQualityChanged(const rtcModule::ICall &call)
{
    std::unique_ptr<MegaChatCallPrivate> chatCall = ::mega::make_unique<MegaChatCallPrivate>(call);
    chatCall->setChange(MegaChatCall::CHANGE_TYPE_NETWORK_QUALITY);
    mMegaChatApi->fireOnChatCallUpdate(chatCall.get());
}
#endif

MegaChatScheduledMeetingHandler::MegaChatScheduledMeetingHandler(MegaChatApiImpl *megaChatApi)
{
    mMegaChatApi = megaChatApi;
}

MegaChatScheduledMeetingHandler::~MegaChatScheduledMeetingHandler()
{
}

void MegaChatScheduledMeetingHandler::onSchedMeetingChange(const KarereScheduledMeeting *sm, unsigned long changed)
{
    std::unique_ptr<MegaChatScheduledMeetingPrivate> schedMeeting(new MegaChatScheduledMeetingPrivate(sm));
    schedMeeting->setChanged(changed);
#ifndef KARERE_DISABLE_WEBRTC
    mMegaChatApi->fireOnChatSchedMeetingUpdate(schedMeeting.get());
#endif
}

void MegaChatScheduledMeetingHandler::onSchedMeetingOccurrencesChange(const karere::Id& id, bool append)
{
#ifndef KARERE_DISABLE_WEBRTC
    mMegaChatApi->fireOnSchedMeetingOccurrencesChange(id, append);
#endif
}

#ifndef KARERE_DISABLE_WEBRTC
MegaChatSessionHandler::MegaChatSessionHandler(MegaChatApiImpl *megaChatApi, const rtcModule::ICall& call)
{
    mMegaChatApi = megaChatApi;
    mChatid = call.getChatid();
    mCallid = call.getCallid();
}

MegaChatSessionHandler::~MegaChatSessionHandler()
{
}

void MegaChatSessionHandler::onSpeakRequest(rtcModule::ISession &session, bool /*requested*/)
{
    std::unique_ptr<MegaChatSessionPrivate> megaSession = ::mega::make_unique<MegaChatSessionPrivate>(session);
    megaSession->setChange(MegaChatSession::CHANGE_TYPE_SESSION_SPEAK_REQUESTED);
    mMegaChatApi->fireOnChatSessionUpdate(mChatid, mCallid, megaSession.get());
}

void MegaChatSessionHandler::onVThumbReceived(rtcModule::ISession& session)
{
    if (session.hasLowResolutionTrack())
    {
        session.setVideoRendererVthumb(new MegaChatVideoReceiver(mMegaChatApi, mChatid, rtcModule::VideoResolution::kLowRes, session.getClientid()));
    }
    else
    {
        session.setVideoRendererVthumb(nullptr);
    }

    std::unique_ptr<MegaChatSessionPrivate> megaSession = ::mega::make_unique<MegaChatSessionPrivate>(session);
    megaSession->setChange(MegaChatSession::CHANGE_TYPE_SESSION_ON_LOWRES);
    mMegaChatApi->fireOnChatSessionUpdate(mChatid, mCallid, megaSession.get());
}

void MegaChatSessionHandler::onHiResReceived(rtcModule::ISession& session)
{
    if (session.hasHighResolutionTrack())
    {
        session.setVideoRendererHiRes(new MegaChatVideoReceiver(mMegaChatApi, mChatid, rtcModule::VideoResolution::kHiRes, session.getClientid()));
    }
    else
    {
        session.setVideoRendererHiRes(nullptr);
    }

    std::unique_ptr<MegaChatSessionPrivate> megaSession = ::mega::make_unique<MegaChatSessionPrivate>(session);
    megaSession->setChange(MegaChatSession::CHANGE_TYPE_SESSION_ON_HIRES);
    mMegaChatApi->fireOnChatSessionUpdate(mChatid, mCallid, megaSession.get());
}

void MegaChatSessionHandler::onDestroySession(rtcModule::ISession &session)
{
    std::unique_ptr<MegaChatSessionPrivate> megaSession = ::mega::make_unique<MegaChatSessionPrivate>(session);
    megaSession->setChange(MegaChatSession::CHANGE_TYPE_STATUS);
    mMegaChatApi->fireOnChatSessionUpdate(mChatid, mCallid, megaSession.get());
}

void MegaChatSessionHandler::onAudioRequested(rtcModule::ISession &session)
{
    std::unique_ptr<MegaChatSessionPrivate> megaSession = ::mega::make_unique<MegaChatSessionPrivate>(session);
    megaSession->setChange(MegaChatSession::CHANGE_TYPE_SESSION_SPEAK_REQUESTED);
    mMegaChatApi->fireOnChatSessionUpdate(mChatid, mCallid, megaSession.get());
}

void MegaChatSessionHandler::onRemoteFlagsChanged(rtcModule::ISession &session)
{
    std::unique_ptr<MegaChatSessionPrivate> megaSession = ::mega::make_unique<MegaChatSessionPrivate>(session);
    megaSession->setChange(MegaChatSession::CHANGE_TYPE_REMOTE_AVFLAGS);
    mMegaChatApi->fireOnChatSessionUpdate(mChatid, mCallid, megaSession.get());
}

void MegaChatSessionHandler::onOnHold(rtcModule::ISession& session)
{
    std::unique_ptr<MegaChatSessionPrivate> megaSession = ::mega::make_unique<MegaChatSessionPrivate>(session);
    megaSession->setOnHold(session.getAvFlags().isOnHold());
    mMegaChatApi->fireOnChatSessionUpdate(mChatid, mCallid, megaSession.get());
}

void MegaChatSessionHandler::onRemoteAudioDetected(rtcModule::ISession& session)
{
    std::unique_ptr<MegaChatSessionPrivate> megaSession = ::mega::make_unique<MegaChatSessionPrivate>(session);
    megaSession->setAudioDetected(session.isAudioDetected());
    mMegaChatApi->fireOnChatSessionUpdate(mChatid, mCallid, megaSession.get());
}

void MegaChatSessionHandler::onPermissionsChanged(rtcModule::ISession& session)
{
    std::unique_ptr<MegaChatSessionPrivate> megaSession = ::mega::make_unique<MegaChatSessionPrivate>(session);
    megaSession->setChange(MegaChatSession::CHANGE_TYPE_PERMISSIONS);
    mMegaChatApi->fireOnChatSessionUpdate(mChatid, mCallid, megaSession.get());
}
#endif

MegaChatListItemListPrivate::MegaChatListItemListPrivate()
{
}

MegaChatListItemListPrivate::~MegaChatListItemListPrivate()
{
    for (unsigned int i = 0; i < mList.size(); i++)
    {
        delete mList[i];
        mList[i] = NULL;
    }

    mList.clear();
}

MegaChatListItemListPrivate::MegaChatListItemListPrivate(const MegaChatListItemListPrivate *list)
{
    MegaChatListItemPrivate *item;

    for (unsigned int i = 0; i < list->size(); i++)
    {
        item = new MegaChatListItemPrivate(list->get(i));
        mList.push_back(item);
    }
}

MegaChatListItemListPrivate *MegaChatListItemListPrivate::copy() const
{
    return new MegaChatListItemListPrivate(this);
}

const MegaChatListItem *MegaChatListItemListPrivate::get(unsigned int i) const
{
    if (i >= size())
    {
        return NULL;
    }
    else
    {
        return mList.at(i);
    }
}

unsigned int MegaChatListItemListPrivate::size() const
{
    return static_cast<unsigned int>(mList.size());
}

void MegaChatListItemListPrivate::addChatListItem(MegaChatListItem *item)
{
    mList.push_back(item);
}

MegaChatPresenceConfigPrivate::MegaChatPresenceConfigPrivate(const MegaChatPresenceConfigPrivate &config)
{
    status = config.getOnlineStatus();
    autoawayEnabled = config.isAutoawayEnabled();
    autoawayTimeout = config.getAutoawayTimeout();
    persistEnabled = config.isPersist();
    lastGreenVisible = config.isLastGreenVisible();
    pending = config.isPending();
}

MegaChatPresenceConfigPrivate::MegaChatPresenceConfigPrivate(const presenced::Config &config, bool isPending)
{
    status = config.presence().status();
    autoawayEnabled = config.autoawayActive();
    autoawayTimeout = config.autoawayTimeout();
    persistEnabled = config.persist();
    lastGreenVisible = config.lastGreenVisible();
    pending = isPending;
}

MegaChatPresenceConfigPrivate::~MegaChatPresenceConfigPrivate()
{

}

MegaChatPresenceConfig *MegaChatPresenceConfigPrivate::copy() const
{
    return new MegaChatPresenceConfigPrivate(*this);
}

int MegaChatPresenceConfigPrivate::getOnlineStatus() const
{
    return status;
}

bool MegaChatPresenceConfigPrivate::isAutoawayEnabled() const
{
    return autoawayEnabled;
}

int64_t MegaChatPresenceConfigPrivate::getAutoawayTimeout() const
{
    return autoawayTimeout;
}

bool MegaChatPresenceConfigPrivate::isPersist() const
{
    return persistEnabled;
}

bool MegaChatPresenceConfigPrivate::isPending() const
{
    return pending;
}

bool MegaChatPresenceConfigPrivate::isLastGreenVisible() const
{
    return lastGreenVisible;
}

MegaChatAttachedUser::MegaChatAttachedUser(MegaChatHandle contactId, const std::string &email, const std::string& name)
    : mHandle(contactId)
    , mEmail(email)
    , mName(name)
{
}

MegaChatAttachedUser::~MegaChatAttachedUser()
{
}

MegaChatHandle MegaChatAttachedUser::getHandle() const
{
    return mHandle;
}

const char *MegaChatAttachedUser::getEmail() const
{
    return mEmail.c_str();
}

const char *MegaChatAttachedUser::getName() const
{
    return mName.c_str();
}

int MegaChatContainsMetaPrivate::getType() const
{
    return mType;
}

const char *MegaChatContainsMetaPrivate::getTextMessage() const
{
    return mText.c_str();
}

const MegaChatRichPreview *MegaChatContainsMetaPrivate::getRichPreview() const
{
    return mRichPreview;
}

const MegaChatGeolocation *MegaChatContainsMetaPrivate::getGeolocation() const
{
    return mGeolocation;
}

const MegaChatGiphy* MegaChatContainsMetaPrivate::getGiphy() const
{
    return mGiphy.get();
}

void MegaChatContainsMetaPrivate::setRichPreview(MegaChatRichPreview *richPreview)
{
    if (mRichPreview)
    {
        delete mRichPreview;
    }

    if (richPreview)
    {
        mType = MegaChatContainsMeta::CONTAINS_META_RICH_PREVIEW;
        mRichPreview = richPreview;
    }
    else
    {
        mType = MegaChatContainsMeta::CONTAINS_META_INVALID;
        mRichPreview = NULL;
    }
}

void MegaChatContainsMetaPrivate::setGeolocation(MegaChatGeolocation *geolocation)
{
    if (mGeolocation)
    {
        delete mGeolocation;
    }

    if (geolocation)
    {
        mType = MegaChatContainsMeta::CONTAINS_META_GEOLOCATION;
        mGeolocation = geolocation;
    }
    else
    {
        mType = MegaChatContainsMeta::CONTAINS_META_INVALID;
        mGeolocation = NULL;
    }
}

void MegaChatContainsMetaPrivate::setTextMessage(const string &text)
{
    mText = text;
}

void MegaChatContainsMetaPrivate::setGiphy(std::unique_ptr<MegaChatGiphy> giphy)
{
    if (giphy)
    {
        mType = MegaChatContainsMeta::CONTAINS_META_GIPHY;
        mGiphy = std::move(giphy);
    }
    else
    {
        mType = MegaChatContainsMeta::CONTAINS_META_INVALID;
        mGiphy.reset(nullptr);
    }
}

MegaChatContainsMetaPrivate::MegaChatContainsMetaPrivate(const MegaChatContainsMeta *containsMeta)
{
    if (!containsMeta)
    {
        return;
    }

    mType = containsMeta->getType();
    mRichPreview = containsMeta->getRichPreview() ? containsMeta->getRichPreview()->copy() : NULL;
    mGeolocation = containsMeta->getGeolocation() ? containsMeta->getGeolocation()->copy() : NULL;
    mGiphy = std::unique_ptr<MegaChatGiphy>(containsMeta->getGiphy() ? containsMeta->getGiphy()->copy() : nullptr);

    mText = containsMeta->getTextMessage();
}

MegaChatContainsMetaPrivate::~MegaChatContainsMetaPrivate()
{
    delete mRichPreview;
    delete mGeolocation;
}

MegaChatContainsMeta *MegaChatContainsMetaPrivate::copy() const
{
    return new MegaChatContainsMetaPrivate(this);
}

MegaChatRichPreviewPrivate::MegaChatRichPreviewPrivate(const MegaChatRichPreview *richPreview)
{
    mText = richPreview->getText();
    mTitle = richPreview->getTitle();
    mDescription = richPreview->getDescription();
    mImage = richPreview->getImage() ? richPreview->getImage() : "";
    mImageFormat = richPreview->getImageFormat();
    mIcon = richPreview->getIcon() ? richPreview->getIcon() : "";
    mIconFormat = richPreview->getIconFormat();
    mUrl = richPreview->getUrl();
    mDomainName = richPreview->getDomainName();
}

MegaChatRichPreviewPrivate::MegaChatRichPreviewPrivate(const string &text, const string &title, const string &description,
                                         const string &image, const string &imageFormat, const string &icon,
                                         const string &iconFormat, const string &url)
    : mText(text), mTitle(title), mDescription(description)
    , mImage(image), mImageFormat(imageFormat), mIcon(icon)
    , mIconFormat(iconFormat), mUrl(url)
{
    mDomainName = mUrl;
    std::string::size_type position = mDomainName.find("://");
    if (position != std::string::npos)
    {
         mDomainName = mDomainName.substr(position + 3);
    }

    position = mDomainName.find("/");
    if (position != std::string::npos)
    {
        mDomainName = mDomainName.substr(0, position);
    }
}

const char *MegaChatRichPreviewPrivate::getText() const
{
    return mText.c_str();
}

const char *MegaChatRichPreviewPrivate::getTitle() const
{
    return mTitle.c_str();
}

const char *MegaChatRichPreviewPrivate::getDescription() const
{
    return mDescription.c_str();
}

const char *MegaChatRichPreviewPrivate::getImage() const
{
    return mImage.size() ? mImage.c_str() : NULL;
}

const char *MegaChatRichPreviewPrivate::getImageFormat() const
{
    return mImageFormat.c_str();
}

const char *MegaChatRichPreviewPrivate::getIcon() const
{
    return mIcon.size() ? mIcon.c_str() : NULL;
}

const char *MegaChatRichPreviewPrivate::getIconFormat() const
{
    return mIconFormat.c_str();
}

const char *MegaChatRichPreviewPrivate::getUrl() const
{
    return mUrl.c_str();
}

MegaChatRichPreview *MegaChatRichPreviewPrivate::copy() const
{
    return new MegaChatRichPreviewPrivate(this);
}

MegaChatRichPreviewPrivate::~MegaChatRichPreviewPrivate()
{

}

std::string JSonUtils::generateAttachNodeJSon(MegaNodeList *nodes, uint8_t type)
{
    std::string ret;
    if (!nodes || type == Message::kMsgInvalid)
    {
        return ret;
    }

    rapidjson::Document jSonAttachmentNodes(rapidjson::kArrayType);
    for (int i = 0; i < nodes->size(); ++i)
    {
        rapidjson::Value jsonNode(rapidjson::kObjectType);

        MegaNode *megaNode = nodes->get(i);
        if (megaNode == NULL)
        {
            API_LOG_ERROR("Invalid node at index %d", i);
            return ret;
        }

        // h -> handle
        char *base64Handle = MegaApi::handleToBase64(megaNode->getHandle());
        std::string handleString(base64Handle);
        delete [] base64Handle;
        rapidjson::Value nodeHandleValue(rapidjson::kStringType);
        nodeHandleValue.SetString(handleString.c_str(), static_cast<rapidjson::SizeType>(handleString.length()), jSonAttachmentNodes.GetAllocator());
        jsonNode.AddMember(rapidjson::Value("h"), nodeHandleValue, jSonAttachmentNodes.GetAllocator());

        // k -> binary key
        char tempKey[FILENODEKEYLENGTH];
        char *base64Key = megaNode->getBase64Key();
        Base64::atob(base64Key, (::mega::byte*)tempKey, FILENODEKEYLENGTH);
        delete [] base64Key;

        // This call must be done with type <T> = <int32_t>
        std::vector<int32_t> keyVector = ::mega::Utils::str_to_a32<int32_t>(std::string(tempKey, FILENODEKEYLENGTH));
        rapidjson::Value keyVectorNode(rapidjson::kArrayType);
        if (keyVector.size() != 8)
        {
            API_LOG_ERROR("Invalid nodekey for attached node: %d", megaNode->getHandle());
            return ret;
        }
        for (unsigned int j = 0; j < keyVector.size(); ++j)
        {
            keyVectorNode.PushBack(rapidjson::Value(keyVector[j]), jSonAttachmentNodes.GetAllocator());
        }

        jsonNode.AddMember(rapidjson::Value("k"), keyVectorNode, jSonAttachmentNodes.GetAllocator());

        // t -> type
        jsonNode.AddMember(rapidjson::Value("t"), rapidjson::Value(megaNode->getType()), jSonAttachmentNodes.GetAllocator());

        // name -> name
        std::string nameString = std::string(megaNode->getName());
        rapidjson::Value nameValue(rapidjson::kStringType);
        nameValue.SetString(nameString.c_str(), static_cast<rapidjson::SizeType>(nameString.length()), jSonAttachmentNodes.GetAllocator());
        jsonNode.AddMember(rapidjson::Value("name"), nameValue, jSonAttachmentNodes.GetAllocator());

        // s -> size
        jsonNode.AddMember(rapidjson::Value("s"), rapidjson::Value(megaNode->getSize()), jSonAttachmentNodes.GetAllocator());

        // hash -> fingerprint
        const char *fingerprintMega = megaNode->getFingerprint();
        char *fingerprint = NULL;
        if (fingerprintMega)
        {
            fingerprint = MegaApiImpl::getMegaFingerprintFromSdkFingerprint(fingerprintMega);
        }

        if (fingerprint)
        {
            rapidjson::Value fpValue(rapidjson::kStringType);
            fpValue.SetString(fingerprint, static_cast<rapidjson::SizeType>(strlen(fingerprint)), jSonAttachmentNodes.GetAllocator());
            jsonNode.AddMember(rapidjson::Value("hash"), fpValue, jSonAttachmentNodes.GetAllocator());
            delete [] fingerprint;
        }

        // fa -> image thumbnail/preview/mediainfo
        const char *fa = megaNode->getFileAttrString();
        if (fa)
        {
            std::string faString(fa);
            delete [] fa;

            rapidjson::Value faValue(rapidjson::kStringType);
            faValue.SetString(faString.c_str(), static_cast<rapidjson::SizeType>(faString.length()), jSonAttachmentNodes.GetAllocator());
            jsonNode.AddMember(rapidjson::Value("fa"), faValue, jSonAttachmentNodes.GetAllocator());
        }
        else
        {
            // ar -> empty
            rapidjson::Value arValue(rapidjson::kObjectType);
            jsonNode.AddMember(rapidjson::Value("ar"), arValue, jSonAttachmentNodes.GetAllocator());
        }

        // ts -> time stamp
        jsonNode.AddMember(rapidjson::Value("ts"), rapidjson::Value(megaNode->getModificationTime()), jSonAttachmentNodes.GetAllocator());

        jSonAttachmentNodes.PushBack(jsonNode, jSonAttachmentNodes.GetAllocator());
    }

    rapidjson::StringBuffer buffer;
    rapidjson::Writer<rapidjson::StringBuffer> writer(buffer);
    jSonAttachmentNodes.Accept(writer);

    ret.assign(buffer.GetString(), buffer.GetSize());
    ret.insert(ret.begin(), static_cast<char>(type - Message::kMsgOffset));
    ret.insert(ret.begin(), 0x0);

    return ret;
}

MegaNodeList *JSonUtils::parseAttachNodeJSon(const char *json)
{
    if (!json || strcmp(json, "") == 0)
    {
        API_LOG_ERROR("Invalid attachment JSON");
        return NULL;
    }

    rapidjson::StringStream stringStream(json);
    rapidjson::Document document;
    document.ParseStream(stringStream);

    if (document.GetParseError() != rapidjson::ParseErrorCode::kParseErrorNone)
    {
        API_LOG_ERROR("parseAttachNodeJSon: Parser json error");
        return NULL;
    }

    MegaNodeList *megaNodeList = new MegaNodeListPrivate();

    int attachmentNumber = document.Capacity();
    for (int i = 0; i < attachmentNumber; ++i)
    {
        const rapidjson::Value& file = document[i];

        // nodehandle
        rapidjson::Value::ConstMemberIterator iteratorHandle = file.FindMember("h");
        if (iteratorHandle == file.MemberEnd() || !iteratorHandle->value.IsString())
        {
            API_LOG_ERROR("parseAttachNodeJSon: Invalid nodehandle in attachment JSON");
            delete megaNodeList;
            return NULL;
        }
        MegaHandle megaHandle = MegaApi::base64ToHandle(iteratorHandle->value.GetString());

        // filename
        rapidjson::Value::ConstMemberIterator iteratorName = file.FindMember("name");
        if (iteratorName == file.MemberEnd() || !iteratorName->value.IsString())
        {
            API_LOG_ERROR("parseAttachNodeJSon: Invalid filename in attachment JSON");
            delete megaNodeList;
            return NULL;
        }
        std::string nameString = iteratorName->value.GetString();

        // nodekey
        rapidjson::Value::ConstMemberIterator iteratorKey = file.FindMember("k");
        if (!iteratorKey->value.IsArray())
        {
            iteratorKey = file.FindMember("key");
        }
        if (iteratorKey == file.MemberEnd() || !iteratorKey->value.IsArray()
                || iteratorKey->value.Capacity() != 8)
        {
            API_LOG_ERROR("parseAttachNodeJSon: Invalid nodekey in attachment JSON");
            delete megaNodeList;
            return NULL;
        }
        std::vector<int32_t> kElements;
        for (unsigned int j = 0; j < iteratorKey->value.Capacity(); ++j)
        {
            if (iteratorKey->value[j].IsInt())
            {
                int32_t value = iteratorKey->value[j].GetInt();
                kElements.push_back(value);
            }
            else
            {
                API_LOG_ERROR("parseAttachNodeJSon: Invalid nodekey data in attachment JSON");
                delete megaNodeList;
                return NULL;
            }
        }

        // This call must be done with type <T> = <int32_t>
        std::string key = ::mega::Utils::a32_to_str<int32_t>(kElements);

        // size
        rapidjson::Value::ConstMemberIterator iteratorSize = file.FindMember("s");
        if (iteratorSize == file.MemberEnd() || !iteratorSize->value.IsInt64())
        {
            API_LOG_ERROR("parseAttachNodeJSon: Invalid size in attachment JSON");
            delete megaNodeList;
            return NULL;
        }
        int64_t size = iteratorSize->value.GetInt64();

        // fingerprint
        rapidjson::Value::ConstMemberIterator iteratorFp = file.FindMember("hash");
        std::string fp;
        if (iteratorFp == file.MemberEnd() || !iteratorFp->value.IsString())
        {
            API_LOG_WARNING("parseAttachNodeJSon: Missing fingerprint in attachment JSON. Old message?");
        }
        else
        {
            fp = iteratorFp->value.GetString();
        }
        // convert MEGA's fingerprint to the internal format used by SDK (includes size)
        char *sdkFingerprint = !fp.empty() ? MegaApiImpl::getSdkFingerprintFromMegaFingerprint(fp.c_str(), size) : NULL;

        // nodetype
        rapidjson::Value::ConstMemberIterator iteratorType = file.FindMember("t");
        if (iteratorType == file.MemberEnd() || !iteratorType->value.IsInt())
        {
            API_LOG_ERROR("parseAttachNodeJSon: Invalid type in attachment JSON");
            delete megaNodeList;
            return NULL;
        }
        int type = iteratorType->value.GetInt();

        // timestamp
        rapidjson::Value::ConstMemberIterator iteratorTimeStamp = file.FindMember("ts");
        if (iteratorTimeStamp == file.MemberEnd() || !iteratorTimeStamp->value.IsInt64())
        {
            API_LOG_ERROR("parseAttachNodeJSon: Invalid timestamp in attachment JSON");
            delete megaNodeList;
            return NULL;
        }
        int64_t timeStamp = iteratorTimeStamp->value.GetInt64();

        // file-attrstring
        rapidjson::Value::ConstMemberIterator iteratorFa = file.FindMember("fa");
        std::string fa;
        if (iteratorFa != file.MemberEnd() && iteratorFa->value.IsString())
        {
            fa = iteratorFa->value.GetString();
        }

        MegaNodePrivate node(nameString.c_str(), type, size, timeStamp, timeStamp,
                             megaHandle, &key, &fa, sdkFingerprint,
                             NULL, INVALID_HANDLE, INVALID_HANDLE, NULL, NULL, false, true);

        megaNodeList->addNode(&node);

        delete [] sdkFingerprint;
    }

    return megaNodeList;
}

std::string JSonUtils::generateAttachContactJSon(MegaHandleList *contacts, ContactList *contactList)
{
    std::string ret;
    if (!contacts || contacts->size() == 0 || !contactList || contacts->size() > contactList->size())
    {
        API_LOG_ERROR("parseAttachContactJSon: no contacts available");
        return ret;
    }

    rapidjson::Document jSonDocument(rapidjson::kArrayType);
    for (unsigned int i = 0; i < contacts->size(); ++i)
    {
        auto contactIterator = contactList->find(contacts->get(i));
        if (contactIterator != contactList->end())
        {
            karere::Contact* contact = contactIterator->second;

            rapidjson::Value jSonContact(rapidjson::kObjectType);
            const char *base64Handle = MegaApi::userHandleToBase64(contact->userId());
            std::string handleString(base64Handle);
            rapidjson::Value userHandleValue(rapidjson::kStringType);
            userHandleValue.SetString(handleString.c_str(), static_cast<rapidjson::SizeType>(handleString.length()), jSonDocument.GetAllocator());
            jSonContact.AddMember(rapidjson::Value("u"), userHandleValue, jSonDocument.GetAllocator());
            delete [] base64Handle;

            rapidjson::Value emailValue(rapidjson::kStringType);
            emailValue.SetString(contact->email().c_str(), static_cast<rapidjson::SizeType>(contact->email().length()), jSonDocument.GetAllocator());
            jSonContact.AddMember(rapidjson::Value("email"), emailValue, jSonDocument.GetAllocator());

            std::string nameString = contact->getContactName();
            rapidjson::Value nameValue(rapidjson::kStringType);
            nameValue.SetString(nameString.c_str(), static_cast<rapidjson::SizeType>(nameString.length()), jSonDocument.GetAllocator());
            jSonContact.AddMember(rapidjson::Value("name"), nameValue, jSonDocument.GetAllocator());

            jSonDocument.PushBack(jSonContact, jSonDocument.GetAllocator());
        }
        else
        {
            API_LOG_ERROR("Failed to find the contact: %d", contacts->get(i));
            return ret;
        }
    }

    rapidjson::StringBuffer buffer;
    rapidjson::Writer<rapidjson::StringBuffer> writer(buffer);
    jSonDocument.Accept(writer);

    // assemble final message with the type
    ret.assign(buffer.GetString(), buffer.GetSize());
    ret.insert(ret.begin(), Message::kMsgContact - Message::kMsgOffset);
    ret.insert(ret.begin(), 0x0);

    return ret;
}

std::vector<MegaChatAttachedUser> *JSonUtils::parseAttachContactJSon(const char *json)
{
    if (!json  || strcmp(json, "") == 0)
    {
        return NULL;
    }

    rapidjson::StringStream stringStream(json);

    rapidjson::Document document;
    document.ParseStream(stringStream);

    if (document.GetParseError() != rapidjson::ParseErrorCode::kParseErrorNone)
    {
        API_LOG_ERROR("parseAttachContactJSon: Parser json error");
        return NULL;
    }

    std::vector<MegaChatAttachedUser> *megaChatUsers = new std::vector<MegaChatAttachedUser>();

    int contactNumber = document.Capacity();
    for (int i = 0; i < contactNumber; ++i)
    {
        const rapidjson::Value& user = document[i];

        rapidjson::Value::ConstMemberIterator iteratorEmail = user.FindMember("email");
        if (iteratorEmail == user.MemberEnd() || !iteratorEmail->value.IsString())
        {
            API_LOG_ERROR("parseAttachContactJSon: Invalid email in contact-attachment JSON");
            delete megaChatUsers;
            return NULL;
        }
        std::string emailString = iteratorEmail->value.GetString();

        rapidjson::Value::ConstMemberIterator iteratorHandle = user.FindMember("u");
        if (iteratorHandle == user.MemberEnd() || !iteratorHandle->value.IsString())
        {
            API_LOG_ERROR("parseAttachContactJSon: Invalid userhandle in contact-attachment JSON");
            delete megaChatUsers;
            return NULL;
        }
        std::string handleString = iteratorHandle->value.GetString();

        rapidjson::Value::ConstMemberIterator iteratorName = user.FindMember("name");
        if (iteratorName == user.MemberEnd() || !iteratorName->value.IsString())
        {
            API_LOG_ERROR("parseAttachContactJSon: Invalid username in contact-attachment JSON");
            delete megaChatUsers;
            return NULL;
        }
        std::string nameString = iteratorName->value.GetString();

        MegaChatAttachedUser megaChatUser(MegaApi::base64ToUserHandle(handleString.c_str()) , emailString, nameString);
        megaChatUsers->push_back(megaChatUser);
    }

    return megaChatUsers;

}

std::string JSonUtils::generateGeolocationJSon(float longitude, float latitude, const char *img)
{
    std::string textMessage("https://www.google.com/maps/search/?api=1&query=");
    textMessage.append(std::to_string(latitude)).append(",").append(std::to_string(longitude));

    // Add generic `textMessage`
    rapidjson::Document jsonContainsMeta(rapidjson::kObjectType);
    rapidjson::Value jsonTextMessage(rapidjson::kStringType);
    jsonTextMessage.SetString(textMessage.c_str(), static_cast<rapidjson::SizeType>(textMessage.length()), jsonContainsMeta.GetAllocator());
    jsonContainsMeta.AddMember(rapidjson::Value("textMessage"), jsonTextMessage, jsonContainsMeta.GetAllocator());

    // prepare geolocation object: longitude, latitude, image
    rapidjson::Value jsonGeolocation(rapidjson::kObjectType);
    // longitud
    rapidjson::Value jsonLongitude(rapidjson::kStringType);
    std::string longitudeString = std::to_string(longitude);
    jsonLongitude.SetString(longitudeString.c_str(), static_cast<rapidjson::SizeType>(longitudeString.length()));
    jsonGeolocation.AddMember(rapidjson::Value("lng"), jsonLongitude, jsonContainsMeta.GetAllocator());
    // latitude
    rapidjson::Value jsonLatitude(rapidjson::kStringType);
    std::string latitudeString = std::to_string(latitude);
    jsonLatitude.SetString(latitudeString.c_str(), static_cast<rapidjson::SizeType>(latitudeString.length()));
    jsonGeolocation.AddMember(rapidjson::Value("la"), jsonLatitude, jsonContainsMeta.GetAllocator());
    // image/thumbnail
    if (img)
    {
        rapidjson::Value jsonImage(rapidjson::kStringType);
        jsonImage.SetString(img, static_cast<rapidjson::SizeType>(strlen(img)), jsonContainsMeta.GetAllocator());
        jsonGeolocation.AddMember(rapidjson::Value("img"), jsonImage, jsonContainsMeta.GetAllocator());
    }

    // Add the `extra` with the geolocation data
    rapidjson::Value jsonExtra(rapidjson::kArrayType);
    jsonExtra.PushBack(jsonGeolocation, jsonContainsMeta.GetAllocator());
    jsonContainsMeta.AddMember(rapidjson::Value("extra"), jsonExtra, jsonContainsMeta.GetAllocator());

    rapidjson::StringBuffer buffer;
    rapidjson::Writer<rapidjson::StringBuffer> writer(buffer);
    jsonContainsMeta.Accept(writer);

    // assemble final message with the type (contains-meta) and subtype (geolocation)
    std::string message(buffer.GetString(), buffer.GetSize());
    message.insert(message.begin(), Message::ContainsMetaSubType::kGeoLocation);
    message.insert(message.begin(), Message::kMsgContainsMeta - Message::kMsgOffset);
    message.insert(message.begin(), 0x0);

    return message;
}

std::string JSonUtils::generateGiphyJSon(const char* srcMp4, const char* srcWebp, long long sizeMp4, long long sizeWebp, int width, int height, const char* title)
{
    std::string ret;
    if (!srcMp4 || sizeMp4 == 0 || !srcWebp || sizeWebp == 0 || !title)
    {
        API_LOG_ERROR("generateGiphyJSon: Insufficient information");
        return ret;
    }

    rapidjson::Document jsonContainsMeta(rapidjson::kObjectType);

    // Add generic `textMessage`
    rapidjson::Value jsonTextMessage(rapidjson::kStringType);
    std::string textMessage(title);
    jsonTextMessage.SetString(textMessage.c_str(), static_cast<rapidjson::SizeType>(textMessage.length()), jsonContainsMeta.GetAllocator());
    jsonContainsMeta.AddMember(rapidjson::Value("textMessage"), jsonTextMessage, jsonContainsMeta.GetAllocator());

    // prepare giphy object: mp4, webp, mp4 size, webp size, giphy width and giphy height
    rapidjson::Value jsonGiphy(rapidjson::kObjectType);

    // srcMp4
    rapidjson::Value jsonMp4(rapidjson::kStringType);
    std::string mp4String(srcMp4);
    jsonMp4.SetString(mp4String.c_str(), static_cast<rapidjson::SizeType>(mp4String.length()));
    jsonContainsMeta.AddMember(rapidjson::Value("src"), jsonMp4, jsonContainsMeta.GetAllocator());

    // srcWebp
    rapidjson::Value jsonWebp(rapidjson::kStringType);
    std::string webpString(srcWebp);
    jsonWebp.SetString(webpString.c_str(), static_cast<rapidjson::SizeType>(webpString.length()));
    jsonContainsMeta.AddMember(rapidjson::Value("src_webp"), jsonWebp, jsonContainsMeta.GetAllocator());

    // mp4 size
    rapidjson::Value jsonMp4Size(rapidjson::kStringType);
    std::string mp4sizeString = std::to_string(sizeMp4);
    jsonMp4Size.SetString(mp4sizeString.c_str(), static_cast<rapidjson::SizeType>(mp4sizeString.length()));
    jsonContainsMeta.AddMember(rapidjson::Value("s"), jsonMp4Size, jsonContainsMeta.GetAllocator());

    // webp size
    rapidjson::Value jsonWebpSize(rapidjson::kStringType);
    std::string webpsizeString = std::to_string(sizeWebp);
    jsonWebpSize.SetString(webpsizeString.c_str(), static_cast<rapidjson::SizeType>(webpsizeString.length()));
    jsonContainsMeta.AddMember(rapidjson::Value("s_webp"), jsonWebpSize, jsonContainsMeta.GetAllocator());

    // width
    rapidjson::Value jsonGiphyWidth(rapidjson::kStringType);
    std::string giphyWidthString = std::to_string(width);
    jsonGiphyWidth.SetString(giphyWidthString.c_str(), static_cast<rapidjson::SizeType>(giphyWidthString.length()));
    jsonContainsMeta.AddMember(rapidjson::Value("w"), jsonGiphyWidth, jsonContainsMeta.GetAllocator());

    // height
    rapidjson::Value jsonGiphyHeight(rapidjson::kStringType);
    std::string giphyHeightString = std::to_string(height);
    jsonGiphyHeight.SetString(giphyHeightString.c_str(), static_cast<rapidjson::SizeType>(giphyHeightString.length()));
    jsonContainsMeta.AddMember(rapidjson::Value("h"), jsonGiphyHeight, jsonContainsMeta.GetAllocator());

    rapidjson::StringBuffer buffer;
    rapidjson::Writer<rapidjson::StringBuffer> writer(buffer);
    jsonContainsMeta.Accept(writer);

    // assemble final message with the type (contains-meta) and subtype (giphy)
    std::string message(buffer.GetString(), buffer.GetSize());
    message.insert(message.begin(), Message::ContainsMetaSubType::kGiphy);
    message.insert(message.begin(), Message::kMsgContainsMeta - Message::kMsgOffset);
    message.insert(message.begin(), 0x0);

    return message;
}

string JSonUtils::getLastMessageContent(const string& content, uint8_t type)
{
    std::string messageContents;
    switch (type)
    {
        case MegaChatMessage::TYPE_CONTACT_ATTACHMENT:
        {
            // Remove the first two characters. [0] = 0x0 | [1] = Message::kMsgContact
            std::string messageAttach = content;
            messageAttach.erase(messageAttach.begin(), messageAttach.begin() + 2);

            std::vector<MegaChatAttachedUser> *userVector = JSonUtils::parseAttachContactJSon(messageAttach.c_str());
            if (userVector && userVector->size() > 0)
            {
                for (unsigned int i = 0; i < userVector->size() - 1; ++i)
                {
                    messageContents.append(userVector->at(i).getName());
                    // We use character 0x01 as separator
                    messageContents.push_back(0x01);
                }

                messageContents.append(userVector->at(userVector->size() - 1).getName());
            }

            delete userVector;
            break;
        }
        case MegaChatMessage::TYPE_VOICE_CLIP:  // fall-through
        case MegaChatMessage::TYPE_NODE_ATTACHMENT:
        {
            // Remove the first two characters. [0] = 0x0 | [1] = Message::kMsgAttachment/kMsgVoiceClip
            std::string messageAttach = content;
            messageAttach.erase(messageAttach.begin(), messageAttach.begin() + 2);

            MegaNodeList *megaNodeList = JSonUtils::parseAttachNodeJSon(messageAttach.c_str());
            if (megaNodeList && megaNodeList->size() > 0)
            {
                for (int i = 0; i < megaNodeList->size() - 1; ++i)
                {
                    messageContents.append(megaNodeList->get(i)->getName());
                    // We use character 0x01 as separator
                    messageContents.push_back(0x01);
                }

                messageContents.append(megaNodeList->get(megaNodeList->size() - 1)->getName());
            }

            delete megaNodeList;
            break;
        }
        case MegaChatMessage::TYPE_CONTAINS_META:
        {
            if (content.size() > 4)
            {
                // Remove the first three characters. [0] = 0x0 | [1] = Message::kMsgContaintsMeta | [2] = subtype
                uint8_t containsMetaType = content.at(2);
                const char *containsMetaJson = content.data() + 3;
                const MegaChatContainsMeta *containsMeta = JSonUtils::parseContainsMeta(containsMetaJson, containsMetaType, true);
                messageContents = containsMeta->getTextMessage();
                delete containsMeta;
            }
            break;
        }
        default:
        {
            messageContents = content;
            break;
        }
    }

    return messageContents;
}

const MegaChatContainsMeta* JSonUtils::parseContainsMeta(const char *json, uint8_t type, bool onlyTextMessage)
{
    MegaChatContainsMetaPrivate *containsMeta = new MegaChatContainsMetaPrivate();
    if (!json || !strlen(json))
    {
        API_LOG_ERROR("parseContainsMeta: invalid JSON struct - JSON contains no data, only includes type of meta");
        return containsMeta;
    }

    rapidjson::StringStream stringStream(json);

    rapidjson::Document document;
    document.ParseStream(stringStream);
    if (document.GetParseError() != rapidjson::ParseErrorCode::kParseErrorNone)
    {
        API_LOG_ERROR("parseContainsMeta: Parser JSON error");
        return containsMeta;
    }

    rapidjson::Value::ConstMemberIterator iteratorTextMessage = document.FindMember("textMessage");
    if (iteratorTextMessage == document.MemberEnd() || !iteratorTextMessage->value.IsString())
    {
        API_LOG_ERROR("parseContainsMeta: invalid JSON struct - \"textMessage\" field not found");
        return containsMeta;
    }
    std::string textMessage = iteratorTextMessage->value.GetString();
    containsMeta->setTextMessage(textMessage);

    if (!onlyTextMessage)
    {
        switch (type)
        {
            case MegaChatContainsMeta::CONTAINS_META_RICH_PREVIEW:
            {
                MegaChatRichPreview *richPreview = parseRichPreview(document, textMessage);
                containsMeta->setRichPreview(richPreview);
                break;
            }
            case MegaChatContainsMeta::CONTAINS_META_GEOLOCATION:
            {
                MegaChatGeolocation *geolocation = parseGeolocation(document);
                containsMeta->setGeolocation(geolocation);
                break;
            }
            case MegaChatContainsMeta::CONTAINS_META_GIPHY:
            {
                auto giphy = parseGiphy(document);
                containsMeta->setGiphy(move(giphy));
                break;
            }
            default:
            {
                API_LOG_ERROR("parseContainsMeta: unknown type of message with meta contained");
                break;
            }
        }
    }

    return containsMeta;
}

MegaChatRichPreview *JSonUtils::parseRichPreview(rapidjson::Document &document, std::string &textMessage)
{
    rapidjson::Value::ConstMemberIterator iteratorExtra = document.FindMember("extra");
    if (iteratorExtra == document.MemberEnd() || iteratorExtra->value.IsObject())
    {
        API_LOG_ERROR("parseRichPreview: invalid JSON struct - \"extra\" field not found");
        return NULL;
    }

    std::string title;
    std::string description;
    std::string image;
    std::string imageFormat;
    std::string icon;
    std::string iconFormat;
    std::string url;

    if (iteratorExtra->value.Capacity() == 1)
    {
        const rapidjson::Value& richPreview = iteratorExtra->value[0];

        rapidjson::Value::ConstMemberIterator iteratorTitle = richPreview.FindMember("t");
        if (iteratorTitle != richPreview.MemberEnd() && iteratorTitle->value.IsString())
        {
            title = iteratorTitle->value.GetString();
        }

        rapidjson::Value::ConstMemberIterator iteratorDescription = richPreview.FindMember("d");
        if (iteratorDescription != richPreview.MemberEnd() && iteratorDescription->value.IsString())
        {
            description = iteratorDescription->value.GetString();
        }

        getRichLinckImageFromJson("i", richPreview, image, imageFormat);
        getRichLinckImageFromJson("ic", richPreview, icon, iconFormat);

        rapidjson::Value::ConstMemberIterator iteratorURL = richPreview.FindMember("url");
        if (iteratorURL != richPreview.MemberEnd() && iteratorURL->value.IsString())
        {
            url = iteratorURL->value.GetString();
        }
    }

    return new MegaChatRichPreviewPrivate(textMessage, title, description, image, imageFormat, icon, iconFormat, url);
}

MegaChatGeolocation *JSonUtils::parseGeolocation(rapidjson::Document &document)
{
    rapidjson::Value::ConstMemberIterator iteratorExtra = document.FindMember("extra");
    if (iteratorExtra == document.MemberEnd() || iteratorExtra->value.IsObject())
    {
        API_LOG_ERROR("parseGeolocation: invalid JSON struct - \"extra\" field not found");
        return NULL;
    }

    if (iteratorExtra->value.Capacity() != 1)
    {
        API_LOG_ERROR("parseGeolocation: invalid JSON struct - invalid format");
        return NULL;
    }

    float longitude;
    float latitude;
    std::string image;

    const rapidjson::Value &geolocationValue = iteratorExtra->value[0];

    rapidjson::Value::ConstMemberIterator iteratorLongitude = geolocationValue.FindMember("lng");
    if (iteratorLongitude != geolocationValue.MemberEnd() && iteratorLongitude->value.IsString())
    {
        const char *longitudeString = iteratorLongitude->value.GetString();
        longitude = static_cast<float>(atof(longitudeString));
    }
    else
    {
        API_LOG_ERROR("parseGeolocation: invalid JSON struct - \"lng\" not found");
        return NULL;
    }

    rapidjson::Value::ConstMemberIterator iteratorLatitude = geolocationValue.FindMember("la");
    if (iteratorLatitude != geolocationValue.MemberEnd() && iteratorLatitude->value.IsString())
    {
        const char *latitudeString = iteratorLatitude->value.GetString();
        latitude = static_cast<float>(atof(latitudeString));
    }
    else
    {
        API_LOG_ERROR("parseGeolocation: invalid JSON struct - \"la\" not found");
        return NULL;
    }

    rapidjson::Value::ConstMemberIterator iteratorImage = geolocationValue.FindMember("img");
    if (iteratorImage != geolocationValue.MemberEnd() && iteratorImage->value.IsString())
    {
        const char *imagePointer = iteratorImage->value.GetString();
        size_t imageSize = iteratorImage->value.GetStringLength();
        image.assign(imagePointer, imageSize);
    }
    else
    {
        API_LOG_WARNING("parseGeolocation: invalid JSON struct - \"img\" not found");
        // image is not mandatory
    }

    return new MegaChatGeolocationPrivate(longitude, latitude, image);
}

std::unique_ptr<MegaChatGiphy> JSonUtils::parseGiphy(rapidjson::Document& document)
{
    auto textMessageIterator = document.FindMember("textMessage");
    string giphyTitle;
    if (textMessageIterator != document.MemberEnd() && textMessageIterator->value.IsString())
    {
        giphyTitle.assign(textMessageIterator->value.GetString(), textMessageIterator->value.GetStringLength());
    }
    else
    {
        API_LOG_ERROR("parseGiphy: invalid JSON struct - \"textMessage\" field not found");
        return std::unique_ptr<MegaChatGiphy>(nullptr);
    }

    auto mp4srcIterator = document.FindMember("src");
    string mp4srcString;
    if (mp4srcIterator != document.MemberEnd() && mp4srcIterator->value.IsString())
    {
        mp4srcString.assign(mp4srcIterator->value.GetString(), mp4srcIterator->value.GetStringLength());
    }
    else
    {
        API_LOG_ERROR("parseGiphy: invalid JSON struct - \"src\" field not found");
        return std::unique_ptr<MegaChatGiphy>(nullptr);
    }

    auto webpIterator = document.FindMember("src_webp");
    string webpsrcString;
    if (webpIterator != document.MemberEnd() && webpIterator->value.IsString())
    {
        webpsrcString.assign(webpIterator->value.GetString(), webpIterator->value.GetStringLength());
    }
    else
    {
        API_LOG_ERROR("parseGiphy: invalid JSON struct - \"src_webp\" field not found");
        return std::unique_ptr<MegaChatGiphy>(nullptr);
    }

    auto mp4sizeIterator = document.FindMember("s");
    long mp4Size = 0;
    if (mp4sizeIterator != document.MemberEnd() && mp4sizeIterator->value.IsString())
    {
        auto mp4sizeString = mp4sizeIterator->value.GetString();
        mp4Size = atol(mp4sizeString);
    }
    else
    {
        API_LOG_ERROR("parseGiphy: invalid JSON struct - \"s\" field not found");
        return std::unique_ptr<MegaChatGiphy>(nullptr);
    }

    auto webpsizeIterator = document.FindMember("s_webp");
    long webpSize = 0;
    if (webpsizeIterator != document.MemberEnd() && webpsizeIterator->value.IsString())
    {
        auto webpsizeString = webpsizeIterator->value.GetString();
        webpSize = atol(webpsizeString);
    }
    else
    {
        API_LOG_ERROR("parseGiphy: invalid JSON struct - \"s_webp\" field not found");
        return std::unique_ptr<MegaChatGiphy>(nullptr);
    }

    auto giphywidthIterator = document.FindMember("w");
    int giphyWidth = 0;
    if (giphywidthIterator != document.MemberEnd() && giphywidthIterator->value.IsString())
    {
        auto giphywidthString = giphywidthIterator->value.GetString();
        giphyWidth = atoi(giphywidthString);
    }
    else
    {
        API_LOG_ERROR("parseGiphy: invalid JSON struct - \"w\" field not found");
        return std::unique_ptr<MegaChatGiphy>(nullptr);
    }

    auto giphyheightIterator = document.FindMember("h");
    int giphyHeight = 0;
    if (giphyheightIterator != document.MemberEnd() && giphyheightIterator->value.IsString())
    {
        auto giphyheightString = giphyheightIterator->value.GetString();
        giphyHeight = atoi(giphyheightString);
    }
    else
    {
        API_LOG_ERROR("parseGiphy: invalid JSON struct - \"h\" field not found");
        return std::unique_ptr<MegaChatGiphy>(nullptr);
    }
    return ::mega::make_unique<MegaChatGiphyPrivate>(mp4srcString, webpsrcString, mp4Size, webpSize, giphyWidth, giphyHeight, giphyTitle);
}

string JSonUtils::getImageFormat(const char *imagen)
{
    std::string format;
    size_t size = strlen(imagen);

    size_t i = 0;
    while (imagen[i] != ':' && i < size)
    {
        format += imagen[i];
        i++;
    }

    return format;
}

void JSonUtils::getRichLinckImageFromJson(const string &field, const rapidjson::Value& richPreviewValue, string &image, string &format)
{
    rapidjson::Value::ConstMemberIterator iteratorImage = richPreviewValue.FindMember(field.c_str());
    if (iteratorImage != richPreviewValue.MemberEnd() && iteratorImage->value.IsString())
    {
        const char *imagePointer = iteratorImage->value.GetString();
        format = getImageFormat(imagePointer);
        rapidjson::SizeType sizeImage = iteratorImage->value.GetStringLength();
        if (format.size() > 10 || format.size() == sizeImage)
        {
            format = "";
            API_LOG_ERROR("Parse rich link: \"%s\" Invalid image extension", field.c_str());
            return;
        }

        imagePointer = imagePointer + format.size() + 1; // remove format.size() + ':'

        // Check if the image format in B64 is valid
        std::string imgBin, imgB64(imagePointer);
        size_t binSize = Base64::atob(imgB64, imgBin);
        size_t paddingSize = std::count(imgB64.begin(), imgB64.end(), '=');
        if (binSize == (imgB64.size() * 3) / 4 - paddingSize)
        {
            image = std::string(imagePointer, sizeImage - (format.size() + 1));
        }
        else
        {
            API_LOG_ERROR("Parse rich link: \"%s\" field has a invalid format", field.c_str());
        }
    }
    else
    {
        API_LOG_ERROR("Parse rich link: invalid JSON struct - \"%s\" field not found", field.c_str());
    }
}

const char *MegaChatRichPreviewPrivate::getDomainName() const
{
    return mDomainName.c_str();
}

MegaChatGeolocationPrivate::MegaChatGeolocationPrivate(float longitude, float latitude, const string &image)
    : mLongitude(longitude), mLatitude(latitude), mImage(image)
{
}

MegaChatGeolocationPrivate::MegaChatGeolocationPrivate(const MegaChatGeolocationPrivate *geolocation)
{
    mLongitude = geolocation->mLongitude;
    mLatitude = geolocation->mLatitude;
    mImage = geolocation->mImage;
}

MegaChatGeolocation *MegaChatGeolocationPrivate::copy() const
{
    return new MegaChatGeolocationPrivate(this);
}

float MegaChatGeolocationPrivate::getLongitude() const
{
    return mLongitude;
}

float MegaChatGeolocationPrivate::getLatitude() const
{
    return mLatitude;
}

const char *MegaChatGeolocationPrivate::getImage() const
{
    return mImage.size() ? mImage.c_str() : NULL;
}

MegaChatGiphyPrivate::MegaChatGiphyPrivate(const std::string& srcMp4, const std::string& srcWebp, long long sizeMp4, long long sizeWebp, int width, int height, const std::string& title)
    :mMp4Src(srcMp4), mWebpSrc(srcWebp), mTitle(title), mMp4Size(sizeMp4), mWebpSize(sizeWebp), mWidth(width), mHeight(height)
{
}

MegaChatGiphyPrivate::MegaChatGiphyPrivate(const MegaChatGiphyPrivate* giphy)
{
    mMp4Src = giphy->mMp4Src;
    mWebpSrc = giphy->mWebpSrc;
    mTitle = giphy->mTitle;
    mMp4Size = giphy->mMp4Size;
    mWebpSize = giphy->mWebpSize;
    mWidth = giphy->mWidth;
    mHeight = giphy->mHeight;
}

MegaChatGiphy* MegaChatGiphyPrivate::copy() const
{
    return new MegaChatGiphyPrivate(this);
}

const char* MegaChatGiphyPrivate::getMp4Src() const
{
    return mMp4Src.c_str();
}

const char* MegaChatGiphyPrivate::getWebpSrc() const
{
    return mWebpSrc.c_str();
}

int MegaChatGiphyPrivate::getWidth() const
{
    return mWidth;
}

int MegaChatGiphyPrivate::getHeight() const
{
    return mHeight;
}

const char* MegaChatGiphyPrivate::getTitle() const
{
    return mTitle.size() ? mTitle.c_str() : nullptr;
}

long MegaChatGiphyPrivate::getMp4Size() const
{
    return mMp4Size;
}

long MegaChatGiphyPrivate::getWebpSize() const
{
    return mWebpSize;
}

MegaChatNodeHistoryHandler::MegaChatNodeHistoryHandler(MegaChatApi *api)
    : chatApi(api)
{
}

void MegaChatNodeHistoryHandler::fireOnAttachmentReceived(MegaChatMessage *message)
{
    for(set<MegaChatNodeHistoryListener *>::iterator it = nodeHistoryListeners.begin(); it != nodeHistoryListeners.end() ; it++)
    {
        (*it)->onAttachmentReceived(chatApi, message);
    }

    delete message;
}

void MegaChatNodeHistoryHandler::fireOnAttachmentLoaded(MegaChatMessage *message)
{
    for(set<MegaChatNodeHistoryListener *>::iterator it = nodeHistoryListeners.begin(); it != nodeHistoryListeners.end() ; it++)
    {
        (*it)->onAttachmentLoaded(chatApi, message);
    }

    delete message;
}

void MegaChatNodeHistoryHandler::fireOnAttachmentDeleted(const Id& id)
{
    for(set<MegaChatNodeHistoryListener *>::iterator it = nodeHistoryListeners.begin(); it != nodeHistoryListeners.end() ; it++)
    {
        (*it)->onAttachmentDeleted(chatApi, id);
    }
}

void MegaChatNodeHistoryHandler::fireOnTruncate(const Id& id)
{
    for(set<MegaChatNodeHistoryListener *>::iterator it = nodeHistoryListeners.begin(); it != nodeHistoryListeners.end() ; it++)
    {
        (*it)->onTruncate(chatApi, id);
    }
}

void MegaChatNodeHistoryHandler::onReceived(Message *msg, Idx idx)
{
    MegaChatMessagePrivate *message = new MegaChatMessagePrivate(*msg, Message::Status::kServerReceived, idx);
    fireOnAttachmentReceived(message);
}

void MegaChatNodeHistoryHandler::onLoaded(Message *msg, Idx idx)
{
    MegaChatMessagePrivate *message = NULL;
    if (msg)
    {
        if (msg->isDeleted())
        {
            return;
        }
        message = new MegaChatMessagePrivate(*msg, Message::Status::kServerReceived, idx);
    }

    fireOnAttachmentLoaded(message);
}

void MegaChatNodeHistoryHandler::onDeleted(Id id)
{
    fireOnAttachmentDeleted(id);
}

void MegaChatNodeHistoryHandler::onTruncated(Id id)
{
    fireOnTruncate(id);
}


void MegaChatNodeHistoryHandler::addMegaNodeHistoryListener(MegaChatNodeHistoryListener *listener)
{
    nodeHistoryListeners.insert(listener);
}

void MegaChatNodeHistoryHandler::removeMegaNodeHistoryListener(MegaChatNodeHistoryListener *listener)
{
    nodeHistoryListeners.insert(listener);
}<|MERGE_RESOLUTION|>--- conflicted
+++ resolved
@@ -2598,9 +2598,10 @@
             fireOnChatRequestFinish(request, megaChatError);
             return MegaChatError::ERROR_OK;
         }
-<<<<<<< HEAD
-        case MegaChatRequest::TYPE_WR_PUSH:
-        case MegaChatRequest::TYPE_WR_ALLOW:
+}
+
+int MegaChatApiImpl::performRequest_pushOrAllowJoinCall(MegaChatRequestPrivate* request)
+{
         {
             const auto handleList = request->getMegaHandleList();
             bool allowAll = request->getFlag();
@@ -2611,15 +2612,13 @@
                     : API_LOG_ERROR("MegaChatRequest::TYPE_WR_PUSH - Invalid list of users to be pushed in the waiting room",
                                     request->getRequestString());
 
-                errorCode = MegaChatError::ERROR_ARGS;
-                break;
+                return MegaChatError::ERROR_ARGS;
             }
 
             auto res = getCallWithModPermissions(request->getChatHandle(), true /*waitingRoom*/, std::string("MegaChatRequest::TYPE_") + request->getRequestString());
             if (res.first != MegaChatError::ERROR_OK)
             {
-                errorCode = res.first;
-                break;
+                return res.first;
             }
             rtcModule::ICall* call= res.second;
             const rtcModule::KarereWaitingRoom* waitingRoom = call->getWaitingRoom();
@@ -2633,8 +2632,7 @@
                 karere::Id(request->getChatHandle()).toString().c_str());
 
                 assert(false);
-                errorCode = MegaChatError::ERROR_UNKNOWN;
-                break;
+                return MegaChatError::ERROR_UNKNOWN;
             }
 
             std::set<karere::Id> users;
@@ -2647,24 +2645,26 @@
                 ? call->pushUsersIntoWaitingRoom(users, allowAll)
                 : call->allowUsersJoinCall(users, allowAll);
 
-            fireOnChatRequestFinish(request, new MegaChatErrorPrivate(MegaChatError::ERROR_OK));
-            break;
-        }
-        case MegaChatRequest::TYPE_WR_KICK:
+            MegaChatErrorPrivate* megaChatError = new MegaChatErrorPrivate(MegaChatError::ERROR_OK);
+            fireOnChatRequestFinish(request, megaChatError);
+            return MegaChatError::ERROR_OK;
+        }
+}
+
+int MegaChatApiImpl::performRequest_kickUsersFromCall(MegaChatRequestPrivate* request)
+{
         {
             const auto handleList = request->getMegaHandleList();
             if (!handleList || !handleList->size())
             {
                 API_LOG_ERROR("MegaChatRequest::TYPE_WR_KICK - Empty list of users to be kicked off");
-                errorCode = MegaChatError::ERROR_ARGS;
-                break;
+                return MegaChatError::ERROR_ARGS;
             }
 
             auto res = getCallWithModPermissions(request->getChatHandle(), true /*waitingRoom*/, std::string("MegaChatRequest::TYPE_") + request->getRequestString());
             if (res.first != MegaChatError::ERROR_OK)
             {
-                errorCode = res.first;
-                break;
+                return res.first;
             }
 
             std::set<karere::Id> users;
@@ -2684,23 +2684,21 @@
                 karere::Id(request->getChatHandle()).toString().c_str());
 
                 assert(false);
-                errorCode = MegaChatError::ERROR_UNKNOWN;
-                break;
+                return MegaChatError::ERROR_UNKNOWN;
             }
 
             call->kickUsersFromCall(users);
-            fireOnChatRequestFinish(request, new MegaChatErrorPrivate(MegaChatError::ERROR_OK));
-            break;
-        }
-        case MegaChatRequest::TYPE_DELETE_SCHEDULED_MEETING:
-=======
+            MegaChatErrorPrivate* megaChatError = new MegaChatErrorPrivate(MegaChatError::ERROR_OK);
+            fireOnChatRequestFinish(request, megaChatError);
+            return MegaChatError::ERROR_OK;
+        }
+
 }
 #endif // ifndef KARERE_DISABLE_WEBRTC
 
 int MegaChatApiImpl::performRequest_removeScheduledMeeting(MegaChatRequestPrivate* request)
 {
     // keep indent and dummy scope from original code in sendPendingRequests(), for a smaller diff
->>>>>>> 237b0c52
         {
             handle chatid = request->getChatHandle();
             handle schedId = request->getUserHandle();
@@ -5738,6 +5736,7 @@
     request->setChatHandle(chatid);
     request->setMegaHandleList(users);
     request->setFlag(all);
+    request->setPerformRequest([this, request]() { return performRequest_pushOrAllowJoinCall(request); });
     requestQueue.push(request);
     waiter->notify();
 }
@@ -5748,6 +5747,7 @@
     request->setChatHandle(chatid);
     request->setMegaHandleList(users);
     request->setFlag(all);
+    request->setPerformRequest([this, request]() { return performRequest_pushOrAllowJoinCall(request); });
     requestQueue.push(request);
     waiter->notify();
 }
@@ -5757,6 +5757,7 @@
     MegaChatRequestPrivate* request = new MegaChatRequestPrivate(MegaChatRequest::TYPE_WR_KICK, listener);
     request->setChatHandle(chatid);
     request->setMegaHandleList(users);
+    request->setPerformRequest([this, request]() { return performRequest_kickUsersFromCall(request); });
     requestQueue.push(request);
     waiter->notify();
 }
@@ -8020,14 +8021,10 @@
         case rtcModule::TermCode::kTooManyParticipants:
             return TERM_CODE_TOO_MANY_PARTICIPANTS;
 
-<<<<<<< HEAD
-       case rtcModule::TermCode::kKickedFromWaitingRoom:
+        case rtcModule::TermCode::kKickedFromWaitingRoom:
             return TERM_CODE_KICKED;
 
-       case rtcModule::TermCode::kInvalidTermCode:
-=======
         case rtcModule::TermCode::kInvalidTermCode:
->>>>>>> 237b0c52
             return TERM_CODE_INVALID;
        // TODO: Check kPushedToWaitingRoom when we add support for these termcodes
     }
@@ -10877,7 +10874,6 @@
     mMegaChatApi->fireOnChatCallUpdate(chatCall.get());
 }
 
-<<<<<<< HEAD
 void MegaChatCallHandler::onWrUsersAllow(const rtcModule::ICall& call, const ::mega::MegaHandleList* users)
 {
     std::unique_ptr<MegaChatCallPrivate> chatCall = ::mega::make_unique<MegaChatCallPrivate>(call);
@@ -10935,7 +10931,8 @@
     std::unique_ptr<MegaChatCallPrivate> chatCall = ::mega::make_unique<MegaChatCallPrivate>(call);
     chatCall->setChange(MegaChatCall::CHANGE_TYPE_WR_USERS_LEAVE);
     chatCall->setHandleList(users);
-=======
+}
+
 void MegaChatCallHandler::onCallDeny(const rtcModule::ICall& call, const std::string& cmd, const std::string& msg)
 {
     // set manually Notification type, Denied command and message, as we are notifying an SFU denied command, and that information
@@ -10944,7 +10941,6 @@
     chatCall->setNotificationType(MegaChatCall::NOTIFICATION_TYPE_SFU_DENY);                         // Notification type
     chatCall->setTermCode(chatCall->convertSfuCmdToCode(cmd));                                       // SFU denied command
     chatCall->setMessage(msg);                                                                       // SFU err message
->>>>>>> 237b0c52
     mMegaChatApi->fireOnChatCallUpdate(chatCall.get());
 }
 
