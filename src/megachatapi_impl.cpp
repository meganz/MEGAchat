--- conflicted
+++ resolved
@@ -2164,35 +2164,20 @@
 
             if (chatid == MEGACHAT_INVALID_HANDLE)
             {
-<<<<<<< HEAD
                 API_LOG_ERROR("Request(TYPE_SET_RETENTION_TIME). Invalid chatid");
-                errorCode = MegaChatError::ERROR_ARGS;
-                break;
-=======
                 return MegaChatError::ERROR_ARGS;
->>>>>>> aac7096d
             }
 
             ChatRoom *chatroom = findChatRoom(chatid);
             if (!chatroom)
             {
-<<<<<<< HEAD
                 API_LOG_ERROR("Request(TYPE_SET_RETENTION_TIME). Chatroom not found. Chatid: %s", karere::Id(chatid).toString().c_str());
-                errorCode = MegaChatError::ERROR_NOENT;
-                break;
+                return MegaChatError::ERROR_NOENT;
             }
             if (chatroom->ownPriv() != static_cast<Priv>(MegaChatPeerList::PRIV_MODERATOR))
             {
                 API_LOG_ERROR("Request(TYPE_SET_RETENTION_TIME). Insufficient permissions for chatroom: %s", karere::Id(chatid).toString().c_str());
-                errorCode = MegaChatError::ERROR_ACCESS;
-                break;
-=======
-                return MegaChatError::ERROR_NOENT;
-            }
-            if (chatroom->ownPriv() != static_cast<Priv>(MegaChatPeerList::PRIV_MODERATOR))
-            {
                 return MegaChatError::ERROR_ACCESS;
->>>>>>> aac7096d
             }
 
             auto wptr = mClient->weakHandle();
