--- conflicted
+++ resolved
@@ -4689,7 +4689,6 @@
     return dataToReturn;
 }
 
-<<<<<<< HEAD
 MegaChatHandleListPrivate::MegaChatHandleListPrivate()
 {
 
@@ -4730,7 +4729,9 @@
 void MegaChatHandleListPrivate::addMegaChatHandle(MegaChatHandle megaChatHandle)
 {
     mList.push_back(megaChatHandle);
-=======
+
+}
+
 string MegaChatLastMessageParser::getLastMessageContent(const string& content, uint8_t type)
 {
     std::string messageContents;
@@ -4790,5 +4791,4 @@
     }
 
     return messageContents;
->>>>>>> f483cfcd
 }