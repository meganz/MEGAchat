--- conflicted
+++ resolved
@@ -9352,7 +9352,6 @@
     mMegaChatApi->fireOnChatCallUpdate(chatCall.get());
 }
 
-<<<<<<< HEAD
 void MegaChatCallHandler::onCallError(rtcModule::ICall &call, int code, const std::string &errMsg)
 {
     // set manually Notification type, TermCode and message, as we are notifying an SFU error, and that information
@@ -9362,12 +9361,12 @@
     chatCall->setNotificationType(MegaChatCall::NOTIFICATION_TYPE_SFU_ERROR);                           // Notification type
     chatCall->setTermCode(chatCall->convertTermCode(static_cast<rtcModule::TermCode>(code)));           // SFU error
     chatCall->setMessage(errMsg);                                                                       // SFU err message
-=======
+}
+
 void MegaChatCallHandler::onStopOutgoingRinging(const rtcModule::ICall& call)
 {
     std::unique_ptr<MegaChatCallPrivate> chatCall = ::mega::make_unique<MegaChatCallPrivate>(call);
     chatCall->setChange(MegaChatCall::CHANGE_TYPE_OUTGOING_RINGING_STOP);
->>>>>>> aa51d1cb
     mMegaChatApi->fireOnChatCallUpdate(chatCall.get());
 }
 
