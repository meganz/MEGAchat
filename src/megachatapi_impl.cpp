--- conflicted
+++ resolved
@@ -7524,11 +7524,9 @@
         case TYPE_WR_ALLOW: return "WR_ALLOW";
         case TYPE_WR_KICK: return "WR_KICK";
         case TYPE_MUTE: return "MUTE";
-<<<<<<< HEAD
         case TYPE_SPEAKER_ADD_DEL: return "SPEAKER_ADD_DEL";
-=======
+        case TYPE_SPEAKRQ_ADD_DEL: return "SPEAKRQ_ADD_DEL";
         case TYPE_REJECT_CALL: return "REJECT_CALL";
->>>>>>> 9afafa13
     }
     return "UNKNOWN";
 }
