--- conflicted
+++ resolved
@@ -1972,9 +1972,6 @@
             });
             break;
         }
-<<<<<<< HEAD
-=======
-
         case MegaChatRequest::TYPE_MANAGE_REACTION:
         {
             const char *reaction = request->getText();
@@ -2051,8 +2048,6 @@
             fireOnChatRequestFinish(request, megaChatError);
             break;
         }
-
->>>>>>> 249a892a
         case MegaChatRequest::TYPE_IMPORT_MESSAGES:
         {
             if (mClient->initState() != karere::Client::kInitHasOfflineSession
