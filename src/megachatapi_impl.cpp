/**
 * @file megachatapi_impl.cpp
 * @brief Private implementation of the intermediate layer for the MEGA C++ SDK.
 *
 * (c) 2013-2016 by Mega Limited, Auckland, New Zealand
 *
 * This file is part of the MEGA SDK - Client Access Engine.
 *
 * Applications using the MEGA API must present a valid application key
 * and comply with the the rules set forth in the Terms of Service.
 *
 * The MEGA SDK is distributed in the hope that it will be useful,
 * but WITHOUT ANY WARRANTY; without even the implied warranty of
 * MERCHANTABILITY or FITNESS FOR A PARTICULAR PURPOSE.
 *
 * @copyright Simplified (2-clause) BSD License.
 *
 * You should have received a copy of the license along with this
 * program.
 */

#define _POSIX_SOURCE
#define _LARGE_FILES

#define _GNU_SOURCE 1
#define _FILE_OFFSET_BITS 64

#define __DARWIN_C_LEVEL 199506L

#define USE_VARARGS
#define PREFER_STDARG

#include <megaapi_impl.h>

#include <rapidjson/stringbuffer.h>
#include <rapidjson/writer.h>

#include "megachatapi_impl.h"
#include <base/cservices.h>
#include <base/logger.h>
#include <IGui.h>
#include <chatClient.h>
#include <mega/base64.h>

#ifndef _WIN32
#include <signal.h>
#endif

#ifndef KARERE_DISABLE_WEBRTC
namespace rtcModule {void globalCleanup(); }
#endif

using namespace std;
using namespace megachat;
using namespace mega;
using namespace karere;
using namespace chatd;

LoggerHandler *MegaChatApiImpl::loggerHandler = NULL;

MegaChatApiImpl::MegaChatApiImpl(MegaChatApi *chatApi, MegaApi *megaApi)
: sdkMutex(true), videoMutex(true)
{
    init(chatApi, megaApi);
}

MegaChatApiImpl::~MegaChatApiImpl()
{
    MegaChatRequestPrivate *request = new MegaChatRequestPrivate(MegaChatRequest::TYPE_DELETE);
    requestQueue.push(request);
    waiter->notify();
    thread.join();

    delete request;
    for (auto it = chatPeerListItemHandler.begin(); it != chatPeerListItemHandler.end(); it++)
    {
        delete *it;
    }
    for (auto it = chatGroupListItemHandler.begin(); it != chatGroupListItemHandler.end(); it++)
    {
        delete *it;
    }
    for (auto it = chatRoomHandler.begin(); it != chatRoomHandler.end(); it++)
    {
        delete it->second;
    }
    for (auto it = nodeHistoryHandlers.begin(); it != nodeHistoryHandlers.end(); it++)
    {
        delete it->second;
    }

    // TODO: destruction of waiter hangs forever or may cause crashes
    //delete waiter;

    // TODO: destruction of network layer may cause hangs on MegaApi's network layer.
    // It may terminate the OpenSSL required by cUrl in SDK, so better to skip it.
    //delete websocketsIO;
}

void MegaChatApiImpl::init(MegaChatApi *chatApi, MegaApi *megaApi)
{
    if (!megaPostMessageToGui)
    {
        megaPostMessageToGui = MegaChatApiImpl::megaApiPostMessage;
    }

    this->chatApi = chatApi;
    this->megaApi = megaApi;

    this->mClient = NULL;
    this->terminating = false;
    this->waiter = new MegaChatWaiter();
    this->websocketsIO = new MegaWebsocketsIO(&sdkMutex, waiter, megaApi, this);

    //Start blocking thread
    threadExit = 0;
    thread.start(threadEntryPoint, this);
}

//Entry point for the blocking thread
void *MegaChatApiImpl::threadEntryPoint(void *param)
{
#ifndef _WIN32
    struct sigaction noaction;
    memset(&noaction, 0, sizeof(noaction));
    noaction.sa_handler = SIG_IGN;
    ::sigaction(SIGPIPE, &noaction, 0);
#endif

    MegaChatApiImpl *chatApiImpl = (MegaChatApiImpl *)param;
    chatApiImpl->loop();
    return 0;
}

void MegaChatApiImpl::loop()
{
    sdkMutex.lock();
    while (true)
    {
        sdkMutex.unlock();

        waiter->init(NEVER);
        waiter->wakeupby(websocketsIO, ::mega::Waiter::NEEDEXEC);
        waiter->wait();

        sdkMutex.lock();

        sendPendingEvents();
        sendPendingRequests();

        if (threadExit)
        {
            // There must be only one pending events, at maximum: the logout marshall call to delete the client
            assert(eventQueue.isEmpty() || (eventQueue.size() == 1));
            sendPendingEvents();

            sdkMutex.unlock();
            break;
        }
    }

#ifndef KARERE_DISABLE_WEBRTC
    rtcModule::globalCleanup();
#endif
}

void MegaChatApiImpl::megaApiPostMessage(void* msg, void* ctx)
{
    MegaChatApiImpl *megaChatApi = (MegaChatApiImpl *)ctx;
    if (megaChatApi)
    {
        megaChatApi->postMessage(msg);
    }
    else
    {
        // For compatibility with the QT example app,
        // there are some marshallCall() without context
        // that don't need to be marshalled using the
        // intermediate layer
        megaProcessMessage(msg);
    }
}

void MegaChatApiImpl::postMessage(void *msg)
{
    eventQueue.push(msg);
    waiter->notify();
}

void MegaChatApiImpl::sendPendingRequests()
{
    MegaChatRequestPrivate *request;
    int errorCode = MegaChatError::ERROR_OK;
    int nextTag = 0;

    while((request = requestQueue.pop()))
    {
        nextTag = ++reqtag;
        request->setTag(nextTag);
        requestMap[nextTag]=request;
        errorCode = MegaChatError::ERROR_OK;

        fireOnChatRequestStart(request);

        if (!mClient && request->getType() != MegaChatRequest::TYPE_DELETE)
        {
            MegaChatErrorPrivate *megaChatError = new MegaChatErrorPrivate(MegaChatError::ERROR_ACCESS);
            API_LOG_WARNING("Chat engine not initialized yet, cannot process the request");
            fireOnChatRequestFinish(request, megaChatError);
            continue;
        }

        if (terminating && request->getType() != MegaChatRequest::TYPE_DELETE)
        {
            MegaChatErrorPrivate *megaChatError = new MegaChatErrorPrivate(MegaChatError::ERROR_ACCESS);
            API_LOG_WARNING("Chat engine is terminated, cannot process the request");
            fireOnChatRequestFinish(request, megaChatError);
            continue;
        }

        switch (request->getType())
        {
        case MegaChatRequest::TYPE_CONNECT:
        {
            bool isInBackground = request->getFlag();

            mClient->connect(karere::Presence::kInvalid, isInBackground)
            .then([request, this]()
            {
                MegaChatErrorPrivate *megaChatError = new MegaChatErrorPrivate(MegaChatError::ERROR_OK);
                fireOnChatRequestFinish(request, megaChatError);
            })
            .fail([request, this](const ::promise::Error& e)
            {
                MegaChatErrorPrivate *megaChatError = new MegaChatErrorPrivate(e.msg(), e.code(), e.type());
                fireOnChatRequestFinish(request, megaChatError);
            });

            break;
        }
        case MegaChatRequest::TYPE_DISCONNECT:
        {
            // mClient->disconnect();   --> obsolete
            MegaChatErrorPrivate *megaChatError = new MegaChatErrorPrivate(MegaChatError::ERROR_ACCESS);
            fireOnChatRequestFinish(request, megaChatError);

            break;
        }
        case MegaChatRequest::TYPE_RETRY_PENDING_CONNECTIONS:
        {
            bool disconnect = request->getFlag();
            bool refreshURLs = (bool)(request->getParamType() == 1);
            mClient->retryPendingConnections(disconnect, refreshURLs);

            MegaChatErrorPrivate *megaChatError = new MegaChatErrorPrivate(MegaChatError::ERROR_OK);
            fireOnChatRequestFinish(request, megaChatError);
            break;
        }
        case MegaChatRequest::TYPE_SEND_TYPING_NOTIF:
        {
            MegaChatHandle chatid = request->getChatHandle();
            ChatRoom *chatroom = findChatRoom(chatid);
            if (chatroom)
            {
                if (request->getFlag())
                {
                    chatroom->sendTypingNotification();
                    MegaChatErrorPrivate *megaChatError = new MegaChatErrorPrivate(MegaChatError::ERROR_OK);
                    fireOnChatRequestFinish(request, megaChatError);
                }
                else
                {
                    chatroom->sendStopTypingNotification();
                    MegaChatErrorPrivate *megaChatError = new MegaChatErrorPrivate(MegaChatError::ERROR_OK);
                    fireOnChatRequestFinish(request, megaChatError);
                }
            }
            else
            {
                errorCode = MegaChatError::ERROR_ARGS;
            }
            break;
        }
        case MegaChatRequest::TYPE_SIGNAL_ACTIVITY:
        {
            mClient->presenced().signalActivity();
            MegaChatErrorPrivate *megaChatError = new MegaChatErrorPrivate(MegaChatError::ERROR_OK);
            fireOnChatRequestFinish(request, megaChatError);

            break;
        }
        case MegaChatRequest::TYPE_SET_PRESENCE_AUTOAWAY:
        {
            int64_t timeout = request->getNumber();
            bool enable = request->getFlag();

            if (timeout > presenced::Config::kMaxAutoawayTimeout)
            {
                errorCode = MegaChatError::ERROR_ARGS;
                break;
            }

            mClient->presenced().setAutoaway(enable, timeout);

            MegaChatErrorPrivate *megaChatError = new MegaChatErrorPrivate(MegaChatError::ERROR_OK);
            fireOnChatRequestFinish(request, megaChatError);

            break;
        }

        case MegaChatRequest::TYPE_SET_PRESENCE_PERSIST:
        {
            bool enable = request->getFlag();

            mClient->presenced().setPersist(enable);

            MegaChatErrorPrivate *megaChatError = new MegaChatErrorPrivate(MegaChatError::ERROR_OK);
            fireOnChatRequestFinish(request, megaChatError);

            break;
        }
        case MegaChatRequest::TYPE_SET_LAST_GREEN_VISIBLE:
        {
            bool enable = request->getFlag();
            mClient->presenced().setLastGreenVisible(enable);
            MegaChatErrorPrivate *megaChatError = new MegaChatErrorPrivate(MegaChatError::ERROR_OK);
            fireOnChatRequestFinish(request, megaChatError);

            break;
        }
        case MegaChatRequest::TYPE_LAST_GREEN:
        {
            MegaChatHandle userid = request->getUserHandle();
            mClient->presenced().requestLastGreen(userid);
            MegaChatErrorPrivate *megaChatError = new MegaChatErrorPrivate(MegaChatError::ERROR_OK);
            fireOnChatRequestFinish(request, megaChatError);

            break;
        }
        case MegaChatRequest::TYPE_LOGOUT:
        {
            bool deleteDb = request->getFlag();
            terminating = true;
            mClient->terminate(deleteDb);

            API_LOG_INFO("Chat engine is logged out!");
            marshallCall([request, this]() //post destruction asynchronously so that all pending messages get processed before that
            {
                MegaChatErrorPrivate *megaChatError = new MegaChatErrorPrivate(MegaChatError::ERROR_OK);
                fireOnChatRequestFinish(request, megaChatError);

                delete mClient;
                mClient = NULL;
                terminating = false;

                for (auto it = chatRoomHandler.begin(); it != chatRoomHandler.end(); it++)
                {
                    delete it->second;
                }
                chatRoomHandler.clear();

                for (auto it = nodeHistoryHandlers.begin(); it != nodeHistoryHandlers.end(); it++)
                {
                    delete it->second;
                }
                nodeHistoryHandlers.clear();

#ifndef KARERE_DISABLE_WEBRTC
                cleanCallHandlerMap();
#endif
            }, this);

            break;
        }
        case MegaChatRequest::TYPE_DELETE:
        {
            if (mClient && !terminating)
            {
                mClient->terminate();
                API_LOG_INFO("Chat engine closed!");

                delete mClient;
                mClient = NULL;
            }

            threadExit = 1;
            break;
        }
        case MegaChatRequest::TYPE_SET_ONLINE_STATUS:
        {
            int status = request->getNumber();
            if (status < MegaChatApi::STATUS_OFFLINE || status > MegaChatApi::STATUS_BUSY)
            {
                fireOnChatRequestFinish(request, new MegaChatErrorPrivate("Invalid online status", MegaChatError::ERROR_ARGS));
                break;
            }

            mClient->setPresence(request->getNumber())
            .then([request, this]()
            {
                MegaChatErrorPrivate *megaChatError = new MegaChatErrorPrivate(MegaChatError::ERROR_OK);
                fireOnChatRequestFinish(request, megaChatError);
            })
            .fail([request, this](const ::promise::Error& err)
            {
                API_LOG_ERROR("Error setting online status: %s", err.what());

                MegaChatErrorPrivate *megaChatError = new MegaChatErrorPrivate(err.msg(), err.code(), err.type());
                fireOnChatRequestFinish(request, megaChatError);
            });
            break;
        }

        case MegaChatRequest::TYPE_CREATE_CHATROOM:
        {
            MegaChatPeerList *peersList = request->getMegaChatPeerList();
            if (!peersList || !peersList->size())   // refuse to create chats without participants
            {
                errorCode = MegaChatError::ERROR_ACCESS;
                break;
            }

            bool group = request->getFlag();
            const userpriv_vector *userpriv = ((MegaChatPeerListPrivate*)peersList)->getList();
            if (!userpriv)
            {
                errorCode = MegaChatError::ERROR_ACCESS;
                break;
            }

            if (!group && peersList->size() > 1)
            {
                group = true;
                request->setFlag(group);
                API_LOG_INFO("Forcing group chat due to more than 2 participants");
            }

            if (group)
            {
                vector<std::pair<handle, Priv>> peers;
                for (unsigned int i = 0; i < userpriv->size(); i++)
                {
                    peers.push_back(std::make_pair(userpriv->at(i).first, (Priv) userpriv->at(i).second));
                }

                mClient->createGroupChat(peers)
                .then([request,this](Id chatid)
                {
                    request->setChatHandle(chatid);

                    MegaChatErrorPrivate *megaChatError = new MegaChatErrorPrivate(MegaChatError::ERROR_OK);
                    fireOnChatRequestFinish(request, megaChatError);
                })
                .fail([request,this](const ::promise::Error& err)
                {
                    API_LOG_ERROR("Error creating group chat: %s", err.what());

                    MegaChatErrorPrivate *megaChatError = new MegaChatErrorPrivate(err.msg(), err.code(), err.type());
                    fireOnChatRequestFinish(request, megaChatError);
                });

            }
            else    // 1on1 chat
            {
                ContactList::iterator it = mClient->contactList->find(peersList->getPeerHandle(0));
                if (it == mClient->contactList->end())
                {
                    // contact not found
                    errorCode = MegaChatError::ERROR_NOENT;
                    break;
                }
                it->second->createChatRoom()
                .then([request,this](ChatRoom* room)
                {
                    request->setChatHandle(room->chatid());

                    MegaChatErrorPrivate *megaChatError = new MegaChatErrorPrivate(MegaChatError::ERROR_OK);
                    fireOnChatRequestFinish(request, megaChatError);
                })
                .fail([request,this](const ::promise::Error& err)
                {
                    API_LOG_ERROR("Error creating 1on1 chat: %s", err.what());

                    MegaChatErrorPrivate *megaChatError = new MegaChatErrorPrivate(err.msg(), err.code(), err.type());
                    fireOnChatRequestFinish(request, megaChatError);
                });
            }
            break;
        }
        case MegaChatRequest::TYPE_INVITE_TO_CHATROOM:
        {
            handle chatid = request->getChatHandle();
            handle uh = request->getUserHandle();
            Priv privilege = (Priv) request->getPrivilege();

            if (chatid == MEGACHAT_INVALID_HANDLE || uh == MEGACHAT_INVALID_HANDLE)
            {
                errorCode = MegaChatError::ERROR_NOENT;
                break;
            }
            ChatRoom *chatroom = findChatRoom(chatid);
            if (!chatroom)
            {
                errorCode = MegaChatError::ERROR_NOENT;
                break;
            }
            if (!chatroom->isGroup())   // invite only for group chats
            {
                errorCode = MegaChatError::ERROR_ARGS;
                break;
            }
            if (chatroom->ownPriv() != (Priv) MegaChatPeerList::PRIV_MODERATOR)
            {
                errorCode = MegaChatError::ERROR_ACCESS;
                break;
            }

            ((GroupChatRoom *)chatroom)->invite(uh, privilege)
            .then([request, this]()
            {
                MegaChatErrorPrivate *megaChatError = new MegaChatErrorPrivate(MegaChatError::ERROR_OK);
                fireOnChatRequestFinish(request, megaChatError);
            })
            .fail([request, this](const ::promise::Error& err)
            {
                API_LOG_ERROR("Error adding user to group chat: %s", err.what());

                MegaChatErrorPrivate *megaChatError = new MegaChatErrorPrivate(err.msg(), err.code(), err.type());
                fireOnChatRequestFinish(request, megaChatError);
            });
            break;
        }
        case MegaChatRequest::TYPE_UPDATE_PEER_PERMISSIONS:
        {
            handle chatid = request->getChatHandle();
            handle uh = request->getUserHandle();
            Priv privilege = (Priv) request->getPrivilege();

            if (chatid == MEGACHAT_INVALID_HANDLE || uh == MEGACHAT_INVALID_HANDLE)
            {
                errorCode = MegaChatError::ERROR_NOENT;
                break;
            }

            ChatRoom *chatroom = findChatRoom(chatid);
            if (!chatroom)
            {
                errorCode = MegaChatError::ERROR_NOENT;
                break;
            }
            if (chatroom->ownPriv() != (Priv) MegaChatPeerList::PRIV_MODERATOR)
            {
                errorCode = MegaChatError::ERROR_ACCESS;
                break;
            }

            ((GroupChatRoom *)chatroom)->setPrivilege(uh, privilege)
            .then([request, this]()
            {
                MegaChatErrorPrivate *megaChatError = new MegaChatErrorPrivate(MegaChatError::ERROR_OK);
                fireOnChatRequestFinish(request, megaChatError);
            })
            .fail([request, this](const ::promise::Error& err)
            {
                API_LOG_ERROR("Error updating peer privileges: %s", err.what());

                MegaChatErrorPrivate *megaChatError = new MegaChatErrorPrivate(err.msg(), err.code(), err.type());
                fireOnChatRequestFinish(request, megaChatError);
            });
            break;
        }
        case MegaChatRequest::TYPE_REMOVE_FROM_CHATROOM:
        {
            handle chatid = request->getChatHandle();
            handle uh = request->getUserHandle();

            if (chatid == MEGACHAT_INVALID_HANDLE)
            {
                errorCode = MegaChatError::ERROR_NOENT;
                break;
            }

            ChatRoom *chatroom = findChatRoom(chatid);
            if (!chatroom)
            {
                errorCode = MegaChatError::ERROR_NOENT;
                break;
            }
            if (!chatroom->isGroup())   // only for group chats can be left
            {
                errorCode = MegaChatError::ERROR_ARGS;
                break;
            }

            if (chatroom->ownPriv() != (Priv) MegaChatPeerList::PRIV_MODERATOR &&
                    uh != MEGACHAT_INVALID_HANDLE)
            {
                    errorCode = MegaChatError::ERROR_ACCESS;
                    break;
            }

            if ( uh == MEGACHAT_INVALID_HANDLE || uh == mClient->myHandle())
            {
                request->setUserHandle(uh);

                ((GroupChatRoom *)chatroom)->leave()
                .then([request, this]()
                {
                    MegaChatErrorPrivate *megaChatError = new MegaChatErrorPrivate(MegaChatError::ERROR_OK);
                    fireOnChatRequestFinish(request, megaChatError);
                })
                .fail([request, this](const ::promise::Error& err)
                {
                    API_LOG_ERROR("Error leaving chat: %s", err.what());

                    MegaChatErrorPrivate *megaChatError = new MegaChatErrorPrivate(err.msg(), err.code(), err.type());
                    fireOnChatRequestFinish(request, megaChatError);
                });
            }
            else
            {
                ((GroupChatRoom *)chatroom)->excludeMember(uh)
                .then([request, this]()
                {
                    MegaChatErrorPrivate *megaChatError = new MegaChatErrorPrivate(MegaChatError::ERROR_OK);
                    fireOnChatRequestFinish(request, megaChatError);
                })
                .fail([request, this](const ::promise::Error& err)
                {
                    API_LOG_ERROR("Error removing peer from chat: %s", err.what());

                    MegaChatErrorPrivate *megaChatError = new MegaChatErrorPrivate(err.msg(), err.code(), err.type());
                    fireOnChatRequestFinish(request, megaChatError);
                });
            }
            break;
        }
        case MegaChatRequest::TYPE_TRUNCATE_HISTORY:
        {
            handle chatid = request->getChatHandle();

            if (chatid == MEGACHAT_INVALID_HANDLE)
            {
                errorCode = MegaChatError::ERROR_ARGS;
                break;
            }

            ChatRoom *chatroom = findChatRoom(chatid);
            if (!chatroom)
            {
                errorCode = MegaChatError::ERROR_NOENT;
                break;
            }
            if (chatroom->ownPriv() != (Priv) MegaChatPeerList::PRIV_MODERATOR)
            {
                errorCode = MegaChatError::ERROR_ACCESS;
                break;
            }

            handle messageid = request->getUserHandle();
            if (messageid == MEGACHAT_INVALID_HANDLE)   // clear the full history, from current message
            {
                if (chatroom->chat().empty())
                {
                    MegaChatErrorPrivate *megaChatError = new MegaChatErrorPrivate(MegaChatError::ERROR_OK);
                    fireOnChatRequestFinish(request, megaChatError);
                    break;
                }

                messageid = chatroom->chat().at(chatroom->chat().highnum()).id().val;
            }

            chatroom->truncateHistory(messageid)
            .then([request, this]()
            {
                MegaChatErrorPrivate *megaChatError = new MegaChatErrorPrivate(MegaChatError::ERROR_OK);
                fireOnChatRequestFinish(request, megaChatError);
            })
            .fail([request, this](const ::promise::Error& err)
            {
                API_LOG_ERROR("Error truncating chat history: %s", err.what());

                MegaChatErrorPrivate *megaChatError = new MegaChatErrorPrivate(err.msg(), err.code(), err.type());
                fireOnChatRequestFinish(request, megaChatError);
            });
            break;
        }
        case MegaChatRequest::TYPE_EDIT_CHATROOM_NAME:
        {
            handle chatid = request->getChatHandle();
            const char *title = request->getText();
            if (chatid == MEGACHAT_INVALID_HANDLE || title == NULL || !strlen(title))
            {
                errorCode = MegaChatError::ERROR_ARGS;
                break;
            }

            ChatRoom *chatroom = findChatRoom(chatid);
            if (!chatroom)
            {
                errorCode = MegaChatError::ERROR_NOENT;
                break;
            }
            if (!chatroom->isGroup())   // only for group chats have a title
            {
                errorCode = MegaChatError::ERROR_ARGS;
                break;
            }

            if (chatroom->ownPriv() != (Priv) MegaChatPeerList::PRIV_MODERATOR)
            {
                errorCode = MegaChatError::ERROR_ACCESS;
                break;
            }

            string strTitle(title);
            strTitle = strTitle.substr(0, 30);
            request->setText(strTitle.c_str()); // update, in case it's been truncated

            ((GroupChatRoom *)chatroom)->setTitle(strTitle)
            .then([request, this]()
            {
                MegaChatErrorPrivate *megaChatError = new MegaChatErrorPrivate(MegaChatError::ERROR_OK);
                fireOnChatRequestFinish(request, megaChatError);
            })
            .fail([request, this](const ::promise::Error& err)
            {
                API_LOG_ERROR("Error editing chat title: %s", err.what());

                MegaChatErrorPrivate *megaChatError = new MegaChatErrorPrivate(err.msg(), err.code(), err.type());
                fireOnChatRequestFinish(request, megaChatError);
            });
            break;
        }
        case MegaChatRequest::TYPE_GET_FIRSTNAME:
        {
            MegaChatHandle uh = request->getUserHandle();

            mClient->userAttrCache().getAttr(uh, MegaApi::USER_ATTR_FIRSTNAME)
            .then([request, this](Buffer *data)
            {
                MegaChatErrorPrivate *megaChatError = new MegaChatErrorPrivate(MegaChatError::ERROR_OK);
                string firstname = string(data->buf(), data->dataSize());
                request->setText(firstname.c_str());
                fireOnChatRequestFinish(request, megaChatError);
            })
            .fail([request, this](const ::promise::Error& err)
            {
                API_LOG_ERROR("Error getting user firstname: %s", err.what());

                MegaChatErrorPrivate *megaChatError = new MegaChatErrorPrivate(err.msg(), err.code(), err.type());
                fireOnChatRequestFinish(request, megaChatError);
            });
            break;
        }
        case MegaChatRequest::TYPE_GET_LASTNAME:
        {
            MegaChatHandle uh = request->getUserHandle();

            mClient->userAttrCache().getAttr(uh, MegaApi::USER_ATTR_LASTNAME)
            .then([request, this](Buffer *data)
            {
                MegaChatErrorPrivate *megaChatError = new MegaChatErrorPrivate(MegaChatError::ERROR_OK);
                string lastname = string(data->buf(), data->dataSize());
                request->setText(lastname.c_str());
                fireOnChatRequestFinish(request, megaChatError);
            })
            .fail([request, this](const ::promise::Error& err)
            {
                API_LOG_ERROR("Error getting user lastname: %s", err.what());

                MegaChatErrorPrivate *megaChatError = new MegaChatErrorPrivate(err.msg(), err.code(), err.type());
                fireOnChatRequestFinish(request, megaChatError);
            });
            break;
        }
        case MegaChatRequest::TYPE_GET_EMAIL:
        {
            MegaChatHandle uh = request->getUserHandle();

            mClient->userAttrCache().getAttr(uh, karere::USER_ATTR_EMAIL)
            .then([request, this](Buffer *data)
            {
                MegaChatErrorPrivate *megaChatError = new MegaChatErrorPrivate(MegaChatError::ERROR_OK);
                string email = string(data->buf(), data->dataSize());
                request->setText(email.c_str());
                fireOnChatRequestFinish(request, megaChatError);
            })
            .fail([request, this](const ::promise::Error& err)
            {
                API_LOG_ERROR("Error getting user email: %s", err.what());

                MegaChatErrorPrivate *megaChatError = new MegaChatErrorPrivate(err.msg(), err.code(), err.type());
                fireOnChatRequestFinish(request, megaChatError);
            });
            break;
        }
        case MegaChatRequest::TYPE_ATTACH_NODE_MESSAGE:
        {
            handle chatid = request->getChatHandle();
            MegaNodeList *nodeList = request->getMegaNodeList();
            handle h = request->getUserHandle();
            bool isVoiceMessage = (request->getParamType() == 1);
            if (chatid == MEGACHAT_INVALID_HANDLE
                    || ((!nodeList || !nodeList->size()) && (h == MEGACHAT_INVALID_HANDLE))
                    || (isVoiceMessage && h == MEGACHAT_INVALID_HANDLE))
            {
                errorCode = MegaChatError::ERROR_NOENT;
                break;
            }

            ChatRoom *chatroom = findChatRoom(chatid);
            if (!chatroom)
            {
                errorCode = MegaChatError::ERROR_NOENT;
                break;
            }

            // if only one node, prepare a list with a single element and update request
            MegaNodeList *nodeListAux = NULL;
            if (h != MEGACHAT_INVALID_HANDLE)
            {
                MegaNode *megaNode = megaApi->getNodeByHandle(h);
                if (!megaNode)
                {
                    errorCode = MegaChatError::ERROR_NOENT;
                    break;
                }

                nodeListAux = MegaNodeList::createInstance();
                nodeListAux->addNode(megaNode);
                request->setMegaNodeList(nodeListAux);
                nodeList = request->getMegaNodeList();

                delete megaNode;
                delete nodeListAux;
            }

            uint8_t msgType = Message::kMsgInvalid;
            switch (request->getParamType())
            {
                case 0: // regular attachment
                    msgType = Message::kMsgAttachment;
                    break;

                case 1:  // voice-message
                    msgType = Message::kMsgVoiceClip;
                    break;
            }
            if (msgType == Message::kMsgInvalid)
            {
                errorCode = MegaChatError::ERROR_ARGS;
                break;
            }

            string buffer = JSonUtils::generateAttachNodeJSon(nodeList, msgType);
            if (buffer.empty())
            {
                errorCode = MegaChatError::ERROR_ARGS;
                break;
            }

            chatroom->requesGrantAccessToNodes(nodeList)
            .then([this, request, buffer, msgType]()
            {
                int errorCode = MegaChatError::ERROR_ARGS;
                MegaChatMessage *msg = sendMessage(request->getChatHandle(), buffer.c_str(), buffer.size(), msgType);
                if (msg)
                {
                    request->setMegaChatMessage(msg);
                    errorCode = MegaChatError::ERROR_OK;
                }

                MegaChatErrorPrivate *megaChatError = new MegaChatErrorPrivate(errorCode);
                fireOnChatRequestFinish(request, megaChatError);
            })
            .fail([this, request, buffer, msgType](const ::promise::Error& err)
            {
                MegaChatErrorPrivate *megaChatError = NULL;
                if (err.code() == MegaChatError::ERROR_EXIST)
                {
                    API_LOG_WARNING("Already granted access to this node previously");

                    int errorCode = MegaChatError::ERROR_ARGS;
                    MegaChatMessage *msg = sendMessage(request->getChatHandle(), buffer.c_str(), buffer.size(), msgType);
                    if (msg)
                    {
                        request->setMegaChatMessage(msg);
                        errorCode = MegaChatError::ERROR_OK;
                    }

                    megaChatError = new MegaChatErrorPrivate(errorCode);
                }
                else
                {
                    megaChatError = new MegaChatErrorPrivate(err.msg(), err.code(), err.type());
                    API_LOG_ERROR("Failed to grant access to some nodes");
                }

                fireOnChatRequestFinish(request, megaChatError);
            });
            break;
        }
        case MegaChatRequest::TYPE_REVOKE_NODE_MESSAGE:
        {
            MegaChatHandle chatid = request->getChatHandle();
            MegaNode *node = megaApi->getNodeByHandle(request->getUserHandle());
            if (chatid == MEGACHAT_INVALID_HANDLE || !node)
            {
                errorCode = MegaChatError::ERROR_NOENT;
                break;
            }

            ChatRoom *chatroom = findChatRoom(chatid);
            if (!chatroom)
            {
                errorCode = MegaChatError::ERROR_NOENT;
                break;
            }

            ::promise::Promise<void> promise = chatroom->requestRevokeAccessToNode(node);
            delete node;

            ::promise::when(promise)
            .then([this, request]()
            {
                std::string buf = Id(request->getUserHandle()).toString();
                buf.insert(buf.begin(), Message::kMsgRevokeAttachment - Message::kMsgOffset);
                buf.insert(buf.begin(), 0x0);

                MegaChatMessage *megaMsg = sendMessage(request->getChatHandle(), buf.c_str(), buf.length());
                request->setMegaChatMessage(megaMsg);

                int errorCode = MegaChatError::ERROR_OK;
                if (!megaMsg)
                {
                    errorCode = MegaChatError::ERROR_ARGS;
                }

                MegaChatErrorPrivate *megaChatError = new MegaChatErrorPrivate(errorCode);
                fireOnChatRequestFinish(request, megaChatError);
            })
            .fail([this, request](const ::promise::Error& err)
            {
                API_LOG_ERROR("Failed to revoke access to attached node (%d)", request->getUserHandle());
                MegaChatErrorPrivate *megaChatError = new MegaChatErrorPrivate(err.msg(), err.code(), err.type());
                fireOnChatRequestFinish(request, megaChatError);
            });
            break;
        }
        case MegaChatRequest::TYPE_SET_BACKGROUND_STATUS:
        {
            bool background = request->getFlag();
            if (background)
            {
                mClient->notifyUserIdle();
            }
            else
            {
                mClient->notifyUserActive();
            }
            MegaChatErrorPrivate *megaChatError = new MegaChatErrorPrivate(MegaChatError::ERROR_OK);
            fireOnChatRequestFinish(request, megaChatError);
            break;
        }            
        case MegaChatRequest::TYPE_PUSH_RECEIVED:
        {
            MegaChatHandle chatid = request->getChatHandle();
            int type = request->getParamType();
            if (type == 1 && chatid != MEGACHAT_INVALID_HANDLE) // if iOS specifies a chatid, check it's valid
            {
                ChatRoom *room = findChatRoom(chatid);
                if (!room)
                {
                    megaApi->sendEvent(99006, "iOS PUSH received for non-existing chatid");

                    MegaChatErrorPrivate *megaChatError = new MegaChatErrorPrivate(MegaChatError::ERROR_NOENT);
                    fireOnChatRequestFinish(request, megaChatError);
                    return;
                }
                else if (room->isArchived()) // don't want to generate notifications for archived chats
                {
                    MegaChatErrorPrivate *megaChatError = new MegaChatErrorPrivate(MegaChatError::ERROR_ACCESS);
                    fireOnChatRequestFinish(request, megaChatError);
                    return;
                }
            }

            mClient->pushReceived(chatid)
            .then([this, request]()
            {
                int type = request->getParamType();
                if (type == 0)  // Android
                {
                    // for Android, we prepare a list of msgids for every chatid that are candidates for
                    // notifications. Android doesn't really know why they received a push, so the previous
                    // notifications are cleanup and the new set of messages are notified

                    MegaHandleList *chatids = MegaHandleList::createInstance();

                    // for each chatroom, load all unread messages)
                    for (auto it = mClient->chats->begin(); it != mClient->chats->end(); it++)
                    {
                        // don't want to generate notifications for archived chats
                        if (it->second->isArchived())
                            continue;

                        MegaHandleList *msgids = MegaHandleList::createInstance();

                        MegaChatHandle chatid = it->first;
                        const Chat &chat = it->second->chat();
                        Idx lastSeenIdx = chat.lastSeenIdx();

                        // first msg to consider: last-seen if loaded in memory. Otherwise, the oldest loaded msg
                        Idx first = chat.lownum();
                        if (lastSeenIdx != CHATD_IDX_INVALID        // message is known locally
                                && chat.findOrNull(lastSeenIdx))    // message is loaded in RAM
                        {
                            first = lastSeenIdx + 1;
                        }
                        Idx last = chat.highnum();
                        int maxCount = 6;   // do not notify more than 6 messages per chat
                        for (Idx i = last; (i >= first && maxCount > 0); i--)
                        {
                            auto& msg = chat.at(i);
                            if (msg.isValidUnread(mClient->myHandle()))
                            {
                                maxCount--;
                                msgids->addMegaHandle(msg.id());
                            }
                        }

                        if (msgids->size())
                        {
                            chatids->addMegaHandle(chatid);
                            request->setMegaHandleListByChat(chatid, msgids);
                        }

                        delete msgids;
                    }

                    request->setMegaHandleList(chatids);    // always a valid list, even if empty
                    delete chatids;
                }
                //else    // iOS

                MegaChatErrorPrivate *megaChatError = new MegaChatErrorPrivate(MegaChatError::ERROR_OK);
                fireOnChatRequestFinish(request, megaChatError);
            })
            .fail([this, request](const ::promise::Error& err)
            {
                API_LOG_ERROR("Failed to retrieve current state");
                MegaChatErrorPrivate *megaChatError = new MegaChatErrorPrivate(err.msg(), err.code(), err.type());
                fireOnChatRequestFinish(request, megaChatError);
            });
            break;
        }
#ifndef KARERE_DISABLE_WEBRTC
        case MegaChatRequest::TYPE_START_CHAT_CALL:
        {
            if (!mClient->rtc)
            {
                API_LOG_ERROR("Start call - WebRTC is not initialized");
                errorCode = MegaChatError::ERROR_ACCESS;
                break;
            }

            MegaChatHandle chatid = request->getChatHandle();
            ChatRoom *chatroom = findChatRoom(chatid);
            if (!chatroom)
            {
                API_LOG_ERROR("Start call - Chatroom has not been found");
                errorCode = MegaChatError::ERROR_NOENT;
                break;
            }

            if (!chatroom->chat().connection().clientId())
            {
                API_LOG_ERROR("Start call - Refusing start/join a call, clientid no yet assigned by shard: %d", chatroom->chat().connection().shardNo());
                errorCode = MegaChatError::ERROR_ACCESS;
                break;
            }

            MegaChatCallHandler *handler = findChatCallHandler(chatid);
            if (handler && (handler->getCall() || !chatroom->isGroup()))
            {
                // only groupchats allow to join the call in multiple clients, in 1on1 it's not allowed
                API_LOG_ERROR("A call exists in this chatroom and we already participate or it's not a groupchat");
                errorCode = MegaChatError::ERROR_EXIST;
                break;
            }

            bool enableVideo = request->getFlag();
            if (handler)
            {
                assert(handler->callParticipants() > 0);
                if (handler->callParticipants() >= rtcModule::IRtcModule::kMaxCallReceivers)
                {
                    API_LOG_ERROR("Cannot join the call because it reached the maximum number of participants "
                                  "(current: %d, max: %d)", handler->callParticipants(), rtcModule::IRtcModule::kMaxCallReceivers);
                    errorCode = MegaChatError::ERROR_TOOMANY;
                    break;
                }

                MegaChatCallPrivate *chatCall = handler->getMegaChatCall();
                if (!chatCall->availableAudioSlots())   // audio is always enabled by default
                {
                    API_LOG_ERROR("Cannot answer the call because it reached the maximum number of audio senders "
                                  "(max: %d)", rtcModule::IRtcModule::kMaxCallAudioSenders);
                    errorCode = MegaChatError::ERROR_TOOMANY;
                    break;
                }
                if (enableVideo && !chatCall->availableVideoSlots())
                {
                    API_LOG_ERROR("The call reached the maximum number of video senders (%d): video automatically disabled",
                                  rtcModule::IRtcModule::kMaxCallAudioSenders);
                    enableVideo = false;
                    request->setFlag(enableVideo);
                }

                karere::AvFlags newFlags(true, enableVideo);
                chatroom->joinCall(newFlags, *handler, chatCall->getId());
            }
            else
            {
                handler = new MegaChatCallHandler(this);
                mClient->rtc->addCallHandler(chatid, handler);
                karere::AvFlags avFlags(true, enableVideo);
                chatroom->mediaCall(avFlags, *handler);
                handler->getMegaChatCall()->setInitialAudioVideoFlags(avFlags);
                request->setFlag(true);
            }

            MegaChatErrorPrivate *megaChatError = new MegaChatErrorPrivate(MegaChatError::ERROR_OK);
            fireOnChatRequestFinish(request, megaChatError);
            break;
        }
        case MegaChatRequest::TYPE_ANSWER_CHAT_CALL:
        {
            MegaChatHandle chatid = request->getChatHandle();
            bool enableVideo = request->getFlag();

            ChatRoom *chatroom = findChatRoom(chatid);
            if (!chatroom)
            {
                API_LOG_ERROR("Answer call - Chatroom has not been found");
                errorCode = MegaChatError::ERROR_NOENT;
                break;
            }

            if (!chatroom->chat().connection().clientId())
            {
                API_LOG_ERROR("Answer call - Refusing answer a call, clientid no yet assigned by shard: %d", chatroom->chat().connection().shardNo());
                errorCode = MegaChatError::ERROR_ACCESS;
                break;
            }

            MegaChatCallHandler *handler = findChatCallHandler(chatid);
            if (!handler)
            {
                API_LOG_ERROR("Answer call - Failed to get the call handler associated to chat room");
                errorCode = MegaChatError::ERROR_NOENT;
                break;
            }

            rtcModule::ICall *call = handler->getCall();
            if (!call)
            {
                API_LOG_ERROR("Answer call - There is not any MegaChatCallPrivate associated to MegaChatCallHandler");
                errorCode = MegaChatError::ERROR_NOENT;
                assert(false);
                break;
            }

            if (handler->callParticipants() >= rtcModule::IRtcModule::kMaxCallReceivers)
            {
                API_LOG_ERROR("Cannot answer the call because it reached the maximum number of participants "
                              "(current: %d, max: %d)", handler->callParticipants(), rtcModule::IRtcModule::kMaxCallReceivers);
                errorCode = MegaChatError::ERROR_TOOMANY;
                break;
            }

            MegaChatCallPrivate *chatCall = handler->getMegaChatCall();
            if (!chatCall->availableAudioSlots())   // audio is always enabled by default
            {
                API_LOG_ERROR("Cannot answer the call because it reached the maximum number of audio senders "
                              "(max: %d)", rtcModule::IRtcModule::kMaxCallAudioSenders);
                errorCode = MegaChatError::ERROR_TOOMANY;
                break;
            }
            if (enableVideo && !chatCall->availableVideoSlots())
            {
                API_LOG_ERROR("The call reached the maximum number of video senders (%d): video automatically disabled",
                              rtcModule::IRtcModule::kMaxCallAudioSenders);
                enableVideo = false;
                request->setFlag(enableVideo);
            }

            karere::AvFlags newFlags(true, enableVideo);
            if (!call->answer(newFlags))
            {
                errorCode = MegaChatError::ERROR_ACCESS;
                break;
            }

            MegaChatErrorPrivate *megaChatError = new MegaChatErrorPrivate(MegaChatError::ERROR_OK);
            fireOnChatRequestFinish(request, megaChatError);
            break;
        }
        case MegaChatRequest::TYPE_HANG_CHAT_CALL:
        {
            if (!mClient->rtc)
            {
                API_LOG_ERROR("Hang up call - WebRTC is not initialized");
                errorCode = MegaChatError::ERROR_ACCESS;
                break;
            }

            MegaChatHandle chatid = request->getChatHandle();
            if (chatid != MEGACHAT_INVALID_HANDLE)
            {
                MegaChatCallHandler *handler = findChatCallHandler(chatid);
                if (!handler)
                {
                    API_LOG_ERROR("Hang up call - Failed to get the call handler associated to chat room");
                    errorCode = MegaChatError::ERROR_NOENT;
                    break;
                }

                rtcModule::ICall *call = handler->getCall();
                if (!call)
                {
                    API_LOG_ERROR("Hang up call - There is not any MegaChatCallPrivate associated to MegaChatCallHandler");
                    errorCode = MegaChatError::ERROR_NOENT;
                    assert(false);
                    break;
                }

                call->hangup();
            }
            else    // hang all calls (no specific chatid)
            {
                mClient->rtc->hangupAll(rtcModule::TermCode::kInvalid);
            }

            MegaChatErrorPrivate *megaChatError = new MegaChatErrorPrivate(MegaChatError::ERROR_OK);
            fireOnChatRequestFinish(request, megaChatError);
            break;
        }
        case MegaChatRequest::TYPE_DISABLE_AUDIO_VIDEO_CALL:
        {
            MegaChatHandle chatid = request->getChatHandle();
            bool enable = request->getFlag();
            int operationType = request->getParamType();

            MegaChatCallHandler *handler = findChatCallHandler(chatid);
            if (!handler)
            {
                API_LOG_ERROR("Disable AV flags - Failed to get the call handler associated to chat room");
                errorCode = MegaChatError::ERROR_NOENT;
                break;
            }

            MegaChatCallPrivate *chatCall = handler->getMegaChatCall();
            rtcModule::ICall *call = handler->getCall();

            if (!chatCall || !call)
            {
                API_LOG_ERROR("Disable AV flags - There is not any MegaChatCallPrivate associated to MegaChatCallHandler");
                errorCode = MegaChatError::ERROR_NOENT;
                assert(false);
                break;
            }

            if (operationType != MegaChatRequest::AUDIO && operationType != MegaChatRequest::VIDEO)
            {
                errorCode = MegaChatError::ERROR_ARGS;
                break;
            }

            if (enable)
            {
                if ((operationType == MegaChatRequest::AUDIO && !chatCall->availableAudioSlots())
                        || (operationType == MegaChatRequest::VIDEO && !chatCall->availableVideoSlots()))
                {
                    API_LOG_ERROR("Cannot enable the A/V because the call doesn't have available A/V slots");
                    errorCode = MegaChatError::ERROR_TOOMANY;
                    break;
                }
            }

            karere::AvFlags currentFlags = call->sentAv();
            karere::AvFlags requestedFlags = currentFlags;
            if (operationType == MegaChatRequest::AUDIO)
            {
                requestedFlags.setAudio(enable);
            }
            else // (operationType == MegaChatRequest::VIDEO)
            {
                requestedFlags.setVideo(enable);
            }

            karere::AvFlags effectiveFlags = call->muteUnmute(requestedFlags);
            chatCall->setLocalAudioVideoFlags(effectiveFlags);
            API_LOG_INFO("Local audio/video flags changed. ChatId: %s, callid: %s, AV: %s --> %s --> %s",
                         call->chat().chatId().toString().c_str(),
                         call->id().toString().c_str(),
                         currentFlags.toString().c_str(),
                         requestedFlags.toString().c_str(),
                         effectiveFlags.toString().c_str());

            fireOnChatCallUpdate(chatCall);
            MegaChatErrorPrivate *megaChatError = new MegaChatErrorPrivate(MegaChatError::ERROR_OK);
            fireOnChatRequestFinish(request, megaChatError);
            break;
        }
        case MegaChatRequest::TYPE_LOAD_AUDIO_VIDEO_DEVICES:
        {
            if (!mClient->rtc)
            {
                API_LOG_ERROR("Load AV devices - WebRTC is not initialized");
                errorCode = MegaChatError::ERROR_ACCESS;
                break;
            }

            mClient->rtc->loadDeviceList();
            MegaChatErrorPrivate *megaChatError = new MegaChatErrorPrivate(MegaChatError::ERROR_OK);
            fireOnChatRequestFinish(request, megaChatError);
            break;
        }
#endif
        case MegaChatRequest::TYPE_ARCHIVE_CHATROOM:
        {
            handle chatid = request->getChatHandle();
            bool archive = request->getFlag();
            if (chatid == MEGACHAT_INVALID_HANDLE)
            {
                errorCode = MegaChatError::ERROR_NOENT;
                break;
            }

            ChatRoom *chatroom = findChatRoom(chatid);
            if (!chatroom)
            {
                errorCode = MegaChatError::ERROR_NOENT;
                break;
            }

            chatroom->archiveChat(archive)
            .then([request, this]()
            {
                MegaChatErrorPrivate *megaChatError = new MegaChatErrorPrivate(MegaChatError::ERROR_OK);
                fireOnChatRequestFinish(request, megaChatError);
            })
            .fail([request, this](const ::promise::Error& err)
            {
                API_LOG_ERROR("Error archiving chat: %s", err.what());

                MegaChatErrorPrivate *megaChatError = new MegaChatErrorPrivate(err.msg(), err.code(), err.type());
                fireOnChatRequestFinish(request, megaChatError);
            });
            break;
        }
        default:
        {
            errorCode = MegaChatError::ERROR_UNKNOWN;
        }
        }   // end of switch(request->getType())


        if(errorCode)
        {
            MegaChatErrorPrivate *megaChatError = new MegaChatErrorPrivate(errorCode);
            API_LOG_WARNING("Error starting request: %s", megaChatError->getErrorString());
            fireOnChatRequestFinish(request, megaChatError);
        }
    }
}

void MegaChatApiImpl::sendPendingEvents()
{
    void *msg;
    while ((msg = eventQueue.pop()))
    {
        megaProcessMessage(msg);
    }
}

void MegaChatApiImpl::setLogLevel(int logLevel)
{
    if (!loggerHandler)
    {
        loggerHandler = new LoggerHandler();
    }
    loggerHandler->setLogLevel(logLevel);
}

void MegaChatApiImpl::setLogWithColors(bool useColors)
{
    if (loggerHandler)
    {
        loggerHandler->setLogWithColors(useColors);
    }
}

void MegaChatApiImpl::setLogToConsole(bool enable)
{
    if (loggerHandler)
    {
        loggerHandler->setLogToConsole(enable);
    }
}

void MegaChatApiImpl::setLoggerClass(MegaChatLogger *megaLogger)
{
    if (!megaLogger)   // removing logger
    {
        delete loggerHandler;
        loggerHandler = NULL;
    }
    else
    {
        if (!loggerHandler)
        {
            loggerHandler = new LoggerHandler();
        }
        loggerHandler->setMegaChatLogger(megaLogger);
    }
}

int MegaChatApiImpl::init(const char *sid)
{
    sdkMutex.lock();
    if (!mClient)
    {
#ifndef KARERE_DISABLE_WEBRTC
        uint8_t caps = karere::kClientIsMobile | karere::kClientCanWebrtc | kClientSupportLastGreen;
#else
        uint8_t caps = karere::kClientIsMobile | kClientSupportLastGreen;
#endif

        mClient = new karere::Client(*this->megaApi, websocketsIO, *this, this->megaApi->getBasePath(), caps, this);
        terminating = false;
    }

    int state = mClient->init(sid);
    if (state != karere::Client::kInitErrNoCache &&
            state != karere::Client::kInitWaitingNewSession &&
            state != karere::Client::kInitHasOfflineSession)
    {
        // there's been an error during initialization
        localLogout();
    }

    sdkMutex.unlock();

    return MegaChatApiImpl::convertInitState(state);
}

int MegaChatApiImpl::getInitState()
{
    int initState;

    sdkMutex.lock();
    if (mClient)
    {
        initState = MegaChatApiImpl::convertInitState(mClient->initState());
    }
    else
    {
        initState = MegaChatApi::INIT_NOT_DONE;
    }
    sdkMutex.unlock();

    return initState;
}

MegaChatRoomHandler *MegaChatApiImpl::getChatRoomHandler(MegaChatHandle chatid)
{
    map<MegaChatHandle, MegaChatRoomHandler*>::iterator it = chatRoomHandler.find(chatid);
    if (it == chatRoomHandler.end())
    {
        chatRoomHandler[chatid] = new MegaChatRoomHandler(this, chatApi, chatid);
    }

    return chatRoomHandler[chatid];
}

void MegaChatApiImpl::removeChatRoomHandler(MegaChatHandle chatid)
{
    map<MegaChatHandle, MegaChatRoomHandler*>::iterator it = chatRoomHandler.find(chatid);
    if (it == chatRoomHandler.end())
    {
        API_LOG_WARNING("removeChatRoomHandler: chatroom handler not found (chatid: %s)", karere::Id(chatid).toString().c_str());
        return;
    }

    MegaChatRoomHandler *roomHandler = chatRoomHandler[chatid];
    chatRoomHandler.erase(it);
    delete roomHandler;
}

ChatRoom *MegaChatApiImpl::findChatRoom(MegaChatHandle chatid)
{
    ChatRoom *chatroom = NULL;

    sdkMutex.lock();

    if (mClient && !terminating)
    {
        ChatRoomList::iterator it = mClient->chats->find(chatid);
        if (it != mClient->chats->end())
        {
            chatroom = it->second;
        }
    }

    sdkMutex.unlock();

    return chatroom;
}

karere::ChatRoom *MegaChatApiImpl::findChatRoomByUser(MegaChatHandle userhandle)
{
    ChatRoom *chatroom = NULL;

    sdkMutex.lock();

    if (mClient && !terminating)
    {
        ContactList::iterator it = mClient->contactList->find(userhandle);
        if (it != mClient->contactList->end())
        {
            chatroom = it->second->chatRoom();
        }
    }

    sdkMutex.unlock();

    return chatroom;
}

chatd::Message *MegaChatApiImpl::findMessage(MegaChatHandle chatid, MegaChatHandle msgid)
{
    Message *msg = NULL;

    sdkMutex.lock();

    ChatRoom *chatroom = findChatRoom(chatid);
    if (chatroom)
    {
        Chat &chat = chatroom->chat();
        Idx index = chat.msgIndexFromId(msgid);
        if (index != CHATD_IDX_INVALID)
        {
            msg = chat.findOrNull(index);
        }
    }

    sdkMutex.unlock();

    return msg;
}

chatd::Message *MegaChatApiImpl::findMessageNotConfirmed(MegaChatHandle chatid, MegaChatHandle msgxid)
{
    Message *msg = NULL;

    sdkMutex.lock();

    ChatRoom *chatroom = findChatRoom(chatid);
    if (chatroom)
    {
        Chat &chat = chatroom->chat();
        msg = chat.getMsgByXid(msgxid);
    }

    sdkMutex.unlock();

    return msg;
}

void MegaChatApiImpl::setCatchException(bool enable)
{
    karere::gCatchException = enable;
}

bool MegaChatApiImpl::hasUrl(const char *text)
{
    std::string url;
    return chatd::Message::hasUrl(text, url);
}

bool MegaChatApiImpl::openNodeHistory(MegaChatHandle chatid, MegaChatNodeHistoryListener *listener)
{
    if (!listener || chatid == MEGACHAT_INVALID_HANDLE)
    {
        return false;
    }

    sdkMutex.lock();

    ChatRoom *chatroom = findChatRoom(chatid);
    if (chatroom)
    {
        auto it = nodeHistoryHandlers.find(chatid);
        if (it != nodeHistoryHandlers.end())
        {
            sdkMutex.unlock();
            API_LOG_WARNING("openNodeHistory: node history is already open for this chatroom (chatid: %s), close it before open it again", karere::Id(chatid).toString().c_str());
            throw std::runtime_error("App node history handler is already set, remove it first");
            return false;
        }

        MegaChatNodeHistoryHandler *handler = new MegaChatNodeHistoryHandler(chatApi);
        chatroom->chat().setNodeHistoryHandler(handler);
        nodeHistoryHandlers[chatid] = handler;
        handler->addMegaNodeHistoryListener(listener);
    }

    sdkMutex.unlock();
    return chatroom;
}

bool MegaChatApiImpl::closeNodeHistory(MegaChatHandle chatid, MegaChatNodeHistoryListener *listener)
{
    if (!listener || chatid == MEGACHAT_INVALID_HANDLE)
    {
        return false;
    }

    sdkMutex.lock();
    ChatRoom *chatroom = findChatRoom(chatid);
    if (chatroom)
    {
        auto it = nodeHistoryHandlers.find(chatid);
        if (it != nodeHistoryHandlers.end())
        {
            MegaChatNodeHistoryHandler *handler = it->second;
            nodeHistoryHandlers.erase(it);
            delete handler;
            chatroom->chat().unsetHandlerToNodeHistory();

            sdkMutex.unlock();
            return true;
        }
    }

    sdkMutex.unlock();
    return false;
}

void MegaChatApiImpl::addNodeHistoryListener(MegaChatHandle chatid, MegaChatNodeHistoryListener *listener)
{
    if (!listener || chatid == MEGACHAT_INVALID_HANDLE)
    {
        return;
    }

    sdkMutex.lock();
    auto it = nodeHistoryHandlers.find(chatid);
    if (it != nodeHistoryHandlers.end())
    {
        MegaChatNodeHistoryHandler *handler = it->second;
        handler->addMegaNodeHistoryListener(listener);

    }
    else
    {
        assert(false);
        API_LOG_WARNING("addNodeHistoryListener: node history handler not found (chatid: %s)", karere::Id(chatid).toString().c_str());
    }

    sdkMutex.unlock();
}

void MegaChatApiImpl::removeNodeHistoryListener(MegaChatHandle chatid, MegaChatNodeHistoryListener *listener)
{
    if (!listener || chatid == MEGACHAT_INVALID_HANDLE)
    {
        return;
    }

    sdkMutex.lock();
    auto it = nodeHistoryHandlers.find(chatid);
    if (it != nodeHistoryHandlers.end())
    {
        MegaChatNodeHistoryHandler *handler = it->second;
        handler->removeMegaNodeHistoryListener(listener);

    }
    else
    {
        assert(false);
        API_LOG_WARNING("removeNodeHistoryListener: node history handler not found (chatid: %s)", karere::Id(chatid).toString().c_str());
    }

    sdkMutex.unlock();

}

int MegaChatApiImpl::loadAttachments(MegaChatHandle chatid, int count)
{
    int ret = MegaChatApi::SOURCE_NONE;
    sdkMutex.lock();

    ChatRoom *chatroom = findChatRoom(chatid);
    if (chatroom)
    {
        Chat &chat = chatroom->chat();
        HistSource source = chat.getNodeHistory(count);
        switch (source)
        {
        case kHistSourceNone:   ret = MegaChatApi::SOURCE_NONE; break;
        case kHistSourceRam:
        case kHistSourceDb:     ret = MegaChatApi::SOURCE_LOCAL; break;
        case kHistSourceServer: ret = MegaChatApi::SOURCE_REMOTE; break;
        case kHistSourceNotLoggedIn: ret = MegaChatApi::SOURCE_ERROR; break;
        default:
            API_LOG_ERROR("Unknown source of messages at loadAttachments()");
            break;
        }
    }

    sdkMutex.unlock();
    return ret;
}

void MegaChatApiImpl::fireOnChatRequestStart(MegaChatRequestPrivate *request)
{
    API_LOG_INFO("Request (%s) starting", request->getRequestString());

    for (set<MegaChatRequestListener *>::iterator it = requestListeners.begin(); it != requestListeners.end() ; it++)
    {
        (*it)->onRequestStart(chatApi, request);
    }

    MegaChatRequestListener* listener = request->getListener();
    if (listener)
    {
        listener->onRequestStart(chatApi, request);
    }
}

void MegaChatApiImpl::fireOnChatRequestFinish(MegaChatRequestPrivate *request, MegaChatError *e)
{
    if(e->getErrorCode())
    {
        API_LOG_INFO("Request (%s) finished with error: %s", request->getRequestString(), e->getErrorString());
    }
    else
    {
        API_LOG_INFO("Request (%s) finished", request->getRequestString());
    }

    for (set<MegaChatRequestListener *>::iterator it = requestListeners.begin(); it != requestListeners.end() ; it++)
    {
        (*it)->onRequestFinish(chatApi, request, e);
    }

    MegaChatRequestListener* listener = request->getListener();
    if (listener)
    {
        listener->onRequestFinish(chatApi, request, e);
    }

    requestMap.erase(request->getTag());

    delete request;
    delete e;
}

void MegaChatApiImpl::fireOnChatRequestUpdate(MegaChatRequestPrivate *request)
{
    for (set<MegaChatRequestListener *>::iterator it = requestListeners.begin(); it != requestListeners.end() ; it++)
    {
        (*it)->onRequestUpdate(chatApi, request);
    }

    MegaChatRequestListener* listener = request->getListener();
    if (listener)
    {
        listener->onRequestUpdate(chatApi, request);
    }
}

void MegaChatApiImpl::fireOnChatRequestTemporaryError(MegaChatRequestPrivate *request, MegaChatError *e)
{
    request->setNumRetry(request->getNumRetry() + 1);

    for (set<MegaChatRequestListener *>::iterator it = requestListeners.begin(); it != requestListeners.end() ; it++)
    {
        (*it)->onRequestTemporaryError(chatApi, request, e);
    }

    MegaChatRequestListener* listener = request->getListener();
    if (listener)
    {
        listener->onRequestTemporaryError(chatApi, request, e);
    }

    delete e;
}

#ifndef KARERE_DISABLE_WEBRTC

void MegaChatApiImpl::fireOnChatCallUpdate(MegaChatCallPrivate *call)
{
    if (call->getId() == Id::inval())
    {
        // if a call have no id yet, it's because we haven't received yet the initial CALLDATA,
        // but just some previous opcodes related to the call, like INCALLs or CALLTIME (which
        // do not include the callid)
        return;
    }

    if (terminating)
    {
        return;
    }

    for (set<MegaChatCallListener *>::iterator it = callListeners.begin(); it != callListeners.end() ; it++)
    {
        (*it)->onChatCallUpdate(chatApi, call);
    }

    if (call->hasChanged(MegaChatCall::CHANGE_TYPE_STATUS)
            && (call->getStatus() == MegaChatCall::CALL_STATUS_RING_IN              // for callee, incoming call
                || call->getStatus() == MegaChatCall::CALL_STATUS_USER_NO_PRESENT   // for callee (groupcalls)
                || call->getStatus() == MegaChatCall::CALL_STATUS_REQUEST_SENT      // for caller, outgoing call
                || call->getStatus() == MegaChatCall::CALL_STATUS_DESTROYED))       // call finished
    {
        // notify at MegaChatListItem level about new calls and calls being terminated
        ChatRoom *room = findChatRoom(call->getChatid());
        MegaChatListItemPrivate *item = new MegaChatListItemPrivate(*room);
        item->setCallInProgress();

        fireOnChatListItemUpdate(item);
    }

    call->removeChanges();
}

void MegaChatApiImpl::fireOnChatVideoData(MegaChatHandle chatid, MegaChatHandle peerid, uint32_t clientid, int width, int height, char *buffer)
{
    std::map<MegaChatHandle, MegaChatPeerVideoListener_map>::iterator it = videoListeners.find(chatid);
    if (it != videoListeners.end())
    {
        MegaChatPeerVideoListener_map::iterator peerVideoIterator = it->second.find(EndpointId(peerid, clientid));
        if (peerVideoIterator != it->second.end())
        {
            for( MegaChatVideoListener_set::iterator videoListenerIterator = peerVideoIterator->second.begin();
                 videoListenerIterator != peerVideoIterator->second.end();
                 videoListenerIterator++)
            {
                (*videoListenerIterator)->onChatVideoData(chatApi, chatid, width, height, buffer, width * height * 4);
            }
        }
    }
}

#endif  // webrtc

void MegaChatApiImpl::fireOnChatListItemUpdate(MegaChatListItem *item)
{
    for(set<MegaChatListener *>::iterator it = listeners.begin(); it != listeners.end() ; it++)
    {
        (*it)->onChatListItemUpdate(chatApi, item);
    }

    delete item;
}

void MegaChatApiImpl::fireOnChatInitStateUpdate(int newState)
{
    for(set<MegaChatListener *>::iterator it = listeners.begin(); it != listeners.end() ; it++)
    {
        (*it)->onChatInitStateUpdate(chatApi, newState);
    }
}

void MegaChatApiImpl::fireOnChatOnlineStatusUpdate(MegaChatHandle userhandle, int status, bool inProgress)
{
    for(set<MegaChatListener *>::iterator it = listeners.begin(); it != listeners.end() ; it++)
    {
        (*it)->onChatOnlineStatusUpdate(chatApi, userhandle, status, inProgress);
    }
}

void MegaChatApiImpl::fireOnChatPresenceConfigUpdate(MegaChatPresenceConfig *config)
{
    for(set<MegaChatListener *>::iterator it = listeners.begin(); it != listeners.end() ; it++)
    {
        (*it)->onChatPresenceConfigUpdate(chatApi, config);
    }

    delete config;
}

void MegaChatApiImpl::fireOnChatPresenceLastGreenUpdated(MegaChatHandle userhandle, int lastGreen)
{
    for(set<MegaChatListener *>::iterator it = listeners.begin(); it != listeners.end() ; it++)
    {
        (*it)->onChatPresenceLastGreen(chatApi, userhandle, lastGreen);
    }
}

void MegaChatApiImpl::fireOnChatConnectionStateUpdate(MegaChatHandle chatid, int newState)
{
    bool allConnected = (newState == MegaChatApi::CHAT_CONNECTION_ONLINE) ? mClient->mChatdClient->areAllChatsLoggedIn() : false;

    for(set<MegaChatListener *>::iterator it = listeners.begin(); it != listeners.end() ; it++)
    {
        (*it)->onChatConnectionStateUpdate(chatApi, chatid, newState);

        if (allConnected)
        {
            (*it)->onChatConnectionStateUpdate(chatApi, MEGACHAT_INVALID_HANDLE, newState);
        }
    }
}

void MegaChatApiImpl::fireOnChatNotification(MegaChatHandle chatid, MegaChatMessage *msg)
{
    for(set<MegaChatNotificationListener *>::iterator it = notificationListeners.begin(); it != notificationListeners.end() ; it++)
    {
        (*it)->onChatNotification(chatApi, chatid, msg);
    }

    delete msg;
}

void MegaChatApiImpl::connect(MegaChatRequestListener *listener)
{
    MegaChatRequestPrivate *request = new MegaChatRequestPrivate(MegaChatRequest::TYPE_CONNECT, listener);
    requestQueue.push(request);
    waiter->notify();
}

void MegaChatApiImpl::connectInBackground(MegaChatRequestListener *listener)
{
    MegaChatRequestPrivate *request = new MegaChatRequestPrivate(MegaChatRequest::TYPE_CONNECT, listener);
    request->setFlag(true);
    requestQueue.push(request);
    waiter->notify();
}

void MegaChatApiImpl::disconnect(MegaChatRequestListener *listener)
{
    MegaChatRequestPrivate *request = new MegaChatRequestPrivate(MegaChatRequest::TYPE_DISCONNECT, listener);
    requestQueue.push(request);
    waiter->notify();
}

int MegaChatApiImpl::getConnectionState()
{
    int ret = 0;

    sdkMutex.lock();
    ret = mClient ? (int) mClient->connState() : MegaChatApi::DISCONNECTED;
    sdkMutex.unlock();

    return ret;
}

int MegaChatApiImpl::getChatConnectionState(MegaChatHandle chatid)
{
    int ret = MegaChatApi::CHAT_CONNECTION_OFFLINE;

    sdkMutex.lock();
    ChatRoom *room = findChatRoom(chatid);
    if (room)
    {
        ret = MegaChatApiImpl::convertChatConnectionState(room->chatdOnlineState());
    }
    sdkMutex.unlock();

    return ret;
}

bool MegaChatApiImpl::areAllChatsLoggedIn()
{
    sdkMutex.lock();
    bool ret = mClient->mChatdClient->areAllChatsLoggedIn();
    sdkMutex.unlock();

    return ret;
}

void MegaChatApiImpl::retryPendingConnections(bool disconnect, bool refreshURL, MegaChatRequestListener *listener)
{
    MegaChatRequestPrivate *request = new MegaChatRequestPrivate(MegaChatRequest::TYPE_RETRY_PENDING_CONNECTIONS, listener);
    request->setFlag(disconnect);
    request->setParamType(refreshURL ? 1 : 0);
    requestQueue.push(request);
    waiter->notify();
}

void MegaChatApiImpl::logout(MegaChatRequestListener *listener)
{
    MegaChatRequestPrivate *request = new MegaChatRequestPrivate(MegaChatRequest::TYPE_LOGOUT, listener);
    request->setFlag(true);
    requestQueue.push(request);
    waiter->notify();
}

void MegaChatApiImpl::localLogout(MegaChatRequestListener *listener)
{
    MegaChatRequestPrivate *request = new MegaChatRequestPrivate(MegaChatRequest::TYPE_LOGOUT, listener);
    request->setFlag(false);
    requestQueue.push(request);
    waiter->notify();
}

void MegaChatApiImpl::setOnlineStatus(int status, MegaChatRequestListener *listener)
{
    MegaChatRequestPrivate *request = new MegaChatRequestPrivate(MegaChatRequest::TYPE_SET_ONLINE_STATUS, listener);
    request->setNumber(status);
    requestQueue.push(request);
    waiter->notify();
}

void MegaChatApiImpl::setPresenceAutoaway(bool enable, int64_t timeout, MegaChatRequestListener *listener)
{
    MegaChatRequestPrivate *request = new MegaChatRequestPrivate(MegaChatRequest::TYPE_SET_PRESENCE_AUTOAWAY, listener);
    request->setFlag(enable);
    request->setNumber(timeout);
    requestQueue.push(request);
    waiter->notify();
}

void MegaChatApiImpl::setPresencePersist(bool enable, MegaChatRequestListener *listener)
{
    MegaChatRequestPrivate *request = new MegaChatRequestPrivate(MegaChatRequest::TYPE_SET_PRESENCE_PERSIST, listener);
    request->setFlag(enable);
    requestQueue.push(request);
    waiter->notify();
}

void MegaChatApiImpl::signalPresenceActivity(MegaChatRequestListener *listener)
{
    MegaChatRequestPrivate *request = new MegaChatRequestPrivate(MegaChatRequest::TYPE_SIGNAL_ACTIVITY, listener);
    requestQueue.push(request);
    waiter->notify();
}

void MegaChatApiImpl::setLastGreenVisible(bool enable, MegaChatRequestListener *listener)
{
    MegaChatRequestPrivate *request = new MegaChatRequestPrivate(MegaChatRequest::TYPE_SET_LAST_GREEN_VISIBLE, listener);
    request->setFlag(enable);
    requestQueue.push(request);
    waiter->notify();
}

void MegaChatApiImpl::requestLastGreen(MegaChatHandle userid, MegaChatRequestListener *listener)
{
    MegaChatRequestPrivate *request = new MegaChatRequestPrivate(MegaChatRequest::TYPE_LAST_GREEN, listener);
    request->setUserHandle(userid);
    requestQueue.push(request);
    waiter->notify();
}

MegaChatPresenceConfig *MegaChatApiImpl::getPresenceConfig()
{
    MegaChatPresenceConfigPrivate *config = NULL;

    sdkMutex.lock();

    if (mClient && !terminating)
    {
        const ::presenced::Config &cfg = mClient->presenced().config();
        if (cfg.presence().isValid())
        {
            config = new MegaChatPresenceConfigPrivate(cfg, mClient->presenced().isConfigAcknowledged());
        }
    }

    sdkMutex.unlock();

    return config;
}

bool MegaChatApiImpl::isSignalActivityRequired()
{
    sdkMutex.lock();

    bool enabled = mClient ? mClient->presenced().autoAwayInEffect() : false;

    sdkMutex.unlock();

    return enabled;
}

int MegaChatApiImpl::getOnlineStatus()
{
    sdkMutex.lock();

    int status = mClient ? getUserOnlineStatus(mClient->myHandle()) : (int)MegaChatApi::STATUS_INVALID;

    sdkMutex.unlock();

    return status;
}

bool MegaChatApiImpl::isOnlineStatusPending()
{
    sdkMutex.lock();

    bool statusInProgress = mClient ? mClient->presenced().isConfigAcknowledged() : false;

    sdkMutex.unlock();

    return statusInProgress;
}

int MegaChatApiImpl::getUserOnlineStatus(MegaChatHandle userhandle)
{
    int status = MegaChatApi::STATUS_INVALID;

    sdkMutex.lock();

    if (mClient && !terminating)
    {
        status = mClient->presenced().peerPresence(userhandle).status();
    }

    sdkMutex.unlock();

    return status;
}

void MegaChatApiImpl::setBackgroundStatus(bool background, MegaChatRequestListener *listener)
{
    MegaChatRequestPrivate *request = new MegaChatRequestPrivate(MegaChatRequest::TYPE_SET_BACKGROUND_STATUS, listener);
    request->setFlag(background);
    requestQueue.push(request);
    waiter->notify();
}

int MegaChatApiImpl::getBackgroundStatus()
{
    int status = -1;

    sdkMutex.lock();

    if (mClient && mClient->mChatdClient)
    {
        status = (mClient->mChatdClient->keepaliveType() == chatd::OP_KEEPALIVE) ? 0 : 1;
    }

    sdkMutex.unlock();

    return status;
}

void MegaChatApiImpl::getUserFirstname(MegaChatHandle userhandle, MegaChatRequestListener *listener)
{
    MegaChatRequestPrivate *request = new MegaChatRequestPrivate(MegaChatRequest::TYPE_GET_FIRSTNAME, listener);
    request->setUserHandle(userhandle);
    requestQueue.push(request);
    waiter->notify();
}

void MegaChatApiImpl::getUserLastname(MegaChatHandle userhandle, MegaChatRequestListener *listener)
{
    MegaChatRequestPrivate *request = new MegaChatRequestPrivate(MegaChatRequest::TYPE_GET_LASTNAME, listener);
    request->setUserHandle(userhandle);
    requestQueue.push(request);
    waiter->notify();
}

void MegaChatApiImpl::getUserEmail(MegaChatHandle userhandle, MegaChatRequestListener *listener)
{
    MegaChatRequestPrivate *request = new MegaChatRequestPrivate(MegaChatRequest::TYPE_GET_EMAIL, listener);
    request->setUserHandle(userhandle);
    requestQueue.push(request);
    waiter->notify();
}

char *MegaChatApiImpl::getContactEmail(MegaChatHandle userhandle)
{
    char *ret = NULL;

    sdkMutex.lock();

    const std::string *email = mClient ? mClient->contactList->getUserEmail(userhandle) : NULL;
    if (email)
    {
        ret = MegaApi::strdup(email->c_str());
    }

    sdkMutex.unlock();

    return ret;
}

MegaChatHandle MegaChatApiImpl::getUserHandleByEmail(const char *email)
{
    MegaChatHandle uh = MEGACHAT_INVALID_HANDLE;

    if (email)
    {
        sdkMutex.lock();

        Contact *contact = mClient ? mClient->contactList->contactFromEmail(email) : NULL;
        if (contact)
        {
            uh = contact->userId();
        }

        sdkMutex.unlock();
    }

    return uh;
}

MegaChatHandle MegaChatApiImpl::getMyUserHandle()
{
    return mClient ? (MegaChatHandle) mClient->myHandle() : MEGACHAT_INVALID_HANDLE;
}

MegaChatHandle MegaChatApiImpl::getMyClientidHandle(MegaChatHandle chatid)
{
    MegaChatHandle clientid = 0;
    sdkMutex.lock();
    ChatRoom *chatroom = findChatRoom(chatid);
    if (chatroom)
    {
        clientid = chatroom->chat().connection().clientId();
    }

    sdkMutex.unlock();

    return clientid;
}

char *MegaChatApiImpl::getMyFirstname()
{
    if (!mClient)
    {
        return NULL;
    }

    return MegaChatRoomPrivate::firstnameFromBuffer(mClient->myName());
}

char *MegaChatApiImpl::getMyLastname()
{
    if (!mClient)
    {
        return NULL;
    }

    return MegaChatRoomPrivate::lastnameFromBuffer(mClient->myName());
}

char *MegaChatApiImpl::getMyFullname()
{
    if (!mClient)
    {
        return NULL;
    }

    return MegaApi::strdup(mClient->myName().substr(1).c_str());
}

char *MegaChatApiImpl::getMyEmail()
{
    if (!mClient)
    {
        return NULL;
    }

    return MegaApi::strdup(mClient->myEmail().c_str());
}

MegaChatRoomList *MegaChatApiImpl::getChatRooms()
{
    MegaChatRoomListPrivate *chats = new MegaChatRoomListPrivate();

    sdkMutex.lock();

    if (mClient && !terminating)
    {
        ChatRoomList::iterator it;
        for (it = mClient->chats->begin(); it != mClient->chats->end(); it++)
        {
            chats->addChatRoom(new MegaChatRoomPrivate(*it->second));
        }
    }

    sdkMutex.unlock();

    return chats;
}

MegaChatRoom *MegaChatApiImpl::getChatRoom(MegaChatHandle chatid)
{
    MegaChatRoomPrivate *chat = NULL;

    sdkMutex.lock();

    ChatRoom *chatRoom = findChatRoom(chatid);
    if (chatRoom)
    {
        chat = new MegaChatRoomPrivate(*chatRoom);
    }

    sdkMutex.unlock();

    return chat;
}

MegaChatRoom *MegaChatApiImpl::getChatRoomByUser(MegaChatHandle userhandle)
{
    MegaChatRoomPrivate *chat = NULL;

    sdkMutex.lock();

    ChatRoom *chatRoom = findChatRoomByUser(userhandle);
    if (chatRoom)
    {
        chat = new MegaChatRoomPrivate(*chatRoom);
    }

    sdkMutex.unlock();

    return chat;
}

MegaChatListItemList *MegaChatApiImpl::getChatListItems()
{
    MegaChatListItemListPrivate *items = new MegaChatListItemListPrivate();

    sdkMutex.lock();

    if (mClient && !terminating)
    {
        ChatRoomList::iterator it;
        for (it = mClient->chats->begin(); it != mClient->chats->end(); it++)
        {
            if (!it->second->isArchived())
            {
                items->addChatListItem(new MegaChatListItemPrivate(*it->second));
            }
        }
    }

    sdkMutex.unlock();

    return items;
}

MegaChatListItemList *MegaChatApiImpl::getChatListItemsByPeers(MegaChatPeerList *peers)
{
    MegaChatListItemListPrivate *items = new MegaChatListItemListPrivate();

    sdkMutex.lock();

    if (mClient && !terminating)
    {
        ChatRoomList::iterator it;
        for (it = mClient->chats->begin(); it != mClient->chats->end(); it++)
        {
            bool sameParticipants = true;
            if (it->second->isGroup())
            {
                GroupChatRoom *chatroom = (GroupChatRoom*) it->second;
                if ((int)chatroom->peers().size() != peers->size())
                {
                    continue;
                }

                for (int i = 0; i < peers->size(); i++)
                {
                    // if the peer in the list is part of the members in the chatroom...
                    MegaChatHandle uh = peers->getPeerHandle(i);
                    if (chatroom->peers().find(uh) == chatroom->peers().end())
                    {
                        sameParticipants = false;
                        break;
                    }
                }
                if (sameParticipants == true)
                {
                    items->addChatListItem(new MegaChatListItemPrivate(*it->second));
                }

            }
            else    // 1on1
            {
                if (peers->size() != 1)
                {
                    continue;
                }

                PeerChatRoom *chatroom = (PeerChatRoom*) it->second;
                if (chatroom->peer() == peers->getPeerHandle(0))
                {
                    items->addChatListItem(new MegaChatListItemPrivate(*it->second));
                }
            }
        }
    }

    sdkMutex.unlock();

    return items;
}

MegaChatListItem *MegaChatApiImpl::getChatListItem(MegaChatHandle chatid)
{
    MegaChatListItemPrivate *item = NULL;

    sdkMutex.lock();

    ChatRoom *chatRoom = findChatRoom(chatid);
    if (chatRoom)
    {
        item = new MegaChatListItemPrivate(*chatRoom);
    }

    sdkMutex.unlock();

    return item;
}

int MegaChatApiImpl::getUnreadChats()
{
    int count = 0;

    sdkMutex.lock();

    if (mClient && !terminating)
    {
        ChatRoomList::iterator it;
        for (it = mClient->chats->begin(); it != mClient->chats->end(); it++)
        {
            ChatRoom *room = it->second;
            if (!room->isArchived() && room->chat().unreadMsgCount())
            {
                count++;
            }
        }
    }

    sdkMutex.unlock();

    return count;
}

MegaChatListItemList *MegaChatApiImpl::getActiveChatListItems()
{
    MegaChatListItemListPrivate *items = new MegaChatListItemListPrivate();

    sdkMutex.lock();

    if (mClient && !terminating)
    {
        ChatRoomList::iterator it;
        for (it = mClient->chats->begin(); it != mClient->chats->end(); it++)
        {
            if (!it->second->isArchived() && it->second->isActive())
            {
                items->addChatListItem(new MegaChatListItemPrivate(*it->second));
            }
        }
    }

    sdkMutex.unlock();

    return items;
}

MegaChatListItemList *MegaChatApiImpl::getInactiveChatListItems()
{
    MegaChatListItemListPrivate *items = new MegaChatListItemListPrivate();

    sdkMutex.lock();

    if (mClient && !terminating)
    {
        ChatRoomList::iterator it;
        for (it = mClient->chats->begin(); it != mClient->chats->end(); it++)
        {
            if (!it->second->isArchived() && !it->second->isActive())
            {
                items->addChatListItem(new MegaChatListItemPrivate(*it->second));
            }
        }
    }

    sdkMutex.unlock();

    return items;
}

MegaChatListItemList *MegaChatApiImpl::getArchivedChatListItems()
{
    MegaChatListItemListPrivate *items = new MegaChatListItemListPrivate();

    sdkMutex.lock();

    if (mClient && !terminating)
    {
        ChatRoomList::iterator it;
        for (it = mClient->chats->begin(); it != mClient->chats->end(); it++)
        {
            if (it->second->isArchived())
            {
                items->addChatListItem(new MegaChatListItemPrivate(*it->second));
            }
        }
    }

    sdkMutex.unlock();

    return items;
}

MegaChatListItemList *MegaChatApiImpl::getUnreadChatListItems()
{
    MegaChatListItemListPrivate *items = new MegaChatListItemListPrivate();

    sdkMutex.lock();

    if (mClient && !terminating)
    {
        ChatRoomList::iterator it;
        for (it = mClient->chats->begin(); it != mClient->chats->end(); it++)
        {
            ChatRoom *room = it->second;
            if (!room->isArchived() && room->chat().unreadMsgCount())
            {
                items->addChatListItem(new MegaChatListItemPrivate(*it->second));
            }
        }
    }

    sdkMutex.unlock();

    return items;
}

MegaChatHandle MegaChatApiImpl::getChatHandleByUser(MegaChatHandle userhandle)
{
    MegaChatHandle chatid = MEGACHAT_INVALID_HANDLE;

    sdkMutex.lock();

    ChatRoom *chatRoom = findChatRoomByUser(userhandle);
    if (chatRoom)
    {
        chatid = chatRoom->chatid();
    }

    sdkMutex.unlock();

    return chatid;
}

void MegaChatApiImpl::createChat(bool group, MegaChatPeerList *peerList, MegaChatRequestListener *listener)
{
    MegaChatRequestPrivate *request = new MegaChatRequestPrivate(MegaChatRequest::TYPE_CREATE_CHATROOM, listener);
    request->setFlag(group);
    request->setMegaChatPeerList(peerList);
    requestQueue.push(request);
    waiter->notify();
}

void MegaChatApiImpl::inviteToChat(MegaChatHandle chatid, MegaChatHandle uh, int privilege, MegaChatRequestListener *listener)
{
    MegaChatRequestPrivate *request = new MegaChatRequestPrivate(MegaChatRequest::TYPE_INVITE_TO_CHATROOM, listener);
    request->setChatHandle(chatid);
    request->setUserHandle(uh);
    request->setPrivilege(privilege);
    requestQueue.push(request);
    waiter->notify();
}

void MegaChatApiImpl::removeFromChat(MegaChatHandle chatid, MegaChatHandle uh, MegaChatRequestListener *listener)
{
    MegaChatRequestPrivate *request = new MegaChatRequestPrivate(MegaChatRequest::TYPE_REMOVE_FROM_CHATROOM, listener);
    request->setChatHandle(chatid);
    request->setUserHandle(uh);
    requestQueue.push(request);
    waiter->notify();
}

void MegaChatApiImpl::updateChatPermissions(MegaChatHandle chatid, MegaChatHandle uh, int privilege, MegaChatRequestListener *listener)
{
    MegaChatRequestPrivate *request = new MegaChatRequestPrivate(MegaChatRequest::TYPE_UPDATE_PEER_PERMISSIONS, listener);
    request->setChatHandle(chatid);
    request->setUserHandle(uh);
    request->setPrivilege(privilege);
    requestQueue.push(request);
    waiter->notify();
}

void MegaChatApiImpl::truncateChat(MegaChatHandle chatid, MegaChatHandle messageid, MegaChatRequestListener *listener)
{
    MegaChatRequestPrivate *request = new MegaChatRequestPrivate(MegaChatRequest::TYPE_TRUNCATE_HISTORY, listener);
    request->setChatHandle(chatid);
    request->setUserHandle(messageid);
    requestQueue.push(request);
    waiter->notify();
}

void MegaChatApiImpl::setChatTitle(MegaChatHandle chatid, const char *title, MegaChatRequestListener *listener)
{
    MegaChatRequestPrivate *request = new MegaChatRequestPrivate(MegaChatRequest::TYPE_EDIT_CHATROOM_NAME, listener);
    request->setChatHandle(chatid);
    request->setText(title);
    requestQueue.push(request);
    waiter->notify();
}

void MegaChatApiImpl::archiveChat(MegaChatHandle chatid, bool archive, MegaChatRequestListener *listener)
{
    MegaChatRequestPrivate *request = new MegaChatRequestPrivate(MegaChatRequest::TYPE_ARCHIVE_CHATROOM, listener);
    request->setChatHandle(chatid);
    request->setFlag(archive);
    requestQueue.push(request);
    waiter->notify();
}

bool MegaChatApiImpl::openChatRoom(MegaChatHandle chatid, MegaChatRoomListener *listener)
{
    if (!listener)
    {
        return false;
    }

    sdkMutex.lock();

    ChatRoom *chatroom = findChatRoom(chatid);
    if (chatroom)
    {
        addChatRoomListener(chatid, listener);
        chatroom->setAppChatHandler(getChatRoomHandler(chatid));
    }

    sdkMutex.unlock();
    return chatroom;
}

void MegaChatApiImpl::closeChatRoom(MegaChatHandle chatid, MegaChatRoomListener *listener)
{
    sdkMutex.lock();

    ChatRoom *chatroom = findChatRoom(chatid);
    if (chatroom)
    {
        chatroom->removeAppChatHandler();
    }
    else
    {
        API_LOG_WARNING("Try to close nonexistent chatroom: %s", karere::Id(chatid).toString().c_str());
    }

    removeChatRoomListener(chatid, listener);
    removeChatRoomHandler(chatid);

    sdkMutex.unlock();
}

int MegaChatApiImpl::loadMessages(MegaChatHandle chatid, int count)
{
    int ret = MegaChatApi::SOURCE_NONE;
    sdkMutex.lock();

    ChatRoom *chatroom = findChatRoom(chatid);
    if (chatroom)
    {
        Chat &chat = chatroom->chat();
        HistSource source = chat.getHistory(count);
        switch (source)
        {
        case kHistSourceNone:   ret = MegaChatApi::SOURCE_NONE; break;
        case kHistSourceRam:
        case kHistSourceDb:     ret = MegaChatApi::SOURCE_LOCAL; break;
        case kHistSourceServer: ret = MegaChatApi::SOURCE_REMOTE; break;
        case kHistSourceNotLoggedIn: ret = MegaChatApi::SOURCE_ERROR; break;
        default:
            API_LOG_ERROR("Unknown source of messages at loadMessages()");
            break;
        }
    }

    sdkMutex.unlock();
    return ret;
}

bool MegaChatApiImpl::isFullHistoryLoaded(MegaChatHandle chatid)
{
    bool ret = false;
    sdkMutex.lock();

    ChatRoom *chatroom = findChatRoom(chatid);
    if (chatroom)
    {
        Chat &chat = chatroom->chat();
        ret = chat.haveAllHistoryNotified();
    }

    sdkMutex.unlock();
    return ret;
}

MegaChatMessage *MegaChatApiImpl::getMessage(MegaChatHandle chatid, MegaChatHandle msgid)
{
    MegaChatMessagePrivate *megaMsg = NULL;
    sdkMutex.lock();

    ChatRoom *chatroom = findChatRoom(chatid);
    if (chatroom)
    {
        Chat &chat = chatroom->chat();
        Idx index = chat.msgIndexFromId(msgid);
        if (index != CHATD_IDX_INVALID)     // only confirmed messages have index
        {
            Message *msg = chat.findOrNull(index);
            if (msg)
            {
                megaMsg = new MegaChatMessagePrivate(*msg, chat.getMsgStatus(*msg, index), index);
            }
            else
            {
                API_LOG_ERROR("Failed to find message by index, being index retrieved from message id (index: %d, id: %d)", index, msgid);
            }
        }
        else    // message still not confirmed, search in sending-queue
        {
            Message *msg = chat.getMsgByXid(msgid);
            if (msg)
            {
                megaMsg = new MegaChatMessagePrivate(*msg, Message::Status::kSending, MEGACHAT_INVALID_INDEX);
            }
            else
            {
                API_LOG_ERROR("Failed to find message by temporal id (id: %d)", msgid);
            }
        }
    }
    else
    {
        API_LOG_ERROR("Chatroom not found (chatid: %d)", chatid);
    }

    sdkMutex.unlock();
    return megaMsg;
}

MegaChatMessage *MegaChatApiImpl::getMessageFromNodeHistory(MegaChatHandle chatid, MegaChatHandle msgid)
{
    MegaChatMessagePrivate *megaMsg = NULL;
    sdkMutex.lock();

    ChatRoom *chatroom = findChatRoom(chatid);
    if (chatroom)
    {
        Chat &chat = chatroom->chat();
        Message *msg = chat.getMessageFromNodeHistory(msgid);
        if (msg)
        {
            Idx idx = chat.getIdxFromNodeHistory(msgid);
            assert(idx != CHATD_IDX_INVALID);
            Message::Status status = (msg->userid == mClient->myHandle()) ? Message::Status::kServerReceived : Message::Status::kSeen;
            megaMsg = new MegaChatMessagePrivate(*msg, status, idx);
        }
        else
        {
            API_LOG_ERROR("Failed to find message at node history (id: %d)",  msgid);
        }
    }
    else
    {
        API_LOG_ERROR("Chatroom not found (chatid: %d)", chatid);
    }

    sdkMutex.unlock();
    return megaMsg;
}

MegaChatMessage *MegaChatApiImpl::getManualSendingMessage(MegaChatHandle chatid, MegaChatHandle rowid)
{

    MegaChatMessagePrivate *megaMsg = NULL;
    sdkMutex.lock();

    ChatRoom *chatroom = findChatRoom(chatid);
    if (chatroom)
    {
        Chat &chat = chatroom->chat();
        chatd::ManualSendReason reason;
        chatd::Message *msg = chat.getManualSending(rowid, reason);
        if (msg)
        {
            megaMsg = new MegaChatMessagePrivate(*msg, chatd::Message::kSendingManual, MEGACHAT_INVALID_INDEX);
            delete msg;

            megaMsg->setStatus(MegaChatMessage::STATUS_SENDING_MANUAL);
            megaMsg->setRowId(rowid);
            megaMsg->setCode(reason);
        }
        else
        {
            API_LOG_ERROR("Message not found (rowid: %d)", rowid);
        }
    }
    else
    {
        API_LOG_ERROR("Chatroom not found (chatid: %d)", chatid);
    }

    sdkMutex.unlock();
    return megaMsg;
}

MegaChatMessage *MegaChatApiImpl::sendMessage(MegaChatHandle chatid, const char *msg, size_t msgLen, int type)
{
    if (!msg)
    {
        return NULL;
    }

    if (type == Message::kMsgNormal)
    {
        // remove ending carrier-returns
        while (msgLen)
        {
            if (msg[msgLen-1] == '\n' || msg[msgLen-1] == '\r')
            {
                msgLen--;
            }
            else
            {
                break;
            }
        }
    }

    if (!msgLen)
    {
        return NULL;
    }

    MegaChatMessagePrivate *megaMsg = NULL;
    sdkMutex.lock();

    ChatRoom *chatroom = findChatRoom(chatid);
    if (chatroom)
    {
        Message *m = chatroom->chat().msgSubmit(msg, msgLen, type, NULL);

        if (!m)
        {
            sdkMutex.unlock();
            return NULL;
        }
        megaMsg = new MegaChatMessagePrivate(*m, Message::Status::kSending, CHATD_IDX_INVALID);
    }

    sdkMutex.unlock();
    return megaMsg;
}

MegaChatMessage *MegaChatApiImpl::attachContacts(MegaChatHandle chatid, MegaHandleList *contacts)
{
    if (!mClient)
    {
        return NULL;
    }

    sdkMutex.lock();

    string buf = JSonUtils::generateAttachContactJSon(contacts, mClient->contactList.get());
    MegaChatMessage *megaMsg = sendMessage(chatid, buf.c_str(), buf.size(), Message::kMsgContact);

    sdkMutex.unlock();

    return megaMsg;
}

MegaChatMessage *MegaChatApiImpl::forwardContact(MegaChatHandle sourceChatid, MegaChatHandle msgid, MegaChatHandle targetChatId)
{
    if (!mClient || sourceChatid == MEGACHAT_INVALID_HANDLE || msgid == MEGACHAT_INVALID_HANDLE || targetChatId == MEGACHAT_INVALID_HANDLE)
    {
        return NULL;
    }

    MegaChatMessagePrivate *megaMsg = NULL;
    sdkMutex.lock();

    ChatRoom *chatroomTarget = findChatRoom(targetChatId);
    ChatRoom *chatroomSource = findChatRoom(sourceChatid);
    if (chatroomSource && chatroomTarget)
    {
        chatd::Chat &chat = chatroomSource->chat();
        Idx idx =  chat.msgIndexFromId(msgid);
        chatd::Message *msg = chatroomSource->chat().findOrNull(idx);
        if (msg && msg->type == chatd::Message::kMsgContact)
        {
            std::string contactMsg;
            unsigned char zero = 0x0;
            unsigned char contactType = Message::kMsgContact - Message::kMsgOffset;
            contactMsg.push_back(zero);
            contactMsg.push_back(contactType);
            contactMsg.append(msg->toText());
            Message *m = chatroomTarget->chat().msgSubmit(contactMsg.c_str(), contactMsg.length(), Message::kMsgContact, NULL);
            if (!m)
            {
                sdkMutex.unlock();
                return NULL;
            }
            megaMsg = new MegaChatMessagePrivate(*m, Message::Status::kSending, CHATD_IDX_INVALID);
        }
    }

    sdkMutex.unlock();
    return megaMsg;
}

void MegaChatApiImpl::attachNodes(MegaChatHandle chatid, MegaNodeList *nodes, MegaChatRequestListener *listener)
{
    MegaChatRequestPrivate *request = new MegaChatRequestPrivate(MegaChatRequest::TYPE_ATTACH_NODE_MESSAGE, listener);
    request->setChatHandle(chatid);
    request->setMegaNodeList(nodes);
    request->setParamType(0);
    requestQueue.push(request);
    waiter->notify();
}

void MegaChatApiImpl::attachNode(MegaChatHandle chatid, MegaChatHandle nodehandle, MegaChatRequestListener *listener)
{
    MegaChatRequestPrivate *request = new MegaChatRequestPrivate(MegaChatRequest::TYPE_ATTACH_NODE_MESSAGE, listener);
    request->setChatHandle(chatid);
    request->setUserHandle(nodehandle);
    request->setParamType(0);
    requestQueue.push(request);
    waiter->notify();
}

void MegaChatApiImpl::attachVoiceMessage(MegaChatHandle chatid, MegaChatHandle nodehandle, MegaChatRequestListener *listener)
{
    MegaChatRequestPrivate *request = new MegaChatRequestPrivate(MegaChatRequest::TYPE_ATTACH_NODE_MESSAGE, listener);
    request->setChatHandle(chatid);
    request->setUserHandle(nodehandle);
    request->setParamType(1);
    requestQueue.push(request);
    waiter->notify();
}

MegaChatMessage * MegaChatApiImpl::sendGeolocation(MegaChatHandle chatid, float longitude, float latitude, const char *img)
{
    string buf = JSonUtils::generateGeolocationJSon(longitude, latitude, img);
    MegaChatMessage *megaMsg = sendMessage(chatid, buf.c_str(), buf.size(), Message::kMsgContainsMeta);
    return megaMsg;
}

MegaChatMessage *MegaChatApiImpl::editGeolocation(MegaChatHandle chatid, MegaChatHandle msgid, float longitude, float latitude, const char *img)
{
    string buf = JSonUtils::generateGeolocationJSon(longitude, latitude, img);
    MegaChatMessage *megaMsg = editMessage(chatid, msgid, buf.c_str(), buf.size());
    return megaMsg;
}

void MegaChatApiImpl::revokeAttachment(MegaChatHandle chatid, MegaChatHandle handle, MegaChatRequestListener *listener)
{
    MegaChatRequestPrivate *request = new MegaChatRequestPrivate(MegaChatRequest::TYPE_REVOKE_NODE_MESSAGE, listener);
    request->setChatHandle(chatid);
    request->setUserHandle(handle);
    requestQueue.push(request);
    waiter->notify();
}

bool MegaChatApiImpl::isRevoked(MegaChatHandle chatid, MegaChatHandle nodeHandle)
{
    bool ret = false;

    sdkMutex.lock();

    auto it = chatRoomHandler.find(chatid);
    if (it != chatRoomHandler.end())
    {
        ret = it->second->isRevoked(nodeHandle);
    }

    sdkMutex.unlock();

    return ret;
}

MegaChatMessage *MegaChatApiImpl::editMessage(MegaChatHandle chatid, MegaChatHandle msgid, const char *msg, size_t msgLen)
{
    MegaChatMessagePrivate *megaMsg = NULL;
    sdkMutex.lock();

    ChatRoom *chatroom = findChatRoom(chatid);
    if (chatroom)
    {
        Chat &chat = chatroom->chat();
        Message *originalMsg = findMessage(chatid, msgid);
        Idx index;
        if (originalMsg)
        {
            index = chat.msgIndexFromId(msgid);
        }
        else   // message may not have an index yet (not confirmed)
        {
            index = MEGACHAT_INVALID_INDEX;
            originalMsg = findMessageNotConfirmed(chatid, msgid);   // find by transactional id
        }

        if (originalMsg)
        {
            unsigned char newtype = (originalMsg->containMetaSubtype() == Message::ContainsMetaSubType::kRichLink)
                    ? (unsigned char) Message::kMsgNormal
                    : originalMsg->type;

            if (msg && newtype == Message::kMsgNormal)    // actually not deletion, but edit
            {
                // remove ending carrier-returns
                while (msgLen)
                {
                    if (msg[msgLen-1] == '\n' || msg[msgLen-1] == '\r')
                    {
                        msgLen--;
                    }
                    else
                    {
                        break;
                    }
                }
                if (!msgLen)
                {
                    sdkMutex.unlock();
                    return NULL;
                }
            }

            const Message *editedMsg = chatroom->chat().msgModify(*originalMsg, msg, msgLen, NULL, newtype);
            if (editedMsg)
            {
                megaMsg = new MegaChatMessagePrivate(*editedMsg, Message::kSending, index);
            }
        }
    }

    sdkMutex.unlock();
    return megaMsg;
}

MegaChatMessage *MegaChatApiImpl::removeRichLink(MegaChatHandle chatid, MegaChatHandle msgid)
{
    MegaChatMessagePrivate *megaMsg = NULL;
    sdkMutex.lock();

    ChatRoom *chatroom = findChatRoom(chatid);
    if (chatroom)
    {
        Chat &chat = chatroom->chat();
        Message *originalMsg = findMessage(chatid, msgid);
        if (!originalMsg || originalMsg->containMetaSubtype() != Message::ContainsMetaSubType::kRichLink)
        {
            sdkMutex.unlock();
            return NULL;
        }

        uint8_t containsMetaType = originalMsg->containMetaSubtype();
        std::string containsMetaJson = originalMsg->containsMetaJson();
        const MegaChatContainsMeta *containsMeta = JSonUtils::parseContainsMeta(containsMetaJson.c_str(), containsMetaType);
        if (!containsMeta || containsMeta->getType() != MegaChatContainsMeta::CONTAINS_META_RICH_PREVIEW)
        {
            delete containsMeta;
            sdkMutex.unlock();
            return NULL;
        }

        const char *msg = containsMeta->getRichPreview()->getText();
        assert(msg);
        string content = msg ? msg : "";

        const Message *editedMsg = chatroom->chat().removeRichLink(*originalMsg, content);
        if (editedMsg)
        {
            Idx index = chat.msgIndexFromId(msgid);
            megaMsg = new MegaChatMessagePrivate(*editedMsg, Message::kSending, index);
        }

        delete containsMeta;
    }

    sdkMutex.unlock();
    return megaMsg;
}

bool MegaChatApiImpl::setMessageSeen(MegaChatHandle chatid, MegaChatHandle msgid)
{
    bool ret = false;

    sdkMutex.lock();

    ChatRoom *chatroom = findChatRoom(chatid);
    if (chatroom)
    {
        ret = chatroom->chat().setMessageSeen((Id) msgid);
    }

    sdkMutex.unlock();

    return ret;
}

MegaChatMessage *MegaChatApiImpl::getLastMessageSeen(MegaChatHandle chatid)
{
    MegaChatMessagePrivate *megaMsg = NULL;

    sdkMutex.lock();

    ChatRoom *chatroom = findChatRoom(chatid);
    if (chatroom)
    {
        Chat &chat = chatroom->chat();
        Idx index = chat.lastSeenIdx();
        if (index != CHATD_IDX_INVALID)
        {
            const Message *msg = chat.findOrNull(index);
            if (msg)
            {
                Message::Status status = chat.getMsgStatus(*msg, index);
                megaMsg = new MegaChatMessagePrivate(*msg, status, index);
            }
        }
    }

    sdkMutex.unlock();

    return megaMsg;
}

MegaChatHandle MegaChatApiImpl::getLastMessageSeenId(MegaChatHandle chatid)
{
    MegaChatHandle lastMessageSeenId = MEGACHAT_INVALID_HANDLE;

    sdkMutex.lock();

    ChatRoom *chatroom = findChatRoom(chatid);
    if (chatroom)
    {
        Chat &chat = chatroom->chat();
        lastMessageSeenId = chat.lastSeenId();
    }

    sdkMutex.unlock();

    return lastMessageSeenId;
}

void MegaChatApiImpl::removeUnsentMessage(MegaChatHandle chatid, MegaChatHandle rowid)
{
    sdkMutex.lock();

    ChatRoom *chatroom = findChatRoom(chatid);
    if (chatroom)
    {
        Chat &chat = chatroom->chat();
        chat.removeManualSend(rowid);
    }

    sdkMutex.unlock();
}

void MegaChatApiImpl::sendTypingNotification(MegaChatHandle chatid, MegaChatRequestListener *listener)
{
    MegaChatRequestPrivate *request = new MegaChatRequestPrivate(MegaChatRequest::TYPE_SEND_TYPING_NOTIF, listener);
    request->setChatHandle(chatid);
    request->setFlag(true);
    requestQueue.push(request);
    waiter->notify();
}

void MegaChatApiImpl::sendStopTypingNotification(MegaChatHandle chatid, MegaChatRequestListener *listener)
{
    MegaChatRequestPrivate *request = new MegaChatRequestPrivate(MegaChatRequest::TYPE_SEND_TYPING_NOTIF, listener);
    request->setChatHandle(chatid);
    request->setFlag(false);
    requestQueue.push(request);
    waiter->notify();
}

bool MegaChatApiImpl::isMessageReceptionConfirmationActive() const
{
    return mClient ? mClient->mChatdClient->isMessageReceivedConfirmationActive() : false;
}

void MegaChatApiImpl::saveCurrentState()
{
    sdkMutex.lock();

    if (mClient && !terminating)
    {
        mClient->saveDb();
    }

    sdkMutex.unlock();
}

void MegaChatApiImpl::pushReceived(bool beep, MegaChatHandle chatid, int type, MegaChatRequestListener *listener)
{
    MegaChatRequestPrivate *request = new MegaChatRequestPrivate(MegaChatRequest::TYPE_PUSH_RECEIVED, listener);
    request->setFlag(beep);
    request->setChatHandle(chatid);
    request->setParamType(type);
    requestQueue.push(request);
    waiter->notify();
}

#ifndef KARERE_DISABLE_WEBRTC

MegaStringList *MegaChatApiImpl::getChatAudioInDevices()
{
    std::vector<std::string> devicesVector;
    sdkMutex.lock();
    if (mClient && mClient->rtc)
    {
        mClient->rtc->getAudioInDevices(devicesVector);
    }
    else
    {
        API_LOG_ERROR("Failed to get audio-in devices");
    }
    sdkMutex.unlock();

    MegaStringList *devices = getChatInDevices(devicesVector);

    return devices;

}

MegaStringList *MegaChatApiImpl::getChatVideoInDevices()
{
    std::vector<std::string> devicesVector;
    sdkMutex.lock();
    if (mClient && mClient->rtc)
    {
        mClient->rtc->getVideoInDevices(devicesVector);
    }
    else
    {
        API_LOG_ERROR("Failed to get video-in devices");
    }
    sdkMutex.unlock();

    MegaStringList *devices = getChatInDevices(devicesVector);

    return devices;
}

bool MegaChatApiImpl::setChatAudioInDevice(const char *device)
{
    bool returnedValue = false;
    sdkMutex.lock();
    if (mClient && mClient->rtc)
    {
        returnedValue = mClient->rtc->selectAudioInDevice(device);
    }
    else
    {
        API_LOG_ERROR("Failed to set audio-in devices");
    }
    sdkMutex.unlock();

    return returnedValue;
}

bool MegaChatApiImpl::setChatVideoInDevice(const char *device)
{
    bool returnedValue = false;
    sdkMutex.lock();
    if (mClient && mClient->rtc)
    {
        returnedValue = mClient->rtc->selectVideoInDevice(device);
    }
    else
    {
        API_LOG_ERROR("Failed to set video-in devices");
    }
    sdkMutex.unlock();

    return returnedValue;
}

void MegaChatApiImpl::startChatCall(MegaChatHandle chatid, bool enableVideo, MegaChatRequestListener *listener)
{
    MegaChatRequestPrivate *request = new MegaChatRequestPrivate(MegaChatRequest::TYPE_START_CHAT_CALL, listener);
    request->setChatHandle(chatid);
    request->setFlag(enableVideo);
    requestQueue.push(request);
    waiter->notify();
}

void MegaChatApiImpl::answerChatCall(MegaChatHandle chatid, bool enableVideo, MegaChatRequestListener *listener)
{
    MegaChatRequestPrivate *request = new MegaChatRequestPrivate(MegaChatRequest::TYPE_ANSWER_CHAT_CALL, listener);
    request->setChatHandle(chatid);
    request->setFlag(enableVideo);
    requestQueue.push(request);
    waiter->notify();
}

void MegaChatApiImpl::hangChatCall(MegaChatHandle chatid, MegaChatRequestListener *listener)
{
    MegaChatRequestPrivate *request = new MegaChatRequestPrivate(MegaChatRequest::TYPE_HANG_CHAT_CALL, listener);
    request->setChatHandle(chatid);
    requestQueue.push(request);
    waiter->notify();
}

void MegaChatApiImpl::hangAllChatCalls(MegaChatRequestListener *listener = NULL)
{
    MegaChatRequestPrivate *request = new MegaChatRequestPrivate(MegaChatRequest::TYPE_HANG_CHAT_CALL, listener);
    request->setChatHandle(MEGACHAT_INVALID_HANDLE);
    requestQueue.push(request);
    waiter->notify();
}

void MegaChatApiImpl::setAudioEnable(MegaChatHandle chatid, bool enable, MegaChatRequestListener *listener)
{
    MegaChatRequestPrivate *request = new MegaChatRequestPrivate(MegaChatRequest::TYPE_DISABLE_AUDIO_VIDEO_CALL, listener);
    request->setChatHandle(chatid);
    request->setFlag(enable);
    request->setParamType(MegaChatRequest::AUDIO);
    requestQueue.push(request);
    waiter->notify();
}

void MegaChatApiImpl::setVideoEnable(MegaChatHandle chatid, bool enable, MegaChatRequestListener *listener)
{
    MegaChatRequestPrivate *request = new MegaChatRequestPrivate(MegaChatRequest::TYPE_DISABLE_AUDIO_VIDEO_CALL, listener);
    request->setChatHandle(chatid);
    request->setFlag(enable);
    request->setParamType(MegaChatRequest::VIDEO);
    requestQueue.push(request);
    waiter->notify();
}

void MegaChatApiImpl::loadAudioVideoDeviceList(MegaChatRequestListener *listener)
{
    MegaChatRequestPrivate *request = new MegaChatRequestPrivate(MegaChatRequest::TYPE_LOAD_AUDIO_VIDEO_DEVICES, listener);
    requestQueue.push(request);
    waiter->notify();
}

void MegaChatApiImpl::setIgnoredCall(MegaChatHandle chatId)
{
    if (!mClient->rtc)
    {
        API_LOG_ERROR("Ignore call - WebRTC is not initialized");
        return;
    }

    if (chatId != MEGACHAT_INVALID_HANDLE)
    {
        MegaChatCallHandler *handler = findChatCallHandler(chatId);
        if (!handler)
        {
            API_LOG_ERROR("Ignore call - Failed to get the call handler associated to chat room");
            return;
        }

        MegaChatCallPrivate *chatCall = handler->getMegaChatCall();
        if (!chatCall)
        {
            API_LOG_ERROR("Ignore call - There is not any MegaChatCallPrivate associated to MegaChatCallHandler");
            assert(false);
            return;
        }

        chatCall->setIgnoredCall(true);
     }
}

MegaChatCall *MegaChatApiImpl::getChatCall(MegaChatHandle chatId)
{
    MegaChatCall *chatCall = NULL;

    sdkMutex.lock();
    MegaChatCallHandler *handler = findChatCallHandler(chatId);
    if (handler)
    {
        chatCall = handler->getMegaChatCall();
        if (!chatCall)
        {
            API_LOG_ERROR("MegaChatApiImpl::getChatCall - Invalid MegaChatCall at MegaChatCallHandler");
            assert(false);
        }
        else
        {
            chatCall = chatCall->copy();
        }
    }
    else
    {
        API_LOG_ERROR("MegaChatApiImpl::getChatCall - There aren't any calls at this chatroom");
    }

    sdkMutex.unlock();
    return chatCall;
}

MegaChatCall *MegaChatApiImpl::getChatCallByCallId(MegaChatHandle callId)
{
    MegaChatCall *chatCall = NULL;

    sdkMutex.lock();

    MegaHandleList *calls = getChatCalls();
    for (unsigned int i = 0; i < calls->size(); i++)
    {
        karere::Id chatId = calls->get(i);
        MegaChatCall *call = getChatCall(chatId);
        if (call && call->getId() == callId)
        {
            chatCall =  call;
            break;
        }
        else
        {
            delete call;
        }
    }

    delete calls;

    sdkMutex.unlock();
    return chatCall;
}

int MegaChatApiImpl::getNumCalls()
{
    int numCalls = 0;
    sdkMutex.lock();
    if (mClient && mClient->rtc)
    {
        numCalls = mClient->rtc->numCalls();
    }
    sdkMutex.unlock();

    return numCalls;
}

MegaHandleList *MegaChatApiImpl::getChatCalls()
{
    MegaHandleListPrivate *callList = new MegaHandleListPrivate();

    sdkMutex.lock();
    if (mClient && mClient->rtc)
    {
        std::vector<karere::Id> chatids = mClient->rtc->chatsWithCall();
        for (unsigned int i = 0; i < chatids.size(); i++)
        {
            callList->addMegaHandle(chatids[i]);
        }
    }

    sdkMutex.unlock();
    return callList;
}

MegaHandleList *MegaChatApiImpl::getChatCallsIds()
{
    MegaHandleListPrivate *callList = new MegaHandleListPrivate();

    sdkMutex.lock();

    MegaHandleList *chatids = getChatCalls();
    for (unsigned int i = 0; i < chatids->size(); i++)
    {
        karere::Id chatId = chatids->get(i);
        MegaChatCall *call = getChatCall(chatId);
        if (call)
        {
            callList->addMegaHandle(call->getId());
            delete call;
        }
    }

    delete chatids;

    sdkMutex.unlock();
    return callList;
}

bool MegaChatApiImpl::hasCallInChatRoom(MegaChatHandle chatid)
{
    bool hasCall = false;
    sdkMutex.lock();

    if (mClient && mClient->rtc)
    {
        hasCall = mClient->rtc->findCallHandler(chatid);
    }

    sdkMutex.unlock();
    return hasCall;
}

void MegaChatApiImpl::addChatCallListener(MegaChatCallListener *listener)
{
    if (!listener)
    {
        return;
    }

    sdkMutex.lock();
    callListeners.insert(listener);
    sdkMutex.unlock();
}

void MegaChatApiImpl::enableGroupChatCalls(bool enable)
{
    sdkMutex.lock();
    if (mClient)
    {
        mClient->enableGroupCalls(enable);
    }
    else
    {
        API_LOG_ERROR("MegaChatApiImpl::enableGroupChatCalls - Client is not initialized");
        assert(false);
    }
    sdkMutex.unlock();
}

bool MegaChatApiImpl::areGroupChatCallEnabled()
{
    sdkMutex.lock();
    bool enabledGroupCalls = false;
    if (mClient)
    {
        enabledGroupCalls = mClient->areGroupCallsEnabled();
    }
    else
    {
        API_LOG_ERROR("MegaChatApiImpl::areGroupChatCallEnabled - Client is not initialized");
    }

    sdkMutex.unlock();

    return enabledGroupCalls;
}

int MegaChatApiImpl::getMaxCallParticipants()
{
    return rtcModule::IRtcModule::kMaxCallReceivers;
}

int MegaChatApiImpl::getMaxVideoCallParticipants()
{
    return rtcModule::IRtcModule::kMaxCallVideoSenders;
}

#endif

void MegaChatApiImpl::addChatRequestListener(MegaChatRequestListener *listener)
{
    if (!listener)
    {
        return;
    }

    sdkMutex.lock();
    requestListeners.insert(listener);
    sdkMutex.unlock();
}

void MegaChatApiImpl::addChatListener(MegaChatListener *listener)
{
    if (!listener)
    {
        return;
    }

    sdkMutex.lock();
    listeners.insert(listener);
    sdkMutex.unlock();
}

void MegaChatApiImpl::addChatRoomListener(MegaChatHandle chatid, MegaChatRoomListener *listener)
{
    if (!listener || chatid == MEGACHAT_INVALID_HANDLE)
    {
        return;
    }

    sdkMutex.lock();
    MegaChatRoomHandler *roomHandler = getChatRoomHandler(chatid);
    roomHandler->addChatRoomListener(listener);
    sdkMutex.unlock();
}

void MegaChatApiImpl::addChatNotificationListener(MegaChatNotificationListener *listener)
{
    if (!listener)
    {
        return;
    }

    sdkMutex.lock();
    notificationListeners.insert(listener);
    sdkMutex.unlock();
}

void MegaChatApiImpl::removeChatRequestListener(MegaChatRequestListener *listener)
{
    if (!listener)
    {
        return;
    }

    sdkMutex.lock();
    requestListeners.erase(listener);

    map<int,MegaChatRequestPrivate*>::iterator it = requestMap.begin();
    while (it != requestMap.end())
    {
        MegaChatRequestPrivate* request = it->second;
        if(request->getListener() == listener)
        {
            request->setListener(NULL);
        }

        it++;
    }

    requestQueue.removeListener(listener);
    sdkMutex.unlock();
}

#ifndef KARERE_DISABLE_WEBRTC

void MegaChatApiImpl::removeChatCallListener(MegaChatCallListener *listener)
{
    if (!listener)
    {
        return;
    }

    sdkMutex.lock();
    callListeners.erase(listener);
    sdkMutex.unlock();
}

void MegaChatApiImpl::addChatVideoListener(MegaChatHandle chatid, MegaChatHandle peerid, MegaChatHandle clientid, MegaChatVideoListener *listener)
{
    if (!listener)
    {
        return;
    }

    videoMutex.lock();
    videoListeners[chatid][EndpointId(peerid, clientid)].insert(listener);
    videoMutex.unlock();
}

void MegaChatApiImpl::removeChatVideoListener(MegaChatHandle chatid, MegaChatHandle peerid, MegaChatHandle clientid, MegaChatVideoListener *listener)
{
    if (!listener)
    {
        return;
    }

    videoMutex.lock();
    videoListeners[chatid][EndpointId(peerid, clientid)].erase(listener);

    if (videoListeners[chatid][EndpointId(peerid, clientid)].empty())
    {
        videoListeners[chatid].erase(EndpointId(peerid, clientid));
    }

    if (videoListeners[chatid].empty())
    {
        videoListeners.erase(chatid);
    }

    videoMutex.unlock();
}

#endif  // webrtc

void MegaChatApiImpl::removeChatListener(MegaChatListener *listener)
{
    if (!listener)
    {
        return;
    }

    sdkMutex.lock();
    listeners.erase(listener);
    sdkMutex.unlock();
}

void MegaChatApiImpl::removeChatRoomListener(MegaChatHandle chatid, MegaChatRoomListener *listener)
{
    if (!listener)
    {
        return;
    }

    sdkMutex.lock();
    MegaChatRoomHandler *roomHandler = getChatRoomHandler(chatid);
    roomHandler->removeChatRoomListener(listener);
    sdkMutex.unlock();
}

void MegaChatApiImpl::removeChatNotificationListener(MegaChatNotificationListener *listener)
{
    if (!listener)
    {
        return;
    }

    sdkMutex.lock();
    notificationListeners.erase(listener);
    sdkMutex.unlock();
}

IApp::IChatHandler *MegaChatApiImpl::createChatHandler(ChatRoom &room)
{
    return getChatRoomHandler(room.chatid());
}

IApp::IChatListHandler *MegaChatApiImpl::chatListHandler()
{
    return this;
}

#ifndef KARERE_DISABLE_WEBRTC

rtcModule::ICallHandler *MegaChatApiImpl::onIncomingCall(rtcModule::ICall& call, karere::AvFlags av)
{
    MegaChatHandle chatid = call.chat().chatId();
    MegaChatCallHandler *chatCallHandler = static_cast<MegaChatCallHandler *>(mClient->rtc->findCallHandler(chatid));
    if (!chatCallHandler)
    {
        chatCallHandler = new MegaChatCallHandler(this);
        mClient->rtc->addCallHandler(chatid, chatCallHandler);
    }

    chatCallHandler->setCall(&call);
    chatCallHandler->getMegaChatCall()->setInitialAudioVideoFlags(av);

    // Notify onIncomingCall like state change becouse rtcModule::ICall::kStateRingIn status
    // it is not notify
    chatCallHandler->onStateChange(call.state());

    return chatCallHandler;
}

rtcModule::ICallHandler *MegaChatApiImpl::onGroupCallActive(Id chatid, Id callid, uint32_t duration)
{
    MegaChatCallHandler *chatCallHandler = new MegaChatCallHandler(this);
    chatCallHandler->setCallNotPresent(chatid, callid, duration);
    chatCallHandler->onStateChange(MegaChatCall::CALL_STATUS_USER_NO_PRESENT);

    return chatCallHandler;
}

MegaStringList *MegaChatApiImpl::getChatInDevices(const std::vector<string> &devicesVector)
{
    int devicesNumber = devicesVector.size();
    char **devicesArray = NULL;
    if (devicesNumber > 0)
    {
        devicesArray = new char*[devicesNumber];
        for (int i = 0; i < devicesNumber; ++i)
        {
            char *device = MegaApi::strdup(devicesVector[i].c_str());
            devicesArray[i] = device;
        }
    }

    MegaStringList *devices = new MegaStringListPrivate(devicesArray, devicesNumber);
    delete [] devicesArray;

    return devices;

}

void MegaChatApiImpl::cleanCallHandlerMap()
{
    sdkMutex.lock();

    if (mClient && mClient->rtc)
    {
        std::vector<karere::Id> chatids = mClient->rtc->chatsWithCall();
        for (unsigned int i = 0; i < chatids.size(); i++)
        {
            mClient->rtc->removeCall(chatids[i]);
        }
    }

    sdkMutex.unlock();
}

MegaChatCallHandler *MegaChatApiImpl::findChatCallHandler(MegaChatHandle chatid)
{
    MegaChatCallHandler *callHandler = NULL;
    sdkMutex.lock();
    if (mClient && mClient->rtc)
    {
        callHandler = static_cast<MegaChatCallHandler *>(mClient->rtc->findCallHandler(chatid));
    }

    sdkMutex.unlock();
    return callHandler;
}

void MegaChatApiImpl::removeCall(MegaChatHandle chatid)
{
    sdkMutex.lock();
    mClient->rtc->removeCall(chatid);
    sdkMutex.unlock();
}

#endif

void MegaChatApiImpl::onInitStateChange(int newState)
{
    API_LOG_DEBUG("Karere initialization state has changed: %d", newState);

    if (newState == karere::Client::kInitErrSidInvalid)
    {
        API_LOG_WARNING("Invalid session detected (API_ESID). Logging out...");
        logout();
        return;
    }

    int state = MegaChatApiImpl::convertInitState(newState);

    // only notify meaningful state to the app
    if (state == MegaChatApi::INIT_ERROR ||
            state == MegaChatApi::INIT_WAITING_NEW_SESSION ||
            state == MegaChatApi::INIT_OFFLINE_SESSION ||
            state == MegaChatApi::INIT_ONLINE_SESSION ||
            state == MegaChatApi::INIT_NO_CACHE)
    {
        fireOnChatInitStateUpdate(state);
    }
}

void MegaChatApiImpl::onChatNotification(karere::Id chatid, const Message &msg, Message::Status status, Idx idx)
{
    MegaChatMessagePrivate *message = new MegaChatMessagePrivate(msg, status, idx);
    fireOnChatNotification(chatid, message);
}

int MegaChatApiImpl::convertInitState(int state)
{
    switch (state)
    {
    case karere::Client::kInitErrGeneric:
    case karere::Client::kInitErrCorruptCache:
    case karere::Client::kInitErrSidMismatch:
    case karere::Client::kInitErrAlready:
        return MegaChatApi::INIT_ERROR;

    case karere::Client::kInitCreated:
        return MegaChatApi::INIT_NOT_DONE;

    case karere::Client::kInitErrNoCache:
        return MegaChatApi::INIT_NO_CACHE;

    case karere::Client::kInitWaitingNewSession:
        return MegaChatApi::INIT_WAITING_NEW_SESSION;

    case karere::Client::kInitHasOfflineSession:
        return MegaChatApi::INIT_OFFLINE_SESSION;

    case karere::Client::kInitHasOnlineSession:
        return MegaChatApi::INIT_ONLINE_SESSION;

    case karere::Client::kInitTerminated:
    case karere::Client::kInitErrSidInvalid:
    default:
        return state;
    }
}

int MegaChatApiImpl::convertChatConnectionState(ChatState state)
{
    switch(state)
    {
    case ChatState::kChatStateOffline:
        return MegaChatApi::CHAT_CONNECTION_OFFLINE;
    case ChatState::kChatStateConnecting:
        return MegaChatApi::CHAT_CONNECTION_IN_PROGRESS;
    case ChatState::kChatStateJoining:
        return MegaChatApi::CHAT_CONNECTION_LOGGING;
    case ChatState::kChatStateOnline:
        return MegaChatApi::CHAT_CONNECTION_ONLINE;
    }

    assert(false);  // check compilation warnings, new ChatState not considered
    return state;
}

IApp::IGroupChatListItem *MegaChatApiImpl::addGroupChatItem(GroupChatRoom &chat)
{
    MegaChatGroupListItemHandler *itemHandler = new MegaChatGroupListItemHandler(*this, chat);
    chatGroupListItemHandler.insert(itemHandler);

    // notify the app about the new chatroom
    MegaChatListItemPrivate *item = new MegaChatListItemPrivate(chat);
    fireOnChatListItemUpdate(item);

    return (IGroupChatListItem *) itemHandler;
}

IApp::IPeerChatListItem *MegaChatApiImpl::addPeerChatItem(PeerChatRoom &chat)
{
    MegaChatPeerListItemHandler *itemHandler = new MegaChatPeerListItemHandler(*this, chat);
    chatPeerListItemHandler.insert(itemHandler);

    // notify the app about the new chatroom
    MegaChatListItemPrivate *item = new MegaChatListItemPrivate(chat);
    fireOnChatListItemUpdate(item);

    return (IPeerChatListItem *) itemHandler;
}

void MegaChatApiImpl::removeGroupChatItem(IGroupChatListItem &item)
{
    set<MegaChatGroupListItemHandler *>::iterator it = chatGroupListItemHandler.begin();
    while (it != chatGroupListItemHandler.end())
    {
        IGroupChatListItem *itemHandler = (*it);
        if (itemHandler == &item)
        {
            delete (itemHandler);
            chatGroupListItemHandler.erase(it);
            return;
        }

        it++;
    }
}

void MegaChatApiImpl::removePeerChatItem(IPeerChatListItem &item)
{
    set<MegaChatPeerListItemHandler *>::iterator it = chatPeerListItemHandler.begin();
    while (it != chatPeerListItemHandler.end())
    {
        IPeerChatListItem *itemHandler = (*it);
        if (itemHandler == &item)
        {
            delete (itemHandler);
            chatPeerListItemHandler.erase(it);
            return;
        }

        it++;
    }
}

void MegaChatApiImpl::onPresenceChanged(Id userid, Presence pres, bool inProgress)
{
    if (inProgress)
    {
        API_LOG_INFO("My own presence is being changed to %s", pres.toString());
    }
    else
    {
        API_LOG_INFO("Presence of user %s has been changed to %s", userid.toString().c_str(), pres.toString());
    }
    fireOnChatOnlineStatusUpdate(userid.val, pres.status(), inProgress);
}

void MegaChatApiImpl::onPresenceConfigChanged(const presenced::Config &state, bool pending)
{
    MegaChatPresenceConfigPrivate *config = new MegaChatPresenceConfigPrivate(state, pending);
    fireOnChatPresenceConfigUpdate(config);
}

void MegaChatApiImpl::onPresenceLastGreenUpdated(Id userid, uint16_t lastGreen)
{
    fireOnChatPresenceLastGreenUpdated(userid, lastGreen);
}

ChatRequestQueue::ChatRequestQueue()
{
    mutex.init(false);
}

void ChatRequestQueue::push(MegaChatRequestPrivate *request)
{
    mutex.lock();
    requests.push_back(request);
    mutex.unlock();
}

void ChatRequestQueue::push_front(MegaChatRequestPrivate *request)
{
    mutex.lock();
    requests.push_front(request);
    mutex.unlock();
}

MegaChatRequestPrivate *ChatRequestQueue::pop()
{
    mutex.lock();
    if(requests.empty())
    {
        mutex.unlock();
        return NULL;
    }
    MegaChatRequestPrivate *request = requests.front();
    requests.pop_front();
    mutex.unlock();
    return request;
}

void ChatRequestQueue::removeListener(MegaChatRequestListener *listener)
{
    mutex.lock();

    deque<MegaChatRequestPrivate *>::iterator it = requests.begin();
    while(it != requests.end())
    {
        MegaChatRequestPrivate *request = (*it);
        if(request->getListener()==listener)
            request->setListener(NULL);
        it++;
    }

    mutex.unlock();
}

EventQueue::EventQueue()
{
    mutex.init(false);
}

void EventQueue::push(void *transfer)
{
    mutex.lock();
    events.push_back(transfer);
    mutex.unlock();
}

void EventQueue::push_front(void *event)
{
    mutex.lock();
    events.push_front(event);
    mutex.unlock();
}

void* EventQueue::pop()
{
    mutex.lock();
    if(events.empty())
    {
        mutex.unlock();
        return NULL;
    }
    void* event = events.front();
    events.pop_front();
    mutex.unlock();
    return event;
}

bool EventQueue::isEmpty()
{
    bool ret;

    mutex.lock();
    ret = events.empty();
    mutex.unlock();

    return ret;
}

size_t EventQueue::size()
{
    size_t ret;

    mutex.lock();
    ret = events.size();
    mutex.unlock();

    return ret;
}

MegaChatRequestPrivate::MegaChatRequestPrivate(int type, MegaChatRequestListener *listener)
{
    this->type = type;
    this->tag = 0;
    this->listener = listener;

    this->number = 0;
    this->retry = 0;
    this->flag = false;
    this->peerList = NULL;
    this->chatid = MEGACHAT_INVALID_HANDLE;
    this->userHandle = MEGACHAT_INVALID_HANDLE;
    this->privilege = MegaChatPeerList::PRIV_UNKNOWN;
    this->text = NULL;
    this->mMessage = NULL;
    this->mMegaNodeList = NULL;
    this->mMegaHandleList = NULL;
}

MegaChatRequestPrivate::MegaChatRequestPrivate(MegaChatRequestPrivate &request)
{
    this->text = NULL;
    this->peerList = NULL;
    this->mMessage = NULL;
    this->mMegaNodeList = NULL;
    this->mMegaHandleList = NULL;

    this->type = request.getType();
    this->listener = request.getListener();
    this->setTag(request.getTag());
    this->setNumber(request.getNumber());
    this->setNumRetry(request.getNumRetry());
    this->setFlag(request.getFlag());
    this->setMegaChatPeerList(request.getMegaChatPeerList());
    this->setChatHandle(request.getChatHandle());
    this->setUserHandle(request.getUserHandle());
    this->setPrivilege(request.getPrivilege());
    this->setText(request.getText());
    this->setMegaChatMessage(request.getMegaChatMessage());
    this->setMegaNodeList(request.getMegaNodeList());
    this->setMegaHandleList(request.getMegaHandleList());
    if (mMegaHandleList)
    {
        for (unsigned int i = 0; i < mMegaHandleList->size(); i++)
        {
            MegaChatHandle chatid = mMegaHandleList->get(i);
            this->setMegaHandleListByChat(chatid, request.getMegaHandleListByChat(chatid));
        }
    }
}

MegaChatRequestPrivate::~MegaChatRequestPrivate()
{
    delete peerList;
    delete [] text;
    delete mMessage;
    delete mMegaNodeList;
    delete mMegaHandleList;
    for (map<MegaChatHandle, MegaHandleList*>::iterator it = mMegaHandleListMap.begin(); it != mMegaHandleListMap.end(); it++)
    {
        delete it->second;
    }
}

MegaChatRequest *MegaChatRequestPrivate::copy()
{
    return new MegaChatRequestPrivate(*this);
}

const char *MegaChatRequestPrivate::getRequestString() const
{
    switch(type)
    {
        case TYPE_DELETE: return "DELETE";
        case TYPE_LOGOUT: return "LOGOUT";
        case TYPE_CONNECT: return "CONNECT";
        case TYPE_INITIALIZE: return "INITIALIZE";
        case TYPE_SET_ONLINE_STATUS: return "SET_CHAT_STATUS";
        case TYPE_CREATE_CHATROOM: return "CREATE CHATROOM";
        case TYPE_INVITE_TO_CHATROOM: return "INVITE_TO_CHATROOM";
        case TYPE_REMOVE_FROM_CHATROOM: return "REMOVE_FROM_CHATROOM";
        case TYPE_UPDATE_PEER_PERMISSIONS: return "UPDATE_PEER_PERMISSIONS";
        case TYPE_TRUNCATE_HISTORY: return "TRUNCATE_HISTORY";
        case TYPE_EDIT_CHATROOM_NAME: return "EDIT_CHATROOM_NAME";
        case TYPE_EDIT_CHATROOM_PIC: return "EDIT_CHATROOM_PIC";
        case TYPE_GET_FIRSTNAME: return "GET_FIRSTNAME";
        case TYPE_GET_LASTNAME: return "GET_LASTNAME";
        case TYPE_GET_EMAIL: return "GET_EMAIL";
        case TYPE_DISCONNECT: return "DISCONNECT";
        case TYPE_SET_BACKGROUND_STATUS: return "SET_BACKGROUND_STATUS";
        case TYPE_RETRY_PENDING_CONNECTIONS: return "RETRY_PENDING_CONNECTIONS";
        case TYPE_START_CHAT_CALL: return "START_CHAT_CALL";
        case TYPE_ANSWER_CHAT_CALL: return "ANSWER_CHAT_CALL";
        case TYPE_DISABLE_AUDIO_VIDEO_CALL: return "DISABLE_AUDIO_VIDEO_CALL";
        case TYPE_HANG_CHAT_CALL: return "HANG_CHAT_CALL";
        case TYPE_LOAD_AUDIO_VIDEO_DEVICES: return "LOAD_AUDIO_VIDEO_DEVICES";
        case TYPE_ATTACH_NODE_MESSAGE: return "ATTACH_NODE_MESSAGE";
        case TYPE_REVOKE_NODE_MESSAGE: return "REVOKE_NODE_MESSAGE";
        case TYPE_SHARE_CONTACT: return "SHARE_CONTACT";
        case TYPE_SEND_TYPING_NOTIF: return "SEND_TYPING_NOTIF";
        case TYPE_SIGNAL_ACTIVITY: return "SIGNAL_ACTIVITY";
        case TYPE_SET_PRESENCE_PERSIST: return "SET_PRESENCE_PERSIST";
        case TYPE_SET_PRESENCE_AUTOAWAY: return "SET_PRESENCE_AUTOAWAY";
        case TYPE_ARCHIVE_CHATROOM: return "ARCHIVE_CHATROOM";
        case TYPE_PUSH_RECEIVED: return "PUSH_RECEIVED";
        case TYPE_SET_LAST_GREEN_VISIBLE: return "SET_LAST_GREEN_VISIBLE";
        case TYPE_LAST_GREEN: return "TYPE_LAST_GREEN";
    }
    return "UNKNOWN";
}

const char *MegaChatRequestPrivate::toString() const
{
    return getRequestString();
}

MegaChatRequestListener *MegaChatRequestPrivate::getListener() const
{
    return listener;
}

int MegaChatRequestPrivate::getType() const
{
    return type;
}

long long MegaChatRequestPrivate::getNumber() const
{
    return number;
}

int MegaChatRequestPrivate::getNumRetry() const
{
    return retry;
}

bool MegaChatRequestPrivate::getFlag() const
{
    return flag;
}

MegaChatPeerList *MegaChatRequestPrivate::getMegaChatPeerList()
{
    return peerList;
}

MegaChatHandle MegaChatRequestPrivate::getChatHandle()
{
    return chatid;
}

MegaChatHandle MegaChatRequestPrivate::getUserHandle()
{
    return userHandle;
}

int MegaChatRequestPrivate::getPrivilege()
{
    return privilege;
}

const char *MegaChatRequestPrivate::getText() const
{
    return text;
}

MegaChatMessage *MegaChatRequestPrivate::getMegaChatMessage()
{
    return mMessage;
}

int MegaChatRequestPrivate::getTag() const
{
    return tag;
}

void MegaChatRequestPrivate::setListener(MegaChatRequestListener *listener)
{
    this->listener = listener;
}

void MegaChatRequestPrivate::setTag(int tag)
{
    this->tag = tag;
}

void MegaChatRequestPrivate::setNumber(long long number)
{
    this->number = number;
}

void MegaChatRequestPrivate::setNumRetry(int retry)
{
    this->retry = retry;
}

void MegaChatRequestPrivate::setFlag(bool flag)
{
    this->flag = flag;
}

void MegaChatRequestPrivate::setMegaChatPeerList(MegaChatPeerList *peerList)
{
    if (this->peerList)
        delete this->peerList;

    this->peerList = peerList ? peerList->copy() : NULL;
}

void MegaChatRequestPrivate::setChatHandle(MegaChatHandle chatid)
{
    this->chatid = chatid;
}

void MegaChatRequestPrivate::setUserHandle(MegaChatHandle userhandle)
{
    this->userHandle = userhandle;
}

void MegaChatRequestPrivate::setPrivilege(int priv)
{
    this->privilege = priv;
}

void MegaChatRequestPrivate::setText(const char *text)
{
    if(this->text)
    {
        delete [] this->text;
    }
    this->text = MegaApi::strdup(text);
}

void MegaChatRequestPrivate::setMegaChatMessage(MegaChatMessage *message)
{
    if (mMessage != NULL)
    {
        delete mMessage;
    }

    mMessage = message ? message->copy() : NULL;
}

void MegaChatRequestPrivate::setMegaHandleList(MegaHandleList *handlelist)
{
    if (mMegaHandleList != NULL)
    {
        delete mMegaHandleList;
    }

    mMegaHandleList = handlelist ? handlelist->copy() : NULL;
}

void MegaChatRequestPrivate::setMegaHandleListByChat(MegaChatHandle chatid, MegaHandleList *handlelist)
{
    MegaHandleList *list = getMegaHandleListByChat(chatid);
    if (list)
    {
        delete list;
    }

    mMegaHandleListMap[chatid] = handlelist ? handlelist->copy() : NULL;
}

MegaNodeList *MegaChatRequestPrivate::getMegaNodeList()
{
    return mMegaNodeList;
}

MegaHandleList *MegaChatRequestPrivate::getMegaHandleListByChat(MegaChatHandle chatid)
{
    map<MegaChatHandle, MegaHandleList*>::iterator it = mMegaHandleListMap.find(chatid);
    if (it != mMegaHandleListMap.end())
    {
        return it->second;
    }

    return NULL;
}

MegaHandleList *MegaChatRequestPrivate::getMegaHandleList()
{
    return mMegaHandleList;
}

int MegaChatRequestPrivate::getParamType()
{
    return mParamType;
}

void MegaChatRequestPrivate::setMegaNodeList(MegaNodeList *nodelist)
{
    if (mMegaNodeList != NULL)
    {
        delete mMegaNodeList;
    }

    mMegaNodeList = nodelist ? nodelist->copy() : NULL;
}

void MegaChatRequestPrivate::setParamType(int paramType)
{
    this->mParamType = paramType;
}

#ifndef KARERE_DISABLE_WEBRTC

MegaChatSessionPrivate::MegaChatSessionPrivate(const rtcModule::ISession &session)
    : state(convertSessionState(session.getState())), peerid(session.peer()), clientid(session.peerClient()), av(session.receivedAv())
{
}

MegaChatSessionPrivate::MegaChatSessionPrivate(const MegaChatSessionPrivate &session)
    : state(session.getStatus()), peerid(session.getPeerid()), clientid(session.getClientid()), av(session.hasAudio(), session.hasVideo()),
      networkQuality(session.getNetworkQuality()), audioDetected(session.getAudioDetected())
{
}

MegaChatSessionPrivate::~MegaChatSessionPrivate()
{
}

MegaChatSession *MegaChatSessionPrivate::copy()
{
    return new MegaChatSessionPrivate(*this);
}

int MegaChatSessionPrivate::getStatus() const
{
    return state;
}

MegaChatHandle MegaChatSessionPrivate::getPeerid() const
{
    return peerid;
}

MegaChatHandle MegaChatSessionPrivate::getClientid() const
{
    return clientid;
}

bool MegaChatSessionPrivate::hasAudio() const
{
    return av.audio();
}

bool MegaChatSessionPrivate::hasVideo() const
{
    return av.video();
}

int MegaChatSessionPrivate::getNetworkQuality() const
{
    return networkQuality;
}

bool MegaChatSessionPrivate::getAudioDetected() const
{
    return audioDetected;
}

uint8_t MegaChatSessionPrivate::convertSessionState(uint8_t state)
{
    uint8_t sessionState = MegaChatSession::SESSION_STATUS_INVALID;
    switch (state)
    {
        case rtcModule::ISession::kStateInitial:
        case rtcModule::ISession::kStateWaitSdpOffer:
        case rtcModule::ISession::kStateWaitSdpAnswer:
        case rtcModule::ISession::kStateWaitLocalSdpAnswer:
        {
            sessionState = MegaChatSession::SESSION_STATUS_INITIAL;
            break;
        }
        case rtcModule::ISession::kStateInProgress:
        {
            sessionState = MegaChatSession::SESSION_STATUS_IN_PROGRESS;
            break;
        }
        case rtcModule::ISession::kStateTerminating:
        case rtcModule::ISession::kStateDestroyed:
        {
            sessionState = MegaChatSession::SESSION_STATUS_DESTROYED;
            break;
        }
        default:
        {
            API_LOG_ERROR("Unexpected session state, state: %d", state);
            assert(false);
            break;
        }
    }

    return sessionState;
}

void MegaChatSessionPrivate::setState(uint8_t state)
{
    this->state = convertSessionState(state);
}

void MegaChatSessionPrivate::setAvFlags(AvFlags flags)
{
    av = flags;
}

void MegaChatSessionPrivate::setNetworkQuality(int quality)
{
    networkQuality = quality;
}

void MegaChatSessionPrivate::setAudioDetected(bool audioDetected)
{
    this->audioDetected = audioDetected;
}

MegaChatCallPrivate::MegaChatCallPrivate(const rtcModule::ICall& call)
{
    status = call.state();
    chatid = call.chat().chatId();
    callid = call.id();
    mIsCaller = call.isCaller();
    // sentAv are invalid until state change to rtcModule::ICall::KStateHasLocalStream
    localAVFlags = call.sentAv();
    initialAVFlags = karere::AvFlags(false, false);
    initialTs = 0;
    finalTs = 0;
    temporaryError = std::string("");
    termCode = MegaChatCall::TERM_CODE_NOT_FINISHED;
    localTermCode = false;
    ringing = false;
    ignored = false;
    changed = 0;
    peerId = 0;
    clientid = 0;
    callerId = call.caller() ? call.caller().val : MEGACHAT_INVALID_HANDLE;
    // At this point, there aren't any Session. It isn't neccesary create `sessionStatus` from Icall::sessionState()
}

MegaChatCallPrivate::MegaChatCallPrivate(Id chatid, Id callid, uint32_t duration)
{
    status = CALL_STATUS_USER_NO_PRESENT;
    this->chatid = chatid;
    this->callid = callid;
    // localAVFlags are invalid until state change to rtcModule::ICall::KStateHasLocalStream
    localAVFlags = karere::AvFlags(false, false);
    initialAVFlags = karere::AvFlags(false, false);
    initialTs = 0;
    if (duration > 0)
    {
        initialTs = time(NULL) - duration;
    }

    finalTs = 0;
    temporaryError = std::string("");
    termCode = MegaChatCall::TERM_CODE_NOT_FINISHED;
    localTermCode = false;
    ringing = false;
    ignored = false;
    changed = 0;
    peerId = 0;
    clientid = 0;
    callerId = MEGACHAT_INVALID_HANDLE;
    mIsCaller = false;
}

MegaChatCallPrivate::MegaChatCallPrivate(const MegaChatCallPrivate &call)
{
    this->status = call.getStatus();
    this->chatid = call.getChatid();
    this->callid = call.getId();
    this->mIsCaller = call.isOutgoing();
    this->localAVFlags = call.localAVFlags;
    this->initialAVFlags = call.initialAVFlags;
    this->changed = call.changed;
    this->initialTs = call.initialTs;
    this->finalTs = call.finalTs;
    this->temporaryError = call.temporaryError;
    this->termCode = call.termCode;
    this->localTermCode = call.localTermCode;
    this->ringing = call.ringing;
    this->ignored = call.ignored;
    this->peerId = call.peerId;
    this->clientid = call.clientid;
    this->callerId = call.callerId;

    for (std::map<chatd::EndpointId, MegaChatSession *>::const_iterator it = call.sessions.begin(); it != call.sessions.end(); it++)
    {
        this->sessions[it->first] = it->second->copy();
    }

    this->participants = call.participants;

    this->termCode = call.termCode;
    this->localTermCode = call.localTermCode;
    this->ringing = call.ringing;
}

MegaChatCallPrivate::~MegaChatCallPrivate()
{
    for (std::map<chatd::EndpointId, MegaChatSession *>::iterator it = sessions.begin(); it != sessions.end(); it++)
    {
        MegaChatSession *session = it->second;
        delete session;
    }

    sessions.clear();
}

MegaChatCall *MegaChatCallPrivate::copy()
{
    return new MegaChatCallPrivate(*this);
}

int MegaChatCallPrivate::getStatus() const
{
    return status;
}

MegaChatHandle MegaChatCallPrivate::getChatid() const
{
    return chatid;
}

MegaChatHandle MegaChatCallPrivate::getId() const
{
    return callid;
}

bool MegaChatCallPrivate::hasLocalAudio() const
{
    return localAVFlags.audio();
}

bool MegaChatCallPrivate::hasAudioInitialCall() const
{
    return initialAVFlags.audio();
}

bool MegaChatCallPrivate::hasLocalVideo() const
{
    return localAVFlags.video();
}

bool MegaChatCallPrivate::hasVideoInitialCall() const
{
    return initialAVFlags.video();
}

int MegaChatCallPrivate::getChanges() const
{
    return changed;
}

bool MegaChatCallPrivate::hasChanged(int changeType) const
{
    return (changed & changeType);
}

int64_t MegaChatCallPrivate::getDuration() const
{
    int64_t duration = 0;

    if (initialTs > 0)
    {
        if (finalTs > 0)
        {
            duration = finalTs - initialTs;
        }
        else
        {
            duration = time(NULL) - initialTs;
        }
    }

    return duration;
}

int64_t MegaChatCallPrivate::getInitialTimeStamp() const
{
    return initialTs;
}

int64_t MegaChatCallPrivate::getFinalTimeStamp() const
{
    return finalTs;
}

const char *MegaChatCallPrivate::getTemporaryError() const
{
    return temporaryError.c_str();
}

int MegaChatCallPrivate::getTermCode() const
{
    return termCode;
}

bool MegaChatCallPrivate::isLocalTermCode() const
{
    return localTermCode;
}

bool MegaChatCallPrivate::isRinging() const
{
    return ringing;
}

MegaHandleList *MegaChatCallPrivate::getSessionsPeerid() const
{
    MegaHandleListPrivate *sessionList = new MegaHandleListPrivate();

    for (auto it = sessions.begin(); it != sessions.end(); it++)
    {
        sessionList->addMegaHandle(it->first.userid);
    }

    return sessionList;
}

MegaHandleList *MegaChatCallPrivate::getSessionsClientid() const
{
    MegaHandleListPrivate *sessionList = new MegaHandleListPrivate();

    for (auto it = sessions.begin(); it != sessions.end(); it++)
    {
        sessionList->addMegaHandle(it->first.clientid);
    }

    return sessionList;
}

MegaChatHandle MegaChatCallPrivate::getPeerSessionStatusChange() const
{
    return peerId;
}

MegaChatHandle MegaChatCallPrivate::getClientidSessionStatusChange() const
{
    return clientid;
}

MegaChatSession *MegaChatCallPrivate::getMegaChatSession(MegaChatHandle peerid, MegaChatHandle clientid)
{
    auto it = sessions.find(EndpointId(peerid, clientid));
    if (it != sessions.end())
    {
        return it->second;
    }

    return NULL;
}

int MegaChatCallPrivate::getNumParticipants() const
{
    return participants.size();
}

MegaHandleList *MegaChatCallPrivate::getPeeridParticipants() const
{
    MegaHandleListPrivate *participantsList = new MegaHandleListPrivate();

    for (auto it = participants.begin(); it != participants.end(); it++)
    {
        chatd::EndpointId endPoint = it->first;
        participantsList->addMegaHandle(endPoint.userid);
    }

    return participantsList;
}

MegaHandleList *MegaChatCallPrivate::getClientidParticipants() const
{
    MegaHandleListPrivate *participantsList = new MegaHandleListPrivate();

    for (auto it = participants.begin(); it != participants.end(); it++)
    {
        chatd::EndpointId endPoint = it->first;
        participantsList->addMegaHandle(endPoint.clientid);
    }

    return participantsList;
}

bool MegaChatCallPrivate::isIgnored() const
{
    return ignored;
}

bool MegaChatCallPrivate::isIncoming() const
{
    return !mIsCaller;
}

bool MegaChatCallPrivate::isOutgoing() const
{
    return mIsCaller;
}

MegaChatHandle MegaChatCallPrivate::getCaller() const
{
    return callerId;
}

void MegaChatCallPrivate::setStatus(int status)
{
    this->status = status;
    changed |= MegaChatCall::CHANGE_TYPE_STATUS;

    if (status == MegaChatCall::CALL_STATUS_DESTROYED)
    {
        setFinalTimeStamp(time(NULL));
        API_LOG_INFO("Call Destroyed. ChatId: %s, callid: %s, duration: %d (s)",
                     karere::Id(getChatid()).toString().c_str(),
                     karere::Id(getId()).toString().c_str(), getDuration());
    }
}

void MegaChatCallPrivate::setLocalAudioVideoFlags(AvFlags localAVFlags)
{
    this->localAVFlags = localAVFlags;
    changed |= MegaChatCall::CHANGE_TYPE_LOCAL_AVFLAGS;
}

void MegaChatCallPrivate::setInitialAudioVideoFlags(AvFlags initialAVFlags)
{
    this->initialAVFlags = initialAVFlags;
}

void MegaChatCallPrivate::setInitialTimeStamp(int64_t timeStamp)
{
    initialTs = timeStamp;
}

void MegaChatCallPrivate::setFinalTimeStamp(int64_t timeStamp)
{
    if (initialTs > 0)
    {
        finalTs = timeStamp;
    }
}

void MegaChatCallPrivate::removeChanges()
{
    changed = MegaChatCall::CHANGE_TYPE_NO_CHANGES;
    temporaryError.clear();
}

void MegaChatCallPrivate::setError(const string &temporaryError)
{
    this->temporaryError = temporaryError;
    changed |= MegaChatCall::CHANGE_TYPE_TEMPORARY_ERROR;
}

void MegaChatCallPrivate::setTermCode(rtcModule::TermCode termCode)
{
    convertTermCode(termCode);
}

void MegaChatCallPrivate::convertTermCode(rtcModule::TermCode termCode)
{
    // Last four bits indicate the termination code and fifth bit indicate local or peer
    switch (termCode & (~rtcModule::TermCode::kPeer))
    {
        case rtcModule::TermCode::kUserHangup:
            this->termCode = MegaChatCall::TERM_CODE_USER_HANGUP;
            break;        
        case rtcModule::TermCode::kCallReqCancel:
            this->termCode = MegaChatCall::TERM_CODE_CALL_REQ_CANCEL;
            break;
        case rtcModule::TermCode::kCallRejected:
            this->termCode = MegaChatCall::TERM_CODE_CALL_REJECT;
            break;
        case rtcModule::TermCode::kAnsElsewhere:
            this->termCode = MegaChatCall::TERM_CODE_ANSWER_ELSE_WHERE;
            break;
        case rtcModule::TermCode::kRejElsewhere:
            this->termCode = MegaChatCall::TEMR_CODE_REJECT_ELSE_WHERE;
            break;
        case rtcModule::TermCode::kAnswerTimeout:
            this->termCode = MegaChatCall::TERM_CODE_ANSWER_TIMEOUT;
            break;
        case rtcModule::TermCode::kRingOutTimeout:
            this->termCode = MegaChatCall::TERM_CODE_RING_OUT_TIMEOUT;
            break;
        case rtcModule::TermCode::kAppTerminating:
            this->termCode = MegaChatCall::TERM_CODE_APP_TERMINATING;
            break;
        case rtcModule::TermCode::kBusy:
            this->termCode = MegaChatCall::TERM_CODE_BUSY;
            break;
        case rtcModule::TermCode::kNotFinished:
            this->termCode = MegaChatCall::TERM_CODE_NOT_FINISHED;
            break;
        case rtcModule::TermCode::kDestroyByCallCollision:
            this->termCode = MegaChatCall::TERM_CODE_DESTROY_BY_COLLISION;
            break;
        case rtcModule::TermCode::kCallerGone:
        case rtcModule::TermCode::kInvalid:
        default:
            this->termCode = MegaChatCall::TERM_CODE_ERROR;
            break;
    }

    if (termCode & rtcModule::TermCode::kPeer)
    {
        localTermCode = false;
    }
    else
    {
        localTermCode = true;
    }
}

void MegaChatCallPrivate::setIsRinging(bool ringing)
{
    this->ringing = ringing;
    changed |= MegaChatCall::CHANGE_TYPE_RINGING_STATUS;
}

void MegaChatCallPrivate::setIgnoredCall(bool ignored)
{
    this->ignored = ignored;
}

MegaChatSessionPrivate *MegaChatCallPrivate::addSession(rtcModule::ISession &sess)
{
    auto it = sessions.find(EndpointId(sess.peer(), sess.peerClient()));
    if (it != sessions.end())
    {
        API_LOG_WARNING("addSession: this peer (id: %s, clientid: %d) already has a session. Removing it...", sess.peer().toString().c_str(), sess.peerClient());
        delete it->second;
    }

    MegaChatSessionPrivate *session = new MegaChatSessionPrivate(sess);
    sessions[EndpointId(sess.peer(), sess.peerClient())] = session;
    return session;
}

void MegaChatCallPrivate::removeSession(Id peerid, uint32_t clientid)
{
    std::map<chatd::EndpointId, MegaChatSession *>::iterator it = sessions.find(chatd::EndpointId(peerid, clientid));
    if (it != sessions.end())
    {
        delete it->second;
        sessions.erase(it);
    }
    else
    {
        API_LOG_ERROR("removeSession: Try to remove a session that doesn't exist (peer: %s)", peerid.toString().c_str());
    }
}

void MegaChatCallPrivate::sessionUpdated(Id peerid, uint32_t clientid, int changeType)
{
    this->peerId = peerid;
    this->clientid = clientid;
    changed |= changeType;
}

int MegaChatCallPrivate::availableAudioSlots()
{
    int usedSlots = 0;
    for (auto it = participants.begin(); it != participants.end(); it++)
    {
        if (it->second.audio())
        {
            usedSlots++;
        }
    }

    int availableSlots = 0;
    if (usedSlots < rtcModule::IRtcModule::kMaxCallAudioSenders)
    {
        availableSlots = rtcModule::IRtcModule::kMaxCallAudioSenders;
    }

    return availableSlots;
}

int MegaChatCallPrivate::availableVideoSlots()
{
    int usedSlots = 0;
    for (auto it = participants.begin(); it != participants.end(); it++)
    {
        if (it->second.video())
        {
            usedSlots++;
        }
    }

    int availableSlots = 0;
    if (usedSlots < rtcModule::IRtcModule::kMaxCallVideoSenders)
    {
        availableSlots = rtcModule::IRtcModule::kMaxCallVideoSenders;
    }

    return availableSlots;
}

bool MegaChatCallPrivate::addOrUpdateParticipant(Id userid, uint32_t clientid, AvFlags flags)
{
    bool notify = false;

    chatd::EndpointId endPointId(userid, clientid);
    std::map<chatd::EndpointId, karere::AvFlags>::iterator it = participants.find(endPointId);
    if (it == participants.end())   // new participant
    {
        changed |= MegaChatCall::CHANGE_TYPE_CALL_COMPOSITION;
        notify = true;
        participants[endPointId] = flags;
    }
    else    // existing participant --> just update flags
    {
        it->second = flags;
    }

    return notify;
}

bool MegaChatCallPrivate::removeParticipant(Id userid, uint32_t clientid)
{
    bool notify = false;

    chatd::EndpointId endPointId(userid, clientid);
    std::map<chatd::EndpointId, karere::AvFlags>::iterator it = participants.find(endPointId);
    if (it != participants.end())
    {
        participants.erase(it);
        changed |= MegaChatCall::CHANGE_TYPE_CALL_COMPOSITION;
        notify = true;
    }

    return notify;
}

bool MegaChatCallPrivate::isParticipating(Id userid)
{
    for (auto it = participants.begin(); it != participants.end(); it++)
    {
        if (it->first.userid == userid)
        {
            return true;
        }
    }

    return false;
}

void MegaChatCallPrivate::removeAllParticipants()
{
    participants.clear();
    changed |= MegaChatCall::CHANGE_TYPE_CALL_COMPOSITION;
}

void MegaChatCallPrivate::setId(Id callid)
{
    this->callid = callid;
}

void MegaChatCallPrivate::setCaller(Id caller)
{
    this->callerId = caller;
}

MegaChatVideoReceiver::MegaChatVideoReceiver(MegaChatApiImpl *chatApi, rtcModule::ICall *call, MegaChatHandle peerid, uint32_t clientid)
{
    this->chatApi = chatApi;
    chatid = call->chat().chatId();
    this->peerid = peerid;
    this->clientid = clientid;
}

MegaChatVideoReceiver::~MegaChatVideoReceiver()
{
}

void* MegaChatVideoReceiver::getImageBuffer(unsigned short width, unsigned short height, void*& userData)
{
    MegaChatVideoFrame *frame = new MegaChatVideoFrame;
    frame->width = width;
    frame->height = height;
    frame->buffer = new ::mega::byte[width * height * 4];  // in format ARGB: 4 bytes per pixel
    userData = frame;
    return frame->buffer;
}

void MegaChatVideoReceiver::frameComplete(void *userData)
{
    chatApi->videoMutex.lock();
    MegaChatVideoFrame *frame = (MegaChatVideoFrame *)userData;
    chatApi->fireOnChatVideoData(chatid, peerid, clientid, frame->width, frame->height, (char *)frame->buffer);
    chatApi->videoMutex.unlock();
    delete [] frame->buffer;
    delete frame;
}

void MegaChatVideoReceiver::onVideoAttach()
{
}

void MegaChatVideoReceiver::onVideoDetach()
{
}

void MegaChatVideoReceiver::clearViewport()
{
}

void MegaChatVideoReceiver::released()
{
}

rtcModule::ICallHandler *MegaChatRoomHandler::callHandler()
{
    return chatApiImpl->findChatCallHandler(chatid);
}
#endif

MegaChatRoomHandler::MegaChatRoomHandler(MegaChatApiImpl *chatApiImpl, MegaChatApi *chatApi, MegaChatHandle chatid)
{
    this->chatApiImpl = chatApiImpl;
    this->chatApi = chatApi;
    this->chatid = chatid;

    this->mRoom = NULL;
    this->mChat = NULL;
}

void MegaChatRoomHandler::addChatRoomListener(MegaChatRoomListener *listener)
{
    roomListeners.insert(listener);
}

void MegaChatRoomHandler::removeChatRoomListener(MegaChatRoomListener *listener)
{
    roomListeners.erase(listener);
}

void MegaChatRoomHandler::fireOnChatRoomUpdate(MegaChatRoom *chat)
{
    for(set<MegaChatRoomListener *>::iterator it = roomListeners.begin(); it != roomListeners.end() ; it++)
    {
        (*it)->onChatRoomUpdate(chatApi, chat);
    }

    delete chat;
}

void MegaChatRoomHandler::fireOnMessageLoaded(MegaChatMessage *msg)
{
    for(set<MegaChatRoomListener *>::iterator it = roomListeners.begin(); it != roomListeners.end() ; it++)
    {
        (*it)->onMessageLoaded(chatApi, msg);
    }

    delete msg;
}

void MegaChatRoomHandler::fireOnMessageReceived(MegaChatMessage *msg)
{
    for(set<MegaChatRoomListener *>::iterator it = roomListeners.begin(); it != roomListeners.end() ; it++)
    {
        (*it)->onMessageReceived(chatApi, msg);
    }

    delete msg;
}

void MegaChatRoomHandler::fireOnMessageUpdate(MegaChatMessage *msg)
{
    for(set<MegaChatRoomListener *>::iterator it = roomListeners.begin(); it != roomListeners.end() ; it++)
    {
        (*it)->onMessageUpdate(chatApi, msg);
    }

    delete msg;
}

void MegaChatRoomHandler::fireOnHistoryReloaded(MegaChatRoom *chat)
{
    for(set<MegaChatRoomListener *>::iterator it = roomListeners.begin(); it != roomListeners.end() ; it++)
    {
        (*it)->onHistoryReloaded(chatApi, chat);
    }

    delete chat;
}

void MegaChatRoomHandler::onUserTyping(karere::Id user)
{
    MegaChatRoomPrivate *chat = (MegaChatRoomPrivate *) chatApiImpl->getChatRoom(chatid);
    chat->setUserTyping(user.val);

    fireOnChatRoomUpdate(chat);
}

void MegaChatRoomHandler::onUserStopTyping(karere::Id user)
{
    MegaChatRoomPrivate *chat = (MegaChatRoomPrivate *) chatApiImpl->getChatRoom(chatid);
    chat->setUserStopTyping(user.val);

    fireOnChatRoomUpdate(chat);
}

void MegaChatRoomHandler::onLastTextMessageUpdated(const chatd::LastTextMsg& msg)
{
    if (mRoom)
    {
        // forward the event to the chatroom, so chatlist items also receive the notification
        mRoom->onLastTextMessageUpdated(msg);
    }
}

void MegaChatRoomHandler::onLastMessageTsUpdated(uint32_t ts)
{
    if (mRoom)
    {
        // forward the event to the chatroom, so chatlist items also receive the notification
        mRoom->onLastMessageTsUpdated(ts);
    }
}

void MegaChatRoomHandler::onHistoryReloaded()
{
    MegaChatRoomPrivate *chat = (MegaChatRoomPrivate *) chatApiImpl->getChatRoom(chatid);
    fireOnHistoryReloaded(chat);
}

bool MegaChatRoomHandler::isRevoked(MegaChatHandle h)
{
    auto it = attachmentsAccess.find(h);
    if (it != attachmentsAccess.end())
    {
        return !it->second;
    }

    return false;
}

void MegaChatRoomHandler::handleHistoryMessage(MegaChatMessage *message)
{
    if (message->getType() == MegaChatMessage::TYPE_NODE_ATTACHMENT)
    {
        MegaNodeList *nodeList = message->getMegaNodeList();
        for (int i = 0; i < nodeList->size(); i++)
        {
            MegaChatHandle h = nodeList->get(i)->getHandle();
            auto itAccess = attachmentsAccess.find(h);
            if (itAccess == attachmentsAccess.end())
            {
                attachmentsAccess[h] = true;
            }
            attachmentsIds[h].insert(message->getMsgId());
        }
    }
    else if (message->getType() == MegaChatMessage::TYPE_REVOKE_NODE_ATTACHMENT)
    {
        MegaChatHandle h = message->getHandleOfAction();
        auto itAccess = attachmentsAccess.find(h);
        if (itAccess == attachmentsAccess.end())
        {
            attachmentsAccess[h] = false;
        }
    }
}

std::set<MegaChatHandle> *MegaChatRoomHandler::handleNewMessage(MegaChatMessage *message)
{
    set <MegaChatHandle> *msgToUpdate = NULL;

    // new messages overwrite any current access to nodes
    if (message->getType() == MegaChatMessage::TYPE_NODE_ATTACHMENT)
    {
        MegaNodeList *nodeList = message->getMegaNodeList();
        for (int i = 0; i < nodeList->size(); i++)
        {
            MegaChatHandle h = nodeList->get(i)->getHandle();
            auto itAccess = attachmentsAccess.find(h);
            if (itAccess != attachmentsAccess.end() && !itAccess->second)
            {
                // access changed from revoked to granted --> update attachment messages
                if (!msgToUpdate)
                {
                    msgToUpdate = new set <MegaChatHandle>;
                }
                msgToUpdate->insert(attachmentsIds[h].begin(), attachmentsIds[h].end());
            }
            attachmentsAccess[h] = true;
            attachmentsIds[h].insert(message->getMsgId());
        }
    }
    else if (message->getType() == MegaChatMessage::TYPE_REVOKE_NODE_ATTACHMENT)
    {
        MegaChatHandle h = message->getHandleOfAction();
        auto itAccess = attachmentsAccess.find(h);
        if (itAccess != attachmentsAccess.end() && itAccess->second)
        {
            // access changed from granted to revoked --> update attachment messages
            if (!msgToUpdate)
            {
                msgToUpdate = new set <MegaChatHandle>;
            }
            msgToUpdate->insert(attachmentsIds[h].begin(), attachmentsIds[h].end());
        }
        attachmentsAccess[h] = false;
    }

    return msgToUpdate;
}

void MegaChatRoomHandler::onMemberNameChanged(uint64_t /*userid*/, const std::string &/*newName*/)
{
    MegaChatRoomPrivate *chat = (MegaChatRoomPrivate *) chatApiImpl->getChatRoom(chatid);
    chat->setMembersUpdated();

    fireOnChatRoomUpdate(chat);
}

void MegaChatRoomHandler::onChatArchived(bool archived)
{
    MegaChatRoomPrivate *chat = (MegaChatRoomPrivate *) chatApiImpl->getChatRoom(chatid);
    chat->setArchived(archived);

    fireOnChatRoomUpdate(chat);
}

void MegaChatRoomHandler::onTitleChanged(const string &title)
{
    MegaChatRoomPrivate *chat = (MegaChatRoomPrivate *) chatApiImpl->getChatRoom(chatid);
    chat->setTitle(title);

    fireOnChatRoomUpdate(chat);
}

void MegaChatRoomHandler::onUnreadCountChanged(int count)
{
    MegaChatRoomPrivate *chat = (MegaChatRoomPrivate *) chatApiImpl->getChatRoom(chatid);
    chat->setUnreadCount(count);

    fireOnChatRoomUpdate(chat);
}

void MegaChatRoomHandler::init(Chat &chat, DbInterface *&)
{
    mChat = &chat;
    mRoom = chatApiImpl->findChatRoom(chatid);

    attachmentsAccess.clear();
    attachmentsIds.clear();
    mChat->resetListenerState();
}

void MegaChatRoomHandler::onDestroy()
{
    mChat = NULL;
    mRoom = NULL;
    attachmentsAccess.clear();
    attachmentsIds.clear();
}

void MegaChatRoomHandler::onRecvNewMessage(Idx idx, Message &msg, Message::Status status)
{
    MegaChatMessagePrivate *message = new MegaChatMessagePrivate(msg, status, idx);
    set <MegaChatHandle> *msgToUpdate = handleNewMessage(message);

    fireOnMessageReceived(message);

    if (msgToUpdate)
    {
        for (auto itMsgId = msgToUpdate->begin(); itMsgId != msgToUpdate->end(); itMsgId++)
        {
            MegaChatMessagePrivate *msg = (MegaChatMessagePrivate *)chatApiImpl->getMessage(chatid, *itMsgId);
            if (msg)
            {
                msg->setAccess();
                fireOnMessageUpdate(msg);
            }
        }
        delete msgToUpdate;
    }

    // check if notification is required
    if ( (msg.type == chatd::Message::kMsgTruncate)   // truncate received from a peer or from myself in another client
         || (msg.userid != chatApi->getMyUserHandle() && status == chatd::Message::kNotSeen) )  // new (unseen) message received from a peer
    {

        MegaChatMessagePrivate *message = new MegaChatMessagePrivate(msg, status, idx);
        chatApiImpl->fireOnChatNotification(chatid, message);
    }
}

void MegaChatRoomHandler::onRecvHistoryMessage(Idx idx, Message &msg, Message::Status status, bool /*isLocal*/)
{
    MegaChatMessagePrivate *message = new MegaChatMessagePrivate(msg, status, idx);
    handleHistoryMessage(message);

    fireOnMessageLoaded(message);
}

void MegaChatRoomHandler::onHistoryDone(chatd::HistSource /*source*/)
{
    fireOnMessageLoaded(NULL);
}

void MegaChatRoomHandler::onUnsentMsgLoaded(chatd::Message &msg)
{
    Message::Status status = (Message::Status) MegaChatMessage::STATUS_SENDING;
    MegaChatMessagePrivate *message = new MegaChatMessagePrivate(msg, status, MEGACHAT_INVALID_INDEX);
    fireOnMessageLoaded(message);
}

void MegaChatRoomHandler::onUnsentEditLoaded(chatd::Message &msg, bool oriMsgIsSending)
{
    Idx index = MEGACHAT_INVALID_INDEX;
    if (!oriMsgIsSending)   // original message was already sent
    {
        index = mChat->msgIndexFromId(msg.id());
    }
    MegaChatMessagePrivate *message = new MegaChatMessagePrivate(msg, Message::kSending, index);
    message->setContentChanged();
    fireOnMessageLoaded(message);
}

void MegaChatRoomHandler::onMessageConfirmed(Id msgxid, const Message &msg, Idx idx)
{
    MegaChatMessagePrivate *message = new MegaChatMessagePrivate(msg, Message::kServerReceived, idx);
    message->setStatus(MegaChatMessage::STATUS_SERVER_RECEIVED);
    message->setTempId(msgxid);     // to allow the app to find the "temporal" message

    std::set <MegaChatHandle> *msgToUpdate = handleNewMessage(message);

    fireOnMessageUpdate(message);

    if (msgToUpdate)
    {
        for (auto itMsgId = msgToUpdate->begin(); itMsgId != msgToUpdate->end(); itMsgId++)
        {
            MegaChatMessagePrivate *msgUpdated = (MegaChatMessagePrivate *)chatApiImpl->getMessage(chatid, *itMsgId);
            if (msgUpdated)
            {
                msgUpdated->setAccess();
                fireOnMessageUpdate(msgUpdated);
            }
        }
        delete msgToUpdate;
    }
}

void MegaChatRoomHandler::onMessageRejected(const Message &msg, uint8_t reason)
{
    MegaChatMessagePrivate *message = new MegaChatMessagePrivate(msg, Message::kServerRejected, MEGACHAT_INVALID_INDEX);
    message->setStatus(MegaChatMessage::STATUS_SERVER_REJECTED);
    message->setCode(reason);
    fireOnMessageUpdate(message);
}

void MegaChatRoomHandler::onMessageStatusChange(Idx idx, Message::Status status, const Message &msg)
{
    MegaChatMessagePrivate *message = new MegaChatMessagePrivate(msg, status, idx);
    message->setStatus(status);
    fireOnMessageUpdate(message);

    if (msg.userid != chatApi->getMyUserHandle() && status == chatd::Message::kSeen)  // received message from a peer changed to seen
    {
        MegaChatMessagePrivate *message = new MegaChatMessagePrivate(msg, status, idx);
        chatApiImpl->fireOnChatNotification(chatid, message);
    }
}

void MegaChatRoomHandler::onMessageEdited(const Message &msg, chatd::Idx idx)
{
    Message::Status status = mChat->getMsgStatus(msg, idx);
    MegaChatMessagePrivate *message = new MegaChatMessagePrivate(msg, status, idx);
    message->setContentChanged();
    fireOnMessageUpdate(message);

    //TODO: check a truncate always comes as an edit, even if no history exist at all (new chat)
    // and, if so, remove the block from `onRecvNewMessage()`
    if ( (msg.type == chatd::Message::kMsgTruncate) // truncate received from a peer or from myself in another client
         || (msg.userid != chatApi->getMyUserHandle() && status == chatd::Message::kNotSeen) )    // received message from a peer, still unseen, was edited / deleted
    {
        MegaChatMessagePrivate *message = new MegaChatMessagePrivate(msg, status, idx);
        chatApiImpl->fireOnChatNotification(chatid, message);
    }
}

void MegaChatRoomHandler::onEditRejected(const Message &msg, ManualSendReason reason)
{
    MegaChatMessagePrivate *message = new MegaChatMessagePrivate(msg, Message::kSendingManual, MEGACHAT_INVALID_INDEX);
    if (reason == ManualSendReason::kManualSendEditNoChange)
    {
        API_LOG_WARNING("Edit message rejected because of same content");
        message->setStatus(mChat->getMsgStatus(msg, msg.id()));
    }
    else
    {
        API_LOG_WARNING("Edit message rejected, reason: %d", reason);
        message->setCode(reason);
    }
    fireOnMessageUpdate(message);
}

void MegaChatRoomHandler::onOnlineStateChange(ChatState state)
{
    if (mRoom)
    {
        // forward the event to the chatroom, so chatlist items also receive the notification
        mRoom->onOnlineStateChange(state);
    }
}

void MegaChatRoomHandler::onUserJoin(Id userid, Priv privilege)
{
    if (mRoom)
    {
        // forward the event to the chatroom, so chatlist items also receive the notification
        mRoom->onUserJoin(userid, privilege);

        MegaChatRoomPrivate *chatroom = new MegaChatRoomPrivate(*mRoom);
        if (userid.val == chatApiImpl->getMyUserHandle())
        {
            chatroom->setOwnPriv(privilege);
        }
        else
        {
            chatroom->setMembersUpdated();
        }
        fireOnChatRoomUpdate(chatroom);
    }
}

void MegaChatRoomHandler::onUserLeave(Id userid)
{
    if (mRoom)
    {
        // forward the event to the chatroom, so chatlist items also receive the notification
        mRoom->onUserLeave(userid);

        MegaChatRoomPrivate *chatroom = new MegaChatRoomPrivate(*mRoom);
        chatroom->setMembersUpdated();
        fireOnChatRoomUpdate(chatroom);
    }
}

void MegaChatRoomHandler::onRejoinedChat()
{
    if (mRoom)
    {
        MegaChatRoomPrivate *chatroom = new MegaChatRoomPrivate(*mRoom);
        fireOnChatRoomUpdate(chatroom);
    }
}

void MegaChatRoomHandler::onExcludedFromChat()
{
    if (mRoom)
    {
        MegaChatRoomPrivate *chatroom = new MegaChatRoomPrivate(*mRoom);
        chatroom->setClosed();
        fireOnChatRoomUpdate(chatroom);
    }
}

void MegaChatRoomHandler::onUnreadChanged()
{
    if (mRoom)
    {
        // forward the event to the chatroom, so chatlist items also receive the notification
        mRoom->onUnreadChanged();

        if (mChat)
        {
            MegaChatRoomPrivate *chatroom = new MegaChatRoomPrivate(*mRoom);
            chatroom->setUnreadCount(mChat->unreadMsgCount());
            fireOnChatRoomUpdate(chatroom);
        }
    }
}

void MegaChatRoomHandler::onManualSendRequired(chatd::Message *msg, uint64_t id, chatd::ManualSendReason reason)
{
    MegaChatMessagePrivate *message = new MegaChatMessagePrivate(*msg, Message::kSendingManual, MEGACHAT_INVALID_INDEX);
    delete msg; // we take ownership of the Message

    message->setStatus(MegaChatMessage::STATUS_SENDING_MANUAL);
    message->setRowId(id); // identifier for the manual-send queue, for removal from queue
    message->setCode(reason);
    fireOnMessageLoaded(message);
}


MegaChatErrorPrivate::MegaChatErrorPrivate(const string &msg, int code, int type)
    : ::promise::Error(msg, code, type)
{
    this->setHandled();
}

MegaChatErrorPrivate::MegaChatErrorPrivate(int code, int type)
    : ::promise::Error(MegaChatErrorPrivate::getGenericErrorString(code), code, type)
{
    this->setHandled();
}

const char* MegaChatErrorPrivate::getGenericErrorString(int errorCode)
{
    switch(errorCode)
    {
    case ERROR_OK:
        return "No error";
    case ERROR_ARGS:
        return "Invalid argument";
    case ERROR_ACCESS:
        return "Access denied";
    case ERROR_NOENT:
        return "Resouce does not exist";
    case ERROR_EXIST:
        return "Resource already exists";
    case ERROR_UNKNOWN:
    default:
        return "Unknown error";
    }
}


MegaChatErrorPrivate::MegaChatErrorPrivate(const MegaChatErrorPrivate *error)
    : ::promise::Error(error->getErrorString(), error->getErrorCode(), error->getErrorType())
{
    this->setHandled();
}

int MegaChatErrorPrivate::getErrorCode() const
{
    return code();
}

int MegaChatErrorPrivate::getErrorType() const
{
    return type();
}

const char *MegaChatErrorPrivate::getErrorString() const
{
    return what();
}

const char *MegaChatErrorPrivate::toString() const
{
    char *errorString = new char[msg().size()+1];
    strcpy(errorString, what());
    return errorString;
}

MegaChatError *MegaChatErrorPrivate::copy()
{
    return new MegaChatErrorPrivate(this);
}


MegaChatRoomListPrivate::MegaChatRoomListPrivate()
{

}

MegaChatRoomListPrivate::MegaChatRoomListPrivate(const MegaChatRoomListPrivate *list)
{
    MegaChatRoomPrivate *chat;

    for (unsigned int i = 0; i < list->size(); i++)
    {
        chat = new MegaChatRoomPrivate(list->get(i));
        this->list.push_back(chat);
    }
}

MegaChatRoomList *MegaChatRoomListPrivate::copy() const
{
    return new MegaChatRoomListPrivate(this);
}

const MegaChatRoom *MegaChatRoomListPrivate::get(unsigned int i) const
{
    if (i >= size())
    {
        return NULL;
    }
    else
    {
        return list.at(i);
    }
}

unsigned int MegaChatRoomListPrivate::size() const
{
    return list.size();
}

void MegaChatRoomListPrivate::addChatRoom(MegaChatRoom *chat)
{
    list.push_back(chat);
}


MegaChatRoomPrivate::MegaChatRoomPrivate(const MegaChatRoom *chat)
{
    this->chatid = chat->getChatId();
    this->priv = (privilege_t) chat->getOwnPrivilege();
    for (unsigned int i = 0; i < chat->getPeerCount(); i++)
    {
        MegaChatHandle uh = chat->getPeerHandle(i);
        peers.push_back(userpriv_pair(uh, (privilege_t) chat->getPeerPrivilege(i)));
        peerFirstnames.push_back(chat->getPeerFirstname(i));
        peerLastnames.push_back(chat->getPeerLastname(i));
        peerEmails.push_back(chat->getPeerEmail(i));
    }
    this->group = chat->isGroup();
    this->title = chat->getTitle();
    this->mHasCustomTitle = chat->hasCustomTitle();
    this->unreadCount = chat->getUnreadCount();
    this->active = chat->isActive();
    this->archived = chat->isArchived();
    this->changed = chat->getChanges();
    this->uh = chat->getUserTyping();
}

MegaChatRoomPrivate::MegaChatRoomPrivate(const ChatRoom &chat)
{
    this->changed = 0;
    this->chatid = chat.chatid();
    this->priv = (privilege_t) chat.ownPriv();
    this->group = chat.isGroup();
    this->title = chat.titleString();
    this->mHasCustomTitle = chat.isGroup() ? ((GroupChatRoom*)&chat)->hasTitle() : false;
    this->unreadCount = chat.chat().unreadMsgCount();
    this->active = chat.isActive();
    this->archived = chat.isArchived();
    this->uh = MEGACHAT_INVALID_HANDLE;

    if (group)
    {
        GroupChatRoom &groupchat = (GroupChatRoom&) chat;
        GroupChatRoom::MemberMap peers = groupchat.peers();

        GroupChatRoom::MemberMap::iterator it;
        for (it = peers.begin(); it != peers.end(); it++)
        {
            this->peers.push_back(userpriv_pair(it->first, (privilege_t) it->second->priv()));

            const char *buffer = MegaChatRoomPrivate::firstnameFromBuffer(it->second->name());
            this->peerFirstnames.push_back(buffer ? buffer : "");
            delete [] buffer;

            buffer = MegaChatRoomPrivate::lastnameFromBuffer(it->second->name());
            this->peerLastnames.push_back(buffer ? buffer : "");
            delete [] buffer;

            this->peerEmails.push_back(it->second->email());
        }
    }
    else
    {
        PeerChatRoom &peerchat = (PeerChatRoom&) chat;
        privilege_t priv = (privilege_t) peerchat.peerPrivilege();
        handle uh = peerchat.peer();
        string name = peerchat.completeTitleString();

        this->peers.push_back(userpriv_pair(uh, priv));

        const char *buffer = MegaChatRoomPrivate::firstnameFromBuffer(name);
        this->peerFirstnames.push_back(buffer ? buffer : "");
        delete [] buffer;

        buffer = MegaChatRoomPrivate::lastnameFromBuffer(name);
        this->peerLastnames.push_back(buffer ? buffer : "");
        delete [] buffer;

        this->peerEmails.push_back(peerchat.email());
    }
}

MegaChatRoom *MegaChatRoomPrivate::copy() const
{
    return new MegaChatRoomPrivate(this);
}

MegaChatHandle MegaChatRoomPrivate::getChatId() const
{
    return chatid;
}

int MegaChatRoomPrivate::getOwnPrivilege() const
{
    return priv;
}

int MegaChatRoomPrivate::getPeerPrivilegeByHandle(MegaChatHandle userhandle) const
{
    for (unsigned int i = 0; i < peers.size(); i++)
    {
        if (peers.at(i).first == userhandle)
        {
            return peers.at(i).second;
        }
    }

    return PRIV_UNKNOWN;
}

const char *MegaChatRoomPrivate::getPeerFirstnameByHandle(MegaChatHandle userhandle) const
{
    for (unsigned int i = 0; i < peers.size(); i++)
    {
        if (peers.at(i).first == userhandle)
        {
            return peerFirstnames.at(i).c_str();
        }
    }

    return NULL;
}

const char *MegaChatRoomPrivate::getPeerLastnameByHandle(MegaChatHandle userhandle) const
{
    for (unsigned int i = 0; i < peers.size(); i++)
    {
        if (peers.at(i).first == userhandle)
        {
            return peerLastnames.at(i).c_str();
        }
    }

    return NULL;
}

const char *MegaChatRoomPrivate::getPeerFullnameByHandle(MegaChatHandle userhandle) const
{
    for (unsigned int i = 0; i < peers.size(); i++)
    {
        if (peers.at(i).first == userhandle)
        {
            string ret = peerFirstnames.at(i);
            if (!peerFirstnames.at(i).empty() && !peerLastnames.at(i).empty())
            {
                ret.append(" ");
            }
            ret.append(peerLastnames.at(i));

            return MegaApi::strdup(ret.c_str());
        }
    }

    return NULL;
}

const char *MegaChatRoomPrivate::getPeerEmailByHandle(MegaChatHandle userhandle) const
{
    for (unsigned int i = 0; i < peerEmails.size(); i++)
    {
        if (peers.at(i).first == userhandle)
        {
            return peerEmails.at(i).c_str();
        }
    }

    return NULL;
}

int MegaChatRoomPrivate::getPeerPrivilege(unsigned int i) const
{
    if (i >= peers.size())
    {
        return MegaChatRoom::PRIV_UNKNOWN;
    }

    return peers.at(i).second;
}

unsigned int MegaChatRoomPrivate::getPeerCount() const
{
    return peers.size();
}

MegaChatHandle MegaChatRoomPrivate::getPeerHandle(unsigned int i) const
{
    if (i >= peers.size())
    {
        return MEGACHAT_INVALID_HANDLE;
    }

    return peers.at(i).first;
}

const char *MegaChatRoomPrivate::getPeerFirstname(unsigned int i) const
{
    if (i >= peerFirstnames.size())
    {
        return NULL;
    }

    return peerFirstnames.at(i).c_str();
}

const char *MegaChatRoomPrivate::getPeerLastname(unsigned int i) const
{
    if (i >= peerLastnames.size())
    {
        return NULL;
    }

    return peerLastnames.at(i).c_str();
}

const char *MegaChatRoomPrivate::getPeerFullname(unsigned int i) const
{
    if (i >= peerLastnames.size() || i >= peerFirstnames.size())
    {
        return NULL;
    }

    string ret = peerFirstnames.at(i);
    if (!peerFirstnames.at(i).empty() && !peerLastnames.at(i).empty())
    {
        ret.append(" ");
    }
    ret.append(peerLastnames.at(i));

    return MegaApi::strdup(ret.c_str());
}

const char *MegaChatRoomPrivate::getPeerEmail(unsigned int i) const
{
    if (i >= peerEmails.size())
    {
        return NULL;
    }

    return peerEmails.at(i).c_str();
}

bool MegaChatRoomPrivate::isGroup() const
{
    return group;
}

const char *MegaChatRoomPrivate::getTitle() const
{
    return title.c_str();
}

bool MegaChatRoomPrivate::hasCustomTitle() const
{
    return mHasCustomTitle;
}

bool MegaChatRoomPrivate::isActive() const
{
    return active;
}

bool MegaChatRoomPrivate::isArchived() const
{
    return archived;
}

int MegaChatRoomPrivate::getChanges() const
{
    return changed;
}

bool MegaChatRoomPrivate::hasChanged(int changeType) const
{
    return (changed & changeType);
}

int MegaChatRoomPrivate::getUnreadCount() const
{
    return unreadCount;
}

MegaChatHandle MegaChatRoomPrivate::getUserTyping() const
{
    return uh;
}

void MegaChatRoomPrivate::setOwnPriv(int ownPriv)
{
    this->priv = (privilege_t) ownPriv;
    this->changed |= MegaChatRoom::CHANGE_TYPE_OWN_PRIV;
}

void MegaChatRoomPrivate::setTitle(const string& title)
{
    this->title = title;
    this->changed |= MegaChatRoom::CHANGE_TYPE_TITLE;
}

void MegaChatRoomPrivate::setUnreadCount(int count)
{
    this->unreadCount = count;
    this->changed |= MegaChatRoom::CHANGE_TYPE_UNREAD_COUNT;
}

void MegaChatRoomPrivate::setMembersUpdated()
{
    this->changed |= MegaChatRoom::CHANGE_TYPE_PARTICIPANTS;
}

void MegaChatRoomPrivate::setUserTyping(MegaChatHandle uh)
{
    this->uh = uh;
    this->changed |= MegaChatRoom::CHANGE_TYPE_USER_TYPING;
}

void MegaChatRoomPrivate::setUserStopTyping(MegaChatHandle uh)
{
    this->uh = uh;
    this->changed |= MegaChatRoom::CHANGE_TYPE_USER_STOP_TYPING;
}

void MegaChatRoomPrivate::setClosed()
{
    this->changed |= MegaChatRoom::CHANGE_TYPE_CLOSED;
}

void MegaChatRoomPrivate::setArchived(bool archived)
{
    this->archived = archived;
    this->changed |= MegaChatRoom::CHANGE_TYPE_ARCHIVE;
}

char *MegaChatRoomPrivate::firstnameFromBuffer(const string &buffer)
{
    char *ret = NULL;
    int len = buffer.length() ? buffer.at(0) : 0;

    if (len > 0)
    {
        ret = new char[len + 1];
        strncpy(ret, buffer.data() + 1, len);
        ret[len] = '\0';
    }

    return ret;
}

char *MegaChatRoomPrivate::lastnameFromBuffer(const string &buffer)
{
    char *ret = NULL;

    if (buffer.length() && (int)buffer.length() >= buffer.at(0))
    {
        int lenLastname = buffer.length() - buffer.at(0) - 1;
        if (lenLastname)
        {
            const char *start = buffer.data() + 1 + buffer.at(0);
            if (buffer.at(0) != 0)
            {
                start++;    // there's a space separator
                lenLastname--;
            }

            ret = new char[lenLastname + 1];
            strncpy(ret, start, lenLastname);
            ret[lenLastname] = '\0';
        }
    }

    return ret;
}

void MegaChatListItemHandler::onTitleChanged(const string &title)
{
    MegaChatListItemPrivate *item = new MegaChatListItemPrivate(this->mRoom);
    item->setTitle(title);

    chatApi.fireOnChatListItemUpdate(item);
}

void MegaChatListItemHandler::onUnreadCountChanged(int count)
{
    MegaChatListItemPrivate *item = new MegaChatListItemPrivate(this->mRoom);
    item->setUnreadCount(count);

    chatApi.fireOnChatListItemUpdate(item);
}

const ChatRoom &MegaChatListItemHandler::getChatRoom() const
{
    return mRoom;
}

MegaChatPeerListPrivate::MegaChatPeerListPrivate()
{
}

MegaChatPeerListPrivate::~MegaChatPeerListPrivate()
{

}

MegaChatPeerList *MegaChatPeerListPrivate::copy() const
{
    MegaChatPeerListPrivate *ret = new MegaChatPeerListPrivate;

    for (int i = 0; i < size(); i++)
    {
        ret->addPeer(list.at(i).first, list.at(i).second);
    }

    return ret;
}

void MegaChatPeerListPrivate::addPeer(MegaChatHandle h, int priv)
{
    list.push_back(userpriv_pair(h, (privilege_t) priv));
}

MegaChatHandle MegaChatPeerListPrivate::getPeerHandle(int i) const
{
    if (i > size())
    {
        return MEGACHAT_INVALID_HANDLE;
    }
    else
    {
        return list.at(i).first;
    }
}

int MegaChatPeerListPrivate::getPeerPrivilege(int i) const
{
    if (i > size())
    {
        return PRIV_UNKNOWN;
    }
    else
    {
        return list.at(i).second;
    }
}

int MegaChatPeerListPrivate::size() const
{
    return list.size();
}

const userpriv_vector *MegaChatPeerListPrivate::getList() const
{
    return &list;
}

MegaChatPeerListPrivate::MegaChatPeerListPrivate(userpriv_vector *userpriv)
{
    handle uh;
    privilege_t priv;

    for (unsigned i = 0; i < userpriv->size(); i++)
    {
        uh = userpriv->at(i).first;
        priv = userpriv->at(i).second;

        this->addPeer(uh, priv);
    }
}


MegaChatListItemHandler::MegaChatListItemHandler(MegaChatApiImpl &chatApi, ChatRoom &room)
    :chatApi(chatApi), mRoom(room)
{
}

MegaChatListItemPrivate::MegaChatListItemPrivate(ChatRoom &chatroom)
    : MegaChatListItem()
{
    this->chatid = chatroom.chatid();
    this->title = chatroom.titleString();
    this->unreadCount = chatroom.chat().unreadMsgCount();
    this->group = chatroom.isGroup();
    this->active = chatroom.isActive();
    this->ownPriv = chatroom.ownPriv();
    this->archived =  chatroom.isArchived();
    this->mIsCallInProgress = chatroom.isCallActive();
    this->changed = 0;
    this->peerHandle = !group ? ((PeerChatRoom&)chatroom).peer() : MEGACHAT_INVALID_HANDLE;
    this->lastMsgPriv = Priv::PRIV_INVALID;
    this->lastMsgHandle = MEGACHAT_INVALID_HANDLE;

    LastTextMsg tmp;
    LastTextMsg *message = &tmp;
    LastTextMsg *&msg = message;
    uint8_t lastMsgStatus = chatroom.chat().lastTextMessage(msg);
    if (lastMsgStatus == LastTextMsgState::kHave)
    {        
        this->lastMsgSender = msg->sender();
        this->lastMsgType = msg->type();
        this->mLastMsgId = (msg->idx() == CHATD_IDX_INVALID) ? msg->xid() : msg->id();

        switch (lastMsgType)
        {
            case MegaChatMessage::TYPE_CONTACT_ATTACHMENT:
            case MegaChatMessage::TYPE_NODE_ATTACHMENT:
            case MegaChatMessage::TYPE_CONTAINS_META:
            case MegaChatMessage::TYPE_VOICE_CLIP:
                this->lastMsg = JSonUtils::getLastMessageContent(msg->contents(), msg->type());
                break;

            case MegaChatMessage::TYPE_ALTER_PARTICIPANTS:
            case MegaChatMessage::TYPE_PRIV_CHANGE:
            {
                const Message::ManagementInfo *management = reinterpret_cast<const Message::ManagementInfo*>(msg->contents().data());
                this->lastMsgPriv = management->privilege;
                this->lastMsgHandle = (MegaChatHandle)management->target;
                break;
            }

            case MegaChatMessage::TYPE_NORMAL:
            case MegaChatMessage::TYPE_CHAT_TITLE:
                this->lastMsg = msg->contents();
                break;

            case MegaChatMessage::TYPE_CALL_ENDED:
            {
                Message::CallEndedInfo *callEndedInfo = Message::CallEndedInfo::fromBuffer(msg->contents().data(), msg->contents().size());
                if (callEndedInfo)
                {
                    this->lastMsg = std::to_string(callEndedInfo->duration);
                    this->lastMsg.push_back(0x01);
                    int termCode = MegaChatMessagePrivate::convertEndCallTermCodeToUI(*callEndedInfo);
                    this->lastMsg += std::to_string(termCode);
                    for (unsigned int i = 0; i < callEndedInfo->participants.size(); i++)
                    {
                        this->lastMsg.push_back(0x01);
                        karere::Id id(callEndedInfo->participants[i]);
                        this->lastMsg += id.toString();
                    }
                    delete callEndedInfo;
                }
                break;
            }

            case MegaChatMessage::TYPE_REVOKE_NODE_ATTACHMENT:  // deprecated: should not be notified as last-message
            case MegaChatMessage::TYPE_TRUNCATE:    // no content at all
            case MegaChatMessage::TYPE_CALL_STARTED:    // no content at all
            default:
                break;
        }
    }
    else
    {
        this->lastMsg = "";
        this->lastMsgSender = MEGACHAT_INVALID_HANDLE;
        this->lastMsgType = lastMsgStatus;
        this->mLastMsgId = MEGACHAT_INVALID_HANDLE;
    }

    this->lastTs = chatroom.chat().lastMessageTs();
}

MegaChatListItemPrivate::MegaChatListItemPrivate(const MegaChatListItem *item)
{
    this->chatid = item->getChatId();
    this->title = item->getTitle();
    this->ownPriv = item->getOwnPrivilege();
    this->unreadCount = item->getUnreadCount();
    this->changed = item->getChanges();
    this->lastTs = item->getLastTimestamp();
    this->lastMsg = item->getLastMessage();
    this->lastMsgType = item->getLastMessageType();
    this->lastMsgSender = item->getLastMessageSender();
    this->group = item->isGroup();
    this->active = item->isActive();
    this->peerHandle = item->getPeerHandle();
    this->mLastMsgId = item->getLastMessageId();
    this->archived = item->isArchived();
    this->mIsCallInProgress = item->isCallInProgress();
    this->lastMsgPriv = item->getLastMessagePriv();
    this->lastMsgHandle = item->getLastMessageHandle();
}

MegaChatListItemPrivate::~MegaChatListItemPrivate()
{
}

MegaChatListItem *MegaChatListItemPrivate::copy() const
{
    return new MegaChatListItemPrivate(this);
}

int MegaChatListItemPrivate::getChanges() const
{
    return changed;
}

bool MegaChatListItemPrivate::hasChanged(int changeType) const
{
    return (changed & changeType);
}

MegaChatHandle MegaChatListItemPrivate::getChatId() const
{
    return chatid;
}

const char *MegaChatListItemPrivate::getTitle() const
{
    return title.c_str();
}

int MegaChatListItemPrivate::getOwnPrivilege() const
{
    return ownPriv;
}

int MegaChatListItemPrivate::getUnreadCount() const
{
    return unreadCount;
}

const char *MegaChatListItemPrivate::getLastMessage() const
{
    return lastMsg.c_str();
}

MegaChatHandle MegaChatListItemPrivate::getLastMessageId() const
{
    return mLastMsgId;
}

int MegaChatListItemPrivate::getLastMessageType() const
{
    return lastMsgType;
}

MegaChatHandle MegaChatListItemPrivate::getLastMessageSender() const
{
    return lastMsgSender;
}

int64_t MegaChatListItemPrivate::getLastTimestamp() const
{
    return lastTs;
}

bool MegaChatListItemPrivate::isGroup() const
{
    return group;
}

bool MegaChatListItemPrivate::isActive() const
{
    return active;
}

bool MegaChatListItemPrivate::isArchived() const
{
    return archived;
}

bool MegaChatListItemPrivate::isCallInProgress() const
{
    return mIsCallInProgress;
}

MegaChatHandle MegaChatListItemPrivate::getPeerHandle() const
{
    return peerHandle;
}

int MegaChatListItemPrivate::getLastMessagePriv() const
{
    return lastMsgPriv;
}

MegaChatHandle MegaChatListItemPrivate::getLastMessageHandle() const
{
    return lastMsgHandle;
}

void MegaChatListItemPrivate::setOwnPriv(int ownPriv)
{
    this->ownPriv = ownPriv;
    this->changed |= MegaChatListItem::CHANGE_TYPE_OWN_PRIV;
}

void MegaChatListItemPrivate::setTitle(const string &title)
{
    this->title = title;
    this->changed |= MegaChatListItem::CHANGE_TYPE_TITLE;
}

void MegaChatListItemPrivate::setUnreadCount(int count)
{
    this->unreadCount = count;
    this->changed |= MegaChatListItem::CHANGE_TYPE_UNREAD_COUNT;
}

void MegaChatListItemPrivate::setMembersUpdated()
{
    this->changed |= MegaChatListItem::CHANGE_TYPE_PARTICIPANTS;
}

void MegaChatListItemPrivate::setClosed()
{
    this->changed |= MegaChatListItem::CHANGE_TYPE_CLOSED;
}

void MegaChatListItemPrivate::setLastTimestamp(int64_t ts)
{
    this->lastTs = ts;
    this->changed |= MegaChatListItem::CHANGE_TYPE_LAST_TS;
}

void MegaChatListItemPrivate::setArchived(bool archived)
{
    this->archived = archived;
    this->changed |= MegaChatListItem::CHANGE_TYPE_ARCHIVE;
}

void MegaChatListItemPrivate::setCallInProgress()
{
    this->changed |= MegaChatListItem::CHANGE_TYPE_CALL;
}

void MegaChatListItemPrivate::setLastMessage()
{
    this->changed |= MegaChatListItem::CHANGE_TYPE_LAST_MSG;
}

MegaChatGroupListItemHandler::MegaChatGroupListItemHandler(MegaChatApiImpl &chatApi, ChatRoom &room)
    : MegaChatListItemHandler(chatApi, room)
{

}

void MegaChatGroupListItemHandler::onUserJoin(uint64_t userid, Priv priv)
{
    MegaChatListItemPrivate *item = new MegaChatListItemPrivate(this->mRoom);
    if (userid == chatApi.getMyUserHandle())
    {
        item->setOwnPriv(priv);
    }
    else
    {
        item->setMembersUpdated();
    }

    chatApi.fireOnChatListItemUpdate(item);
}

void MegaChatGroupListItemHandler::onUserLeave(uint64_t )
{
    MegaChatListItemPrivate *item = new MegaChatListItemPrivate(this->mRoom);
    item->setMembersUpdated();

    chatApi.fireOnChatListItemUpdate(item);
}

void MegaChatListItemHandler::onExcludedFromChat()
{
    MegaChatListItemPrivate *item = new MegaChatListItemPrivate(this->mRoom);
    item->setOwnPriv(item->getOwnPrivilege());
    item->setClosed();
    chatApi.fireOnChatListItemUpdate(item);
}

void MegaChatListItemHandler::onRejoinedChat()
{
    MegaChatListItemPrivate *item = new MegaChatListItemPrivate(this->mRoom);
    item->setOwnPriv(item->getOwnPrivilege());
    chatApi.fireOnChatListItemUpdate(item);
}

void MegaChatListItemHandler::onLastMessageUpdated(const LastTextMsg& /*msg*/)
{
    MegaChatListItemPrivate *item = new MegaChatListItemPrivate(this->mRoom);
    item->setLastMessage();
    chatApi.fireOnChatListItemUpdate(item);
}

void MegaChatListItemHandler::onLastTsUpdated(uint32_t ts)
{
    MegaChatListItemPrivate *item = new MegaChatListItemPrivate(this->mRoom);
    item->setLastTimestamp(ts);
    chatApi.fireOnChatListItemUpdate(item);
}

void MegaChatListItemHandler::onChatOnlineState(const ChatState state)
{
    int newState = MegaChatApiImpl::convertChatConnectionState(state);
    chatApi.fireOnChatConnectionStateUpdate(this->mRoom.chatid(), newState);
}

void MegaChatListItemHandler::onChatArchived(bool archived)
{
    MegaChatListItemPrivate *item = new MegaChatListItemPrivate(this->mRoom);
    item->setArchived(archived);
    chatApi.fireOnChatListItemUpdate(item);
}

MegaChatPeerListItemHandler::MegaChatPeerListItemHandler(MegaChatApiImpl &chatApi, ChatRoom &room)
    : MegaChatListItemHandler(chatApi, room)
{

}

MegaChatMessagePrivate::MegaChatMessagePrivate(const MegaChatMessage *msg)
{
    this->msg = MegaApi::strdup(msg->getContent());
    this->uh = msg->getUserHandle();
    this->hAction = msg->getHandleOfAction();
    this->msgId = msg->getMsgId();
    this->tempId = msg->getTempId();
    this->index = msg->getMsgIndex();
    this->status = msg->getStatus();
    this->ts = msg->getTimestamp();
    this->type = msg->getType();
    this->changed = msg->getChanges();
    this->edited = msg->isEdited();
    this->deleted = msg->isDeleted();
    this->priv = msg->getPrivilege();
    this->code = msg->getCode();
    this->rowId = msg->getRowId();
    this->megaNodeList = msg->getMegaNodeList() ? msg->getMegaNodeList()->copy() : NULL;
    this->megaHandleList = msg->getMegaHandleList() ? msg->getMegaHandleList()->copy() : NULL;

    if (msg->getUsersCount() != 0)
    {
        this->megaChatUsers = new std::vector<MegaChatAttachedUser>();

        for (unsigned int i = 0; i < msg->getUsersCount(); ++i)
        {
            MegaChatAttachedUser megaChatUser(msg->getUserHandle(i), msg->getUserEmail(i), msg->getUserName(i));

            this->megaChatUsers->push_back(megaChatUser);
        }
    }

    if (msg->getType() == TYPE_CONTAINS_META)
    {
        this->mContainsMeta = msg->getContainsMeta()->copy();
    }
}

MegaChatMessagePrivate::MegaChatMessagePrivate(const Message &msg, Message::Status status, Idx index)
{
    if (msg.type == TYPE_NORMAL || msg.type == TYPE_CHAT_TITLE)
    {
        string tmp(msg.buf(), msg.size());
        this->msg = msg.size() ? MegaApi::strdup(tmp.c_str()) : NULL;
    }
    else    // for other types, content is irrelevant
    {
        this->msg = NULL;
    }
    this->uh = msg.userid;
    this->msgId = msg.isSending() ? MEGACHAT_INVALID_HANDLE : (MegaChatHandle) msg.id();
    this->tempId = msg.isSending() ? (MegaChatHandle) msg.id() : MEGACHAT_INVALID_HANDLE;
    this->rowId = MEGACHAT_INVALID_HANDLE;
    this->type = msg.type;
    this->ts = msg.ts;
    this->status = status;
    this->index = index;
    this->changed = 0;
    this->edited = msg.updated && msg.size();
    this->deleted = msg.updated && !msg.size();
    this->code = 0;
    this->priv = PRIV_UNKNOWN;
    this->hAction = MEGACHAT_INVALID_HANDLE;

    switch (type)
    {
        case MegaChatMessage::TYPE_PRIV_CHANGE:
        case MegaChatMessage::TYPE_ALTER_PARTICIPANTS:
        {
            const Message::ManagementInfo mngInfo = msg.mgmtInfo();

            this->priv = mngInfo.privilege;
            this->hAction = mngInfo.target;
            break;
        }
        case MegaChatMessage::TYPE_NODE_ATTACHMENT:
        case MegaChatMessage::TYPE_VOICE_CLIP:
        {
            megaNodeList = JSonUtils::parseAttachNodeJSon(msg.toText().c_str());
            break;
        }
        case MegaChatMessage::TYPE_REVOKE_NODE_ATTACHMENT:
        {
            this->hAction = MegaApi::base64ToHandle(msg.toText().c_str());
            break;
        }
        case MegaChatMessage::TYPE_CONTACT_ATTACHMENT:
        {
            megaChatUsers = JSonUtils::parseAttachContactJSon(msg.toText().c_str());
            break;
        }
        case MegaChatMessage::TYPE_CONTAINS_META:
        {
            uint8_t containsMetaType = msg.containMetaSubtype();
            string containsMetaJson = msg.containsMetaJson();
            mContainsMeta = JSonUtils::parseContainsMeta(containsMetaJson.c_str(), containsMetaType);
            break;
        }
        case MegaChatMessage::TYPE_CALL_ENDED:
        {
            megaHandleList = new MegaHandleListPrivate();
            Message::CallEndedInfo *callEndInfo = Message::CallEndedInfo::fromBuffer(msg.buf(), msg.size());
            if (callEndInfo)
            {
                for (size_t i = 0; i < callEndInfo->participants.size(); i++)
                {
                    megaHandleList->addMegaHandle(callEndInfo->participants[i]);
                }

                priv = callEndInfo->duration;
                code = MegaChatMessagePrivate::convertEndCallTermCodeToUI(*callEndInfo);
                delete callEndInfo;
            }
            break;
        }
        case MegaChatMessage::TYPE_NORMAL:
        case MegaChatMessage::TYPE_CHAT_TITLE:
        case MegaChatMessage::TYPE_TRUNCATE:
        case MegaChatMessage::TYPE_CALL_STARTED:    // no content at all
            break;
        default:
        {
            this->type = MegaChatMessage::TYPE_UNKNOWN;
            break;
        }
    }

    int encryptionState = msg.isEncrypted();
    switch (encryptionState)
    {
    case Message::kEncryptedPending:    // transient, app will receive update once decrypted
    case Message::kEncryptedNoKey:
    case Message::kEncryptedNoType:
        this->code = encryptionState;
        this->type = MegaChatMessage::TYPE_UNKNOWN; // --> ignore/hide them
        break;
    case Message::kEncryptedMalformed:
    case Message::kEncryptedSignature:
        this->code = encryptionState;
        this->type = MegaChatMessage::TYPE_INVALID; // --> show a warning
        break;
    case Message::kNotEncrypted:
        break;
    }
}

MegaChatMessagePrivate::~MegaChatMessagePrivate()
{
    delete [] msg;
    delete megaChatUsers;
    delete megaNodeList;
    delete mContainsMeta;
    delete megaHandleList;
}

MegaChatMessage *MegaChatMessagePrivate::copy() const
{
    return new MegaChatMessagePrivate(this);
}

int MegaChatMessagePrivate::getStatus() const
{
    return status;
}

MegaChatHandle MegaChatMessagePrivate::getMsgId() const
{
    return msgId;
}

MegaChatHandle MegaChatMessagePrivate::getTempId() const
{
    return tempId;
}

int MegaChatMessagePrivate::getMsgIndex() const
{
    return index;
}

MegaChatHandle MegaChatMessagePrivate::getUserHandle() const
{
    return uh;
}

int MegaChatMessagePrivate::getType() const
{
    return type;
}

int64_t MegaChatMessagePrivate::getTimestamp() const
{
    return ts;
}

const char *MegaChatMessagePrivate::getContent() const
{
    // if message contains meta and is of rich-link type, return the original content
    if (type == MegaChatMessage::TYPE_CONTAINS_META)
    {
        return getContainsMeta()->getTextMessage();

    }
    return msg;
}

bool MegaChatMessagePrivate::isEdited() const
{
    return edited;
}

bool MegaChatMessagePrivate::isDeleted() const
{
    return deleted;
}

bool MegaChatMessagePrivate::isEditable() const
{
    return ((type == TYPE_NORMAL || type == TYPE_CONTAINS_META) && !isDeleted() && ((time(NULL) - ts) < CHATD_MAX_EDIT_AGE));
}

bool MegaChatMessagePrivate::isDeletable() const
{
    return ((type == TYPE_NORMAL || type == TYPE_CONTACT_ATTACHMENT || type == TYPE_NODE_ATTACHMENT || type == TYPE_CONTAINS_META || type == TYPE_VOICE_CLIP)
            && !isDeleted() && ((time(NULL) - ts) < CHATD_MAX_EDIT_AGE));
}

bool MegaChatMessagePrivate::isManagementMessage() const
{
    return (type >= TYPE_LOWEST_MANAGEMENT
            && type <= TYPE_HIGHEST_MANAGEMENT);
}

MegaChatHandle MegaChatMessagePrivate::getHandleOfAction() const
{
    return hAction;
}

int MegaChatMessagePrivate::getPrivilege() const
{
    return priv;
}

int MegaChatMessagePrivate::getCode() const
{
    return code;
}

MegaChatHandle MegaChatMessagePrivate::getRowId() const
{
    return rowId;
}

int MegaChatMessagePrivate::getChanges() const
{
    return changed;
}

bool MegaChatMessagePrivate::hasChanged(int changeType) const
{
    return (changed & changeType);
}

void MegaChatMessagePrivate::setStatus(int status)
{
    this->status = status;
    this->changed |= MegaChatMessage::CHANGE_TYPE_STATUS;
}

void MegaChatMessagePrivate::setTempId(MegaChatHandle tempId)
{
    this->tempId = tempId;
}

void MegaChatMessagePrivate::setRowId(int id)
{
    this->rowId = id;
}

void MegaChatMessagePrivate::setContentChanged()
{
    this->changed |= MegaChatMessage::CHANGE_TYPE_CONTENT;
}

void MegaChatMessagePrivate::setCode(int code)
{
    this->code = code;
}

void MegaChatMessagePrivate::setAccess()
{
    this->changed |= MegaChatMessage::CHANGE_TYPE_ACCESS;
}

int MegaChatMessagePrivate::convertEndCallTermCodeToUI(const Message::CallEndedInfo  &callEndInfo)
{
    int code;
    switch (callEndInfo.termCode)
    {
        case END_CALL_REASON_ENDED:;
        case END_CALL_REASON_FAILED:
            if (callEndInfo.duration > 0)
            {
                code =  END_CALL_REASON_ENDED;
            }
            else
            {
                code = END_CALL_REASON_FAILED;
            }
            break;
        default:
            code = callEndInfo.termCode;
            break;
    }

    return code;
}

unsigned int MegaChatMessagePrivate::getUsersCount() const
{
    unsigned int size = 0;
    if (megaChatUsers != NULL)
    {
        size = megaChatUsers->size();
    }

    return size;
}

MegaChatHandle MegaChatMessagePrivate::getUserHandle(unsigned int index) const
{
    if (!megaChatUsers || index >= megaChatUsers->size())
    {
        return MEGACHAT_INVALID_HANDLE;
    }

    return megaChatUsers->at(index).getHandle();
}

const char *MegaChatMessagePrivate::getUserName(unsigned int index) const
{
    if (!megaChatUsers || index >= megaChatUsers->size())
    {
        return NULL;
    }

    return megaChatUsers->at(index).getName();
}

const char *MegaChatMessagePrivate::getUserEmail(unsigned int index) const
{
    if (!megaChatUsers || index >= megaChatUsers->size())
    {
        return NULL;
    }

    return megaChatUsers->at(index).getEmail();
}

MegaNodeList *MegaChatMessagePrivate::getMegaNodeList() const
{
    return megaNodeList;
}

const MegaChatContainsMeta *MegaChatMessagePrivate::getContainsMeta() const
{
    return mContainsMeta;
}

MegaHandleList *MegaChatMessagePrivate::getMegaHandleList() const
{
    return megaHandleList;
}

int MegaChatMessagePrivate::getDuration() const
{
    return priv;
}

int MegaChatMessagePrivate::getTermCode() const
{
    return code;
}

LoggerHandler::LoggerHandler()
    : ILoggerBackend(MegaChatApi::LOG_LEVEL_INFO)
{
    mutex.init(true);
    this->megaLogger = NULL;

    gLogger.addUserLogger("MegaChatApi", this);
    gLogger.logChannels[krLogChannel_megasdk].logLevel = krLogLevelDebugVerbose;
    gLogger.logChannels[krLogChannel_websockets].logLevel = krLogLevelDebugVerbose;
    gLogger.logToConsoleUseColors(false);
}

LoggerHandler::~LoggerHandler()
{
    gLogger.removeUserLogger("MegaChatApi");
}

void LoggerHandler::setMegaChatLogger(MegaChatLogger *logger)
{
    mutex.lock();
    this->megaLogger = logger;
    mutex.unlock();
}

void LoggerHandler::setLogLevel(int logLevel)
{
    mutex.lock();
    this->maxLogLevel = logLevel;
    switch (logLevel)
    {
        case MegaChatApi::LOG_LEVEL_ERROR:
            MegaApi::setLogLevel(MegaApi::LOG_LEVEL_ERROR);
            break;

        case MegaChatApi::LOG_LEVEL_WARNING:
            MegaApi::setLogLevel(MegaApi::LOG_LEVEL_WARNING);
            break;

        case MegaChatApi::LOG_LEVEL_INFO:
            MegaApi::setLogLevel(MegaApi::LOG_LEVEL_INFO);
            break;

        case MegaChatApi::LOG_LEVEL_VERBOSE:
        case MegaChatApi::LOG_LEVEL_DEBUG:
            MegaApi::setLogLevel(MegaApi::LOG_LEVEL_DEBUG);
            break;

        case MegaChatApi::LOG_LEVEL_MAX:
            MegaApi::setLogLevel(MegaApi::LOG_LEVEL_MAX);
            break;

        default:
            break;
    }
    mutex.unlock();
}

void LoggerHandler::setLogWithColors(bool useColors)
{
    gLogger.logToConsoleUseColors(useColors);
}

void LoggerHandler::setLogToConsole(bool enable)
{
    gLogger.logToConsole(enable);
}

void LoggerHandler::log(krLogLevel level, const char *msg, size_t /*len*/, unsigned /*flags*/)
{
    mutex.lock();
    if (megaLogger)
    {
        megaLogger->log(level, msg);
    }
    mutex.unlock();
}

#ifndef KARERE_DISABLE_WEBRTC

MegaChatCallHandler::MegaChatCallHandler(MegaChatApiImpl *megaChatApi)
{
    this->megaChatApi = megaChatApi;
    call = NULL;
    localVideoReceiver = NULL;
    chatCall = NULL;
}

MegaChatCallHandler::~MegaChatCallHandler()
{
    if (chatCall && chatCall->getStatus() != MegaChatCall::CALL_STATUS_DESTROYED)
    {
        chatCall->setStatus(MegaChatCall::CALL_STATUS_DESTROYED);
        megaChatApi->fireOnChatCallUpdate(chatCall);
    }

    delete chatCall;
}

void MegaChatCallHandler::setCall(rtcModule::ICall *call)
{
    assert(!this->call);
    this->call = call;
    if (!chatCall)
    {
        chatCall = new MegaChatCallPrivate(*call);
    }
    else
    {
        chatCall->setStatus(call->state());
        chatCall->setLocalAudioVideoFlags(call->sentAv());
        assert(chatCall->getId() == call->id());
    }
}

void MegaChatCallHandler::onStateChange(uint8_t newState)
{
    assert(chatCall);
    if (chatCall)
    {
        API_LOG_INFO("Call state changed. ChatId: %s, callid: %s, state: %s --> %s",
                     karere::Id(chatCall->getChatid()).toString().c_str(),
                     karere::Id(chatCall->getId()).toString().c_str(),
                     rtcModule::ICall::stateToStr(chatCall->getStatus()),      // assume states are mapped 1 to 1
                     rtcModule::ICall::stateToStr(newState));

        int state = 0;
        switch(newState)
        {
            case rtcModule::ICall::kStateInitial:
                state = MegaChatCall::CALL_STATUS_INITIAL;
                break;
            case rtcModule::ICall::kStateHasLocalStream:
                state = MegaChatCall::CALL_STATUS_HAS_LOCAL_STREAM;
                chatCall->setLocalAudioVideoFlags(call->sentAv());
                break;
            case rtcModule::ICall::kStateReqSent:
                state = MegaChatCall::CALL_STATUS_REQUEST_SENT;
                break;
            case rtcModule::ICall::kStateRingIn:
                assert(call);
                chatCall->setCaller(call->caller());
                state = MegaChatCall::CALL_STATUS_RING_IN;
                mHasBeenNotifiedRinging = true;
                break;
            case rtcModule::ICall::kStateJoining:
                state = MegaChatCall::CALL_STATUS_JOINING;
                break;
            case rtcModule::ICall::kStateInProgress:
                chatCall->setIsRinging(false);
                state = MegaChatCall::CALL_STATUS_IN_PROGRESS;
                break;
            case rtcModule::ICall::kStateTerminating:
                state = MegaChatCall::CALL_STATUS_TERMINATING_USER_PARTICIPATION;
                chatCall->setIsRinging(false);
                chatCall->setTermCode(call->termCode());
                API_LOG_INFO("Terminating call. ChatId: %s, callid: %s, termCode: %s , isLocal: %d, duration: %d (s)",
                             karere::Id(chatCall->getChatid()).toString().c_str(),
                             karere::Id(chatCall->getId()).toString().c_str(),
                             rtcModule::termCodeToStr(call->termCode() & (~rtcModule::TermCode::kPeer)),
                             chatCall->isLocalTermCode(), chatCall->getDuration());
                break;
            case rtcModule::ICall::kStateDestroyed:
                return;
                break;
            default:
                state = newState;
        }

        chatCall->setStatus(state);
        megaChatApi->fireOnChatCallUpdate(chatCall);
    }
    else
    {
        API_LOG_ERROR("MegaChatCallHandler::onStateChange - There is not any MegaChatCallPrivate associated to MegaChatCallHandler");
    }
}

void MegaChatCallHandler::onDestroy(rtcModule::TermCode /*reason*/, bool /*byPeer*/, const string &/*msg*/)
{
    assert(chatCall);
    MegaChatHandle chatid = MEGACHAT_INVALID_HANDLE;
    call = NULL;
    if (chatCall != NULL)
    {
        chatid = chatCall->getChatid();
        MegaHandleList *peeridParticipants = chatCall->getPeeridParticipants();
        MegaHandleList *clientidParticipants = chatCall->getClientidParticipants();
        bool uniqueParticipant = (peeridParticipants && peeridParticipants->size() == 1 &&
                                  peeridParticipants->get(0) == megaChatApi->getMyUserHandle() &&
                                  clientidParticipants->get(0) == megaChatApi->getMyClientidHandle(chatid));
        if (peeridParticipants && peeridParticipants->size() > 0 && !uniqueParticipant)
        {
            chatCall->setStatus(MegaChatCall::CALL_STATUS_USER_NO_PRESENT);
            megaChatApi->fireOnChatCallUpdate(chatCall);
        }
        else
        {
            chatCall->setStatus(MegaChatCall::CALL_STATUS_DESTROYED);
            megaChatApi->fireOnChatCallUpdate(chatCall);
            megaChatApi->removeCall(chatid);
        }

        delete peeridParticipants;
        delete clientidParticipants;
    }
    else
    {
        API_LOG_ERROR("MegaChatCallHandler::onDestroy - There is not any MegaChatCallPrivate associated to MegaChatCallHandler");
        delete this;    // should not happen but, just-in-case, avoid the memory leak
    }

}

rtcModule::ISessionHandler *MegaChatCallHandler::onNewSession(rtcModule::ISession &sess)
{
    MegaChatSessionPrivate *megaChatSession = chatCall->addSession(sess);

    return new MegaChatSessionHandler(megaChatApi, this, megaChatSession, sess);
}

void MegaChatCallHandler::onLocalStreamObtained(rtcModule::IVideoRenderer *&rendererOut)
{
    assert(chatCall != NULL);
    if (chatCall != NULL)
    {
        if (localVideoReceiver != NULL)
        {
            API_LOG_WARNING("MegaChatCallHandler::onLocalStreamObtained - A local video receiver already exists for this MegaChatCallPrivate");
            delete localVideoReceiver;
        }

        rendererOut = new MegaChatVideoReceiver(megaChatApi, call);
        localVideoReceiver = rendererOut;
    }
    else
    {
        API_LOG_ERROR("MegaChatCallHandler::onLocalStreamObtained - There is not any MegaChatCallPrivate associated to MegaChatCallHandler");
    }
}

void MegaChatCallHandler::onLocalMediaError(const string errors)
{
    assert(chatCall != NULL);
    if (chatCall != NULL)
    {
        chatCall->setError(errors);
        API_LOG_INFO("Local media error at call. ChatId: %s, callid: %s, error: %s",
                     call->chat().chatId().toString().c_str(), call->id().toString().c_str(), errors.c_str());

        megaChatApi->fireOnChatCallUpdate(chatCall);
    }
    else
    {
        API_LOG_ERROR("MegaChatCallHandler::onLocalMediaError - There is not any MegaChatCallPrivate associated to MegaChatCallHandler");
    }
}

void MegaChatCallHandler::onRingOut(Id peer)
{
    assert(chatCall != NULL);
    if (chatCall != NULL)
    {
        //Avoid notify several times Ring-In state when there are many clients
        if (!chatCall->isRinging())
        {
            chatCall->setIsRinging(true);
            API_LOG_INFO("Call starts ringing at remote peer. ChatId: %s, callid: %s, peer: %s",
                         call->chat().chatId().toString().c_str(), call->id().toString().c_str(), peer.toString().c_str());

            megaChatApi->fireOnChatCallUpdate(chatCall);
        }
    }
    else
    {
        API_LOG_ERROR("MegaChatCallHandler::onRingOut - There is not any MegaChatCallPrivate associated to MegaChatCallHandler");
    }
}

void MegaChatCallHandler::onCallStarting()
{

}

void MegaChatCallHandler::onCallStarted()
{
}

void MegaChatCallHandler::addParticipant(Id userid, uint32_t clientid, AvFlags flags)
{
    assert(chatCall);
    if (chatCall)
    {
        bool notify = chatCall->addOrUpdateParticipant(userid, clientid, flags);
        if (notify)
        {
            megaChatApi->fireOnChatCallUpdate(chatCall);
        }
    }
}

bool MegaChatCallHandler::removeParticipant(Id userid, uint32_t clientid)
{
    assert(chatCall);
    if (chatCall)
    {
        bool notify = chatCall->removeParticipant(userid, clientid);
        if (notify)
        {
            megaChatApi->fireOnChatCallUpdate(chatCall);
        }

        MegaHandleList *participants = chatCall->getPeeridParticipants();
        if (participants && participants->size() < 1 && !call)
        {
            chatCall->setStatus(MegaChatCall::CALL_STATUS_DESTROYED);
            megaChatApi->fireOnChatCallUpdate(chatCall);
            delete participants;
            return true;
        }

        delete participants;
    }

    return false;
}

int MegaChatCallHandler::callParticipants()
{
    assert(chatCall);
    return chatCall ? chatCall->getNumParticipants(): 0;
}

bool MegaChatCallHandler::isParticipating(Id userid)
{
    assert(chatCall);
    return chatCall->isParticipating(userid);
}

void MegaChatCallHandler::removeAllParticipants()
{
    chatCall->removeAllParticipants();
    megaChatApi->fireOnChatCallUpdate(chatCall);
}

karere::Id MegaChatCallHandler::getCallId() const
{
    assert(chatCall);
    return chatCall->getId();
}

void MegaChatCallHandler::setCallId(karere::Id callid)
{
    assert(chatCall);
    chatCall->setId(callid);
    if (chatCall->getChanges() != MegaChatCall::CHANGE_TYPE_NO_CHANGES)
    {
        megaChatApi->fireOnChatCallUpdate(chatCall);
    }
}

void MegaChatCallHandler::setInitialTimeStamp(int64_t timeStamp)
{
    assert(chatCall);
    if (!chatCall->getInitialTimeStamp())
    {
        chatCall->setInitialTimeStamp(timeStamp);
    }
}

int64_t MegaChatCallHandler::getInitialTimeStamp()
{
    assert(chatCall);
    return chatCall->getInitialTimeStamp();
}

bool MegaChatCallHandler::hasBeenNotifiedRinging() const
{
    return mHasBeenNotifiedRinging;
}

rtcModule::ICall *MegaChatCallHandler::getCall()
{
    return call;
}

MegaChatCallPrivate *MegaChatCallHandler::getMegaChatCall()
{
    return chatCall;
}

void MegaChatCallHandler::setCallNotPresent(Id chatid, Id callid, uint32_t duration)
{
    this->call = NULL;
    chatCall = new MegaChatCallPrivate(chatid, callid, duration);
}

MegaChatSessionHandler::MegaChatSessionHandler(MegaChatApiImpl *megaChatApi, MegaChatCallHandler *callHandler, MegaChatSessionPrivate *megaChatSession, rtcModule::ISession &session)
{
    this->megaChatApi = megaChatApi;
    this->callHandler = callHandler;
    this->session = &session;
    this->remoteVideoRender = NULL;
    this->megaChatSession = megaChatSession;
}

MegaChatSessionHandler::~MegaChatSessionHandler()
{
    delete remoteVideoRender;
}

void MegaChatSessionHandler::onSessStateChange(uint8_t newState)
{
    switch (newState)
    {
        case rtcModule::ISession::kStateWaitSdpOffer:
        case rtcModule::ISession::kStateWaitSdpAnswer:
        case rtcModule::ISession::kStateWaitLocalSdpAnswer:
        {
            MegaChatCallPrivate *chatCall = callHandler->getMegaChatCall();
            megaChatSession->setState(newState);
            chatCall->sessionUpdated(session->peer(), session->peerClient(), MegaChatCall::CHANGE_TYPE_SESSION_STATUS);
            megaChatApi->fireOnChatCallUpdate(chatCall);
            break;
        }
        case rtcModule::ISession::kStateInProgress:
        {
            MegaChatCallPrivate *chatCall = callHandler->getMegaChatCall();
            megaChatSession->setAvFlags(session->receivedAv());
            chatCall->sessionUpdated(session->peer(), session->peerClient(), MegaChatCall::CHANGE_TYPE_REMOTE_AVFLAGS);
            API_LOG_INFO("Initial remote audio/video flags. ChatId: %s, callid: %s, AV: %s",
                         Id(chatCall->getChatid()).toString().c_str(),
                         Id(chatCall->getId()).toString().c_str(),
                         session->receivedAv().toString().c_str());

            megaChatSession->setState(newState);
            chatCall->sessionUpdated(session->peer(), session->peerClient(), MegaChatCall::CHANGE_TYPE_SESSION_STATUS);
            megaChatApi->fireOnChatCallUpdate(chatCall);
            break;
        }
        case rtcModule::ISession::kStateDestroyed:
        {
            if (callHandler->getCall()->state() < rtcModule::ICall::kStateTerminating)
            {
                MegaChatCallPrivate *chatCall = callHandler->getMegaChatCall();
                megaChatSession->setState(newState);
                chatCall->sessionUpdated(session->peer(), session->peerClient(), MegaChatCall::CHANGE_TYPE_SESSION_STATUS);
                megaChatApi->fireOnChatCallUpdate(chatCall);
            }

            break;
        }
        default:
            break;
    }
}

void MegaChatSessionHandler::onSessDestroy(rtcModule::TermCode /*reason*/, bool /*byPeer*/, const std::string& /*msg*/)
{
    MegaChatCallPrivate *chatCall = callHandler->getMegaChatCall();
    chatCall->removeSession(session->peer(), session->peerClient());
    delete this;
}

void MegaChatSessionHandler::onRemoteStreamAdded(rtcModule::IVideoRenderer *&rendererOut)
{
    rtcModule::ICall *call = callHandler->getCall();
    assert(call != NULL);

    if (remoteVideoRender != NULL)
    {
       delete remoteVideoRender;
    }

    rendererOut = new MegaChatVideoReceiver(megaChatApi, call, session->peer(), session->peerClient());
    remoteVideoRender = rendererOut;
}

void MegaChatSessionHandler::onRemoteStreamRemoved()
{
    delete remoteVideoRender;
    remoteVideoRender = NULL;
}

void MegaChatSessionHandler::onPeerMute(karere::AvFlags av, karere::AvFlags oldAv)
{
    MegaChatCallPrivate *chatCall = callHandler->getMegaChatCall();
    megaChatSession->setAvFlags(av);
    chatCall->sessionUpdated(session->peer(), session->peerClient(), MegaChatCall::CHANGE_TYPE_REMOTE_AVFLAGS);
    API_LOG_INFO("Remote audio/video flags changed. ChatId: %s, callid: %s, AV: %s --> %s",
                 Id(chatCall->getChatid()).toString().c_str(),
                 Id(chatCall->getId()).toString().c_str(),
                 oldAv.toString().c_str(),
                 av.toString().c_str());

    megaChatApi->fireOnChatCallUpdate(chatCall);
}

void MegaChatSessionHandler::onVideoRecv()
{

}

void MegaChatSessionHandler::onSessionNetworkQualityChange(int currentQuality)
{
    MegaChatCallPrivate *chatCall = callHandler->getMegaChatCall();
    megaChatSession->setNetworkQuality(currentQuality);
    chatCall->sessionUpdated(session->peer(), session->peerClient(), MegaChatCall::CHANGE_TYPE_SESSION_NETWORK_QUALITY);
    API_LOG_INFO("Network quality change. ChatId: %s, peer: %s, value: %d",
                 Id(chatCall->getChatid()).toString().c_str(),
                 session->peer().toString().c_str(),
                 currentQuality);

    megaChatApi->fireOnChatCallUpdate(chatCall);
}

void MegaChatSessionHandler::onSessionAudioDetected(bool audioDetected)
{
    MegaChatCallPrivate *chatCall = callHandler->getMegaChatCall();
    megaChatSession->setAudioDetected(audioDetected);
    chatCall->sessionUpdated(session->peer(), session->peerClient(), MegaChatCall::CHANGE_TYPE_SESSION_AUDIO_LEVEL);
    API_LOG_INFO("Change Audio level. ChatId: %s, peer: %s, value: %s",
                 Id(chatCall->getChatid()).toString().c_str(),
                 session->peer().toString().c_str(),
                 audioDetected ? "Active" : "Inactive");

    megaChatApi->fireOnChatCallUpdate(chatCall);
}

#endif

MegaChatListItemListPrivate::MegaChatListItemListPrivate()
{
}

MegaChatListItemListPrivate::~MegaChatListItemListPrivate()
{
    for (unsigned int i = 0; i < list.size(); i++)
    {
        delete list[i];
        list[i] = NULL;
    }

    list.clear();
}

MegaChatListItemListPrivate::MegaChatListItemListPrivate(const MegaChatListItemListPrivate *list)
{
    MegaChatListItemPrivate *item;

    for (unsigned int i = 0; i < list->size(); i++)
    {
        item = new MegaChatListItemPrivate(list->get(i));
        this->list.push_back(item);
    }
}

MegaChatListItemListPrivate *MegaChatListItemListPrivate::copy() const
{
    return new MegaChatListItemListPrivate(this);
}

const MegaChatListItem *MegaChatListItemListPrivate::get(unsigned int i) const
{
    if (i >= size())
    {
        return NULL;
    }
    else
    {
        return list.at(i);
    }
}

unsigned int MegaChatListItemListPrivate::size() const
{
    return list.size();
}

void MegaChatListItemListPrivate::addChatListItem(MegaChatListItem *item)
{
    list.push_back(item);
}

MegaChatPresenceConfigPrivate::MegaChatPresenceConfigPrivate(const MegaChatPresenceConfigPrivate &config)
{
    this->status = config.getOnlineStatus();
    this->autoawayEnabled = config.isAutoawayEnabled();
    this->autoawayTimeout = config.getAutoawayTimeout();
    this->persistEnabled = config.isPersist();
    this->lastGreenVisible = config.isLastGreenVisible();
    this->pending = config.isPending();
}

MegaChatPresenceConfigPrivate::MegaChatPresenceConfigPrivate(const presenced::Config &config, bool isPending)
{
    this->status = config.presence().status();
    this->autoawayEnabled = config.autoawayActive();
    this->autoawayTimeout = config.autoawayTimeout();
    this->persistEnabled = config.persist();
    this->lastGreenVisible = config.lastGreenVisible();
    this->pending = isPending;
}

MegaChatPresenceConfigPrivate::~MegaChatPresenceConfigPrivate()
{

}

MegaChatPresenceConfig *MegaChatPresenceConfigPrivate::copy() const
{
    return new MegaChatPresenceConfigPrivate(*this);
}

int MegaChatPresenceConfigPrivate::getOnlineStatus() const
{
    return status;
}

bool MegaChatPresenceConfigPrivate::isAutoawayEnabled() const
{
    return autoawayEnabled;
}

int64_t MegaChatPresenceConfigPrivate::getAutoawayTimeout() const
{
    return autoawayTimeout;
}

bool MegaChatPresenceConfigPrivate::isPersist() const
{
    return persistEnabled;
}

bool MegaChatPresenceConfigPrivate::isPending() const
{
    return pending;
}

bool MegaChatPresenceConfigPrivate::isSignalActivityRequired() const
{
    return (!persistEnabled
            && status != MegaChatApi::STATUS_OFFLINE
            && status != MegaChatApi::STATUS_AWAY
            && autoawayEnabled && autoawayTimeout);
}

bool MegaChatPresenceConfigPrivate::isLastGreenVisible() const
{
    return lastGreenVisible;
}

MegaChatAttachedUser::MegaChatAttachedUser(MegaChatHandle contactId, const std::string &email, const std::string& name)
    : mHandle(contactId)
    , mEmail(email)
    , mName(name)
{
}

MegaChatAttachedUser::~MegaChatAttachedUser()
{
}

MegaChatHandle MegaChatAttachedUser::getHandle() const
{
    return mHandle;
}

const char *MegaChatAttachedUser::getEmail() const
{
    return mEmail.c_str();
}

const char *MegaChatAttachedUser::getName() const
{
    return mName.c_str();
}

int MegaChatContainsMetaPrivate::getType() const
{
    return mType;
}

const char *MegaChatContainsMetaPrivate::getTextMessage() const
{
    return mText.c_str();
}

const MegaChatRichPreview *MegaChatContainsMetaPrivate::getRichPreview() const
{
    return mRichPreview;
}

const MegaChatGeolocation *MegaChatContainsMetaPrivate::getGeolocation() const
{
    return mGeolocation;
}

void MegaChatContainsMetaPrivate::setRichPreview(MegaChatRichPreview *richPreview)
{
    if (mRichPreview)
    {
        delete mRichPreview;
    }

    if (richPreview)
    {
        mType = MegaChatContainsMeta::CONTAINS_META_RICH_PREVIEW;
        mRichPreview = richPreview;
    }
    else
    {
        mType = MegaChatContainsMeta::CONTAINS_META_INVALID;
        mRichPreview = NULL;
    }
}

void MegaChatContainsMetaPrivate::setGeolocation(MegaChatGeolocation *geolocation)
{
    if (mGeolocation)
    {
        delete mGeolocation;
    }

    if (geolocation)
    {
        mType = MegaChatContainsMeta::CONTAINS_META_GEOLOCATION;
        mGeolocation = geolocation;
    }
    else
    {
        mType = MegaChatContainsMeta::CONTAINS_META_INVALID;
        mGeolocation = NULL;
    }
}

void MegaChatContainsMetaPrivate::setTextMessage(const string &text)
{
    mText = text;
}

MegaChatContainsMetaPrivate::MegaChatContainsMetaPrivate(const MegaChatContainsMeta *containsMeta)
{
    if (!containsMeta)
    {
        return;
    }

    this->mType = containsMeta->getType();
    this->mRichPreview = containsMeta->getRichPreview() ? containsMeta->getRichPreview()->copy() : NULL;
    this->mGeolocation = containsMeta->getGeolocation() ? containsMeta->getGeolocation()->copy() : NULL;
    this->mText = containsMeta->getTextMessage();
}

MegaChatContainsMetaPrivate::~MegaChatContainsMetaPrivate()
{
    delete mRichPreview;
}

MegaChatContainsMeta *MegaChatContainsMetaPrivate::copy() const
{
    return new MegaChatContainsMetaPrivate(this);
}

MegaChatRichPreviewPrivate::MegaChatRichPreviewPrivate(const MegaChatRichPreview *richPreview)
{
    this->mText = richPreview->getText();
    this->mTitle = richPreview->getTitle();
    this->mDescription = richPreview->getDescription();
    this->mImage = richPreview->getImage() ? richPreview->getImage() : "";
    this->mImageFormat = richPreview->getImageFormat();
    this->mIcon = richPreview->getIcon() ? richPreview->getIcon() : "";
    this->mIconFormat = richPreview->getIconFormat();
    this->mUrl = richPreview->getUrl();
    this->mDomainName = richPreview->getDomainName();
}

MegaChatRichPreviewPrivate::MegaChatRichPreviewPrivate(const string &text, const string &title, const string &description,
                                         const string &image, const string &imageFormat, const string &icon,
                                         const string &iconFormat, const string &url)
    : mText(text), mTitle(title), mDescription(description)
    , mImage(image), mImageFormat(imageFormat), mIcon(icon)
    , mIconFormat(iconFormat), mUrl(url)
{
    mDomainName = mUrl;
    std::string::size_type position = mDomainName.find("://");
    if (position != std::string::npos)
    {
         mDomainName = mDomainName.substr(position + 3);
    }

    position = mDomainName.find("/");
    if (position != std::string::npos)
    {
        mDomainName = mDomainName.substr(0, position);
    }
}

const char *MegaChatRichPreviewPrivate::getText() const
{
    return mText.c_str();
}

const char *MegaChatRichPreviewPrivate::getTitle() const
{
    return mTitle.c_str();
}

const char *MegaChatRichPreviewPrivate::getDescription() const
{
    return mDescription.c_str();
}

const char *MegaChatRichPreviewPrivate::getImage() const
{
    return mImage.size() ? mImage.c_str() : NULL;
}

const char *MegaChatRichPreviewPrivate::getImageFormat() const
{
    return mImageFormat.c_str();
}

const char *MegaChatRichPreviewPrivate::getIcon() const
{
    return mIcon.size() ? mIcon.c_str() : NULL;
}

const char *MegaChatRichPreviewPrivate::getIconFormat() const
{
    return mIconFormat.c_str();
}

const char *MegaChatRichPreviewPrivate::getUrl() const
{
    return mUrl.c_str();
}

MegaChatRichPreview *MegaChatRichPreviewPrivate::copy() const
{
    return new MegaChatRichPreviewPrivate(this);
}

MegaChatRichPreviewPrivate::~MegaChatRichPreviewPrivate()
{

}

std::vector<int32_t> DataTranslation::b_to_vector(const std::string& data)
{
    int length = data.length();
    std::vector<int32_t> vector(length / sizeof(int32_t));

    for (int i = 0; i < length; ++i)
    {
        // i >> 2 = i / 4
        vector[i >> 2] |= (data[i] & 255) << (24 - (i & 3) * 8);
    }

    return vector;
}

std::string DataTranslation::vector_to_b(std::vector<int32_t> vector)
{
    int length = vector.size() * sizeof(int32_t);
    char* data = new char[length];

    for (int i = 0; i < length; ++i)
    {
        // i >> 2 = i / 4
        data[i] = (vector[i >> 2] >> (24 - (i & 3) * 8)) & 255;
    }

    std::string dataToReturn(data, length);

    delete[] data;

    return dataToReturn;
}

std::string JSonUtils::generateAttachNodeJSon(MegaNodeList *nodes, uint8_t type)
{
    std::string ret;
    if (!nodes || type == Message::kMsgInvalid)
    {
        return ret;
    }

    rapidjson::Document jSonAttachmentNodes(rapidjson::kArrayType);
    for (int i = 0; i < nodes->size(); ++i)
    {
        rapidjson::Value jsonNode(rapidjson::kObjectType);

        MegaNode *megaNode = nodes->get(i);
        if (megaNode == NULL)
        {
            API_LOG_ERROR("Invalid node at index %d", i);
            return ret;
        }

        // h -> handle
        char *base64Handle = MegaApi::handleToBase64(megaNode->getHandle());
        std::string handleString(base64Handle);
        delete [] base64Handle;
        rapidjson::Value nodeHandleValue(rapidjson::kStringType);
        nodeHandleValue.SetString(handleString.c_str(), handleString.length(), jSonAttachmentNodes.GetAllocator());
        jsonNode.AddMember(rapidjson::Value("h"), nodeHandleValue, jSonAttachmentNodes.GetAllocator());

        // k -> binary key
        char tempKey[FILENODEKEYLENGTH];
        char *base64Key = megaNode->getBase64Key();
        Base64::atob(base64Key, (::mega::byte*)tempKey, FILENODEKEYLENGTH);
        delete [] base64Key;

        std::vector<int32_t> keyVector = DataTranslation::b_to_vector(std::string(tempKey, FILENODEKEYLENGTH));
        rapidjson::Value keyVectorNode(rapidjson::kArrayType);
        if (keyVector.size() != 8)
        {
            API_LOG_ERROR("Invalid nodekey for attached node: %d", megaNode->getHandle());
            return ret;
        }
        for (unsigned int j = 0; j < keyVector.size(); ++j)
        {
            keyVectorNode.PushBack(rapidjson::Value(keyVector[j]), jSonAttachmentNodes.GetAllocator());
        }

        jsonNode.AddMember(rapidjson::Value("k"), keyVectorNode, jSonAttachmentNodes.GetAllocator());

        // t -> type
        jsonNode.AddMember(rapidjson::Value("t"), rapidjson::Value(megaNode->getType()), jSonAttachmentNodes.GetAllocator());

        // name -> name
        std::string nameString = std::string(megaNode->getName());
        rapidjson::Value nameValue(rapidjson::kStringType);
        nameValue.SetString(nameString.c_str(), nameString.length(), jSonAttachmentNodes.GetAllocator());
        jsonNode.AddMember(rapidjson::Value("name"), nameValue, jSonAttachmentNodes.GetAllocator());

        // s -> size
        jsonNode.AddMember(rapidjson::Value("s"), rapidjson::Value(megaNode->getSize()), jSonAttachmentNodes.GetAllocator());

        // hash -> fingerprint
        const char *fingerprintMega = megaNode->getFingerprint();
        char *fingerprint = NULL;
        if (fingerprintMega)
        {
            fingerprint = MegaApiImpl::getMegaFingerprintFromSdkFingerprint(fingerprintMega);
        }

        if (fingerprint)
        {
            rapidjson::Value fpValue(rapidjson::kStringType);
            fpValue.SetString(fingerprint, strlen(fingerprint), jSonAttachmentNodes.GetAllocator());
            jsonNode.AddMember(rapidjson::Value("hash"), fpValue, jSonAttachmentNodes.GetAllocator());
            delete [] fingerprint;
        }

        if (const char *originalFingerprint = megaNode->getOriginalFingerprint())
        {
            rapidjson::Value fpValue(rapidjson::kStringType);
            fpValue.SetString(originalFingerprint, strlen(originalFingerprint), jSonAttachmentNodes.GetAllocator());
            jsonNode.AddMember(rapidjson::Value("ohash"), fpValue, jSonAttachmentNodes.GetAllocator());
        }

        // fa -> image thumbnail/preview/mediainfo
        const char *fa = megaNode->getFileAttrString();
        if (fa)
        {
            std::string faString(fa);
            delete [] fa;

            rapidjson::Value faValue(rapidjson::kStringType);
            faValue.SetString(faString.c_str(), faString.length(), jSonAttachmentNodes.GetAllocator());
            jsonNode.AddMember(rapidjson::Value("fa"), faValue, jSonAttachmentNodes.GetAllocator());
        }
        else
        {
            // ar -> empty
            rapidjson::Value arValue(rapidjson::kObjectType);
            jsonNode.AddMember(rapidjson::Value("ar"), arValue, jSonAttachmentNodes.GetAllocator());
        }

        // ts -> time stamp
        jsonNode.AddMember(rapidjson::Value("ts"), rapidjson::Value(megaNode->getModificationTime()), jSonAttachmentNodes.GetAllocator());

        jSonAttachmentNodes.PushBack(jsonNode, jSonAttachmentNodes.GetAllocator());
    }

    rapidjson::StringBuffer buffer;
    rapidjson::Writer<rapidjson::StringBuffer> writer(buffer);
    jSonAttachmentNodes.Accept(writer);

    ret.assign(buffer.GetString(), buffer.GetSize());
    ret.insert(ret.begin(), type - Message::kMsgOffset);
    ret.insert(ret.begin(), 0x0);

    return ret;
}

MegaNodeList *JSonUtils::parseAttachNodeJSon(const char *json)
{
    if (!json || strcmp(json, "") == 0)
    {
        API_LOG_ERROR("Invalid attachment JSON");
        return NULL;
    }

    rapidjson::StringStream stringStream(json);
    rapidjson::Document document;
    document.ParseStream(stringStream);

    if (document.GetParseError() != rapidjson::ParseErrorCode::kParseErrorNone)
    {
        API_LOG_ERROR("parseAttachNodeJSon: Parser json error");
        return NULL;
    }

    MegaNodeList *megaNodeList = new MegaNodeListPrivate();

    int attachmentNumber = document.Capacity();
    for (int i = 0; i < attachmentNumber; ++i)
    {
        const rapidjson::Value& file = document[i];

        // nodehandle
        rapidjson::Value::ConstMemberIterator iteratorHandle = file.FindMember("h");
        if (iteratorHandle == file.MemberEnd() || !iteratorHandle->value.IsString())
        {
            API_LOG_ERROR("parseAttachNodeJSon: Invalid nodehandle in attachment JSON");
            delete megaNodeList;
            return NULL;
        }
        MegaHandle megaHandle = MegaApi::base64ToHandle(iteratorHandle->value.GetString());

        // filename
        rapidjson::Value::ConstMemberIterator iteratorName = file.FindMember("name");
        if (iteratorName == file.MemberEnd() || !iteratorName->value.IsString())
        {
            API_LOG_ERROR("parseAttachNodeJSon: Invalid filename in attachment JSON");
            delete megaNodeList;
            return NULL;
        }
        std::string nameString = iteratorName->value.GetString();

        // nodekey
        rapidjson::Value::ConstMemberIterator iteratorKey = file.FindMember("k");
        if (!iteratorKey->value.IsArray())
        {
            iteratorKey = file.FindMember("key");
        }
        if (iteratorKey == file.MemberEnd() || !iteratorKey->value.IsArray()
                || iteratorKey->value.Capacity() != 8)
        {
            API_LOG_ERROR("parseAttachNodeJSon: Invalid nodekey in attachment JSON");
            delete megaNodeList;
            return NULL;
        }
        std::vector<int32_t> kElements;
        for (unsigned int j = 0; j < iteratorKey->value.Capacity(); ++j)
        {
            if (iteratorKey->value[j].IsInt())
            {
                int32_t value = iteratorKey->value[j].GetInt();
                kElements.push_back(value);
            }
            else
            {
                API_LOG_ERROR("parseAttachNodeJSon: Invalid nodekey data in attachment JSON");
                delete megaNodeList;
                return NULL;
            }
        }
        std::string key = DataTranslation::vector_to_b(kElements);

        // size
        rapidjson::Value::ConstMemberIterator iteratorSize = file.FindMember("s");
        if (iteratorSize == file.MemberEnd() || !iteratorSize->value.IsInt64())
        {
            API_LOG_ERROR("parseAttachNodeJSon: Invalid size in attachment JSON");
            delete megaNodeList;
            return NULL;
        }
        int64_t size = iteratorSize->value.GetInt64();

        // fingerprint
        rapidjson::Value::ConstMemberIterator iteratorFp = file.FindMember("hash");
        std::string fp;
        if (iteratorFp == file.MemberEnd() || !iteratorFp->value.IsString())
        {
            API_LOG_WARNING("parseAttachNodeJSon: Missing fingerprint in attachment JSON. Old message?");
        }
        else
        {
            fp = iteratorFp->value.GetString();
        }
        // convert MEGA's fingerprint to the internal format used by SDK (includes size)
        char *sdkFingerprint = !fp.empty() ? MegaApiImpl::getSdkFingerprintFromMegaFingerprint(fp.c_str(), size) : NULL;

        // original fingerprint
        iteratorFp = file.FindMember("ohash");
        std::string originalfp;
        if (!(iteratorFp == file.MemberEnd()) && iteratorFp->value.IsString())
        {
            originalfp = iteratorFp->value.GetString();
        }

        // nodetype
        rapidjson::Value::ConstMemberIterator iteratorType = file.FindMember("t");
        if (iteratorType == file.MemberEnd() || !iteratorType->value.IsInt())
        {
            API_LOG_ERROR("parseAttachNodeJSon: Invalid type in attachment JSON");
            delete megaNodeList;
            return NULL;
        }
        int type = iteratorType->value.GetInt();

        // timestamp
        rapidjson::Value::ConstMemberIterator iteratorTimeStamp = file.FindMember("ts");
        if (iteratorTimeStamp == file.MemberEnd() || !iteratorTimeStamp->value.IsInt64())
        {
            API_LOG_ERROR("parseAttachNodeJSon: Invalid timestamp in attachment JSON");
            delete megaNodeList;
            return NULL;
        }
        int64_t timeStamp = iteratorTimeStamp->value.GetInt64();

        // file-attrstring
        rapidjson::Value::ConstMemberIterator iteratorFa = file.FindMember("fa");
        std::string fa;
        if (iteratorFa != file.MemberEnd() && iteratorFa->value.IsString())
        {
            fa = iteratorFa->value.GetString();
        }

        std::string attrstring;
        MegaNodePrivate node(nameString.c_str(), type, size, timeStamp, timeStamp,
<<<<<<< HEAD
                             megaHandle, &key, &attrstring, &fa, sdkFingerprint, 
                             originalfp.empty() ? NULL : originalfp.c_str(), INVALID_HANDLE,
                             NULL, NULL, false, true);
=======
                             megaHandle, &key, &attrstring, &fa, sdkFingerprint, INVALID_HANDLE,
                             INVALID_HANDLE, NULL, NULL, false, true);
>>>>>>> 03a4a3f4

        megaNodeList->addNode(&node);

        delete [] sdkFingerprint;
    }

    return megaNodeList;
}

std::string JSonUtils::generateAttachContactJSon(MegaHandleList *contacts, ContactList *contactList)
{
    std::string ret;
    if (!contacts || contacts->size() == 0 || !contactList || contacts->size() > contactList->size())
    {
        API_LOG_ERROR("parseAttachContactJSon: no contacts available");
        return ret;
    }

    rapidjson::Document jSonDocument(rapidjson::kArrayType);
    for (unsigned int i = 0; i < contacts->size(); ++i)
    {
        auto contactIterator = contactList->find(contacts->get(i));
        if (contactIterator != contactList->end())
        {
            karere::Contact* contact = contactIterator->second;

            rapidjson::Value jSonContact(rapidjson::kObjectType);
            const char *base64Handle = MegaApi::userHandleToBase64(contact->userId());
            std::string handleString(base64Handle);
            rapidjson::Value userHandleValue(rapidjson::kStringType);
            userHandleValue.SetString(handleString.c_str(), handleString.length(), jSonDocument.GetAllocator());
            jSonContact.AddMember(rapidjson::Value("u"), userHandleValue, jSonDocument.GetAllocator());
            delete [] base64Handle;

            rapidjson::Value emailValue(rapidjson::kStringType);
            emailValue.SetString(contact->email().c_str(), contact->email().length(), jSonDocument.GetAllocator());
            jSonContact.AddMember(rapidjson::Value("email"), emailValue, jSonDocument.GetAllocator());

            std::string nameString = contact->titleString();
            nameString.erase(0, 1);
            rapidjson::Value nameValue(rapidjson::kStringType);
            nameValue.SetString(nameString.c_str(), nameString.length(), jSonDocument.GetAllocator());
            jSonContact.AddMember(rapidjson::Value("name"), nameValue, jSonDocument.GetAllocator());

            jSonDocument.PushBack(jSonContact, jSonDocument.GetAllocator());
        }
        else
        {
            API_LOG_ERROR("Failed to find the contact: %d", contacts->get(i));
            return ret;
        }
    }

    rapidjson::StringBuffer buffer;
    rapidjson::Writer<rapidjson::StringBuffer> writer(buffer);
    jSonDocument.Accept(writer);

    // assemble final message with the type
    ret.assign(buffer.GetString(), buffer.GetSize());
    ret.insert(ret.begin(), Message::kMsgContact - Message::kMsgOffset);
    ret.insert(ret.begin(), 0x0);

    return ret;
}

std::vector<MegaChatAttachedUser> *JSonUtils::parseAttachContactJSon(const char *json)
{
    if (!json  || strcmp(json, "") == 0)
    {
        return NULL;
    }

    rapidjson::StringStream stringStream(json);

    rapidjson::Document document;
    document.ParseStream(stringStream);

    if (document.GetParseError() != rapidjson::ParseErrorCode::kParseErrorNone)
    {
        API_LOG_ERROR("parseAttachContactJSon: Parser json error");
        return NULL;
    }

    std::vector<MegaChatAttachedUser> *megaChatUsers = new std::vector<MegaChatAttachedUser>();

    int contactNumber = document.Capacity();
    for (int i = 0; i < contactNumber; ++i)
    {
        const rapidjson::Value& user = document[i];

        rapidjson::Value::ConstMemberIterator iteratorEmail = user.FindMember("email");
        if (iteratorEmail == user.MemberEnd() || !iteratorEmail->value.IsString())
        {
            API_LOG_ERROR("parseAttachContactJSon: Invalid email in contact-attachment JSON");
            delete megaChatUsers;
            return NULL;
        }
        std::string emailString = iteratorEmail->value.GetString();

        rapidjson::Value::ConstMemberIterator iteratorHandle = user.FindMember("u");
        if (iteratorHandle == user.MemberEnd() || !iteratorHandle->value.IsString())
        {
            API_LOG_ERROR("parseAttachContactJSon: Invalid userhandle in contact-attachment JSON");
            delete megaChatUsers;
            return NULL;
        }
        std::string handleString = iteratorHandle->value.GetString();

        rapidjson::Value::ConstMemberIterator iteratorName = user.FindMember("name");
        if (iteratorName == user.MemberEnd() || !iteratorName->value.IsString())
        {
            API_LOG_ERROR("parseAttachContactJSon: Invalid username in contact-attachment JSON");
            delete megaChatUsers;
            return NULL;
        }
        std::string nameString = iteratorName->value.GetString();

        MegaChatAttachedUser megaChatUser(MegaApi::base64ToUserHandle(handleString.c_str()) , emailString, nameString);
        megaChatUsers->push_back(megaChatUser);
    }

    return megaChatUsers;

}

std::string JSonUtils::generateGeolocationJSon(float longitude, float latitude, const char *img)
{
    std::string textMessage("https://www.google.com/maps/search/?api=1&query=");
    textMessage.append(std::to_string(latitude)).append(",").append(std::to_string(longitude));

    // Add generic `textMessage`
    rapidjson::Document jsonContainsMeta(rapidjson::kObjectType);
    rapidjson::Value jsonTextMessage(rapidjson::kStringType);
    jsonTextMessage.SetString(textMessage.c_str(), textMessage.length(), jsonContainsMeta.GetAllocator());
    jsonContainsMeta.AddMember(rapidjson::Value("textMessage"), jsonTextMessage, jsonContainsMeta.GetAllocator());

    // prepare geolocation object: longitude, latitude, image
    rapidjson::Value jsonGeolocation(rapidjson::kObjectType);
    // longitud
    rapidjson::Value jsonLongitude(rapidjson::kStringType);
    std::string longitudeString = std::to_string(longitude);
    jsonLongitude.SetString(longitudeString.c_str(), longitudeString.length());
    jsonGeolocation.AddMember(rapidjson::Value("lng"), jsonLongitude, jsonContainsMeta.GetAllocator());
    // latitude
    rapidjson::Value jsonLatitude(rapidjson::kStringType);
    std::string latitudeString = std::to_string(latitude);
    jsonLatitude.SetString(latitudeString.c_str(), latitudeString.length());
    jsonGeolocation.AddMember(rapidjson::Value("la"), jsonLatitude, jsonContainsMeta.GetAllocator());
    // image/thumbnail
    if (img)
    {
        rapidjson::Value jsonImage(rapidjson::kStringType);
        jsonImage.SetString(img, strlen(img), jsonContainsMeta.GetAllocator());
        jsonGeolocation.AddMember(rapidjson::Value("img"), jsonImage, jsonContainsMeta.GetAllocator());
    }

    // Add the `extra` with the geolocation data
    rapidjson::Value jsonExtra(rapidjson::kArrayType);
    jsonExtra.PushBack(jsonGeolocation, jsonContainsMeta.GetAllocator());
    jsonContainsMeta.AddMember(rapidjson::Value("extra"), jsonExtra, jsonContainsMeta.GetAllocator());

    rapidjson::StringBuffer buffer;
    rapidjson::Writer<rapidjson::StringBuffer> writer(buffer);
    jsonContainsMeta.Accept(writer);

    // assemble final message with the type (contains-meta) and subtype (geolocation)
    std::string message(buffer.GetString(), buffer.GetSize());
    message.insert(message.begin(), Message::ContainsMetaSubType::kGeoLocation);
    message.insert(message.begin(), Message::kMsgContainsMeta - Message::kMsgOffset);
    message.insert(message.begin(), 0x0);

    return message;
}

string JSonUtils::getLastMessageContent(const string& content, uint8_t type)
{
    std::string messageContents;
    switch (type)
    {
        case MegaChatMessage::TYPE_CONTACT_ATTACHMENT:
        {
            // Remove the first two characters. [0] = 0x0 | [1] = Message::kMsgContact
            std::string messageAttach = content;
            messageAttach.erase(messageAttach.begin(), messageAttach.begin() + 2);

            std::vector<MegaChatAttachedUser> *userVector = JSonUtils::parseAttachContactJSon(messageAttach.c_str());
            if (userVector && userVector->size() > 0)
            {
                for (unsigned int i = 0; i < userVector->size() - 1; ++i)
                {
                    messageContents.append(userVector->at(i).getName());
                    // We use character 0x01 as separator
                    messageContents.push_back(0x01);
                }

                messageContents.append(userVector->at(userVector->size() - 1).getName());
            }

            delete userVector;
            break;
        }
        case MegaChatMessage::TYPE_VOICE_CLIP:  // fall-through
        case MegaChatMessage::TYPE_NODE_ATTACHMENT:
        {
            // Remove the first two characters. [0] = 0x0 | [1] = Message::kMsgAttachment/kMsgVoiceClip
            std::string messageAttach = content;
            messageAttach.erase(messageAttach.begin(), messageAttach.begin() + 2);

            MegaNodeList *megaNodeList = JSonUtils::parseAttachNodeJSon(messageAttach.c_str());
            if (megaNodeList && megaNodeList->size() > 0)
            {
                for (int i = 0; i < megaNodeList->size() - 1; ++i)
                {
                    messageContents.append(megaNodeList->get(i)->getName());
                    // We use character 0x01 as separator
                    messageContents.push_back(0x01);
                }

                messageContents.append(megaNodeList->get(megaNodeList->size() - 1)->getName());
            }

            delete megaNodeList;
            break;
        }
        case MegaChatMessage::TYPE_CONTAINS_META:
        {
            if (content.size() > 4)
            {
                // Remove the first three characters. [0] = 0x0 | [1] = Message::kMsgContaintsMeta | [2] = subtype
                uint8_t containsMetaType = content.at(2);
                const char *containsMetaJson = content.data() + 3;
                const MegaChatContainsMeta *containsMeta = JSonUtils::parseContainsMeta(containsMetaJson, containsMetaType, true);
                messageContents = containsMeta->getTextMessage();
                delete containsMeta;
            }
            break;
        }
        default:
        {
            messageContents = content;
            break;
        }
    }

    return messageContents;
}

const MegaChatContainsMeta* JSonUtils::parseContainsMeta(const char *json, uint8_t type, bool onlyTextMessage)
{
    MegaChatContainsMetaPrivate *containsMeta = new MegaChatContainsMetaPrivate();
    if (!json || !strlen(json))
    {
        API_LOG_ERROR("parseContainsMeta: invalid JSON struct - JSON contains no data, only includes type of meta");
        return containsMeta;
    }

    rapidjson::StringStream stringStream(json);

    rapidjson::Document document;
    document.ParseStream(stringStream);
    if (document.GetParseError() != rapidjson::ParseErrorCode::kParseErrorNone)
    {
        API_LOG_ERROR("parseContainsMeta: Parser JSON error");
        return containsMeta;
    }

    rapidjson::Value::ConstMemberIterator iteratorTextMessage = document.FindMember("textMessage");
    if (iteratorTextMessage == document.MemberEnd() || !iteratorTextMessage->value.IsString())
    {
        API_LOG_ERROR("parseRichPreview: invalid JSON struct - \"textMessage\" field not found");
        return containsMeta;
    }
    std::string textMessage = iteratorTextMessage->value.GetString();
    containsMeta->setTextMessage(textMessage);

    if (!onlyTextMessage)
    {
        switch (type)
        {
            case MegaChatContainsMeta::CONTAINS_META_RICH_PREVIEW:
            {
                MegaChatRichPreview *richPreview = parseRichPreview(document, textMessage);
                containsMeta->setRichPreview(richPreview);
                break;
            }
            case MegaChatContainsMeta::CONTAINS_META_GEOLOCATION:
            {
                MegaChatGeolocation *geolocation = parseGeolocation(document);
                containsMeta->setGeolocation(geolocation);
                break;
            }
            default:
            {
                API_LOG_ERROR("parseContainsMeta: unknown type of message with meta contained");
                break;
            }
        }
    }

    return containsMeta;
}

MegaChatRichPreview *JSonUtils::parseRichPreview(rapidjson::Document &document, std::string &textMessage)
{
    rapidjson::Value::ConstMemberIterator iteratorExtra = document.FindMember("extra");
    if (iteratorExtra == document.MemberEnd() || iteratorExtra->value.IsObject())
    {
        API_LOG_ERROR("parseRichPreview: invalid JSON struct - \"extra\" field not found");
        return NULL;
    }

    std::string title;
    std::string description;
    std::string image;
    std::string imageFormat;
    std::string icon;
    std::string iconFormat;
    std::string url;

    if (iteratorExtra->value.Capacity() == 1)
    {
        const rapidjson::Value& richPreview = iteratorExtra->value[0];

        rapidjson::Value::ConstMemberIterator iteratorTitle = richPreview.FindMember("t");
        if (iteratorTitle != richPreview.MemberEnd() && iteratorTitle->value.IsString())
        {
            title = iteratorTitle->value.GetString();
        }

        rapidjson::Value::ConstMemberIterator iteratorDescription = richPreview.FindMember("d");
        if (iteratorDescription != richPreview.MemberEnd() && iteratorDescription->value.IsString())
        {
            description = iteratorDescription->value.GetString();
        }

        rapidjson::Value::ConstMemberIterator iteratorImage = richPreview.FindMember("i");
        if (iteratorImage != richPreview.MemberEnd() && iteratorImage->value.IsString())
        {
            const char *imagePointer = iteratorImage->value.GetString();
            imageFormat = getImageFormat(imagePointer);
            imagePointer = imagePointer + imageFormat.size() + 1; // remove format.size() + ':'
            rapidjson::SizeType sizeImage = iteratorImage->value.GetStringLength() - (imageFormat.size() + 1);
            image = std::string(imagePointer, sizeImage);
        }

        rapidjson::Value::ConstMemberIterator iteratorIcon = richPreview.FindMember("ic");
        if (iteratorIcon != richPreview.MemberEnd() && iteratorIcon->value.IsString())
        {
            const char *iconPointer = iteratorIcon->value.GetString();
            iconFormat = getImageFormat(iconPointer);
            iconPointer = iconPointer + iconFormat.size() + 1; // remove format.size() + ':'
            rapidjson::SizeType sizeIcon = iteratorIcon->value.GetStringLength() - (iconFormat.size() + 1);
            icon = std::string(iconPointer, sizeIcon);
        }

        rapidjson::Value::ConstMemberIterator iteratorURL = richPreview.FindMember("url");
        if (iteratorURL != richPreview.MemberEnd() && iteratorURL->value.IsString())
        {
            url = iteratorURL->value.GetString();
        }
    }

    return new MegaChatRichPreviewPrivate(textMessage, title, description, image, imageFormat, icon, iconFormat, url);
}

MegaChatGeolocation *JSonUtils::parseGeolocation(rapidjson::Document &document)
{
    rapidjson::Value::ConstMemberIterator iteratorExtra = document.FindMember("extra");
    if (iteratorExtra == document.MemberEnd() || iteratorExtra->value.IsObject())
    {
        API_LOG_ERROR("parseGeolocation: invalid JSON struct - \"extra\" field not found");
        return NULL;
    }

    if (iteratorExtra->value.Capacity() != 1)
    {
        API_LOG_ERROR("parseGeolocation: invalid JSON struct - invalid format");
        return NULL;
    }

    float longitude;
    float latitude;
    std::string image;

    const rapidjson::Value &geolocationValue = iteratorExtra->value[0];

    rapidjson::Value::ConstMemberIterator iteratorLongitude = geolocationValue.FindMember("lng");
    if (iteratorLongitude != geolocationValue.MemberEnd() && iteratorLongitude->value.IsString())
    {
        const char *longitudeString = iteratorLongitude->value.GetString();
        longitude = atof(longitudeString);
    }
    else
    {
        API_LOG_ERROR("parseGeolocation: invalid JSON struct - \"lng\" not found");
        return NULL;
    }

    rapidjson::Value::ConstMemberIterator iteratorLatitude = geolocationValue.FindMember("la");
    if (iteratorLatitude != geolocationValue.MemberEnd() && iteratorLatitude->value.IsString())
    {
        const char *latitudeString = iteratorLatitude->value.GetString();
        latitude = atof(latitudeString);
    }
    else
    {
        API_LOG_ERROR("parseGeolocation: invalid JSON struct - \"la\" not found");
        return NULL;
    }

    rapidjson::Value::ConstMemberIterator iteratorImage = geolocationValue.FindMember("img");
    if (iteratorImage != geolocationValue.MemberEnd() && iteratorImage->value.IsString())
    {
        const char *imagePointer = iteratorImage->value.GetString();
        size_t imageSize = iteratorImage->value.GetStringLength();
        image.assign(imagePointer, imageSize);
    }
    else
    {
        API_LOG_WARNING("parseGeolocation: invalid JSON struct - \"img\" not found");
        // image is not mandatory
    }

    return new MegaChatGeolocationPrivate(longitude, latitude, image);
}

string JSonUtils::getImageFormat(const char *imagen)
{
    std::string format;

    size_t i = 0;
    while (imagen[i] != ':')
    {
        format += imagen[i];
        i++;
    }

    return format;
}

const char *MegaChatRichPreviewPrivate::getDomainName() const
{
    return mDomainName.c_str();
}

MegaChatGeolocationPrivate::MegaChatGeolocationPrivate(float longitude, float latitude, const string &image)
    : mLongitude(longitude), mLatitude(latitude), mImage(image)
{
}

MegaChatGeolocationPrivate::MegaChatGeolocationPrivate(const MegaChatGeolocationPrivate *geolocation)
{
    mLongitude = geolocation->mLongitude;
    mLatitude = geolocation->mLatitude;
    mImage = geolocation->mImage;
}

MegaChatGeolocation *MegaChatGeolocationPrivate::copy() const
{
    return new MegaChatGeolocationPrivate(this);
}

float MegaChatGeolocationPrivate::getLongitude() const
{
    return mLongitude;
}

float MegaChatGeolocationPrivate::getLatitude() const
{
    return mLatitude;
}

const char *MegaChatGeolocationPrivate::getImage() const
{
    return mImage.size() ? mImage.c_str() : NULL;
}

MegaChatNodeHistoryHandler::MegaChatNodeHistoryHandler(MegaChatApi *api)
    : chatApi(api)
{
}

void MegaChatNodeHistoryHandler::fireOnAttachmentReceived(MegaChatMessage *message)
{
    for(set<MegaChatNodeHistoryListener *>::iterator it = nodeHistoryListeners.begin(); it != nodeHistoryListeners.end() ; it++)
    {
        (*it)->onAttachmentReceived(chatApi, message);
    }

    delete message;
}

void MegaChatNodeHistoryHandler::fireOnAttachmentLoaded(MegaChatMessage *message)
{
    for(set<MegaChatNodeHistoryListener *>::iterator it = nodeHistoryListeners.begin(); it != nodeHistoryListeners.end() ; it++)
    {
        (*it)->onAttachmentLoaded(chatApi, message);
    }

    delete message;
}

void MegaChatNodeHistoryHandler::fireOnAttachmentDeleted(Id id)
{
    for(set<MegaChatNodeHistoryListener *>::iterator it = nodeHistoryListeners.begin(); it != nodeHistoryListeners.end() ; it++)
    {
        (*it)->onAttachmentDeleted(chatApi, id);
    }
}

void MegaChatNodeHistoryHandler::fireOnTruncate(Id id)
{
    for(set<MegaChatNodeHistoryListener *>::iterator it = nodeHistoryListeners.begin(); it != nodeHistoryListeners.end() ; it++)
    {
        (*it)->onTruncate(chatApi, id);
    }
}

void MegaChatNodeHistoryHandler::onReceived(Message *msg, Idx idx)
{
    MegaChatMessagePrivate *message = new MegaChatMessagePrivate(*msg, Message::Status::kServerReceived, idx);
    fireOnAttachmentReceived(message);
}

void MegaChatNodeHistoryHandler::onLoaded(Message *msg, Idx idx)
{
    MegaChatMessagePrivate *message = NULL;
    if (msg)
    {
        message = new MegaChatMessagePrivate(*msg, Message::Status::kServerReceived, idx);
    }

    fireOnAttachmentLoaded(message);
}

void MegaChatNodeHistoryHandler::onDeleted(Id id)
{
    fireOnAttachmentDeleted(id);
}

void MegaChatNodeHistoryHandler::onTruncated(Id id)
{
    fireOnTruncate(id);
}


void MegaChatNodeHistoryHandler::addMegaNodeHistoryListener(MegaChatNodeHistoryListener *listener)
{
    nodeHistoryListeners.insert(listener);
}

void MegaChatNodeHistoryHandler::removeMegaNodeHistoryListener(MegaChatNodeHistoryListener *listener)
{
    nodeHistoryListeners.insert(listener);
}<|MERGE_RESOLUTION|>--- conflicted
+++ resolved
@@ -8016,14 +8016,9 @@
 
         std::string attrstring;
         MegaNodePrivate node(nameString.c_str(), type, size, timeStamp, timeStamp,
-<<<<<<< HEAD
                              megaHandle, &key, &attrstring, &fa, sdkFingerprint, 
-                             originalfp.empty() ? NULL : originalfp.c_str(), INVALID_HANDLE,
-                             NULL, NULL, false, true);
-=======
-                             megaHandle, &key, &attrstring, &fa, sdkFingerprint, INVALID_HANDLE,
+                             originalfp.empty() ? NULL : originalfp.c_str(), INVALID_HANDLE, 
                              INVALID_HANDLE, NULL, NULL, false, true);
->>>>>>> 03a4a3f4
 
         megaNodeList->addNode(&node);
 
