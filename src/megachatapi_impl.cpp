--- conflicted
+++ resolved
@@ -5273,12 +5273,12 @@
     changed |= MegaChatSession::CHANGE_TYPE_SESSION_OPERATIVE;
 }
 
-<<<<<<< HEAD
 void MegaChatSessionPrivate::setOnHold(bool onHold)
 {
     av.setOnHold(onHold);
     changed |= CHANGE_TYPE_SESSION_ON_HOLD;
-=======
+}
+
 void MegaChatSessionPrivate::setTermCode(int termCode)
 {
     int megaTermCode;
@@ -5286,7 +5286,6 @@
     MegaChatCallPrivate::convertTermCode(static_cast<rtcModule::TermCode>(termCode), megaTermCode, local);
     this->termCode = megaTermCode;
     this->localTermCode = local;
->>>>>>> 3211cf56
 }
 
 void MegaChatSessionPrivate::removeChanges()
