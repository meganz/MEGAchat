--- conflicted
+++ resolved
@@ -1082,11 +1082,7 @@
             }
 
             MegaChatCallHandler *handler = findChatCallHandler(chatid);
-<<<<<<< HEAD
-            if (handler && handler->getCall())
-=======
             if (handler && (handler->getCall() || !chatroom->isGroup()))
->>>>>>> e4488f47
             {
                 // only groupchats allow to join the call in multiple clients, in 1on1 it's not allowed
                 API_LOG_ERROR("A call exists in this chatroom and we already participate or it's not a groupchat");
@@ -1135,35 +1131,6 @@
                 request->setFlag(true);
             }
 
-<<<<<<< HEAD
-            if (handler)
-            {
-                assert(handler->callParticipants() > 0);
-                if (handler->callParticipants() >= rtcModule::IRtcModule::kMaxCallReceivers)
-                {
-                    API_LOG_ERROR("Cannot join the call because it reached the maximum number of participants");
-                    errorCode = MegaChatError::ERROR_ARGS;
-                    break;
-                }
-
-                MegaChatCallPrivate *chatCall = handler->getMegaChatCall();
-                assert(chatCall);
-                if (chatCall->adjustAvFlagsToRestriction(avFlags))
-                {
-                    request->setFlag(avFlags.video());
-                }
-                chatroom->joinCall(avFlags, *handler, chatCall->getId());
-            }
-            else
-            {
-                handler = new MegaChatCallHandler(this);
-                mClient->rtc->addCallHandler(chatid, handler);
-                chatroom->mediaCall(avFlags, *handler);
-                handler->getMegaChatCall()->setInitialAudioVideoFlags(avFlags);
-            }
-
-=======
->>>>>>> e4488f47
             MegaChatErrorPrivate *megaChatError = new MegaChatErrorPrivate(MegaChatError::ERROR_OK);
             fireOnChatRequestFinish(request, megaChatError);
             break;
@@ -1207,22 +1174,6 @@
 
             if (handler->callParticipants() >= rtcModule::IRtcModule::kMaxCallReceivers)
             {
-<<<<<<< HEAD
-                API_LOG_ERROR("Cannot join the call because it reached the maximum number of participants");
-                errorCode = MegaChatError::ERROR_ARGS;
-                break;
-            }
-
-            karere::AvFlags avFlags(true, enableVideo); // audio is always enabled by default
-            MegaChatCallPrivate *chatCall = handler->getMegaChatCall();
-            assert(chatCall);
-            if (chatCall->adjustAvFlagsToRestriction(avFlags))
-            {
-                request->setFlag(avFlags.video());
-            }
-
-            if (!call->answer(avFlags))
-=======
                 API_LOG_ERROR("Cannot answer the call because it reached the maximum number of participants "
                               "(current: %d, max: %d)", handler->callParticipants(), rtcModule::IRtcModule::kMaxCallReceivers);
                 errorCode = MegaChatError::ERROR_TOOMANY;
@@ -1247,7 +1198,6 @@
 
             karere::AvFlags newFlags(true, enableVideo);
             if (!call->answer(newFlags))
->>>>>>> e4488f47
             {
                 errorCode = MegaChatError::ERROR_ACCESS;
                 break;
@@ -1350,21 +1300,9 @@
                 requestedFlags.setVideo(enable);
             }
 
-<<<<<<< HEAD
-            if (chatCall->adjustAvFlagsToRestriction(newFlags))
-            {
-                API_LOG_ERROR("Cannot enable the A/V because the call doesn't have available A/V slots");
-                errorCode = MegaChatError::ERROR_ARGS;
-                break;
-            }
-            karere::AvFlags avFlags = call->muteUnmute(newFlags);
-            chatCall->setLocalAudioVideoFlags(avFlags);
-            API_LOG_INFO("Local audio/video flags changed. ChatId: %s, callid: %s, AV: %s --> %s",
-=======
             karere::AvFlags effectiveFlags = call->muteUnmute(requestedFlags);
             chatCall->setLocalAudioVideoFlags(effectiveFlags);
             API_LOG_INFO("Local audio/video flags changed. ChatId: %s, callid: %s, AV: %s --> %s --> %s",
->>>>>>> e4488f47
                          call->chat().chatId().toString().c_str(),
                          call->id().toString().c_str(),
                          currentFlags.toString().c_str(),
@@ -1763,8 +1701,6 @@
 
 int MegaChatApiImpl::loadAttachments(MegaChatHandle chatid, int count)
 {
-<<<<<<< HEAD
-=======
     int ret = MegaChatApi::SOURCE_NONE;
     sdkMutex.lock();
 
@@ -1870,7 +1806,6 @@
 
 void MegaChatApiImpl::fireOnChatCallUpdate(MegaChatCallPrivate *call)
 {
->>>>>>> e4488f47
     if (call->getId() == Id::inval())
     {
         // if a call have no id yet, it's because we haven't received yet the initial CALLDATA,
@@ -1879,14 +1814,11 @@
         return;
     }
 
-<<<<<<< HEAD
-=======
     if (terminating)
     {
         return;
     }
 
->>>>>>> e4488f47
     for (set<MegaChatCallListener *>::iterator it = callListeners.begin(); it != callListeners.end() ; it++)
     {
         (*it)->onChatCallUpdate(chatApi, call);
@@ -1909,20 +1841,12 @@
     call->removeChanges();
 }
 
-<<<<<<< HEAD
-void MegaChatApiImpl::fireOnChatVideoData(MegaChatHandle chatid, MegaChatHandle peerid, int width, int height, char *buffer)
-=======
 void MegaChatApiImpl::fireOnChatVideoData(MegaChatHandle chatid, MegaChatHandle peerid, uint32_t clientid, int width, int height, char *buffer)
->>>>>>> e4488f47
 {
     std::map<MegaChatHandle, MegaChatPeerVideoListener_map>::iterator it = videoListeners.find(chatid);
     if (it != videoListeners.end())
     {
-<<<<<<< HEAD
-        MegaChatPeerVideoListener_map::iterator peerVideoIterator = it->second.find(peerid);
-=======
         MegaChatPeerVideoListener_map::iterator peerVideoIterator = it->second.find(EndpointId(peerid, clientid));
->>>>>>> e4488f47
         if (peerVideoIterator != it->second.end())
         {
             for( MegaChatVideoListener_set::iterator videoListenerIterator = peerVideoIterator->second.begin();
@@ -3569,8 +3493,6 @@
 }
 
 bool MegaChatApiImpl::hasCallInChatRoom(MegaChatHandle chatid)
-<<<<<<< HEAD
-=======
 {
     bool hasCall = false;
     sdkMutex.lock();
@@ -3585,23 +3507,13 @@
 }
 
 void MegaChatApiImpl::addChatCallListener(MegaChatCallListener *listener)
->>>>>>> e4488f47
-{
-    bool hasCall = false;
+{
+    if (!listener)
+    {
+        return;
+    }
+
     sdkMutex.lock();
-<<<<<<< HEAD
-
-    if (mClient && mClient->rtc)
-    {
-        hasCall = mClient->rtc->findCallHandler(chatid);
-    }
-
-    sdkMutex.unlock();
-    return hasCall;
-}
-
-void MegaChatApiImpl::addChatCallListener(MegaChatCallListener *listener)
-=======
     callListeners.insert(listener);
     sdkMutex.unlock();
 }
@@ -3622,7 +3534,6 @@
 }
 
 bool MegaChatApiImpl::areGroupChatCallEnabled()
->>>>>>> e4488f47
 {
     sdkMutex.lock();
     bool enabledGroupCalls = false;
@@ -3635,12 +3546,7 @@
         API_LOG_ERROR("MegaChatApiImpl::areGroupChatCallEnabled - Client is not initialized");
     }
 
-<<<<<<< HEAD
-    sdkMutex.lock();
-    callListeners.insert(listener);
     sdkMutex.unlock();
-=======
-    sdkMutex.unlock();
 
     return enabledGroupCalls;
 }
@@ -3653,7 +3559,6 @@
 int MegaChatApiImpl::getMaxVideoCallParticipants()
 {
     return rtcModule::IRtcModule::kMaxCallVideoSenders;
->>>>>>> e4488f47
 }
 
 #endif
@@ -3747,11 +3652,7 @@
     sdkMutex.unlock();
 }
 
-<<<<<<< HEAD
-void MegaChatApiImpl::addChatVideoListener(MegaChatHandle chatid, MegaChatHandle peerid, MegaChatVideoListener *listener)
-=======
 void MegaChatApiImpl::addChatVideoListener(MegaChatHandle chatid, MegaChatHandle peerid, MegaChatHandle clientid, MegaChatVideoListener *listener)
->>>>>>> e4488f47
 {
     if (!listener)
     {
@@ -3759,19 +3660,11 @@
     }
 
     videoMutex.lock();
-<<<<<<< HEAD
-    videoListeners[chatid][peerid].insert(listener);
-    videoMutex.unlock();
-}
-
-void MegaChatApiImpl::removeChatVideoListener(MegaChatHandle chatid, MegaChatHandle peerid, MegaChatVideoListener *listener)
-=======
     videoListeners[chatid][EndpointId(peerid, clientid)].insert(listener);
     videoMutex.unlock();
 }
 
 void MegaChatApiImpl::removeChatVideoListener(MegaChatHandle chatid, MegaChatHandle peerid, MegaChatHandle clientid, MegaChatVideoListener *listener)
->>>>>>> e4488f47
 {
     if (!listener)
     {
@@ -3779,19 +3672,11 @@
     }
 
     videoMutex.lock();
-<<<<<<< HEAD
-    videoListeners[chatid][peerid].erase(listener);
-
-    if (videoListeners[chatid][peerid].empty())
-    {
-        videoListeners[chatid].erase(peerid);
-=======
     videoListeners[chatid][EndpointId(peerid, clientid)].erase(listener);
 
     if (videoListeners[chatid][EndpointId(peerid, clientid)].empty())
     {
         videoListeners[chatid].erase(EndpointId(peerid, clientid));
->>>>>>> e4488f47
     }
 
     if (videoListeners[chatid].empty())
@@ -4515,20 +4400,12 @@
 #ifndef KARERE_DISABLE_WEBRTC
 
 MegaChatSessionPrivate::MegaChatSessionPrivate(const rtcModule::ISession &session)
-<<<<<<< HEAD
-    : state(convertSessionState(session.getState())), peerid(session.peer()), av(session.receivedAv())
-=======
     : state(convertSessionState(session.getState())), peerid(session.peer()), clientid(session.peerClient()), av(session.receivedAv())
->>>>>>> e4488f47
 {
 }
 
 MegaChatSessionPrivate::MegaChatSessionPrivate(const MegaChatSessionPrivate &session)
-<<<<<<< HEAD
-    : state(session.getStatus()), peerid(session.getPeerid()), av(session.hasAudio(), session.hasVideo()),
-=======
     : state(session.getStatus()), peerid(session.getPeerid()), clientid(session.getClientid()), av(session.hasAudio(), session.hasVideo()),
->>>>>>> e4488f47
       networkQuality(session.getNetworkQuality()), audioDetected(session.getAudioDetected())
 {
 }
@@ -4552,14 +4429,11 @@
     return peerid;
 }
 
-<<<<<<< HEAD
-=======
 MegaChatHandle MegaChatSessionPrivate::getClientid() const
 {
     return clientid;
 }
 
->>>>>>> e4488f47
 bool MegaChatSessionPrivate::hasAudio() const
 {
     return av.audio();
@@ -4653,10 +4527,7 @@
     ignored = false;
     changed = 0;
     peerId = 0;
-<<<<<<< HEAD
-=======
     clientid = 0;
->>>>>>> e4488f47
     callerId = call.caller() ? call.caller().val : MEGACHAT_INVALID_HANDLE;
     // At this point, there aren't any Session. It isn't neccesary create `sessionStatus` from Icall::sessionState()
 }
@@ -4683,10 +4554,7 @@
     ignored = false;
     changed = 0;
     peerId = 0;
-<<<<<<< HEAD
-=======
     clientid = 0;
->>>>>>> e4488f47
     callerId = MEGACHAT_INVALID_HANDLE;
     mIsCaller = false;
 }
@@ -4708,16 +4576,10 @@
     this->ringing = call.ringing;
     this->ignored = call.ignored;
     this->peerId = call.peerId;
-<<<<<<< HEAD
-    this->callerId = call.callerId;
-
-    for (std::map<karere::Id, MegaChatSession *>::const_iterator it = call.sessions.begin(); it != call.sessions.end(); it++)
-=======
     this->clientid = call.clientid;
     this->callerId = call.callerId;
 
     for (std::map<chatd::EndpointId, MegaChatSession *>::const_iterator it = call.sessions.begin(); it != call.sessions.end(); it++)
->>>>>>> e4488f47
     {
         this->sessions[it->first] = it->second->copy();
     }
@@ -4732,11 +4594,7 @@
 
 MegaChatCallPrivate::~MegaChatCallPrivate()
 {
-<<<<<<< HEAD
-    for (std::map<karere::Id, MegaChatSession *>::iterator it = sessions.begin(); it != sessions.end(); it++)
-=======
     for (std::map<chatd::EndpointId, MegaChatSession *>::iterator it = sessions.begin(); it != sessions.end(); it++)
->>>>>>> e4488f47
     {
         MegaChatSession *session = it->second;
         delete session;
@@ -4844,21 +4702,13 @@
     return ringing;
 }
 
-<<<<<<< HEAD
-MegaHandleList *MegaChatCallPrivate::getSessions() const
-=======
 MegaHandleList *MegaChatCallPrivate::getSessionsPeerid() const
->>>>>>> e4488f47
 {
     MegaHandleListPrivate *sessionList = new MegaHandleListPrivate();
 
     for (auto it = sessions.begin(); it != sessions.end(); it++)
     {
-<<<<<<< HEAD
-        sessionList->addMegaHandle(it->first);
-=======
         sessionList->addMegaHandle(it->first.userid);
->>>>>>> e4488f47
     }
 
     return sessionList;
@@ -4868,10 +4718,27 @@
 {
     MegaHandleListPrivate *sessionList = new MegaHandleListPrivate();
 
-<<<<<<< HEAD
-MegaChatSession *MegaChatCallPrivate::getMegaChatSession(MegaChatHandle peerId)
-{
-    auto it = sessions.find(peerId);
+    for (auto it = sessions.begin(); it != sessions.end(); it++)
+    {
+        sessionList->addMegaHandle(it->first.clientid);
+    }
+
+    return sessionList;
+}
+
+MegaChatHandle MegaChatCallPrivate::getPeerSessionStatusChange() const
+{
+    return peerId;
+}
+
+MegaChatHandle MegaChatCallPrivate::getClientidSessionStatusChange() const
+{
+    return clientid;
+}
+
+MegaChatSession *MegaChatCallPrivate::getMegaChatSession(MegaChatHandle peerid, MegaChatHandle clientid)
+{
+    auto it = sessions.find(EndpointId(peerid, clientid));
     if (it != sessions.end())
     {
         return it->second;
@@ -4885,7 +4752,7 @@
     return participants.size();
 }
 
-MegaHandleList *MegaChatCallPrivate::getParticipants() const
+MegaHandleList *MegaChatCallPrivate::getPeeridParticipants() const
 {
     MegaHandleListPrivate *participantsList = new MegaHandleListPrivate();
 
@@ -4898,78 +4765,8 @@
     return participantsList;
 }
 
-bool MegaChatCallPrivate::isIgnored() const
-{
-    return ignored;
-}
-=======
-    for (auto it = sessions.begin(); it != sessions.end(); it++)
-    {
-        sessionList->addMegaHandle(it->first.clientid);
-    }
->>>>>>> e4488f47
-
-    return sessionList;
-}
-
-MegaChatHandle MegaChatCallPrivate::getPeerSessionStatusChange() const
-{
-    return peerId;
-}
-
-<<<<<<< HEAD
-MegaChatHandle MegaChatCallPrivate::getCaller() const
-{
-    return callerId;
-}
-
-void MegaChatCallPrivate::setStatus(int status)
-=======
-MegaChatHandle MegaChatCallPrivate::getClientidSessionStatusChange() const
->>>>>>> e4488f47
-{
-    return clientid;
-}
-
-MegaChatSession *MegaChatCallPrivate::getMegaChatSession(MegaChatHandle peerid, MegaChatHandle clientid)
-{
-    auto it = sessions.find(EndpointId(peerid, clientid));
-    if (it != sessions.end())
-    {
-        return it->second;
-    }
-
-<<<<<<< HEAD
-void MegaChatCallPrivate::setInitialAudioVideoFlags(AvFlags initialAVFlags)
-{
-    this->initialAVFlags = initialAVFlags;
-=======
-    return NULL;
->>>>>>> e4488f47
-}
-
-int MegaChatCallPrivate::getNumParticipants() const
-{
-    return participants.size();
-}
-
-MegaHandleList *MegaChatCallPrivate::getPeeridParticipants() const
-{
-    MegaHandleListPrivate *participantsList = new MegaHandleListPrivate();
-
-    for (auto it = participants.begin(); it != participants.end(); it++)
-    {
-        chatd::EndpointId endPoint = it->first;
-        participantsList->addMegaHandle(endPoint.userid);
-    }
-
-    return participantsList;
-}
-
 MegaHandleList *MegaChatCallPrivate::getClientidParticipants() const
 {
-<<<<<<< HEAD
-=======
     MegaHandleListPrivate *participantsList = new MegaHandleListPrivate();
 
     for (auto it = participants.begin(); it != participants.end(); it++)
@@ -5041,7 +4838,6 @@
 
 void MegaChatCallPrivate::removeChanges()
 {
->>>>>>> e4488f47
     changed = MegaChatCall::CHANGE_TYPE_NO_CHANGES;
     temporaryError.clear();
 }
@@ -5125,30 +4921,14 @@
 
 MegaChatSessionPrivate *MegaChatCallPrivate::addSession(rtcModule::ISession &sess)
 {
-<<<<<<< HEAD
-    auto it = sessions.find(sess.peer());
-    if (it != sessions.end())
-    {
-        API_LOG_WARNING("addSession: this peer (%s) already has a session. Removing it...", sess.peer().toString().c_str());
-=======
     auto it = sessions.find(EndpointId(sess.peer(), sess.peerClient()));
     if (it != sessions.end())
     {
         API_LOG_WARNING("addSession: this peer (id: %s, clientid: %d) already has a session. Removing it...", sess.peer().toString().c_str(), sess.peerClient());
->>>>>>> e4488f47
         delete it->second;
     }
 
     MegaChatSessionPrivate *session = new MegaChatSessionPrivate(sess);
-<<<<<<< HEAD
-    sessions[sess.peer()] = session;
-    return session;
-}
-
-void MegaChatCallPrivate::removeSession(Id peerid)
-{
-    std::map<karere::Id, MegaChatSession *>::iterator it = sessions.find(peerid);
-=======
     sessions[EndpointId(sess.peer(), sess.peerClient())] = session;
     return session;
 }
@@ -5156,7 +4936,6 @@
 void MegaChatCallPrivate::removeSession(Id peerid, uint32_t clientid)
 {
     std::map<chatd::EndpointId, MegaChatSession *>::iterator it = sessions.find(chatd::EndpointId(peerid, clientid));
->>>>>>> e4488f47
     if (it != sessions.end())
     {
         delete it->second;
@@ -5166,13 +4945,53 @@
     {
         API_LOG_ERROR("removeSession: Try to remove a session that doesn't exist (peer: %s)", peerid.toString().c_str());
     }
-<<<<<<< HEAD
-}
-
-void MegaChatCallPrivate::sessionUpdated(Id peerid, int changeType)
+}
+
+void MegaChatCallPrivate::sessionUpdated(Id peerid, uint32_t clientid, int changeType)
 {
     this->peerId = peerid;
+    this->clientid = clientid;
     changed |= changeType;
+}
+
+int MegaChatCallPrivate::availableAudioSlots()
+{
+    int usedSlots = 0;
+    for (auto it = participants.begin(); it != participants.end(); it++)
+    {
+        if (it->second.audio())
+        {
+            usedSlots++;
+        }
+    }
+
+    int availableSlots = 0;
+    if (usedSlots < rtcModule::IRtcModule::kMaxCallAudioSenders)
+    {
+        availableSlots = rtcModule::IRtcModule::kMaxCallAudioSenders;
+    }
+
+    return availableSlots;
+}
+
+int MegaChatCallPrivate::availableVideoSlots()
+{
+    int usedSlots = 0;
+    for (auto it = participants.begin(); it != participants.end(); it++)
+    {
+        if (it->second.video())
+        {
+            usedSlots++;
+        }
+    }
+
+    int availableSlots = 0;
+    if (usedSlots < rtcModule::IRtcModule::kMaxCallVideoSenders)
+    {
+        availableSlots = rtcModule::IRtcModule::kMaxCallVideoSenders;
+    }
+
+    return availableSlots;
 }
 
 bool MegaChatCallPrivate::addOrUpdateParticipant(Id userid, uint32_t clientid, AvFlags flags)
@@ -5211,39 +5030,6 @@
     return notify;
 }
 
-bool MegaChatCallPrivate::adjustAvFlagsToRestriction(AvFlags &av)
-{
-    bool changed = false;
-
-    int audioSenders = 0;
-    int videoSenders = 0;
-
-    for (std::map<chatd::EndpointId, karere::AvFlags>::iterator it = participants.begin(); it != participants.end(); it++)
-    {
-        AvFlags flags = it->second;
-        audioSenders += static_cast<int>(flags.audio());
-        videoSenders += static_cast<int>(flags.video());
-    }
-
-    if (av.audio() && audioSenders >= rtcModule::IRtcModule::kMaxCallAudioSenders)
-    {
-        uint8_t avValue = av.value();
-        av.set(avValue & !(bool)AvFlags::kAudio);
-        API_LOG_WARNING("Can't enable audio, too many audio senders in call");
-        changed = true;
-    }
-
-    if (av.video() && videoSenders >= rtcModule::IRtcModule::kMaxCallVideoSenders)
-    {
-        uint8_t avValue = av.value();
-        av.set(avValue & !(bool)AvFlags::kVideo);
-        API_LOG_WARNING("Can't enable camera, too many video senders in call");
-        changed = true;
-    }
-
-    return changed;
-}
-
 bool MegaChatCallPrivate::isParticipating(Id userid)
 {
     for (auto it = participants.begin(); it != participants.end(); it++)
@@ -5268,135 +5054,17 @@
     this->callid = callid;
 }
 
-=======
-}
-
-void MegaChatCallPrivate::sessionUpdated(Id peerid, uint32_t clientid, int changeType)
-{
-    this->peerId = peerid;
-    this->clientid = clientid;
-    changed |= changeType;
-}
-
-int MegaChatCallPrivate::availableAudioSlots()
-{
-    int usedSlots = 0;
-    for (auto it = participants.begin(); it != participants.end(); it++)
-    {
-        if (it->second.audio())
-        {
-            usedSlots++;
-        }
-    }
-
-    int availableSlots = 0;
-    if (usedSlots < rtcModule::IRtcModule::kMaxCallAudioSenders)
-    {
-        availableSlots = rtcModule::IRtcModule::kMaxCallAudioSenders;
-    }
-
-    return availableSlots;
-}
-
-int MegaChatCallPrivate::availableVideoSlots()
-{
-    int usedSlots = 0;
-    for (auto it = participants.begin(); it != participants.end(); it++)
-    {
-        if (it->second.video())
-        {
-            usedSlots++;
-        }
-    }
-
-    int availableSlots = 0;
-    if (usedSlots < rtcModule::IRtcModule::kMaxCallVideoSenders)
-    {
-        availableSlots = rtcModule::IRtcModule::kMaxCallVideoSenders;
-    }
-
-    return availableSlots;
-}
-
-bool MegaChatCallPrivate::addOrUpdateParticipant(Id userid, uint32_t clientid, AvFlags flags)
-{
-    bool notify = false;
-
-    chatd::EndpointId endPointId(userid, clientid);
-    std::map<chatd::EndpointId, karere::AvFlags>::iterator it = participants.find(endPointId);
-    if (it == participants.end())   // new participant
-    {
-        changed |= MegaChatCall::CHANGE_TYPE_CALL_COMPOSITION;
-        notify = true;
-        participants[endPointId] = flags;
-    }
-    else    // existing participant --> just update flags
-    {
-        it->second = flags;
-    }
-
-    return notify;
-}
-
-bool MegaChatCallPrivate::removeParticipant(Id userid, uint32_t clientid)
-{
-    bool notify = false;
-
-    chatd::EndpointId endPointId(userid, clientid);
-    std::map<chatd::EndpointId, karere::AvFlags>::iterator it = participants.find(endPointId);
-    if (it != participants.end())
-    {
-        participants.erase(it);
-        changed |= MegaChatCall::CHANGE_TYPE_CALL_COMPOSITION;
-        notify = true;
-    }
-
-    return notify;
-}
-
-bool MegaChatCallPrivate::isParticipating(Id userid)
-{
-    for (auto it = participants.begin(); it != participants.end(); it++)
-    {
-        if (it->first.userid == userid)
-        {
-            return true;
-        }
-    }
-
-    return false;
-}
-
-void MegaChatCallPrivate::removeAllParticipants()
-{
-    participants.clear();
-    changed |= MegaChatCall::CHANGE_TYPE_CALL_COMPOSITION;
-}
-
-void MegaChatCallPrivate::setId(Id callid)
-{
-    this->callid = callid;
-}
-
->>>>>>> e4488f47
 void MegaChatCallPrivate::setCaller(Id caller)
 {
     this->callerId = caller;
 }
 
-<<<<<<< HEAD
-MegaChatVideoReceiver::MegaChatVideoReceiver(MegaChatApiImpl *chatApi, rtcModule::ICall *call, MegaChatHandle peerid)
-=======
 MegaChatVideoReceiver::MegaChatVideoReceiver(MegaChatApiImpl *chatApi, rtcModule::ICall *call, MegaChatHandle peerid, uint32_t clientid)
->>>>>>> e4488f47
 {
     this->chatApi = chatApi;
     chatid = call->chat().chatId();
     this->peerid = peerid;
-<<<<<<< HEAD
-=======
     this->clientid = clientid;
->>>>>>> e4488f47
 }
 
 MegaChatVideoReceiver::~MegaChatVideoReceiver()
@@ -5417,11 +5085,7 @@
 {
     chatApi->videoMutex.lock();
     MegaChatVideoFrame *frame = (MegaChatVideoFrame *)userData;
-<<<<<<< HEAD
-    chatApi->fireOnChatVideoData(chatid, peerid, frame->width, frame->height, (char *)frame->buffer);
-=======
     chatApi->fireOnChatVideoData(chatid, peerid, clientid, frame->width, frame->height, (char *)frame->buffer);
->>>>>>> e4488f47
     chatApi->videoMutex.unlock();
     delete [] frame->buffer;
     delete frame;
@@ -7338,7 +7002,6 @@
     }
     else
     {
-<<<<<<< HEAD
         if (chatCall->getId() != call->id())
         {
             delete chatCall;
@@ -7349,11 +7012,6 @@
             chatCall->setStatus(call->state());
             chatCall->setLocalAudioVideoFlags(call->sentAv());
         }
-=======
-        chatCall->setStatus(call->state());
-        chatCall->setLocalAudioVideoFlags(call->sentAv());
-        assert(chatCall->getId() == call->id());
->>>>>>> e4488f47
     }
 }
 
@@ -7427,18 +7085,12 @@
     if (chatCall != NULL)
     {
         chatid = chatCall->getChatid();
-<<<<<<< HEAD
-        MegaHandleList *participants = chatCall->getParticipants();
-        bool uniqueParticipant = (participants && participants->size() == 1 && participants->get(0) == megaChatApi->getMyUserHandle());
-        if (participants && participants->size() > 0 && !uniqueParticipant)
-=======
         MegaHandleList *peeridParticipants = chatCall->getPeeridParticipants();
         MegaHandleList *clientidParticipants = chatCall->getClientidParticipants();
         bool uniqueParticipant = (peeridParticipants && peeridParticipants->size() == 1 &&
                                   peeridParticipants->get(0) == megaChatApi->getMyUserHandle() &&
                                   clientidParticipants->get(0) == megaChatApi->getMyClientidHandle(chatid));
         if (peeridParticipants && peeridParticipants->size() > 0 && !uniqueParticipant)
->>>>>>> e4488f47
         {
             chatCall->setStatus(MegaChatCall::CALL_STATUS_USER_NO_PRESENT);
             megaChatApi->fireOnChatCallUpdate(chatCall);
@@ -7450,12 +7102,8 @@
             megaChatApi->removeCall(chatid);
         }
 
-<<<<<<< HEAD
-        delete participants;
-=======
         delete peeridParticipants;
         delete clientidParticipants;
->>>>>>> e4488f47
     }
     else
     {
@@ -7545,15 +7193,6 @@
     if (chatCall)
     {
         bool notify = chatCall->addOrUpdateParticipant(userid, clientid, flags);
-<<<<<<< HEAD
-
-        if (chatCall->getNumParticipants() == 2 && !chatCall->getInitialTimeStamp())
-        {
-            chatCall->setInitialTimeStamp(time(NULL));
-        }
-
-=======
->>>>>>> e4488f47
         if (notify)
         {
             megaChatApi->fireOnChatCallUpdate(chatCall);
@@ -7565,7 +7204,6 @@
 {
     assert(chatCall);
     if (chatCall)
-<<<<<<< HEAD
     {
         bool notify = chatCall->removeParticipant(userid, clientid);
         if (notify)
@@ -7573,7 +7211,7 @@
             megaChatApi->fireOnChatCallUpdate(chatCall);
         }
 
-        MegaHandleList *participants = chatCall->getParticipants();
+        MegaHandleList *participants = chatCall->getPeeridParticipants();
         if (participants && participants->size() < 1 && !call)
         {
             chatCall->setStatus(MegaChatCall::CALL_STATUS_DESTROYED);
@@ -7583,61 +7221,6 @@
         }
 
         delete participants;
-=======
-    {
-        bool notify = chatCall->removeParticipant(userid, clientid);
-        if (notify)
-        {
-            megaChatApi->fireOnChatCallUpdate(chatCall);
-        }
-
-        MegaHandleList *participants = chatCall->getPeeridParticipants();
-        if (participants && participants->size() < 1 && !call)
-        {
-            chatCall->setStatus(MegaChatCall::CALL_STATUS_DESTROYED);
-            megaChatApi->fireOnChatCallUpdate(chatCall);
-            delete participants;
-            return true;
-        }
-
-        delete participants;
-    }
-
-    return false;
-}
-
-int MegaChatCallHandler::callParticipants()
-{
-    assert(chatCall);
-    return chatCall ? chatCall->getNumParticipants(): 0;
-}
-
-bool MegaChatCallHandler::isParticipating(Id userid)
-{
-    assert(chatCall);
-    return chatCall->isParticipating(userid);
-}
-
-void MegaChatCallHandler::removeAllParticipants()
-{
-    chatCall->removeAllParticipants();
-    megaChatApi->fireOnChatCallUpdate(chatCall);
-}
-
-karere::Id MegaChatCallHandler::getCallId() const
-{
-    assert(chatCall);
-    return chatCall->getId();
-}
-
-void MegaChatCallHandler::setCallId(karere::Id callid)
-{
-    assert(chatCall);
-    chatCall->setId(callid);
-    if (chatCall->getChanges() != MegaChatCall::CHANGE_TYPE_NO_CHANGES)
-    {
-        megaChatApi->fireOnChatCallUpdate(chatCall);
->>>>>>> e4488f47
     }
 
     return false;
@@ -7737,40 +7320,24 @@
         case rtcModule::ISession::kStateWaitSdpAnswer:
         case rtcModule::ISession::kStateWaitLocalSdpAnswer:
         {
-<<<<<<< HEAD
-            MegaChatCallPrivate* chatCall = callHandler->getMegaChatCall();
-            megaChatSession->setState(newState);
-            chatCall->sessionUpdated(session->peer(), MegaChatCall::CHANGE_TYPE_SESSION_STATUS);
-=======
             MegaChatCallPrivate *chatCall = callHandler->getMegaChatCall();
             megaChatSession->setState(newState);
             chatCall->sessionUpdated(session->peer(), session->peerClient(), MegaChatCall::CHANGE_TYPE_SESSION_STATUS);
->>>>>>> e4488f47
             megaChatApi->fireOnChatCallUpdate(chatCall);
             break;
         }
         case rtcModule::ISession::kStateInProgress:
         {
-<<<<<<< HEAD
-            MegaChatCallPrivate* chatCall = callHandler->getMegaChatCall();
-            megaChatSession->setAvFlags(session->receivedAv());
-            chatCall->sessionUpdated(session->peer(), MegaChatCall::CHANGE_TYPE_REMOTE_AVFLAGS);
-=======
             MegaChatCallPrivate *chatCall = callHandler->getMegaChatCall();
             megaChatSession->setAvFlags(session->receivedAv());
             chatCall->sessionUpdated(session->peer(), session->peerClient(), MegaChatCall::CHANGE_TYPE_REMOTE_AVFLAGS);
->>>>>>> e4488f47
             API_LOG_INFO("Initial remote audio/video flags. ChatId: %s, callid: %s, AV: %s",
                          Id(chatCall->getChatid()).toString().c_str(),
                          Id(chatCall->getId()).toString().c_str(),
                          session->receivedAv().toString().c_str());
 
             megaChatSession->setState(newState);
-<<<<<<< HEAD
-            chatCall->sessionUpdated(session->peer(), MegaChatCall::CHANGE_TYPE_SESSION_STATUS);
-=======
             chatCall->sessionUpdated(session->peer(), session->peerClient(), MegaChatCall::CHANGE_TYPE_SESSION_STATUS);
->>>>>>> e4488f47
             megaChatApi->fireOnChatCallUpdate(chatCall);
             break;
         }
@@ -7778,15 +7345,9 @@
         {
             if (callHandler->getCall()->state() < rtcModule::ICall::kStateTerminating)
             {
-<<<<<<< HEAD
-                MegaChatCallPrivate* chatCall = callHandler->getMegaChatCall();
-                megaChatSession->setState(newState);
-                chatCall->sessionUpdated(session->peer(), MegaChatCall::CHANGE_TYPE_SESSION_STATUS);
-=======
                 MegaChatCallPrivate *chatCall = callHandler->getMegaChatCall();
                 megaChatSession->setState(newState);
                 chatCall->sessionUpdated(session->peer(), session->peerClient(), MegaChatCall::CHANGE_TYPE_SESSION_STATUS);
->>>>>>> e4488f47
                 megaChatApi->fireOnChatCallUpdate(chatCall);
             }
 
@@ -7814,11 +7375,7 @@
        delete remoteVideoRender;
     }
 
-<<<<<<< HEAD
-    rendererOut = new MegaChatVideoReceiver(megaChatApi, call, session->peer());
-=======
     rendererOut = new MegaChatVideoReceiver(megaChatApi, call, session->peer(), session->peerClient());
->>>>>>> e4488f47
     remoteVideoRender = rendererOut;
 }
 
@@ -7830,15 +7387,9 @@
 
 void MegaChatSessionHandler::onPeerMute(karere::AvFlags av, karere::AvFlags oldAv)
 {
-<<<<<<< HEAD
-    MegaChatCallPrivate* chatCall = callHandler->getMegaChatCall();
-    megaChatSession->setAvFlags(av);
-    chatCall->sessionUpdated(session->peer(), MegaChatCall::CHANGE_TYPE_REMOTE_AVFLAGS);
-=======
     MegaChatCallPrivate *chatCall = callHandler->getMegaChatCall();
     megaChatSession->setAvFlags(av);
     chatCall->sessionUpdated(session->peer(), session->peerClient(), MegaChatCall::CHANGE_TYPE_REMOTE_AVFLAGS);
->>>>>>> e4488f47
     API_LOG_INFO("Remote audio/video flags changed. ChatId: %s, callid: %s, AV: %s --> %s",
                  Id(chatCall->getChatid()).toString().c_str(),
                  Id(chatCall->getId()).toString().c_str(),
@@ -7855,15 +7406,9 @@
 
 void MegaChatSessionHandler::onSessionNetworkQualityChange(int currentQuality)
 {
-<<<<<<< HEAD
-    MegaChatCallPrivate* chatCall = callHandler->getMegaChatCall();
-    megaChatSession->setNetworkQuality(currentQuality);
-    chatCall->sessionUpdated(session->peer(), MegaChatCall::CHANGE_TYPE_SESSION_NETWORK_QUALITY);
-=======
     MegaChatCallPrivate *chatCall = callHandler->getMegaChatCall();
     megaChatSession->setNetworkQuality(currentQuality);
     chatCall->sessionUpdated(session->peer(), session->peerClient(), MegaChatCall::CHANGE_TYPE_SESSION_NETWORK_QUALITY);
->>>>>>> e4488f47
     API_LOG_INFO("Network quality change. ChatId: %s, peer: %s, value: %d",
                  Id(chatCall->getChatid()).toString().c_str(),
                  session->peer().toString().c_str(),
@@ -7874,15 +7419,9 @@
 
 void MegaChatSessionHandler::onSessionAudioDetected(bool audioDetected)
 {
-<<<<<<< HEAD
-    MegaChatCallPrivate* chatCall = callHandler->getMegaChatCall();
-    megaChatSession->setAudioDetected(audioDetected);
-    chatCall->sessionUpdated(session->peer(), MegaChatCall::CHANGE_TYPE_SESSION_AUDIO_LEVEL);
-=======
     MegaChatCallPrivate *chatCall = callHandler->getMegaChatCall();
     megaChatSession->setAudioDetected(audioDetected);
     chatCall->sessionUpdated(session->peer(), session->peerClient(), MegaChatCall::CHANGE_TYPE_SESSION_AUDIO_LEVEL);
->>>>>>> e4488f47
     API_LOG_INFO("Change Audio level. ChatId: %s, peer: %s, value: %s",
                  Id(chatCall->getChatid()).toString().c_str(),
                  session->peer().toString().c_str(),
