/**
 * @file megachatapi_impl.cpp
 * @brief Private implementation of the intermediate layer for the MEGA C++ SDK.
 *
 * (c) 2013-2016 by Mega Limited, Auckland, New Zealand
 *
 * This file is part of the MEGA SDK - Client Access Engine.
 *
 * Applications using the MEGA API must present a valid application key
 * and comply with the the rules set forth in the Terms of Service.
 *
 * The MEGA SDK is distributed in the hope that it will be useful,
 * but WITHOUT ANY WARRANTY; without even the implied warranty of
 * MERCHANTABILITY or FITNESS FOR A PARTICULAR PURPOSE.
 *
 * @copyright Simplified (2-clause) BSD License.
 *
 * You should have received a copy of the license along with this
 * program.
 */

#define _POSIX_SOURCE
#define _LARGE_FILES

#define _GNU_SOURCE 1
#define _FILE_OFFSET_BITS 64

#define __DARWIN_C_LEVEL 199506L

#define USE_VARARGS
#define PREFER_STDARG

#include <megaapi_impl.h>
#include "megachatapi_impl.h"
#include <base/cservices.h>
#include <base/logger.h>
#include <IGui.h>
#include <chatClient.h>
#include <mega/base64.h>
#include <chatdMsg.h>

#ifdef _WIN32
#pragma warning(push)
#pragma warning(disable: 4996) // rapidjson: The std::iterator class template (used as a base class to provide typedefs) is deprecated in C++17. (The <iterator> header is NOT deprecated.)
#endif

#include <rapidjson/stringbuffer.h>
#include <rapidjson/writer.h>
#include <rapidjson/document.h>

#ifdef _WIN32
#pragma warning(pop)
#endif

#ifndef _WIN32
#include <signal.h>
#endif

#ifndef KARERE_DISABLE_WEBRTC
namespace rtcModule {void globalCleanup(); }
#endif

#define MAX_PUBLICCHAT_MEMBERS_TO_PRIVATE 100

using namespace std;
using namespace megachat;
using namespace mega;
using namespace karere;
using namespace chatd;

LoggerHandler *MegaChatApiImpl::loggerHandler = NULL;

class MegaChatApiImplLeftovers
{
public:
    void clear()
    {
        // Clear WebsocketsIO instances before LibuvWaiter ones.
        // The former use evtloop from the latter.
        mWebsocketsIOs.clear();
        mWaiters.clear();
    }

    void add(WebsocketsIO* wio)
    {
        mWebsocketsIOs.emplace_back(wio);
    }

    void add(Waiter* w)
    {
        mWaiters.emplace_back(w);
    }

    ~MegaChatApiImplLeftovers()
    {
        // this could rely on the order of destruction of member variables,
        // but make sure future changes will not break it.
        clear();
    }

private:
    std::vector<std::unique_ptr<Waiter>> mWaiters;
    std::vector<std::unique_ptr<WebsocketsIO>> mWebsocketsIOs;
};

static MegaChatApiImplLeftovers& getLeftovers()
{
    static MegaChatApiImplLeftovers leftoverPile;
    return leftoverPile;
}

// Use this with care!
// Some resources owned by a MegaChatApiImpl instance need to outlive it. The destructor will
// not release them, but add them to 'leftovers'. Leftovers can be cleared by the app, AFTER
// the MegaApi instance related to this MegaChatApi has been released.
//
// This is especially useful if the app will create and destroy multiple MegaChatApiImpl instances
// (like automated tests do). If these resources are not released, they can pile up and exceed
// limits (like open FD limit) that will lead to runtime failures and crashes.
void clearMegaChatApiImplLeftovers()
{
    getLeftovers().clear();
}


MegaChatApiImpl::MegaChatApiImpl(MegaChatApi *chatApi, MegaApi *megaApi)
{
    init(chatApi, megaApi);
}

MegaChatApiImpl::~MegaChatApiImpl()
{
    MegaChatRequestPrivate *request = new MegaChatRequestPrivate(MegaChatRequest::TYPE_DELETE);
    requestQueue.push(request);
    waiter->notify();
    thread.join();
    delete request;

    for (auto it = chatPeerListItemHandler.begin(); it != chatPeerListItemHandler.end(); it++)
    {
        delete *it;
    }
    for (auto it = chatGroupListItemHandler.begin(); it != chatGroupListItemHandler.end(); it++)
    {
        delete *it;
    }

    // Destruction of waiter cannot be done before mWebsocketsIO. It also used to hang forever
    // due to incorrect closing of the event loop (which should be fixed now though);
    // do not delete it directly
    getLeftovers().add(waiter);

    // Destruction of network layer may cause hangs on MegaApi's network layer.
    // It may terminate the OpenSSL required by cUrl in SDK, so better to postpone it.
    // do not delete it directly
    getLeftovers().add(mWebsocketsIO);
}

void MegaChatApiImpl::init(MegaChatApi *chatApi, MegaApi *megaApi)
{
    if (!megaPostMessageToGui)
    {
        megaPostMessageToGui = MegaChatApiImpl::megaApiPostMessage;
    }

    mChatApi = chatApi;
    mMegaApi = megaApi;

    mClient = NULL;
    API_LOG_DEBUG("MegaChatApiImpl::init(): karere client is invalid");
    mTerminating = false;
    waiter = new MegaChatWaiter();
    mWebsocketsIO = new MegaWebsocketsIO(sdkMutex, waiter, megaApi, this);
    reqtag = 0;
#ifndef KARERE_DISABLE_WEBRTC
    mCallHandler = ::mega::make_unique<MegaChatCallHandler>(this);
#endif
    mScheduledMeetingHandler = ::mega::make_unique<MegaChatScheduledMeetingHandler>(this);

    //Start blocking thread
    threadExit = 0;
    thread.start(threadEntryPoint, this);
}

//Entry point for the blocking thread
void *MegaChatApiImpl::threadEntryPoint(void *param)
{
#ifndef _WIN32
    struct sigaction noaction;
    memset(&noaction, 0, sizeof(noaction));
    noaction.sa_handler = SIG_IGN;
    ::sigaction(SIGPIPE, &noaction, 0);
#endif

    MegaChatApiImpl *chatApiImpl = (MegaChatApiImpl *)param;
    chatApiImpl->loop();
    return 0;
}

void MegaChatApiImpl::loop()
{
    sdkMutex.lock();
    while (true)
    {
        sdkMutex.unlock();

        waiter->init(NEVER);
        waiter->wakeupby(mWebsocketsIO, ::mega::Waiter::NEEDEXEC);
        waiter->wait();

        sdkMutex.lock();

        sendPendingEvents();
        sendPendingRequests();

        if (threadExit)
        {
            // There must be only one pending events, at maximum: the logout marshall call to delete the client
            assert(eventQueue.isEmpty() || (eventQueue.size() == 1));
            sendPendingEvents();

            sdkMutex.unlock();
            break;
        }
    }

#ifndef KARERE_DISABLE_WEBRTC
    rtcModule::globalCleanup();
#endif
}

void MegaChatApiImpl::megaApiPostMessage(megaMessage* msg, void* ctx)
{
    MegaChatApiImpl *megaChatApi = (MegaChatApiImpl *)ctx;
    if (megaChatApi)
    {
        megaChatApi->postMessage(msg);
    }
    else
    {
        // For compatibility with the QT example app,
        // there are some marshallCall() without context
        // that don't need to be marshalled using the
        // intermediate layer
        megaProcessMessage(msg);
    }
}

void MegaChatApiImpl::postMessage(megaMessage* msg)
{
    eventQueue.push(msg);
    waiter->notify();
}

void MegaChatApiImpl::sendPendingRequests()
{
    MegaChatRequestPrivate *request = nullptr;
    int errorCode = MegaChatError::ERROR_OK;

    while (1)
    {
        if (errorCode && request)
        {
            MegaChatErrorPrivate *megaChatError = new MegaChatErrorPrivate(errorCode);
            API_LOG_WARNING("Error starting request: %s", megaChatError->getErrorString());
            fireOnChatRequestFinish(request, megaChatError);
        }

        request = requestQueue.pop();
        if (!request)
        {
            break;
        }

        int nextTag = ++reqtag;
        request->setTag(nextTag);
        requestMap[nextTag]=request;
        errorCode = MegaChatError::ERROR_OK;

        fireOnChatRequestStart(request);

        if (!mClient && request->getType() != MegaChatRequest::TYPE_DELETE)
        {
            MegaChatErrorPrivate *megaChatError = new MegaChatErrorPrivate(MegaChatError::ERROR_ACCESS);
            API_LOG_WARNING("Chat engine not initialized yet, cannot process the request");
            fireOnChatRequestFinish(request, megaChatError);
            continue;
        }

        if (mTerminating && request->getType() != MegaChatRequest::TYPE_DELETE)
        {
            MegaChatErrorPrivate *megaChatError = new MegaChatErrorPrivate(MegaChatError::ERROR_ACCESS);
            API_LOG_WARNING("Chat engine is terminated, cannot process the request");
            fireOnChatRequestFinish(request, megaChatError);
            continue;
        }

        if (request->hasPerformRequest())
        {
            errorCode = request->performRequest();
            continue;
        }

        switch (request->getType())
        {
        case MegaChatRequest::TYPE_RETRY_PENDING_CONNECTIONS:
        {
            bool disconnect = request->getFlag();
            bool refreshURLs = (bool)(request->getParamType() == 1);
            mClient->retryPendingConnections(disconnect, refreshURLs);

            MegaChatErrorPrivate *megaChatError = new MegaChatErrorPrivate(MegaChatError::ERROR_OK);
            fireOnChatRequestFinish(request, megaChatError);
            break;
        }
        case MegaChatRequest::TYPE_SIGNAL_ACTIVITY:
        {
            mClient->presenced().signalActivity();
            MegaChatErrorPrivate *megaChatError = new MegaChatErrorPrivate(MegaChatError::ERROR_OK);
            fireOnChatRequestFinish(request, megaChatError);

            break;
        }
        case MegaChatRequest::TYPE_SET_PRESENCE_AUTOAWAY:
        {
            int64_t timeout = request->getNumber();
            bool enable = request->getFlag();

            if (timeout > presenced::Config::kMaxAutoawayTimeout)
            {
                errorCode = MegaChatError::ERROR_ARGS;
                break;
            }

            mClient->presenced().setAutoaway(enable, timeout);

            MegaChatErrorPrivate *megaChatError = new MegaChatErrorPrivate(MegaChatError::ERROR_OK);
            fireOnChatRequestFinish(request, megaChatError);

            break;
        }

        case MegaChatRequest::TYPE_SET_PRESENCE_PERSIST:
        {
            bool enable = request->getFlag();

            mClient->presenced().setPersist(enable);

            MegaChatErrorPrivate *megaChatError = new MegaChatErrorPrivate(MegaChatError::ERROR_OK);
            fireOnChatRequestFinish(request, megaChatError);

            break;
        }
        case MegaChatRequest::TYPE_SET_LAST_GREEN_VISIBLE:
        {
            bool enable = request->getFlag();
            mClient->presenced().setLastGreenVisible(enable);
            MegaChatErrorPrivate *megaChatError = new MegaChatErrorPrivate(MegaChatError::ERROR_OK);
            fireOnChatRequestFinish(request, megaChatError);

            break;
        }
        case MegaChatRequest::TYPE_LAST_GREEN:
        {
            MegaChatHandle userid = request->getUserHandle();
            mClient->presenced().requestLastGreen(userid);
            MegaChatErrorPrivate *megaChatError = new MegaChatErrorPrivate(MegaChatError::ERROR_OK);
            fireOnChatRequestFinish(request, megaChatError);

            break;
        }
        case MegaChatRequest::TYPE_LOGOUT:
        {
            bool deleteDb = request->getFlag();
            cleanChatHandlers();
            mTerminating = true;
            mClient->terminate(deleteDb);

            API_LOG_INFO("Chat engine is logged out!");
            marshallCall([request, this]() //post destruction asynchronously so that all pending messages get processed before that
            {
                MegaChatErrorPrivate *megaChatError = new MegaChatErrorPrivate(MegaChatError::ERROR_OK);
                fireOnChatRequestFinish(request, megaChatError);

                delete mClient;
                mClient = NULL;
                mTerminating = false;
            }, this);

            break;
        }
        case MegaChatRequest::TYPE_DELETE:
        {
            if (mClient && !mTerminating)
            {
                cleanChatHandlers();
                mClient->terminate();
                API_LOG_INFO("Chat engine closed!");

                delete mClient;
                mClient = NULL;
            }

            threadExit = 1;
            break;
        }
        case MegaChatRequest::TYPE_SET_ONLINE_STATUS:
        {
            auto status = request->getNumber();
            if (status < MegaChatApi::STATUS_OFFLINE || status > MegaChatApi::STATUS_BUSY)
            {
                fireOnChatRequestFinish(request, new MegaChatErrorPrivate("Invalid online status", MegaChatError::ERROR_ARGS));
                break;
            }

            mClient->setPresence(static_cast<::karere::Presence::Code>(status))
            .then([request, this]()
            {
                MegaChatErrorPrivate *megaChatError = new MegaChatErrorPrivate(MegaChatError::ERROR_OK);
                fireOnChatRequestFinish(request, megaChatError);
            })
            .fail([request, this](const ::promise::Error& err)
            {
                API_LOG_ERROR("Error setting online status: %s", err.what());

                MegaChatErrorPrivate *megaChatError = new MegaChatErrorPrivate(err.msg(), err.code(), err.type());
                fireOnChatRequestFinish(request, megaChatError);
            });
            break;
        }

        case MegaChatRequest::TYPE_CREATE_CHATROOM:
        {
            MegaChatPeerList *peersList = request->getMegaChatPeerList();
            if (!peersList)   // force to provide a list, even without participants
            {
                errorCode = MegaChatError::ERROR_ACCESS;
                break;
            }

            bool isMeeting = request->getNumber();
            bool publicChat = request->getPrivilege();
            bool group = request->getFlag();
            const userpriv_vector *userpriv = ((MegaChatPeerListPrivate*)peersList)->getList();
            if (!userpriv || (!group && publicChat))
            {
                errorCode = MegaChatError::ERROR_ACCESS;
                break;
            }

            if (!group && peersList->size() == 0)
            {
                errorCode = MegaChatError::ERROR_ACCESS;
                break;
            }

            if (!group && peersList->size() > 1)
            {
                group = true;
                request->setFlag(group);
                API_LOG_INFO("Forcing group chat due to more than 2 participants");
            }

            if (group)
            {
                std::shared_ptr<::mega::MegaScheduledMeeting> megaSchedMeeting;
                if (request->getMegaChatScheduledMeetingList() && request->getMegaChatScheduledMeetingList()->size() == 1)
                {
                    const MegaChatScheduledMeeting* sm = request->getMegaChatScheduledMeetingList()->at(0);
                    if (!sm)
                    {
                        API_LOG_ERROR("Error creating a scheduled meeting: invalid scheduled meeting");
                        errorCode = MegaChatError::ERROR_ARGS;
                        break;
                    }

                    if (!sm->timezone() || !sm->title()
                               || sm->startDateTime() == MEGACHAT_INVALID_TIMESTAMP
                               || sm->endDateTime() == MEGACHAT_INVALID_TIMESTAMP)
                    {

                        API_LOG_ERROR("Error creating a scheduled meeting: invalid timezone, title, description, start date time or end date time");
                        errorCode = MegaChatError::ERROR_ARGS;
                        break;
                    }

                    if (!MegaChatScheduledMeeting::isValidTitleLength(sm->title())
                            || !MegaChatScheduledMeeting::isValidDescriptionLength(sm->description()))
                    {
                        API_LOG_ERROR("Error creating a scheduled meeting: title or description length exceeded");
                        errorCode = MegaChatError::ERROR_ARGS;
                        break;
                    }

                    std::unique_ptr<::mega::MegaScheduledFlags> megaFlags(!sm->flags() ? nullptr : ::mega::MegaScheduledFlags::createInstance());
                    if (megaFlags)
                    {
                         assert(sm->flags());
                         megaFlags->importFlagsValue(static_cast<MegaChatScheduledFlagsPrivate *>(sm->flags())->getNumericValue());
                    }

                    std::unique_ptr<::mega::MegaScheduledRules> megaRules(!sm->rules() ? nullptr : ::mega::MegaScheduledRules::createInstance(sm->rules()->freq(), sm->rules()->interval(), sm->rules()->until(),
                                                                                                                      sm->rules()->byWeekDay(), sm->rules()->byMonthDay(), sm->rules()->byMonthWeekDay()));

                    megaSchedMeeting.reset(MegaScheduledMeeting::createInstance(sm->chatId(), sm->schedId(), sm->parentSchedId(), sm->organizerUserId(),
                                                                                                                        sm->cancelled(), sm->timezone(), sm->startDateTime(), sm->endDateTime(),
                                                                                                                        sm->title(), sm->description(), sm->attributes(), sm->overrides(),
                                                                                                                        megaFlags.get(), megaRules.get()));
                }

                int chatOptionsBitMask = request->getParamType();
                if (!isValidChatOptionsBitMask (chatOptionsBitMask)) // empty bitmask is considered as a valid value
                {
                    errorCode = MegaChatError::ERROR_ACCESS;
                    break;
                }

                const char *title = request->getText();
                vector<std::pair<handle, Priv>> peers;
                for (unsigned int i = 0; i < userpriv->size(); i++)
                {
                    peers.push_back(std::make_pair(userpriv->at(i).first, (Priv) userpriv->at(i).second));
                }

                if (title)  // not mandatory
                {
                    string strTitle(title);
                    strTitle = strTitle.substr(0, 30);
                    request->setText(strTitle.c_str()); // update, in case it's been truncated
                    title = request->getText();
                }

                bool creatingSchedMeeting = megaSchedMeeting != nullptr;
                mClient->createGroupChat(peers, publicChat, isMeeting, chatOptionsBitMask, title, megaSchedMeeting)
                .then([request, creatingSchedMeeting, this](std::pair<karere::Id, std::shared_ptr<KarereScheduledMeeting>> res)
                {
                    if (creatingSchedMeeting)
                    {
                        if (res.second)
                        {
                            std::unique_ptr<MegaChatScheduledMeetingList> l(MegaChatScheduledMeetingList::createInstance());
                            l->insert(new MegaChatScheduledMeetingPrivate(res.second->copy()));
                            request->setMegaChatScheduledMeetingList(l.get());
                        }
                        else
                        {
                            assert(false);
                            API_LOG_ERROR("Error creating scheduled meeting upon Meeting room creation");
                            fireOnChatRequestFinish(request, new MegaChatErrorPrivate(MegaChatError::ERROR_UNKNOWN));
                            return;
                        }
                    }

                    request->setChatHandle(res.first);
                    MegaChatErrorPrivate *megaChatError = new MegaChatErrorPrivate(MegaChatError::ERROR_OK);
                    fireOnChatRequestFinish(request, megaChatError);
                })
                .fail([request,this](const ::promise::Error& err)
                {
                    API_LOG_ERROR("Error creating group chat: %s", err.what());

                    MegaChatErrorPrivate *megaChatError = new MegaChatErrorPrivate(err.msg(), err.code(), err.type());
                    fireOnChatRequestFinish(request, megaChatError);
                });
            }
            else    // 1on1 chat
            {
                if (peersList->getPeerHandle(0) == mClient->myHandle())
                {
                    // can't create a 1on1 chat with own user.
                    errorCode = MegaChatError::ERROR_NOENT;
                    break;
                }
                ContactList::iterator it = mClient->mContactList->find(peersList->getPeerHandle(0));
                if (it == mClient->mContactList->end())
                {
                    // contact not found
                    errorCode = MegaChatError::ERROR_ACCESS;
                    break;
                }
                if (it->second->chatRoom())
                {
                    // chat already exists
                    request->setChatHandle(it->second->chatRoom()->chatid());
                    errorCode = MegaChatError::ERROR_OK;
                    break;
                }
                it->second->createChatRoom()
                .then([request,this](ChatRoom* room)
                {
                    request->setChatHandle(room->chatid());

                    MegaChatErrorPrivate *megaChatError = new MegaChatErrorPrivate(MegaChatError::ERROR_OK);
                    fireOnChatRequestFinish(request, megaChatError);
                })
                .fail([request,this](const ::promise::Error& err)
                {
                    API_LOG_ERROR("Error creating 1on1 chat: %s", err.what());

                    MegaChatErrorPrivate *megaChatError = new MegaChatErrorPrivate(err.msg(), err.code(), err.type());
                    fireOnChatRequestFinish(request, megaChatError);
                });
            }
            break;
        }
        case MegaChatRequest::TYPE_SET_CHATROOM_OPTIONS:
        {
            handle chatid = request->getChatHandle();
            if (chatid == MEGACHAT_INVALID_HANDLE)
            {
                errorCode = MegaChatError::ERROR_NOENT;
                break;
            }

            ChatRoom* chatroom = findChatRoom(chatid);
            if (!chatroom)
            {
                errorCode = MegaChatError::ERROR_NOENT;
                break;
            }

            if (!chatroom->isGroup())
            {
                errorCode = MegaChatError::ERROR_ARGS;
                break;
            }

            if (chatroom->ownPriv() != (Priv) MegaChatPeerList::PRIV_MODERATOR)
            {
                errorCode = MegaChatError::ERROR_ACCESS;
                break;
            }

            bool changed = false;
            int option = request->getPrivilege();
            bool enabled = request->getFlag();

            switch (option)
            {
                case MegaChatApi::CHAT_OPTION_OPEN_INVITE:
                    changed = enabled != chatroom->isOpenInvite();
                    break;
                case MegaChatApi::CHAT_OPTION_SPEAK_REQUEST:
                    changed = enabled != chatroom->isSpeakRequest();
                    break;
                case MegaChatApi::CHAT_OPTION_WAITING_ROOM:
                    changed = enabled != chatroom->isWaitingRoom();
                    break;
                default:
                    errorCode = MegaChatError::ERROR_ARGS; // unknown chat option
                    break;
            }

            if (!changed) // chat option already is (enabled/disabled)
            {
                errorCode = MegaChatError::ERROR_EXIST;
                break;
            }

            ((GroupChatRoom *)chatroom)->setChatRoomOption(option, enabled)
            .then([request, this]()
            {
                MegaChatErrorPrivate* megaChatError = new MegaChatErrorPrivate(MegaChatError::ERROR_OK);
                fireOnChatRequestFinish(request, megaChatError);
            })
            .fail([request, this](const ::promise::Error& err)
            {
                API_LOG_ERROR("Error setting chatroom option : %s", err.what());
                MegaChatErrorPrivate *megaChatError = new MegaChatErrorPrivate(err.msg(), err.code(), err.type());
                fireOnChatRequestFinish(request, megaChatError);
            });
            break;
        }
        case MegaChatRequest::TYPE_INVITE_TO_CHATROOM:
        {
            handle chatid = request->getChatHandle();
            handle uh = request->getUserHandle();
            Priv privilege = (Priv) request->getPrivilege();

            if (chatid == MEGACHAT_INVALID_HANDLE || uh == MEGACHAT_INVALID_HANDLE)
            {
                API_LOG_ERROR("Request (TYPE_INVITE_TO_CHATROOM). Invalid chatid: %s or userid %s",
                               karere::Id(chatid).toString().c_str(), karere::Id(uh).toString().c_str());
                errorCode = MegaChatError::ERROR_NOENT;
                break;
            }
            ChatRoom *chatroom = findChatRoom(chatid);
            if (!chatroom)
            {
                API_LOG_ERROR("Request (TYPE_INVITE_TO_CHATROOM). Chatroom not found. chatid: %s",
                              karere::Id(chatid).toString().c_str());
                errorCode = MegaChatError::ERROR_NOENT;
                break;
            }
            if (!chatroom->isGroup())   // invite only for group chats
            {
                API_LOG_ERROR("Request (TYPE_INVITE_TO_CHATROOM). Chatroom is not groupal. chatid: %s",
                              karere::Id(chatid).toString().c_str());
                errorCode = MegaChatError::ERROR_ARGS;
                break;
            }

            if (chatroom->ownPriv() < static_cast<Priv>(MegaChatPeerList::PRIV_MODERATOR))
            {
                if (chatroom->ownPriv() < static_cast<Priv>(MegaChatPeerList::PRIV_STANDARD) || !chatroom->isOpenInvite())
                {
                    // only allowed moderators or participants with standard permissions just if openInvite is enabled
                    API_LOG_ERROR("Request (TYPE_INVITE_TO_CHATROOM). Insufficient permissions to perform this action, for chat: %s",
                                  karere::Id(chatid).toString().c_str());
                    errorCode = MegaChatError::ERROR_ACCESS;
                    break;
                }
            }

            ((GroupChatRoom *)chatroom)->invite(uh, privilege)
            .then([request, this]()
            {
                MegaChatErrorPrivate *megaChatError = new MegaChatErrorPrivate(MegaChatError::ERROR_OK);
                fireOnChatRequestFinish(request, megaChatError);
            })
            .fail([request, this](const ::promise::Error& err)
            {
                API_LOG_ERROR("Request (TYPE_INVITE_TO_CHATROOM). Error adding user to group chat: %s", err.what());

                MegaChatErrorPrivate *megaChatError = new MegaChatErrorPrivate(err.msg(), err.code(), err.type());
                fireOnChatRequestFinish(request, megaChatError);
            });
            break;
        }

        case MegaChatRequest::TYPE_AUTOJOIN_PUBLIC_CHAT:
        {
            handle chatid = request->getChatHandle();
            if (chatid == MEGACHAT_INVALID_HANDLE)
            {
                errorCode = MegaChatError::ERROR_NOENT;
                break;
            }

            ChatRoom *chatroom = findChatRoom(chatid);
            if (!chatroom)
            {
                errorCode = MegaChatError::ERROR_NOENT;
                break;
            }

            if (!chatroom->isGroup()
                || !chatroom->publicChat()
                || (!chatroom->previewMode() && chatroom->isActive())) // cannot autojoin an active chat if it's not in preview mode
            {
                errorCode = MegaChatError::ERROR_ARGS;
                break;
            }

            handle phTmp = request->getUserHandle();
            handle ph;
            if (phTmp != MEGACHAT_INVALID_HANDLE)
            // rejoin inactive/left public chat
            {
                ph = phTmp;
            }
            else  // join chat in preview (previously loaded)
            {
                ph = chatroom->getPublicHandle();
            }

            if (ph == MEGACHAT_INVALID_HANDLE)
            {
                errorCode = MegaChatError::ERROR_NOENT;
                break;
            }

            ((GroupChatRoom *)chatroom)->autojoinPublicChat(ph)
            .then([request, this]()
            {
                MegaChatErrorPrivate *megaChatError = new MegaChatErrorPrivate(MegaChatError::ERROR_OK);
                fireOnChatRequestFinish(request, megaChatError);
            })
            .fail([request, this](const ::promise::Error& err)
            {
                API_LOG_ERROR("Error joining user to public group chat: %s", err.what());
                MegaChatErrorPrivate *megaChatError = new MegaChatErrorPrivate(err.msg(), err.code(), err.type());
                fireOnChatRequestFinish(request, megaChatError);
            });

            break;
        }

        case MegaChatRequest::TYPE_UPDATE_PEER_PERMISSIONS:
        {
            handle chatid = request->getChatHandle();
            handle uh = request->getUserHandle();
            Priv privilege = (Priv) request->getPrivilege();

            if (chatid == MEGACHAT_INVALID_HANDLE || uh == MEGACHAT_INVALID_HANDLE)
            {
                errorCode = MegaChatError::ERROR_NOENT;
                break;
            }

            ChatRoom *chatroom = findChatRoom(chatid);
            if (!chatroom)
            {
                errorCode = MegaChatError::ERROR_NOENT;
                break;
            }
            if (chatroom->ownPriv() != (Priv) MegaChatPeerList::PRIV_MODERATOR)
            {
                errorCode = MegaChatError::ERROR_ACCESS;
                break;
            }

            ((GroupChatRoom *)chatroom)->setPrivilege(uh, privilege)
            .then([request, this]()
            {
                MegaChatErrorPrivate *megaChatError = new MegaChatErrorPrivate(MegaChatError::ERROR_OK);
                fireOnChatRequestFinish(request, megaChatError);
            })
            .fail([request, this](const ::promise::Error& err)
            {
                API_LOG_ERROR("Error updating peer privileges: %s", err.what());

                MegaChatErrorPrivate *megaChatError = new MegaChatErrorPrivate(err.msg(), err.code(), err.type());
                fireOnChatRequestFinish(request, megaChatError);
            });
            break;
        }
        case MegaChatRequest::TYPE_REMOVE_FROM_CHATROOM:
        {
            handle chatid = request->getChatHandle();
            handle uh = request->getUserHandle();

            if (chatid == MEGACHAT_INVALID_HANDLE)
            {
                errorCode = MegaChatError::ERROR_NOENT;
                break;
            }

            ChatRoom *chatroom = findChatRoom(chatid);
            if (!chatroom)
            {
                errorCode = MegaChatError::ERROR_NOENT;
                break;
            }
            if (!chatroom->isGroup())   // only for group chats can be left
            {
                errorCode = MegaChatError::ERROR_ARGS;
                break;
            }

            if ( uh == MEGACHAT_INVALID_HANDLE || uh == mClient->myHandle())
            {
                ((GroupChatRoom *)chatroom)->leave()
                .then([request, this]()
                {
                    MegaChatErrorPrivate *megaChatError = new MegaChatErrorPrivate(MegaChatError::ERROR_OK);
                    fireOnChatRequestFinish(request, megaChatError);
                })
                .fail([request, this](const ::promise::Error& err)
                {
                    API_LOG_ERROR("Error leaving chat: %s", err.what());

                    MegaChatErrorPrivate *megaChatError = new MegaChatErrorPrivate(err.msg(), err.code(), err.type());
                    fireOnChatRequestFinish(request, megaChatError);
                });
            }
            else
            {
                if (chatroom->ownPriv() != (Priv) MegaChatPeerList::PRIV_MODERATOR)
                {
                        errorCode = MegaChatError::ERROR_ACCESS;
                        break;
                }

                ((GroupChatRoom *)chatroom)->excludeMember(uh)
                .then([request, this]()
                {
                    MegaChatErrorPrivate *megaChatError = new MegaChatErrorPrivate(MegaChatError::ERROR_OK);
                    fireOnChatRequestFinish(request, megaChatError);
                })
                .fail([request, this](const ::promise::Error& err)
                {
                    API_LOG_ERROR("Error removing peer from chat: %s", err.what());

                    MegaChatErrorPrivate *megaChatError = new MegaChatErrorPrivate(err.msg(), err.code(), err.type());
                    fireOnChatRequestFinish(request, megaChatError);
                });
            }
            break;
        }
        case MegaChatRequest::TYPE_TRUNCATE_HISTORY:
        {
            handle chatid = request->getChatHandle();

            if (chatid == MEGACHAT_INVALID_HANDLE)
            {
                errorCode = MegaChatError::ERROR_ARGS;
                break;
            }

            ChatRoom *chatroom = findChatRoom(chatid);
            if (!chatroom)
            {
                errorCode = MegaChatError::ERROR_NOENT;
                break;
            }
            if (chatroom->ownPriv() != (Priv) MegaChatPeerList::PRIV_MODERATOR)
            {
                errorCode = MegaChatError::ERROR_ACCESS;
                break;
            }

            handle messageid = request->getUserHandle();
            if (messageid == MEGACHAT_INVALID_HANDLE)   // clear the full history, from current message
            {
                if (chatroom->chat().empty())
                {
                    MegaChatErrorPrivate *megaChatError = new MegaChatErrorPrivate(MegaChatError::ERROR_OK);
                    fireOnChatRequestFinish(request, megaChatError);
                    break;
                }

                messageid = chatroom->chat().at(chatroom->chat().highnum()).id().val;
            }

            chatroom->truncateHistory(messageid)
            .then([request, this]()
            {
                MegaChatErrorPrivate *megaChatError = new MegaChatErrorPrivate(MegaChatError::ERROR_OK);
                fireOnChatRequestFinish(request, megaChatError);
            })
            .fail([request, this](const ::promise::Error& err)
            {
                API_LOG_ERROR("Error truncating chat history: %s", err.what());

                MegaChatErrorPrivate *megaChatError = new MegaChatErrorPrivate(err.msg(), err.code(), err.type());
                fireOnChatRequestFinish(request, megaChatError);
            });
            break;
        }
        case MegaChatRequest::TYPE_EDIT_CHATROOM_NAME:
        {
            handle chatid = request->getChatHandle();
            const char *title = request->getText();
            if (chatid == MEGACHAT_INVALID_HANDLE || title == NULL || !strlen(title))
            {
                errorCode = MegaChatError::ERROR_ARGS;
                break;
            }

            ChatRoom *chatroom = findChatRoom(chatid);
            if (!chatroom)
            {
                errorCode = MegaChatError::ERROR_NOENT;
                break;
            }
            if (!chatroom->isGroup())   // only for group chats have a title
            {
                errorCode = MegaChatError::ERROR_ARGS;
                break;
            }

            if (chatroom->ownPriv() != (Priv) MegaChatPeerList::PRIV_MODERATOR)
            {
                errorCode = MegaChatError::ERROR_ACCESS;
                break;
            }

            string strTitle(title);
            strTitle = strTitle.substr(0, 30);
            request->setText(strTitle.c_str()); // update, in case it's been truncated

            ((GroupChatRoom *)chatroom)->setTitle(strTitle)
            .then([request, this]()
            {
                MegaChatErrorPrivate *megaChatError = new MegaChatErrorPrivate(MegaChatError::ERROR_OK);
                fireOnChatRequestFinish(request, megaChatError);
            })
            .fail([request, this](const ::promise::Error& err)
            {
                API_LOG_ERROR("Error editing chat title: %s", err.what());

                MegaChatErrorPrivate *megaChatError = new MegaChatErrorPrivate(err.msg(), err.code(), err.type());
                fireOnChatRequestFinish(request, megaChatError);
            });
            break;
        }
        case MegaChatRequest::TYPE_LOAD_PREVIEW:
        {
            string parsedLink = request->getLink();
            if (parsedLink.empty())
            {
                errorCode = MegaChatError::ERROR_ARGS;
                break;
            }

            //link format: https://mega.nz/chat/<public-handle>#<chat-key>
            string separator = "chat/";
            size_t pos = parsedLink.find(separator);
            if (pos == string::npos)
            {
                errorCode = MegaChatError::ERROR_ARGS;
                break;
            }
            pos += separator.length();

            //We get the substring "<public-handle>#<chat-key>"
            parsedLink = parsedLink.substr(pos);
            separator = "#";
            pos = parsedLink.find(separator);

            if (pos == string::npos
                || pos != 8
                || (parsedLink.size() - pos - 1) < 22)
            {
                errorCode = MegaChatError::ERROR_ARGS;
                break;
            }

            //Parse public handle (First 8 Bytes)
            string phstr = parsedLink.substr(0, pos);   // 6 bytes in binary, 8 in B64url
            MegaChatHandle ph = 0;
            Base64::atob(phstr.data(), (::mega::byte*)&ph, MegaClient::CHATLINKHANDLE);

            //Parse unified key (Last 16 Bytes)
            string unifiedKey; // it's 16 bytes in binary, 22 in B64url
            string keystr = parsedLink.substr(pos + 1, 22);
            Base64::atob(keystr, unifiedKey);

            //Check that ph and uk have right size
            if (ISUNDEF(ph) || unifiedKey.size() != 16)
            {
                errorCode = MegaChatError::ERROR_ARGS;
                break;
            }

            auto wptr = mClient->weakHandle();
            mClient->openChatPreview(ph)
            .then([request, this, unifiedKey, ph, wptr](ReqResult result)
            {
                assert(result);

                std::string encTitle = result->getText() ? result->getText() : "";
                assert(!encTitle.empty());

                uint64_t chatId = result->getParentHandle();

                mClient->decryptChatTitle(chatId, unifiedKey, encTitle, ph)
                .then([request, this, unifiedKey, result, chatId, wptr](std::string decryptedTitle)
                {
                   if (wptr.deleted())
                   {
                       mMegaApi->sendEvent(99014, "karere client instance was removed upon TYPE_LOAD_PREVIEW", false, static_cast<const char*>(nullptr));
                   }

                   bool createChat = request->getFlag();
                   int numPeers = result->getNumDetails();
                   request->setChatHandle(chatId);
                   request->setNumber(numPeers);
                   request->setText(decryptedTitle.c_str());
                   if (result->getMegaHandleList())
                   {
                       request->setMegaHandleList(result->getMegaHandleList());
                   }

                   bool meeting = result->getFlag();
                   if (meeting)
                   {
                       request->setParamType(1);
                   }

                   //Check chat link
                   if (!createChat)
                   {
                       MegaChatErrorPrivate *megaChatError = new MegaChatErrorPrivate(MegaChatError::ERROR_OK);
                       fireOnChatRequestFinish(request, megaChatError);
                   }
                   else //Load chat link
                   {
                       Id ph = result->getNodeHandle();
                       request->setUserHandle(ph.val);

                       GroupChatRoom *room = (GroupChatRoom*) findChatRoom(chatId);
                       if (room)
                       {
                           if (room->isActive()
                              || (!room->isActive() && !room->previewMode()))
                           {
                               MegaChatErrorPrivate *megaChatError = new MegaChatErrorPrivate(MegaChatError::ERROR_EXIST);
                               fireOnChatRequestFinish(request, megaChatError);
                           }
                           else
                           {
                               MegaChatErrorPrivate *megaChatError = new MegaChatErrorPrivate(MegaChatError::ERROR_OK);
                               room->enablePreview(ph);
                               fireOnChatRequestFinish(request, megaChatError);
                           }
                       }
                       else
                       {
                           if (mClient->mChatdClient->chatFromId(chatId))
                           {
                              assert(!mClient->mChatdClient->chatFromId(chatId));
                              API_LOG_ERROR("Chatid (%s) already exists at mChatForChatId but not at ChatRoomList", karere::Id(chatId).toString().c_str());
                              MegaChatErrorPrivate *megaChatError = new MegaChatErrorPrivate(MegaChatError::ERROR_EXIST);
                              fireOnChatRequestFinish(request, megaChatError);
                              return;
                           }

                           std::string url = result->getLink() ? result->getLink() : "";
                           int shard = result->getAccess();
                           std::shared_ptr<std::string> key = std::make_shared<std::string>(unifiedKey);
                           uint32_t ts = static_cast<uint32_t>(result->getNumber());

                           mClient->createPublicChatRoom(chatId, ph.val, shard, decryptedTitle, key, url, ts, meeting);
                           MegaChatErrorPrivate *megaChatError = new MegaChatErrorPrivate(MegaChatError::ERROR_OK);
                           fireOnChatRequestFinish(request, megaChatError);
                       }
                   }
                })
                .fail([request, this](const ::promise::Error& err)
                {
                    API_LOG_ERROR("Error decrypting chat title: %s", err.what());

                    MegaChatErrorPrivate *megaChatError = new MegaChatErrorPrivate(err.msg(), err.code(), err.type());
                    fireOnChatRequestFinish(request, megaChatError);
                });
            })
            .fail([request, this](const ::promise::Error& err)
            {
                API_LOG_ERROR("Error loading chat link: %s", err.what());

                MegaChatErrorPrivate *megaChatError = new MegaChatErrorPrivate(err.msg(), err.code(), err.type());
                fireOnChatRequestFinish(request, megaChatError);
            });
            break;
        }
        case MegaChatRequest::TYPE_SET_PRIVATE_MODE:
        {
            MegaChatHandle chatid = request->getChatHandle();
            if (chatid == MEGACHAT_INVALID_HANDLE)
            {
                errorCode = MegaChatError::ERROR_NOENT;
                break;
            }

            ChatRoom *room = findChatRoom(chatid);
            if (!room)
            {
                errorCode = MegaChatError::ERROR_NOENT;
                break;
            }

            if (!room->isGroup() || !room->publicChat())
            {
                errorCode = MegaChatError::ERROR_ARGS;
                break;
            }

            if (room->numMembers() > MAX_PUBLICCHAT_MEMBERS_TO_PRIVATE)
            {
                errorCode = MegaChatError::ERROR_TOOMANY;
                break;
            }

            if (room->ownPriv() != chatd::PRIV_OPER)
            {
                errorCode = MegaChatError::ERROR_ACCESS;
                break;
            }

            mClient->setPublicChatToPrivate(chatid)
            .then([request, this]()
            {
                MegaChatErrorPrivate *megaChatError = new MegaChatErrorPrivate(MegaChatError::ERROR_OK);
                fireOnChatRequestFinish(request, megaChatError);
            })
            .fail([request, this](const ::promise::Error& err)
            {
                MegaChatErrorPrivate *megaChatError = new MegaChatErrorPrivate(err.msg(), err.code(), err.type());
                fireOnChatRequestFinish(request, megaChatError);
            });

            break;
        }
        case MegaChatRequest::TYPE_CHAT_LINK_HANDLE:
        {
            MegaChatHandle chatid = request->getChatHandle();
            bool del = request->getFlag();
            bool createifmissing = request->getNumRetry();

            if (chatid == MEGACHAT_INVALID_HANDLE)
            {
                errorCode = MegaChatError::ERROR_NOENT;
                break;
            }

            GroupChatRoom *room = (GroupChatRoom *) findChatRoom(chatid);
            if (!room)
            {
                errorCode = MegaChatError::ERROR_NOENT;
                break;
            }

            if (del && createifmissing)
            {
                errorCode = MegaChatError::ERROR_ARGS;
                break;
            }

            if (!room->publicChat() || !room->isGroup())
            {
                errorCode = MegaChatError::ERROR_ARGS;
                break;
            }

            // anyone can retrieve an existing link, but only operator can create/delete it
            int ownPriv = room->ownPriv();
            if ((ownPriv == Priv::PRIV_NOTPRESENT)
                 || ((del || createifmissing) && ownPriv != Priv::PRIV_OPER))
            {
                errorCode = MegaChatError::ERROR_ACCESS;
                break;
            }

            if (!del && createifmissing && !room->hasTitle())
            {
                API_LOG_DEBUG("Cannot create chat-links on chatrooms without title");
                errorCode = MegaChatError::ERROR_ACCESS;
                break;
            }

            ::promise::Promise<uint64_t> pms;
            if (del)
            {
                pms = mClient->deleteChatLink(chatid);
            }
            else    // query or create
            {
                pms = mClient->getPublicHandle(chatid, createifmissing);
            }

            pms.then([request, del, room, this] (uint64_t ph)
            {
                if (del)
                {
                    return fireOnChatRequestFinish(request, new MegaChatErrorPrivate(MegaChatError::ERROR_OK));
                }
                else if (ph == Id::inval())
                {
                    API_LOG_ERROR("Unexpected invalid public handle for query/create chat-link");
                    return fireOnChatRequestFinish(request, new MegaChatErrorPrivate(MegaChatError::ERROR_NOENT));
                }

                room->unifiedKey()
                .then([request, this, ph] (shared_ptr<string> unifiedKey)
                {
                    MegaChatErrorPrivate *megaChatError;
                    if (!unifiedKey || unifiedKey->size() != 16)
                    {
                        API_LOG_ERROR("Invalid unified key after decryption");
                        megaChatError = new MegaChatErrorPrivate(MegaChatError::ERROR_NOENT);
                    }
                    else    // prepare the link with ph + unifiedKey
                    {
                        string unifiedKeyB64;
                        Base64::btoa(*unifiedKey, unifiedKeyB64);

                        string phBin((const char*)&ph, MegaClient::CHATLINKHANDLE);
                        string phB64;
                        Base64::btoa(phBin, phB64);

                        string link = "https://mega.nz/chat/" + phB64 + "#" + unifiedKeyB64;
                        request->setText(link.c_str());

                        megaChatError = new MegaChatErrorPrivate(MegaChatError::ERROR_OK);
                    }
                    fireOnChatRequestFinish(request, megaChatError);
                })
                .fail([request, this] (const ::promise::Error &err)
                {
                    API_LOG_ERROR("Failed to decrypt unified key: %s", err.what());

                    MegaChatErrorPrivate *megaChatError = new MegaChatErrorPrivate(err.msg(), err.code(), err.type());
                    fireOnChatRequestFinish(request, megaChatError);
                });

            })
            .fail([request, this](const ::promise::Error& err)
            {
                API_LOG_ERROR("Failed to query/create/delete chat-link: %s", err.what());

                MegaChatErrorPrivate *megaChatError = new MegaChatErrorPrivate(err.msg(), err.code(), err.type());
                fireOnChatRequestFinish(request, megaChatError);
            });
            break;
        }
        case MegaChatRequest::TYPE_GET_FIRSTNAME:
        {
            // if the app requested user attributes too early (ie. init with sid but without cache),
            // the cache will not be ready yet. It needs to wait for fetchnodes to complete.
            if (!mClient->isUserAttrCacheReady())
            {
                errorCode = MegaChatError::ERROR_ACCESS;
                break;
            }

            MegaChatHandle uh = request->getUserHandle();
            const char* publicHandle = request->getLink();
            MegaChatHandle ph = publicHandle ? karere::Id(publicHandle, strlen(publicHandle)).val : MEGACHAT_INVALID_HANDLE;

            mClient->userAttrCache().getAttr(uh, MegaApi::USER_ATTR_FIRSTNAME, ph)
            .then([request, this](Buffer *data)
            {
                MegaChatErrorPrivate *megaChatError = new MegaChatErrorPrivate(MegaChatError::ERROR_OK);
                string firstname = string(data->buf(), data->dataSize());
                request->setText(firstname.c_str());
                fireOnChatRequestFinish(request, megaChatError);
            })
            .fail([request, this](const ::promise::Error& err)
            {
                API_LOG_ERROR("Error getting user firstname: %s", err.what());

                MegaChatErrorPrivate *megaChatError = new MegaChatErrorPrivate(err.msg(), err.code(), err.type());
                fireOnChatRequestFinish(request, megaChatError);
            });
            break;
        }
        case MegaChatRequest::TYPE_GET_LASTNAME:
        {
            // if the app requested user attributes too early (ie. init with sid but without cache),
            // the cache will not be ready yet. It needs to wait for fetchnodes to complete.
            if (!mClient->isUserAttrCacheReady())
            {
                errorCode = MegaChatError::ERROR_ACCESS;
                break;
            }

            MegaChatHandle uh = request->getUserHandle();
            const char* publicHandle = request->getLink();
            MegaChatHandle ph = publicHandle ? karere::Id(publicHandle, strlen(publicHandle)).val : MEGACHAT_INVALID_HANDLE;

            mClient->userAttrCache().getAttr(uh, MegaApi::USER_ATTR_LASTNAME, ph)
            .then([request, this](Buffer *data)
            {
                MegaChatErrorPrivate *megaChatError = new MegaChatErrorPrivate(MegaChatError::ERROR_OK);
                string lastname = string(data->buf(), data->dataSize());
                request->setText(lastname.c_str());
                fireOnChatRequestFinish(request, megaChatError);
            })
            .fail([request, this](const ::promise::Error& err)
            {
                API_LOG_ERROR("Error getting user lastname: %s", err.what());

                MegaChatErrorPrivate *megaChatError = new MegaChatErrorPrivate(err.msg(), err.code(), err.type());
                fireOnChatRequestFinish(request, megaChatError);
            });
            break;
        }
        case MegaChatRequest::TYPE_GET_EMAIL:
        {
            // if the app requested user attributes too early (ie. init with sid but without cache),
            // the cache will not be ready yet. It needs to wait for fetchnodes to complete.
            if (!mClient->isUserAttrCacheReady())
            {
                errorCode = MegaChatError::ERROR_ACCESS;
                break;
            }

            MegaChatHandle uh = request->getUserHandle();
            mClient->userAttrCache().getAttr(uh, karere::USER_ATTR_EMAIL)
            .then([request, this](Buffer *data)
            {
                MegaChatErrorPrivate *megaChatError = new MegaChatErrorPrivate(MegaChatError::ERROR_OK);
                string email = string(data->buf(), data->dataSize());
                request->setText(email.c_str());
                fireOnChatRequestFinish(request, megaChatError);
            })
            .fail([request, this](const ::promise::Error& err)
            {
                API_LOG_ERROR("Error getting user email: %s", err.what());

                MegaChatErrorPrivate *megaChatError = new MegaChatErrorPrivate(err.msg(), err.code(), err.type());
                fireOnChatRequestFinish(request, megaChatError);
            });
            break;
        }
        case MegaChatRequest::TYPE_ATTACH_NODE_MESSAGE:
        {
            handle chatid = request->getChatHandle();
            MegaNodeList *nodeList = request->getMegaNodeList();
            handle h = request->getUserHandle();
            bool isVoiceMessage = (request->getParamType() == 1);
            if (chatid == MEGACHAT_INVALID_HANDLE
                    || ((!nodeList || !nodeList->size()) && (h == MEGACHAT_INVALID_HANDLE))
                    || (isVoiceMessage && h == MEGACHAT_INVALID_HANDLE))
            {
                errorCode = MegaChatError::ERROR_NOENT;
                break;
            }

            ChatRoom *chatroom = findChatRoom(chatid);
            if (!chatroom)
            {
                errorCode = MegaChatError::ERROR_NOENT;
                break;
            }

            // if only one node, prepare a list with a single element and update request
            MegaNodeList *nodeListAux = NULL;
            if (h != MEGACHAT_INVALID_HANDLE)
            {
                MegaNode *megaNode = mMegaApi->getNodeByHandle(h);
                if (!megaNode)
                {
                    errorCode = MegaChatError::ERROR_NOENT;
                    break;
                }

                nodeListAux = MegaNodeList::createInstance();
                nodeListAux->addNode(megaNode);
                request->setMegaNodeList(nodeListAux);
                nodeList = request->getMegaNodeList();

                delete megaNode;
                delete nodeListAux;
            }

            uint8_t msgType = Message::kMsgInvalid;
            switch (request->getParamType())
            {
                case 0: // regular attachment
                    msgType = Message::kMsgAttachment;
                    break;

                case 1:  // voice-message
                    msgType = Message::kMsgVoiceClip;
                    break;
            }
            if (msgType == Message::kMsgInvalid)
            {
                errorCode = MegaChatError::ERROR_ARGS;
                break;
            }

            string buffer = JSonUtils::generateAttachNodeJSon(nodeList, msgType);
            if (buffer.empty())
            {
                errorCode = MegaChatError::ERROR_ARGS;
                break;
            }

            chatroom->requesGrantAccessToNodes(nodeList)
            .then([this, request, buffer, msgType]()
            {
                int errorCode = MegaChatError::ERROR_ARGS;
                MegaChatMessage *msg = sendMessage(request->getChatHandle(), buffer.c_str(), buffer.size(), msgType);
                if (msg)
                {
                    request->setMegaChatMessage(msg);
                    errorCode = MegaChatError::ERROR_OK;
                }

                MegaChatErrorPrivate *megaChatError = new MegaChatErrorPrivate(errorCode);
                fireOnChatRequestFinish(request, megaChatError);
            })
            .fail([this, request, buffer, msgType](const ::promise::Error& err)
            {
                MegaChatErrorPrivate *megaChatError = NULL;
                if (err.code() == MegaChatError::ERROR_EXIST)
                {
                    API_LOG_WARNING("Already granted access to this node previously");

                    int errorCode = MegaChatError::ERROR_ARGS;
                    MegaChatMessage *msg = sendMessage(request->getChatHandle(), buffer.c_str(), buffer.size(), msgType);
                    if (msg)
                    {
                        request->setMegaChatMessage(msg);
                        errorCode = MegaChatError::ERROR_OK;
                    }

                    megaChatError = new MegaChatErrorPrivate(errorCode);
                }
                else
                {
                    megaChatError = new MegaChatErrorPrivate(err.msg(), err.code(), err.type());
                    API_LOG_ERROR("Failed to grant access to some nodes");
                }

                fireOnChatRequestFinish(request, megaChatError);
            });
            break;
        }
        case MegaChatRequest::TYPE_REVOKE_NODE_MESSAGE:
        {
            MegaChatHandle chatid = request->getChatHandle();
            MegaNode *node = mMegaApi->getNodeByHandle(request->getUserHandle());
            if (chatid == MEGACHAT_INVALID_HANDLE || !node)
            {
                errorCode = MegaChatError::ERROR_NOENT;
                break;
            }

            ChatRoom *chatroom = findChatRoom(chatid);
            if (!chatroom)
            {
                errorCode = MegaChatError::ERROR_NOENT;
                break;
            }

            ::promise::Promise<void> promise = chatroom->requestRevokeAccessToNode(node);
            delete node;

            ::promise::when(promise)
            .then([this, request]()
            {
                std::string buf = Id(request->getUserHandle()).toString();
                buf.insert(buf.begin(), Message::kMsgRevokeAttachment - Message::kMsgOffset);
                buf.insert(buf.begin(), 0x0);

                MegaChatMessage *megaMsg = sendMessage(request->getChatHandle(), buf.c_str(), buf.length());
                request->setMegaChatMessage(megaMsg);

                int errorCode = MegaChatError::ERROR_OK;
                if (!megaMsg)
                {
                    errorCode = MegaChatError::ERROR_ARGS;
                }

                MegaChatErrorPrivate *megaChatError = new MegaChatErrorPrivate(errorCode);
                fireOnChatRequestFinish(request, megaChatError);
            })
            .fail([this, request](const ::promise::Error& err)
            {
                API_LOG_ERROR("Failed to revoke access to attached node (%u)", request->getUserHandle());
                MegaChatErrorPrivate *megaChatError = new MegaChatErrorPrivate(err.msg(), err.code(), err.type());
                fireOnChatRequestFinish(request, megaChatError);
            });
            break;
        }
        case MegaChatRequest::TYPE_SET_BACKGROUND_STATUS:
        {
            bool background = request->getFlag();
            mClient->notifyUserStatus(background)
            .then([this, request]()
            {
                MegaChatErrorPrivate *megaChatError = new MegaChatErrorPrivate(MegaChatError::ERROR_OK);
                fireOnChatRequestFinish(request, megaChatError);
            })
            .fail([this, request](const ::promise::Error& err)
            {
                MegaChatErrorPrivate *megaChatError = new MegaChatErrorPrivate(err.msg(), err.code(), err.type());
                fireOnChatRequestFinish(request, megaChatError);
            });
            break;
        }
        case MegaChatRequest::TYPE_PUSH_RECEIVED:
        {
            MegaChatHandle chatid = request->getChatHandle();
            ChatRoom *room = findChatRoom(chatid);
            bool wasArchived = (room && room->isArchived());

            mClient->pushReceived(chatid)
            .then([this, request, wasArchived]()
            {
                int type = request->getParamType();
                if (type == 0)  // Android
                {
                    // for Android, we prepare a list of msgids for every chatid that are candidates for
                    // notifications. Android doesn't really know why they received a push, so the previous
                    // notifications are cleanup and the new set of messages are notified

                    MegaHandleList *chatids = MegaHandleList::createInstance();

                    // for each chatroom, load all unread messages)
                    for (auto it = mClient->chats->begin(); it != mClient->chats->end(); it++)
                    {
                        MegaChatHandle chatid = it->first;
                        // don't want to generate notifications for archived chats or chats with notifications disabled
                        if (it->second->isArchived() || !mMegaApi->isChatNotifiable(chatid))
                            continue;

                        MegaHandleList *msgids = MegaHandleList::createInstance();

                        const Chat &chat = it->second->chat();
                        Idx lastSeenIdx = chat.lastSeenIdx();

                        // first msg to consider: last-seen if loaded in memory. Otherwise, the oldest loaded msg
                        Idx first = chat.lownum();
                        if (lastSeenIdx != CHATD_IDX_INVALID        // message is known locally
                                && chat.findOrNull(lastSeenIdx))    // message is loaded in RAM
                        {
                            first = lastSeenIdx + 1;
                        }
                        Idx last = chat.highnum();
                        int maxCount = 6;   // do not notify more than 6 messages per chat
                        for (Idx i = last; (i >= first && maxCount > 0); i--)
                        {
                            auto& msg = chat.at(i);
                            if (msg.isValidUnread(mClient->myHandle()))
                            {
                                maxCount--;
                                msgids->addMegaHandle(msg.id());
                            }
                        }

                        if (msgids->size())
                        {
                            chatids->addMegaHandle(chatid);
                            request->setMegaHandleListByChat(chatid, msgids);
                        }

                        delete msgids;
                    }

                    request->setMegaHandleList(chatids);    // always a valid list, even if empty
                    delete chatids;
                }
                else    // iOS
                {
                    MegaChatHandle chatid = request->getChatHandle();
                    ChatRoom *room = findChatRoom(chatid);
                    if (!room)
                    {
                        mMegaApi->sendEvent(99006, "iOS PUSH received for non-existing chatid", false, static_cast<const char*>(nullptr));

                        MegaChatErrorPrivate *megaChatError = new MegaChatErrorPrivate(MegaChatError::ERROR_NOENT);
                        fireOnChatRequestFinish(request, megaChatError);
                        return;
                    }
                    else if (wasArchived && room->isArchived())    // don't want to generate notifications for archived chats
                    {
                        mMegaApi->sendEvent(99009, "PUSH received for archived chatid (and still archived)", false, static_cast<const char*>(nullptr));

                        // since a PUSH could be received before the actionpacket updating flags (
                        MegaChatErrorPrivate *megaChatError = new MegaChatErrorPrivate(MegaChatError::ERROR_ACCESS);
                        fireOnChatRequestFinish(request, megaChatError);
                        return;
                    }
                }

                MegaChatErrorPrivate *megaChatError = new MegaChatErrorPrivate(MegaChatError::ERROR_OK);
                fireOnChatRequestFinish(request, megaChatError);
            })
            .fail([this, request](const ::promise::Error& err)
            {
                API_LOG_ERROR("Failed to retrieve current state");
                MegaChatErrorPrivate *megaChatError = new MegaChatErrorPrivate(err.msg(), err.code(), err.type());
                fireOnChatRequestFinish(request, megaChatError);
            });
            break;
        }

        default:
        {
            errorCode = MegaChatError::ERROR_UNKNOWN;
        }
        }   // end of switch(request->getType())
    } // end of while(1)
}

#ifndef KARERE_DISABLE_WEBRTC
int MegaChatApiImpl::performRequest_startChatCall(MegaChatRequestPrivate* request)
{
    // keep indent and dummy scope from original code in sendPendingRequests(), for a smaller diff
        {
            if (!mClient->rtc)
            {
                API_LOG_ERROR("Start call - WebRTC is not initialized");
                return MegaChatError::ERROR_ACCESS;
            }

            MegaChatHandle chatid = request->getChatHandle();
            ChatRoom* chatroom = findChatRoom(chatid);
            if (!chatroom)
            {
                API_LOG_ERROR("Start call - Chatroom has not been found");
                return MegaChatError::ERROR_NOENT;
            }

            if (!isValidSimVideoTracks(mClient->rtc->getNumInputVideoTracks()))
            {
                API_LOG_ERROR("Start call - Invalid value for simultaneous input video tracks");
                return MegaChatError::ERROR_ARGS;
            }

            if (!chatroom->isGroup())
            {
                uint64_t uh = ((PeerChatRoom*)chatroom)->peer();
                Contact *contact = mClient->mContactList->contactFromUserId(uh);
                if (!contact || contact->visibility() != ::mega::MegaUser::VISIBILITY_VISIBLE)
                {
                    API_LOG_ERROR("Start call - Refusing start a call with a non active contact");
                    return MegaChatError::ERROR_ACCESS;
                }
            }
            else if (chatroom->ownPriv() <= Priv::PRIV_RDONLY)
            {
                API_LOG_ERROR("Start call - Refusing start a call withouth enough privileges");
                return MegaChatError::ERROR_ACCESS;
            }

            if (chatroom->previewMode())
            {
                API_LOG_ERROR("Start call - Chatroom is in preview mode");
                return MegaChatError::ERROR_ACCESS;
            }

            if (chatroom->chatdOnlineState() != kChatStateOnline)
            {
                API_LOG_ERROR("Start call - chatroom isn't in online state");
                return MegaChatError::ERROR_ACCESS;
            }

            MegaChatHandle schedId = request->getUserHandle();
            const bool waitingRoom = request->getPrivilege();
            if (waitingRoom && !chatroom->isWaitingRoom())
            {
                API_LOG_ERROR("Start call - trying to start a call in a waiting room chat, but option is currently disabled. Chatid: %s"
                              , karere::Id(chatid).toString().c_str());
                return MegaChatError::ERROR_ARGS;
            }

            if (schedId != MEGACHAT_INVALID_HANDLE &&
                    !dynamic_cast<GroupChatRoom *>(chatroom)->getScheduledMeetingsBySchedId(schedId))
            {
                API_LOG_ERROR("Start call - scheduled meeting id doesn't exists");
                return MegaChatError::ERROR_NOENT;
            }

            bool enableVideo = request->getFlag();
            bool enableAudio = request->getParamType();
            karere::AvFlags avFlags(enableAudio, enableVideo);
            rtcModule::ICall* call = findCall(chatid);
            if (!call)
            {
               if (chatroom->isWaitingRoom() && chatroom->ownPriv() < static_cast<Priv> (MegaChatPeerList::PRIV_MODERATOR))
               {
                   API_LOG_ERROR("Start call - Refusing start a call with waiting room enabled, for non moderator users. Chatid: %s",
                                 karere::Id(chatid).toString().c_str());
                   return MegaChatError::ERROR_ACCESS;
               }

               if (mClient->rtc->isCallStartInProgress(chatid))
               {
                   API_LOG_ERROR("Start call - start call attempt already in progress");
                   return MegaChatError::ERROR_EXIST;
               }

               ::promise::Promise<std::shared_ptr<std::string>> pms;
               if (chatroom->publicChat())
               {
                   pms = static_cast<GroupChatRoom *>(chatroom)->unifiedKey();
               }
               else
               {
                   pms.resolve(std::make_shared<string>());
               }

               bool isGroup = chatroom->isGroup();
               pms.then([request, this, chatid, avFlags, isGroup, schedId] (shared_ptr<string> unifiedKey)
               {
                   mClient->rtc->startCall(chatid, avFlags, isGroup, schedId, unifiedKey)
                   .then([request, this]()
                   {
                       MegaChatErrorPrivate *megaChatError = new MegaChatErrorPrivate(MegaChatError::ERROR_OK);
                       fireOnChatRequestFinish(request, megaChatError);
                   })
                   .fail([request, this](const ::promise::Error& err)
                   {
                       API_LOG_ERROR("Error Starting a chat call: %s", err.what());

                       MegaChatErrorPrivate *megaChatError = new MegaChatErrorPrivate(err.msg(), err.code(), err.type());
                       fireOnChatRequestFinish(request, megaChatError);
                   });
               })
               .fail([request, this] (const ::promise::Error &err)
               {
                   API_LOG_ERROR("Failed to decrypt unified key: %s", err.what());
                   MegaChatErrorPrivate *megaChatError = new MegaChatErrorPrivate(err.msg(), err.code(), err.type());
                   fireOnChatRequestFinish(request, megaChatError);
               });
            }
            else if (!call->participate())
            {
                if (call->isJoining())
                {
                    API_LOG_ERROR("Start call - joining call attempt already in progress");
                    request->setUserHandle(call->getCallid());
                    return MegaChatError::ERROR_EXIST;
                }

                call->join(avFlags)
                .then([request, this]()
                {
                    MegaChatErrorPrivate *megaChatError = new MegaChatErrorPrivate(MegaChatError::ERROR_OK);
                    fireOnChatRequestFinish(request, megaChatError);
                })
                .fail([request, this](const ::promise::Error& err)
                {
                    API_LOG_ERROR("Error Joining a chat call: %s", err.what());

                    MegaChatErrorPrivate *megaChatError = new MegaChatErrorPrivate(err.msg(), err.code(), err.type());
                    fireOnChatRequestFinish(request, megaChatError);
                });
            }
            else
            {
                // only groupchats allow to join the call in multiple clients, in 1on1 it's not allowed
                API_LOG_ERROR("A call exists in this chatroom and we already participate or it's not a groupchat");
                request->setUserHandle(call->getCallid());
                return MegaChatError::ERROR_EXIST;
            }

            return MegaChatError::ERROR_OK;
        }
}

int MegaChatApiImpl::performRequest_answerChatCall(MegaChatRequestPrivate* request)
{
    // keep indent and dummy scope from original code in sendPendingRequests(), for a smaller diff
        {
            MegaChatHandle chatid = request->getChatHandle();
            ChatRoom* chatroom = findChatRoom(chatid);
            if (!chatroom)
            {
                API_LOG_ERROR("Answer call - Chatroom has not been found");
                return MegaChatError::ERROR_NOENT;
            }

            if (!chatroom->chat().connection().clientId())
            {
                API_LOG_ERROR("Answer call - Refusing answer a call, clientid no yet assigned by shard: %d", chatroom->chat().connection().shardNo());
                return MegaChatError::ERROR_ACCESS;
            }

            if (chatroom->chatdOnlineState() != kChatStateOnline)
            {
                API_LOG_ERROR("Answer call - chatroom isn't in online state");
                return MegaChatError::ERROR_ACCESS;
            }

            if (!isValidSimVideoTracks(mClient->rtc->getNumInputVideoTracks()))
            {
                API_LOG_ERROR("Answer call - Invalid value for simultaneous input video tracks");
                return MegaChatError::ERROR_ARGS;
            }

            rtcModule::ICall* call = findCall(chatid);
            if (!call)
            {
                API_LOG_ERROR("Answer call - There is not any call in that chatroom");
                return MegaChatError::ERROR_NOENT;
            }

            if (call->participate())
            {
                API_LOG_ERROR("Answer call - You already participate");
                return MegaChatError::ERROR_EXIST;
            }

            if (call->isJoining())
            {
                API_LOG_ERROR("Answer call - joining call attempt already in progress");
                return MegaChatError::ERROR_EXIST;
            }

            bool enableVideo = request->getFlag();
            bool enableAudio = request->getParamType();
            karere::AvFlags avFlags(enableAudio, enableVideo);
            call->join(avFlags)
            .then([request, this]()
            {
                MegaChatErrorPrivate *megaChatError = new MegaChatErrorPrivate(MegaChatError::ERROR_OK);
                fireOnChatRequestFinish(request, megaChatError);
            })
            .fail([request, this](const ::promise::Error& err)
            {
                API_LOG_ERROR("Error Joining a chat call: %s", err.what());

                MegaChatErrorPrivate *megaChatError = new MegaChatErrorPrivate(err.msg(), err.code(), err.type());
                fireOnChatRequestFinish(request, megaChatError);
            });

            return MegaChatError::ERROR_OK;
        }
}

int MegaChatApiImpl::performRequest_hangChatCall(MegaChatRequestPrivate* request)
{
    // keep indent and dummy scope from original code in sendPendingRequests(), for a smaller diff
        {
            if (!mClient->rtc)
            {
                API_LOG_ERROR("Hang up call - WebRTC is not initialized");
                return MegaChatError::ERROR_ACCESS;
            }

            MegaChatHandle callid = request->getChatHandle();
            if (callid == MEGACHAT_INVALID_HANDLE)
            {
                API_LOG_ERROR("Hang up call - invalid callid");
                return MegaChatError::ERROR_ARGS;
            }

            rtcModule::ICall* call = mClient->rtc->findCall(callid);
            if (!call)
            {
                API_LOG_ERROR("Hang up call - There is not any call with that callid");
                return MegaChatError::ERROR_NOENT;
            }

            ChatRoom *chatroom = findChatRoom(call->getChatid());
            if (!chatroom)
            {
                API_LOG_ERROR("Hang up call- Chatroom has not been found");
                return MegaChatError::ERROR_NOENT;
            }

            bool endCall = request->getFlag();
            if (endCall && chatroom->isGroup()
                    && (static_cast<int>(chatroom->ownPriv()) != static_cast<int>(MegaChatPeerList::PRIV_MODERATOR)))
            {
                // if chatd permission is non moderator.
                API_LOG_ERROR("End call withouth enough privileges");
                return MegaChatError::ERROR_ACCESS;
            }

            ::promise::Promise<void> pms = endCall
                    ? call->endCall()  // end call
                    : call->hangup();               // hang up

            pms.then([request, this]()
            {
                MegaChatErrorPrivate *megaChatError = new MegaChatErrorPrivate(MegaChatError::ERROR_OK);
                fireOnChatRequestFinish(request, megaChatError);
            })
            .fail([request, this](const ::promise::Error& err)
            {
                API_LOG_ERROR("Error hang up a chat call: %s", err.what());

                MegaChatErrorPrivate *megaChatError = new MegaChatErrorPrivate(err.msg(), err.code(), err.type());
                fireOnChatRequestFinish(request, megaChatError);
            });

            return MegaChatError::ERROR_OK;
        }
}

int MegaChatApiImpl::performRequest_setAudioVideoEnable(MegaChatRequestPrivate* request)
{
    // keep indent and dummy scope from original code in sendPendingRequests(), for a smaller diff
        {
            MegaChatHandle chatid = request->getChatHandle();
            bool enable = request->getFlag();
            int operationType = request->getParamType();
            rtcModule::ICall* call = findCall(chatid);
            if (!call)
            {
                API_LOG_ERROR("Disable AV flags  - There is not any call in that chatroom");
                assert(call);
                return MegaChatError::ERROR_NOENT;
            }

            if (operationType != MegaChatRequest::AUDIO && operationType != MegaChatRequest::VIDEO)
            {
                return MegaChatError::ERROR_ARGS;
            }

            karere::AvFlags currentFlags = call->getLocalAvFlags();
            karere::AvFlags requestedFlags = currentFlags;
            if (operationType == MegaChatRequest::AUDIO)
            {
                if (enable)
                {
                    if (call->isAllowSpeak())
                    {
                        requestedFlags.add(karere::AvFlags::kAudio);
                    }
                    else
                    {
                        API_LOG_WARNING("Enable audio - isn't allow, peer doesn't have speaker permission");
                        return MegaChatError::ERROR_ACCESS;
                    }
                }
                else
                {
                    requestedFlags.remove(karere::AvFlags::kAudio);
                }
            }
            else // (operationType == MegaChatRequest::VIDEO)
            {
                if (enable)
                {
                    requestedFlags.add(karere::AvFlags::kCamera);
                }
                else
                {
                    requestedFlags.remove(karere::AvFlags::kCamera);
                }
            }

            if (!call->participate())
            {
                API_LOG_ERROR("Disable audio video - You don't participate in the call");
                return MegaChatError::ERROR_ACCESS;
            }

            call->updateAndSendLocalAvFlags(requestedFlags);

            MegaChatErrorPrivate *megaChatError = new MegaChatErrorPrivate(MegaChatError::ERROR_OK);
            fireOnChatRequestFinish(request, megaChatError);
            return MegaChatError::ERROR_OK;
        }
}

int MegaChatApiImpl::performRequest_setCallOnHold(MegaChatRequestPrivate* request)
{
    // keep indent and dummy scope from original code in sendPendingRequests(), for a smaller diff
        {
            MegaChatHandle chatid = request->getChatHandle();
            bool onHold = request->getFlag();

            rtcModule::ICall* call = findCall(chatid);
            if (!call)
            {
                API_LOG_ERROR("Set call on hold  - There is not any call in that chatroom");
                assert(call);
                return MegaChatError::ERROR_NOENT;
            }

            if (call->getState() != rtcModule::CallState::kStateInProgress)
            {
                API_LOG_ERROR("The call can't be set onHold until call is in-progres");
                return MegaChatError::ERROR_ACCESS;
            }

            karere::AvFlags currentFlags = call->getLocalAvFlags();
            if (onHold == currentFlags.isOnHold())
            {
                API_LOG_ERROR("Set call on hold - Call is on hold and try to set on hold or conversely");
                return MegaChatError::ERROR_ARGS;
            }
            currentFlags.setOnHold(onHold);
            call->updateAndSendLocalAvFlags(currentFlags);
            MegaChatErrorPrivate *megaChatError = new MegaChatErrorPrivate(MegaChatError::ERROR_OK);
            fireOnChatRequestFinish(request, megaChatError);
            return MegaChatError::ERROR_OK;
        }
}

int MegaChatApiImpl::performRequest_setChatVideoInDevice(MegaChatRequestPrivate* request)
{
    // keep indent and dummy scope from original code in sendPendingRequests(), for a smaller diff
        {
            if (!mClient->rtc)
            {
                API_LOG_ERROR("Change video streaming source - WebRTC is not initialized");
                return MegaChatError::ERROR_ACCESS;
            }

            const char *deviceName = request->getText();
            if (!deviceName || !mClient->rtc->selectVideoInDevice(deviceName))
            {
                API_LOG_ERROR("Change video streaming source - device doesn't exist");
                return MegaChatError::ERROR_ARGS;
            }

            MegaChatErrorPrivate *megaChatError = new MegaChatErrorPrivate(MegaChatError::ERROR_OK);
            fireOnChatRequestFinish(request, megaChatError);
            return MegaChatError::ERROR_OK;
        }
}
#endif

int MegaChatApiImpl::performRequest_archiveChat(MegaChatRequestPrivate* request)
{
    // keep indent and dummy scope from original code in sendPendingRequests(), for a smaller diff
        {
            handle chatid = request->getChatHandle();
            bool archive = request->getFlag();
            if (chatid == MEGACHAT_INVALID_HANDLE)
            {
                return MegaChatError::ERROR_NOENT;
            }

            ChatRoom *chatroom = findChatRoom(chatid);
            if (!chatroom)
            {
                return MegaChatError::ERROR_NOENT;
            }

            chatroom->archiveChat(archive)
            .then([request, this]()
            {
                MegaChatErrorPrivate *megaChatError = new MegaChatErrorPrivate(MegaChatError::ERROR_OK);
                fireOnChatRequestFinish(request, megaChatError);
            })
            .fail([request, this](const ::promise::Error& err)
            {
                API_LOG_ERROR("Error archiving chat: %s", err.what());

                MegaChatErrorPrivate *megaChatError = new MegaChatErrorPrivate(err.msg(), err.code(), err.type());
                fireOnChatRequestFinish(request, megaChatError);
            });
            return MegaChatError::ERROR_OK;
        }
}

int MegaChatApiImpl::performRequest_loadUserAttributes(MegaChatRequestPrivate* request)
{
    // keep indent and dummy scope from original code in sendPendingRequests(), for a smaller diff
        {
            // if the app requested user attributes too early (ie. init with sid but without cache),
            // the cache will not be ready yet. It needs to wait for fetchnodes to complete.
            if (!mClient->isUserAttrCacheReady())
            {
                return MegaChatError::ERROR_ACCESS;
            }

            handle chatid = request->getChatHandle();
            if (chatid == MEGACHAT_INVALID_HANDLE)
            {
                return MegaChatError::ERROR_NOENT;
            }

            ChatRoom *chatroom = findChatRoom(chatid);
            if (!chatroom)
            {
                return MegaChatError::ERROR_NOENT;
            }

            MegaHandleList *handleList = request->getMegaHandleList();
            if (!handleList)
            {
                return MegaChatError::ERROR_ARGS;
            }
            bool isMember = true;
            for (unsigned int i = 0; i < handleList->size(); i++)
            {
                MegaChatHandle peerid = handleList->get(i);
                if (!chatroom->isMember(peerid))
                {
                    API_LOG_ERROR("Error %s is not a chat member of chatroom (%s)", Id(peerid).toString().c_str(), Id(chatid).toString().c_str());
                    isMember = false;
                    break;
                }
            }
            if (!isMember)
            {
                return MegaChatError::ERROR_ARGS;
            }


            std::vector<::promise::Promise<void>> promises;
            for (unsigned int i = 0; i < handleList->size(); i++)
            {
                promises.push_back(chatroom->chat().requestUserAttributes(handleList->get(i)));
            }

            ::promise::when(promises)
            .then([this, request]()
            {
                MegaChatErrorPrivate *megaChatError = new MegaChatErrorPrivate(MegaChatError::ERROR_OK);
                fireOnChatRequestFinish(request, megaChatError);
            })
            .fail([request, this](const ::promise::Error& e)
            {
                MegaChatErrorPrivate *megaChatError = new MegaChatErrorPrivate(e.msg(), e.code(), e.type());
                fireOnChatRequestFinish(request, megaChatError);
            });
            return MegaChatError::ERROR_OK;
        }
}

int MegaChatApiImpl::performRequest_setChatRetentionTime(MegaChatRequestPrivate* request)
{
    // keep indent and dummy scope from original code in sendPendingRequests(), for a smaller diff
        {
            MegaChatHandle chatid = request->getChatHandle();
            unsigned period = static_cast <unsigned>(request->getNumber());

            if (chatid == MEGACHAT_INVALID_HANDLE)
            {
                API_LOG_ERROR("Request(TYPE_SET_RETENTION_TIME). Invalid chatid");
                return MegaChatError::ERROR_ARGS;
            }

            ChatRoom *chatroom = findChatRoom(chatid);
            if (!chatroom)
            {
                API_LOG_ERROR("Request(TYPE_SET_RETENTION_TIME). Chatroom not found. Chatid: %s", karere::Id(chatid).toString().c_str());
                return MegaChatError::ERROR_NOENT;
            }
            if (chatroom->ownPriv() != static_cast<Priv>(MegaChatPeerList::PRIV_MODERATOR))
            {
                API_LOG_ERROR("Request(TYPE_SET_RETENTION_TIME). Insufficient permissions for chatroom: %s", karere::Id(chatid).toString().c_str());
                return MegaChatError::ERROR_ACCESS;
            }

            auto wptr = mClient->weakHandle();
            chatroom->setChatRetentionTime(period)
            .then([request, wptr, this]()
            {
                wptr.throwIfDeleted();
                MegaChatErrorPrivate *megaChatError = new MegaChatErrorPrivate(MegaChatError::ERROR_OK);
                fireOnChatRequestFinish(request, megaChatError);
            })
            .fail([request, this](const ::promise::Error& err)
            {
                API_LOG_ERROR("Request(TYPE_SET_RETENTION_TIME). Error setting retention time. %s", err.what());

                MegaChatErrorPrivate *megaChatError = new MegaChatErrorPrivate(err.msg(), err.code(), err.type());
                fireOnChatRequestFinish(request, megaChatError);
            });
            return MegaChatError::ERROR_OK;
        }
}

int MegaChatApiImpl::performRequest_manageReaction(MegaChatRequestPrivate* request)
{
    // keep indent and dummy scope from original code in sendPendingRequests(), for a smaller diff
        {
            const char *reaction = request->getText();
            if (!reaction)
            {
                return MegaChatError::ERROR_ARGS;
            }

            MegaChatHandle chatid = request->getChatHandle();
            ChatRoom *chatroom = findChatRoom(chatid);
            if (!chatroom)
            {
                return MegaChatError::ERROR_NOENT;
            }

            if (chatroom->ownPriv() < static_cast<chatd::Priv>(MegaChatPeerList::PRIV_STANDARD))
            {
                return MegaChatError::ERROR_ACCESS;
            }

            MegaChatHandle msgid = request->getUserHandle();
            Chat &chat = chatroom->chat();
            Idx index = chat.msgIndexFromId(msgid);
            if (index == CHATD_IDX_INVALID)
            {
                return MegaChatError::ERROR_NOENT;
            }

            const Message &msg = chat.at(index);
            if (msg.isManagementMessage())
            {
                return MegaChatError::ERROR_ARGS;
            }

            int pendingStatus = chat.getPendingReactionStatus(reaction, msg.id());
            bool hasReacted = msg.hasReacted(reaction, mClient->myHandle());
            if (request->getFlag())
            {
                // check if max number of reactions has been reached
                int res = msg.allowReact(mClient->myHandle(), reaction);
                if (res != 0)
                {
                    request->setNumber(res);
                    return MegaChatError::ERROR_TOOMANY;
                }

                if ((hasReacted && pendingStatus != OP_DELREACTION)
                    || (!hasReacted && pendingStatus == OP_ADDREACTION))
                {
                    // If the reaction exists and there's not a pending DELREACTION
                    // or the reaction doesn't exists and a ADDREACTION is pending
                    return MegaChatError::ERROR_EXIST;
                }
                else
                {
                    chat.manageReaction(msg, reaction, OP_ADDREACTION);
                }
            }
            else
            {
                if ((!hasReacted && pendingStatus != OP_ADDREACTION)
                    || (hasReacted && pendingStatus == OP_DELREACTION))
                {
                    // If the reaction doesn't exist and there's not a pending ADDREACTION
                    // or reaction exists and a DELREACTION is pending
                    return MegaChatError::ERROR_EXIST;
                }
                else
                {
                    chat.manageReaction(msg, reaction, OP_DELREACTION);
                }
            }

            MegaChatErrorPrivate *megaChatError = new MegaChatErrorPrivate(MegaChatError::ERROR_OK);
            fireOnChatRequestFinish(request, megaChatError);
            return MegaChatError::ERROR_OK;
        }
}

int MegaChatApiImpl::performRequest_importMessages(MegaChatRequestPrivate* request)
{
    // keep indent and dummy scope from original code in sendPendingRequests(), for a smaller diff
        {
            if (mClient->initState() != karere::Client::kInitHasOfflineSession
                            && mClient->initState() != karere::Client::kInitHasOnlineSession)
            {
                return MegaChatError::ERROR_ACCESS;
            }

            int count = mClient->importMessages(request->getText());
            if (count < 0)
            {
                return MegaChatError::ERROR_ARGS;
            }

            MegaChatErrorPrivate *megaChatError = new MegaChatErrorPrivate(MegaChatError::ERROR_OK);
            request->setNumber(count);
            fireOnChatRequestFinish(request, megaChatError);
            return MegaChatError::ERROR_OK;
        }
}

#ifndef KARERE_DISABLE_WEBRTC
int MegaChatApiImpl::performRequest_enableAudioLevelMonitor(MegaChatRequestPrivate* request)
{
    // keep indent and dummy scope from original code in sendPendingRequests(), for a smaller diff
        {
            handle chatid = request->getChatHandle();
            bool enable = request->getFlag();
            if (chatid == MEGACHAT_INVALID_HANDLE)
            {
                API_LOG_ERROR("MegaChatRequest::TYPE_ENABLE_AUDIO_LEVEL_MONITOR - Invalid chatid");
                return MegaChatError::ERROR_ARGS;
            }

            rtcModule::ICall* call = findCall(chatid);
            if (!call)
            {
                API_LOG_ERROR("Enable audio level monitor  - There is not any call in that chatroom");
                assert(call);
                return MegaChatError::ERROR_NOENT;
            }

            if (!call->participate())
            {
                API_LOG_ERROR("Enable audio level monitor - You don't participate in the call");
                return MegaChatError::ERROR_ACCESS;
            }

            call->enableAudioLevelMonitor(enable);
            MegaChatErrorPrivate *megaChatError = new MegaChatErrorPrivate(MegaChatError::ERROR_OK);
            fireOnChatRequestFinish(request, megaChatError);
            return MegaChatError::ERROR_OK;
        }
}

int MegaChatApiImpl::performRequest_speakRequest(MegaChatRequestPrivate* request)
{
    // keep indent and dummy scope from original code in sendPendingRequests(), for a smaller diff
        {
            handle chatid = request->getChatHandle();
            bool enable = request->getFlag();
            if (chatid == MEGACHAT_INVALID_HANDLE)
            {
                API_LOG_ERROR("MegaChatRequest::TYPE_REQUEST_SPEAK - Invalid chatid");
                return MegaChatError::ERROR_ARGS;
            }

            rtcModule::ICall* call = findCall(chatid);
            if (!call)
            {
                API_LOG_ERROR("MegaChatRequest::TYPE_REQUEST_SPEAK  - There is not any call in that chatroom");
                assert(call);
                return MegaChatError::ERROR_NOENT;
            }

            if (call->getState() != rtcModule::kStateInProgress)
            {
                API_LOG_ERROR("Request to speak - Call isn't in progress state");
                return MegaChatError::ERROR_ACCESS;
            }

            call->requestSpeaker(enable);
            MegaChatErrorPrivate *megaChatError = new MegaChatErrorPrivate(MegaChatError::ERROR_OK);
            fireOnChatRequestFinish(request, megaChatError);
            return MegaChatError::ERROR_OK;
        }
}

int MegaChatApiImpl::performRequest_speakApproval(MegaChatRequestPrivate* request)
{
    // keep indent and dummy scope from original code in sendPendingRequests(), for a smaller diff
        {
            handle chatid = request->getChatHandle();

            bool enable = request->getFlag();
            if (chatid == MEGACHAT_INVALID_HANDLE)
            {
                API_LOG_ERROR("MegaChatRequest::TYPE_APPROVE_SPEAK - Invalid chatid");
                return MegaChatError::ERROR_ARGS;
            }

            rtcModule::ICall* call = findCall(chatid);
            if (!call)
            {
                API_LOG_ERROR("MegaChatRequest::TYPE_APPROVE_SPEAK  - There is not any call in that chatroom");
                assert(call);
                return MegaChatError::ERROR_NOENT;
            }

            ChatRoom *chatroom = findChatRoom(chatid);
            if (!chatroom)
            {
                API_LOG_ERROR("MegaChatRequest::TYPE_APPROVE_SPEAK- Chatroom has not been found");
                return MegaChatError::ERROR_NOENT;
            }

            if (!call->isOwnPrivModerator()
                || static_cast<int>(chatroom->ownPriv()) != static_cast<int>(MegaChatPeerList::PRIV_MODERATOR))
            {
                if (call->isOwnPrivModerator()
                        != (static_cast<int>(chatroom->ownPriv()) == static_cast<int>(MegaChatPeerList::PRIV_MODERATOR)))
                {
                    std::string logMsg = "Chatd and SFU permissions doesn't match for chatid: ";
                    logMsg.append(call->getChatid().toString().c_str());
                    logMsg.append(" userid: ");
                    logMsg.append(mClient->myHandle().toString().c_str());
                    mMegaApi->sendEvent(99015, logMsg.c_str(), false, static_cast<const char*>(nullptr));
                }

                API_LOG_ERROR("MegaChatRequest::TYPE_APPROVE_SPEAK  - You need moderator role to approve speak request");
                assert(false);
                return MegaChatError::ERROR_ACCESS;
            }

            if (call->getState() != rtcModule::kStateInProgress)
            {
                API_LOG_ERROR("Approve request to speak - Call isn't in progress state");
                return MegaChatError::ERROR_ACCESS;
            }

            call->approveSpeakRequest(static_cast<Cid_t>(request->getUserHandle()), enable);


            MegaChatErrorPrivate *megaChatError = new MegaChatErrorPrivate(MegaChatError::ERROR_OK);
            fireOnChatRequestFinish(request, megaChatError);
            return MegaChatError::ERROR_OK;
        }
}

int MegaChatApiImpl::performRequest_hiResVideo(MegaChatRequestPrivate* request)
{
    // keep indent and dummy scope from original code in sendPendingRequests(), for a smaller diff
        {
            handle chatid = request->getChatHandle();
            int quality = request->getPrivilege(); // by default MegaChatCall::CALL_QUALITY_HIGH_DEF

            if (chatid == MEGACHAT_INVALID_HANDLE)
            {
                API_LOG_ERROR("MegaChatRequest::TYPE_REQUEST_HIGH_RES_VIDEO - Invalid chatid");
                return MegaChatError::ERROR_ARGS;
            }

            if (request->getFlag() && (quality < MegaChatCall::CALL_QUALITY_HIGH_DEF || quality > MegaChatCall::CALL_QUALITY_HIGH_LOW))
            {
                API_LOG_ERROR("MegaChatRequest::TYPE_REQUEST_HIGH_RES_VIDEO  - Invalid resolution quality");
                return MegaChatError::ERROR_ARGS;
            }

            rtcModule::ICall* call = findCall(chatid);
            if (!call)
            {
                API_LOG_ERROR("MegaChatRequest::TYPE_REQUEST_HIGH_RES_VIDEO  - There is not any call in that chatroom");
                assert(call);
                return MegaChatError::ERROR_NOENT;
            }

            if (!request->getFlag() && (!request->getMegaHandleList() || !request->getMegaHandleList()->size()))
            {
                API_LOG_ERROR("MegaChatRequest::TYPE_REQUEST_HIGH_RES_VIDEO - Invalid list of Cids for removal");
                return MegaChatError::ERROR_ARGS;
            }

            if (call->getState() != rtcModule::kStateInProgress)
            {
                API_LOG_ERROR("Request high resolution video - Call isn't in progress state");
                return MegaChatError::ERROR_ACCESS;
            }

            if (request->getFlag()) // HI-RES request only accepts a single peer CID
            {
                Cid_t cid = static_cast<Cid_t>(request->getUserHandle());
                call->requestHighResolutionVideo(cid, quality);
            }
            else // HI-RES del accepts a list of peers CIDs
            {
                std::vector<Cid_t> cids;
                const MegaHandleList *auxcids = request->getMegaHandleList();
                for (size_t i = 0; i < auxcids->size(); i++)
                {
                    cids.emplace_back(static_cast<Cid_t>(auxcids->get(static_cast<unsigned>(i))));
                }
                call->stopHighResolutionVideo(cids);
            }

            MegaChatErrorPrivate *megaChatError = new MegaChatErrorPrivate(MegaChatError::ERROR_OK);
            fireOnChatRequestFinish(request, megaChatError);
            return MegaChatError::ERROR_OK;
        }
}

int MegaChatApiImpl::performRequest_lowResVideo(MegaChatRequestPrivate* request)
{
    // keep indent and dummy scope from original code in sendPendingRequests(), for a smaller diff
        {
            handle chatid = request->getChatHandle();
            if (chatid == MEGACHAT_INVALID_HANDLE)
            {
                API_LOG_ERROR("MegaChatRequest::TYPE_REQUEST_LOW_RES_VIDEO - Invalid chatid");
                return MegaChatError::ERROR_ARGS;
            }

            rtcModule::ICall *call = findCall(chatid);
            if (!call)
            {
                API_LOG_ERROR("MegaChatRequest::TYPE_REQUEST_LOW_RES_VIDEO  - There is not any call in that chatroom");
                assert(call);
                return MegaChatError::ERROR_NOENT;
            }

            if (call->getState() != rtcModule::kStateInProgress)
            {
                API_LOG_ERROR("MegaChatRequest::TYPE_REQUEST_LOW_RES_VIDEO - Call isn't in progress state");
                return MegaChatError::ERROR_ACCESS;
            }

            if (!request->getMegaHandleList() || !request->getMegaHandleList()->size())
            {
                API_LOG_ERROR("MegaChatRequest::TYPE_REQUEST_LOW_RES_VIDEO - Invalid list of Cids");
                return MegaChatError::ERROR_ARGS;
            }

            std::vector<Cid_t> cids;
            const MegaHandleList *auxcids = request->getMegaHandleList();
            for (size_t i = 0; i < auxcids->size(); i++)
            {
                cids.emplace_back(static_cast<Cid_t>(auxcids->get(static_cast<unsigned>(i))));
            }

            if (request->getFlag())
            {
                call->requestLowResolutionVideo(cids);
            }
            else
            {
                call->stopLowResolutionVideo(cids);
            }

            MegaChatErrorPrivate *megaChatError = new MegaChatErrorPrivate(MegaChatError::ERROR_OK);
            fireOnChatRequestFinish(request, megaChatError);
            return MegaChatError::ERROR_OK;
        }
}

int MegaChatApiImpl::performRequest_videoDevice(MegaChatRequestPrivate* request)
{
    // keep indent and dummy scope from original code in sendPendingRequests(), for a smaller diff
        {
            if (!mClient->rtc)
            {
                API_LOG_ERROR("OpenVideoDevice - WebRTC is not initialized");
                return MegaChatError::ERROR_ACCESS;
            }

            if (request->getFlag())
            {
                mClient->rtc->takeDevice();
            }
            else
            {
                mClient->rtc->releaseDevice();
            }

            MegaChatErrorPrivate *megaChatError = new MegaChatErrorPrivate(MegaChatError::ERROR_OK);
            fireOnChatRequestFinish(request, megaChatError);
            return MegaChatError::ERROR_OK;
        }
}

int MegaChatApiImpl::performRequest_requestHiResQuality(MegaChatRequestPrivate* request)
{
    // keep indent and dummy scope from original code in sendPendingRequests(), for a smaller diff
        {
            handle chatid = request->getChatHandle();
            if (chatid == MEGACHAT_INVALID_HANDLE)
            {
                API_LOG_ERROR("MegaChatRequest::TYPE_REQUEST_HIRES_QUALITY - Invalid chatid");
                return MegaChatError::ERROR_ARGS;
            }

            rtcModule::ICall* call = findCall(chatid);
            if (!call)
            {
                API_LOG_ERROR("MegaChatRequest::TYPE_REQUEST_HIRES_QUALITY  - There is not any call in that chatroom");
                assert(call);
                return MegaChatError::ERROR_NOENT;
            }

            if (call->getState() != rtcModule::kStateInProgress)
            {
                API_LOG_ERROR("MegaChatRequest::TYPE_REQUEST_HIRES_QUALITY - Call isn't in progress state");
                return MegaChatError::ERROR_ACCESS;
            }

            Cid_t cid = static_cast<Cid_t>(request->getUserHandle());
            if (!call->hasVideoSlot(cid, true))
            {
                API_LOG_ERROR("MegaChatRequest::TYPE_REQUEST_HIRES_QUALITY  - Currently not receiving a hi-res stream for this peer");
                return MegaChatError::ERROR_ARGS;
            }

            int quality = request->getParamType();
            if (quality < MegaChatCall::CALL_QUALITY_HIGH_DEF || quality > MegaChatCall::CALL_QUALITY_HIGH_LOW)
            {
                API_LOG_ERROR("MegaChatRequest::TYPE_REQUEST_HIRES_QUALITY  - invalid quality level value (spatial layer offset).");
                return MegaChatError::ERROR_ARGS;
            }

            call->requestHiResQuality(cid, quality);
            MegaChatErrorPrivate *megaChatError = new MegaChatErrorPrivate(MegaChatError::ERROR_OK);
            fireOnChatRequestFinish(request, megaChatError);
            return MegaChatError::ERROR_OK;
        }
}

int MegaChatApiImpl::performRequest_removeSpeaker(MegaChatRequestPrivate* request)
{
    // keep indent and dummy scope from original code in sendPendingRequests(), for a smaller diff
        {
            handle chatid = request->getChatHandle();
            if (chatid == MEGACHAT_INVALID_HANDLE)
            {
                API_LOG_ERROR("MegaChatRequest::TYPE_DEL_SPEAKER - Invalid chatid");
                return MegaChatError::ERROR_ARGS;
            }

            rtcModule::ICall *call = findCall(chatid);
            if (!call)
            {
                API_LOG_ERROR("MegaChatRequest::TYPE_DEL_SPEAKER  - There is not any call in that chatroom");
                assert(call);
                return MegaChatError::ERROR_NOENT;
            }

            if (call->getState() != rtcModule::kStateInProgress)
            {
                API_LOG_ERROR("MegaChatRequest::TYPE_DEL_SPEAKER - Call isn't in progress state");
                return MegaChatError::ERROR_ACCESS;
            }

            Cid_t cid = request->getUserHandle() != MEGACHAT_INVALID_HANDLE
                    ? static_cast<Cid_t>(request->getUserHandle())
                    : 0; // own user

            ChatRoom *chatroom = findChatRoom(chatid);
            if (!chatroom)
            {
                return MegaChatError::ERROR_NOENT;
            }

            if (!call->isOwnPrivModerator() && cid)
            {
                API_LOG_ERROR("MegaChatRequest::TYPE_DEL_SPEAKER - You need moderator role to remove an active speaker");
                return MegaChatError::ERROR_ACCESS;
            }

            call->stopSpeak(cid);
            MegaChatErrorPrivate *megaChatError = new MegaChatErrorPrivate(MegaChatError::ERROR_OK);
            fireOnChatRequestFinish(request, megaChatError);
            return MegaChatError::ERROR_OK;
        }
}

int MegaChatApiImpl::performRequest_pushOrAllowJoinCall(MegaChatRequestPrivate* request)
{
    const auto handleList = request->getMegaHandleList();
    bool allowAll = request->getFlag();
    if (!allowAll && (!handleList || !handleList->size()))
    {
        request->getType() == MegaChatRequest::TYPE_WR_PUSH
            ? API_LOG_ERROR("MegaChatRequest::TYPE_WR_PUSH - Invalid list of users to be pushed in the waiting room",
                            request->getRequestString())
            : API_LOG_ERROR("MegaChatRequest::TYPE_WR_ALLOW - Invalid list of users to be allowed to JOIN");

        return MegaChatError::ERROR_ARGS;
    }

    auto res = getCallWithModPermissions(request->getChatHandle(), true /*waitingRoom*/, std::string("MegaChatRequest::TYPE_") + request->getRequestString());
    if (res.first != MegaChatError::ERROR_OK)
    {
        return res.first;
    }
    rtcModule::ICall* call= res.second;
    const rtcModule::KarereWaitingRoom* waitingRoom = call->getWaitingRoom();
    if (!waitingRoom)
    {
        // We have checked that chatroom has waiting room flag enabled at getCallWithModPermissions,
        // however we also need to ensure, that we also have received proper information from SFU to
        // initialize waiting room with users on it, and their joining permission
        API_LOG_ERROR("MegaChatRequest::%s. Can't retrieve waiting room from karere chatroom. chatid: %s",
                      (request->getType() == MegaChatRequest::TYPE_WR_PUSH) ? "TYPE_WR_PUSH" : "TYPE_WR_ALLOW",
                      karere::Id(request->getChatHandle()).toString().c_str());

        assert(false);
        return MegaChatError::ERROR_UNKNOWN;
    }

    std::set<karere::Id> users;
    for (unsigned int i = 0; i < handleList->size(); ++i)
    {
        users.emplace(handleList->get(i));
    }

    request->getType() == MegaChatRequest::TYPE_WR_PUSH
        ? call->pushUsersIntoWaitingRoom(users, allowAll)
        : call->allowUsersJoinCall(users, allowAll);

    MegaChatErrorPrivate* megaChatError = new MegaChatErrorPrivate(MegaChatError::ERROR_OK);
    fireOnChatRequestFinish(request, megaChatError);
    return MegaChatError::ERROR_OK;
}

int MegaChatApiImpl::performRequest_kickUsersFromCall(MegaChatRequestPrivate* request)
{
    const auto handleList = request->getMegaHandleList();
    if (!handleList || !handleList->size())
    {
        API_LOG_ERROR("MegaChatRequest::TYPE_WR_KICK - Empty list of users to be kicked off");
        return MegaChatError::ERROR_ARGS;
    }

    auto res = getCallWithModPermissions(request->getChatHandle(), true /*waitingRoom*/, std::string("MegaChatRequest::TYPE_") + request->getRequestString());
    if (res.first != MegaChatError::ERROR_OK)
    {
        return res.first;
    }

    std::set<karere::Id> users;
    for (unsigned int i = 0; i < handleList->size(); ++i)
    {
        users.emplace(handleList->get(i));
    }

    rtcModule::ICall* call= res.second;
    const rtcModule::KarereWaitingRoom* waitingRoom = call->getWaitingRoom();
    if (!waitingRoom)
    {
        // We have checked that chatroom has waiting room flag enabled at getCallWithModPermissions,
        // however we also need to ensure, that we also have received proper information from SFU to
        // initialize waiting room with users on it, and their joining permission
        API_LOG_ERROR("MegaChatRequest::TYPE_WR_KICK. Can't retrieve waiting room from karere chatroom. chatid: %s",
                      karere::Id(request->getChatHandle()).toString().c_str());

        assert(false);
        return MegaChatError::ERROR_UNKNOWN;
    }

    call->kickUsersFromCall(users);
    MegaChatErrorPrivate* megaChatError = new MegaChatErrorPrivate(MegaChatError::ERROR_OK);
    fireOnChatRequestFinish(request, megaChatError);
    return MegaChatError::ERROR_OK;
}
#endif // ifndef KARERE_DISABLE_WEBRTC

int MegaChatApiImpl::performRequest_removeScheduledMeeting(MegaChatRequestPrivate* request)
{
    // keep indent and dummy scope from original code in sendPendingRequests(), for a smaller diff
        {
            handle chatid = request->getChatHandle();
            handle schedId = request->getUserHandle();
            if (chatid == MEGACHAT_INVALID_HANDLE)
            {
                API_LOG_ERROR("MegaChatRequest::TYPE_DELETE_SCHEDULED_MEETING - Invalid chatid");
                return MegaChatError::ERROR_ARGS;
            }

            if (schedId == MEGACHAT_INVALID_HANDLE)
            {
                API_LOG_ERROR("MegaChatRequest::TYPE_DELETE_SCHEDULED_MEETING - Invalid schedId");
                return MegaChatError::ERROR_ARGS;
            }

            GroupChatRoom* chatroom = dynamic_cast<GroupChatRoom *>(findChatRoom(chatid));
            if (!chatroom)
            {
                return MegaChatError::ERROR_NOENT;
            }

            std::unique_ptr<MegaChatScheduledMeeting>sm (getScheduledMeeting(chatid, schedId));
            if (!sm)
            {
                return MegaChatError::ERROR_NOENT;
            }

            mClient->removeScheduledMeeting(chatid, schedId)
            .then([request, this]()
            {
                MegaChatErrorPrivate* megaChatError = new MegaChatErrorPrivate(MegaChatError::ERROR_OK);
                fireOnChatRequestFinish(request, megaChatError);
            })
            .fail([request,this](const ::promise::Error& err)
            {
                API_LOG_ERROR("Error removing a scheduled meeting: %s", err.what());

                MegaChatErrorPrivate* megaChatError = new MegaChatErrorPrivate(err.code());
                fireOnChatRequestFinish(request, megaChatError);
            });

            return MegaChatError::ERROR_OK;
        }
}

int MegaChatApiImpl::performRequest_fetchScheduledMeetingOccurrences(MegaChatRequestPrivate* request)
{
    // keep indent and dummy scope from original code in sendPendingRequests(), for a smaller diff
        {
            handle chatid = request->getChatHandle();
            if (chatid == MEGACHAT_INVALID_HANDLE)
            {
                API_LOG_ERROR("MegaChatRequest::TYPE_FETCH_SCHEDULED_MEETING_OCCURRENCES - Invalid chatid");
                return MegaChatError::ERROR_ARGS;
            }

            GroupChatRoom* chatroom = dynamic_cast<GroupChatRoom *>(findChatRoom(chatid));
            if (!chatroom)
            {
                return MegaChatError::ERROR_NOENT;
            }

            if (!request->getMegaHandleList() || request->getMegaHandleList()->size() != 2)
            {
                // check since and until param
                return MegaChatError::ERROR_ARGS;
            }

            ::mega::m_time_t since = static_cast<::mega::m_time_t>(request->getMegaHandleList()->get(0));
            ::mega::m_time_t until = static_cast<::mega::m_time_t>(request->getMegaHandleList()->get(1));
            unsigned int numOccurrences = MegaChatScheduledMeeting::NUM_OCURRENCES_REQ; // number of requested occurrences is set by default

            // only load occurrences from DB if occurrences in memory are not up to date
            auto occurrInRam = chatroom->loadOccurresInMemoryFromDb();

            // get local occurrences that has not exceeded since timestamp, or now (UTC)
            std::vector<std::shared_ptr<KarereScheduledMeetingOccurr>>&& res = occurrInRam < numOccurrences
                    ? std::vector<std::shared_ptr<KarereScheduledMeetingOccurr>>()
                    : chatroom->getFutureScheduledMeetingsOccurrences(numOccurrences, since, until);

            if (res.size() < numOccurrences) // fetch fresh occurrences from API
            {
                const uint32_t pendingOccurrences = static_cast<uint32_t>(numOccurrences - res.size());
                MegaChatTimeStamp newSince = !res.empty() ? res.back()->startDateTime() : since; // get since as startDateTime of newest local occurrence if any
                std::shared_ptr<MegaChatScheduledMeetingOccurrList> l(MegaChatScheduledMeetingOccurrList::createInstance());
                std::for_each(res.begin(), res.end(), [l](const auto &sm) { l->insert(new MegaChatScheduledMeetingOccurrPrivate(sm.get())); });

                API_LOG_DEBUG("Fetching fresh scheduled meeting occurrences from API");
                mClient->fetchScheduledMeetingOccurrences(chatid, newSince, until, pendingOccurrences)
                .then([request, l, this](std::vector<std::shared_ptr<KarereScheduledMeetingOccurr>> result)
                {
                    std::for_each(result.begin(), result.end(), [l](const auto &sm) { l->insert(new MegaChatScheduledMeetingOccurrPrivate(sm.get())); });
                    request->setMegaChatScheduledMeetingOccurrList(l.get());
                    fireOnChatRequestFinish(request, new MegaChatErrorPrivate(MegaChatError::ERROR_OK));
                })
                .fail([request, this](const ::promise::Error& err)
                {
                    API_LOG_ERROR("Error fetching scheduled meetings occurrences: %s", err.what());
                    std::unique_ptr<MegaChatScheduledMeetingOccurrList> list(MegaChatScheduledMeetingOccurrList::createInstance());
                    request->setMegaChatScheduledMeetingOccurrList(list.get());
                    fireOnChatRequestFinish(request, new MegaChatErrorPrivate(err.code()));
                });
            }
            else
            {
                API_LOG_DEBUG("Scheduled meeting occurrences fetched from local");
                std::unique_ptr<MegaChatScheduledMeetingOccurrList> list(MegaChatScheduledMeetingOccurrList::createInstance());
                for (auto it = res.begin(); it != res.end(); it++)
                {
                    list->insert(new MegaChatScheduledMeetingOccurrPrivate(it->get()));
                }
                request->setMegaChatScheduledMeetingOccurrList(list.get());

                MegaChatErrorPrivate* megaChatError = new MegaChatErrorPrivate(MegaChatError::ERROR_OK);
                fireOnChatRequestFinish(request, megaChatError);
            }

            return MegaChatError::ERROR_OK;
        }
}

int MegaChatApiImpl::performRequest_updateScheduledMeetingOccurrence(MegaChatRequestPrivate* request)
{
    // keep indent and dummy scope from original code in sendPendingRequests(), for a smaller diff
        {
            if (!request->getMegaChatScheduledMeetingList()
                    || request->getMegaChatScheduledMeetingList()->size() != 1)
            {
                API_LOG_ERROR("TYPE_UPDATE_SCHEDULED_MEETING_OCCURRENCE error 1 (list %s, size %ul): %d",
                              (request->getMegaChatScheduledMeetingList() ? "not-null" : "NULL"),
                              (request->getMegaChatScheduledMeetingList() ? request->getMegaChatScheduledMeetingList()->size() : 0u),
                              MegaChatError::ERROR_ARGS);
                return MegaChatError::ERROR_ARGS;
            }

            const MegaChatScheduledMeeting* ocurr = request->getMegaChatScheduledMeetingList()->at(0);
            if (ocurr->startDateTime() == MEGACHAT_INVALID_TIMESTAMP &&
                    ocurr->endDateTime() == MEGACHAT_INVALID_TIMESTAMP &&
                    ocurr->cancelled() == -1)
            {
                API_LOG_ERROR("TYPE_UPDATE_SCHEDULED_MEETING_OCCURRENCE error 2 (bad startDateTime, endDateTime, cancelled): %d", MegaChatError::ERROR_NOENT);
                return MegaChatError::ERROR_NOENT;
            }

            GroupChatRoom* chatroom = dynamic_cast<GroupChatRoom *>(findChatRoom(ocurr->chatId()));
            if (!chatroom)
            {
                API_LOG_ERROR("TYPE_UPDATE_SCHEDULED_MEETING_OCCURRENCE error 3 (chatroom not found for id %s): %d",
                              Base64Str<MegaClient::CHATHANDLE>(ocurr->chatId()).chars, MegaChatError::ERROR_NOENT);
                return MegaChatError::ERROR_NOENT;
            }

            // get scheduled meeting list from RAM
            const auto& schedMeetings = chatroom->getScheduledMeetings();
            auto it = schedMeetings.find(ocurr->schedId());
            if (it == schedMeetings.end())
            {
                // scheduled meeting related to occurrence we want to modify, doesn't exists
                API_LOG_ERROR("TYPE_UPDATE_SCHEDULED_MEETING_OCCURRENCE error 4 (scheduled meeting not found for id %s): %d",
                              Base64Str<MegaClient::CHATHANDLE>(ocurr->schedId()).chars, MegaChatError::ERROR_NOENT);
                return MegaChatError::ERROR_NOENT;
            }
            const KarereScheduledMeeting* occurrSchedMeeting = it->second.get();

            // load occurrences from local if not loaded yet
            chatroom->loadOccurresInMemoryFromDb();

            // get the occurrence and it's scheduled meeting associated from RAM
            const KarereScheduledMeetingOccurr* localOccurr = nullptr;
            MegaChatTimeStamp overrides = request->getNumber();
            const auto& occurrences = chatroom->getScheduledMeetingsOccurrences();
            for (auto it = occurrences.begin(); it != occurrences.end(); it++)
            {
                if ((*it)->schedId() == ocurr->schedId() && (*it)->startDateTime() == overrides)
                {
                    // primary key for an occurrence is composed of schedId and StartDateTime
                    localOccurr = (*it).get();
                    break;
                }
            }

            if (!localOccurr) // occurrence could not be found in RAM
            {
                // request more occurrences encapsulate in a new method
                MegaChatTimeStamp now = ::mega::m_time();
                std::vector<std::shared_ptr<KarereScheduledMeetingOccurr>>&& res = chatroom->getFutureScheduledMeetingsOccurrences(MegaChatScheduledMeeting::NUM_OCURRENCES_REQ, now, MEGACHAT_INVALID_TIMESTAMP);
                if (res.size() < MegaChatScheduledMeeting::MIN_OCURRENCES)
                {
                    // load fresh scheduled meeting occurrences from API, as we don't have enough future occurrences in local
                    mClient->fetchScheduledMeetingOccurrences(ocurr->chatId(), now /*since*/, MEGACHAT_INVALID_TIMESTAMP /*until*/, MegaChatScheduledMeeting::NUM_OCURRENCES_REQ)
                    .then([](std::vector<std::shared_ptr<KarereScheduledMeetingOccurr>> /*result*/)
                    {
                        API_LOG_DEBUG("Newer scheduled meetings occurrences retrieved successfully");
                    })
                    .fail([](const ::promise::Error& err)
                    {
                        API_LOG_ERROR("Error fetching scheduled meetings occurrences: %s", err.what());
                    });
                    API_LOG_ERROR("TYPE_UPDATE_SCHEDULED_MEETING_OCCURRENCE error 6 "
                                  "(scheduled meeting occurrence not found in local for id %s and overrides %d): %d",
                                  Base64Str<MegaClient::CHATHANDLE>(ocurr->schedId()).chars, overrides, MegaChatError::ERROR_TOOMANY);

                    return MegaChatError::ERROR_TOOMANY;
                }
                API_LOG_ERROR("TYPE_UPDATE_SCHEDULED_MEETING_OCCURRENCE error 5 "
                              "(scheduled meeting occurrence not found for id %s and overrides %d): %d",
                              Base64Str<MegaClient::CHATHANDLE>(ocurr->schedId()).chars, overrides, MegaChatError::ERROR_NOENT);
                return MegaChatError::ERROR_NOENT;
            }

            // check if cancelled were provided in request, otherwise get the values from ocurrence stored in RAM
            MegaChatTimeStamp newStartDate = ocurr->startDateTime();
            MegaChatTimeStamp newEndDate = ocurr->endDateTime();
            int cancelled = (ocurr->cancelled() == 0 || ocurr->cancelled() == 1) ? ocurr->cancelled() : localOccurr->cancelled();

            std::unique_ptr<::mega::MegaScheduledFlags> megaFlags(!occurrSchedMeeting->flags() ? nullptr : ::mega::MegaScheduledFlags::createInstance());
            if (megaFlags)
            {
                 assert(occurrSchedMeeting->flags());
                 megaFlags->importFlagsValue(occurrSchedMeeting->flags()->getNumericValue());
            }

            std::unique_ptr<::mega::MegaScheduledMeeting> megaSchedMeeting;
            if (!occurrSchedMeeting->rules() || occurrSchedMeeting->parentSchedId() != MEGACHAT_INVALID_HANDLE)
            {
                /* we don't want to create a new child scheduled meeting (don't set parent nor overrides params)
                 * if scheduled meeting associated to the occurrence we want to modify:
                 *   - doesn't have repetition rules
                 *   - has a parent scheduled meeting
                 */
                std::unique_ptr<::mega::MegaScheduledRules> megaRules(occurrSchedMeeting->rules() ? occurrSchedMeeting->rules()->getMegaScheduledRules() : nullptr);
                megaSchedMeeting.reset(MegaScheduledMeeting::createInstance(occurrSchedMeeting->chatid(), occurrSchedMeeting->schedId() /*schedId*/,
                                                                                                                    occurrSchedMeeting->parentSchedId(), occurrSchedMeeting->organizerUserid(),
                                                                                                                    cancelled, occurrSchedMeeting->timezone().c_str(), newStartDate, newEndDate,
                                                                                                                    occurrSchedMeeting->title().c_str(),occurrSchedMeeting->description().c_str(),
                                                                                                                    occurrSchedMeeting->attributes().size() ? occurrSchedMeeting->attributes().c_str() :nullptr,
                                                                                                                    MEGACHAT_INVALID_TIMESTAMP /*overrides*/, megaFlags.get(), megaRules.get()));

            }
            else
            {
                /* we want to create a new child scheduled meeting that contains the modified ocurrence
                 * if scheduled meeting associated to the occurrence we want to modify:
                 *   - has repetition rules and doesn't have a parent scheduled meeting
                 *
                 * then we need to set overrides as occurrence startDateTime and parentSchedId as schedId of the meeting
                 * to which this occurrence belongs
                 *
                 * as we want to create a new child scheduled meeting that contains the modified ocurrence, we won't set
                 * repetition rules (non recurring scheduled meeting)
                 */
                megaSchedMeeting.reset(MegaScheduledMeeting::createInstance(occurrSchedMeeting->chatid(), MEGACHAT_INVALID_HANDLE /*schedId*/,
                                                                                                                occurrSchedMeeting->schedId() /*parentId*/, occurrSchedMeeting->organizerUserid(),
                                                                                                                cancelled, occurrSchedMeeting->timezone().c_str(), newStartDate, newEndDate,
                                                                                                                occurrSchedMeeting->title().c_str(),occurrSchedMeeting->description().c_str(),
                                                                                                                occurrSchedMeeting->attributes().size() ? occurrSchedMeeting->attributes().c_str() :nullptr,
                                                                                                                overrides, megaFlags.get(), /*rules*/ nullptr));
            }

            mClient->createOrUpdateScheduledMeeting(megaSchedMeeting.get())
            .then([request, this](KarereScheduledMeeting* sm)
            {
                if (sm)
                {
                    std::unique_ptr<MegaChatScheduledMeetingList> l(MegaChatScheduledMeetingList::createInstance());
                    l->insert(new MegaChatScheduledMeetingPrivate(sm));
                    request->setMegaChatScheduledMeetingList(l.get());
                }
                else
                {
                    assert(false);
                    API_LOG_ERROR("Error updating a scheduled meeting occurrence, updated occurrence has not been received");
                    fireOnChatRequestFinish(request, new MegaChatErrorPrivate(MegaChatError::ERROR_UNKNOWN));
                    return;
                }

                MegaChatErrorPrivate* megaChatError = new MegaChatErrorPrivate(MegaChatError::ERROR_OK);
                fireOnChatRequestFinish(request, megaChatError);
            })
            .fail([request,this](const ::promise::Error& err)
            {
                API_LOG_ERROR("Error updating a scheduled meeting occurrence: %s", err.what());

                MegaChatErrorPrivate* megaChatError = new MegaChatErrorPrivate(err.code());
                fireOnChatRequestFinish(request, megaChatError);
            });

            return MegaChatError::ERROR_OK;
        }
}

int MegaChatApiImpl::performRequest_updateScheduledMeeting(MegaChatRequestPrivate* request)
{
    // keep indent and dummy scope from original code in sendPendingRequests(), for a smaller diff
        {
            if (!request->getMegaChatScheduledMeetingList()
                    || request->getMegaChatScheduledMeetingList()->size() != 1)
            {
                return MegaChatError::ERROR_ARGS;
            }

            const MegaChatScheduledMeeting* sm = request->getMegaChatScheduledMeetingList()->at(0);
            if (!sm || sm->chatId() == MEGACHAT_INVALID_HANDLE || sm->schedId() == MEGACHAT_INVALID_HANDLE)
            {
                return MegaChatError::ERROR_ARGS;
            }

            if (!sm->timezone() && !sm->startDateTime() && !sm->endDateTime() && !sm->title()
                                && !sm->description() && !sm->flags() && !sm->rules())
            {
                return MegaChatError::ERROR_ARGS;
            }

            if (!MegaChatScheduledMeeting::isValidTitleLength(sm->title())
                    || !MegaChatScheduledMeeting::isValidDescriptionLength(sm->description()))
            {
                API_LOG_ERROR("Error updating a scheduled meeting: title or description length exceeded");
                return MegaChatError::ERROR_ARGS;
            }

            GroupChatRoom* chatroom = dynamic_cast<GroupChatRoom *>(findChatRoom(sm->chatId()));
            if (!chatroom)
            {
                return MegaChatError::ERROR_NOENT;
            }

            // get scheduled meeting list from RAM
            const auto& schedMeetings = chatroom->getScheduledMeetings();
            auto it = schedMeetings.find(sm->schedId());
            if (it == schedMeetings.end())
            {
                // scheduled meeting we want to modify, doesn't exists
                return MegaChatError::ERROR_NOENT;
            }

            const KarereScheduledMeeting* currentMeeting = it->second.get();
            std::string newTimezone = sm->timezone() ? sm->timezone() : currentMeeting->timezone();
            MegaChatTimeStamp newStartDate = sm->startDateTime();
            MegaChatTimeStamp newEndDate = sm->endDateTime();
            bool cancelled = sm->cancelled();
            std::string newTitle = sm->title() ? sm->title() : currentMeeting->title();
            std::string newDescription = sm->description() ? sm->description() : currentMeeting->description();

            std::unique_ptr<::mega::MegaScheduledFlags> newFlags(!sm->flags() ? nullptr : ::mega::MegaScheduledFlags::createInstance());
            if (newFlags)
            {
                 assert(sm->flags());
                 newFlags->importFlagsValue(static_cast<MegaChatScheduledFlagsPrivate *>(sm->flags())->getNumericValue());
            }

            std::unique_ptr<::mega::MegaScheduledRules> newRules(!sm->rules() ? nullptr : ::mega::MegaScheduledRules::createInstance(sm->rules()->freq(), sm->rules()->interval(), sm->rules()->until(),
                                                                                                              sm->rules()->byWeekDay(), sm->rules()->byMonthDay(), sm->rules()->byMonthWeekDay()));

            std::unique_ptr<::mega::MegaScheduledMeeting> megaSchedMeeting(MegaScheduledMeeting::createInstance(currentMeeting->chatid(), currentMeeting->schedId(), currentMeeting->parentSchedId(), currentMeeting->organizerUserid(),
                                                                                                                cancelled,
                                                                                                                newTimezone.empty() ? nullptr : newTimezone.c_str(),
                                                                                                                newStartDate,
                                                                                                                newEndDate,
                                                                                                                newTitle.empty() ? nullptr : newTitle.c_str(),
                                                                                                                newDescription.empty() ? nullptr : newDescription.c_str(),
                                                                                                                currentMeeting->attributes().empty() ? nullptr : currentMeeting->attributes().c_str(),
                                                                                                                MEGACHAT_INVALID_TIMESTAMP /*overrides*/, newFlags.get(), newRules.get()));
            mClient->createOrUpdateScheduledMeeting(megaSchedMeeting.get())
            .then([request, this](KarereScheduledMeeting* sm)
            {
                if (sm)
                {
                    std::unique_ptr<MegaChatScheduledMeetingList> l(MegaChatScheduledMeetingList::createInstance());
                    l->insert(new MegaChatScheduledMeetingPrivate(sm));
                    request->setMegaChatScheduledMeetingList(l.get());
                }
                else
                {
                    assert(false);
                    API_LOG_ERROR("Error updating a scheduled meeting, non received scheduled meeting");
                    fireOnChatRequestFinish(request, new MegaChatErrorPrivate(MegaChatError::ERROR_UNKNOWN));
                    return;
                }
                MegaChatErrorPrivate* megaChatError = new MegaChatErrorPrivate(MegaChatError::ERROR_OK);
                fireOnChatRequestFinish(request, megaChatError);
            })
            .fail([request,this](const ::promise::Error& err)
            {
                API_LOG_ERROR("Error updating a scheduled meeting: %s", err.what());

                MegaChatErrorPrivate* megaChatError = new MegaChatErrorPrivate(err.code());
                fireOnChatRequestFinish(request, megaChatError);
            });

            return MegaChatError::ERROR_OK;
        }
}

void MegaChatApiImpl::sendPendingEvents()
{
    megaMessage* msg;
    while ((msg = eventQueue.pop()))
    {
        megaProcessMessage(msg);
    }
}

void MegaChatApiImpl::setLogLevel(int logLevel)
{
    if (!loggerHandler)
    {
        loggerHandler = new LoggerHandler();
    }
    loggerHandler->setLogLevel(logLevel);
}

void MegaChatApiImpl::setLogWithColors(bool useColors)
{
    if (loggerHandler)
    {
        loggerHandler->setLogWithColors(useColors);
    }
}

void MegaChatApiImpl::setLogToConsole(bool enable)
{
    if (loggerHandler)
    {
        loggerHandler->setLogToConsole(enable);
    }
}

void MegaChatApiImpl::setLoggerClass(MegaChatLogger *megaLogger)
{
    if (!megaLogger)   // removing logger
    {
        delete loggerHandler;
        loggerHandler = NULL;
    }
    else
    {
        if (!loggerHandler)
        {
            loggerHandler = new LoggerHandler();
        }
        loggerHandler->setMegaChatLogger(megaLogger);
    }
}

int MegaChatApiImpl::initAnonymous()
{
    sdkMutex.lock();
    createKarereClient();

    int state = mClient->initWithAnonymousSession();
    if (state >= karere::Client::kInitErrFirst)
    {
        // there's been an error during initialization
        localLogout();
    }

    sdkMutex.unlock();
    return MegaChatApiImpl::convertInitState(state);
}

int MegaChatApiImpl::init(const char *sid, bool waitForFetchnodesToConnect)
{
    sdkMutex.lock();
    createKarereClient();

    int state = mClient->init(sid, waitForFetchnodesToConnect);
    if (state >= karere::Client::kInitErrFirst
            && state != karere::Client::kInitErrNoCache)    // this one is recoverable via login+fetchnodes
    {
        // there's been an error during initialization
        localLogout();
    }

    sdkMutex.unlock();
    return MegaChatApiImpl::convertInitState(state);
}

void MegaChatApiImpl::resetClientid()
{
    sdkMutex.lock();
    if (mClient)
    {
        mClient->resetMyIdentity();
    }
    sdkMutex.unlock();
}

void MegaChatApiImpl::createKarereClient()
{
    if (!mClient)
    {
#ifndef KARERE_DISABLE_WEBRTC
        uint8_t caps = karere::kClientIsMobile | karere::kClientCanWebrtc | karere::kClientSupportLastGreen;
#else
        uint8_t caps = karere::kClientIsMobile | karere::kClientSupportLastGreen;
#endif
#ifndef KARERE_DISABLE_WEBRTC
        mClient = new karere::Client(*mMegaApi, mWebsocketsIO, *this, *mCallHandler, *mScheduledMeetingHandler, mMegaApi->getBasePath(), caps, this);
#else
        mClient = new karere::Client(*mMegaApi, mWebsocketsIO, *this, *mScheduledMeetingHandler, mMegaApi->getBasePath(), caps, this);
#endif
        API_LOG_DEBUG("createKarereClient: karere client instance created");
        mTerminating = false;
    }
}

int MegaChatApiImpl::getInitState()
{
    int initState;

    sdkMutex.lock();
    if (mClient)
    {
        initState = MegaChatApiImpl::convertInitState(mClient->initState());
    }
    else
    {
        initState = MegaChatApi::INIT_NOT_DONE;
    }
    sdkMutex.unlock();

    return initState;
}

void MegaChatApiImpl::importMessages(const char *externalDbPath, MegaChatRequestListener *listener)
{
    MegaChatRequestPrivate *request = new MegaChatRequestPrivate(MegaChatRequest::TYPE_IMPORT_MESSAGES, listener);
    request->setText(externalDbPath);
    request->setPerformRequest([this, request]() { return performRequest_importMessages(request); });
    requestQueue.push(request);
    waiter->notify();
}

MegaChatRoomHandler *MegaChatApiImpl::getChatRoomHandler(MegaChatHandle chatid)
{
    map<MegaChatHandle, MegaChatRoomHandler*>::iterator it = chatRoomHandler.find(chatid);
    if (it == chatRoomHandler.end())
    {
        chatRoomHandler[chatid] = new MegaChatRoomHandler(this, mChatApi, mMegaApi, chatid);
    }

    return chatRoomHandler[chatid];
}

void MegaChatApiImpl::removeChatRoomHandler(MegaChatHandle chatid)
{
    map<MegaChatHandle, MegaChatRoomHandler*>::iterator it = chatRoomHandler.find(chatid);
    if (it == chatRoomHandler.end())
    {
        API_LOG_WARNING("removeChatRoomHandler: chatroom handler not found (chatid: %s)", ID_CSTR(chatid));
        return;
    }

    MegaChatRoomHandler *roomHandler = chatRoomHandler[chatid];
    chatRoomHandler.erase(it);
    delete roomHandler;
}

ChatRoom *MegaChatApiImpl::findChatRoom(MegaChatHandle chatid)
{
    ChatRoom *chatroom = NULL;

    sdkMutex.lock();

    if (mClient && !mTerminating)
    {
        ChatRoomList::iterator it = mClient->chats->find(chatid);
        if (it != mClient->chats->end())
        {
            chatroom = it->second;
        }
    }

    sdkMutex.unlock();

    return chatroom;
}

karere::ChatRoom *MegaChatApiImpl::findChatRoomByUser(MegaChatHandle userhandle)
{
    ChatRoom *chatroom = NULL;

    sdkMutex.lock();

    if (mClient && !mTerminating)
    {
        ContactList::iterator it = mClient->mContactList->find(userhandle);
        if (it != mClient->mContactList->end())
        {
            chatroom = it->second->chatRoom();
        }
    }

    sdkMutex.unlock();

    return chatroom;
}

chatd::Message *MegaChatApiImpl::findMessage(MegaChatHandle chatid, MegaChatHandle msgid)
{
    Message *msg = NULL;

    sdkMutex.lock();

    ChatRoom *chatroom = findChatRoom(chatid);
    if (chatroom)
    {
        Chat &chat = chatroom->chat();
        Idx index = chat.msgIndexFromId(msgid);
        if (index != CHATD_IDX_INVALID)
        {
            msg = chat.findOrNull(index);
        }
    }

    sdkMutex.unlock();

    return msg;
}

chatd::Message *MegaChatApiImpl::findMessageNotConfirmed(MegaChatHandle chatid, MegaChatHandle msgxid)
{
    Message *msg = NULL;

    sdkMutex.lock();

    ChatRoom *chatroom = findChatRoom(chatid);
    if (chatroom)
    {
        Chat &chat = chatroom->chat();
        msg = chat.getMsgByXid(msgxid);
    }

    sdkMutex.unlock();

    return msg;
}

void MegaChatApiImpl::setCatchException(bool enable)
{
    karere::gCatchException = enable;
}

bool MegaChatApiImpl::hasUrl(const char *text)
{
    std::string url;
    return chatd::Message::hasUrl(text, url);
}

bool MegaChatApiImpl::openNodeHistory(MegaChatHandle chatid, MegaChatNodeHistoryListener *listener)
{
    if (!listener || chatid == MEGACHAT_INVALID_HANDLE)
    {
        return false;
    }

    sdkMutex.lock();

    ChatRoom *chatroom = findChatRoom(chatid);
    if (chatroom)
    {
        auto it = nodeHistoryHandlers.find(chatid);
        if (it != nodeHistoryHandlers.end())
        {
            sdkMutex.unlock();
            API_LOG_WARNING("openNodeHistory: node history is already open for this chatroom (chatid: %s), close it before open it again", karere::Id(chatid).toString().c_str());
            throw std::runtime_error("App node history handler is already set, remove it first");
            return false;
        }

        MegaChatNodeHistoryHandler *handler = new MegaChatNodeHistoryHandler(mChatApi);
        chatroom->chat().setNodeHistoryHandler(handler);
        nodeHistoryHandlers[chatid] = handler;
        handler->addMegaNodeHistoryListener(listener);
    }

    sdkMutex.unlock();
    return chatroom;
}

bool MegaChatApiImpl::closeNodeHistory(MegaChatHandle chatid, MegaChatNodeHistoryListener *listener)
{
    if (!listener || chatid == MEGACHAT_INVALID_HANDLE)
    {
        return false;
    }

    sdkMutex.lock();
    ChatRoom *chatroom = findChatRoom(chatid);
    if (chatroom)
    {
        auto it = nodeHistoryHandlers.find(chatid);
        if (it != nodeHistoryHandlers.end())
        {
            MegaChatNodeHistoryHandler *handler = it->second;
            nodeHistoryHandlers.erase(it);
            delete handler;
            chatroom->chat().unsetHandlerToNodeHistory();

            sdkMutex.unlock();
            return true;
        }
    }

    sdkMutex.unlock();
    return false;
}

void MegaChatApiImpl::addNodeHistoryListener(MegaChatHandle chatid, MegaChatNodeHistoryListener *listener)
{
    if (!listener || chatid == MEGACHAT_INVALID_HANDLE)
    {
        return;
    }

    sdkMutex.lock();
    auto it = nodeHistoryHandlers.find(chatid);
    if (it != nodeHistoryHandlers.end())
    {
        MegaChatNodeHistoryHandler *handler = it->second;
        handler->addMegaNodeHistoryListener(listener);

    }
    else
    {
        assert(false);
        API_LOG_WARNING("addNodeHistoryListener: node history handler not found (chatid: %s)", karere::Id(chatid).toString().c_str());
    }

    sdkMutex.unlock();
}

void MegaChatApiImpl::removeNodeHistoryListener(MegaChatHandle chatid, MegaChatNodeHistoryListener *listener)
{
    if (!listener || chatid == MEGACHAT_INVALID_HANDLE)
    {
        return;
    }

    sdkMutex.lock();
    auto it = nodeHistoryHandlers.find(chatid);
    if (it != nodeHistoryHandlers.end())
    {
        MegaChatNodeHistoryHandler *handler = it->second;
        handler->removeMegaNodeHistoryListener(listener);

    }
    else
    {
        assert(false);
        API_LOG_WARNING("removeNodeHistoryListener: node history handler not found (chatid: %s)", karere::Id(chatid).toString().c_str());
    }

    sdkMutex.unlock();

}

int MegaChatApiImpl::loadAttachments(MegaChatHandle chatid, int count)
{
    int ret = MegaChatApi::SOURCE_NONE;
    sdkMutex.lock();

    ChatRoom *chatroom = findChatRoom(chatid);
    if (chatroom)
    {
        Chat &chat = chatroom->chat();
        HistSource source = chat.getNodeHistory(count);
        switch (source)
        {
        case kHistSourceNone:   ret = MegaChatApi::SOURCE_NONE; break;
        case kHistSourceRam:
        case kHistSourceDb:     ret = MegaChatApi::SOURCE_LOCAL; break;
        case kHistSourceServer: ret = MegaChatApi::SOURCE_REMOTE; break;
        case kHistSourceNotLoggedIn: ret = MegaChatApi::SOURCE_ERROR; break;
        default:
            API_LOG_ERROR("Unknown source of messages at loadAttachments()");
            break;
        }
    }

    sdkMutex.unlock();
    return ret;
}

void MegaChatApiImpl::fireOnChatRequestStart(MegaChatRequestPrivate *request)
{
    API_LOG_INFO("Request (%s) starting", request->getRequestString());

    for (set<MegaChatRequestListener *>::iterator it = requestListeners.begin(); it != requestListeners.end() ; it++)
    {
        (*it)->onRequestStart(mChatApi, request);
    }

    MegaChatRequestListener* listener = request->getListener();
    if (listener)
    {
        listener->onRequestStart(mChatApi, request);
    }
}

void MegaChatApiImpl::fireOnChatRequestFinish(MegaChatRequestPrivate *request, MegaChatError *e)
{
    if(e->getErrorCode())
    {
        API_LOG_INFO("Request (%s) finished with error: %s", request->getRequestString(), e->getErrorString());
    }
    else
    {
        API_LOG_INFO("Request (%s) finished", request->getRequestString());
    }

    for (set<MegaChatRequestListener *>::iterator it = requestListeners.begin(); it != requestListeners.end() ; it++)
    {
        (*it)->onRequestFinish(mChatApi, request, e);
    }

    MegaChatRequestListener* listener = request->getListener();
    if (listener)
    {
        listener->onRequestFinish(mChatApi, request, e);
    }

    requestMap.erase(request->getTag());

    delete request;
    delete e;
}

void MegaChatApiImpl::fireOnChatRequestUpdate(MegaChatRequestPrivate *request)
{
    for (set<MegaChatRequestListener *>::iterator it = requestListeners.begin(); it != requestListeners.end() ; it++)
    {
        (*it)->onRequestUpdate(mChatApi, request);
    }

    MegaChatRequestListener* listener = request->getListener();
    if (listener)
    {
        listener->onRequestUpdate(mChatApi, request);
    }
}

void MegaChatApiImpl::fireOnChatRequestTemporaryError(MegaChatRequestPrivate *request, MegaChatError *e)
{
    request->setNumRetry(request->getNumRetry() + 1);

    for (set<MegaChatRequestListener *>::iterator it = requestListeners.begin(); it != requestListeners.end() ; it++)
    {
        (*it)->onRequestTemporaryError(mChatApi, request, e);
    }

    MegaChatRequestListener* listener = request->getListener();
    if (listener)
    {
        listener->onRequestTemporaryError(mChatApi, request, e);
    }

    delete e;
}

#ifndef KARERE_DISABLE_WEBRTC

void MegaChatApiImpl::fireOnChatSchedMeetingUpdate(MegaChatScheduledMeetingPrivate* sm)
{
    if (mTerminating)
    {
        return;
    }

    for (set<MegaChatScheduledMeetingListener *>::iterator it = mSchedMeetingListeners.begin(); it != mSchedMeetingListeners.end() ; it++)
    {
        (*it)->onChatSchedMeetingUpdate(mChatApi, sm);
    }
}

void MegaChatApiImpl::fireOnSchedMeetingOccurrencesChange(const karere::Id& id, bool append)
{
    if (mTerminating)
    {
        return;
    }

    for (set<MegaChatScheduledMeetingListener *>::iterator it = mSchedMeetingListeners.begin(); it != mSchedMeetingListeners.end() ; it++)
    {
        (*it)->onSchedMeetingOccurrencesUpdate(mChatApi, id, append);
    }
}
void MegaChatApiImpl::fireOnChatCallUpdate(MegaChatCallPrivate *call)
{
    if (call->getCallId() == Id::inval())
    {
        // if a call have no id yet, it's because we haven't received yet the initial CALLDATA,
        // but just some previous opcodes related to the call, like INCALLs or CALLTIME (which
        // do not include the callid)
        return;
    }

    if (mTerminating)
    {
        return;
    }

    for (set<MegaChatCallListener *>::iterator it = callListeners.begin(); it != callListeners.end() ; it++)
    {
        (*it)->onChatCallUpdate(mChatApi, call);
    }

    if (call->hasChanged(MegaChatCall::CHANGE_TYPE_STATUS)
            && (call->isRinging()              // for callee, incoming call
                || call->getStatus() == MegaChatCall::CALL_STATUS_USER_NO_PRESENT   // for callee (groupcalls)
                || call->getStatus() == MegaChatCall::CALL_STATUS_DESTROYED))       // call finished
    {
        // notify at MegaChatListItem level about new calls and calls being terminated
        ChatRoom *room = findChatRoom(call->getChatid());
        MegaChatListItemPrivate *item = new MegaChatListItemPrivate(*room);
        item->setCallInProgress();

        fireOnChatListItemUpdate(item);
    }

    call->removeChanges();
}

void MegaChatApiImpl::fireOnChatSessionUpdate(MegaChatHandle chatid, MegaChatHandle callid, MegaChatSessionPrivate *session)
{
    if (mTerminating)
    {
        return;
    }

    for (set<MegaChatCallListener *>::iterator it = callListeners.begin(); it != callListeners.end() ; it++)
    {
        (*it)->onChatSessionUpdate(mChatApi, chatid, callid, session);
    }

    session->removeChanges();
}

void MegaChatApiImpl::fireOnChatVideoData(MegaChatHandle chatid, uint32_t clientId, int width, int height, char *buffer, rtcModule::VideoResolution videoResolution)
{
    std::map<MegaChatHandle, MegaChatPeerVideoListener_map>::iterator it;
    std::map<MegaChatHandle, MegaChatPeerVideoListener_map>::iterator itEnd;
    assert(videoResolution != rtcModule::VideoResolution::kUndefined);
    if (clientId == 0)
    {
        for( MegaChatVideoListener_set::iterator videoListenerIterator = mLocalVideoListeners[chatid].begin();
             videoListenerIterator != mLocalVideoListeners[chatid].end();
             videoListenerIterator++)
        {
            if (*videoListenerIterator == nullptr)
            {
                API_LOG_WARNING("local videoListener does not exists");
                continue;
            }
            (*videoListenerIterator)->onChatVideoData(mChatApi, chatid, width, height, buffer, width * height * 4);
        }

        return;
    }

    if (videoResolution == rtcModule::VideoResolution::kHiRes)
    {
         it = mVideoListenersHiRes.find(chatid);
         itEnd = mVideoListenersHiRes.end();
    }
    else
    {
        assert(clientId); // local video listeners can't be un/registered into this map
        it = mVideoListenersLowRes.find(chatid);
        itEnd = mVideoListenersLowRes.end();
    }

    if (it != itEnd)
    {
        MegaChatPeerVideoListener_map::iterator peerVideoIterator = it->second.find(clientId);
        if (peerVideoIterator != it->second.end())
        {
            for( MegaChatVideoListener_set::iterator videoListenerIterator = peerVideoIterator->second.begin();
                 videoListenerIterator != peerVideoIterator->second.end();
                 videoListenerIterator++)
            {
                if (*videoListenerIterator == nullptr)
                {
                    API_LOG_WARNING("remote videoListener with CID %u does not exists ", clientId);
                    continue;
                }

                (*videoListenerIterator)->onChatVideoData(mChatApi, chatid, width, height, buffer, width * height * 4);
            }
        }
    }
}

#endif  // webrtc

void MegaChatApiImpl::fireOnChatListItemUpdate(MegaChatListItem *item)
{
    for(set<MegaChatListener *>::iterator it = listeners.begin(); it != listeners.end() ; it++)
    {
        (*it)->onChatListItemUpdate(mChatApi, item);
    }

    delete item;
}

void MegaChatApiImpl::fireOnChatInitStateUpdate(int newState)
{
    for(set<MegaChatListener *>::iterator it = listeners.begin(); it != listeners.end() ; it++)
    {
        (*it)->onChatInitStateUpdate(mChatApi, newState);
    }
}

void MegaChatApiImpl::fireOnChatOnlineStatusUpdate(MegaChatHandle userhandle, int status, bool inProgress)
{
    for(set<MegaChatListener *>::iterator it = listeners.begin(); it != listeners.end() ; it++)
    {
        (*it)->onChatOnlineStatusUpdate(mChatApi, userhandle, status, inProgress);
    }
}

void MegaChatApiImpl::fireOnChatPresenceConfigUpdate(MegaChatPresenceConfig *config)
{
    for(set<MegaChatListener *>::iterator it = listeners.begin(); it != listeners.end() ; it++)
    {
        (*it)->onChatPresenceConfigUpdate(mChatApi, config);
    }

    delete config;
}

void MegaChatApiImpl::fireOnChatPresenceLastGreenUpdated(MegaChatHandle userhandle, int lastGreen)
{
    for(set<MegaChatListener *>::iterator it = listeners.begin(); it != listeners.end() ; it++)
    {
        (*it)->onChatPresenceLastGreen(mChatApi, userhandle, lastGreen);
    }
}

void MegaChatApiImpl::fireOnChatConnectionStateUpdate(MegaChatHandle chatid, int newState)
{
    bool allConnected = (newState == MegaChatApi::CHAT_CONNECTION_ONLINE) ? mClient->mChatdClient->areAllChatsLoggedIn() : false;

    for(set<MegaChatListener *>::iterator it = listeners.begin(); it != listeners.end() ; it++)
    {
        (*it)->onChatConnectionStateUpdate(mChatApi, chatid, newState);

        if (allConnected)
        {
            (*it)->onChatConnectionStateUpdate(mChatApi, MEGACHAT_INVALID_HANDLE, newState);
        }
    }
}

void MegaChatApiImpl::fireOnDbError(int error, const char *msg)
{
    for(set<MegaChatListener *>::iterator it = listeners.begin(); it != listeners.end() ; it++)
    {
        (*it)->onDbError(mChatApi, error, msg);
    }
}

void MegaChatApiImpl::fireOnChatNotification(MegaChatHandle chatid, MegaChatMessage *msg)
{
    for(set<MegaChatNotificationListener *>::iterator it = notificationListeners.begin(); it != notificationListeners.end() ; it++)
    {
        (*it)->onChatNotification(mChatApi, chatid, msg);
    }

    delete msg;
}

int MegaChatApiImpl::getConnectionState()
{
    int ret = 0;

    sdkMutex.lock();
    ret = mClient ? (int) mClient->connState() : MegaChatApi::DISCONNECTED;
    sdkMutex.unlock();

    return ret;
}

int MegaChatApiImpl::getChatConnectionState(MegaChatHandle chatid)
{
    int ret = MegaChatApi::CHAT_CONNECTION_OFFLINE;

    sdkMutex.lock();
    ChatRoom *room = findChatRoom(chatid);
    if (room)
    {
        ret = MegaChatApiImpl::convertChatConnectionState(room->chatdOnlineState());
    }
    sdkMutex.unlock();

    return ret;
}

bool MegaChatApiImpl::areAllChatsLoggedIn()
{
    sdkMutex.lock();
    bool ret = mClient->mChatdClient->areAllChatsLoggedIn();
    sdkMutex.unlock();

    return ret;
}

void MegaChatApiImpl::retryPendingConnections(bool disconnect, bool refreshURL, MegaChatRequestListener *listener)
{
    MegaChatRequestPrivate *request = new MegaChatRequestPrivate(MegaChatRequest::TYPE_RETRY_PENDING_CONNECTIONS, listener);
    request->setFlag(disconnect);
    request->setParamType(refreshURL ? 1 : 0);
    requestQueue.push(request);
    waiter->notify();
}

void MegaChatApiImpl::logout(MegaChatRequestListener *listener)
{
    MegaChatRequestPrivate *request = new MegaChatRequestPrivate(MegaChatRequest::TYPE_LOGOUT, listener);
    request->setFlag(true);
    requestQueue.push(request);
    waiter->notify();
}

void MegaChatApiImpl::localLogout(MegaChatRequestListener *listener)
{
    MegaChatRequestPrivate *request = new MegaChatRequestPrivate(MegaChatRequest::TYPE_LOGOUT, listener);
    request->setFlag(false);
    requestQueue.push(request);
    waiter->notify();
}

void MegaChatApiImpl::setOnlineStatus(int status, MegaChatRequestListener *listener)
{
    MegaChatRequestPrivate *request = new MegaChatRequestPrivate(MegaChatRequest::TYPE_SET_ONLINE_STATUS, listener);
    request->setNumber(status);
    requestQueue.push(request);
    waiter->notify();
}

void MegaChatApiImpl::setPresenceAutoaway(bool enable, int64_t timeout, MegaChatRequestListener *listener)
{
    MegaChatRequestPrivate *request = new MegaChatRequestPrivate(MegaChatRequest::TYPE_SET_PRESENCE_AUTOAWAY, listener);
    request->setFlag(enable);
    request->setNumber(timeout);
    requestQueue.push(request);
    waiter->notify();
}

void MegaChatApiImpl::setPresencePersist(bool enable, MegaChatRequestListener *listener)
{
    MegaChatRequestPrivate *request = new MegaChatRequestPrivate(MegaChatRequest::TYPE_SET_PRESENCE_PERSIST, listener);
    request->setFlag(enable);
    requestQueue.push(request);
    waiter->notify();
}

void MegaChatApiImpl::signalPresenceActivity(MegaChatRequestListener *listener)
{
    MegaChatRequestPrivate *request = new MegaChatRequestPrivate(MegaChatRequest::TYPE_SIGNAL_ACTIVITY, listener);
    requestQueue.push(request);
    waiter->notify();
}

void MegaChatApiImpl::setLastGreenVisible(bool enable, MegaChatRequestListener *listener)
{
    MegaChatRequestPrivate *request = new MegaChatRequestPrivate(MegaChatRequest::TYPE_SET_LAST_GREEN_VISIBLE, listener);
    request->setFlag(enable);
    requestQueue.push(request);
    waiter->notify();
}

void MegaChatApiImpl::requestLastGreen(MegaChatHandle userid, MegaChatRequestListener *listener)
{
    MegaChatRequestPrivate *request = new MegaChatRequestPrivate(MegaChatRequest::TYPE_LAST_GREEN, listener);
    request->setUserHandle(userid);
    requestQueue.push(request);
    waiter->notify();
}

MegaChatPresenceConfig *MegaChatApiImpl::getPresenceConfig()
{
    MegaChatPresenceConfigPrivate *config = NULL;

    sdkMutex.lock();

    if (mClient && !mTerminating)
    {
        const ::presenced::Config &cfg = mClient->presenced().config();
        if (cfg.presence().isValid())
        {
            config = new MegaChatPresenceConfigPrivate(cfg, mClient->presenced().isConfigAcknowledged());
        }
    }

    sdkMutex.unlock();

    return config;
}

bool MegaChatApiImpl::isSignalActivityRequired()
{
    sdkMutex.lock();

    bool enabled = mClient ? mClient->presenced().isSignalActivityRequired() : false;

    sdkMutex.unlock();

    return enabled;
}

int MegaChatApiImpl::getOnlineStatus()
{
    sdkMutex.lock();

    int status = mClient ? getUserOnlineStatus(mClient->myHandle()) : (int)MegaChatApi::STATUS_INVALID;

    sdkMutex.unlock();

    return status;
}

bool MegaChatApiImpl::isOnlineStatusPending()
{
    sdkMutex.lock();

    bool statusInProgress = mClient ? mClient->presenced().isConfigAcknowledged() : false;

    sdkMutex.unlock();

    return statusInProgress;
}

int MegaChatApiImpl::getUserOnlineStatus(MegaChatHandle userhandle)
{
    int status = MegaChatApi::STATUS_INVALID;

    sdkMutex.lock();

    if (mClient && !mTerminating)
    {
        status = mClient->presenced().peerPresence(userhandle).status();
    }

    sdkMutex.unlock();

    return status;
}

void MegaChatApiImpl::setBackgroundStatus(bool background, MegaChatRequestListener *listener)
{
    MegaChatRequestPrivate *request = new MegaChatRequestPrivate(MegaChatRequest::TYPE_SET_BACKGROUND_STATUS, listener);
    request->setFlag(background);
    requestQueue.push(request);
    waiter->notify();
}

int MegaChatApiImpl::getBackgroundStatus()
{
    sdkMutex.lock();

    int status = mClient ? int(mClient->isInBackground()) : -1;

    sdkMutex.unlock();

    return status;
}

void MegaChatApiImpl::getUserFirstname(MegaChatHandle userhandle, const char *authorizationToken, MegaChatRequestListener *listener)
{
    MegaChatRequestPrivate *request = new MegaChatRequestPrivate(MegaChatRequest::TYPE_GET_FIRSTNAME, listener);
    request->setUserHandle(userhandle);
    request->setLink(authorizationToken);
    requestQueue.push(request);
    waiter->notify();
}

const char *MegaChatApiImpl::getUserFirstnameFromCache(MegaChatHandle userhandle)
{
    SdkMutexGuard g(sdkMutex);
    if (mClient && mClient->isUserAttrCacheReady())
    {
        const Buffer* buffer = mClient->userAttrCache().getDataFromCache(userhandle, ::mega::MegaApi::USER_ATTR_FIRSTNAME);
        return buffer ? buffer->c_str() : nullptr;

    }

    return nullptr;
}

void MegaChatApiImpl::getUserLastname(MegaChatHandle userhandle, const char *authorizationToken, MegaChatRequestListener *listener)
{
    MegaChatRequestPrivate *request = new MegaChatRequestPrivate(MegaChatRequest::TYPE_GET_LASTNAME, listener);
    request->setUserHandle(userhandle);
    request->setLink(authorizationToken);
    requestQueue.push(request);
    waiter->notify();
}

const char *MegaChatApiImpl::getUserLastnameFromCache(MegaChatHandle userhandle)
{
    SdkMutexGuard g(sdkMutex);
    if (mClient && mClient->isUserAttrCacheReady())
    {
        const Buffer* buffer = mClient->userAttrCache().getDataFromCache(userhandle, ::mega::MegaApi::USER_ATTR_LASTNAME);
        return buffer ? buffer->c_str() : nullptr;
    }

    return nullptr;
}

const char *MegaChatApiImpl::getUserFullnameFromCache(MegaChatHandle userhandle)
{
    SdkMutexGuard g(sdkMutex);
    if (mClient && mClient->isUserAttrCacheReady())
    {
        const Buffer* buffer = mClient->userAttrCache().getDataFromCache(userhandle, USER_ATTR_FULLNAME);
        if (buffer != nullptr)
        {
            std::string fullname(buffer->buf()+1, buffer->dataSize()-1);
            return MegaApi::strdup(fullname.c_str());
        }
    }

    return nullptr;
}

void MegaChatApiImpl::getUserEmail(MegaChatHandle userhandle, MegaChatRequestListener *listener)
{
    MegaChatRequestPrivate *request = new MegaChatRequestPrivate(MegaChatRequest::TYPE_GET_EMAIL, listener);
    request->setUserHandle(userhandle);
    requestQueue.push(request);
    waiter->notify();
}

const char *MegaChatApiImpl::getUserEmailFromCache(MegaChatHandle userhandle)
{
    SdkMutexGuard g(sdkMutex);
    if (mClient && mClient->isUserAttrCacheReady())
    {
        const Buffer* buffer = mClient->userAttrCache().getDataFromCache(userhandle, USER_ATTR_EMAIL);
        return buffer ? buffer->c_str() : nullptr;
    }

    return nullptr;
}

const char *MegaChatApiImpl::getUserAliasFromCache(MegaChatHandle userhandle)
{
    SdkMutexGuard g(sdkMutex);
    if (mClient && mClient->isUserAttrCacheReady())
    {
        const Buffer* buffer = mClient->userAttrCache().getDataFromCache(mClient->myHandle(), ::mega::MegaApi::USER_ATTR_ALIAS);

        if (!buffer || buffer->empty()) return nullptr;

        const std::string container(buffer->buf(), buffer->size());
        std::unique_ptr<::mega::TLVstore> tlvRecords(::mega::TLVstore::containerToTLVrecords(&container));
        std::unique_ptr<std::vector<std::string>> keys(tlvRecords->getKeys());

        for (auto &key : *keys)
        {
            Id userid(key.data());
            if (userid == userhandle)
            {
                string valueB64;
                tlvRecords->get(key.c_str(), valueB64);

                // convert value from B64 to "binary", since the app expects alias in plain text, ready to use
                string value = Base64::atob(valueB64);
                return MegaApi::strdup(value.c_str());
            }
        }
    }

    return nullptr;
}

MegaStringMap *MegaChatApiImpl::getUserAliasesFromCache()
{
    SdkMutexGuard g(sdkMutex);
    if (mClient && mClient->isUserAttrCacheReady())
    {
        const Buffer* buffer = mClient->userAttrCache().getDataFromCache(mClient->myHandle(), ::mega::MegaApi::USER_ATTR_ALIAS);

        if (!buffer || buffer->empty()) return nullptr;

        const std::string container(buffer->buf(), buffer->size());
        std::unique_ptr<::mega::TLVstore> tlvRecords(::mega::TLVstore::containerToTLVrecords(&container));

        // convert records from B64 to "binary", since the app expects aliases in plain text, ready to use
        const string_map *stringMap = tlvRecords->getMap();
        auto result = new MegaStringMapPrivate();
        for (const auto &record : *stringMap)
        {
            string buffer = Base64::atob(record.second);
            result->set(record.first.c_str(), buffer.c_str());
        }
        return result;
    }

    return nullptr;
}

void MegaChatApiImpl::loadUserAttributes(MegaChatHandle chatid, MegaHandleList *userList, MegaChatRequestListener *listener)
{
    MegaChatRequestPrivate *request = new MegaChatRequestPrivate(MegaChatRequest::TYPE_GET_PEER_ATTRIBUTES, listener);
    request->setChatHandle(chatid);
    request->setMegaHandleList(userList);
    request->setPerformRequest([this, request]() { return performRequest_loadUserAttributes(request); });
    requestQueue.push(request);
    waiter->notify();
}

unsigned int MegaChatApiImpl::getMaxParticipantsWithAttributes()
{
    return PRELOAD_CHATLINK_PARTICIPANTS;
}

char *MegaChatApiImpl::getContactEmail(MegaChatHandle userhandle)
{
    char *ret = NULL;

    sdkMutex.lock();

    const std::string *email = mClient ? mClient->mContactList->getUserEmail(userhandle) : NULL;
    if (email)
    {
        ret = MegaApi::strdup(email->c_str());
    }

    sdkMutex.unlock();

    return ret;
}

MegaChatHandle MegaChatApiImpl::getUserHandleByEmail(const char *email)
{
    MegaChatHandle uh = MEGACHAT_INVALID_HANDLE;

    if (email)
    {
        sdkMutex.lock();

        Contact *contact = mClient ? mClient->mContactList->contactFromEmail(email) : NULL;
        if (contact)
        {
            uh = contact->userId();
        }

        sdkMutex.unlock();
    }

    return uh;
}

MegaChatHandle MegaChatApiImpl::getMyUserHandle()
{
    return mClient ? (MegaChatHandle) mClient->myHandle() : MEGACHAT_INVALID_HANDLE;
}

MegaChatHandle MegaChatApiImpl::getMyClientidHandle(MegaChatHandle chatid)
{
    MegaChatHandle clientid = 0;
    sdkMutex.lock();
    ChatRoom *chatroom = findChatRoom(chatid);
    if (chatroom)
    {
        clientid = chatroom->chat().connection().clientId();
    }

    sdkMutex.unlock();

    return clientid;
}

char *MegaChatApiImpl::getMyFirstname()
{
    if (!mClient)
    {
        return NULL;
    }

    return MegaChatRoomPrivate::firstnameFromBuffer(mClient->myName());
}

char *MegaChatApiImpl::getMyLastname()
{
    if (!mClient)
    {
        return NULL;
    }

    return MegaChatRoomPrivate::lastnameFromBuffer(mClient->myName());
}

char *MegaChatApiImpl::getMyFullname()
{
    if (!mClient)
    {
        return NULL;
    }

    return MegaApi::strdup(mClient->myName().substr(1).c_str());
}

char *MegaChatApiImpl::getMyEmail()
{
    if (!mClient)
    {
        return NULL;
    }

    return MegaApi::strdup(mClient->myEmail().c_str());
}

MegaChatRoomList *MegaChatApiImpl::getChatRooms()
{
    MegaChatRoomListPrivate *chats = new MegaChatRoomListPrivate();

    sdkMutex.lock();

    if (mClient && !mTerminating)
    {
        ChatRoomList::iterator it;
        for (it = mClient->chats->begin(); it != mClient->chats->end(); it++)
        {
            chats->addChatRoom(new MegaChatRoomPrivate(*it->second));
        }
    }

    sdkMutex.unlock();

    return chats;
}

MegaChatRoomList* MegaChatApiImpl::getChatRoomsByType(int type)
{
    MegaChatRoomListPrivate* chats = new MegaChatRoomListPrivate();
    SdkMutexGuard g(sdkMutex);
    if (type < MegaChatApi::CHAT_TYPE_ALL || type > MegaChatApi::CHAT_TYPE_NON_MEETING)
    {
        return chats;
    }

    if (mClient && !mTerminating)
    {
        ChatRoomList::iterator it;
        for (it = mClient->chats->begin(); it != mClient->chats->end(); it++)
        {
            if (isChatroomFromType(*it->second, type))
            {
                chats->addChatRoom(new MegaChatRoomPrivate(*it->second));
            }
        }
    }

    return chats;
}

MegaChatRoom *MegaChatApiImpl::getChatRoom(MegaChatHandle chatid)
{
    MegaChatRoomPrivate *chat = NULL;

    sdkMutex.lock();

    ChatRoom *chatRoom = findChatRoom(chatid);
    if (chatRoom)
    {
        chat = new MegaChatRoomPrivate(*chatRoom);
    }

    sdkMutex.unlock();

    return chat;
}

MegaChatRoom *MegaChatApiImpl::getChatRoomByUser(MegaChatHandle userhandle)
{
    MegaChatRoomPrivate *chat = NULL;

    sdkMutex.lock();

    ChatRoom *chatRoom = findChatRoomByUser(userhandle);
    if (chatRoom)
    {
        chat = new MegaChatRoomPrivate(*chatRoom);
    }

    sdkMutex.unlock();

    return chat;
}

MegaChatListItemList* MegaChatApiImpl::getChatListItems(const int mask, const int filter) const
{
    LOG_verbose << "MegaChatApiImpl::getChatListItems with mask " << mask << " and filter " << filter;

    if (mask < 0 || filter < 0)
    {
        LOG_warn << "getChatListItems: invalid arguments";
        return new MegaChatListItemListPrivate();
    }

    enum BitOrder
    {
        IndivOrGroup = 0,
        PubOrPriv,
        MeetingsOrNon,
        ArchivedOrNon,
        ActiveOrNon,
        ReadOrUnread,
        TotalBits
    };
    constexpr std::size_t bsSize = BitOrder::TotalBits;
    const std::bitset<bsSize> bsMask {static_cast<unsigned long long>(mask)};
    const std::bitset<bsSize> bsFilter {static_cast<unsigned long long>(filter)};

    const auto passFilter = [this, &bsMask, &bsFilter](ChatRoom* cr) -> bool
    {
        const bool individualRequested = bsFilter[BitOrder::IndivOrGroup];
        if (bsMask[BitOrder::IndivOrGroup] &&
            !isChatroomFromType(*cr, individualRequested ? MegaChatApi::CHAT_TYPE_INDIVIDUAL : MegaChatApi::CHAT_TYPE_GROUP))
        { return false; }

        const bool publicRequested = bsFilter[BitOrder::PubOrPriv];
        if (bsMask[BitOrder::PubOrPriv] &&
            !isChatroomFromType(*cr, publicRequested ? MegaChatApi::CHAT_TYPE_GROUP_PUBLIC : MegaChatApi::CHAT_TYPE_GROUP_PRIVATE))
        { return false; }

        const bool meetingsRequested = bsFilter[BitOrder::MeetingsOrNon];
        if (bsMask[BitOrder::MeetingsOrNon] &&
            !isChatroomFromType(*cr, meetingsRequested ? MegaChatApi::CHAT_TYPE_MEETING_ROOM : MegaChatApi::CHAT_TYPE_NON_MEETING))
        { return false; }

        const bool archivedRequested = bsFilter[BitOrder::ArchivedOrNon];
        if (bsMask[BitOrder::ArchivedOrNon] && archivedRequested != cr->isArchived())
        { return false; }

        const bool activeRequested = bsFilter[BitOrder::ActiveOrNon];
        if (bsMask[BitOrder::ActiveOrNon] && activeRequested != cr->isActive())
        { return false; }

        const bool readRequested = bsFilter[BitOrder::ReadOrUnread];
        if (bsMask[BitOrder::ReadOrUnread] && readRequested == static_cast<bool>(cr->chat().unreadMsgCount()))
        { return false; }

        return true;
    };

    auto ret = new MegaChatListItemListPrivate();
    std::lock_guard<std::recursive_mutex> g {sdkMutex};

    if (mClient && !mTerminating)
    {
        for (const auto& [crId, cr] : *(mClient->chats))
        {
            if (passFilter(cr)) { ret->addChatListItem(new MegaChatListItemPrivate(*cr)); }
        }
    }

    return ret;
}

MegaChatListItemList *MegaChatApiImpl::getChatListItems() const
{
    MegaChatListItemListPrivate *items = new MegaChatListItemListPrivate();

    sdkMutex.lock();

    if (mClient && !mTerminating)
    {
        ChatRoomList::iterator it;
        for (it = mClient->chats->begin(); it != mClient->chats->end(); it++)
        {
            if (!it->second->isArchived())
            {
                items->addChatListItem(new MegaChatListItemPrivate(*it->second));
            }
        }
    }

    sdkMutex.unlock();

    return items;
}

MegaChatListItemList* MegaChatApiImpl::getChatListItemsByType(int type)
{
    MegaChatListItemListPrivate* items = new MegaChatListItemListPrivate();
    SdkMutexGuard g(sdkMutex);
    if (type < MegaChatApi::CHAT_TYPE_ALL || type > MegaChatApi::CHAT_TYPE_NON_MEETING)
    {
        return items;
    }

    if (mClient && !mTerminating)
    {
        ChatRoomList::iterator it;
        for (it = mClient->chats->begin(); it != mClient->chats->end(); it++)
        {
            if (!it->second->isArchived() && isChatroomFromType(*it->second, type))
            {
                items->addChatListItem(new MegaChatListItemPrivate(*it->second));
            }
        }
    }

    return items;
}

MegaChatListItemList *MegaChatApiImpl::getChatListItemsByPeers(MegaChatPeerList *peers)
{
    MegaChatListItemListPrivate *items = new MegaChatListItemListPrivate();

    sdkMutex.lock();

    if (mClient && !mTerminating)
    {
        ChatRoomList::iterator it;
        for (it = mClient->chats->begin(); it != mClient->chats->end(); it++)
        {
            bool sameParticipants = true;
            if (it->second->isGroup())
            {
                GroupChatRoom *chatroom = (GroupChatRoom*) it->second;
                if ((int)chatroom->peers().size() != peers->size())
                {
                    continue;
                }

                for (int i = 0; i < peers->size(); i++)
                {
                    // if the peer in the list is part of the members in the chatroom...
                    MegaChatHandle uh = peers->getPeerHandle(i);
                    if (chatroom->peers().find(uh) == chatroom->peers().end())
                    {
                        sameParticipants = false;
                        break;
                    }
                }
                if (sameParticipants == true)
                {
                    items->addChatListItem(new MegaChatListItemPrivate(*it->second));
                }

            }
            else    // 1on1
            {
                if (peers->size() != 1)
                {
                    continue;
                }

                PeerChatRoom *chatroom = (PeerChatRoom*) it->second;
                if (chatroom->peer() == peers->getPeerHandle(0))
                {
                    items->addChatListItem(new MegaChatListItemPrivate(*it->second));
                }
            }
        }
    }

    sdkMutex.unlock();

    return items;
}

MegaChatListItem *MegaChatApiImpl::getChatListItem(MegaChatHandle chatid)
{
    MegaChatListItemPrivate *item = NULL;

    sdkMutex.lock();

    ChatRoom *chatRoom = findChatRoom(chatid);
    if (chatRoom)
    {
        item = new MegaChatListItemPrivate(*chatRoom);
    }

    sdkMutex.unlock();

    return item;
}

int MegaChatApiImpl::getUnreadChats()
{
    int count = 0;

    sdkMutex.lock();

    if (mClient && !mTerminating)
    {
        ChatRoomList::iterator it;
        for (it = mClient->chats->begin(); it != mClient->chats->end(); it++)
        {
            ChatRoom *room = it->second;
            if (!room->isArchived() && !room->previewMode() && room->chat().unreadMsgCount())
            {
                count++;
            }
        }
    }

    sdkMutex.unlock();

    return count;
}

MegaChatListItemList *MegaChatApiImpl::getActiveChatListItems()
{
    MegaChatListItemListPrivate *items = new MegaChatListItemListPrivate();

    sdkMutex.lock();

    if (mClient && !mTerminating)
    {
        ChatRoomList::iterator it;
        for (it = mClient->chats->begin(); it != mClient->chats->end(); it++)
        {
            if (!it->second->isArchived() && it->second->isActive())
            {
                items->addChatListItem(new MegaChatListItemPrivate(*it->second));
            }
        }
    }

    sdkMutex.unlock();

    return items;
}

MegaChatListItemList *MegaChatApiImpl::getInactiveChatListItems()
{
    MegaChatListItemListPrivate *items = new MegaChatListItemListPrivate();

    sdkMutex.lock();

    if (mClient && !mTerminating)
    {
        ChatRoomList::iterator it;
        for (it = mClient->chats->begin(); it != mClient->chats->end(); it++)
        {
            if (!it->second->isArchived() && !it->second->isActive())
            {
                items->addChatListItem(new MegaChatListItemPrivate(*it->second));
            }
        }
    }

    sdkMutex.unlock();

    return items;
}

MegaChatListItemList *MegaChatApiImpl::getArchivedChatListItems()
{
    MegaChatListItemListPrivate *items = new MegaChatListItemListPrivate();

    sdkMutex.lock();

    if (mClient && !mTerminating)
    {
        ChatRoomList::iterator it;
        for (it = mClient->chats->begin(); it != mClient->chats->end(); it++)
        {
            if (it->second->isArchived())
            {
                items->addChatListItem(new MegaChatListItemPrivate(*it->second));
            }
        }
    }

    sdkMutex.unlock();

    return items;
}

MegaChatListItemList *MegaChatApiImpl::getUnreadChatListItems()
{
    MegaChatListItemListPrivate *items = new MegaChatListItemListPrivate();

    sdkMutex.lock();

    if (mClient && !mTerminating)
    {
        ChatRoomList::iterator it;
        for (it = mClient->chats->begin(); it != mClient->chats->end(); it++)
        {
            ChatRoom *room = it->second;
            if (!room->isArchived() && room->chat().unreadMsgCount())
            {
                items->addChatListItem(new MegaChatListItemPrivate(*it->second));
            }
        }
    }

    sdkMutex.unlock();

    return items;
}

MegaChatHandle MegaChatApiImpl::getChatHandleByUser(MegaChatHandle userhandle)
{
    MegaChatHandle chatid = MEGACHAT_INVALID_HANDLE;

    sdkMutex.lock();

    ChatRoom *chatRoom = findChatRoomByUser(userhandle);
    if (chatRoom)
    {
        chatid = chatRoom->chatid();
    }

    sdkMutex.unlock();

    return chatid;
}

void MegaChatApiImpl::setChatOption(MegaChatHandle chatid, int option, bool enabled, MegaChatRequestListener* listener)
{
    MegaChatRequestPrivate* request = new MegaChatRequestPrivate(MegaChatRequest::TYPE_SET_CHATROOM_OPTIONS, listener);
    request->setChatHandle(chatid);
    request->setPrivilege(option);
    request->setFlag(enabled);
    requestQueue.push(request);
    waiter->notify();
}

void MegaChatApiImpl::createChat(bool group, MegaChatPeerList *peerList, MegaChatRequestListener *listener)
{
    MegaChatRequestPrivate *request = new MegaChatRequestPrivate(MegaChatRequest::TYPE_CREATE_CHATROOM, listener);
    request->setFlag(group);
    request->setPrivilege(0);
    request->setMegaChatPeerList(peerList);
    requestQueue.push(request);
    waiter->notify();
}

void MegaChatApiImpl::createChat(bool group, MegaChatPeerList* peerList, const char* title, bool speakRequest, bool waitingRoom, bool openInvite, MegaChatRequestListener* listener)
{
    MegaChatRequestPrivate *request = new MegaChatRequestPrivate(MegaChatRequest::TYPE_CREATE_CHATROOM, listener);
    request->setFlag(group);
    request->setPrivilege(0);
    request->setMegaChatPeerList(peerList);
    request->setText(title);
    request->setParamType(createChatOptionsBitMask(speakRequest, waitingRoom, openInvite));
    requestQueue.push(request);
    waiter->notify();
}

void MegaChatApiImpl::createPublicChat(MegaChatPeerList *peerList, bool meeting, const char *title, bool speakRequest, bool waitingRoom, bool openInvite, MegaChatRequestListener *listener)
{
    MegaChatRequestPrivate *request = new MegaChatRequestPrivate(MegaChatRequest::TYPE_CREATE_CHATROOM, listener);
    request->setFlag(true);
    request->setPrivilege(1);
    request->setMegaChatPeerList(peerList);
    request->setText(title);
    request->setNumber(meeting);
    request->setParamType(createChatOptionsBitMask(speakRequest, waitingRoom, openInvite));
    requestQueue.push(request);
    waiter->notify();
}

void MegaChatApiImpl::updateScheduledMeeting(MegaChatHandle chatid, MegaChatHandle schedId, const char* timezone, MegaChatTimeStamp startDate, MegaChatTimeStamp endDate, const char* title, const char* description,
                                                                                      bool cancelled, const MegaChatScheduledFlags* flags, const MegaChatScheduledRules* rules,
                                                                                      MegaChatRequestListener* listener)
{
    MegaChatRequestPrivate* request = new MegaChatRequestPrivate(MegaChatRequest::TYPE_UPDATE_SCHEDULED_MEETING, listener);
    std::unique_ptr<MegaChatScheduledMeeting> scheduledMeeting(MegaChatScheduledMeeting::createInstance(chatid, schedId, MEGACHAT_INVALID_HANDLE, mClient->myHandle(), cancelled, timezone, startDate,
                                                                                       endDate, title, description, nullptr, MEGACHAT_INVALID_TIMESTAMP, flags, rules));

    std::unique_ptr<MegaChatScheduledMeetingList> l(MegaChatScheduledMeetingList::createInstance());
    l->insert(scheduledMeeting->copy());
    request->setMegaChatScheduledMeetingList(l.get());
    request->setPerformRequest([this, request]() { return performRequest_updateScheduledMeeting(request); });
    requestQueue.push(request);
    waiter->notify();
}

void MegaChatApiImpl::createChatroomAndSchedMeeting(MegaChatPeerList* peerList, bool isMeeting, bool publicChat, const char* title, bool speakRequest, bool waitingRoom, bool openInvite,
                                                      const char* timezone, MegaChatTimeStamp startDate, MegaChatTimeStamp endDate, const char* description,
                                                      const MegaChatScheduledFlags* flags, const MegaChatScheduledRules* rules,
                                                      const char* attributes, MegaChatRequestListener* listener)
{

    MegaChatRequestPrivate* request = new MegaChatRequestPrivate(MegaChatRequest::TYPE_CREATE_CHATROOM, listener);
    std::unique_ptr<MegaChatScheduledMeeting> scheduledMeeting(MegaChatScheduledMeeting::createInstance(MEGACHAT_INVALID_HANDLE, MEGACHAT_INVALID_HANDLE,
                                                                                                        MEGACHAT_INVALID_HANDLE,
                                                                                                        mClient->myHandle(), false, timezone, startDate,
                                                                                                        endDate, title, description, attributes,
                                                                                                        MEGACHAT_INVALID_TIMESTAMP, flags, rules));
    request->setFlag(true);
    request->setPrivilege(publicChat);
    request->setMegaChatPeerList(peerList);
    request->setText(title);
    request->setNumber(isMeeting);
    request->setParamType(createChatOptionsBitMask(speakRequest, waitingRoom, openInvite));

    std::unique_ptr<MegaChatScheduledMeetingList> l(MegaChatScheduledMeetingList::createInstance());
    l->insert(scheduledMeeting->copy());
    request->setMegaChatScheduledMeetingList(l.get());
    requestQueue.push(request);
    waiter->notify();
}

void MegaChatApiImpl::updateScheduledMeetingOccurrence(MegaChatHandle chatid, MegaChatHandle schedId, MegaChatTimeStamp overrides, MegaChatTimeStamp newStartDate,
                                                   MegaChatTimeStamp newEndDate, bool cancelled, MegaChatRequestListener* listener)
{
    MegaChatRequestPrivate* request = new MegaChatRequestPrivate(MegaChatRequest::TYPE_UPDATE_SCHEDULED_MEETING_OCCURRENCE, listener);
    std::unique_ptr<MegaChatScheduledMeeting> scheduledMeeting(MegaChatScheduledMeeting::createInstance(chatid, schedId, MEGACHAT_INVALID_HANDLE, mClient->myHandle(), cancelled, nullptr, newStartDate,
                                                                                       newEndDate, nullptr, nullptr, nullptr, MEGACHAT_INVALID_TIMESTAMP, nullptr, nullptr));
    request->setNumber(overrides);
    std::unique_ptr<MegaChatScheduledMeetingList> l(MegaChatScheduledMeetingList::createInstance());
    l->insert(scheduledMeeting->copy());
    request->setMegaChatScheduledMeetingList(l.get());
    request->setPerformRequest([this, request]() { return performRequest_updateScheduledMeetingOccurrence(request); });
    requestQueue.push(request);
    waiter->notify();
}

void MegaChatApiImpl::removeScheduledMeeting(MegaChatHandle chatid, MegaChatHandle schedId, MegaChatRequestListener* listener)
{
    MegaChatRequestPrivate* request = new MegaChatRequestPrivate(MegaChatRequest::TYPE_DELETE_SCHEDULED_MEETING, listener);
    request->setChatHandle(chatid);
    request->setUserHandle(schedId);
    request->setPerformRequest([this, request]() { return performRequest_removeScheduledMeeting(request); });
    requestQueue.push(request);
    waiter->notify();
}

MegaChatScheduledMeetingList* MegaChatApiImpl::getScheduledMeetingsByChat(MegaChatHandle chatid)
{
    MegaChatScheduledMeetingList* list = MegaChatScheduledMeetingList::createInstance();
    if (!mClient) { return list; }
    SdkMutexGuard g(sdkMutex);
    GroupChatRoom* chatRoom = dynamic_cast<GroupChatRoom *>(findChatRoom(chatid));
    if (chatRoom)
    {
        const std::map<karere::Id, std::unique_ptr<KarereScheduledMeeting>>& map = chatRoom->getScheduledMeetings();
        for (auto it = map.begin(); it != map.end(); it++)
        {
            list->insert(new MegaChatScheduledMeetingPrivate(it->second.get()));
        }
    }
    return list;
}

MegaChatScheduledMeeting* MegaChatApiImpl::getScheduledMeeting(MegaChatHandle chatid, MegaChatHandle schedId)
{
    if (!mClient) { return nullptr; }
    SdkMutexGuard g(sdkMutex);
    GroupChatRoom* chatRoom = dynamic_cast<GroupChatRoom *>(findChatRoom(chatid));
    if (chatRoom)
    {
        const std::map<karere::Id, std::unique_ptr<KarereScheduledMeeting>>& map = chatRoom->getScheduledMeetings();
        auto it = map.find(schedId);
        if (it != map.end())
        {
            return new MegaChatScheduledMeetingPrivate(it->second.get());
        }
    }
    return nullptr;
}

MegaChatScheduledMeetingList* MegaChatApiImpl::getAllScheduledMeetings()
{
    MegaChatScheduledMeetingList* list = MegaChatScheduledMeetingList::createInstance();
    if (!mClient)
    {
        return list;
    }

    SdkMutexGuard g(sdkMutex);
    for (auto it = mClient->chats->begin(); it != mClient->chats->end(); it++)
    {
       GroupChatRoom* chatRoom = dynamic_cast<GroupChatRoom *>(it->second);
       if (chatRoom)
       {
            const std::map<karere::Id, std::unique_ptr<KarereScheduledMeeting>>& map = chatRoom->getScheduledMeetings();
            for (auto it = map.begin(); it != map.end(); it++)
            {
                if (!it->second)
                {
                    API_LOG_ERROR("getAllScheduledMeetings: scheduled meeting NULL at scheduled meeting list");
                    assert(false);
                    continue;
                }

                if (it->second->timezone().empty())
                {
                    API_LOG_ERROR("getAllScheduledMeetings: scheduled meeting should have a timezone");
                    assert(false);
                    continue;
                }

                list->insert(new MegaChatScheduledMeetingPrivate(it->second.get()));
           }
       }
    }
    return list;
}

void MegaChatApiImpl::fetchScheduledMeetingOccurrencesByChat(MegaChatHandle chatid, MegaChatTimeStamp since, MegaChatTimeStamp until, MegaChatRequestListener* listener)
{
    MegaChatRequestPrivate* request = new MegaChatRequestPrivate(MegaChatRequest::TYPE_FETCH_SCHEDULED_MEETING_OCCURRENCES, listener);
    request->setChatHandle(chatid);
    unique_ptr<MegaHandleList> peerList = unique_ptr<MegaHandleList>(MegaHandleList::createInstance());
    peerList->addMegaHandle(static_cast<MegaHandle>(since));
    peerList->addMegaHandle(static_cast<MegaHandle>(until));
    request->setMegaHandleList(peerList.get());
    request->setPerformRequest([this, request]() { return performRequest_fetchScheduledMeetingOccurrences(request); });
    requestQueue.push(request);
    waiter->notify();
}

void MegaChatApiImpl::chatLinkHandle(MegaChatHandle chatid, bool del, bool createifmissing, MegaChatRequestListener *listener)
{
    MegaChatRequestPrivate *request = new MegaChatRequestPrivate(MegaChatRequest::TYPE_CHAT_LINK_HANDLE, listener);
    request->setChatHandle(chatid);
    request->setFlag(del);
    request->setNumRetry(createifmissing ? 1 : 0);
    requestQueue.push(request);
    waiter->notify();
}

void MegaChatApiImpl::inviteToChat(MegaChatHandle chatid, MegaChatHandle uh, int privilege, MegaChatRequestListener *listener)
{
    MegaChatRequestPrivate *request = new MegaChatRequestPrivate(MegaChatRequest::TYPE_INVITE_TO_CHATROOM, listener);
    request->setChatHandle(chatid);
    request->setUserHandle(uh);
    request->setPrivilege(privilege);
    requestQueue.push(request);
    waiter->notify();
}

void MegaChatApiImpl::autojoinPublicChat(MegaChatHandle chatid, MegaChatRequestListener *listener)
{
    MegaChatRequestPrivate *request = new MegaChatRequestPrivate(MegaChatRequest::TYPE_AUTOJOIN_PUBLIC_CHAT, listener);
    request->setChatHandle(chatid);
    requestQueue.push(request);
    waiter->notify();
}

void MegaChatApiImpl::autorejoinPublicChat(MegaChatHandle chatid, MegaChatHandle ph, MegaChatRequestListener *listener)
{
    MegaChatRequestPrivate *request = new MegaChatRequestPrivate(MegaChatRequest::TYPE_AUTOJOIN_PUBLIC_CHAT, listener);
    request->setChatHandle(chatid);
    request->setUserHandle(ph);
    requestQueue.push(request);
    waiter->notify();
}

void MegaChatApiImpl::removeFromChat(MegaChatHandle chatid, MegaChatHandle uh, MegaChatRequestListener *listener)
{
    MegaChatRequestPrivate *request = new MegaChatRequestPrivate(MegaChatRequest::TYPE_REMOVE_FROM_CHATROOM, listener);
    request->setChatHandle(chatid);
    request->setUserHandle(uh);
    requestQueue.push(request);
    waiter->notify();
}

void MegaChatApiImpl::updateChatPermissions(MegaChatHandle chatid, MegaChatHandle uh, int privilege, MegaChatRequestListener *listener)
{
    MegaChatRequestPrivate *request = new MegaChatRequestPrivate(MegaChatRequest::TYPE_UPDATE_PEER_PERMISSIONS, listener);
    request->setChatHandle(chatid);
    request->setUserHandle(uh);
    request->setPrivilege(privilege);
    requestQueue.push(request);
    waiter->notify();
}

void MegaChatApiImpl::truncateChat(MegaChatHandle chatid, MegaChatHandle messageid, MegaChatRequestListener *listener)
{
    MegaChatRequestPrivate *request = new MegaChatRequestPrivate(MegaChatRequest::TYPE_TRUNCATE_HISTORY, listener);
    request->setChatHandle(chatid);
    request->setUserHandle(messageid);
    requestQueue.push(request);
    waiter->notify();
}

void MegaChatApiImpl::setChatTitle(MegaChatHandle chatid, const char *title, MegaChatRequestListener *listener)
{
    MegaChatRequestPrivate *request = new MegaChatRequestPrivate(MegaChatRequest::TYPE_EDIT_CHATROOM_NAME, listener);
    request->setChatHandle(chatid);
    request->setText(title);
    requestQueue.push(request);
    waiter->notify();
}

void MegaChatApiImpl::openChatPreview(const char *link, MegaChatRequestListener *listener)
{
    MegaChatRequestPrivate *request = new MegaChatRequestPrivate(MegaChatRequest::TYPE_LOAD_PREVIEW, listener);
    request->setLink(link);
    request->setFlag(true);
    requestQueue.push(request);
    waiter->notify();
}

void MegaChatApiImpl::checkChatLink(const char *link, MegaChatRequestListener *listener)
{
    MegaChatRequestPrivate *request = new MegaChatRequestPrivate(MegaChatRequest::TYPE_LOAD_PREVIEW, listener);
    request->setLink(link);
    request->setFlag(false);
    requestQueue.push(request);
    waiter->notify();
}

void MegaChatApiImpl::setPublicChatToPrivate(MegaChatHandle chatid, MegaChatRequestListener *listener)
{
    MegaChatRequestPrivate *request = new MegaChatRequestPrivate(MegaChatRequest::TYPE_SET_PRIVATE_MODE, listener);
    request->setChatHandle(chatid);
    requestQueue.push(request);
    waiter->notify();
}

void MegaChatApiImpl::archiveChat(MegaChatHandle chatid, bool archive, MegaChatRequestListener *listener)
{
    MegaChatRequestPrivate *request = new MegaChatRequestPrivate(MegaChatRequest::TYPE_ARCHIVE_CHATROOM, listener);
    request->setChatHandle(chatid);
    request->setFlag(archive);
    request->setPerformRequest([this, request]() { return performRequest_archiveChat(request); });
    requestQueue.push(request);
    waiter->notify();
}

void MegaChatApiImpl::setChatRetentionTime(MegaChatHandle chatid, unsigned period, MegaChatRequestListener *listener)
{
    MegaChatRequestPrivate *request = new MegaChatRequestPrivate(MegaChatRequest::TYPE_SET_RETENTION_TIME, listener);
    request->setChatHandle(chatid);
    request->setNumber(period);
    request->setPerformRequest([this, request]() { return performRequest_setChatRetentionTime(request); });
    requestQueue.push(request);
    waiter->notify();
}

bool MegaChatApiImpl::openChatRoom(MegaChatHandle chatid, MegaChatRoomListener *listener)
{
    if (!listener)
    {
        return false;
    }

    SdkMutexGuard g(sdkMutex);
    ChatRoom* chatroom = findChatRoom(chatid);
    if (!chatroom)
    {
        API_LOG_WARNING("openChatRoom. chatroom not found. chatid: %s"
                        , karere::Id(chatid).toString().c_str());
        return false;
    }

    if (chatroom->appChatHandler())
    {
        API_LOG_WARNING("App chat handler is already set, remove it first. chatid: %s"
                        , karere::Id(chatid).toString().c_str());
        return false;
    }
    addChatRoomListener(chatid, listener);
    chatroom->setAppChatHandler(getChatRoomHandler(chatid));
    return chatroom;
}

void MegaChatApiImpl::closeChatRoom(MegaChatHandle chatid, MegaChatRoomListener *listener)
{
    sdkMutex.lock();

    ChatRoom *chatroom = findChatRoom(chatid);
    if (chatroom)
    {
        chatroom->removeAppChatHandler();
    }
    else
    {
        API_LOG_WARNING("closeChatRoom(): chatid not found [%s]", karere::Id(chatid).toString().c_str());
    }

    removeChatRoomListener(chatid, listener);
    removeChatRoomHandler(chatid);

    sdkMutex.unlock();
}

void MegaChatApiImpl::closeChatPreview(MegaChatHandle chatid)
{
    if (!mClient)
        return;

    SdkMutexGuard g(sdkMutex);

   mClient->chats->removeRoomPreview(chatid);
}

int MegaChatApiImpl::loadMessages(MegaChatHandle chatid, int count)
{
    int ret = MegaChatApi::SOURCE_NONE;

    if (count > MAX_MESSAGES_PER_BLOCK)
    {
        API_LOG_WARNING("count value is higher than chatd allows");
    }

    count = std::clamp(count, MIN_MESSAGES_PER_BLOCK, MAX_MESSAGES_PER_BLOCK);
    sdkMutex.lock();

    ChatRoom *chatroom = findChatRoom(chatid);
    if (chatroom)
    {
        Chat &chat = chatroom->chat();
        HistSource source = chat.getHistory(count);
        switch (source)
        {
        case kHistSourceNone:   ret = MegaChatApi::SOURCE_NONE; break;
        case kHistSourceRam:
        case kHistSourceDb:     ret = MegaChatApi::SOURCE_LOCAL; break;
        case kHistSourceServer: ret = MegaChatApi::SOURCE_REMOTE; break;
        case kHistSourceNotLoggedIn: ret = MegaChatApi::SOURCE_ERROR; break;
        default:
            API_LOG_ERROR("Unknown source of messages at loadMessages()");
            break;
        }
    }

    sdkMutex.unlock();
    return ret;
}

bool MegaChatApiImpl::isFullHistoryLoaded(MegaChatHandle chatid)
{
    bool ret = false;
    sdkMutex.lock();

    ChatRoom *chatroom = findChatRoom(chatid);
    if (chatroom)
    {
        Chat &chat = chatroom->chat();
        ret = chat.haveAllHistoryNotified();
    }

    sdkMutex.unlock();
    return ret;
}

MegaChatMessage *MegaChatApiImpl::getMessage(MegaChatHandle chatid, MegaChatHandle msgid)
{
    MegaChatMessagePrivate *megaMsg = NULL;
    sdkMutex.lock();

    ChatRoom *chatroom = findChatRoom(chatid);
    if (chatroom)
    {
        Chat &chat = chatroom->chat();
        Idx index = chat.msgIndexFromId(msgid);
        if (index != CHATD_IDX_INVALID)     // only confirmed messages have index
        {
            Message *msg = chat.findOrNull(index);
            if (msg)
            {
                megaMsg = new MegaChatMessagePrivate(*msg, chat.getMsgStatus(*msg, index), index);
            }
            else
            {
                API_LOG_ERROR("Failed to find message by index, being index retrieved from message id (index: %d, id: %s)", index, ID_CSTR(msgid));
            }
        }
        else    // message still not confirmed, search in sending-queue
        {
            Message *msg = chat.getMsgByXid(msgid);
            if (msg)
            {
                megaMsg = new MegaChatMessagePrivate(*msg, Message::Status::kSending, MEGACHAT_INVALID_INDEX);
            }
            else
            {
                API_LOG_ERROR("Failed to find message by temporal id (id: %s)", ID_CSTR(msgid));
            }
        }
    }
    else
    {
        API_LOG_ERROR("Chatroom not found (chatid: %s)", ID_CSTR(chatid));
    }

    sdkMutex.unlock();
    return megaMsg;
}

MegaChatMessage *MegaChatApiImpl::getMessageFromNodeHistory(MegaChatHandle chatid, MegaChatHandle msgid)
{
    MegaChatMessagePrivate *megaMsg = NULL;
    sdkMutex.lock();

    ChatRoom *chatroom = findChatRoom(chatid);
    if (chatroom)
    {
        Chat &chat = chatroom->chat();
        Message *msg = chat.getMessageFromNodeHistory(msgid);
        if (msg)
        {
            Idx idx = chat.getIdxFromNodeHistory(msgid);
            assert(idx != CHATD_IDX_INVALID);
            Message::Status status = (msg->userid == mClient->myHandle()) ? Message::Status::kServerReceived : Message::Status::kSeen;
            megaMsg = new MegaChatMessagePrivate(*msg, status, idx);
        }
        else
        {
            API_LOG_ERROR("Failed to find message at node history (id: %s)", ID_CSTR(msgid));
        }
    }
    else
    {
        API_LOG_ERROR("Chatroom not found (chatid: %s)", ID_CSTR(chatid));
    }

    sdkMutex.unlock();
    return megaMsg;
}

MegaChatMessage *MegaChatApiImpl::getManualSendingMessage(MegaChatHandle chatid, MegaChatHandle rowid)
{

    MegaChatMessagePrivate *megaMsg = NULL;
    sdkMutex.lock();

    ChatRoom *chatroom = findChatRoom(chatid);
    if (chatroom)
    {
        Chat &chat = chatroom->chat();
        chatd::ManualSendReason reason;
        chatd::Message *msg = chat.getManualSending(rowid, reason);
        if (msg)
        {
            megaMsg = new MegaChatMessagePrivate(*msg, chatd::Message::kSendingManual, MEGACHAT_INVALID_INDEX);
            delete msg;

            megaMsg->setStatus(MegaChatMessage::STATUS_SENDING_MANUAL);
            megaMsg->setRowId(static_cast<int>(rowid));
            megaMsg->setCode(reason);
        }
        else
        {
            API_LOG_ERROR("Message not found (rowid: %lu)", rowid);
        }
    }
    else
    {
        API_LOG_ERROR("Chatroom not found (chatid: %s)", ID_CSTR(chatid));
    }

    sdkMutex.unlock();
    return megaMsg;
}

MegaChatMessage *MegaChatApiImpl::sendMessage(MegaChatHandle chatid, const char *msg, size_t msgLen, int type)
{
    if (!msg)
    {
        return NULL;
    }

    if (type == Message::kMsgNormal)
    {
        // remove ending carrier-returns
        while (msgLen)
        {
            if (msg[msgLen-1] == '\n' || msg[msgLen-1] == '\r')
            {
                msgLen--;
            }
            else
            {
                break;
            }
        }
    }

    if (!msgLen)
    {
        return NULL;
    }

    MegaChatMessagePrivate *megaMsg = NULL;
    sdkMutex.lock();

    ChatRoom *chatroom = findChatRoom(chatid);
    if (chatroom)
    {
        Message *m = chatroom->chat().msgSubmit(msg, msgLen, static_cast<unsigned char>(type), NULL);

        if (!m)
        {
            sdkMutex.unlock();
            return NULL;
        }
        megaMsg = new MegaChatMessagePrivate(*m, Message::Status::kSending, CHATD_IDX_INVALID);
    }

    sdkMutex.unlock();
    return megaMsg;
}

MegaChatMessage *MegaChatApiImpl::attachContacts(MegaChatHandle chatid, MegaHandleList *contacts)
{
    if (!mClient)
    {
        return NULL;
    }

    sdkMutex.lock();

    string buf = JSonUtils::generateAttachContactJSon(contacts, mClient->mContactList.get());
    MegaChatMessage *megaMsg = sendMessage(chatid, buf.c_str(), buf.size(), Message::kMsgContact);

    sdkMutex.unlock();

    return megaMsg;
}

MegaChatMessage *MegaChatApiImpl::forwardContact(MegaChatHandle sourceChatid, MegaChatHandle msgid, MegaChatHandle targetChatId)
{
    if (!mClient || sourceChatid == MEGACHAT_INVALID_HANDLE || msgid == MEGACHAT_INVALID_HANDLE || targetChatId == MEGACHAT_INVALID_HANDLE)
    {
        return NULL;
    }

    MegaChatMessagePrivate *megaMsg = NULL;
    sdkMutex.lock();

    ChatRoom *chatroomTarget = findChatRoom(targetChatId);
    ChatRoom *chatroomSource = findChatRoom(sourceChatid);
    if (chatroomSource && chatroomTarget)
    {
        chatd::Chat &chat = chatroomSource->chat();
        Idx idx =  chat.msgIndexFromId(msgid);
        chatd::Message *msg = chatroomSource->chat().findOrNull(idx);
        if (msg && msg->type == chatd::Message::kMsgContact)
        {
            std::string contactMsg;
            unsigned char zero = 0x0;
            unsigned char contactType = Message::kMsgContact - Message::kMsgOffset;
            contactMsg.push_back(zero);
            contactMsg.push_back(contactType);
            contactMsg.append(msg->toText());
            Message *m = chatroomTarget->chat().msgSubmit(contactMsg.c_str(), contactMsg.length(), Message::kMsgContact, NULL);
            if (!m)
            {
                sdkMutex.unlock();
                return NULL;
            }
            megaMsg = new MegaChatMessagePrivate(*m, Message::Status::kSending, CHATD_IDX_INVALID);
        }
    }

    sdkMutex.unlock();
    return megaMsg;
}

void MegaChatApiImpl::attachNodes(MegaChatHandle chatid, MegaNodeList *nodes, MegaChatRequestListener *listener)
{
    MegaChatRequestPrivate *request = new MegaChatRequestPrivate(MegaChatRequest::TYPE_ATTACH_NODE_MESSAGE, listener);
    request->setChatHandle(chatid);
    request->setMegaNodeList(nodes);
    request->setParamType(0);
    requestQueue.push(request);
    waiter->notify();
}

void MegaChatApiImpl::attachNode(MegaChatHandle chatid, MegaChatHandle nodehandle, MegaChatRequestListener *listener)
{
    MegaChatRequestPrivate *request = new MegaChatRequestPrivate(MegaChatRequest::TYPE_ATTACH_NODE_MESSAGE, listener);
    request->setChatHandle(chatid);
    request->setUserHandle(nodehandle);
    request->setParamType(0);
    requestQueue.push(request);
    waiter->notify();
}

void MegaChatApiImpl::attachVoiceMessage(MegaChatHandle chatid, MegaChatHandle nodehandle, MegaChatRequestListener *listener)
{
    MegaChatRequestPrivate *request = new MegaChatRequestPrivate(MegaChatRequest::TYPE_ATTACH_NODE_MESSAGE, listener);
    request->setChatHandle(chatid);
    request->setUserHandle(nodehandle);
    request->setParamType(1);
    requestQueue.push(request);
    waiter->notify();
}

MegaChatMessage * MegaChatApiImpl::sendGeolocation(MegaChatHandle chatid, float longitude, float latitude, const char *img)
{
    string buf = JSonUtils::generateGeolocationJSon(longitude, latitude, img);
    MegaChatMessage *megaMsg = sendMessage(chatid, buf.c_str(), buf.size(), Message::kMsgContainsMeta);
    return megaMsg;
}

MegaChatMessage* MegaChatApiImpl::sendGiphy(MegaChatHandle chatid, const char* srcMp4, const char* srcWebp, long long sizeMp4, long long sizeWebp, int width, int height, const char* title)
{
    if (!srcMp4 || !srcWebp)
    {
        return nullptr;
    }

    if (!sizeMp4 || !sizeWebp)
    {
        return nullptr;
    }

    string buf = JSonUtils::generateGiphyJSon(srcMp4, srcWebp, sizeMp4, sizeWebp, width, height, title);
    MegaChatMessage* megaMsg = sendMessage(chatid, buf.c_str(), buf.size(), Message::kMsgContainsMeta);
    return megaMsg;
}

MegaChatMessage *MegaChatApiImpl::editGeolocation(MegaChatHandle chatid, MegaChatHandle msgid, float longitude, float latitude, const char *img)
{
    string buf = JSonUtils::generateGeolocationJSon(longitude, latitude, img);
    MegaChatMessage *megaMsg = editMessage(chatid, msgid, buf.c_str(), buf.size());
    return megaMsg;
}

void MegaChatApiImpl::revokeAttachment(MegaChatHandle chatid, MegaChatHandle handle, MegaChatRequestListener *listener)
{
    MegaChatRequestPrivate *request = new MegaChatRequestPrivate(MegaChatRequest::TYPE_REVOKE_NODE_MESSAGE, listener);
    request->setChatHandle(chatid);
    request->setUserHandle(handle);
    requestQueue.push(request);
    waiter->notify();
}

bool MegaChatApiImpl::isRevoked(MegaChatHandle chatid, MegaChatHandle nodeHandle)
{
    bool ret = false;

    sdkMutex.lock();

    auto it = chatRoomHandler.find(chatid);
    if (it != chatRoomHandler.end())
    {
        ret = it->second->isRevoked(nodeHandle);
    }

    sdkMutex.unlock();

    return ret;
}

MegaChatMessage *MegaChatApiImpl::editMessage(MegaChatHandle chatid, MegaChatHandle msgid, const char *msg, size_t msgLen)
{
    MegaChatMessagePrivate *megaMsg = NULL;
    sdkMutex.lock();

    ChatRoom *chatroom = findChatRoom(chatid);
    if (chatroom)
    {
        Chat &chat = chatroom->chat();
        Message *originalMsg = findMessage(chatid, msgid);
        Idx index;
        if (originalMsg)
        {
            index = chat.msgIndexFromId(msgid);
        }
        else   // message may not have an index yet (not confirmed)
        {
            index = MEGACHAT_INVALID_INDEX;
            originalMsg = findMessageNotConfirmed(chatid, msgid);   // find by transactional id
        }

        if (originalMsg)
        {
            unsigned char newtype = (originalMsg->containMetaSubtype() == Message::ContainsMetaSubType::kRichLink)
                    ? (unsigned char) Message::kMsgNormal
                    : originalMsg->type;

            if (msg && newtype == Message::kMsgNormal)    // actually not deletion, but edit
            {
                // remove ending carrier-returns
                while (msgLen)
                {
                    if (msg[msgLen-1] == '\n' || msg[msgLen-1] == '\r')
                    {
                        msgLen--;
                    }
                    else
                    {
                        break;
                    }
                }
                if (!msgLen)
                {
                    sdkMutex.unlock();
                    return NULL;
                }
            }

            const Message *editedMsg = chatroom->chat().msgModify(*originalMsg, msg, msgLen, NULL, newtype);
            if (editedMsg)
            {
                megaMsg = new MegaChatMessagePrivate(*editedMsg, Message::kSending, index);
            }
        }
    }

    sdkMutex.unlock();
    return megaMsg;
}

MegaChatMessage *MegaChatApiImpl::removeRichLink(MegaChatHandle chatid, MegaChatHandle msgid)
{
    MegaChatMessagePrivate *megaMsg = NULL;
    sdkMutex.lock();

    ChatRoom *chatroom = findChatRoom(chatid);
    if (chatroom)
    {
        Chat &chat = chatroom->chat();
        Message *originalMsg = findMessage(chatid, msgid);
        if (!originalMsg || originalMsg->containMetaSubtype() != Message::ContainsMetaSubType::kRichLink)
        {
            sdkMutex.unlock();
            return NULL;
        }

        uint8_t containsMetaType = originalMsg->containMetaSubtype();
        std::string containsMetaJson = originalMsg->containsMetaJson();
        const MegaChatContainsMeta *containsMeta = JSonUtils::parseContainsMeta(containsMetaJson.c_str(), containsMetaType);
        if (!containsMeta || containsMeta->getType() != MegaChatContainsMeta::CONTAINS_META_RICH_PREVIEW)
        {
            delete containsMeta;
            sdkMutex.unlock();
            return NULL;
        }

        const char *msg = containsMeta->getRichPreview()->getText();
        assert(msg);
        string content = msg ? msg : "";

        const Message *editedMsg = chatroom->chat().removeRichLink(*originalMsg, content);
        if (editedMsg)
        {
            Idx index = chat.msgIndexFromId(msgid);
            megaMsg = new MegaChatMessagePrivate(*editedMsg, Message::kSending, index);
        }

        delete containsMeta;
    }

    sdkMutex.unlock();
    return megaMsg;
}

bool MegaChatApiImpl::setMessageSeen(MegaChatHandle chatid, MegaChatHandle msgid)
{
    bool ret = false;

    sdkMutex.lock();

    ChatRoom *chatroom = findChatRoom(chatid);
    if (chatroom)
    {
        ret = chatroom->chat().setMessageSeen((Id) msgid);
    }

    sdkMutex.unlock();

    return ret;
}

MegaChatMessage *MegaChatApiImpl::getLastMessageSeen(MegaChatHandle chatid)
{
    MegaChatMessagePrivate *megaMsg = NULL;

    sdkMutex.lock();

    ChatRoom *chatroom = findChatRoom(chatid);
    if (chatroom)
    {
        Chat &chat = chatroom->chat();
        Idx index = chat.lastSeenIdx();
        if (index != CHATD_IDX_INVALID)
        {
            const Message *msg = chat.findOrNull(index);
            if (msg)
            {
                Message::Status status = chat.getMsgStatus(*msg, index);
                megaMsg = new MegaChatMessagePrivate(*msg, status, index);
            }
        }
    }

    sdkMutex.unlock();

    return megaMsg;
}

MegaChatHandle MegaChatApiImpl::getLastMessageSeenId(MegaChatHandle chatid)
{
    MegaChatHandle lastMessageSeenId = MEGACHAT_INVALID_HANDLE;

    sdkMutex.lock();

    ChatRoom *chatroom = findChatRoom(chatid);
    if (chatroom)
    {
        Chat &chat = chatroom->chat();
        lastMessageSeenId = chat.lastSeenId();
    }

    sdkMutex.unlock();

    return lastMessageSeenId;
}

void MegaChatApiImpl::removeUnsentMessage(MegaChatHandle chatid, MegaChatHandle rowid)
{
    sdkMutex.lock();

    ChatRoom *chatroom = findChatRoom(chatid);
    if (chatroom)
    {
        Chat &chat = chatroom->chat();
        chat.removeManualSend(rowid);
    }

    sdkMutex.unlock();
}

void MegaChatApiImpl::sendTypingNotification(MegaChatHandle chatid, MegaChatRequestListener *listener)
{
    MegaChatRequestPrivate *request = new MegaChatRequestPrivate(MegaChatRequest::TYPE_SEND_TYPING_NOTIF, listener);
    request->setChatHandle(chatid);
    request->setFlag(true);
    request->setPerformRequest([this, request]() { return performRequest_sendTypingNotification(request); });
    requestQueue.push(request);
    waiter->notify();
}

void MegaChatApiImpl::sendStopTypingNotification(MegaChatHandle chatid, MegaChatRequestListener *listener)
{
    MegaChatRequestPrivate *request = new MegaChatRequestPrivate(MegaChatRequest::TYPE_SEND_TYPING_NOTIF, listener);
    request->setChatHandle(chatid);
    request->setFlag(false);
    request->setPerformRequest([this, request]() { return performRequest_sendTypingNotification(request); });
    requestQueue.push(request);
    waiter->notify();
}

int MegaChatApiImpl::performRequest_sendTypingNotification(MegaChatRequestPrivate* request)
{
    MegaChatHandle chatid = request->getChatHandle();
    ChatRoom *chatroom = findChatRoom(chatid);
    if (!chatroom)
    {
        return MegaChatError::ERROR_ARGS;
    }

    if (request->getFlag())
    {
        chatroom->sendTypingNotification();
    }
    else
    {
        chatroom->sendStopTypingNotification();
    }

    MegaChatErrorPrivate *megaChatError = new MegaChatErrorPrivate(MegaChatError::ERROR_OK);
    fireOnChatRequestFinish(request, megaChatError);
    return MegaChatError::ERROR_OK;
}

bool MegaChatApiImpl::isMessageReceptionConfirmationActive() const
{
    return mClient ? mClient->mChatdClient->isMessageReceivedConfirmationActive() : false;
}

void MegaChatApiImpl::saveCurrentState()
{
    sdkMutex.lock();

    if (mClient && !mTerminating)
    {
        mClient->saveDb();
    }

    sdkMutex.unlock();
}

void MegaChatApiImpl::pushReceived(bool beep, MegaChatHandle chatid, int type, MegaChatRequestListener *listener)
{
    MegaChatRequestPrivate *request = new MegaChatRequestPrivate(MegaChatRequest::TYPE_PUSH_RECEIVED, listener);
    request->setFlag(beep);
    request->setChatHandle(chatid);
    request->setParamType(type);
    requestQueue.push(request);
    waiter->notify();
}

int MegaChatApiImpl::createChatOptionsBitMask(bool speakRequest, bool waitingRoom, bool openInvite)
{
   int chatOptionsBitMask = MegaChatApi::CHAT_OPTION_EMPTY;
   chatOptionsBitMask = (speakRequest ? MegaChatApi::CHAT_OPTION_SPEAK_REQUEST : 0)
                        | (waitingRoom ? MegaChatApi::CHAT_OPTION_WAITING_ROOM : 0)
                        | (openInvite ? MegaChatApi::CHAT_OPTION_OPEN_INVITE : 0);

   return chatOptionsBitMask;
}

bool MegaChatApiImpl::isValidChatOptionsBitMask(int chatOptionsBitMask)
{
    int maxValidValue = MegaChatApi::CHAT_OPTION_SPEAK_REQUEST | MegaChatApi::CHAT_OPTION_WAITING_ROOM | MegaChatApi::CHAT_OPTION_OPEN_INVITE;
    return chatOptionsBitMask >= MegaChatApi::CHAT_OPTION_EMPTY && chatOptionsBitMask <= maxValidValue;
}

bool MegaChatApiImpl::hasChatOptionEnabled(int option, int chatOptionsBitMask)
{
    return chatOptionsBitMask & option;
}

#ifndef KARERE_DISABLE_WEBRTC

MegaStringList *MegaChatApiImpl::getChatVideoInDevices()
{
    std::set<std::string> devicesVector;
    sdkMutex.lock();
    if (mClient && mClient->rtc)
    {
        mClient->rtc->getVideoInDevices(devicesVector);
    }
    else
    {
        API_LOG_ERROR("Failed to get video-in devices");
    }
    sdkMutex.unlock();

    MegaStringList *devices = getChatInDevices(devicesVector);

    return devices;
}

void MegaChatApiImpl::setChatVideoInDevice(const char *device, MegaChatRequestListener *listener)
{
    MegaChatRequestPrivate *request = new MegaChatRequestPrivate(MegaChatRequest::TYPE_CHANGE_VIDEO_STREAM, listener);
    request->setText(device);
    request->setPerformRequest([this, request]() { return performRequest_setChatVideoInDevice(request); });
    requestQueue.push(request);
    waiter->notify();
}

char *MegaChatApiImpl::getVideoDeviceSelected()
{
    char *deviceName = nullptr;
    sdkMutex.lock();
    if (mClient && mClient->rtc)
    {
        deviceName = MegaApi::strdup(mClient->rtc->getVideoDeviceSelected().c_str());
    }
    else
    {
        API_LOG_ERROR("Failed to get selected video-in device");
    }
    sdkMutex.unlock();

    return deviceName;
}

void MegaChatApiImpl::startChatCall(MegaChatHandle chatid, bool waitingRoom, bool enableVideo, bool enableAudio, MegaChatHandle schedId, MegaChatRequestListener *listener)
{
    MegaChatRequestPrivate *request = new MegaChatRequestPrivate(MegaChatRequest::TYPE_START_CHAT_CALL, listener);
    request->setChatHandle(chatid);
    request->setFlag(enableVideo);
    request->setParamType(enableAudio);
    request->setUserHandle(schedId);
    request->setPrivilege(waitingRoom);
    request->setPerformRequest([this, request]() { return performRequest_startChatCall(request); });
    requestQueue.push(request);
    waiter->notify();
}

int MegaChatApiImpl::performRequest_sendRingIndividualInACall(MegaChatRequestPrivate* request)
{
    const auto chatId = request->getChatHandle();
    if (chatId == MEGACHAT_INVALID_HANDLE)
    {
        API_LOG_ERROR("Ring individual in call: invalid chat id");
        return MegaChatError::ERROR_ARGS;
    }
    const auto userToCallId = request->getUserHandle();
    if (userToCallId == MEGACHAT_INVALID_HANDLE)
    {
        API_LOG_ERROR("Ring individual in call: invalid user id");
        return MegaChatError::ERROR_ARGS;
    }

    if (request->getParamType() <= 0)
    {
        API_LOG_ERROR("Ring individual in call: invalid ring timeout");
        return MegaChatError::ERROR_ARGS;
    }

    ChatRoom *chatroom = findChatRoom(chatId);
    if (!chatroom)
    {
        API_LOG_ERROR("Error: chat room with id %s not found", ID_CSTR(chatId));
        return MegaChatError::ERROR_NOENT;
    }

    auto call = mClient->rtc->findCallByChatid(chatId);
    if (!call)
    {
        API_LOG_ERROR("Ring individual in call: no call found for chat id %s", ID_CSTR(chatId));
        return MegaChatError::ERROR_NOENT;
    }

    auto callId = call->getCallid();
    Chat &chat = chatroom->chat();
    const int16_t ringTimeout = static_cast<int16_t>(request->getParamType());
    chat.ringIndividualInACall(userToCallId, callId, ringTimeout);
    fireOnChatRequestFinish(request, new MegaChatErrorPrivate(MegaChatError::ERROR_OK));

    return MegaChatError::ERROR_OK;
}

void MegaChatApiImpl::ringIndividualInACall(const MegaChatHandle chatId, const MegaChatHandle userId, const int ringTimeout, MegaChatRequestListener* listener)
{
    MegaChatRequestPrivate* request = new MegaChatRequestPrivate(MegaChatRequest::TYPE_RING_INDIVIDUAL_IN_CALL, listener);
    request->setChatHandle(chatId);
    request->setUserHandle(userId);
    request->setPerformRequest([this, request]() { return performRequest_sendRingIndividualInACall(request); });
<<<<<<< HEAD
=======
    request->setParamType(ringTimeout);
>>>>>>> 0157885c
    requestQueue.push(request);
    waiter->notify();
}

void MegaChatApiImpl::answerChatCall(MegaChatHandle chatid, bool enableVideo, bool enableAudio, MegaChatRequestListener *listener)
{
    MegaChatRequestPrivate *request = new MegaChatRequestPrivate(MegaChatRequest::TYPE_ANSWER_CHAT_CALL, listener);
    request->setChatHandle(chatid);
    request->setFlag(enableVideo);
    request->setParamType(enableAudio);
    request->setPerformRequest([this, request]() { return performRequest_answerChatCall(request); });
    requestQueue.push(request);
    waiter->notify();
}

void MegaChatApiImpl::hangChatCall(MegaChatHandle callid, MegaChatRequestListener *listener)
{
    MegaChatRequestPrivate *request = new MegaChatRequestPrivate(MegaChatRequest::TYPE_HANG_CHAT_CALL, listener);
    request->setChatHandle(callid);
    request->setFlag(false);
    request->setPerformRequest([this, request]() { return performRequest_hangChatCall(request); });
    requestQueue.push(request);
    waiter->notify();
}

void MegaChatApiImpl::endChatCall(MegaChatHandle callid, MegaChatRequestListener *listener)
{
    MegaChatRequestPrivate *request = new MegaChatRequestPrivate(MegaChatRequest::TYPE_HANG_CHAT_CALL, listener);
    request->setChatHandle(callid);
    request->setFlag(true);
    request->setPerformRequest([this, request]() { return performRequest_hangChatCall(request); });
    requestQueue.push(request);
    waiter->notify();
}

void MegaChatApiImpl::setAudioEnable(MegaChatHandle chatid, bool enable, MegaChatRequestListener *listener)
{
    MegaChatRequestPrivate *request = new MegaChatRequestPrivate(MegaChatRequest::TYPE_DISABLE_AUDIO_VIDEO_CALL, listener);
    request->setChatHandle(chatid);
    request->setFlag(enable);
    request->setParamType(MegaChatRequest::AUDIO);
    request->setPerformRequest([this, request]() { return performRequest_setAudioVideoEnable(request); });
    requestQueue.push(request);
    waiter->notify();
}

void MegaChatApiImpl::setVideoEnable(MegaChatHandle chatid, bool enable, MegaChatRequestListener *listener)
{
    MegaChatRequestPrivate *request = new MegaChatRequestPrivate(MegaChatRequest::TYPE_DISABLE_AUDIO_VIDEO_CALL, listener);
    request->setChatHandle(chatid);
    request->setFlag(enable);
    request->setParamType(MegaChatRequest::VIDEO);
    request->setPerformRequest([this, request]() { return performRequest_setAudioVideoEnable(request); });
    requestQueue.push(request);
    waiter->notify();
}

void MegaChatApiImpl::openVideoDevice(MegaChatRequestListener *listener)
{
    MegaChatRequestPrivate *request = new MegaChatRequestPrivate(MegaChatRequest::TYPE_OPEN_VIDEO_DEVICE, listener);
    request->setFlag(true);
    request->setPerformRequest([this, request]() { return performRequest_videoDevice(request); });
    requestQueue.push(request);
    waiter->notify();
}

void MegaChatApiImpl::releaseVideoDevice(MegaChatRequestListener *listener)
{
    MegaChatRequestPrivate *request = new MegaChatRequestPrivate(MegaChatRequest::TYPE_OPEN_VIDEO_DEVICE, listener);
    request->setFlag(false);
    request->setPerformRequest([this, request]() { return performRequest_videoDevice(request); });
    requestQueue.push(request);
    waiter->notify();
}

void MegaChatApiImpl::requestHiResQuality(MegaChatHandle chatid, MegaChatHandle clientId, int quality, MegaChatRequestListener *listener)
{
    MegaChatRequestPrivate *request = new MegaChatRequestPrivate(MegaChatRequest::TYPE_REQUEST_HIRES_QUALITY, listener);
    request->setChatHandle(chatid);
    request->setUserHandle(clientId);
    request->setParamType(quality);
    request->setPerformRequest([this, request]() { return performRequest_requestHiResQuality(request); });
    requestQueue.push(request);
    waiter->notify();
}

void MegaChatApiImpl::removeSpeaker(MegaChatHandle chatid, MegaChatHandle clientId, MegaChatRequestListener *listener)
{
    MegaChatRequestPrivate *request = new MegaChatRequestPrivate(MegaChatRequest::TYPE_DEL_SPEAKER, listener);
    request->setChatHandle(chatid);
    request->setUserHandle(clientId);
    request->setPerformRequest([this, request]() { return performRequest_removeSpeaker(request); });
    requestQueue.push(request);
    waiter->notify();
}

void MegaChatApiImpl::pushUsersIntoWaitingRoom(MegaChatHandle chatid, MegaHandleList* users, const bool all, MegaChatRequestListener* listener)
{
    MegaChatRequestPrivate* request = new MegaChatRequestPrivate(MegaChatRequest::TYPE_WR_PUSH, listener);
    request->setChatHandle(chatid);
    request->setMegaHandleList(users);
    request->setFlag(all);
    request->setPerformRequest([this, request]() { return performRequest_pushOrAllowJoinCall(request); });
    requestQueue.push(request);
    waiter->notify();
}

void MegaChatApiImpl::allowUsersJoinCall(MegaChatHandle chatid, const MegaHandleList* users, const bool all, MegaChatRequestListener* listener)
{
    MegaChatRequestPrivate* request = new MegaChatRequestPrivate(MegaChatRequest::TYPE_WR_ALLOW, listener);
    request->setChatHandle(chatid);
    request->setMegaHandleList(users);
    request->setFlag(all);
    request->setPerformRequest([this, request]() { return performRequest_pushOrAllowJoinCall(request); });
    requestQueue.push(request);
    waiter->notify();
}

void MegaChatApiImpl::kickUsersFromCall(MegaChatHandle chatid, MegaHandleList* users, MegaChatRequestListener* listener)
{
    MegaChatRequestPrivate* request = new MegaChatRequestPrivate(MegaChatRequest::TYPE_WR_KICK, listener);
    request->setChatHandle(chatid);
    request->setMegaHandleList(users);
    request->setPerformRequest([this, request]() { return performRequest_kickUsersFromCall(request); });
    requestQueue.push(request);
    waiter->notify();
}

void MegaChatApiImpl::setCallOnHold(MegaChatHandle chatid, bool setOnHold, MegaChatRequestListener *listener)
{
    MegaChatRequestPrivate *request = new MegaChatRequestPrivate(MegaChatRequest::TYPE_SET_CALL_ON_HOLD, listener);
    request->setChatHandle(chatid);
    request->setFlag(setOnHold);
    request->setPerformRequest([this, request]() { return performRequest_setCallOnHold(request); });
    requestQueue.push(request);
    waiter->notify();
}

bool MegaChatApiImpl::setIgnoredCall(MegaChatHandle chatId)
{
    if (!mClient->rtc)
    {
        API_LOG_ERROR("Ignore call - WebRTC is not initialized");
        return false;
    }

    if (chatId == MEGACHAT_INVALID_HANDLE)
    {
        API_LOG_ERROR("Ignore call - Invalid chatId");
        return false;
    }

    SdkMutexGuard g(sdkMutex);
    rtcModule::ICall* call = mClient->rtc->findCallByChatid(chatId);
    if (!call)
    {
        API_LOG_ERROR("Ignore call - Failed to get the call associated to chat room");
        return false;
    }

    if (call->isIgnored())
    {
        API_LOG_ERROR("Ignore call - Call is already marked as ignored");
        return false;
    }

    call->ignoreCall();
    return true;
}

MegaChatCall *MegaChatApiImpl::getChatCall(MegaChatHandle chatId)
{
    MegaChatCall *chatCall = nullptr;
    if (!mClient->rtc)
    {
        API_LOG_ERROR("MegaChatApiImpl::getChatCall - WebRTC is not initialized");
        return chatCall;
    }

    SdkMutexGuard g(sdkMutex);

    if (chatId != MEGACHAT_INVALID_HANDLE)
    {
        rtcModule::ICall* call = mClient->rtc->findCallByChatid(chatId);
        if (!call)
        {
            API_LOG_ERROR("MegaChatApiImpl::getChatCall - Failed to get the call associated to chat room");
            return chatCall;
        }

        chatCall = new MegaChatCallPrivate(*call);
    }

    return chatCall;
}

MegaChatCall *MegaChatApiImpl::getChatCallByCallId(MegaChatHandle callId)
{
    MegaChatCall *chatCall = NULL;

    sdkMutex.lock();

    MegaHandleList *calls = getChatCalls();
    for (unsigned int i = 0; i < calls->size(); i++)
    {
        karere::Id chatId = calls->get(i);
        MegaChatCall *call = getChatCall(chatId);
        if (call && call->getCallId() == callId)
        {
            chatCall =  call;
            break;
        }
        else
        {
            delete call;
        }
    }

    delete calls;

    sdkMutex.unlock();
    return chatCall;
}

int MegaChatApiImpl::getNumCalls()
{
    int numCalls = 0;
    sdkMutex.lock();
    if (mClient && mClient->rtc)
    {
        numCalls = mClient->rtc->getNumCalls();
    }
    sdkMutex.unlock();

    return numCalls;
}

MegaHandleList *MegaChatApiImpl::getChatCalls(int callState)
{
    MegaHandleListPrivate *callList = new MegaHandleListPrivate();

    sdkMutex.lock();
    if (mClient && mClient->rtc)
    {
        std::vector<karere::Id> chatids = mClient->rtc->chatsWithCall();
        for (unsigned int i = 0; i < chatids.size(); i++)
        {
            rtcModule::ICall* call = mClient->rtc->findCallByChatid(chatids[i]);
            if (call && (callState == -1 || call->getState() == callState))
            {
                callList->addMegaHandle(chatids[i]);
            }
        }
    }

    sdkMutex.unlock();
    return callList;
}

MegaHandleList *MegaChatApiImpl::getChatCallsIds()
{
    MegaHandleListPrivate *callList = new MegaHandleListPrivate();

    sdkMutex.lock();

    MegaHandleList *chatids = getChatCalls();
    for (unsigned int i = 0; i < chatids->size(); i++)
    {
        karere::Id chatId = chatids->get(i);
        MegaChatCall *call = getChatCall(chatId);
        if (call)
        {
            callList->addMegaHandle(call->getCallId());
            delete call;
        }
    }

    delete chatids;

    sdkMutex.unlock();
    return callList;
}

bool MegaChatApiImpl::hasCallInChatRoom(MegaChatHandle chatid)
{
    bool hasCall = false;
    sdkMutex.lock();

    if (mClient && mClient->rtc)
    {
        hasCall = mClient->rtc->findCallByChatid(chatid);
    }

    sdkMutex.unlock();
    return hasCall;
}

void MegaChatApiImpl::addChatCallListener(MegaChatCallListener *listener)
{
    if (!listener)
    {
        return;
    }

    sdkMutex.lock();
    callListeners.insert(listener);
    sdkMutex.unlock();
}

void MegaChatApiImpl::addSchedMeetingListener(MegaChatScheduledMeetingListener *listener)
{
    if (!listener)
    {
        return;
    }

    SdkMutexGuard g(sdkMutex);
    mSchedMeetingListeners.insert(listener);
}

void MegaChatApiImpl::removeSchedMeetingListener(MegaChatScheduledMeetingListener *listener)
{
    if (!listener)
    {
        return;
    }

    SdkMutexGuard g(sdkMutex);
    mSchedMeetingListeners.erase(listener);
}

int MegaChatApiImpl::getMaxCallParticipants()
{
    return rtcModule::RtcConstant::kMaxCallReceivers;
}

int MegaChatApiImpl::getMaxSupportedVideoCallParticipants()
{
    return static_cast<int>(rtcModule::getMaxSupportedVideoCallParticipants());
}

bool MegaChatApiImpl::isValidSimVideoTracks(const unsigned int maxSimVideoTracks) const
{
    return rtcModule::isValidInputVideoTracksLimit(maxSimVideoTracks);
}

bool MegaChatApiImpl::isAudioLevelMonitorEnabled(MegaChatHandle chatid)
{
    if (chatid == MEGACHAT_INVALID_HANDLE)
    {
        API_LOG_ERROR("isAudioLevelMonitorEnabled - Invalid chatId");
        return false;
    }

    SdkMutexGuard g(sdkMutex);
    rtcModule::ICall *call = findCall(chatid);
    if (!call)
    {
       API_LOG_ERROR("isAudioLevelMonitorEnabled - Failed to get the call associated to chat room");
       return false;
    }

    return call->isAudioLevelMonitorEnabled();
}

void MegaChatApiImpl::enableAudioLevelMonitor(bool enable, MegaChatHandle chatid, MegaChatRequestListener* listener)
{
    MegaChatRequestPrivate *request = new MegaChatRequestPrivate(MegaChatRequest::TYPE_ENABLE_AUDIO_LEVEL_MONITOR, listener);
    request->setChatHandle(chatid);
    request->setFlag(enable);
    request->setPerformRequest([this, request]() { return performRequest_enableAudioLevelMonitor(request); });
    requestQueue.push(request);
    waiter->notify();
}


void MegaChatApiImpl::requestSpeak(MegaChatHandle chatid, MegaChatRequestListener *listener)
{
    MegaChatRequestPrivate *request = new MegaChatRequestPrivate(MegaChatRequest::TYPE_REQUEST_SPEAK, listener);
    request->setChatHandle(chatid);
    request->setFlag(true);
    request->setPerformRequest([this, request]() { return performRequest_speakRequest(request); });
    requestQueue.push(request);
    waiter->notify();
}

void MegaChatApiImpl::removeRequestSpeak(MegaChatHandle chatid, MegaChatRequestListener *listener)
{
    MegaChatRequestPrivate *request = new MegaChatRequestPrivate(MegaChatRequest::TYPE_REQUEST_SPEAK, listener);
    request->setChatHandle(chatid);
    request->setFlag(false);
    request->setPerformRequest([this, request]() { return performRequest_speakRequest(request); });
    requestQueue.push(request);
    waiter->notify();
}

void MegaChatApiImpl::approveSpeakRequest(MegaChatHandle chatid, MegaChatHandle clientId, MegaChatRequestListener *listener)
{
    MegaChatRequestPrivate *request = new MegaChatRequestPrivate(MegaChatRequest::TYPE_APPROVE_SPEAK, listener);
    request->setChatHandle(chatid);
    request->setFlag(true);
    request->setUserHandle(clientId);
    request->setPerformRequest([this, request]() { return performRequest_speakApproval(request); });
    requestQueue.push(request);
    waiter->notify();
}

void MegaChatApiImpl::rejectSpeakRequest(MegaChatHandle chatid, MegaChatHandle clientId, MegaChatRequestListener *listener)
{
    MegaChatRequestPrivate *request = new MegaChatRequestPrivate(MegaChatRequest::TYPE_APPROVE_SPEAK, listener);
    request->setChatHandle(chatid);
    request->setFlag(false);
    request->setUserHandle(clientId);
    request->setPerformRequest([this, request]() { return performRequest_speakApproval(request); });
    requestQueue.push(request);
    waiter->notify();
}

void MegaChatApiImpl::requestHiResVideo(MegaChatHandle chatid, MegaChatHandle clientId, int quality, MegaChatRequestListener *listener)
{
    MegaChatRequestPrivate *request = new MegaChatRequestPrivate(MegaChatRequest::TYPE_REQUEST_HIGH_RES_VIDEO, listener);
    request->setChatHandle(chatid);
    request->setFlag(true);
    request->setUserHandle(clientId);
    request->setPrivilege(quality);
    request->setPerformRequest([this, request]() { return performRequest_hiResVideo(request); });
    requestQueue.push(request);
    waiter->notify();
}

void MegaChatApiImpl::stopHiResVideo(MegaChatHandle chatid, MegaHandleList *clientIds, MegaChatRequestListener *listener)
{
    MegaChatRequestPrivate *request = new MegaChatRequestPrivate(MegaChatRequest::TYPE_REQUEST_HIGH_RES_VIDEO, listener);
    request->setChatHandle(chatid);
    request->setFlag(false);
    request->setMegaHandleList(clientIds);
    request->setPerformRequest([this, request]() { return performRequest_hiResVideo(request); });
    requestQueue.push(request);
    waiter->notify();
}

void MegaChatApiImpl::requestLowResVideo(MegaChatHandle chatid, MegaHandleList *clientIds, MegaChatRequestListener *listener)
{
    MegaChatRequestPrivate *request = new MegaChatRequestPrivate(MegaChatRequest::TYPE_REQUEST_LOW_RES_VIDEO, listener);
    request->setChatHandle(chatid);
    request->setFlag(true);
    request->setMegaHandleList(clientIds);
    request->setPerformRequest([this, request]() { return performRequest_lowResVideo(request); });
    requestQueue.push(request);
    waiter->notify();
}

void MegaChatApiImpl::stopLowResVideo(MegaChatHandle chatid, MegaHandleList *clientIds, MegaChatRequestListener *listener)
{
    MegaChatRequestPrivate *request = new MegaChatRequestPrivate(MegaChatRequest::TYPE_REQUEST_LOW_RES_VIDEO, listener);
    request->setChatHandle(chatid);
    request->setFlag(false);
    request->setMegaHandleList(clientIds);
    request->setPerformRequest([this, request]() { return performRequest_lowResVideo(request); });
    requestQueue.push(request);
    waiter->notify();
}

std::pair<int, rtcModule::ICall*>
MegaChatApiImpl::getCallWithModPermissions(const MegaChatHandle chatid, bool waitingRoom, const std::string& msg)
{
    if (chatid == MEGACHAT_INVALID_HANDLE)
    {
        API_LOG_ERROR("%s - Invalid chatid", msg.c_str());
        return std::make_pair(MegaChatError::ERROR_ARGS, nullptr);
    }

    const ChatRoom* chatroom = findChatRoom(chatid);
    if (!chatroom)
    {
        API_LOG_ERROR("%s - There is not any chatroom with chatid: %s",
                      msg.c_str(), karere::Id(chatid).toString().c_str());
        return std::make_pair(MegaChatError::ERROR_NOENT, nullptr);
    }

    if (chatroom->isWaitingRoom() != waitingRoom)
    {
        API_LOG_ERROR("%s - Invalid chatroom with chatid: %s. Expected waiting room state: %s ",
                      msg.c_str(), karere::Id(chatid).toString().c_str(), waitingRoom ? "Enabled" : "Disabled");
        return std::make_pair(MegaChatError::ERROR_NOENT, nullptr);
    }

    rtcModule::ICall* call = findCall(chatid);
    if (!call)
    {
        API_LOG_ERROR("%s - There is not any call in that chatroom", msg.c_str());
        return std::make_pair(MegaChatError::ERROR_NOENT, nullptr);
    }

    if (call->getState() != rtcModule::kStateInProgress)
    {
        API_LOG_ERROR("%s - Call isn't in progress state", msg.c_str());
        return std::make_pair(MegaChatError::ERROR_ACCESS, nullptr);
    }

    if (!call->isOwnPrivModerator())
    {
        API_LOG_ERROR("%s - moderator role required to perform this action", msg.c_str());
        return std::make_pair(MegaChatError::ERROR_ACCESS, nullptr);
    }

    return std::make_pair(MegaChatError::ERROR_OK, call);
}

#endif

void MegaChatApiImpl::addChatRequestListener(MegaChatRequestListener *listener)
{
    if (!listener)
    {
        return;
    }

    sdkMutex.lock();
    requestListeners.insert(listener);
    sdkMutex.unlock();
}

void MegaChatApiImpl::addChatListener(MegaChatListener *listener)
{
    if (!listener)
    {
        return;
    }

    sdkMutex.lock();
    listeners.insert(listener);
    sdkMutex.unlock();
}

void MegaChatApiImpl::addChatRoomListener(MegaChatHandle chatid, MegaChatRoomListener *listener)
{
    if (!listener || chatid == MEGACHAT_INVALID_HANDLE)
    {
        return;
    }

    sdkMutex.lock();
    MegaChatRoomHandler *roomHandler = getChatRoomHandler(chatid);
    roomHandler->addChatRoomListener(listener);
    sdkMutex.unlock();
}

void MegaChatApiImpl::addChatNotificationListener(MegaChatNotificationListener *listener)
{
    if (!listener)
    {
        return;
    }

    sdkMutex.lock();
    notificationListeners.insert(listener);
    sdkMutex.unlock();
}

void MegaChatApiImpl::removeChatRequestListener(MegaChatRequestListener *listener)
{
    if (!listener)
    {
        return;
    }

    sdkMutex.lock();
    requestListeners.erase(listener);

    map<int,MegaChatRequestPrivate*>::iterator it = requestMap.begin();
    while (it != requestMap.end())
    {
        MegaChatRequestPrivate* request = it->second;
        if(request->getListener() == listener)
        {
            request->setListener(NULL);
        }

        it++;
    }

    requestQueue.removeListener(listener);
    sdkMutex.unlock();
}

#ifndef KARERE_DISABLE_WEBRTC

void MegaChatApiImpl::removeChatCallListener(MegaChatCallListener *listener)
{
    if (!listener)
    {
        return;
    }

    sdkMutex.lock();
    callListeners.erase(listener);
    sdkMutex.unlock();
}

void MegaChatApiImpl::addChatVideoListener(MegaChatHandle chatid, MegaChatHandle clientId, rtcModule::VideoResolution videoResolution, MegaChatVideoListener *listener)
{
    if (!listener)
    {
        return;
    }

    assert(videoResolution != rtcModule::VideoResolution::kUndefined);
    videoMutex.lock();
    if (clientId == 0)
    {
        mLocalVideoListeners[chatid].insert(listener);
        marshallCall([this, chatid]()
        {
            // avoid access from App thread to RtcModule::mRenderers
            if (mClient && mClient->rtc)
            {
                mClient->rtc->addLocalVideoRenderer(chatid, new MegaChatVideoReceiver(this, chatid, rtcModule::VideoResolution::kHiRes));
            }

        }, this);
    }
    else if (videoResolution == rtcModule::VideoResolution::kHiRes)
    {
        mVideoListenersHiRes[chatid][static_cast<uint32_t>(clientId)].insert(listener);
    }
    else if (videoResolution == rtcModule::VideoResolution::kLowRes)
    {
        mVideoListenersLowRes[chatid][static_cast<uint32_t>(clientId)].insert(listener);
    }

    videoMutex.unlock();
}

void MegaChatApiImpl::removeChatVideoListener(MegaChatHandle chatid, MegaChatHandle clientId, rtcModule::VideoResolution videoResolution, MegaChatVideoListener *listener)
{
    if (!listener)
    {
        return;
    }

    assert(videoResolution != rtcModule::VideoResolution::kUndefined);
    videoMutex.lock();
    if (clientId == 0)
    {
        auto it = mLocalVideoListeners.find(chatid);
        if (it != mLocalVideoListeners.end())
        {
            MegaChatVideoListener_set &videoListenersSet = it->second;
            videoListenersSet.erase(listener);
            if (videoListenersSet.empty())
            {
                // if videoListenersSet is empty, remove entry from mLocalVideoListeners map
                mLocalVideoListeners.erase(chatid);
                marshallCall([this, chatid]()
                {
                    // avoid access from App thread to RtcModule::mRenderers
                    if (mClient && mClient->rtc)
                    {
                        mClient->rtc->removeLocalVideoRenderer(chatid);
                    }
                }, this);
            }
        }
    }
    else if (videoResolution == rtcModule::VideoResolution::kHiRes)
    {
        auto itHiRes = mVideoListenersHiRes.find(chatid);
        if (itHiRes != mVideoListenersHiRes.end())
        {
            MegaChatPeerVideoListener_map &videoListenersMap = itHiRes->second;
            auto auxit = videoListenersMap.find(static_cast<Cid_t>(clientId));
            if (auxit != videoListenersMap.end())
            {
                // remove listener from MegaChatVideoListener_set
                MegaChatVideoListener_set &videoListener_set = auxit->second;
                videoListener_set.erase(listener);
                if (videoListener_set.empty())
                {
                    // if MegaChatVideoListener_set is empty, remove entry from MegaChatPeerVideoListener_map
                    videoListenersMap.erase(static_cast<Cid_t>(clientId));
                }
            }

            if (videoListenersMap.empty())
            {
                // if MegaChatPeerVideoListener_map is empty, remove entry from mVideoListenersHiRes map
                mVideoListenersHiRes.erase(chatid);
            }
        }
    }
    else if (videoResolution == rtcModule::VideoResolution::kLowRes)
    {
        assert(clientId); // local video listeners can't be un/registered into this map
        auto itLowRes = mVideoListenersLowRes.find(chatid);
        if (itLowRes != mVideoListenersLowRes.end())
        {
            MegaChatPeerVideoListener_map &videoListenersMap = itLowRes->second;
            auto auxit = videoListenersMap.find(static_cast<Cid_t>(clientId));
            if (auxit != videoListenersMap.end())
            {
                // remove listener from MegaChatVideoListener_set
                MegaChatVideoListener_set &videoListener_set = auxit->second;
                videoListener_set.erase(listener);
                if (videoListener_set.empty())
                {
                    // if MegaChatVideoListener_set is empty, remove entry from MegaChatPeerVideoListener_map
                    videoListenersMap.erase(static_cast<Cid_t>(clientId));
                }
            }

            if (videoListenersMap.empty())
            {
                // if MegaChatPeerVideoListener_map is empty, remove entry from mVideoListenersLowRes map
                mVideoListenersLowRes.erase(chatid);
            }
        }
    }
    videoMutex.unlock();
}

void MegaChatApiImpl::setSFUid(int sfuid)
{
    SdkMutexGuard g(sdkMutex);
    mClient->setSFUid(sfuid);
}

#endif  // webrtc

void MegaChatApiImpl::removeChatListener(MegaChatListener *listener)
{
    if (!listener)
    {
        return;
    }

    sdkMutex.lock();
    listeners.erase(listener);
    sdkMutex.unlock();
}

void MegaChatApiImpl::removeChatRoomListener(MegaChatHandle chatid, MegaChatRoomListener *listener)
{
    if (!listener)
    {
        return;
    }

    sdkMutex.lock();
    MegaChatRoomHandler *roomHandler = getChatRoomHandler(chatid);
    roomHandler->removeChatRoomListener(listener);
    sdkMutex.unlock();
}

void MegaChatApiImpl::removeChatNotificationListener(MegaChatNotificationListener *listener)
{
    if (!listener)
    {
        return;
    }

    sdkMutex.lock();
    notificationListeners.erase(listener);
    sdkMutex.unlock();
}

void MegaChatApiImpl::manageReaction(MegaChatHandle chatid, MegaChatHandle msgid, const char *reaction, bool add, MegaChatRequestListener *listener)
{
    MegaChatRequestPrivate *request = new MegaChatRequestPrivate(MegaChatRequest::TYPE_MANAGE_REACTION, listener);
    request->setChatHandle(chatid);
    request->setUserHandle(msgid);
    request->setText(reaction);
    request->setFlag(add);
    request->setPerformRequest([this, request]() { return performRequest_manageReaction(request); });
    requestQueue.push(request);
    waiter->notify();
}

int MegaChatApiImpl::getMessageReactionCount(MegaChatHandle chatid, MegaChatHandle msgid, const char *reaction)
{
    if (!reaction)
    {
        return -1;
    }

    SdkMutexGuard g(sdkMutex);
    Message *msg = findMessage(chatid, msgid);
    if (!msg)
    {
        API_LOG_ERROR("Chatroom or message not found");
        return -1;
    }

    // Update users of confirmed reactions with pending reactions
    int count = msg->getReactionCount(reaction);
    ChatRoom *chatroom = findChatRoom(chatid);
    auto pendingReactions = chatroom->chat().getPendingReactions();
    for (auto &auxReact : pendingReactions)
    {
        if (auxReact.mMsgId == msgid && auxReact.mReactionString == reaction)
        {
            (auxReact.mStatus == OP_ADDREACTION)
                ? count++
                : count--;

            break;
        }
    }

    return count;
}

MegaStringList* MegaChatApiImpl::getMessageReactions(MegaChatHandle chatid, MegaChatHandle msgid)
{
    SdkMutexGuard g(sdkMutex);
    Message *msg = findMessage(chatid, msgid);
    if (!msg)
    {
        API_LOG_ERROR("Chatroom or message not found");
        return new MegaStringListPrivate();
    }

    string_vector reactions;
    const std::vector<Message::Reaction> &confirmedReactions = msg->getReactions();
    const Chat::PendingReactions& pendingReactions = (findChatRoom(chatid))->chat().getPendingReactions();

    // iterate through confirmed reactions list
    for (auto &auxReact : confirmedReactions)
    {
         int reactUsers = static_cast<int>(auxReact.mUsers.size());
         for (auto &pendingReact : pendingReactions)
         {
             if (pendingReact.mMsgId == msgid
                     && !pendingReact.mReactionString.compare(auxReact.mReaction))
             {
                // increment or decrement reactUsers, for the confirmed reaction we are checking
                (pendingReact.mStatus == OP_ADDREACTION)
                        ? reactUsers++
                        : reactUsers--;

                // a confirmed reaction only can have one pending reaction
                break;
             }
         }

         if (reactUsers > 0)
         {
             reactions.emplace_back(auxReact.mReaction);
         }
    }

    // add pending reactions that are not on confirmed list
    for (auto &pendingReact : pendingReactions)
    {
        if (pendingReact.mMsgId == msgid
                && !msg->getReactionCount(pendingReact.mReactionString)
                && pendingReact.mStatus == OP_ADDREACTION)
        {
            reactions.emplace_back(pendingReact.mReactionString);
        }
    }

    return new MegaStringListPrivate(std::move(reactions));
}

MegaHandleList* MegaChatApiImpl::getReactionUsers(MegaChatHandle chatid, MegaChatHandle msgid, const char *reaction)
{
    MegaHandleList *userList = MegaHandleList::createInstance();
    if (!reaction)
    {
        return userList;
    }

    SdkMutexGuard g(sdkMutex);
    Message *msg = findMessage(chatid, msgid);
    ChatRoom *chatroom = findChatRoom(chatid);
    if (!msg || !chatroom)
    {
        API_LOG_ERROR("Chatroom or message not found");
        return userList;
    }

    bool reacted = false;
    string reactionStr(reaction);
    int pendingReactionStatus = chatroom->chat().getPendingReactionStatus(reactionStr, msgid);
    const std::vector<karere::Id> &users = msg->getReactionUsers(reactionStr);
    for (const auto& user: users)
    {
        if (user != mClient->myHandle())
        {
            userList->addMegaHandle(user);
        }
        else
        {
            if (pendingReactionStatus != OP_DELREACTION)
            {
                // if we have reacted and there's no a pending DELREACTION
                reacted = true;
                userList->addMegaHandle(mClient->myHandle());
            }
        }
    }

    if (!reacted && pendingReactionStatus == OP_ADDREACTION)
    {
        // if we don't have reacted and there's a pending ADDREACTION
        userList->addMegaHandle(mClient->myHandle());
    }

    return userList;
}

void MegaChatApiImpl::setPublicKeyPinning(bool enable)
{
    SdkMutexGuard g(sdkMutex);
    ::WebsocketsClient::publicKeyPinning = enable;
}

IApp::IChatHandler *MegaChatApiImpl::createChatHandler(ChatRoom &room)
{
    return getChatRoomHandler(room.chatid());
}

IApp::IChatListHandler *MegaChatApiImpl::chatListHandler()
{
    return this;
}

#ifndef KARERE_DISABLE_WEBRTC

MegaStringList *MegaChatApiImpl::getChatInDevices(const std::set<string> &devices)
{
    string_vector buffer;
    for (const std::string &device : devices)
    {
        buffer.push_back(device);
    }

    return new MegaStringListPrivate(std::move(buffer));
}

void MegaChatApiImpl::cleanCalls()
{
    sdkMutex.lock();

    if (mClient && mClient->rtc)
    {
        std::vector<karere::Id> chatids = mClient->rtc->chatsWithCall();
        for (unsigned int i = 0; i < chatids.size(); i++)
        {
            rtcModule::ICall* call = findCall(chatids[i]);
            if (call)
            {
                mClient->rtc->orderedDisconnectAndCallRemove(call, rtcModule::EndCallReason::kEnded, rtcModule::TermCode::kUserHangup);
            }
        }
    }

    sdkMutex.unlock();
}

rtcModule::ICall *MegaChatApiImpl::findCall(MegaChatHandle chatid)
{
    SdkMutexGuard g(sdkMutex);
    if (mClient && mClient->rtc)
    {
       return mClient->rtc->findCallByChatid(chatid);
    }

    return nullptr;

}

int MegaChatApiImpl::getCurrentInputVideoTracksLimit() const
{
    if (!mClient)
    {
       API_LOG_ERROR("getCurrentInputVideoTracksLimit: Karere client not initialized");
       return MegaChatApi::INVALID_CALL_VIDEO_SENDERS;
    }

    SdkMutexGuard g(sdkMutex);
    if (!isValidSimVideoTracks(mClient->rtc->getNumInputVideoTracks()))
    {
        API_LOG_ERROR("getCurrentInputVideoTracksLimit: Invalid value for simultaneous input video tracks");
       return MegaChatApi::INVALID_CALL_VIDEO_SENDERS;
    }
    return static_cast<int>(mClient->rtc->getNumInputVideoTracks());
}

bool MegaChatApiImpl::setCurrentInputVideoTracksLimit(const int numInputVideoTracks)
{
    if (!mClient)
    {
       API_LOG_ERROR("setCurrentInputVideoTracksLimit: Karere client not initialized");
       return false;
    }

    const unsigned int auxNumInputVideoTracks = static_cast<unsigned int>(numInputVideoTracks);
    if (!isValidSimVideoTracks(auxNumInputVideoTracks))
    {
       API_LOG_DEBUG("setCurrentInputVideoTracksLimit: Invalid value for simultaneous input "
                     "video tracks: %d", auxNumInputVideoTracks);
       return false;
    }

    SdkMutexGuard g(sdkMutex);
    mClient->rtc->setNumInputVideoTracks(auxNumInputVideoTracks);
    return true;
}
#endif

void MegaChatApiImpl::cleanChatHandlers()
{
#ifndef KARERE_DISABLE_WEBRTC
    cleanCalls();
#endif

	MegaChatHandle chatid;
	for (auto it = chatRoomHandler.begin(); it != chatRoomHandler.end();)
	{
		chatid = it->first;
		it++;

		closeChatRoom(chatid, NULL);
	}
	assert(chatRoomHandler.empty());

	for (auto it = nodeHistoryHandlers.begin(); it != nodeHistoryHandlers.end();)
	{
		chatid = it->first;
		it++;

		closeNodeHistory(chatid, NULL);
	}
	assert(nodeHistoryHandlers.empty());
}

void MegaChatApiImpl::onInitStateChange(int newState)
{
    API_LOG_DEBUG("Karere initialization state has changed: %d", newState);

    if (newState == karere::Client::kInitErrSidInvalid)
    {
        API_LOG_WARNING("Invalid session detected (API_ESID). Logging out...");
        logout();
        return;
    }

    int state = MegaChatApiImpl::convertInitState(newState);

    // only notify meaningful state to the app
    if (state == MegaChatApi::INIT_ERROR ||
            state == MegaChatApi::INIT_WAITING_NEW_SESSION ||
            state == MegaChatApi::INIT_OFFLINE_SESSION ||
            state == MegaChatApi::INIT_ONLINE_SESSION ||
            state == MegaChatApi::INIT_NO_CACHE)
    {
        fireOnChatInitStateUpdate(state);
    }
}

void MegaChatApiImpl::onChatNotification(karere::Id chatid, const Message &msg, Message::Status status, Idx idx)
{
    if (mMegaApi->isChatNotifiable(chatid)   // filtering based on push-notification settings
            && !msg.isEncrypted())          // avoid msgs to be notified when marked as "seen", but still decrypting
    {
         MegaChatMessagePrivate *message = new MegaChatMessagePrivate(msg, status, idx);
         fireOnChatNotification(chatid, message);
     }
}

void MegaChatApiImpl::onDbError(int error, const string &msg)
{
    // any caller to this method, is responsible to provide a valid and expected error code by apps
    fireOnDbError(MegaChatApiImpl::convertDbError(error), msg.c_str());
}

int MegaChatApiImpl::convertInitState(int state)
{
    switch (state)
    {
    case karere::Client::kInitErrGeneric:
    case karere::Client::kInitErrCorruptCache:
    case karere::Client::kInitErrSidMismatch:
    case karere::Client::kInitErrSidInvalid:
        return MegaChatApi::INIT_ERROR;

    case karere::Client::kInitCreated:
        return MegaChatApi::INIT_NOT_DONE;

    case karere::Client::kInitErrNoCache:
        return MegaChatApi::INIT_NO_CACHE;

    case karere::Client::kInitWaitingNewSession:
        return MegaChatApi::INIT_WAITING_NEW_SESSION;

    case karere::Client::kInitHasOfflineSession:
        return MegaChatApi::INIT_OFFLINE_SESSION;

    case karere::Client::kInitHasOnlineSession:
        return MegaChatApi::INIT_ONLINE_SESSION;

    case karere::Client::kInitAnonymousMode:
        return MegaChatApi::INIT_ANONYMOUS;

    case karere::Client::kInitTerminated:
        return MegaChatApi::INIT_TERMINATED;

    default:
        return state;
    }
}

int MegaChatApiImpl::convertDbError(int errCode)
{
    switch (errCode)
    {
        case SQLITE_IOERR:  return MegaChatApi::DB_ERROR_IO;
        case SQLITE_FULL:   return MegaChatApi::DB_ERROR_FULL;
        default:
        {
            assert (false);
            return MegaChatApi::DB_ERROR_UNEXPECTED;
        }
    }
}

int MegaChatApiImpl::convertChatConnectionState(ChatState state)
{
    switch(state)
    {
    case ChatState::kChatStateOffline:
        return MegaChatApi::CHAT_CONNECTION_OFFLINE;
    case ChatState::kChatStateConnecting:
        return MegaChatApi::CHAT_CONNECTION_IN_PROGRESS;
    case ChatState::kChatStateJoining:
        return MegaChatApi::CHAT_CONNECTION_LOGGING;
    case ChatState::kChatStateOnline:
        return MegaChatApi::CHAT_CONNECTION_ONLINE;
    }

    assert(false);  // check compilation warnings, new ChatState not considered
    return state;
}

bool MegaChatApiImpl::isChatroomFromType(const ChatRoom& chat, int type) const
{
    switch (type)
    {
        case MegaChatApi::CHAT_TYPE_ALL:
        {
            return true;
        }
        case MegaChatApi::CHAT_TYPE_INDIVIDUAL:
        {
            if (!chat.isGroup())
            {
                return true;
            }
            break;
        }
        case MegaChatApi::CHAT_TYPE_GROUP:
        {
            if (chat.isGroup() && !chat.isMeeting())
            {
                return true;
            }
            break;
        }
        case MegaChatApi::CHAT_TYPE_GROUP_PRIVATE:
        {
            if (chat.isGroup() && !chat.publicChat()) // private groupchats can't be meeting rooms
            {
                return true;
            }
            break;
        }
        case MegaChatApi::CHAT_TYPE_GROUP_PUBLIC:
        {
            if (chat.isGroup() && chat.publicChat() && !chat.isMeeting())
            {
                return true;
            }
            break;
        }
        case MegaChatApi::CHAT_TYPE_MEETING_ROOM:
        {
            if (chat.isMeeting())
            {
                return true;
            }
            break;
        }
        case MegaChatApi::CHAT_TYPE_NON_MEETING:
        {
            if (!chat.isMeeting())
            {
                return true;
            }
            break;
        }
    }
    return false;
}

IApp::IGroupChatListItem *MegaChatApiImpl::addGroupChatItem(GroupChatRoom &chat)
{
    MegaChatGroupListItemHandler *itemHandler = new MegaChatGroupListItemHandler(*this, chat);
    chatGroupListItemHandler.insert(itemHandler);

    // notify the app about the new chatroom
    MegaChatListItemPrivate *item = new MegaChatListItemPrivate(chat);
    fireOnChatListItemUpdate(item);

    return (IGroupChatListItem *) itemHandler;
}

IApp::IPeerChatListItem *MegaChatApiImpl::addPeerChatItem(PeerChatRoom &chat)
{
    MegaChatPeerListItemHandler *itemHandler = new MegaChatPeerListItemHandler(*this, chat);
    chatPeerListItemHandler.insert(itemHandler);

    // notify the app about the new chatroom
    MegaChatListItemPrivate *item = new MegaChatListItemPrivate(chat);
    fireOnChatListItemUpdate(item);

    return (IPeerChatListItem *) itemHandler;
}

void MegaChatApiImpl::removeGroupChatItem(IGroupChatListItem &item)
{
    set<MegaChatGroupListItemHandler *>::iterator it = chatGroupListItemHandler.begin();
    while (it != chatGroupListItemHandler.end())
    {
        IGroupChatListItem *itemHandler = (*it);
        if (itemHandler == &item)
        {
            delete itemHandler;
            chatGroupListItemHandler.erase(it);
            return;
        }

        it++;
    }
}

void MegaChatApiImpl::removePeerChatItem(IPeerChatListItem &item)
{
    set<MegaChatPeerListItemHandler *>::iterator it = chatPeerListItemHandler.begin();
    while (it != chatPeerListItemHandler.end())
    {
        IPeerChatListItem *itemHandler = (*it);
        if (itemHandler == &item)
        {
            delete (itemHandler);
            chatPeerListItemHandler.erase(it);
            return;
        }

        it++;
    }
}

void MegaChatApiImpl::onPresenceChanged(Id userid, Presence pres, bool inProgress)
{
    if (inProgress)
    {
        API_LOG_INFO("My own presence is being changed to %s", pres.toString());
    }
    else
    {
        API_LOG_INFO("Presence of user %s has been changed to %s", ID_CSTR(userid), pres.toString());
    }
    fireOnChatOnlineStatusUpdate(userid.val, pres.status(), inProgress);
}

void MegaChatApiImpl::onPresenceConfigChanged(const presenced::Config &state, bool pending)
{
    MegaChatPresenceConfigPrivate *config = new MegaChatPresenceConfigPrivate(state, pending);
    fireOnChatPresenceConfigUpdate(config);
}

void MegaChatApiImpl::onPresenceLastGreenUpdated(Id userid, uint16_t lastGreen)
{
    fireOnChatPresenceLastGreenUpdated(userid, lastGreen);
}

void ChatRequestQueue::push(MegaChatRequestPrivate *request)
{
    mutex.lock();
    requests.push_back(request);
    mutex.unlock();
}

void ChatRequestQueue::push_front(MegaChatRequestPrivate *request)
{
    mutex.lock();
    requests.push_front(request);
    mutex.unlock();
}

MegaChatRequestPrivate *ChatRequestQueue::pop()
{
    mutex.lock();
    if(requests.empty())
    {
        mutex.unlock();
        return NULL;
    }
    MegaChatRequestPrivate *request = requests.front();
    requests.pop_front();
    mutex.unlock();
    return request;
}

void ChatRequestQueue::removeListener(MegaChatRequestListener *listener)
{
    mutex.lock();

    deque<MegaChatRequestPrivate *>::iterator it = requests.begin();
    while(it != requests.end())
    {
        MegaChatRequestPrivate *request = (*it);
        if(request->getListener()==listener)
            request->setListener(NULL);
        it++;
    }

    mutex.unlock();
}

void EventQueue::push(megaMessage* transfer)
{
    mutex.lock();
    events.push_back(transfer);
    mutex.unlock();
}

void EventQueue::push_front(megaMessage* event)
{
    mutex.lock();
    events.push_front(event);
    mutex.unlock();
}

megaMessage* EventQueue::pop()
{
    mutex.lock();
    if(events.empty())
    {
        mutex.unlock();
        return NULL;
    }

    megaMessage* event = events.front();
    events.pop_front();
    mutex.unlock();
    return event;
}

bool EventQueue::isEmpty()
{
    bool ret;

    mutex.lock();
    ret = events.empty();
    mutex.unlock();

    return ret;
}

size_t EventQueue::size()
{
    size_t ret;

    mutex.lock();
    ret = events.size();
    mutex.unlock();

    return ret;
}

MegaChatRequestPrivate::MegaChatRequestPrivate(int type, MegaChatRequestListener *listener)
{
    mType = type;
    mTag = 0;
    mListener = listener;

    mNumber = 0;
    mRetry = 0;
    mFlag = false;
    mPeerList = NULL;
    mChatid = MEGACHAT_INVALID_HANDLE;
    mUserHandle = MEGACHAT_INVALID_HANDLE;
    mPrivilege = MegaChatPeerList::PRIV_UNKNOWN;
    mText = NULL;
    mLink = NULL;
    mMessage = NULL;
    mMegaNodeList = NULL;
    mMegaHandleList = NULL;
    mParamType = 0;
}

MegaChatRequestPrivate::MegaChatRequestPrivate(MegaChatRequestPrivate &request)
{
    mText = NULL;
    mPeerList = NULL;
    mMessage = NULL;
    mMegaNodeList = NULL;
    mMegaHandleList = NULL;
    mLink = NULL;
    mType = request.getType();
    mListener = request.getListener();
    setTag(request.getTag());
    setNumber(request.getNumber());
    setNumRetry(request.getNumRetry());
    setFlag(request.getFlag());
    setMegaChatPeerList(request.getMegaChatPeerList());
    setChatHandle(request.getChatHandle());
    setUserHandle(request.getUserHandle());
    setPrivilege(request.getPrivilege());
    setText(request.getText());
    setLink(request.getLink());
    setMegaChatMessage(request.getMegaChatMessage());
    setMegaNodeList(request.getMegaNodeList());
    setMegaHandleList(request.getMegaHandleList());
    setMegaChatScheduledMeetingList(request.getMegaChatScheduledMeetingList());
    setMegaChatScheduledMeetingOccurrList(request.getMegaChatScheduledMeetingOccurrList());

    if (mMegaHandleList)
    {
        for (unsigned int i = 0; i < mMegaHandleList->size(); i++)
        {
            MegaChatHandle chatid = mMegaHandleList->get(i);
            setMegaHandleListByChat(chatid, request.getMegaHandleListByChat(chatid));
        }
    }

    setParamType(request.getParamType());
}

MegaChatRequestPrivate::~MegaChatRequestPrivate()
{
    delete mPeerList;
    delete [] mText;
    delete [] mLink;
    delete mMessage;
    delete mMegaNodeList;
    delete mMegaHandleList;
    for (map<MegaChatHandle, MegaHandleList*>::iterator it = mMegaHandleListMap.begin(); it != mMegaHandleListMap.end(); it++)
    {
        delete it->second;
    }
}

MegaChatRequest *MegaChatRequestPrivate::copy()
{
    return new MegaChatRequestPrivate(*this);
}

const char *MegaChatRequestPrivate::getRequestString() const
{
    switch(mType)
    {
        case TYPE_DELETE: return "DELETE";
        case TYPE_LOGOUT: return "LOGOUT";
        case TYPE_CONNECT: return "CONNECT";
        case TYPE_INITIALIZE: return "INITIALIZE";
        case TYPE_SET_ONLINE_STATUS: return "SET_CHAT_STATUS";
        case TYPE_CREATE_CHATROOM: return "CREATE CHATROOM";
        case TYPE_INVITE_TO_CHATROOM: return "INVITE_TO_CHATROOM";
        case TYPE_REMOVE_FROM_CHATROOM: return "REMOVE_FROM_CHATROOM";
        case TYPE_UPDATE_PEER_PERMISSIONS: return "UPDATE_PEER_PERMISSIONS";
        case TYPE_TRUNCATE_HISTORY: return "TRUNCATE_HISTORY";
        case TYPE_EDIT_CHATROOM_NAME: return "EDIT_CHATROOM_NAME";
        case TYPE_EDIT_CHATROOM_PIC: return "EDIT_CHATROOM_PIC";
        case TYPE_GET_FIRSTNAME: return "GET_FIRSTNAME";
        case TYPE_GET_LASTNAME: return "GET_LASTNAME";
        case TYPE_GET_EMAIL: return "GET_EMAIL";
        case TYPE_DISCONNECT: return "DISCONNECT";
        case TYPE_SET_BACKGROUND_STATUS: return "SET_BACKGROUND_STATUS";
        case TYPE_RETRY_PENDING_CONNECTIONS: return "RETRY_PENDING_CONNECTIONS";
        case TYPE_START_CHAT_CALL: return "START_CHAT_CALL";
        case TYPE_RING_INDIVIDUAL_IN_CALL: return "RING_INDIVIDUAL_IN_CALL";
        case TYPE_ANSWER_CHAT_CALL: return "ANSWER_CHAT_CALL";
        case TYPE_DISABLE_AUDIO_VIDEO_CALL: return "DISABLE_AUDIO_VIDEO_CALL";
        case TYPE_HANG_CHAT_CALL: return "HANG_CHAT_CALL";
        case TYPE_LOAD_AUDIO_VIDEO_DEVICES: return "LOAD_AUDIO_VIDEO_DEVICES";
        case TYPE_ATTACH_NODE_MESSAGE: return "ATTACH_NODE_MESSAGE";
        case TYPE_REVOKE_NODE_MESSAGE: return "REVOKE_NODE_MESSAGE";
        case TYPE_SHARE_CONTACT: return "SHARE_CONTACT";
        case TYPE_SEND_TYPING_NOTIF: return "SEND_TYPING_NOTIF";
        case TYPE_SIGNAL_ACTIVITY: return "SIGNAL_ACTIVITY";
        case TYPE_SET_PRESENCE_PERSIST: return "SET_PRESENCE_PERSIST";
        case TYPE_SET_PRESENCE_AUTOAWAY: return "SET_PRESENCE_AUTOAWAY";
        case TYPE_ARCHIVE_CHATROOM: return "ARCHIVE_CHATROOM";
        case TYPE_PUSH_RECEIVED: return "PUSH_RECEIVED";
        case TYPE_LOAD_PREVIEW: return "LOAD_PREVIEW";
        case TYPE_CHAT_LINK_HANDLE: return "CHAT_LINK_HANDLE";
        case TYPE_SET_PRIVATE_MODE: return "SET_PRIVATE_MODE";
        case TYPE_AUTOJOIN_PUBLIC_CHAT: return "AUTOJOIN_PUBLIC_CHAT";
        case TYPE_SET_LAST_GREEN_VISIBLE: return "SET_LAST_GREEN_VISIBLE";
        case TYPE_LAST_GREEN: return "LAST_GREEN";
        case TYPE_CHANGE_VIDEO_STREAM: return "CHANGE_VIDEO_STREAM";
        case TYPE_GET_PEER_ATTRIBUTES: return "GET_PEER_ATTRIBUTES";
        case TYPE_IMPORT_MESSAGES: return "IMPORT_MESSAGES";
        case TYPE_SET_RETENTION_TIME: return "SET_RETENTION_TIME";
        case TYPE_SET_CALL_ON_HOLD: return "SET_CALL_ON_HOLD";
        case TYPE_ENABLE_AUDIO_LEVEL_MONITOR: return "ENABLE_AUDIO_LEVEL_MONITOR";
        case TYPE_MANAGE_REACTION: return "MANAGE_REACTION";
        case TYPE_REQUEST_SPEAK: return "REQUEST_SPEAK";
        case TYPE_APPROVE_SPEAK: return "APPROVE_SPEAK";
        case TYPE_REQUEST_HIGH_RES_VIDEO: return "REQUEST_HIGH_RES_VIDEO";
        case TYPE_REQUEST_LOW_RES_VIDEO: return "REQUEST_LOW_RES_VIDEO";
        case TYPE_OPEN_VIDEO_DEVICE: return "OPEN_VIDEO_DEVICE";
        case TYPE_REQUEST_HIRES_QUALITY: return "REQUEST_HIRES_QUALITY";
        case TYPE_DEL_SPEAKER: return "DEL_SPEAKER";
        case TYPE_REQUEST_SVC_LAYERS: return "SVC_LAYERS";
        case TYPE_SET_CHATROOM_OPTIONS: return "TYPE_SET_CHATROOM_OPTIONS";
        case TYPE_CREATE_SCHEDULED_MEETING : return "CREATE_SCHEDULED_MEETING";
        case TYPE_DELETE_SCHEDULED_MEETING: return "DELETE_SCHEDULED_MEETING";
        case TYPE_FETCH_SCHEDULED_MEETING_OCCURRENCES: return "FETCH_SCHEDULED_MEETING_OCCURRENCES";
        case TYPE_UPDATE_SCHEDULED_MEETING_OCCURRENCE: return "UPDATE_SCHEDULED_MEETING_OCCURRENCE";
        case TYPE_UPDATE_SCHEDULED_MEETING: return "UPDATE_SCHEDULED_MEETING";
        case TYPE_WR_PUSH: return "WR_PUSH";
        case TYPE_WR_ALLOW: return "WR_ALLOW";
        case TYPE_WR_KICK: return "WR_KICK";
    }
    return "UNKNOWN";
}

const char *MegaChatRequestPrivate::toString() const
{
    return getRequestString();
}

MegaChatRequestListener *MegaChatRequestPrivate::getListener() const
{
    return mListener;
}

int MegaChatRequestPrivate::getType() const
{
    return mType;
}

long long MegaChatRequestPrivate::getNumber() const
{
    return mNumber;
}

int MegaChatRequestPrivate::getNumRetry() const
{
    return mRetry;
}

bool MegaChatRequestPrivate::getFlag() const
{
    return mFlag;
}

MegaChatPeerList *MegaChatRequestPrivate::getMegaChatPeerList()
{
    return mPeerList;
}

MegaChatHandle MegaChatRequestPrivate::getChatHandle()
{
    return mChatid;
}

MegaChatHandle MegaChatRequestPrivate::getUserHandle()
{
    return mUserHandle;
}

int MegaChatRequestPrivate::getPrivilege()
{
    return mPrivilege;
}

const char *MegaChatRequestPrivate::getText() const
{
    return mText;
}

const char *MegaChatRequestPrivate::getLink() const
{
    return mLink;
}

MegaChatMessage *MegaChatRequestPrivate::getMegaChatMessage()
{
    return mMessage;
}

int MegaChatRequestPrivate::getTag() const
{
    return mTag;
}

void MegaChatRequestPrivate::setListener(MegaChatRequestListener *listener)
{
    mListener = listener;
}

void MegaChatRequestPrivate::setTag(int tag)
{
    mTag = tag;
}

void MegaChatRequestPrivate::setNumber(long long number)
{
    mNumber = number;
}

void MegaChatRequestPrivate::setNumRetry(int retry)
{
    mRetry = retry;
}

void MegaChatRequestPrivate::setFlag(bool flag)
{
    mFlag = flag;
}

void MegaChatRequestPrivate::setMegaChatPeerList(MegaChatPeerList *peerList)
{
    if (mPeerList)
        delete mPeerList;

    mPeerList = peerList ? peerList->copy() : NULL;
}

void MegaChatRequestPrivate::setChatHandle(MegaChatHandle chatid)
{
    mChatid = chatid;
}

void MegaChatRequestPrivate::setUserHandle(MegaChatHandle userhandle)
{
    mUserHandle = userhandle;
}

void MegaChatRequestPrivate::setPrivilege(int priv)
{
    mPrivilege = priv;
}

void MegaChatRequestPrivate::setLink(const char *link)
{
    if(mLink)
    {
        delete [] mLink;
    }
    mLink = MegaApi::strdup(link);
}

void MegaChatRequestPrivate::setText(const char *text)
{
    if(mText)
    {
        delete [] mText;
    }
    mText = MegaApi::strdup(text);
}

void MegaChatRequestPrivate::setMegaChatMessage(MegaChatMessage *message)
{
    if (mMessage != NULL)
    {
        delete mMessage;
    }

    mMessage = message ? message->copy() : NULL;
}

void MegaChatRequestPrivate::setMegaHandleList(const MegaHandleList* handlelist)
{
    if (mMegaHandleList != NULL)
    {
        delete mMegaHandleList;
    }

    mMegaHandleList = handlelist ? handlelist->copy() : NULL;
}

void MegaChatRequestPrivate::setMegaHandleListByChat(MegaChatHandle chatid, MegaHandleList *handlelist)
{
    MegaHandleList *list = doGetMegaHandleListByChat(chatid); // do not call getMegaHandleListByChat() virtual func during construction
    if (list)
    {
        delete list;
    }

    mMegaHandleListMap[chatid] = handlelist ? handlelist->copy() : NULL;
}

MegaNodeList *MegaChatRequestPrivate::getMegaNodeList()
{
    return mMegaNodeList;
}

MegaHandleList *MegaChatRequestPrivate::getMegaHandleListByChat(MegaChatHandle chatid)
{
    return doGetMegaHandleListByChat(chatid);
}

MegaHandleList *MegaChatRequestPrivate::doGetMegaHandleListByChat(MegaChatHandle chatid)
{
    map<MegaChatHandle, MegaHandleList*>::iterator it = mMegaHandleListMap.find(chatid);
    if (it != mMegaHandleListMap.end())
    {
        return it->second;
    }

    return NULL;
}

MegaHandleList *MegaChatRequestPrivate::getMegaHandleList()
{
    return mMegaHandleList;
}

int MegaChatRequestPrivate::getParamType()
{
    return mParamType;
}

MegaChatScheduledMeetingList* MegaChatRequestPrivate::getMegaChatScheduledMeetingList() const
{
    return mScheduledMeetingList.get();
}

MegaChatScheduledMeetingOccurrList* MegaChatRequestPrivate::getMegaChatScheduledMeetingOccurrList() const
{
    return mScheduledMeetingOccurrList.get();
}

void MegaChatRequestPrivate::setMegaChatScheduledMeetingList(const MegaChatScheduledMeetingList* schedMeetingList)
{
    mScheduledMeetingList.reset();

    if (schedMeetingList)
    {
       mScheduledMeetingList = unique_ptr<MegaChatScheduledMeetingList>(schedMeetingList->copy());
    }
}

void MegaChatRequestPrivate::setMegaChatScheduledMeetingOccurrList(const MegaChatScheduledMeetingOccurrList* schedMeetingOccurrList)
{
    mScheduledMeetingOccurrList.reset();

    if (schedMeetingOccurrList)
    {
       mScheduledMeetingOccurrList = unique_ptr<MegaChatScheduledMeetingOccurrList>(schedMeetingOccurrList->copy());
    }
}


void MegaChatRequestPrivate::setMegaNodeList(MegaNodeList *nodelist)
{
    if (mMegaNodeList != NULL)
    {
        delete mMegaNodeList;
    }

    mMegaNodeList = nodelist ? nodelist->copy() : NULL;
}

void MegaChatRequestPrivate::setParamType(int paramType)
{
    mParamType = paramType;
}

#ifndef KARERE_DISABLE_WEBRTC

MegaChatSessionPrivate::MegaChatSessionPrivate(const rtcModule::ISession &session)
    : mState(session.getState())
    , mPeerId(session.getPeerid())
    , mClientId(session.getClientid())
    , mAvFlags(session.getAvFlags())
    , mTermCode(convertTermCode(session.getTermcode()))
    , mChanged(CHANGE_TYPE_NO_CHANGES)
    , mHasRequestSpeak(session.hasRequestSpeak())
    , mAudioDetected(session.isAudioDetected())
    , mHasHiResTrack(session.hasHighResolutionTrack())
    , mHasLowResTrack(session.hasLowResolutionTrack())
    , mIsModerator(session.isModerator())
{
}

MegaChatSessionPrivate::MegaChatSessionPrivate(const MegaChatSessionPrivate &session)
    : mState(static_cast<uint8_t>(session.getStatus()))
    , mPeerId(session.getPeerid())
    , mClientId(static_cast<Cid_t>(session.getClientid()))
    , mAvFlags(session.getAvFlags())
    , mTermCode(session.getTermCode())
    , mChanged(session.getChanges())
    , mHasRequestSpeak(session.hasRequestSpeak())
    , mAudioDetected(session.isAudioDetected())
    , mHasHiResTrack(session.mHasHiResTrack)
    , mHasLowResTrack(session.mHasLowResTrack)
    , mIsModerator(session.isModerator())
{
}

MegaChatSessionPrivate::~MegaChatSessionPrivate()
{
}

MegaChatSession *MegaChatSessionPrivate::copy()
{
    return new MegaChatSessionPrivate(*this);
}

int MegaChatSessionPrivate::getStatus() const
{
    return mState;
}

MegaChatHandle MegaChatSessionPrivate::getPeerid() const
{
    return mPeerId;
}

MegaChatHandle MegaChatSessionPrivate::getClientid() const
{
    return mClientId;
}

bool MegaChatSessionPrivate::hasAudio() const
{
    return mAvFlags.audio();
}

bool MegaChatSessionPrivate::hasVideo() const
{
    return mAvFlags.video();
}

bool MegaChatSessionPrivate::isHiResVideo() const
{
    return mAvFlags.videoHiRes();
}

bool MegaChatSessionPrivate::isLowResVideo() const
{
    return mAvFlags.videoLowRes();
}

bool MegaChatSessionPrivate::hasScreenShare() const
{
    return mAvFlags.screenShare();
}

bool MegaChatSessionPrivate::isHiResScreenShare() const
{
    return mAvFlags.screenShareHiRes();
}

bool MegaChatSessionPrivate::isLowResScreenShare() const
{
    return mAvFlags.screenShareLowRes();
}

bool MegaChatSessionPrivate::hasCamera() const
{
    return mAvFlags.camera();
}

bool MegaChatSessionPrivate::isLowResCamera() const
{
    return mAvFlags.cameraLowRes();
}

bool MegaChatSessionPrivate::isHiResCamera() const
{
    return mAvFlags.cameraHiRes();
}

bool MegaChatSessionPrivate::isOnHold() const
{
    return mAvFlags.isOnHold();
}

int MegaChatSessionPrivate::getChanges() const
{
    return mChanged;
}

int MegaChatSessionPrivate::getTermCode() const
{
    return mTermCode;
}

bool MegaChatSessionPrivate::hasChanged(int changeType) const
{
    return (mChanged & changeType);
}

char* MegaChatSessionPrivate::avFlagsToString() const
{
    std::string result;
    (mAvFlags.audio())              ? result += "Audio = 1 "            : result += "Audio = 0 ";
    (mAvFlags.cameraLowRes())       ? result += "Camera_Low = 1 "       : result += "Camera_Low = 0 ";
    (mAvFlags.cameraHiRes())        ? result += "Camera_High = 1 "      : result += "Camera_High = 0 ";
    (mAvFlags.screenShareLowRes())  ? result += "Screen_Low = 1 "       : result += "Screen_Low = 0 ";
    (mAvFlags.screenShareHiRes())   ? result += "Screen_High = 1 "      : result += "Screen_High = 0 ";
    (mAvFlags.isOnHold())           ? result += "Hold = 1 "             : result += "Hold = 0 ";
    (canRecvVideoLowRes())          ? result += "Can_Recv_LowRes = 1 "  : result += "Can_Recv_LowRes = 0 ";
    (canRecvVideoHiRes())           ? result += "Can_Recv_HiRes = 1 "   : result += "Can_Recv_HiRes = 0 ";
    return MegaApi::strdup(result.c_str());
}

karere::AvFlags MegaChatSessionPrivate::getAvFlags() const
{
    return mAvFlags;
}

bool MegaChatSessionPrivate::isAudioDetected() const
{
    return mAudioDetected;
}

bool MegaChatSessionPrivate::hasRequestSpeak() const
{
    return mHasRequestSpeak;
}

bool MegaChatSessionPrivate::canRecvVideoHiRes() const
{
    return mHasHiResTrack;
}

bool MegaChatSessionPrivate::canRecvVideoLowRes() const
{
    return mHasLowResTrack;
}

bool MegaChatSessionPrivate::isModerator() const
{
    return mIsModerator;
}

void MegaChatSessionPrivate::setState(uint8_t state)
{
    mState = state;
    mChanged |= MegaChatSession::CHANGE_TYPE_STATUS;
}

void MegaChatSessionPrivate::setAudioDetected(bool audioDetected)
{
    mAudioDetected = audioDetected;
    mChanged |= CHANGE_TYPE_AUDIO_LEVEL;
}

void MegaChatSessionPrivate::setOnHold(bool onHold)
{
    mAvFlags.setOnHold(onHold);
    mChanged |= CHANGE_TYPE_SESSION_ON_HOLD;
}

void MegaChatSessionPrivate::setChange(int change)
{
    mChanged |= change;
}

void MegaChatSessionPrivate::removeChanges()
{
    mChanged = MegaChatSession::CHANGE_TYPE_NO_CHANGES;
}

int MegaChatSessionPrivate::convertTermCode(rtcModule::TermCode termCode)
{
    switch (termCode)
    {
        case rtcModule::TermCode::kUserHangup:
        case rtcModule::TermCode::kTooManyParticipants:
        case rtcModule::TermCode::kLeavingRoom:
        case rtcModule::TermCode::kCallEndedByModerator:
        case rtcModule::TermCode::kApiEndCall:
        case rtcModule::TermCode::kPeerJoinTimeout:
        case rtcModule::TermCode::kKickedFromWaitingRoom:
        case rtcModule::TermCode::kTooManyUserClients:
        case rtcModule::TermCode::kSfuShuttingDown:
        case rtcModule::TermCode::kChatDisconn:
        case rtcModule::TermCode::kNoMediaPath:
        case rtcModule::TermCode::kErrSignaling:
        case rtcModule::TermCode::kErrNoCall:
        case rtcModule::TermCode::kErrAuth:
        case rtcModule::TermCode::kErrApiTimeout:
        case rtcModule::TermCode::kErrSdp:
        case rtcModule::TermCode::kErrorProtocolVersion:
        case rtcModule::TermCode::kErrorCrypto:
        case rtcModule::TermCode::kErrClientGeneral:
        case rtcModule::TermCode::kErrGeneral:
        case rtcModule::TermCode::kUnKnownTermCode:
            return SESS_TERM_CODE_NON_RECOVERABLE;

        case rtcModule::TermCode::kRtcDisconn:
        case rtcModule::TermCode::kSigDisconn:
            return SESS_TERM_CODE_RECOVERABLE;

        // Added here to avoid warning, as an user that is pushed into a wr, is still in the call
        // but waiting to be granted to access, unlike the other termcodes that means that user
        // is not in the call.
        case rtcModule::TermCode::kPushedToWaitingRoom:
        case rtcModule::TermCode::kInvalidTermCode:
            return SESS_TERM_CODE_INVALID;
    }

    return SESS_TERM_CODE_INVALID;
}

MegaChatCallPrivate::MegaChatCallPrivate(const rtcModule::ICall &call)
{
    mChatid = call.getChatid();
    mCallId = call.getCallid();
    mStatus = call.getState();
    mCallerId = call.getCallerid();
    mIsCaller = call.isOutgoing();
    mIsOwnClientCaller = call.isOwnClientCaller();
    mIgnored = call.isIgnored();
    mIsSpeakAllow = call.isSpeakAllow();
    mLocalAVFlags = call.getLocalAvFlags();
    mInitialTs = call.getInitialTimeStamp() - call.getInitialOffsetinMs()/1000;
    mFinalTs = call.getFinalTimeStamp();
    mNetworkQuality = call.getNetworkQuality();
    mHasRequestSpeak = call.hasRequestSpeak();
    mTermCode = convertTermCode(call.getTermCode());
    mWrJoiningState = call.getWrJoiningState();
    mMegaChatWaitingRoom.reset(call.getWaitingRoom() ? new MegaChatWaitingRoomPrivate(*call.getWaitingRoom()) : nullptr);
    mEndCallReason = call.getEndCallReason() == static_cast<uint8_t>(rtcModule::EndCallReason::kInvalidReason)
            ? static_cast<uint8_t>(MegaChatCall::END_CALL_REASON_INVALID)
            : call.getEndCallReason();

    for (const auto& participant: call.getParticipants())
    {
        mParticipants.push_back(participant);
    }

    // always create a valid instance of MegaHandleList (as at least it must be 1 moderator in the call)
    mModerators.reset(::mega::MegaHandleList::createInstance());
    for (auto moderator: call.getModerators())
    {
        mModerators->addMegaHandle(moderator);
    }

    mRinging = call.isRinging();
    mOwnModerator = call.isOwnPrivModerator();

    std::vector<Cid_t> sessionCids = call.getSessionsCids();
    for (Cid_t cid : sessionCids)
    {
        mSessions[cid] = ::mega::make_unique<MegaChatSessionPrivate>(*call.getIsession(cid));
    }
}

MegaChatCallPrivate::MegaChatCallPrivate(const MegaChatCallPrivate &call)
{
    mStatus = call.getStatus();
    mChatid = call.getChatid();
    mCallId = call.getCallId();
    mIsCaller = call.isOutgoing();
    mIsOwnClientCaller = call.isOwnClientCaller();
    mLocalAVFlags = call.mLocalAVFlags;
    mChanged = call.mChanged;
    mInitialTs = call.mInitialTs;
    mFinalTs = call.mFinalTs;
    mTermCode = call.mTermCode;
    mNotificationType = call.mNotificationType;
    mMessage = call.getGenericMessage();
    mEndCallReason = call.mEndCallReason;
    mOwnModerator = call.isOwnModerator();
    mRinging = call.mRinging;
    mIgnored = call.mIgnored;
    mPeerId = call.mPeerId;
    mCallCompositionChange = call.mCallCompositionChange;
    mCallerId = call.mCallerId;
    mIsSpeakAllow = call.isSpeakAllow();
    mNetworkQuality = call.getNetworkQuality();
    mHasRequestSpeak = call.hasRequestSpeak();
    mWrJoiningState = call.getWrJoiningState();
    mMegaChatWaitingRoom.reset(call.getWaitingRoom() ? call.getWaitingRoom()->copy() : nullptr);
    mModerators.reset(call.getModerators() ? call.getModerators()->copy() : nullptr);
    mParticipants = call.mParticipants;
    mHandleList.reset(call.getHandleList() ? call.getHandleList()->copy() : nullptr);

    for (auto it = call.mSessions.begin(); it != call.mSessions.end(); it++)
    {
        mSessions[it->first] = std::unique_ptr<MegaChatSession>(it->second->copy());
    }
}

MegaChatCallPrivate::~MegaChatCallPrivate()
{
    mSessions.clear();
}

MegaChatCall *MegaChatCallPrivate::copy()
{
    return new MegaChatCallPrivate(*this);
}

int MegaChatCallPrivate::getStatus() const
{
    return mStatus;
}

MegaChatHandle MegaChatCallPrivate::getChatid() const
{
    return mChatid;
}

MegaChatHandle MegaChatCallPrivate::getCallId() const
{
    return mCallId;
}

bool MegaChatCallPrivate::hasLocalAudio() const
{
    return mLocalAVFlags.audio();
}

bool MegaChatCallPrivate::hasLocalVideo() const
{
    return mLocalAVFlags.camera();
}

int MegaChatCallPrivate::getChanges() const
{
    return mChanged;
}

bool MegaChatCallPrivate::hasChanged(int changeType) const
{
    return (mChanged & changeType);
}

int64_t MegaChatCallPrivate::getDuration() const
{
    int64_t duration = 0;

    if (mInitialTs > 0)
    {
        if (mFinalTs > 0)
        {
            duration = mFinalTs - mInitialTs;
        }
        else
        {
            duration = time(NULL) - mInitialTs;
        }
    }

    return duration;
}

int64_t MegaChatCallPrivate::getInitialTimeStamp() const
{
    return mInitialTs;
}

int64_t MegaChatCallPrivate::getFinalTimeStamp() const
{
    return mFinalTs;
}

int MegaChatCallPrivate::getTermCode() const
{
    return mTermCode;
}

int MegaChatCallPrivate::getEndCallReason() const
{
    return mEndCallReason;
}

int MegaChatCallPrivate::getNotificationType() const
{
    return mNotificationType;
}

bool MegaChatCallPrivate::isRinging() const
{
    return mRinging;
}

bool MegaChatCallPrivate::isOwnModerator() const
{
    return mOwnModerator;
}

MegaHandleList *MegaChatCallPrivate::getSessionsClientid() const
{
    MegaHandleListPrivate *sessionList = new MegaHandleListPrivate();

    for (auto it = mSessions.begin(); it != mSessions.end(); it++)
    {
        sessionList->addMegaHandle(it->first);
    }

    return sessionList;
}

MegaChatHandle MegaChatCallPrivate::getPeeridCallCompositionChange() const
{
    return mPeerId;
}

int MegaChatCallPrivate::getCallCompositionChange() const
{
    return mCallCompositionChange;
}

MegaChatSession *MegaChatCallPrivate::getMegaChatSession(MegaChatHandle clientId)
{
    auto it = mSessions.find(clientId);
    if (it != mSessions.end())
    {
        return it->second.get();
    }

    return NULL;
}

int MegaChatCallPrivate::getNumParticipants() const
{
    return static_cast<int>(mParticipants.size());
}

MegaHandleList *MegaChatCallPrivate::getPeeridParticipants() const
{
    MegaHandleListPrivate *participantsList = new MegaHandleListPrivate();

    for (const MegaChatHandle& participant : mParticipants)
    {
        participantsList->addMegaHandle(participant);
    }

    return participantsList;
}

const MegaHandleList* MegaChatCallPrivate::getModerators() const
{
    return mModerators.get();
}

bool MegaChatCallPrivate::isIgnored() const
{
    return mIgnored;
}

bool MegaChatCallPrivate::isIncoming() const
{
    return !mIsCaller;
}

bool MegaChatCallPrivate::isOutgoing() const
{
    return mIsCaller;
}

bool MegaChatCallPrivate::isOwnClientCaller() const
{
    return mIsOwnClientCaller;
}

MegaChatHandle MegaChatCallPrivate::getCaller() const
{
    return mCallerId;
}

const char* MegaChatCallPrivate::getGenericMessage() const
{
    return mMessage.c_str();
}

bool MegaChatCallPrivate::isOnHold() const
{
    return mLocalAVFlags.isOnHold();
}

bool MegaChatCallPrivate::isSpeakAllow() const
{
    return mIsSpeakAllow;
}

int MegaChatCallPrivate::getNetworkQuality() const
{
    return mNetworkQuality;
}

bool MegaChatCallPrivate::hasRequestSpeak() const
{
    return mHasRequestSpeak;
}

int MegaChatCallPrivate::getWrJoiningState() const
{
    return mWrJoiningState;
}

const MegaChatWaitingRoom* MegaChatCallPrivate::getWaitingRoom() const
{
    if (!isOwnModerator())
    {
        if (mMegaChatWaitingRoom && mMegaChatWaitingRoom->size())
        {
            API_LOG_ERROR("Waiting room should be empty for a non moderator user. callId: %d", karere::Id(getCallId()).toString().c_str());
            assert(false);
        }
        return nullptr;
    }
    return mMegaChatWaitingRoom.get();
}

const ::mega::MegaHandleList* MegaChatCallPrivate::getHandleList() const
{
    return mHandleList.get();
}

void MegaChatCallPrivate::setStatus(int status)
{
    mStatus = status;
    mChanged |= MegaChatCall::CHANGE_TYPE_STATUS;

    if (status == MegaChatCall::CALL_STATUS_DESTROYED)
    {
        API_LOG_INFO("Call Destroyed. ChatId: %s, callid: %s, duration: %d (s)",
                     karere::Id(getChatid()).toString().c_str(),
                     karere::Id(getCallId()).toString().c_str(), getDuration());
    }
}

void MegaChatCallPrivate::setLocalAudioVideoFlags(AvFlags localAVFlags)
{
    if (mLocalAVFlags == localAVFlags)
    {
        return;
    }

    mLocalAVFlags = localAVFlags;
    mChanged |= MegaChatCall::CHANGE_TYPE_LOCAL_AVFLAGS;
}

void MegaChatCallPrivate::removeChanges()
{
    mChanged = MegaChatCall::CHANGE_TYPE_NO_CHANGES;
    mCallCompositionChange = NO_COMPOSITION_CHANGE;
}

void MegaChatCallPrivate::setChange(int changed)
{
    mChanged = changed;
}

int MegaChatCallPrivate::convertCallState(rtcModule::CallState newState)
{
    // todo: implement additional operations associated to the state change
    int state = 0;
    switch(newState)
    {
        case rtcModule::CallState::kStateInitial:
            state = MegaChatCall::CALL_STATUS_INITIAL;
            break;
        case rtcModule::CallState::kStateClientNoParticipating:
            state = MegaChatCall::CALL_STATUS_USER_NO_PRESENT;
            break;
        case rtcModule::CallState::kStateConnecting:
            state = MegaChatCall::CALL_STATUS_CONNECTING;
            break;
        case rtcModule::CallState::kInWaitingRoom:
            state = MegaChatCall::CALL_STATUS_WAITING_ROOM;
            break;
        case rtcModule::CallState::kStateJoining:
            state = MegaChatCall::CALL_STATUS_JOINING;
            break;
        case rtcModule::CallState::kStateInProgress:
            state = MegaChatCall::CALL_STATUS_IN_PROGRESS;
            break;
        case rtcModule::CallState::kStateTerminatingUserParticipation:
            state = MegaChatCall::CALL_STATUS_TERMINATING_USER_PARTICIPATION;
            break;
        case rtcModule::CallState::kStateDestroyed:
            state = MegaChatCall::CALL_STATUS_DESTROYED;
            break;
        case rtcModule::CallState::kStateUninitialized: // consider this only to remove compilation warning
            break;
    }
    return state;
}

int MegaChatCallPrivate::convertSfuCmdToCode(const std::string& cmd) const
{
    if (cmd == "audio") {return SFU_DENY_AUDIO;}
    if (cmd == "JOIN")  {return SFU_DENY_JOIN;}
    return SFU_DENY_INVALID;
}

int MegaChatCallPrivate::convertTermCode(rtcModule::TermCode termCode)
{
    switch (termCode)
    {
        case rtcModule::TermCode::kErrSdp:
        case rtcModule::TermCode::kErrNoCall:
        case rtcModule::TermCode::kRtcDisconn:
        case rtcModule::TermCode::kSigDisconn:
        case rtcModule::TermCode::kErrSignaling:
        case rtcModule::TermCode::kSfuShuttingDown:
        case rtcModule::TermCode::kErrAuth:
        case rtcModule::TermCode::kErrApiTimeout:
        case rtcModule::TermCode::kErrGeneral:
        case rtcModule::TermCode::kErrClientGeneral:
        case rtcModule::TermCode::kPeerJoinTimeout:
        case rtcModule::TermCode::kChatDisconn:
        case rtcModule::TermCode::kNoMediaPath:
        case rtcModule::TermCode::kApiEndCall:
        case rtcModule::TermCode::kCallEndedByModerator:
        case rtcModule::TermCode::kUnKnownTermCode:
        case rtcModule::TermCode::kErrorCrypto:
            return TERM_CODE_ERROR;

        case rtcModule::TermCode::kErrorProtocolVersion:
            return TERM_CODE_PROTOCOL_VERSION;

        case rtcModule::TermCode::kUserHangup:
            return TERM_CODE_HANGUP;

        case rtcModule::TermCode::kLeavingRoom:
            return TERM_CODE_NO_PARTICIPATE;

        case rtcModule::TermCode::kTooManyUserClients:
            return TERM_CODE_TOO_MANY_CLIENTS;

        case rtcModule::TermCode::kTooManyParticipants:
            return TERM_CODE_TOO_MANY_PARTICIPANTS;

        case rtcModule::TermCode::kKickedFromWaitingRoom:
            return TERM_CODE_KICKED;

        // Added here to avoid warning, as an user that is pushed into a wr, is still in the call
        // but waiting to be granted to access, unlike the other termcodes that means that user
        // is not in the call.
        case rtcModule::TermCode::kPushedToWaitingRoom:
        case rtcModule::TermCode::kInvalidTermCode:
            return TERM_CODE_INVALID;
    }

    return TERM_CODE_INVALID;
}

MegaHandleList* MegaChatWaitingRoomPrivate::getPeers() const
{
    MegaHandleList* peers = MegaHandleList::createInstance();
    if (!mWaitingRoomUsers) { return peers; }

    std::vector<uint64_t> aux = mWaitingRoomUsers->getPeers();
    std::for_each(aux.begin(), aux.end(), [peers](const auto &h) { peers->addMegaHandle(h); });
    return peers;
}

MegaChatSessionPrivate *MegaChatCallPrivate::addSession(rtcModule::ISession &/*sess*/)
{
    return nullptr;
}

int MegaChatCallPrivate::availableAudioSlots()
{
    return 0;
}

int MegaChatCallPrivate::availableVideoSlots()
{
    return 0;
}

void MegaChatCallPrivate::setPeerid(const Id& peerid, bool added)
{
    mPeerId = peerid;
    mChanged = MegaChatCall::CHANGE_TYPE_CALL_COMPOSITION;
    if (added)
    {
        mCallCompositionChange = MegaChatCall::PEER_ADDED;
    }
    else
    {
        mCallCompositionChange = MegaChatCall::PEER_REMOVED;
    }
}

bool MegaChatCallPrivate::isParticipating(const Id& userid) const
{
    return std::find(mParticipants.begin(), mParticipants.end(), userid) != mParticipants.end();
}

void MegaChatCallPrivate::setId(const Id& callid)
{
    mCallId = callid;
}

void MegaChatCallPrivate::setCaller(const Id& caller)
{
    mCallerId = caller;
}

void MegaChatCallPrivate::setHandleList(const ::mega::MegaHandleList* handleList)
{
    mHandleList.reset(handleList ? handleList->copy() : nullptr);
}

void MegaChatCallPrivate::setNotificationType(int notificationType)
{
    mNotificationType = notificationType;
    setChange(MegaChatCall::CHANGE_TYPE_GENERIC_NOTIFICATION);
}

void MegaChatCallPrivate::setTermCode(int termCode)
{
    mTermCode = termCode;
}

void MegaChatCallPrivate::setMessage(const std::string &errMsg)
{
    mMessage = errMsg;
}

void MegaChatCallPrivate::setOnHold(bool onHold)
{
    mLocalAVFlags.setOnHold(onHold);
    mChanged |= MegaChatCall::CHANGE_TYPE_CALL_ON_HOLD;
}

MegaChatVideoReceiver::MegaChatVideoReceiver(MegaChatApiImpl *chatApi, const karere::Id& chatid, rtcModule::VideoResolution videoResolution, uint32_t clientId)
{
    mChatApi = chatApi;
    mChatid = chatid;
    mVideoResolution = videoResolution;
    mClientId = clientId;
}

MegaChatVideoReceiver::~MegaChatVideoReceiver()
{
}

void* MegaChatVideoReceiver::getImageBuffer(unsigned short width, unsigned short height, void*& userData)
{
    MegaChatVideoFrame *frame = new MegaChatVideoFrame;
    frame->width = width;
    frame->height = height;
    frame->buffer = new ::mega::byte[width * height * 4];  // in format ARGB: 4 bytes per pixel
    userData = frame;
    return frame->buffer;
}

void MegaChatVideoReceiver::frameComplete(void *userData)
{
    mChatApi->videoMutex.lock();
    MegaChatVideoFrame *frame = (MegaChatVideoFrame *)userData;
    mChatApi->fireOnChatVideoData(mChatid, mClientId, frame->width, frame->height, (char *)frame->buffer, mClientId ? mVideoResolution : rtcModule::VideoResolution::kHiRes);
    mChatApi->videoMutex.unlock();
    delete [] frame->buffer;
    delete frame;
}

void MegaChatVideoReceiver::onVideoAttach()
{
}

void MegaChatVideoReceiver::onVideoDetach()
{
}

void MegaChatVideoReceiver::clearViewport()
{
}

void MegaChatVideoReceiver::released()
{
}

#endif

MegaChatRoomHandler::MegaChatRoomHandler(MegaChatApiImpl *chatApiImpl, MegaChatApi *chatApi, MegaApi *megaApi, MegaChatHandle chatid)
{
    mChatApiImpl = chatApiImpl;
    mChatApi = chatApi;
    mChatid = chatid;
    mMegaApi = megaApi;

    mRoom = NULL;
    mChat = NULL;
}

void MegaChatRoomHandler::addChatRoomListener(MegaChatRoomListener *listener)
{
    roomListeners.insert(listener);
}

void MegaChatRoomHandler::removeChatRoomListener(MegaChatRoomListener *listener)
{
    roomListeners.erase(listener);
}

void MegaChatRoomHandler::fireOnChatRoomUpdate(MegaChatRoom *chat)
{
    for(set<MegaChatRoomListener *>::iterator it = roomListeners.begin(); it != roomListeners.end() ; it++)
    {
        (*it)->onChatRoomUpdate(mChatApi, chat);
    }

    delete chat;
}

void MegaChatRoomHandler::fireOnMessageLoaded(MegaChatMessage *msg)
{
    for(set<MegaChatRoomListener *>::iterator it = roomListeners.begin(); it != roomListeners.end(); it++)
    {
        (*it)->onMessageLoaded(mChatApi, msg);
    }

    delete msg;
}

void MegaChatRoomHandler::fireOnHistoryTruncatedByRetentionTime(MegaChatMessage *msg)
{
    for(set<MegaChatRoomListener *>::iterator it = roomListeners.begin(); it != roomListeners.end() ; it++)
    {
        (*it)->onHistoryTruncatedByRetentionTime(mChatApi, msg);
    }

    delete msg;
}

void MegaChatRoomHandler::fireOnMessageReceived(MegaChatMessage *msg)
{
    for(set<MegaChatRoomListener *>::iterator it = roomListeners.begin(); it != roomListeners.end() ; it++)
    {
        (*it)->onMessageReceived(mChatApi, msg);
    }

    delete msg;
}

void MegaChatRoomHandler::fireOnReactionUpdate(MegaChatHandle msgid, const char *reaction, int count)
{
    for (set<MegaChatRoomListener *>::iterator it = roomListeners.begin(); it != roomListeners.end(); it++)
    {
        (*it)->onReactionUpdate(mChatApi, msgid, reaction, count);
    }
}

void MegaChatRoomHandler::fireOnMessageUpdate(MegaChatMessage *msg)
{
    for(set<MegaChatRoomListener *>::iterator it = roomListeners.begin(); it != roomListeners.end() ; it++)
    {
        (*it)->onMessageUpdate(mChatApi, msg);
    }

    delete msg;
}

void MegaChatRoomHandler::fireOnHistoryReloaded(MegaChatRoom *chat)
{
    for(set<MegaChatRoomListener *>::iterator it = roomListeners.begin(); it != roomListeners.end() ; it++)
    {
        (*it)->onHistoryReloaded(mChatApi, chat);
    }

    delete chat;
}

void MegaChatRoomHandler::onUserTyping(karere::Id user)
{
    MegaChatRoomPrivate *chat = (MegaChatRoomPrivate *) mChatApiImpl->getChatRoom(mChatid);
    chat->setUserTyping(user.val);

    fireOnChatRoomUpdate(chat);
}

void MegaChatRoomHandler::onReactionUpdate(karere::Id msgid, const char *reaction, int count)
{
    fireOnReactionUpdate(msgid, reaction, count);
}

void MegaChatRoomHandler::onUserStopTyping(karere::Id user)
{
    MegaChatRoomPrivate *chat = (MegaChatRoomPrivate *) mChatApiImpl->getChatRoom(mChatid);
    chat->setUserStopTyping(user.val);

    fireOnChatRoomUpdate(chat);
}

void MegaChatRoomHandler::onLastTextMessageUpdated(const chatd::LastTextMsg& msg)
{
    if (mRoom)
    {
        // forward the event to the chatroom, so chatlist items also receive the notification
        mRoom->onLastTextMessageUpdated(msg);
    }
}

void MegaChatRoomHandler::onLastMessageTsUpdated(uint32_t ts)
{
    if (mRoom)
    {
        // forward the event to the chatroom, so chatlist items also receive the notification
        mRoom->onLastMessageTsUpdated(ts);
    }
}

void MegaChatRoomHandler::onHistoryReloaded()
{
    MegaChatRoomPrivate *chat = (MegaChatRoomPrivate *) mChatApiImpl->getChatRoom(mChatid);
    fireOnHistoryReloaded(chat);
}

bool MegaChatRoomHandler::isRevoked(MegaChatHandle h)
{
    auto it = attachmentsAccess.find(h);
    if (it != attachmentsAccess.end())
    {
        return !it->second;
    }

    return false;
}

void MegaChatRoomHandler::handleHistoryMessage(MegaChatMessage *message)
{
    if (message->getType() == MegaChatMessage::TYPE_NODE_ATTACHMENT)
    {
        MegaNodeList *nodeList = message->getMegaNodeList();
        if (nodeList)
        {
            for (int i = 0; i < nodeList->size(); i++)
            {
                MegaChatHandle h = nodeList->get(i)->getHandle();
                auto itAccess = attachmentsAccess.find(h);
                if (itAccess == attachmentsAccess.end())
                {
                    attachmentsAccess[h] = true;
                }
                attachmentsIds[h].insert(message->getMsgId());
            }
        }
    }
    else if (message->getType() == MegaChatMessage::TYPE_REVOKE_NODE_ATTACHMENT)
    {
        MegaChatHandle h = message->getHandleOfAction();
        auto itAccess = attachmentsAccess.find(h);
        if (itAccess == attachmentsAccess.end())
        {
            attachmentsAccess[h] = false;
        }
    }
}

std::set<MegaChatHandle> *MegaChatRoomHandler::handleNewMessage(MegaChatMessage *message)
{
    set <MegaChatHandle> *msgToUpdate = NULL;

    // new messages overwrite any current access to nodes
    if (message->getType() == MegaChatMessage::TYPE_NODE_ATTACHMENT)
    {
        MegaNodeList *nodeList = message->getMegaNodeList();
        if (nodeList)
        {
            for (int i = 0; i < nodeList->size(); i++)
            {
                MegaChatHandle h = nodeList->get(i)->getHandle();
                auto itAccess = attachmentsAccess.find(h);
                if (itAccess != attachmentsAccess.end() && !itAccess->second)
                {
                    // access changed from revoked to granted --> update attachment messages
                    if (!msgToUpdate)
                    {
                        msgToUpdate = new set <MegaChatHandle>;
                    }
                    msgToUpdate->insert(attachmentsIds[h].begin(), attachmentsIds[h].end());
                }
                attachmentsAccess[h] = true;
                attachmentsIds[h].insert(message->getMsgId());
            }
        }
    }
    else if (message->getType() == MegaChatMessage::TYPE_REVOKE_NODE_ATTACHMENT)
    {
        MegaChatHandle h = message->getHandleOfAction();
        auto itAccess = attachmentsAccess.find(h);
        if (itAccess != attachmentsAccess.end() && itAccess->second)
        {
            // access changed from granted to revoked --> update attachment messages
            if (!msgToUpdate)
            {
                msgToUpdate = new set <MegaChatHandle>;
            }
            msgToUpdate->insert(attachmentsIds[h].begin(), attachmentsIds[h].end());
        }
        attachmentsAccess[h] = false;
    }

    return msgToUpdate;
}

void MegaChatRoomHandler::onMemberNameChanged(uint64_t userid, const std::string &/*newName*/)
{
    MegaChatRoomPrivate *chat = (MegaChatRoomPrivate *) mChatApiImpl->getChatRoom(mChatid);
    chat->setMembersUpdated(userid);

    fireOnChatRoomUpdate(chat);
}

void MegaChatRoomHandler::onChatArchived(bool archived)
{
    MegaChatRoomPrivate *chat = (MegaChatRoomPrivate *) mChatApiImpl->getChatRoom(mChatid);
    chat->setArchived(archived);

    fireOnChatRoomUpdate(chat);
}

void MegaChatRoomHandler::onTitleChanged(const string &title)
{
    MegaChatRoomPrivate *chat = (MegaChatRoomPrivate *) mChatApiImpl->getChatRoom(mChatid);
    chat->setTitle(title);

    fireOnChatRoomUpdate(chat);
}

void MegaChatRoomHandler::onChatModeChanged(bool mode)
{
    MegaChatRoomPrivate *chat = (MegaChatRoomPrivate *) mChatApiImpl->getChatRoom(mChatid);
    chat->setChatMode(mode);

    fireOnChatRoomUpdate(chat);
}

void MegaChatRoomHandler::onChatOptionsChanged(int option)
{
     MegaChatRoomPrivate* chat = (MegaChatRoomPrivate *) mChatApiImpl->getChatRoom(mChatid);
     chat->changeChatRoomOption(option);

     fireOnChatRoomUpdate(chat);
}

void MegaChatRoomHandler::onUnreadCountChanged()
{
    MegaChatRoomPrivate *chat = (MegaChatRoomPrivate *) mChatApiImpl->getChatRoom(mChatid);
    chat->changeUnreadCount();

    fireOnChatRoomUpdate(chat);
}

void MegaChatRoomHandler::onPreviewersCountUpdate(uint32_t numPrev)
{
    MegaChatRoomPrivate *chat = (MegaChatRoomPrivate *) mChatApiImpl->getChatRoom(mChatid);
    chat->setNumPreviewers(numPrev);

    fireOnChatRoomUpdate(chat);
}

void MegaChatRoomHandler::init(Chat &chat, DbInterface *&)
{
    mChat = &chat;
    mRoom = mChatApiImpl->findChatRoom(mChatid);

    attachmentsAccess.clear();
    attachmentsIds.clear();
    mChat->resetListenerState();
}

void MegaChatRoomHandler::onDestroy()
{
    mChat = NULL;
    mRoom = NULL;
    attachmentsAccess.clear();
    attachmentsIds.clear();
}

void MegaChatRoomHandler::onRecvNewMessage(Idx idx, Message &msg, Message::Status status)
{
    MegaChatMessagePrivate *message = new MegaChatMessagePrivate(msg, status, idx);
    set <MegaChatHandle> *msgToUpdate = handleNewMessage(message);

    fireOnMessageReceived(message);

    if (msgToUpdate)
    {
        for (auto itMsgId = msgToUpdate->begin(); itMsgId != msgToUpdate->end(); itMsgId++)
        {
            MegaChatMessagePrivate *msg2 = (MegaChatMessagePrivate *)mChatApiImpl->getMessage(mChatid, *itMsgId);
            if (msg2)
            {
                msg2->setAccess();
                fireOnMessageUpdate(msg2);
            }
        }
        delete msgToUpdate;
    }

    // check if notification is required
    if (mRoom && mMegaApi->isChatNotifiable(mChatid)
            && ((msg.type == chatd::Message::kMsgTruncate)   // truncate received from a peer or from myself in another client
                || (msg.userid != mChatApi->getMyUserHandle() && status == chatd::Message::kNotSeen)))  // new (unseen) message received from a peer
    {
        // forward the event to the chatroom, so chatlist items also receive the notification
        mRoom->onRecvNewMessage(idx, msg, status);
    }
}

void MegaChatRoomHandler::onRecvHistoryMessage(Idx idx, Message &msg, Message::Status status, bool /*isLocal*/)
{
    MegaChatMessagePrivate *message = new MegaChatMessagePrivate(msg, status, idx);
    handleHistoryMessage(message);

    fireOnMessageLoaded(message);
}

void MegaChatRoomHandler::onHistoryDone(chatd::HistSource /*source*/)
{
    fireOnMessageLoaded(NULL);
}

void MegaChatRoomHandler::onHistoryTruncatedByRetentionTime(const Message &msg, const Idx &idx, const Message::Status &status)
{
   MegaChatMessagePrivate *message = new MegaChatMessagePrivate(msg, status, idx);
   fireOnHistoryTruncatedByRetentionTime(message);
}

void MegaChatRoomHandler::onUnsentMsgLoaded(chatd::Message &msg)
{
    Message::Status status = (Message::Status) MegaChatMessage::STATUS_SENDING;
    MegaChatMessagePrivate *message = new MegaChatMessagePrivate(msg, status, MEGACHAT_INVALID_INDEX);
    fireOnMessageLoaded(message);
}

void MegaChatRoomHandler::onUnsentEditLoaded(chatd::Message &msg, bool oriMsgIsSending)
{
    Idx index = MEGACHAT_INVALID_INDEX;
    if (!oriMsgIsSending)   // original message was already sent
    {
        index = mChat->msgIndexFromId(msg.id());
    }
    MegaChatMessagePrivate *message = new MegaChatMessagePrivate(msg, Message::kSending, index);
    message->setContentChanged();
    fireOnMessageLoaded(message);
}

void MegaChatRoomHandler::onMessageConfirmed(Id msgxid, const Message &msg, Idx idx, bool tsUpdated)
{
    MegaChatMessagePrivate *message = new MegaChatMessagePrivate(msg, Message::kServerReceived, idx);
    message->setStatus(MegaChatMessage::STATUS_SERVER_RECEIVED);
    message->setTempId(msgxid);     // to allow the app to find the "temporal" message
    if (tsUpdated)
    {
        message->setTsUpdated();
    }

    std::set <MegaChatHandle> *msgToUpdate = handleNewMessage(message);

    fireOnMessageUpdate(message);

    if (msgToUpdate)
    {
        for (auto itMsgId = msgToUpdate->begin(); itMsgId != msgToUpdate->end(); itMsgId++)
        {
            MegaChatMessagePrivate *msgUpdated = (MegaChatMessagePrivate *)mChatApiImpl->getMessage(mChatid, *itMsgId);
            if (msgUpdated)
            {
                msgUpdated->setAccess();
                fireOnMessageUpdate(msgUpdated);
            }
        }
        delete msgToUpdate;
    }
}

void MegaChatRoomHandler::onMessageRejected(const Message &msg, uint8_t reason)
{
    MegaChatMessagePrivate *message = new MegaChatMessagePrivate(msg, Message::kServerRejected, MEGACHAT_INVALID_INDEX);
    message->setStatus(MegaChatMessage::STATUS_SERVER_REJECTED);
    message->setCode(reason);
    fireOnMessageUpdate(message);
}

void MegaChatRoomHandler::onMessageStatusChange(Idx idx, Message::Status status, const Message &msg)
{
    MegaChatMessagePrivate *message = new MegaChatMessagePrivate(msg, status, idx);
    message->setStatus(status);
    fireOnMessageUpdate(message);

    if (mMegaApi->isChatNotifiable(mChatid)
            && msg.userid != mChatApi->getMyUserHandle()
            && status == chatd::Message::kSeen  // received message from a peer changed to seen
            && !msg.isEncrypted())  // messages can be "seen" while being decrypted
    {
        MegaChatMessagePrivate *message = new MegaChatMessagePrivate(msg, status, idx);
        mChatApiImpl->fireOnChatNotification(mChatid, message);
    }
}

void MegaChatRoomHandler::onMessageEdited(const Message &msg, chatd::Idx idx)
{
    Message::Status status = mChat->getMsgStatus(msg, idx);
    MegaChatMessagePrivate *message = new MegaChatMessagePrivate(msg, status, idx);
    message->setContentChanged();
    fireOnMessageUpdate(message);

    //TODO: check a truncate always comes as an edit, even if no history exist at all (new chat)
    // and, if so, remove the block from `onRecvNewMessage()`
    if (mMegaApi->isChatNotifiable(mChatid) &&
            ((msg.type == chatd::Message::kMsgTruncate) // truncate received from a peer or from myself in another client
             || (msg.userid != mChatApi->getMyUserHandle() && status == chatd::Message::kNotSeen)))    // received message from a peer, still unseen, was edited / deleted
    {
        MegaChatMessagePrivate *message = new MegaChatMessagePrivate(msg, status, idx);
        mChatApiImpl->fireOnChatNotification(mChatid, message);
    }
}

void MegaChatRoomHandler::onEditRejected(const Message &msg, ManualSendReason reason)
{
    MegaChatMessagePrivate *message = new MegaChatMessagePrivate(msg, Message::kSendingManual, MEGACHAT_INVALID_INDEX);
    if (reason == ManualSendReason::kManualSendEditNoChange)
    {
        API_LOG_WARNING("Edit message rejected because of same content");
        message->setStatus(mChat->getMsgStatus(msg, static_cast<Idx>(msg.id())));
    }
    else
    {
        API_LOG_WARNING("Edit message rejected, reason: %u", reason);
        message->setCode(reason);
    }
    fireOnMessageUpdate(message);
}

void MegaChatRoomHandler::onOnlineStateChange(ChatState state)
{
    if (mRoom)
    {
        // forward the event to the chatroom, so chatlist items also receive the notification
        mRoom->onOnlineStateChange(state);
    }
}

void MegaChatRoomHandler::onUserJoin(Id userid, Priv privilege)
{
    if (mRoom)
    {
        const GroupChatRoom* groupChatRoom = dynamic_cast<const GroupChatRoom *>(mRoom);
        if (groupChatRoom)
        {
            auto it = groupChatRoom->peers().find(userid);
            if (it != groupChatRoom->peers().end() && it->second->priv() == privilege)
            {
                return;
            }
        }

        // forward the event to the chatroom, so chatlist items also receive the notification
        mRoom->onUserJoin(userid, privilege);

        // avoid to notify if own user doesn't participate or isn't online and it's a public chat (for large chat-links, for performance)
        if (mRoom->publicChat() && (mRoom->chat().onlineState() != kChatStateOnline || mRoom->chat().getOwnprivilege() == chatd::Priv::PRIV_NOTPRESENT))
        {
            return;
        }

        MegaChatRoomPrivate *chatroom = new MegaChatRoomPrivate(*mRoom);
        if (userid.val == mChatApiImpl->getMyUserHandle())
        {
            chatroom->setOwnPriv(privilege);
        }
        else
        {
            chatroom->setMembersUpdated(userid);
        }
        fireOnChatRoomUpdate(chatroom);
    }
}

void MegaChatRoomHandler::onUserLeave(Id userid)
{
    if (mRoom)
    {
        // forward the event to the chatroom, so chatlist items also receive the notification
        mRoom->onUserLeave(userid);

        if (mRoom->publicChat() && mRoom->chat().getOwnprivilege() == chatd::Priv::PRIV_NOTPRESENT)
        {
            return;
        }

        MegaChatRoomPrivate *chatroom = new MegaChatRoomPrivate(*mRoom);
        chatroom->setMembersUpdated(userid);
        fireOnChatRoomUpdate(chatroom);
    }
}

void MegaChatRoomHandler::onRejoinedChat()
{
    if (mRoom)
    {
        MegaChatRoomPrivate *chatroom = new MegaChatRoomPrivate(*mRoom);
        fireOnChatRoomUpdate(chatroom);
    }
}

void MegaChatRoomHandler::onExcludedFromChat()
{
    if (mRoom)
    {
        MegaChatRoomPrivate *chatroom = new MegaChatRoomPrivate(*mRoom);
        chatroom->setClosed();
        fireOnChatRoomUpdate(chatroom);
    }
}

void MegaChatRoomHandler::onUnreadChanged()
{
    if (mRoom)
    {
        // forward the event to the chatroom, so chatlist items also receive the notification
        mRoom->onUnreadChanged();

        if (mChat)
        {
            MegaChatRoomPrivate *chatroom = new MegaChatRoomPrivate(*mRoom);
            chatroom->changeUnreadCount();
            fireOnChatRoomUpdate(chatroom);
        }
    }
}

void MegaChatRoomHandler::onRetentionTimeUpdated(unsigned int period)
{
    MegaChatRoomPrivate *chat = (MegaChatRoomPrivate *) mChatApiImpl->getChatRoom(mChatid);
    chat->setRetentionTime(period);

    fireOnChatRoomUpdate(chat);
}

void MegaChatRoomHandler::onPreviewersUpdate()
{
    if (mRoom)
    {
        // forward the event to the chatroom, so chatlist items also receive the notification
        mRoom->onPreviewersUpdate();
        onPreviewersCountUpdate(mChat->getNumPreviewers());
    }
}

void MegaChatRoomHandler::onManualSendRequired(chatd::Message *msg, uint64_t id, chatd::ManualSendReason reason)
{
    MegaChatMessagePrivate *message = new MegaChatMessagePrivate(*msg, Message::kSendingManual, MEGACHAT_INVALID_INDEX);
    delete msg; // we take ownership of the Message

    message->setStatus(MegaChatMessage::STATUS_SENDING_MANUAL);
    message->setRowId(static_cast<int>(id)); // identifier for the manual-send queue, for removal from queue
    message->setCode(reason);
    fireOnMessageLoaded(message);
}


MegaChatErrorPrivate::MegaChatErrorPrivate(const string &msg, int code, int type)
    : ::promise::Error(msg, code, type)
{
    setHandled();
}

MegaChatErrorPrivate::MegaChatErrorPrivate(int code, int type)
    : ::promise::Error(MegaChatErrorPrivate::getGenericErrorString(code), code, type)
{
    setHandled();
}

const char* MegaChatErrorPrivate::getGenericErrorString(int errorCode)
{
    switch(errorCode)
    {
    case ERROR_OK:
        return "No error";
    case ERROR_ARGS:
        return "Invalid argument";
    case ERROR_TOOMANY:
        return "Too many uses for this resource";
    case ERROR_ACCESS:
        return "Access denied";
    case ERROR_NOENT:
        return "Resource does not exist";
    case ERROR_EXIST:
        return "Resource already exists";
    case ERROR_UNKNOWN:
    default:
        return "Unknown error";
    }
}


MegaChatErrorPrivate::MegaChatErrorPrivate(const MegaChatErrorPrivate *error)
    : ::promise::Error(error->getErrorString(), error->getErrorCode(), error->getErrorType())
{
    setHandled();
}

int MegaChatErrorPrivate::getErrorCode() const
{
    return code();
}

int MegaChatErrorPrivate::getErrorType() const
{
    return type();
}

const char *MegaChatErrorPrivate::getErrorString() const
{
    return what();
}

const char *MegaChatErrorPrivate::toString() const
{
    char *errorString = new char[msg().size()+1];
    snprintf(errorString, msg().size() + 1, "%s", what());
    return errorString;
}

MegaChatError *MegaChatErrorPrivate::copy()
{
    return new MegaChatErrorPrivate(this);
}


MegaChatRoomListPrivate::MegaChatRoomListPrivate()
{

}

MegaChatRoomListPrivate::MegaChatRoomListPrivate(const MegaChatRoomListPrivate *list)
{
    MegaChatRoomPrivate *chat;

    for (unsigned int i = 0; i < list->size(); i++)
    {
        chat = new MegaChatRoomPrivate(list->get(i));
        mList.push_back(chat);
    }
}

MegaChatRoomList *MegaChatRoomListPrivate::copy() const
{
    return new MegaChatRoomListPrivate(this);
}

const MegaChatRoom *MegaChatRoomListPrivate::get(unsigned int i) const
{
    if (i >= size())
    {
        return NULL;
    }
    else
    {
        return mList.at(i);
    }
}

unsigned int MegaChatRoomListPrivate::size() const
{
    return static_cast<unsigned int>(mList.size());
}

void MegaChatRoomListPrivate::addChatRoom(MegaChatRoom *chat)
{
    mList.push_back(chat);
}

MegaChatScheduledFlagsPrivate::MegaChatScheduledFlagsPrivate()
    : mKScheduledFlags(std::make_unique<karere::KarereScheduledFlags>())
{}

MegaChatScheduledFlagsPrivate::MegaChatScheduledFlagsPrivate(const unsigned long numericValue)
    : mKScheduledFlags(std::make_unique<karere::KarereScheduledFlags>(numericValue))
{}

MegaChatScheduledFlagsPrivate::MegaChatScheduledFlagsPrivate(const MegaChatScheduledFlagsPrivate* mcsfp)
    : mKScheduledFlags(mcsfp->getKarereScheduledFlags())
{}

MegaChatScheduledFlagsPrivate::MegaChatScheduledFlagsPrivate(const karere::KarereScheduledFlags* ksf)
    : mKScheduledFlags(ksf->copy())
{}

void MegaChatScheduledFlagsPrivate::reset()                          { mKScheduledFlags->reset(); }
void MegaChatScheduledFlagsPrivate::setSendEmails(bool enabled)      { mKScheduledFlags->setSendEmails(enabled); }

unsigned long MegaChatScheduledFlagsPrivate::getNumericValue() const { return mKScheduledFlags->getNumericValue();}
bool MegaChatScheduledFlagsPrivate::sendEmails() const               { return mKScheduledFlags->sendEmails(); }
bool MegaChatScheduledFlagsPrivate::isEmpty() const                  { return mKScheduledFlags->isEmpty(); }

std::unique_ptr<karere::KarereScheduledFlags> MegaChatScheduledFlagsPrivate::getKarereScheduledFlags() const
{
    return std::make_unique<karere::KarereScheduledFlags>(mKScheduledFlags.get());
}

MegaChatScheduledRulesPrivate::MegaChatScheduledRulesPrivate(const int freq, const int interval,
                                                             const MegaChatTimeStamp until,
                                                             const ::mega::MegaIntegerList* byWeekDay,
                                                             const ::mega::MegaIntegerList* byMonthDay,
                                                             const ::mega::MegaIntegerMap* byMonthWeekDay)
    : mKScheduledRules(std::make_unique<karere::KarereScheduledRules>(
                           isValidFreq(freq) ? freq : FREQ_INVALID,
                           isValidInterval(interval) ? interval : INTERVAL_INVALID,
                           isValidUntil(until) ? until : MEGACHAT_INVALID_TIMESTAMP,
                           byWeekDay ? std::unique_ptr<::mega::MegaSmallIntVector>(
                                   dynamic_cast<const ::mega::MegaIntegerListPrivate*>(byWeekDay)->toByteList()
                                   ).get()
                               : nullptr,
                           byMonthDay ? std::unique_ptr<::mega::MegaSmallIntVector>(
                                   dynamic_cast<const ::mega::MegaIntegerListPrivate*>(byMonthDay)->toByteList()
                                   ).get()
                               : nullptr,
                           byMonthWeekDay ? std::unique_ptr<::mega::MegaSmallIntMap>(
                                   dynamic_cast<const ::mega::MegaIntegerMapPrivate*>(byMonthWeekDay)->toByteMap()
                                   ).get()
                               : nullptr))
{}

MegaChatScheduledRulesPrivate::MegaChatScheduledRulesPrivate(const MegaChatScheduledRulesPrivate* mcsrp)
    : mKScheduledRules(mcsrp->getKarereScheduledRules())
{}

MegaChatScheduledRulesPrivate::MegaChatScheduledRulesPrivate(const karere::KarereScheduledRules* ksr)
    : mKScheduledRules(ksr->copy())
{}

void MegaChatScheduledRulesPrivate::setFreq(int freq)                 { mKScheduledRules->setFreq(freq); }
void MegaChatScheduledRulesPrivate::setInterval(int interval)         { mKScheduledRules->setInterval(interval); }
void MegaChatScheduledRulesPrivate::setUntil(MegaChatTimeStamp until) { mKScheduledRules->setUntil(until); }

void MegaChatScheduledRulesPrivate::setByWeekDay(const ::mega::MegaIntegerList* byWeekDay)
{
    mKScheduledRules->setByWeekDay(byWeekDay ? std::unique_ptr<::mega::MegaSmallIntVector>(
                                       dynamic_cast<const ::mega::MegaIntegerListPrivate*>(byWeekDay)->toByteList()
                                       ).get()
                                   : nullptr);
}

void MegaChatScheduledRulesPrivate::setByMonthDay(const ::mega::MegaIntegerList* byMonthDay)
{
    mKScheduledRules->setByMonthDay(byMonthDay ? std::unique_ptr<::mega::MegaSmallIntVector>(
                                        dynamic_cast<const ::mega::MegaIntegerListPrivate*>(byMonthDay)->toByteList()
                                        ).get()
                                    : nullptr);
}

void MegaChatScheduledRulesPrivate::setByMonthWeekDay(const ::mega::MegaIntegerMap* byMonthWeekDay)
{
    mKScheduledRules->setByMonthWeekDay(byMonthWeekDay ? std::unique_ptr<::mega::MegaSmallIntMap>(
                                            dynamic_cast<const ::mega::MegaIntegerMapPrivate*>(byMonthWeekDay)->toByteMap()
                                            ).get()
                                        : nullptr);
}

int MegaChatScheduledRulesPrivate::freq() const                { return mKScheduledRules->freq(); }
int MegaChatScheduledRulesPrivate::interval() const            { return mKScheduledRules->interval(); }
MegaChatTimeStamp MegaChatScheduledRulesPrivate::until() const { return mKScheduledRules->until(); }

//// internal local utilities (to be removed once MegaChatAPI homogenizes with MegaAPI)
template <typename T, typename P>
bool areMegaIntegersEqual(const T& lhs, const P& rhs)
{   // int64_t because it's the type used in mega::MegaInteger{List|Map}
    if (lhs.size() != rhs.size()) { return false; }

    if constexpr (std::is_same<T, ::mega::MegaSmallIntVector>::value
                  || std::is_same<P, ::mega::MegaSmallIntVector>::value)
    {
        for(size_t i = 0; i < lhs.size(); ++i)
        {
            if (static_cast<int64_t>(lhs.at(i)) != static_cast<int64_t>(rhs.at(i)))
            {
                return false;
            }
        }
        return true;
    }

    if constexpr (std::is_same<T, ::mega::MegaSmallIntMap>::value
                  || std::is_same<P, ::mega::MegaSmallIntMap>::value)
    {
        const auto transformMMap = [](const ::mega::MegaSmallIntMap& src) -> ::mega::integer_map
        {
            ::mega::integer_map ret;
            for(const auto& p : src)
                ret.emplace(static_cast<int64_t>(p.first),
                            static_cast<int64_t>(p.second));
            return ret;
        };

        return transformMMap(lhs) == rhs;
    }

    return false;
}

template <typename T, typename P>
void updateIfDifferent(const T* src, std::unique_ptr<P>& dst)
{
    if (!src) { dst.reset(nullptr); }
    else
    {
        if constexpr (std::is_same<P, ::mega::MegaIntegerList>::value)
        {
            const auto ilp = dynamic_cast<const ::mega::MegaIntegerListPrivate*>(dst.get());
            if (!ilp || !areMegaIntegersEqual(*src, *(ilp->getList())))
            {
                dst.reset(new ::mega::MegaIntegerListPrivate(*src));
            }
        }

        if constexpr (std::is_same<P, ::mega::MegaIntegerMap>::value)
        {
            const auto imp = dynamic_cast<const ::mega::MegaIntegerMapPrivate*>(dst.get());
            if (!imp || !areMegaIntegersEqual(*src, *(imp->getMap())))
            {
                dst.reset(new ::mega::MegaIntegerMapPrivate(*src));
            }
        }
    }
}
////

const ::mega::MegaIntegerList* MegaChatScheduledRulesPrivate::byWeekDay()  const
{
    updateIfDifferent(mKScheduledRules->byWeekDay(), mTransformedByWeekDay);

    return mTransformedByWeekDay.get();
}

const ::mega::MegaIntegerList* MegaChatScheduledRulesPrivate::byMonthDay()  const
{
    updateIfDifferent(mKScheduledRules->byMonthDay(), mTransformedByMonthDay);

    return mTransformedByMonthDay.get();
}

const ::mega::MegaIntegerMap* MegaChatScheduledRulesPrivate::byMonthWeekDay() const
{
    updateIfDifferent(mKScheduledRules->byMonthWeekDay(), mTransformedByMonthWeekDay);

    return mTransformedByMonthWeekDay.get();
}

std::unique_ptr<karere::KarereScheduledRules> MegaChatScheduledRulesPrivate::getKarereScheduledRules() const
{
    return std::make_unique<karere::KarereScheduledRules>(mKScheduledRules.get());
}

MegaChatScheduledMeetingPrivate::MegaChatScheduledMeetingPrivate(const MegaChatHandle chatid, const char* timezone,
                                                                 const MegaChatTimeStamp startDateTime,
                                                                 const MegaChatTimeStamp endDateTime, const char* title,
                                                                 const char* description, const MegaChatHandle schedId,
                                                                 const MegaChatHandle parentSchedId,
                                                                 const MegaChatHandle organizerUserId, const int cancelled,
                                                                 const char* attributes, const MegaChatTimeStamp overrides,
                                                                 const MegaChatScheduledFlags *flags, const MegaChatScheduledRules *rules)
    : mKScheduledMeeting(std::make_unique<karere::KarereScheduledMeeting>(
                             chatid, organizerUserId,
                             timezone ? timezone : std::string(),
                             startDateTime, endDateTime,
                             title ? title : std::string(),
                             description ? description : std::string(),
                             schedId, parentSchedId, cancelled,
                             attributes ? attributes : std::string(),
                             overrides,
                             flags ? dynamic_cast<const MegaChatScheduledFlagsPrivate*>(flags)->getKarereScheduledFlags().get()
                                 : nullptr,
                             rules ? dynamic_cast<const MegaChatScheduledRulesPrivate*>(rules)->getKarereScheduledRules().get()
                                 : nullptr))
{}

MegaChatScheduledMeetingPrivate::MegaChatScheduledMeetingPrivate(const MegaChatScheduledMeetingPrivate* mcsmp)
    : mKScheduledMeeting(mcsmp->mKScheduledMeeting->copy())
{}

MegaChatScheduledMeetingPrivate::MegaChatScheduledMeetingPrivate(const karere::KarereScheduledMeeting* ksm)
    : mKScheduledMeeting(ksm->copy())
{}

MegaChatHandle MegaChatScheduledMeetingPrivate::chatId() const                { return mKScheduledMeeting->chatid();}
MegaChatHandle MegaChatScheduledMeetingPrivate::schedId() const               { return mKScheduledMeeting->schedId();}
MegaChatHandle MegaChatScheduledMeetingPrivate::parentSchedId() const         { return mKScheduledMeeting->parentSchedId();}
MegaChatHandle MegaChatScheduledMeetingPrivate::organizerUserId() const       { return mKScheduledMeeting->organizerUserid(); }
const char* MegaChatScheduledMeetingPrivate::timezone() const                 { return !mKScheduledMeeting->timezone().empty() ? mKScheduledMeeting->timezone().c_str() : nullptr;}
MegaChatTimeStamp MegaChatScheduledMeetingPrivate::startDateTime() const      { return mKScheduledMeeting->startDateTime(); }
MegaChatTimeStamp MegaChatScheduledMeetingPrivate::endDateTime() const        { return mKScheduledMeeting->endDateTime(); }
const char* MegaChatScheduledMeetingPrivate::title() const                    { return !mKScheduledMeeting->title().empty() ? mKScheduledMeeting->title().c_str() : nullptr;}
const char* MegaChatScheduledMeetingPrivate::description() const              { return !mKScheduledMeeting->description().empty() ? mKScheduledMeeting->description().c_str() : nullptr;}
const char* MegaChatScheduledMeetingPrivate::attributes() const               { return !mKScheduledMeeting->attributes().empty() ? mKScheduledMeeting->attributes().c_str() : nullptr;}
MegaChatTimeStamp MegaChatScheduledMeetingPrivate::overrides() const          { return mKScheduledMeeting->overrides(); }
int MegaChatScheduledMeetingPrivate::cancelled() const                        { return mKScheduledMeeting->cancelled();}
bool MegaChatScheduledMeetingPrivate::hasChanged(size_t change) const         { return mChanged[change]; }
bool MegaChatScheduledMeetingPrivate::isNew() const                           { return mChanged[SC_NEW_SCHED]; }
bool MegaChatScheduledMeetingPrivate::isDeleted() const                       { return mChanged.none(); }

MegaChatScheduledFlags* MegaChatScheduledMeetingPrivate::flags() const
{
    // flags can only be set during construction, we can choke the temporal value here instead of all the ctors
    const auto pKSF = mKScheduledMeeting->flags();
    if (pKSF && !mTransformedMCSFlags)
    {
        mTransformedMCSFlags.reset(new MegaChatScheduledFlagsPrivate(std::unique_ptr<karere::KarereScheduledFlags>(pKSF->copy()).get()));
    }
    return mTransformedMCSFlags.get();
}
MegaChatScheduledRules* MegaChatScheduledMeetingPrivate::rules() const
{
    // rules can only be set during construction, we can choke the temporal value here instead of all the ctors
    const auto pKSR = mKScheduledMeeting->rules();
    if (pKSR && !mTransformedMCSRules)
    {
        mTransformedMCSRules.reset(new MegaChatScheduledRulesPrivate(std::unique_ptr<karere::KarereScheduledRules>(pKSR->copy()).get()));
    }

    return mTransformedMCSRules.get();
}

/* Class MegaChatScheduledMeetingOccurrPrivate */
MegaChatScheduledMeetingOccurrPrivate::MegaChatScheduledMeetingOccurrPrivate(const MegaChatScheduledMeetingOccurrPrivate* scheduledMeeting)
    : mSchedId(scheduledMeeting->schedId()),
      mParentSchedId(scheduledMeeting->parentSchedId()),
      mOverrides(scheduledMeeting->overrides()),
      mTimezone(scheduledMeeting->timezone() ? scheduledMeeting->timezone() : std::string()),
      mStartDateTime(scheduledMeeting->startDateTime()),
      mEndDateTime(scheduledMeeting->endDateTime()),
      mCancelled(scheduledMeeting->cancelled())
{
}

MegaChatScheduledMeetingOccurrPrivate::MegaChatScheduledMeetingOccurrPrivate(const karere::KarereScheduledMeetingOccurr* scheduledMeeting)
    :
      mSchedId(scheduledMeeting->schedId()),
      mParentSchedId(scheduledMeeting->parentSchedId()),
      mOverrides(scheduledMeeting->overrides()),
      mTimezone(scheduledMeeting->timezone()),
      mStartDateTime(scheduledMeeting->startDateTime()),
      mEndDateTime(scheduledMeeting->endDateTime()),
      mCancelled(scheduledMeeting->cancelled())
{
}

MegaChatScheduledMeetingOccurrPrivate::~MegaChatScheduledMeetingOccurrPrivate()
{
}

MegaChatScheduledMeetingOccurrPrivate* MegaChatScheduledMeetingOccurrPrivate::copy() const
{
   return new MegaChatScheduledMeetingOccurrPrivate(this);
}

MegaChatHandle MegaChatScheduledMeetingOccurrPrivate::schedId() const               { return mSchedId; }
MegaChatHandle MegaChatScheduledMeetingOccurrPrivate::parentSchedId() const         { return mParentSchedId; }
const char* MegaChatScheduledMeetingOccurrPrivate::timezone() const                 { return !mTimezone.empty() ? mTimezone.c_str() : nullptr; }
MegaChatTimeStamp MegaChatScheduledMeetingOccurrPrivate::startDateTime() const      { return mStartDateTime; }
MegaChatTimeStamp MegaChatScheduledMeetingOccurrPrivate::endDateTime() const        { return mEndDateTime; }
MegaChatTimeStamp MegaChatScheduledMeetingOccurrPrivate::overrides() const          { return mOverrides; }
int MegaChatScheduledMeetingOccurrPrivate::cancelled() const                        { return mCancelled; }

/* Class MegaChatScheduledMeetingListPrivate */
MegaChatScheduledMeetingListPrivate::MegaChatScheduledMeetingListPrivate()
{
}

MegaChatScheduledMeetingListPrivate::MegaChatScheduledMeetingListPrivate(const MegaChatScheduledMeetingListPrivate& l)
{
    mList.reserve(l.size());
    for (unsigned long i = 0; i < l.size(); i++)
    {
        mList.emplace_back(l.at(i)->copy());
    }
}

MegaChatScheduledMeetingListPrivate::~MegaChatScheduledMeetingListPrivate()
{
    // all objects managed by unique_ptr's containted in mList will be deallocated when mList is destroyed
}

unsigned long MegaChatScheduledMeetingListPrivate::size() const
{
    return static_cast<unsigned long>(mList.size());
}

MegaChatScheduledMeetingListPrivate* MegaChatScheduledMeetingListPrivate::copy() const
{
   return new MegaChatScheduledMeetingListPrivate(*this);
}

const MegaChatScheduledMeeting* MegaChatScheduledMeetingListPrivate::at(unsigned long i) const
{
    if (i >= mList.size())
    {
        return nullptr;
    }
    return mList.at(i).get();
}

void MegaChatScheduledMeetingListPrivate::insert(MegaChatScheduledMeeting* sm)
{
    mList.emplace_back(sm);
}

void MegaChatScheduledMeetingListPrivate::clear()
{
     mList.clear();
}

/* Class MegaChatScheduledMeetingOccurrListPrivate */
MegaChatScheduledMeetingOccurrListPrivate::MegaChatScheduledMeetingOccurrListPrivate()
{
}

MegaChatScheduledMeetingOccurrListPrivate::MegaChatScheduledMeetingOccurrListPrivate(const MegaChatScheduledMeetingOccurrListPrivate& l)
{
    mList.reserve(l.size());
    for (unsigned long i = 0; i < l.size(); i++)
    {
        mList.emplace_back(l.at(i)->copy());
    }
}

MegaChatScheduledMeetingOccurrListPrivate::~MegaChatScheduledMeetingOccurrListPrivate()
{
    // all objects managed by unique_ptr's containted in mList will be deallocated when mList is destroyed
}

unsigned long MegaChatScheduledMeetingOccurrListPrivate::size() const
{
    return static_cast<unsigned long>(mList.size());
}

MegaChatScheduledMeetingOccurrListPrivate* MegaChatScheduledMeetingOccurrListPrivate::copy() const
{
   return new MegaChatScheduledMeetingOccurrListPrivate(*this);
}

const MegaChatScheduledMeetingOccurr* MegaChatScheduledMeetingOccurrListPrivate::at(unsigned long i) const
{
    if (i >= mList.size())
    {
        return nullptr;
    }
    return mList.at(i).get();
}

void MegaChatScheduledMeetingOccurrListPrivate::insert(MegaChatScheduledMeetingOccurr* sm)
{
    mList.emplace_back(sm);
}

void MegaChatScheduledMeetingOccurrListPrivate::clear()
{
     mList.clear();
}

MegaChatRoomPrivate::MegaChatRoomPrivate(const MegaChatRoom *chat)
{
    mChatid = chat->getChatId();
    priv = (privilege_t) chat->getOwnPrivilege();
    for (unsigned int i = 0; i < chat->getPeerCount(); i++)
    {
        MegaChatHandle uh = chat->getPeerHandle(i);
        mPeers.push_back(userpriv_pair(uh, (privilege_t) chat->getPeerPrivilege(i)));
        if (chat->getPeerFirstname(i) && chat->getPeerLastname(i) && chat->getPeerEmail(i))
        {
            peerFirstnames.push_back(chat->getPeerFirstname(i));
            peerLastnames.push_back(chat->getPeerLastname(i));
            peerEmails.push_back(chat->getPeerEmail(i));
        }
        else
        {
            assert(!chat->getPeerEmail(i) && !chat->getPeerLastname(i) && !chat->getPeerEmail(i));
        }
    }
    group = chat->isGroup();
    mPublicChat = chat->isPublic();
    mAuthToken = chat->getAuthorizationToken() ? Id(chat->getAuthorizationToken()) : Id::inval();
    mTitle = chat->getTitle();
    mHasCustomTitle = chat->hasCustomTitle();
    unreadCount = chat->getUnreadCount();
    active = chat->isActive();
    mArchived = chat->isArchived();
    mChanged = chat->getChanges();
    mUh = chat->getUserTyping();
    mNumPreviewers = chat->getNumPreviewers();
    mRetentionTime = chat->getRetentionTime();
    mCreationTs = chat->getCreationTs();
    mMeeting = chat->isMeeting();

    if (group) // these flags are not available for 1on1 chats
    {
        mOpenInvite = chat->isOpenInvite();
        mSpeakRequest = chat->isSpeakRequest();
        mWaitingRoom = chat->isWaitingRoom();
    }
}

MegaChatRoomPrivate::MegaChatRoomPrivate(const ChatRoom &chat)
{
    mChanged = 0;
    mChatid = chat.chatid();
    priv = (privilege_t) chat.ownPriv();
    group = chat.isGroup();
    mPublicChat = chat.publicChat();
    mAuthToken = Id(chat.getPublicHandle());
    assert(!chat.previewMode() || (chat.previewMode() && mAuthToken.isValid()));
    mTitle = chat.titleString();
    mHasCustomTitle = chat.isGroup() ? ((GroupChatRoom*)&chat)->hasTitle() : false;
    unreadCount = chat.chat().unreadMsgCount();
    active = chat.isActive();
    mArchived = chat.isArchived();
    mUh = MEGACHAT_INVALID_HANDLE;
    mNumPreviewers = chat.chat().getNumPreviewers();
    mRetentionTime = chat.getRetentionTime();
    mCreationTs = chat.getCreationTs();
    mMeeting = chat.isMeeting();

    if (group)
    {
        GroupChatRoom &groupchat = (GroupChatRoom&) chat;
        const GroupChatRoom::MemberMap& peers = groupchat.peers();

        GroupChatRoom::MemberMap::const_iterator it;
        for (it = peers.begin(); it != peers.end(); it++)
        {
            mPeers.push_back(userpriv_pair(it->first, (privilege_t) it->second->priv()));

            if (!chat.publicChat() || chat.numMembers() < PRELOAD_CHATLINK_PARTICIPANTS)
            {
                const char *buffer = MegaChatRoomPrivate::firstnameFromBuffer(it->second->name());
                peerFirstnames.push_back(buffer ? buffer : "");
                delete [] buffer;

                buffer = MegaChatRoomPrivate::lastnameFromBuffer(it->second->name());
                peerLastnames.push_back(buffer ? buffer : "");
                delete [] buffer;

                peerEmails.push_back(it->second->email());
            }
        }

        // these flags are not available for 1on1 chats
        mOpenInvite = chat.isOpenInvite();
        mSpeakRequest = chat.isSpeakRequest();
        mWaitingRoom = chat.isWaitingRoom();
    }
    else
    {
        PeerChatRoom &peerchat = (PeerChatRoom&) chat;
        privilege_t priv = (privilege_t) peerchat.peerPrivilege();
        handle uh = peerchat.peer();
        mPeers.push_back(userpriv_pair(uh, priv));

        Contact *contact = peerchat.contact();
        if (contact)
        {
            string name = contact->getContactName(true);

            const char *buffer = MegaChatRoomPrivate::firstnameFromBuffer(name);
            peerFirstnames.push_back(buffer ? buffer : "");
            delete [] buffer;

            buffer = MegaChatRoomPrivate::lastnameFromBuffer(name);
            peerLastnames.push_back(buffer ? buffer : "");
            delete [] buffer;
        }
        else    // we don't have firstname and lastname individually
        {
            peerFirstnames.push_back(mTitle);
            peerLastnames.push_back("");
        }


        peerEmails.push_back(peerchat.email());
    }
}

MegaChatRoom *MegaChatRoomPrivate::copy() const
{
    return new MegaChatRoomPrivate(this);
}

MegaChatHandle MegaChatRoomPrivate::getChatId() const
{
    return mChatid;
}

int MegaChatRoomPrivate::getOwnPrivilege() const
{
    return priv;
}

unsigned int MegaChatRoomPrivate::getNumPreviewers() const
{
   return mNumPreviewers;
}

int MegaChatRoomPrivate::getPeerPrivilegeByHandle(MegaChatHandle userhandle) const
{
    for (unsigned int i = 0; i < mPeers.size(); i++)
    {
        if (mPeers.at(i).first == userhandle)
        {
            return mPeers.at(i).second;
        }
    }

    return PRIV_UNKNOWN;
}

const char *MegaChatRoomPrivate::getPeerFirstnameByHandle(MegaChatHandle userhandle) const
{
    for (unsigned int i = 0; i < peerFirstnames.size(); i++)
    {
        assert(i < mPeers.size());
        if (mPeers.at(i).first == userhandle)
        {
            return (!peerFirstnames.at(i).empty()) ? peerFirstnames.at(i).c_str() : nullptr;
        }
    }

    return nullptr;
}

const char *MegaChatRoomPrivate::getPeerLastnameByHandle(MegaChatHandle userhandle) const
{
    for (unsigned int i = 0; i < peerLastnames.size(); i++)
    {
        assert(i < mPeers.size());
        if (mPeers.at(i).first == userhandle)
        {
            return (!peerLastnames.at(i).empty()) ? peerLastnames.at(i).c_str() : nullptr;
        }
    }

    return nullptr;
}

const char *MegaChatRoomPrivate::getPeerFullnameByHandle(MegaChatHandle userhandle) const
{
    for (unsigned int i = 0; i < peerFirstnames.size(); i++)
    {
        assert(i < mPeers.size());
        if (mPeers.at(i).first == userhandle)
        {
            string ret = peerFirstnames.at(i);
            if (!peerFirstnames.at(i).empty() && !peerLastnames.at(i).empty())
            {
                ret.append(" ");
            }
            ret.append(peerLastnames.at(i));

            return (!ret.empty()) ? MegaApi::strdup(ret.c_str()) : nullptr;
        }
    }

    return nullptr;
}

const char *MegaChatRoomPrivate::getPeerEmailByHandle(MegaChatHandle userhandle) const
{
    for (unsigned int i = 0; i < peerEmails.size(); i++)
    {
        assert(i < mPeers.size());
        if (mPeers.at(i).first == userhandle)
        {
            return (!peerEmails.at(i).empty()) ? peerEmails.at(i).c_str() : nullptr;
        }
    }

    return nullptr;
}

int MegaChatRoomPrivate::getPeerPrivilege(unsigned int i) const
{
    if (i >= mPeers.size())
    {
        return MegaChatRoom::PRIV_UNKNOWN;
    }

    return mPeers.at(i).second;
}

unsigned int MegaChatRoomPrivate::getPeerCount() const
{
    return static_cast<unsigned int>(mPeers.size());
}

MegaChatHandle MegaChatRoomPrivate::getPeerHandle(unsigned int i) const
{
    if (i >= mPeers.size())
    {
        return MEGACHAT_INVALID_HANDLE;
    }

    return mPeers.at(i).first;
}

const char *MegaChatRoomPrivate::getPeerFirstname(unsigned int i) const
{
    if (i >= peerFirstnames.size())
    {
        return NULL;
    }

    return peerFirstnames.at(i).c_str();
}

const char *MegaChatRoomPrivate::getPeerLastname(unsigned int i) const
{
    if (i >= peerLastnames.size())
    {
        return NULL;
    }

    return peerLastnames.at(i).c_str();
}

const char *MegaChatRoomPrivate::getPeerFullname(unsigned int i) const
{
    if (i >= peerLastnames.size() || i >= peerFirstnames.size())
    {
        return NULL;
    }

    string ret = peerFirstnames.at(i);
    if (!peerFirstnames.at(i).empty() && !peerLastnames.at(i).empty())
    {
        ret.append(" ");
    }
    ret.append(peerLastnames.at(i));

    return MegaApi::strdup(ret.c_str());
}

const char *MegaChatRoomPrivate::getPeerEmail(unsigned int i) const
{
    if (i >= peerEmails.size())
    {
        return NULL;
    }

    return peerEmails.at(i).c_str();
}

bool MegaChatRoomPrivate::isGroup() const
{
    return group;
}

bool MegaChatRoomPrivate::isPublic() const
{
    return mPublicChat;
}

bool MegaChatRoomPrivate::isPreview() const
{
    return mAuthToken.isValid();
}

const char *MegaChatRoomPrivate::getAuthorizationToken() const
{
    if (mAuthToken.isValid())
    {
        return MegaApi::strdup(mAuthToken.toString(Id::CHATLINKHANDLE).c_str());
    }

    return NULL;
}

const char *MegaChatRoomPrivate::getTitle() const
{
    return mTitle.c_str();
}

bool MegaChatRoomPrivate::hasCustomTitle() const
{
    return mHasCustomTitle;
}

bool MegaChatRoomPrivate::isActive() const
{
    return active;
}

bool MegaChatRoomPrivate::isArchived() const
{
    return mArchived;
}

int64_t MegaChatRoomPrivate::getCreationTs() const
{
    return mCreationTs;
}

bool MegaChatRoomPrivate::isMeeting() const
{
    return mMeeting;
}

bool MegaChatRoomPrivate::isWaitingRoom() const
{
    return mWaitingRoom;
}

bool MegaChatRoomPrivate::isOpenInvite() const
{
    return mOpenInvite;
}

bool MegaChatRoomPrivate::isSpeakRequest() const
{
    return mSpeakRequest;
}

int MegaChatRoomPrivate::getChanges() const
{
    return mChanged;
}

bool MegaChatRoomPrivate::hasChanged(int changeType) const
{
    return (mChanged & changeType);
}

int MegaChatRoomPrivate::getUnreadCount() const
{
    return unreadCount;
}

MegaChatHandle MegaChatRoomPrivate::getUserHandle() const
{
    return mUh;
}

MegaChatHandle MegaChatRoomPrivate::getUserTyping() const
{
    return mUh;
}

void MegaChatRoomPrivate::setOwnPriv(int ownPriv)
{
    priv = (privilege_t) ownPriv;
    mChanged |= MegaChatRoom::CHANGE_TYPE_OWN_PRIV;
}

void MegaChatRoomPrivate::setTitle(const string& title)
{
    mTitle = title;
    mChanged |= MegaChatRoom::CHANGE_TYPE_TITLE;
}

void MegaChatRoomPrivate::changeUnreadCount()
{
    mChanged |= MegaChatRoom::CHANGE_TYPE_UNREAD_COUNT;
}

void MegaChatRoomPrivate::changeChatRoomOption(int option)
{
    switch (option)
    {
         case MegaChatApi::CHAT_OPTION_SPEAK_REQUEST:
             mChanged |= MegaChatRoom::CHANGE_TYPE_SPEAK_REQUEST;
             break;
         case MegaChatApi::CHAT_OPTION_OPEN_INVITE:
             mChanged |= MegaChatRoom::CHANGE_TYPE_OPEN_INVITE;
             break;
         case MegaChatApi::CHAT_OPTION_WAITING_ROOM:
             mChanged |= MegaChatRoom::CHANGE_TYPE_WAITING_ROOM;
             break;
     }
}

void MegaChatRoomPrivate::setNumPreviewers(unsigned int numPrev)
{
    mNumPreviewers = numPrev;
    mChanged |= MegaChatRoom::CHANGE_TYPE_UPDATE_PREVIEWERS;
}

void MegaChatRoomPrivate::setMembersUpdated(MegaChatHandle uh)
{
    mUh = uh;
    mChanged |= MegaChatRoom::CHANGE_TYPE_PARTICIPANTS;
}

void MegaChatRoomPrivate::setUserTyping(MegaChatHandle uh)
{
    mUh = uh;
    mChanged |= MegaChatRoom::CHANGE_TYPE_USER_TYPING;
}

void MegaChatRoomPrivate::setUserStopTyping(MegaChatHandle uh)
{
    mUh = uh;
    mChanged |= MegaChatRoom::CHANGE_TYPE_USER_STOP_TYPING;
}

void MegaChatRoomPrivate::setClosed()
{
    mChanged |= MegaChatRoom::CHANGE_TYPE_CLOSED;
}

void MegaChatRoomPrivate::setChatMode(bool mode)
{
    mPublicChat = mode;
    mChanged |= MegaChatRoom::CHANGE_TYPE_CHAT_MODE;
}

void MegaChatRoomPrivate::setArchived(bool archived)
{
    mArchived = archived;
    mChanged |= MegaChatRoom::CHANGE_TYPE_ARCHIVE;
}

void MegaChatRoomPrivate::setRetentionTime(unsigned int period)
{
    mRetentionTime = period;
    mChanged |= MegaChatRoom::CHANGE_TYPE_RETENTION_TIME;
}

char *MegaChatRoomPrivate::firstnameFromBuffer(const string &buffer)
{
    char *ret = NULL;
    unsigned int len = buffer.length() ? static_cast<unsigned char>(buffer.at(0)) : 0;

    if (len > 0)
    {
        ret = new char[len + 1];
        strncpy(ret, buffer.data() + 1, len);
        ret[len] = '\0';
    }

    return ret;
}

char *MegaChatRoomPrivate::lastnameFromBuffer(const string &buffer)
{
    char *ret = NULL;

    unsigned int firstNameLength = buffer.length() ? static_cast<unsigned char>(buffer.at(0)) : 0;
    if (buffer.length() && (unsigned int)buffer.length() >= firstNameLength)
    {
        size_t lenLastname = buffer.length() - firstNameLength - 1;
        if (lenLastname)
        {
            const char *start = buffer.data() + 1 + firstNameLength;
            if (buffer.at(0) != 0)
            {
                start++;    // there's a space separator
                lenLastname--;
            }

            ret = new char[lenLastname + 1];
            strncpy(ret, start, lenLastname);
            ret[lenLastname] = '\0';
        }
    }

    return ret;
}

unsigned MegaChatRoomPrivate::getRetentionTime() const
{
    return mRetentionTime;
}

void MegaChatListItemHandler::onTitleChanged(const string &title)
{
    MegaChatListItemPrivate *item = new MegaChatListItemPrivate(mRoom);
    item->setTitle(title);

    chatApi.fireOnChatListItemUpdate(item);
}

void MegaChatListItemHandler::onChatModeChanged(bool mode)
{
    MegaChatListItemPrivate *item = new MegaChatListItemPrivate(mRoom);
    item->setChatMode(mode);

    chatApi.fireOnChatListItemUpdate(item);
}

void MegaChatListItemHandler::onUnreadCountChanged()
{
    MegaChatListItemPrivate *item = new MegaChatListItemPrivate(mRoom);
    item->changeUnreadCount();

    chatApi.fireOnChatListItemUpdate(item);
}

void MegaChatListItemHandler::onPreviewersCountUpdate(uint32_t numPrev)
{
    MegaChatListItemPrivate *item = new MegaChatListItemPrivate(mRoom);
    item->setNumPreviewers(numPrev);

    chatApi.fireOnChatListItemUpdate(item);
}

void MegaChatListItemHandler::onPreviewClosed()
{
    MegaChatListItemPrivate *item = new MegaChatListItemPrivate(mRoom);
    item->setPreviewClosed();

    chatApi.fireOnChatListItemUpdate(item);
}

MegaChatPeerListPrivate::MegaChatPeerListPrivate()
{
}

MegaChatPeerListPrivate::~MegaChatPeerListPrivate()
{

}

MegaChatPeerList *MegaChatPeerListPrivate::copy() const
{
    MegaChatPeerListPrivate *ret = new MegaChatPeerListPrivate;

    for (int i = 0; i < size(); i++)
    {
        ret->addPeer(list.at(i).first, list.at(i).second);
    }

    return ret;
}

void MegaChatPeerListPrivate::addPeer(MegaChatHandle h, int priv)
{
    list.push_back(userpriv_pair(h, (privilege_t) priv));
}

MegaChatHandle MegaChatPeerListPrivate::getPeerHandle(int i) const
{
    if (i > size())
    {
        return MEGACHAT_INVALID_HANDLE;
    }
    else
    {
        return list.at(i).first;
    }
}

int MegaChatPeerListPrivate::getPeerPrivilege(int i) const
{
    if (i > size())
    {
        return PRIV_UNKNOWN;
    }
    else
    {
        return list.at(i).second;
    }
}

int MegaChatPeerListPrivate::size() const
{
    return static_cast<int>(list.size());
}

const userpriv_vector *MegaChatPeerListPrivate::getList() const
{
    return &list;
}

MegaChatPeerListPrivate::MegaChatPeerListPrivate(userpriv_vector *userpriv)
{
    handle uh;
    privilege_t priv;

    for (unsigned i = 0; i < userpriv->size(); i++)
    {
        uh = userpriv->at(i).first;
        priv = userpriv->at(i).second;

        list.push_back({uh, priv}); // do not call addPeer() virtual function from constructor!
    }
}


MegaChatListItemHandler::MegaChatListItemHandler(MegaChatApiImpl &chatApi, ChatRoom &room)
    :chatApi(chatApi), mRoom(room)
{
}

MegaChatListItemPrivate::MegaChatListItemPrivate(ChatRoom &chatroom)
    : MegaChatListItem()
{
    chatid = chatroom.chatid();
    mTitle = chatroom.titleString();
    unreadCount = chatroom.chat().unreadMsgCount();
    group = chatroom.isGroup();
    mPublicChat = chatroom.publicChat();
    mPreviewMode = chatroom.previewMode();
    active = chatroom.isActive();
    mOwnPriv = chatroom.ownPriv();
    mArchived =  chatroom.isArchived();
    mIsCallInProgress = chatroom.isCallActive();
    mChanged = 0;
    peerHandle = !group ? ((PeerChatRoom&)chatroom).peer() : MEGACHAT_INVALID_HANDLE;
    lastMsgPriv = Priv::PRIV_INVALID;
    lastMsgHandle = MEGACHAT_INVALID_HANDLE;
    mNumPreviewers = chatroom.getNumPreviewers();
    mDeleted = false;
    mMeeting = chatroom.isMeeting();

    LastTextMsg tmp;
    LastTextMsg *message = &tmp;
    LastTextMsg *&msg = message;
    uint8_t lastMsgStatus = chatroom.chat().lastTextMessage(msg);
    if (lastMsgStatus == LastTextMsgState::kHave)
    {
        lastMsgSender = msg->sender();
        lastMsgType = msg->type();
        mLastMsgId = (msg->idx() == CHATD_IDX_INVALID) ? msg->xid() : msg->id();

        switch (lastMsgType)
        {
            case MegaChatMessage::TYPE_CONTACT_ATTACHMENT:
            case MegaChatMessage::TYPE_NODE_ATTACHMENT:
            case MegaChatMessage::TYPE_CONTAINS_META:
            case MegaChatMessage::TYPE_VOICE_CLIP:
                lastMsg = JSonUtils::getLastMessageContent(msg->contents(), msg->type());
                break;

            case MegaChatMessage::TYPE_ALTER_PARTICIPANTS:
            case MegaChatMessage::TYPE_PRIV_CHANGE:
            {
                const Message::ManagementInfo *management = reinterpret_cast<const Message::ManagementInfo*>(msg->contents().data());
                lastMsgPriv = management->privilege;
                lastMsgHandle = (MegaChatHandle)management->target;
                break;
            }

            case MegaChatMessage::TYPE_NORMAL:
            case MegaChatMessage::TYPE_CHAT_TITLE:
                lastMsg = msg->contents();
                break;

            case MegaChatMessage::TYPE_CALL_ENDED:
            {
                Message::CallEndedInfo *callEndedInfo = Message::CallEndedInfo::fromBuffer(msg->contents().data(), msg->contents().size());
                if (callEndedInfo)
                {
                    lastMsg = std::to_string(callEndedInfo->duration);
                    lastMsg.push_back(0x01);
                    int termCode = MegaChatMessagePrivate::convertEndCallTermCodeToUI(*callEndedInfo);
                    lastMsg += std::to_string(termCode);
                    for (unsigned int i = 0; i < callEndedInfo->participants.size(); i++)
                    {
                        lastMsg.push_back(0x01);
                        karere::Id id(callEndedInfo->participants[i]);
                        lastMsg += id.toString();
                    }
                    delete callEndedInfo;
                }
                break;
            }

            case MegaChatMessage::TYPE_SET_RETENTION_TIME:
            {
               uint32_t retentionTime;
               memcpy(&retentionTime, msg->contents().c_str(), msg->contents().size());
               lastMsg = std::to_string(retentionTime);
               break;
            }

            case MegaChatMessage::TYPE_REVOKE_NODE_ATTACHMENT:  // deprecated: should not be notified as last-message
            case MegaChatMessage::TYPE_TRUNCATE:                // no content at all
            case MegaChatMessage::TYPE_CALL_STARTED:            // no content at all
            case MegaChatMessage::TYPE_PUBLIC_HANDLE_CREATE:    // no content at all
            case MegaChatMessage::TYPE_PUBLIC_HANDLE_DELETE:    // no content at all
            case MegaChatMessage::TYPE_SET_PRIVATE_MODE:
            default:
                break;
        }
    }
    else
    {
        lastMsg = "";
        lastMsgSender = MEGACHAT_INVALID_HANDLE;
        lastMsgType = lastMsgStatus;
        mLastMsgId = MEGACHAT_INVALID_HANDLE;
    }

    lastTs = chatroom.chat().lastMessageTs();
}

MegaChatListItemPrivate::MegaChatListItemPrivate(const MegaChatListItem *item)
{
    chatid = item->getChatId();
    mTitle = item->getTitle();
    mOwnPriv = item->getOwnPrivilege();
    unreadCount = item->getUnreadCount();
    mChanged = item->getChanges();
    lastTs = item->getLastTimestamp();
    lastMsg = item->getLastMessage();
    lastMsgType = item->getLastMessageType();
    lastMsgSender = item->getLastMessageSender();
    group = item->isGroup();
    mPublicChat = item->isPublic();
    mPreviewMode = item->isPreview();
    active = item->isActive();
    peerHandle = item->getPeerHandle();
    mLastMsgId = item->getLastMessageId();
    mArchived = item->isArchived();
    mIsCallInProgress = item->isCallInProgress();
    lastMsgPriv = item->getLastMessagePriv();
    lastMsgHandle = item->getLastMessageHandle();
    mNumPreviewers = item->getNumPreviewers();
    mDeleted = item->isDeleted();
    mMeeting = item->isMeeting();
}

MegaChatListItemPrivate::~MegaChatListItemPrivate()
{
}

MegaChatListItem *MegaChatListItemPrivate::copy() const
{
    return new MegaChatListItemPrivate(this);
}

int MegaChatListItemPrivate::getChanges() const
{
    return mChanged;
}

bool MegaChatListItemPrivate::hasChanged(int changeType) const
{
    return (mChanged & changeType);
}

MegaChatHandle MegaChatListItemPrivate::getChatId() const
{
    return chatid;
}

const char *MegaChatListItemPrivate::getTitle() const
{
    return mTitle.c_str();
}

int MegaChatListItemPrivate::getOwnPrivilege() const
{
    return mOwnPriv;
}

int MegaChatListItemPrivate::getUnreadCount() const
{
    return unreadCount;
}

const char *MegaChatListItemPrivate::getLastMessage() const
{
    return lastMsg.c_str();
}

MegaChatHandle MegaChatListItemPrivate::getLastMessageId() const
{
    return mLastMsgId;
}

int MegaChatListItemPrivate::getLastMessageType() const
{
    return lastMsgType;
}

MegaChatHandle MegaChatListItemPrivate::getLastMessageSender() const
{
    return lastMsgSender;
}

int64_t MegaChatListItemPrivate::getLastTimestamp() const
{
    return lastTs;
}

bool MegaChatListItemPrivate::isGroup() const
{
    return group;
}

bool MegaChatListItemPrivate::isPublic() const
{
    return mPublicChat;
}

bool MegaChatListItemPrivate::isPreview() const
{
    return mPreviewMode;
}

bool MegaChatListItemPrivate::isActive() const
{
    return active;
}

bool MegaChatListItemPrivate::isArchived() const
{
    return mArchived;
}

bool MegaChatListItemPrivate::isDeleted() const
{
    return mDeleted;
}

bool MegaChatListItemPrivate::isCallInProgress() const
{
    return mIsCallInProgress;
}

MegaChatHandle MegaChatListItemPrivate::getPeerHandle() const
{
    return peerHandle;
}

int MegaChatListItemPrivate::getLastMessagePriv() const
{
    return lastMsgPriv;
}

MegaChatHandle MegaChatListItemPrivate::getLastMessageHandle() const
{
    return lastMsgHandle;
}

unsigned int MegaChatListItemPrivate::getNumPreviewers() const
{
    return mNumPreviewers;
}

bool MegaChatListItemPrivate::isMeeting() const
{
    return mMeeting;
}

void MegaChatListItemPrivate::setOwnPriv(int ownPriv)
{
    mOwnPriv = ownPriv;
    mChanged |= MegaChatListItem::CHANGE_TYPE_OWN_PRIV;
}

void MegaChatListItemPrivate::setTitle(const string &title)
{
    mTitle = title;
    mChanged |= MegaChatListItem::CHANGE_TYPE_TITLE;
}

void MegaChatListItemPrivate::changeUnreadCount()
{
    mChanged |= MegaChatListItem::CHANGE_TYPE_UNREAD_COUNT;
}

void MegaChatListItemPrivate::setNumPreviewers(unsigned int numPrev)
{
    mNumPreviewers = numPrev;
    mChanged |= MegaChatListItem::CHANGE_TYPE_UPDATE_PREVIEWERS;
}

void MegaChatListItemPrivate::setPreviewClosed()
{
    mChanged |= MegaChatListItem::CHANGE_TYPE_PREVIEW_CLOSED;
}

void MegaChatListItemPrivate::setMembersUpdated()
{
    mChanged |= MegaChatListItem::CHANGE_TYPE_PARTICIPANTS;
}

void MegaChatListItemPrivate::setClosed()
{
    mChanged |= MegaChatListItem::CHANGE_TYPE_CLOSED;
}

void MegaChatListItemPrivate::setLastTimestamp(int64_t ts)
{
    lastTs = ts;
    mChanged |= MegaChatListItem::CHANGE_TYPE_LAST_TS;
}

void MegaChatListItemPrivate::setArchived(bool archived)
{
    mArchived = archived;
    mChanged |= MegaChatListItem::CHANGE_TYPE_ARCHIVE;
}

void MegaChatListItemPrivate::setDeleted()
{
    mDeleted = true;
    mChanged |= MegaChatListItem::CHANGE_TYPE_DELETED;
}

void MegaChatListItemPrivate::setCallInProgress()
{
    mChanged |= MegaChatListItem::CHANGE_TYPE_CALL;
}

void MegaChatListItemPrivate::setLastMessage()
{
    mChanged |= MegaChatListItem::CHANGE_TYPE_LAST_MSG;
}

void MegaChatListItemPrivate::setChatMode(bool mode)
{
    mPublicChat = mode;
    mChanged |= MegaChatListItem::CHANGE_TYPE_CHAT_MODE;
}

MegaChatGroupListItemHandler::MegaChatGroupListItemHandler(MegaChatApiImpl &chatApi, ChatRoom &room)
    : MegaChatListItemHandler(chatApi, room)
{

}

void MegaChatGroupListItemHandler::onUserJoin(uint64_t userid, Priv priv)
{
    bool ownChange = (userid == chatApi.getMyUserHandle());

    // avoid to notify if own user doesn't participate or isn't online and it's a public chat (for large chat-links, for performance)
    if (!ownChange && mRoom.publicChat() && (mRoom.chat().onlineState() != kChatStateOnline || mRoom.chat().getOwnprivilege() == chatd::Priv::PRIV_NOTPRESENT))
    {
        return;
    }

    MegaChatListItemPrivate *item = new MegaChatListItemPrivate(mRoom);
    if (ownChange)
    {
        item->setOwnPriv(priv);
    }
    else
    {
        item->setMembersUpdated();
    }

    chatApi.fireOnChatListItemUpdate(item);
}

void MegaChatGroupListItemHandler::onUserLeave(uint64_t )
{
    if (mRoom.publicChat() && mRoom.chat().getOwnprivilege() == chatd::Priv::PRIV_NOTPRESENT)
    {
        return;
    }

    MegaChatListItemPrivate *item = new MegaChatListItemPrivate(mRoom);
    item->setMembersUpdated();
    chatApi.fireOnChatListItemUpdate(item);
}

void MegaChatListItemHandler::onExcludedFromChat()
{
    MegaChatListItemPrivate *item = new MegaChatListItemPrivate(mRoom);
    item->setOwnPriv(item->getOwnPrivilege());
    item->setClosed();
    chatApi.fireOnChatListItemUpdate(item);
}

void MegaChatListItemHandler::onRejoinedChat()
{
    MegaChatListItemPrivate *item = new MegaChatListItemPrivate(mRoom);
    item->setOwnPriv(item->getOwnPrivilege());
    chatApi.fireOnChatListItemUpdate(item);
}

void MegaChatListItemHandler::onLastMessageUpdated(const LastTextMsg& /*msg*/)
{
    MegaChatListItemPrivate *item = new MegaChatListItemPrivate(mRoom);
    item->setLastMessage();
    chatApi.fireOnChatListItemUpdate(item);
}

void MegaChatListItemHandler::onLastTsUpdated(uint32_t ts)
{
    MegaChatListItemPrivate *item = new MegaChatListItemPrivate(mRoom);
    item->setLastTimestamp(ts);
    chatApi.fireOnChatListItemUpdate(item);
}

void MegaChatListItemHandler::onChatOnlineState(const ChatState state)
{
    int newState = MegaChatApiImpl::convertChatConnectionState(state);
    chatApi.fireOnChatConnectionStateUpdate(mRoom.chatid(), newState);
}

void MegaChatListItemHandler::onChatArchived(bool archived)
{
    MegaChatListItemPrivate *item = new MegaChatListItemPrivate(mRoom);
    item->setArchived(archived);
    chatApi.fireOnChatListItemUpdate(item);
}

void MegaChatListItemHandler::onChatDeleted() const
{
    MegaChatListItemPrivate *item = new MegaChatListItemPrivate(mRoom);
    item->setDeleted();

    chatApi.fireOnChatListItemUpdate(item);
}

MegaChatPeerListItemHandler::MegaChatPeerListItemHandler(MegaChatApiImpl &chatApi, ChatRoom &room)
    : MegaChatListItemHandler(chatApi, room)
{

}

MegaChatMessagePrivate::MegaChatMessagePrivate(const MegaChatMessage *msg)
{
    mMsg = MegaApi::strdup(msg->getContent());
    uh = msg->getUserHandle();
    hAction = msg->getHandleOfAction();
    msgId = msg->getMsgId();
    mTempId = msg->getTempId();
    mIndex = msg->getMsgIndex();
    mStatus = msg->getStatus();
    ts = msg->getTimestamp();
    type = msg->getType();
    mHasReactions = msg->hasConfirmedReactions();
    changed = msg->getChanges();
    edited = msg->isEdited();
    deleted = msg->isDeleted();
    priv = msg->getPrivilege();
    mCode = msg->getCode();
    rowId = msg->getRowId();
    megaNodeList = msg->getMegaNodeList() ? msg->getMegaNodeList()->copy() : NULL;
    megaHandleList = msg->getMegaHandleList() ? msg->getMegaHandleList()->copy() : NULL;
    mStringList = msg->getStringList() ? unique_ptr<MegaStringList>(msg->getStringList()->copy()) : nullptr;

    if (msg->getUsersCount() != 0)
    {
        megaChatUsers = new std::vector<MegaChatAttachedUser>();

        for (unsigned int i = 0; i < msg->getUsersCount(); ++i)
        {
            MegaChatAttachedUser megaChatUser(msg->getUserHandle(i), msg->getUserEmail(i), msg->getUserName(i));

            megaChatUsers->push_back(megaChatUser);
        }
    }

    if (msg->getType() == TYPE_CONTAINS_META)
    {
        mContainsMeta = msg->getContainsMeta()->copy();
    }
}

MegaChatMessagePrivate::MegaChatMessagePrivate(const Message &msg, Message::Status status, Idx index)
{
    if (msg.type == TYPE_NORMAL || msg.type == TYPE_CHAT_TITLE)
    {
        string tmp(msg.buf(), msg.size());
        mMsg = msg.size() ? MegaApi::strdup(tmp.c_str()) : NULL;
    }
    else    // for other types, content is irrelevant
    {
        mMsg = NULL;
    }
    uh = msg.userid;
    msgId = msg.isSending() ? MEGACHAT_INVALID_HANDLE : (MegaChatHandle) msg.id();
    mTempId = msg.isSending() ? (MegaChatHandle) msg.id() : MEGACHAT_INVALID_HANDLE;
    rowId = MEGACHAT_INVALID_HANDLE;
    type = msg.type;
    mHasReactions = msg.hasConfirmedReactions();
    ts = msg.ts;
    mStatus = status;
    mIndex = index;
    changed = 0;
    edited = msg.updated && msg.size();
    deleted = msg.updated && !msg.size();
    mCode = 0;
    priv = PRIV_UNKNOWN;
    hAction = MEGACHAT_INVALID_HANDLE;

    switch (type)
    {
        case MegaChatMessage::TYPE_PRIV_CHANGE:
        case MegaChatMessage::TYPE_ALTER_PARTICIPANTS:
        {
            const Message::ManagementInfo mngInfo = msg.mgmtInfo();

            priv = mngInfo.privilege;
            hAction = mngInfo.target;
            break;
        }
        case MegaChatMessage::TYPE_NODE_ATTACHMENT:
        case MegaChatMessage::TYPE_VOICE_CLIP:
        {
            megaNodeList = JSonUtils::parseAttachNodeJSon(msg.toText().c_str());
            break;
        }
        case MegaChatMessage::TYPE_REVOKE_NODE_ATTACHMENT:
        {
            hAction = MegaApi::base64ToHandle(msg.toText().c_str());
            break;
        }
        case MegaChatMessage::TYPE_CONTACT_ATTACHMENT:
        {
            megaChatUsers = JSonUtils::parseAttachContactJSon(msg.toText().c_str());
            break;
        }
        case MegaChatMessage::TYPE_CONTAINS_META:
        {
            uint8_t containsMetaType = msg.containMetaSubtype();
            string containsMetaJson = msg.containsMetaJson();
            mContainsMeta = JSonUtils::parseContainsMeta(containsMetaJson.c_str(), containsMetaType);
            break;
        }
        case MegaChatMessage::TYPE_CALL_ENDED:
        {
            megaHandleList = new MegaHandleListPrivate();
            Message::CallEndedInfo *callEndInfo = Message::CallEndedInfo::fromBuffer(msg.buf(), msg.size());
            if (callEndInfo)
            {
                for (size_t i = 0; i < callEndInfo->participants.size(); i++)
                {
                    megaHandleList->addMegaHandle(callEndInfo->participants[i]);
                }

                priv = static_cast<int>(callEndInfo->duration);
                mCode = MegaChatMessagePrivate::convertEndCallTermCodeToUI(*callEndInfo);
                hAction = callEndInfo->callid;
                delete callEndInfo;
            }
            break;
        }
        case MegaChatMessage::TYPE_SCHED_MEETING:
        {
            megaHandleList = new MegaHandleListPrivate();
            std::unique_ptr<Message::SchedMeetingInfo> schedInfo(Message::SchedMeetingInfo::fromBuffer(msg.buf(), msg.size()));
            if (schedInfo)
            {
                hAction = schedInfo->mSchedId; // reuse hAction to store schedId
                priv = static_cast<int>(schedInfo->mSchedChanged);

                if (schedInfo->mSchedInfo && !schedInfo->mSchedInfo->empty())
                {
                    mStringList.reset(::mega::MegaStringList::createInstance());
                    for (const auto& m: *schedInfo->mSchedInfo.get())
                    {
                        if (m.first == karere::SC_TITLE) // currently just store old - new title
                        {
                            mStringList->add(m.second.first.c_str());
                            mStringList->add(m.second.second.c_str());
                        }
                    }
                }
            }
            else
            {
                API_LOG_ERROR("Error parsing Message for TYPE_SCHED_MEETING");
            }
           break;
        }
        case MegaChatMessage::TYPE_SET_RETENTION_TIME:
        {
          // Interpret retentionTime as int32_t to store it in an existing member.
          assert(sizeof(priv) == msg.dataSize());
          memcpy(&priv, msg.buf(), min(sizeof(priv), msg.dataSize()));
          break;
        }

        case MegaChatMessage::TYPE_NORMAL:
        case MegaChatMessage::TYPE_CHAT_TITLE:
        case MegaChatMessage::TYPE_TRUNCATE:
        case MegaChatMessage::TYPE_CALL_STARTED:
        case MegaChatMessage::TYPE_PUBLIC_HANDLE_CREATE:
        case MegaChatMessage::TYPE_PUBLIC_HANDLE_DELETE:
        case MegaChatMessage::TYPE_SET_PRIVATE_MODE:
            break;
        default:
        {
            type = MegaChatMessage::TYPE_UNKNOWN;
            break;
        }
    }

    int encryptionState = msg.isEncrypted();
    switch (encryptionState)
    {
    case Message::kEncryptedPending:    // transient, app will receive update once decrypted
    case Message::kEncryptedNoKey:
    case Message::kEncryptedNoType:
        mCode = encryptionState;
        type = MegaChatMessage::TYPE_UNKNOWN; // --> ignore/hide them
        break;
    case Message::kEncryptedMalformed:
    case Message::kEncryptedSignature:
        mCode = encryptionState;
        type = MegaChatMessage::TYPE_INVALID; // --> show a warning
        break;
    case Message::kNotEncrypted:
        break;
    }
}

MegaChatMessagePrivate::~MegaChatMessagePrivate()
{
    delete [] mMsg;
    delete megaChatUsers;
    delete megaNodeList;
    delete mContainsMeta;
    delete megaHandleList;
}

MegaChatMessage *MegaChatMessagePrivate::copy() const
{
    return new MegaChatMessagePrivate(this);
}

int MegaChatMessagePrivate::getStatus() const
{
    return mStatus;
}

MegaChatHandle MegaChatMessagePrivate::getMsgId() const
{
    return msgId;
}

MegaChatHandle MegaChatMessagePrivate::getTempId() const
{
    return mTempId;
}

int MegaChatMessagePrivate::getMsgIndex() const
{
    return mIndex;
}

MegaChatHandle MegaChatMessagePrivate::getUserHandle() const
{
    return uh;
}

int MegaChatMessagePrivate::getType() const
{
    return type;
}

bool MegaChatMessagePrivate::hasConfirmedReactions() const
{
    return mHasReactions;
}

int64_t MegaChatMessagePrivate::getTimestamp() const
{
    return ts;
}

const char *MegaChatMessagePrivate::getContent() const
{
    // if message contains meta and is of rich-link type, return the original content
    if (type == MegaChatMessage::TYPE_CONTAINS_META)
    {
        return getContainsMeta()->getTextMessage();

    }
    return mMsg;
}

bool MegaChatMessagePrivate::isEdited() const
{
    return edited;
}

bool MegaChatMessagePrivate::isDeleted() const
{
    return deleted;
}

bool MegaChatMessagePrivate::isEditable() const
{
    return ((type == TYPE_NORMAL || type == TYPE_CONTAINS_META) && !isDeleted() && ((time(NULL) - ts) < CHATD_MAX_EDIT_AGE) && !isGiphy());
}

bool MegaChatMessagePrivate::isDeletable() const
{
    return ((type == TYPE_NORMAL || type == TYPE_CONTACT_ATTACHMENT || type == TYPE_NODE_ATTACHMENT || type == TYPE_CONTAINS_META || type == TYPE_VOICE_CLIP)
            && !isDeleted() && ((time(NULL) - ts) < CHATD_MAX_EDIT_AGE));
}

bool MegaChatMessagePrivate::isManagementMessage() const
{
    return (type >= TYPE_LOWEST_MANAGEMENT
            && type <= TYPE_HIGHEST_MANAGEMENT);
}

MegaChatHandle MegaChatMessagePrivate::getHandleOfAction() const
{
    return hAction;
}

int MegaChatMessagePrivate::getPrivilege() const
{
    return priv;
}

int MegaChatMessagePrivate::getCode() const
{
    return mCode;
}

MegaChatHandle MegaChatMessagePrivate::getRowId() const
{
    return rowId;
}

int MegaChatMessagePrivate::getChanges() const
{
    return changed;
}

bool MegaChatMessagePrivate::hasChanged(int changeType) const
{
    return (changed & changeType);
}

void MegaChatMessagePrivate::setStatus(int status)
{
    mStatus = status;
    changed |= MegaChatMessage::CHANGE_TYPE_STATUS;
}

void MegaChatMessagePrivate::setTempId(MegaChatHandle tempId)
{
    mTempId = tempId;
}

void MegaChatMessagePrivate::setRowId(int id)
{
    rowId = id;
}

void MegaChatMessagePrivate::setContentChanged()
{
    changed |= MegaChatMessage::CHANGE_TYPE_CONTENT;
}

void MegaChatMessagePrivate::setCode(int code)
{
    mCode = code;
}

void MegaChatMessagePrivate::setAccess()
{
    changed |= MegaChatMessage::CHANGE_TYPE_ACCESS;
}

void MegaChatMessagePrivate::setTsUpdated()
{
    changed |= MegaChatMessage::CHANGE_TYPE_TIMESTAMP;
}

int MegaChatMessagePrivate::convertEndCallTermCodeToUI(const Message::CallEndedInfo  &callEndInfo)
{
    int code;
    switch (callEndInfo.termCode)
    {
        case END_CALL_REASON_ENDED:;
        case END_CALL_REASON_FAILED:
            if (callEndInfo.duration > 0)
            {
                code =  END_CALL_REASON_ENDED;
            }
            else
            {
                code = END_CALL_REASON_FAILED;
            }
            break;
        default:
            code = callEndInfo.termCode;
            break;
    }

    return code;
}

unsigned int MegaChatMessagePrivate::getUsersCount() const
{
    unsigned int size = 0;
    if (megaChatUsers != NULL)
    {
        size = static_cast<unsigned int>(megaChatUsers->size());
    }

    return size;
}

MegaChatHandle MegaChatMessagePrivate::getUserHandle(unsigned int index) const
{
    if (!megaChatUsers || index >= megaChatUsers->size())
    {
        return MEGACHAT_INVALID_HANDLE;
    }

    return megaChatUsers->at(index).getHandle();
}

const char *MegaChatMessagePrivate::getUserName(unsigned int index) const
{
    if (!megaChatUsers || index >= megaChatUsers->size())
    {
        return NULL;
    }

    return megaChatUsers->at(index).getName();
}

const char *MegaChatMessagePrivate::getUserEmail(unsigned int index) const
{
    if (!megaChatUsers || index >= megaChatUsers->size())
    {
        return NULL;
    }

    return megaChatUsers->at(index).getEmail();
}

MegaNodeList *MegaChatMessagePrivate::getMegaNodeList() const
{
    return megaNodeList;
}

const MegaChatContainsMeta *MegaChatMessagePrivate::getContainsMeta() const
{
    return mContainsMeta;
}

MegaHandleList *MegaChatMessagePrivate::getMegaHandleList() const
{
    return megaHandleList;
}

int MegaChatMessagePrivate::getDuration() const
{
    return priv;
}

unsigned MegaChatMessagePrivate::getRetentionTime() const
{
    return static_cast<unsigned>(priv);
}

int MegaChatMessagePrivate::getTermCode() const
{
    return mCode;
}

bool MegaChatMessagePrivate::hasSchedMeetingChanged(unsigned int change) const
{
    if (type != TYPE_SCHED_MEETING)
    {
        return false;
    }

    KarereScheduledMeeting::sched_bs_t bs = static_cast<unsigned long>(priv);
    return bs[change];
}

const MegaStringList* MegaChatMessagePrivate::getStringList() const
{
    return mStringList.get();
}

bool MegaChatMessagePrivate::isGiphy() const
{
    if (auto metaType = getContainsMeta())
    {
        return metaType->getType() == MegaChatContainsMeta::CONTAINS_META_GIPHY;
    }
    return false;
}

LoggerHandler::LoggerHandler()
    : ILoggerBackend(MegaChatApi::LOG_LEVEL_INFO)
{
    megaLogger = NULL;

    gLogger.addUserLogger("MegaChatApi", this);
    gLogger.logChannels[krLogChannel_megasdk].logLevel = krLogLevelDebugVerbose;
    gLogger.logChannels[krLogChannel_websockets].logLevel = krLogLevelDebugVerbose;
    gLogger.logToConsoleUseColors(false);
}

LoggerHandler::~LoggerHandler()
{
    gLogger.removeUserLogger("MegaChatApi");
}

void LoggerHandler::setMegaChatLogger(MegaChatLogger *logger)
{
    mutex.lock();
    megaLogger = logger;
    mutex.unlock();
}

void LoggerHandler::setLogLevel(int logLevel)
{
    mutex.lock();
    maxLogLevel = static_cast<krLogLevel>(logLevel);
    switch (logLevel)
    {
        case MegaChatApi::LOG_LEVEL_ERROR:
            MegaApi::setLogLevel(MegaApi::LOG_LEVEL_ERROR);
            break;

        case MegaChatApi::LOG_LEVEL_WARNING:
            MegaApi::setLogLevel(MegaApi::LOG_LEVEL_WARNING);
            break;

        case MegaChatApi::LOG_LEVEL_INFO:
            MegaApi::setLogLevel(MegaApi::LOG_LEVEL_INFO);
            break;

        case MegaChatApi::LOG_LEVEL_VERBOSE:
        case MegaChatApi::LOG_LEVEL_DEBUG:
            MegaApi::setLogLevel(MegaApi::LOG_LEVEL_DEBUG);
            break;

        case MegaChatApi::LOG_LEVEL_MAX:
            MegaApi::setLogLevel(MegaApi::LOG_LEVEL_MAX);
            break;

        default:
            break;
    }
    mutex.unlock();
}

void LoggerHandler::setLogWithColors(bool useColors)
{
    gLogger.logToConsoleUseColors(useColors);
}

void LoggerHandler::setLogToConsole(bool enable)
{
    gLogger.logToConsole(enable);
}

void LoggerHandler::log(krLogLevel level, const char *msg, size_t /*len*/, unsigned /*flags*/)
{
    mutex.lock();
    if (megaLogger)
    {
        megaLogger->log(level, msg);
    }
    mutex.unlock();
}

#ifndef KARERE_DISABLE_WEBRTC

MegaChatCallHandler::MegaChatCallHandler(MegaChatApiImpl *megaChatApi)
{
    mMegaChatApi = megaChatApi;
}

MegaChatCallHandler::~MegaChatCallHandler()
{
}

void MegaChatCallHandler::onCallStateChange(rtcModule::ICall &call)
{
    std::unique_ptr<MegaChatCallPrivate> chatCall = ::mega::make_unique<MegaChatCallPrivate>(call);
    chatCall->setStatus(MegaChatCallPrivate::convertCallState(call.getState()));
    mMegaChatApi->fireOnChatCallUpdate(chatCall.get());
}

void MegaChatCallHandler::onCallRinging(rtcModule::ICall &call)
{
    std::unique_ptr<MegaChatCallPrivate> chatCall = ::mega::make_unique<MegaChatCallPrivate>(call);
    chatCall->setChange(MegaChatCall::CHANGE_TYPE_RINGING_STATUS);
    mMegaChatApi->fireOnChatCallUpdate(chatCall.get());
}

void MegaChatCallHandler::onCallError(rtcModule::ICall &call, int code, const std::string &errMsg)
{
    // set manually Notification type, TermCode and message, as we are notifying an SFU error, and that information
    // is temporary, and shouldn't be preserved in original Call object
    std::unique_ptr<MegaChatCallPrivate> chatCall = ::mega::make_unique<MegaChatCallPrivate>(call);
    chatCall->setNotificationType(MegaChatCall::NOTIFICATION_TYPE_SFU_ERROR);                           // Notification type
    chatCall->setTermCode(chatCall->convertTermCode(static_cast<rtcModule::TermCode>(code)));           // SFU error
    chatCall->setMessage(errMsg);                                                                       // SFU err message
    mMegaChatApi->fireOnChatCallUpdate(chatCall.get());
}

void MegaChatCallHandler::onStopOutgoingRinging(const rtcModule::ICall& call)
{
    std::unique_ptr<MegaChatCallPrivate> chatCall = ::mega::make_unique<MegaChatCallPrivate>(call);
    chatCall->setChange(MegaChatCall::CHANGE_TYPE_OUTGOING_RINGING_STOP);
    mMegaChatApi->fireOnChatCallUpdate(chatCall.get());
}

void MegaChatCallHandler::onPermissionsChanged(const rtcModule::ICall& call)
{
    std::unique_ptr<MegaChatCallPrivate> chatCall = ::mega::make_unique<MegaChatCallPrivate>(call);
    chatCall->setChange(MegaChatCall::CHANGE_TYPE_OWN_PERMISSIONS);
    mMegaChatApi->fireOnChatCallUpdate(chatCall.get());
}

void MegaChatCallHandler::onWrUsersAllow(const rtcModule::ICall& call, const ::mega::MegaHandleList* users)
{
    std::unique_ptr<MegaChatCallPrivate> chatCall = ::mega::make_unique<MegaChatCallPrivate>(call);
    chatCall->setChange(MegaChatCall::CHANGE_TYPE_WR_USERS_ALLOW);
    chatCall->setHandleList(users);
    mMegaChatApi->fireOnChatCallUpdate(chatCall.get());
}

void MegaChatCallHandler::onWrUsersDeny(const rtcModule::ICall& call, const ::mega::MegaHandleList* users)
{
    std::unique_ptr<MegaChatCallPrivate> chatCall = ::mega::make_unique<MegaChatCallPrivate>(call);
    chatCall->setChange(MegaChatCall::CHANGE_TYPE_WR_USERS_DENY);
    chatCall->setHandleList(users);
    mMegaChatApi->fireOnChatCallUpdate(chatCall.get());
}

void MegaChatCallHandler::onWrUserDump(const rtcModule::ICall& call)
{
    std::unique_ptr<MegaChatCallPrivate> chatCall = ::mega::make_unique<MegaChatCallPrivate>(call);
    chatCall->setChange(MegaChatCall::CHANGE_TYPE_WR_COMPOSITION);
    mMegaChatApi->fireOnChatCallUpdate(chatCall.get());
}

void MegaChatCallHandler::onWrAllow(const rtcModule::ICall& call)
{
    std::unique_ptr<MegaChatCallPrivate> chatCall = ::mega::make_unique<MegaChatCallPrivate>(call);
    chatCall->setChange(MegaChatCall::CHANGE_TYPE_WR_ALLOW);
    mMegaChatApi->fireOnChatCallUpdate(chatCall.get());
}

void MegaChatCallHandler::onWrDeny(const rtcModule::ICall& call)
{
    std::unique_ptr<MegaChatCallPrivate> chatCall = ::mega::make_unique<MegaChatCallPrivate>(call);
    chatCall->setChange(MegaChatCall::CHANGE_TYPE_WR_DENY);
    mMegaChatApi->fireOnChatCallUpdate(chatCall.get());
}

void MegaChatCallHandler::onWrPushedFromCall(const rtcModule::ICall& call)
{
    std::unique_ptr<MegaChatCallPrivate> chatCall = ::mega::make_unique<MegaChatCallPrivate>(call);
    chatCall->setChange(MegaChatCall::CHANGE_TYPE_WR_PUSHED_FROM_CALL);
    mMegaChatApi->fireOnChatCallUpdate(chatCall.get());
}

void MegaChatCallHandler::onWrUsersEntered(const rtcModule::ICall& call, const ::mega::MegaHandleList* users)
{
    std::unique_ptr<MegaChatCallPrivate> chatCall = ::mega::make_unique<MegaChatCallPrivate>(call);
    chatCall->setChange(MegaChatCall::CHANGE_TYPE_WR_USERS_ENTERED);
    chatCall->setHandleList(users);
    mMegaChatApi->fireOnChatCallUpdate(chatCall.get());
}

void MegaChatCallHandler::onWrUsersLeave(const rtcModule::ICall& call, const ::mega::MegaHandleList* users)
{
    std::unique_ptr<MegaChatCallPrivate> chatCall = ::mega::make_unique<MegaChatCallPrivate>(call);
    chatCall->setChange(MegaChatCall::CHANGE_TYPE_WR_USERS_LEAVE);
    chatCall->setHandleList(users);
}

void MegaChatCallHandler::onCallDeny(const rtcModule::ICall& call, const std::string& cmd, const std::string& msg)
{
    // set manually Notification type, Denied command and message, as we are notifying an SFU denied command, and that information
    // is temporary, and shouldn't be preserved in original Call object
    std::unique_ptr<MegaChatCallPrivate> chatCall = ::mega::make_unique<MegaChatCallPrivate>(call);
    chatCall->setNotificationType(MegaChatCall::NOTIFICATION_TYPE_SFU_DENY);                         // Notification type
    chatCall->setTermCode(chatCall->convertSfuCmdToCode(cmd));                                       // SFU denied command
    chatCall->setMessage(msg);                                                                       // SFU err message
    mMegaChatApi->fireOnChatCallUpdate(chatCall.get());
}

void MegaChatCallHandler::onNewSession(rtcModule::ISession& sess, const rtcModule::ICall &call)
{
    MegaChatSessionHandler *sessionHandler = new MegaChatSessionHandler(mMegaChatApi, call);
    sess.setSessionHandler(sessionHandler); // takes ownership, destroyed after onDestroySession()

    std::unique_ptr<MegaChatSessionPrivate> megaSession = ::mega::make_unique<MegaChatSessionPrivate>(sess);
    megaSession->setChange(MegaChatSession::CHANGE_TYPE_STATUS);
    mMegaChatApi->fireOnChatSessionUpdate(call.getChatid(), call.getCallid(), megaSession.get());
}

void MegaChatCallHandler::onAudioApproved(const rtcModule::ICall &call)
{
    std::unique_ptr<MegaChatCallPrivate> chatCall = ::mega::make_unique<MegaChatCallPrivate>(call);
    chatCall->setChange(MegaChatCall::CHANGE_TYPE_CALL_SPEAK);
    mMegaChatApi->fireOnChatCallUpdate(chatCall.get());
}

void MegaChatCallHandler::onLocalFlagsChanged(const rtcModule::ICall &call)
{
    std::unique_ptr<MegaChatCallPrivate> chatCall = ::mega::make_unique<MegaChatCallPrivate>(call);
    chatCall->setChange(MegaChatCall::CHANGE_TYPE_LOCAL_AVFLAGS);
    mMegaChatApi->fireOnChatCallUpdate(chatCall.get());
}

void MegaChatCallHandler::onOnHold(const rtcModule::ICall& call)
{
    std::unique_ptr<MegaChatCallPrivate> chatCall = ::mega::make_unique<MegaChatCallPrivate>(call);
    chatCall->setOnHold(call.getLocalAvFlags().isOnHold());
    mMegaChatApi->fireOnChatCallUpdate(chatCall.get());
}

void MegaChatCallHandler::onAddPeer(const rtcModule::ICall &call, Id peer)
{
    std::unique_ptr<MegaChatCallPrivate> chatCall = ::mega::make_unique<MegaChatCallPrivate>(call);
    chatCall->setPeerid(peer, true);
    mMegaChatApi->fireOnChatCallUpdate(chatCall.get());
}

void MegaChatCallHandler::onRemovePeer(const rtcModule::ICall &call, Id peer)
{
    std::unique_ptr<MegaChatCallPrivate> chatCall = ::mega::make_unique<MegaChatCallPrivate>(call);
    chatCall->setPeerid(peer, false);
    mMegaChatApi->fireOnChatCallUpdate(chatCall.get());
}

void MegaChatCallHandler::onNetworkQualityChanged(const rtcModule::ICall &call)
{
    std::unique_ptr<MegaChatCallPrivate> chatCall = ::mega::make_unique<MegaChatCallPrivate>(call);
    chatCall->setChange(MegaChatCall::CHANGE_TYPE_NETWORK_QUALITY);
    mMegaChatApi->fireOnChatCallUpdate(chatCall.get());
}
#endif

MegaChatScheduledMeetingHandler::MegaChatScheduledMeetingHandler(MegaChatApiImpl *megaChatApi)
{
    mMegaChatApi = megaChatApi;
}

MegaChatScheduledMeetingHandler::~MegaChatScheduledMeetingHandler()
{
}

void MegaChatScheduledMeetingHandler::onSchedMeetingChange(const KarereScheduledMeeting *sm, unsigned long changed)
{
    std::unique_ptr<MegaChatScheduledMeetingPrivate> schedMeeting(new MegaChatScheduledMeetingPrivate(sm));
    schedMeeting->setChanged(changed);
#ifndef KARERE_DISABLE_WEBRTC
    mMegaChatApi->fireOnChatSchedMeetingUpdate(schedMeeting.get());
#endif
}

void MegaChatScheduledMeetingHandler::onSchedMeetingOccurrencesChange(const karere::Id& id, bool append)
{
#ifndef KARERE_DISABLE_WEBRTC
    mMegaChatApi->fireOnSchedMeetingOccurrencesChange(id, append);
#endif
}

#ifndef KARERE_DISABLE_WEBRTC
MegaChatSessionHandler::MegaChatSessionHandler(MegaChatApiImpl *megaChatApi, const rtcModule::ICall& call)
{
    mMegaChatApi = megaChatApi;
    mChatid = call.getChatid();
    mCallid = call.getCallid();
}

MegaChatSessionHandler::~MegaChatSessionHandler()
{
}

void MegaChatSessionHandler::onSpeakRequest(rtcModule::ISession &session, bool /*requested*/)
{
    std::unique_ptr<MegaChatSessionPrivate> megaSession = ::mega::make_unique<MegaChatSessionPrivate>(session);
    megaSession->setChange(MegaChatSession::CHANGE_TYPE_SESSION_SPEAK_REQUESTED);
    mMegaChatApi->fireOnChatSessionUpdate(mChatid, mCallid, megaSession.get());
}

void MegaChatSessionHandler::onVThumbReceived(rtcModule::ISession& session)
{
    if (session.hasLowResolutionTrack())
    {
        session.setVideoRendererVthumb(new MegaChatVideoReceiver(mMegaChatApi, mChatid, rtcModule::VideoResolution::kLowRes, session.getClientid()));
    }
    else
    {
        session.setVideoRendererVthumb(nullptr);
    }

    std::unique_ptr<MegaChatSessionPrivate> megaSession = ::mega::make_unique<MegaChatSessionPrivate>(session);
    megaSession->setChange(MegaChatSession::CHANGE_TYPE_SESSION_ON_LOWRES);
    mMegaChatApi->fireOnChatSessionUpdate(mChatid, mCallid, megaSession.get());
}

void MegaChatSessionHandler::onHiResReceived(rtcModule::ISession& session)
{
    if (session.hasHighResolutionTrack())
    {
        session.setVideoRendererHiRes(new MegaChatVideoReceiver(mMegaChatApi, mChatid, rtcModule::VideoResolution::kHiRes, session.getClientid()));
    }
    else
    {
        session.setVideoRendererHiRes(nullptr);
    }

    std::unique_ptr<MegaChatSessionPrivate> megaSession = ::mega::make_unique<MegaChatSessionPrivate>(session);
    megaSession->setChange(MegaChatSession::CHANGE_TYPE_SESSION_ON_HIRES);
    mMegaChatApi->fireOnChatSessionUpdate(mChatid, mCallid, megaSession.get());
}

void MegaChatSessionHandler::onDestroySession(rtcModule::ISession &session)
{
    std::unique_ptr<MegaChatSessionPrivate> megaSession = ::mega::make_unique<MegaChatSessionPrivate>(session);
    megaSession->setChange(MegaChatSession::CHANGE_TYPE_STATUS);
    mMegaChatApi->fireOnChatSessionUpdate(mChatid, mCallid, megaSession.get());
}

void MegaChatSessionHandler::onAudioRequested(rtcModule::ISession &session)
{
    std::unique_ptr<MegaChatSessionPrivate> megaSession = ::mega::make_unique<MegaChatSessionPrivate>(session);
    megaSession->setChange(MegaChatSession::CHANGE_TYPE_SESSION_SPEAK_REQUESTED);
    mMegaChatApi->fireOnChatSessionUpdate(mChatid, mCallid, megaSession.get());
}

void MegaChatSessionHandler::onRemoteFlagsChanged(rtcModule::ISession &session)
{
    std::unique_ptr<MegaChatSessionPrivate> megaSession = ::mega::make_unique<MegaChatSessionPrivate>(session);
    megaSession->setChange(MegaChatSession::CHANGE_TYPE_REMOTE_AVFLAGS);
    mMegaChatApi->fireOnChatSessionUpdate(mChatid, mCallid, megaSession.get());
}

void MegaChatSessionHandler::onOnHold(rtcModule::ISession& session)
{
    std::unique_ptr<MegaChatSessionPrivate> megaSession = ::mega::make_unique<MegaChatSessionPrivate>(session);
    megaSession->setOnHold(session.getAvFlags().isOnHold());
    mMegaChatApi->fireOnChatSessionUpdate(mChatid, mCallid, megaSession.get());
}

void MegaChatSessionHandler::onRemoteAudioDetected(rtcModule::ISession& session)
{
    std::unique_ptr<MegaChatSessionPrivate> megaSession = ::mega::make_unique<MegaChatSessionPrivate>(session);
    megaSession->setAudioDetected(session.isAudioDetected());
    mMegaChatApi->fireOnChatSessionUpdate(mChatid, mCallid, megaSession.get());
}

void MegaChatSessionHandler::onPermissionsChanged(rtcModule::ISession& session)
{
    std::unique_ptr<MegaChatSessionPrivate> megaSession = ::mega::make_unique<MegaChatSessionPrivate>(session);
    megaSession->setChange(MegaChatSession::CHANGE_TYPE_PERMISSIONS);
    mMegaChatApi->fireOnChatSessionUpdate(mChatid, mCallid, megaSession.get());
}
#endif

MegaChatListItemListPrivate::MegaChatListItemListPrivate()
{
}

MegaChatListItemListPrivate::~MegaChatListItemListPrivate()
{
    for (unsigned int i = 0; i < mList.size(); i++)
    {
        delete mList[i];
        mList[i] = NULL;
    }

    mList.clear();
}

MegaChatListItemListPrivate::MegaChatListItemListPrivate(const MegaChatListItemListPrivate *list)
{
    MegaChatListItemPrivate *item;

    for (unsigned int i = 0; i < list->size(); i++)
    {
        item = new MegaChatListItemPrivate(list->get(i));
        mList.push_back(item);
    }
}

MegaChatListItemListPrivate *MegaChatListItemListPrivate::copy() const
{
    return new MegaChatListItemListPrivate(this);
}

const MegaChatListItem *MegaChatListItemListPrivate::get(unsigned int i) const
{
    if (i >= size())
    {
        return NULL;
    }
    else
    {
        return mList.at(i);
    }
}

unsigned int MegaChatListItemListPrivate::size() const
{
    return static_cast<unsigned int>(mList.size());
}

void MegaChatListItemListPrivate::addChatListItem(MegaChatListItem *item)
{
    mList.push_back(item);
}

MegaChatPresenceConfigPrivate::MegaChatPresenceConfigPrivate(const MegaChatPresenceConfigPrivate &config)
{
    status = config.getOnlineStatus();
    autoawayEnabled = config.isAutoawayEnabled();
    autoawayTimeout = config.getAutoawayTimeout();
    persistEnabled = config.isPersist();
    lastGreenVisible = config.isLastGreenVisible();
    pending = config.isPending();
}

MegaChatPresenceConfigPrivate::MegaChatPresenceConfigPrivate(const presenced::Config &config, bool isPending)
{
    status = config.presence().status();
    autoawayEnabled = config.autoawayActive();
    autoawayTimeout = config.autoawayTimeout();
    persistEnabled = config.persist();
    lastGreenVisible = config.lastGreenVisible();
    pending = isPending;
}

MegaChatPresenceConfigPrivate::~MegaChatPresenceConfigPrivate()
{

}

MegaChatPresenceConfig *MegaChatPresenceConfigPrivate::copy() const
{
    return new MegaChatPresenceConfigPrivate(*this);
}

int MegaChatPresenceConfigPrivate::getOnlineStatus() const
{
    return status;
}

bool MegaChatPresenceConfigPrivate::isAutoawayEnabled() const
{
    return autoawayEnabled;
}

int64_t MegaChatPresenceConfigPrivate::getAutoawayTimeout() const
{
    return autoawayTimeout;
}

bool MegaChatPresenceConfigPrivate::isPersist() const
{
    return persistEnabled;
}

bool MegaChatPresenceConfigPrivate::isPending() const
{
    return pending;
}

bool MegaChatPresenceConfigPrivate::isLastGreenVisible() const
{
    return lastGreenVisible;
}

MegaChatAttachedUser::MegaChatAttachedUser(MegaChatHandle contactId, const std::string &email, const std::string& name)
    : mHandle(contactId)
    , mEmail(email)
    , mName(name)
{
}

MegaChatAttachedUser::~MegaChatAttachedUser()
{
}

MegaChatHandle MegaChatAttachedUser::getHandle() const
{
    return mHandle;
}

const char *MegaChatAttachedUser::getEmail() const
{
    return mEmail.c_str();
}

const char *MegaChatAttachedUser::getName() const
{
    return mName.c_str();
}

int MegaChatContainsMetaPrivate::getType() const
{
    return mType;
}

const char *MegaChatContainsMetaPrivate::getTextMessage() const
{
    return mText.c_str();
}

const MegaChatRichPreview *MegaChatContainsMetaPrivate::getRichPreview() const
{
    return mRichPreview;
}

const MegaChatGeolocation *MegaChatContainsMetaPrivate::getGeolocation() const
{
    return mGeolocation;
}

const MegaChatGiphy* MegaChatContainsMetaPrivate::getGiphy() const
{
    return mGiphy.get();
}

void MegaChatContainsMetaPrivate::setRichPreview(MegaChatRichPreview *richPreview)
{
    if (mRichPreview)
    {
        delete mRichPreview;
    }

    if (richPreview)
    {
        mType = MegaChatContainsMeta::CONTAINS_META_RICH_PREVIEW;
        mRichPreview = richPreview;
    }
    else
    {
        mType = MegaChatContainsMeta::CONTAINS_META_INVALID;
        mRichPreview = NULL;
    }
}

void MegaChatContainsMetaPrivate::setGeolocation(MegaChatGeolocation *geolocation)
{
    if (mGeolocation)
    {
        delete mGeolocation;
    }

    if (geolocation)
    {
        mType = MegaChatContainsMeta::CONTAINS_META_GEOLOCATION;
        mGeolocation = geolocation;
    }
    else
    {
        mType = MegaChatContainsMeta::CONTAINS_META_INVALID;
        mGeolocation = NULL;
    }
}

void MegaChatContainsMetaPrivate::setTextMessage(const string &text)
{
    mText = text;
}

void MegaChatContainsMetaPrivate::setGiphy(std::unique_ptr<MegaChatGiphy> giphy)
{
    if (giphy)
    {
        mType = MegaChatContainsMeta::CONTAINS_META_GIPHY;
        mGiphy = std::move(giphy);
    }
    else
    {
        mType = MegaChatContainsMeta::CONTAINS_META_INVALID;
        mGiphy.reset(nullptr);
    }
}

MegaChatContainsMetaPrivate::MegaChatContainsMetaPrivate(const MegaChatContainsMeta *containsMeta)
{
    if (!containsMeta)
    {
        return;
    }

    mType = containsMeta->getType();
    mRichPreview = containsMeta->getRichPreview() ? containsMeta->getRichPreview()->copy() : NULL;
    mGeolocation = containsMeta->getGeolocation() ? containsMeta->getGeolocation()->copy() : NULL;
    mGiphy = std::unique_ptr<MegaChatGiphy>(containsMeta->getGiphy() ? containsMeta->getGiphy()->copy() : nullptr);

    mText = containsMeta->getTextMessage();
}

MegaChatContainsMetaPrivate::~MegaChatContainsMetaPrivate()
{
    delete mRichPreview;
    delete mGeolocation;
}

MegaChatContainsMeta *MegaChatContainsMetaPrivate::copy() const
{
    return new MegaChatContainsMetaPrivate(this);
}

MegaChatRichPreviewPrivate::MegaChatRichPreviewPrivate(const MegaChatRichPreview *richPreview)
{
    mText = richPreview->getText();
    mTitle = richPreview->getTitle();
    mDescription = richPreview->getDescription();
    mImage = richPreview->getImage() ? richPreview->getImage() : "";
    mImageFormat = richPreview->getImageFormat();
    mIcon = richPreview->getIcon() ? richPreview->getIcon() : "";
    mIconFormat = richPreview->getIconFormat();
    mUrl = richPreview->getUrl();
    mDomainName = richPreview->getDomainName();
}

MegaChatRichPreviewPrivate::MegaChatRichPreviewPrivate(const string &text, const string &title, const string &description,
                                         const string &image, const string &imageFormat, const string &icon,
                                         const string &iconFormat, const string &url)
    : mText(text), mTitle(title), mDescription(description)
    , mImage(image), mImageFormat(imageFormat), mIcon(icon)
    , mIconFormat(iconFormat), mUrl(url)
{
    mDomainName = mUrl;
    std::string::size_type position = mDomainName.find("://");
    if (position != std::string::npos)
    {
         mDomainName = mDomainName.substr(position + 3);
    }

    position = mDomainName.find("/");
    if (position != std::string::npos)
    {
        mDomainName = mDomainName.substr(0, position);
    }
}

const char *MegaChatRichPreviewPrivate::getText() const
{
    return mText.c_str();
}

const char *MegaChatRichPreviewPrivate::getTitle() const
{
    return mTitle.c_str();
}

const char *MegaChatRichPreviewPrivate::getDescription() const
{
    return mDescription.c_str();
}

const char *MegaChatRichPreviewPrivate::getImage() const
{
    return mImage.size() ? mImage.c_str() : NULL;
}

const char *MegaChatRichPreviewPrivate::getImageFormat() const
{
    return mImageFormat.c_str();
}

const char *MegaChatRichPreviewPrivate::getIcon() const
{
    return mIcon.size() ? mIcon.c_str() : NULL;
}

const char *MegaChatRichPreviewPrivate::getIconFormat() const
{
    return mIconFormat.c_str();
}

const char *MegaChatRichPreviewPrivate::getUrl() const
{
    return mUrl.c_str();
}

MegaChatRichPreview *MegaChatRichPreviewPrivate::copy() const
{
    return new MegaChatRichPreviewPrivate(this);
}

MegaChatRichPreviewPrivate::~MegaChatRichPreviewPrivate()
{

}

std::string JSonUtils::generateAttachNodeJSon(MegaNodeList *nodes, uint8_t type)
{
    std::string ret;
    if (!nodes || type == Message::kMsgInvalid)
    {
        return ret;
    }

    rapidjson::Document jSonAttachmentNodes(rapidjson::kArrayType);
    for (int i = 0; i < nodes->size(); ++i)
    {
        rapidjson::Value jsonNode(rapidjson::kObjectType);

        MegaNode *megaNode = nodes->get(i);
        if (megaNode == NULL)
        {
            API_LOG_ERROR("Invalid node at index %d", i);
            return ret;
        }

        // h -> handle
        char *base64Handle = MegaApi::handleToBase64(megaNode->getHandle());
        std::string handleString(base64Handle);
        delete [] base64Handle;
        rapidjson::Value nodeHandleValue(rapidjson::kStringType);
        nodeHandleValue.SetString(handleString.c_str(), static_cast<rapidjson::SizeType>(handleString.length()), jSonAttachmentNodes.GetAllocator());
        jsonNode.AddMember(rapidjson::Value("h"), nodeHandleValue, jSonAttachmentNodes.GetAllocator());

        // k -> binary key
        char tempKey[FILENODEKEYLENGTH];
        char *base64Key = megaNode->getBase64Key();
        Base64::atob(base64Key, (::mega::byte*)tempKey, FILENODEKEYLENGTH);
        delete [] base64Key;

        // This call must be done with type <T> = <int32_t>
        std::vector<int32_t> keyVector = ::mega::Utils::str_to_a32<int32_t>(std::string(tempKey, FILENODEKEYLENGTH));
        rapidjson::Value keyVectorNode(rapidjson::kArrayType);
        if (keyVector.size() != 8)
        {
            API_LOG_ERROR("Invalid nodekey for attached node: %u", megaNode->getHandle());
            return ret;
        }
        for (unsigned int j = 0; j < keyVector.size(); ++j)
        {
            keyVectorNode.PushBack(rapidjson::Value(keyVector[j]), jSonAttachmentNodes.GetAllocator());
        }

        jsonNode.AddMember(rapidjson::Value("k"), keyVectorNode, jSonAttachmentNodes.GetAllocator());

        // t -> type
        jsonNode.AddMember(rapidjson::Value("t"), rapidjson::Value(megaNode->getType()), jSonAttachmentNodes.GetAllocator());

        // name -> name
        std::string nameString = std::string(megaNode->getName());
        rapidjson::Value nameValue(rapidjson::kStringType);
        nameValue.SetString(nameString.c_str(), static_cast<rapidjson::SizeType>(nameString.length()), jSonAttachmentNodes.GetAllocator());
        jsonNode.AddMember(rapidjson::Value("name"), nameValue, jSonAttachmentNodes.GetAllocator());

        // s -> size
        jsonNode.AddMember(rapidjson::Value("s"), rapidjson::Value(megaNode->getSize()), jSonAttachmentNodes.GetAllocator());

        // hash -> fingerprint
        string fingerprint = MegaNodePrivate::removeAppPrefixFromFingerprint(megaNode->getFingerprint());

        if (!fingerprint.empty())
        {
            rapidjson::Value fpValue(rapidjson::kStringType);
            fpValue.SetString(fingerprint.c_str(), static_cast<rapidjson::SizeType>(fingerprint.size()), jSonAttachmentNodes.GetAllocator());
            jsonNode.AddMember(rapidjson::Value("hash"), fpValue, jSonAttachmentNodes.GetAllocator());
        }

        // fa -> image thumbnail/preview/mediainfo
        const char *fa = megaNode->getFileAttrString();
        if (fa)
        {
            std::string faString(fa);
            delete [] fa;

            rapidjson::Value faValue(rapidjson::kStringType);
            faValue.SetString(faString.c_str(), static_cast<rapidjson::SizeType>(faString.length()), jSonAttachmentNodes.GetAllocator());
            jsonNode.AddMember(rapidjson::Value("fa"), faValue, jSonAttachmentNodes.GetAllocator());
        }
        else
        {
            // ar -> empty
            rapidjson::Value arValue(rapidjson::kObjectType);
            jsonNode.AddMember(rapidjson::Value("ar"), arValue, jSonAttachmentNodes.GetAllocator());
        }

        // ts -> time stamp
        jsonNode.AddMember(rapidjson::Value("ts"), rapidjson::Value(megaNode->getModificationTime()), jSonAttachmentNodes.GetAllocator());

        jSonAttachmentNodes.PushBack(jsonNode, jSonAttachmentNodes.GetAllocator());
    }

    rapidjson::StringBuffer buffer;
    rapidjson::Writer<rapidjson::StringBuffer> writer(buffer);
    jSonAttachmentNodes.Accept(writer);

    ret.assign(buffer.GetString(), buffer.GetSize());
    ret.insert(ret.begin(), static_cast<char>(type - Message::kMsgOffset));
    ret.insert(ret.begin(), 0x0);

    return ret;
}

MegaNodeList *JSonUtils::parseAttachNodeJSon(const char *json)
{
    if (!json || strcmp(json, "") == 0)
    {
        API_LOG_ERROR("Invalid attachment JSON");
        return NULL;
    }

    rapidjson::StringStream stringStream(json);
    rapidjson::Document document;
    document.ParseStream(stringStream);

    if (document.GetParseError() != rapidjson::ParseErrorCode::kParseErrorNone)
    {
        API_LOG_ERROR("parseAttachNodeJSon: Parser json error");
        return NULL;
    }

    MegaNodeList *megaNodeList = new MegaNodeListPrivate();

    int attachmentNumber = document.Capacity();
    for (int i = 0; i < attachmentNumber; ++i)
    {
        const rapidjson::Value& file = document[i];

        // nodehandle
        rapidjson::Value::ConstMemberIterator iteratorHandle = file.FindMember("h");
        if (iteratorHandle == file.MemberEnd() || !iteratorHandle->value.IsString())
        {
            API_LOG_ERROR("parseAttachNodeJSon: Invalid nodehandle in attachment JSON");
            delete megaNodeList;
            return NULL;
        }
        MegaHandle megaHandle = MegaApi::base64ToHandle(iteratorHandle->value.GetString());

        // filename
        rapidjson::Value::ConstMemberIterator iteratorName = file.FindMember("name");
        if (iteratorName == file.MemberEnd() || !iteratorName->value.IsString())
        {
            API_LOG_ERROR("parseAttachNodeJSon: Invalid filename in attachment JSON");
            delete megaNodeList;
            return NULL;
        }
        std::string nameString = iteratorName->value.GetString();

        // nodekey
        rapidjson::Value::ConstMemberIterator iteratorKey = file.FindMember("k");
        if (!iteratorKey->value.IsArray())
        {
            iteratorKey = file.FindMember("key");
        }
        if (iteratorKey == file.MemberEnd() || !iteratorKey->value.IsArray()
                || iteratorKey->value.Capacity() != 8)
        {
            API_LOG_ERROR("parseAttachNodeJSon: Invalid nodekey in attachment JSON");
            delete megaNodeList;
            return NULL;
        }
        std::vector<int32_t> kElements;
        for (unsigned int j = 0; j < iteratorKey->value.Capacity(); ++j)
        {
            if (iteratorKey->value[j].IsInt())
            {
                int32_t value = iteratorKey->value[j].GetInt();
                kElements.push_back(value);
            }
            else
            {
                API_LOG_ERROR("parseAttachNodeJSon: Invalid nodekey data in attachment JSON");
                delete megaNodeList;
                return NULL;
            }
        }

        // This call must be done with type <T> = <int32_t>
        std::string key = ::mega::Utils::a32_to_str<int32_t>(kElements);

        // size
        rapidjson::Value::ConstMemberIterator iteratorSize = file.FindMember("s");
        if (iteratorSize == file.MemberEnd() || !iteratorSize->value.IsInt64())
        {
            API_LOG_ERROR("parseAttachNodeJSon: Invalid size in attachment JSON");
            delete megaNodeList;
            return NULL;
        }
        int64_t size = iteratorSize->value.GetInt64();

        // fingerprint
        rapidjson::Value::ConstMemberIterator iteratorFp = file.FindMember("hash");
        std::string fp;
        if (iteratorFp == file.MemberEnd() || !iteratorFp->value.IsString())
        {
            API_LOG_WARNING("parseAttachNodeJSon: Missing fingerprint in attachment JSON. Old message?");
        }
        else
        {
            fp = iteratorFp->value.GetString();
        }
        // convert MEGA's fingerprint to the internal format used by SDK (includes size)
        string sdkFingerprint = MegaNodePrivate::addAppPrefixToFingerprint(fp, size);

        // nodetype
        rapidjson::Value::ConstMemberIterator iteratorType = file.FindMember("t");
        if (iteratorType == file.MemberEnd() || !iteratorType->value.IsInt())
        {
            API_LOG_ERROR("parseAttachNodeJSon: Invalid type in attachment JSON");
            delete megaNodeList;
            return NULL;
        }
        int type = iteratorType->value.GetInt();

        // timestamp
        rapidjson::Value::ConstMemberIterator iteratorTimeStamp = file.FindMember("ts");
        if (iteratorTimeStamp == file.MemberEnd() || !iteratorTimeStamp->value.IsInt64())
        {
            API_LOG_ERROR("parseAttachNodeJSon: Invalid timestamp in attachment JSON");
            delete megaNodeList;
            return NULL;
        }
        int64_t timeStamp = iteratorTimeStamp->value.GetInt64();

        // file-attrstring
        rapidjson::Value::ConstMemberIterator iteratorFa = file.FindMember("fa");
        std::string fa;
        if (iteratorFa != file.MemberEnd() && iteratorFa->value.IsString())
        {
            fa = iteratorFa->value.GetString();
        }

        MegaNodePrivate node(nameString.c_str(), type, size, timeStamp, timeStamp,
                             megaHandle, &key, &fa, sdkFingerprint.empty() ? nullptr : sdkFingerprint.c_str(),
                             NULL, INVALID_HANDLE, INVALID_HANDLE, NULL, NULL, false, true);

        megaNodeList->addNode(&node);
    }

    return megaNodeList;
}

std::string JSonUtils::generateAttachContactJSon(MegaHandleList *contacts, ContactList *contactList)
{
    std::string ret;
    if (!contacts || contacts->size() == 0 || !contactList || contacts->size() > contactList->size())
    {
        API_LOG_ERROR("parseAttachContactJSon: no contacts available");
        return ret;
    }

    rapidjson::Document jSonDocument(rapidjson::kArrayType);
    for (unsigned int i = 0; i < contacts->size(); ++i)
    {
        auto contactIterator = contactList->find(contacts->get(i));
        if (contactIterator != contactList->end())
        {
            karere::Contact* contact = contactIterator->second;

            rapidjson::Value jSonContact(rapidjson::kObjectType);
            const char *base64Handle = MegaApi::userHandleToBase64(contact->userId());
            std::string handleString(base64Handle);
            rapidjson::Value userHandleValue(rapidjson::kStringType);
            userHandleValue.SetString(handleString.c_str(), static_cast<rapidjson::SizeType>(handleString.length()), jSonDocument.GetAllocator());
            jSonContact.AddMember(rapidjson::Value("u"), userHandleValue, jSonDocument.GetAllocator());
            delete [] base64Handle;

            rapidjson::Value emailValue(rapidjson::kStringType);
            emailValue.SetString(contact->email().c_str(), static_cast<rapidjson::SizeType>(contact->email().length()), jSonDocument.GetAllocator());
            jSonContact.AddMember(rapidjson::Value("email"), emailValue, jSonDocument.GetAllocator());

            std::string nameString = contact->getContactName();
            rapidjson::Value nameValue(rapidjson::kStringType);
            nameValue.SetString(nameString.c_str(), static_cast<rapidjson::SizeType>(nameString.length()), jSonDocument.GetAllocator());
            jSonContact.AddMember(rapidjson::Value("name"), nameValue, jSonDocument.GetAllocator());

            jSonDocument.PushBack(jSonContact, jSonDocument.GetAllocator());
        }
        else
        {
            API_LOG_ERROR("Failed to find the contact: %u", contacts->get(i));
            return ret;
        }
    }

    rapidjson::StringBuffer buffer;
    rapidjson::Writer<rapidjson::StringBuffer> writer(buffer);
    jSonDocument.Accept(writer);

    // assemble final message with the type
    ret.assign(buffer.GetString(), buffer.GetSize());
    ret.insert(ret.begin(), Message::kMsgContact - Message::kMsgOffset);
    ret.insert(ret.begin(), 0x0);

    return ret;
}

std::vector<MegaChatAttachedUser> *JSonUtils::parseAttachContactJSon(const char *json)
{
    if (!json  || strcmp(json, "") == 0)
    {
        return NULL;
    }

    rapidjson::StringStream stringStream(json);

    rapidjson::Document document;
    document.ParseStream(stringStream);

    if (document.GetParseError() != rapidjson::ParseErrorCode::kParseErrorNone)
    {
        API_LOG_ERROR("parseAttachContactJSon: Parser json error");
        return NULL;
    }

    std::vector<MegaChatAttachedUser> *megaChatUsers = new std::vector<MegaChatAttachedUser>();

    int contactNumber = document.Capacity();
    for (int i = 0; i < contactNumber; ++i)
    {
        const rapidjson::Value& user = document[i];

        rapidjson::Value::ConstMemberIterator iteratorEmail = user.FindMember("email");
        if (iteratorEmail == user.MemberEnd() || !iteratorEmail->value.IsString())
        {
            API_LOG_ERROR("parseAttachContactJSon: Invalid email in contact-attachment JSON");
            delete megaChatUsers;
            return NULL;
        }
        std::string emailString = iteratorEmail->value.GetString();

        rapidjson::Value::ConstMemberIterator iteratorHandle = user.FindMember("u");
        if (iteratorHandle == user.MemberEnd() || !iteratorHandle->value.IsString())
        {
            API_LOG_ERROR("parseAttachContactJSon: Invalid userhandle in contact-attachment JSON");
            delete megaChatUsers;
            return NULL;
        }
        std::string handleString = iteratorHandle->value.GetString();

        rapidjson::Value::ConstMemberIterator iteratorName = user.FindMember("name");
        if (iteratorName == user.MemberEnd() || !iteratorName->value.IsString())
        {
            API_LOG_ERROR("parseAttachContactJSon: Invalid username in contact-attachment JSON");
            delete megaChatUsers;
            return NULL;
        }
        std::string nameString = iteratorName->value.GetString();

        MegaChatAttachedUser megaChatUser(MegaApi::base64ToUserHandle(handleString.c_str()) , emailString, nameString);
        megaChatUsers->push_back(megaChatUser);
    }

    return megaChatUsers;

}

std::string JSonUtils::generateGeolocationJSon(float longitude, float latitude, const char *img)
{
    std::string textMessage("https://www.google.com/maps/search/?api=1&query=");
    textMessage.append(std::to_string(latitude)).append(",").append(std::to_string(longitude));

    // Add generic `textMessage`
    rapidjson::Document jsonContainsMeta(rapidjson::kObjectType);
    rapidjson::Value jsonTextMessage(rapidjson::kStringType);
    jsonTextMessage.SetString(textMessage.c_str(), static_cast<rapidjson::SizeType>(textMessage.length()), jsonContainsMeta.GetAllocator());
    jsonContainsMeta.AddMember(rapidjson::Value("textMessage"), jsonTextMessage, jsonContainsMeta.GetAllocator());

    // prepare geolocation object: longitude, latitude, image
    rapidjson::Value jsonGeolocation(rapidjson::kObjectType);
    // longitud
    rapidjson::Value jsonLongitude(rapidjson::kStringType);
    std::string longitudeString = std::to_string(longitude);
    jsonLongitude.SetString(longitudeString.c_str(), static_cast<rapidjson::SizeType>(longitudeString.length()));
    jsonGeolocation.AddMember(rapidjson::Value("lng"), jsonLongitude, jsonContainsMeta.GetAllocator());
    // latitude
    rapidjson::Value jsonLatitude(rapidjson::kStringType);
    std::string latitudeString = std::to_string(latitude);
    jsonLatitude.SetString(latitudeString.c_str(), static_cast<rapidjson::SizeType>(latitudeString.length()));
    jsonGeolocation.AddMember(rapidjson::Value("la"), jsonLatitude, jsonContainsMeta.GetAllocator());
    // image/thumbnail
    if (img)
    {
        rapidjson::Value jsonImage(rapidjson::kStringType);
        jsonImage.SetString(img, static_cast<rapidjson::SizeType>(strlen(img)), jsonContainsMeta.GetAllocator());
        jsonGeolocation.AddMember(rapidjson::Value("img"), jsonImage, jsonContainsMeta.GetAllocator());
    }

    // Add the `extra` with the geolocation data
    rapidjson::Value jsonExtra(rapidjson::kArrayType);
    jsonExtra.PushBack(jsonGeolocation, jsonContainsMeta.GetAllocator());
    jsonContainsMeta.AddMember(rapidjson::Value("extra"), jsonExtra, jsonContainsMeta.GetAllocator());

    rapidjson::StringBuffer buffer;
    rapidjson::Writer<rapidjson::StringBuffer> writer(buffer);
    jsonContainsMeta.Accept(writer);

    // assemble final message with the type (contains-meta) and subtype (geolocation)
    std::string message(buffer.GetString(), buffer.GetSize());
    message.insert(message.begin(), Message::ContainsMetaSubType::kGeoLocation);
    message.insert(message.begin(), Message::kMsgContainsMeta - Message::kMsgOffset);
    message.insert(message.begin(), 0x0);

    return message;
}

std::string JSonUtils::generateGiphyJSon(const char* srcMp4, const char* srcWebp, long long sizeMp4, long long sizeWebp, int width, int height, const char* title)
{
    std::string ret;
    if (!srcMp4 || sizeMp4 == 0 || !srcWebp || sizeWebp == 0 || !title)
    {
        API_LOG_ERROR("generateGiphyJSon: Insufficient information");
        return ret;
    }

    rapidjson::Document jsonContainsMeta(rapidjson::kObjectType);

    // Add generic `textMessage`
    rapidjson::Value jsonTextMessage(rapidjson::kStringType);
    std::string textMessage(title);
    jsonTextMessage.SetString(textMessage.c_str(), static_cast<rapidjson::SizeType>(textMessage.length()), jsonContainsMeta.GetAllocator());
    jsonContainsMeta.AddMember(rapidjson::Value("textMessage"), jsonTextMessage, jsonContainsMeta.GetAllocator());

    // prepare giphy object: mp4, webp, mp4 size, webp size, giphy width and giphy height
    rapidjson::Value jsonGiphy(rapidjson::kObjectType);

    // srcMp4
    rapidjson::Value jsonMp4(rapidjson::kStringType);
    std::string mp4String(srcMp4);
    jsonMp4.SetString(mp4String.c_str(), static_cast<rapidjson::SizeType>(mp4String.length()));
    jsonContainsMeta.AddMember(rapidjson::Value("src"), jsonMp4, jsonContainsMeta.GetAllocator());

    // srcWebp
    rapidjson::Value jsonWebp(rapidjson::kStringType);
    std::string webpString(srcWebp);
    jsonWebp.SetString(webpString.c_str(), static_cast<rapidjson::SizeType>(webpString.length()));
    jsonContainsMeta.AddMember(rapidjson::Value("src_webp"), jsonWebp, jsonContainsMeta.GetAllocator());

    // mp4 size
    rapidjson::Value jsonMp4Size(rapidjson::kStringType);
    std::string mp4sizeString = std::to_string(sizeMp4);
    jsonMp4Size.SetString(mp4sizeString.c_str(), static_cast<rapidjson::SizeType>(mp4sizeString.length()));
    jsonContainsMeta.AddMember(rapidjson::Value("s"), jsonMp4Size, jsonContainsMeta.GetAllocator());

    // webp size
    rapidjson::Value jsonWebpSize(rapidjson::kStringType);
    std::string webpsizeString = std::to_string(sizeWebp);
    jsonWebpSize.SetString(webpsizeString.c_str(), static_cast<rapidjson::SizeType>(webpsizeString.length()));
    jsonContainsMeta.AddMember(rapidjson::Value("s_webp"), jsonWebpSize, jsonContainsMeta.GetAllocator());

    // width
    rapidjson::Value jsonGiphyWidth(rapidjson::kStringType);
    std::string giphyWidthString = std::to_string(width);
    jsonGiphyWidth.SetString(giphyWidthString.c_str(), static_cast<rapidjson::SizeType>(giphyWidthString.length()));
    jsonContainsMeta.AddMember(rapidjson::Value("w"), jsonGiphyWidth, jsonContainsMeta.GetAllocator());

    // height
    rapidjson::Value jsonGiphyHeight(rapidjson::kStringType);
    std::string giphyHeightString = std::to_string(height);
    jsonGiphyHeight.SetString(giphyHeightString.c_str(), static_cast<rapidjson::SizeType>(giphyHeightString.length()));
    jsonContainsMeta.AddMember(rapidjson::Value("h"), jsonGiphyHeight, jsonContainsMeta.GetAllocator());

    rapidjson::StringBuffer buffer;
    rapidjson::Writer<rapidjson::StringBuffer> writer(buffer);
    jsonContainsMeta.Accept(writer);

    // assemble final message with the type (contains-meta) and subtype (giphy)
    std::string message(buffer.GetString(), buffer.GetSize());
    message.insert(message.begin(), Message::ContainsMetaSubType::kGiphy);
    message.insert(message.begin(), Message::kMsgContainsMeta - Message::kMsgOffset);
    message.insert(message.begin(), 0x0);

    return message;
}

string JSonUtils::getLastMessageContent(const string& content, uint8_t type)
{
    std::string messageContents;
    switch (type)
    {
        case MegaChatMessage::TYPE_CONTACT_ATTACHMENT:
        {
            // Remove the first two characters. [0] = 0x0 | [1] = Message::kMsgContact
            std::string messageAttach = content;
            messageAttach.erase(messageAttach.begin(), messageAttach.begin() + 2);

            std::vector<MegaChatAttachedUser> *userVector = JSonUtils::parseAttachContactJSon(messageAttach.c_str());
            if (userVector && userVector->size() > 0)
            {
                for (unsigned int i = 0; i < userVector->size() - 1; ++i)
                {
                    messageContents.append(userVector->at(i).getName());
                    // We use character 0x01 as separator
                    messageContents.push_back(0x01);
                }

                messageContents.append(userVector->at(userVector->size() - 1).getName());
            }

            delete userVector;
            break;
        }
        case MegaChatMessage::TYPE_VOICE_CLIP:  // fall-through
        case MegaChatMessage::TYPE_NODE_ATTACHMENT:
        {
            // Remove the first two characters. [0] = 0x0 | [1] = Message::kMsgAttachment/kMsgVoiceClip
            std::string messageAttach = content;
            messageAttach.erase(messageAttach.begin(), messageAttach.begin() + 2);

            MegaNodeList *megaNodeList = JSonUtils::parseAttachNodeJSon(messageAttach.c_str());
            if (megaNodeList && megaNodeList->size() > 0)
            {
                for (int i = 0; i < megaNodeList->size() - 1; ++i)
                {
                    messageContents.append(megaNodeList->get(i)->getName());
                    // We use character 0x01 as separator
                    messageContents.push_back(0x01);
                }

                messageContents.append(megaNodeList->get(megaNodeList->size() - 1)->getName());
            }

            delete megaNodeList;
            break;
        }
        case MegaChatMessage::TYPE_CONTAINS_META:
        {
            if (content.size() > 4)
            {
                // Remove the first three characters. [0] = 0x0 | [1] = Message::kMsgContaintsMeta | [2] = subtype
                uint8_t containsMetaType = content.at(2);
                const char *containsMetaJson = content.data() + 3;
                const MegaChatContainsMeta *containsMeta = JSonUtils::parseContainsMeta(containsMetaJson, containsMetaType, true);
                messageContents = containsMeta->getTextMessage();
                delete containsMeta;
            }
            break;
        }
        default:
        {
            messageContents = content;
            break;
        }
    }

    return messageContents;
}

const MegaChatContainsMeta* JSonUtils::parseContainsMeta(const char *json, uint8_t type, bool onlyTextMessage)
{
    MegaChatContainsMetaPrivate *containsMeta = new MegaChatContainsMetaPrivate();
    if (!json || !strlen(json))
    {
        API_LOG_ERROR("parseContainsMeta: invalid JSON struct - JSON contains no data, only includes type of meta");
        return containsMeta;
    }

    rapidjson::StringStream stringStream(json);

    rapidjson::Document document;
    document.ParseStream(stringStream);
    if (document.GetParseError() != rapidjson::ParseErrorCode::kParseErrorNone)
    {
        API_LOG_ERROR("parseContainsMeta: Parser JSON error");
        return containsMeta;
    }

    rapidjson::Value::ConstMemberIterator iteratorTextMessage = document.FindMember("textMessage");
    if (iteratorTextMessage == document.MemberEnd() || !iteratorTextMessage->value.IsString())
    {
        API_LOG_ERROR("parseContainsMeta: invalid JSON struct - \"textMessage\" field not found");
        return containsMeta;
    }
    std::string textMessage = iteratorTextMessage->value.GetString();
    containsMeta->setTextMessage(textMessage);

    if (!onlyTextMessage)
    {
        switch (type)
        {
            case MegaChatContainsMeta::CONTAINS_META_RICH_PREVIEW:
            {
                MegaChatRichPreview *richPreview = parseRichPreview(document, textMessage);
                containsMeta->setRichPreview(richPreview);
                break;
            }
            case MegaChatContainsMeta::CONTAINS_META_GEOLOCATION:
            {
                MegaChatGeolocation *geolocation = parseGeolocation(document);
                containsMeta->setGeolocation(geolocation);
                break;
            }
            case MegaChatContainsMeta::CONTAINS_META_GIPHY:
            {
                auto giphy = parseGiphy(document);
                containsMeta->setGiphy(std::move(giphy));
                break;
            }
            default:
            {
                API_LOG_ERROR("parseContainsMeta: unknown type of message with meta contained");
                break;
            }
        }
    }

    return containsMeta;
}

MegaChatRichPreview *JSonUtils::parseRichPreview(rapidjson::Document &document, std::string &textMessage)
{
    rapidjson::Value::ConstMemberIterator iteratorExtra = document.FindMember("extra");
    if (iteratorExtra == document.MemberEnd() || iteratorExtra->value.IsObject())
    {
        API_LOG_ERROR("parseRichPreview: invalid JSON struct - \"extra\" field not found");
        return NULL;
    }

    std::string title;
    std::string description;
    std::string image;
    std::string imageFormat;
    std::string icon;
    std::string iconFormat;
    std::string url;

    if (iteratorExtra->value.Capacity() == 1)
    {
        const rapidjson::Value& richPreview = iteratorExtra->value[0];

        rapidjson::Value::ConstMemberIterator iteratorTitle = richPreview.FindMember("t");
        if (iteratorTitle != richPreview.MemberEnd() && iteratorTitle->value.IsString())
        {
            title = iteratorTitle->value.GetString();
        }

        rapidjson::Value::ConstMemberIterator iteratorDescription = richPreview.FindMember("d");
        if (iteratorDescription != richPreview.MemberEnd() && iteratorDescription->value.IsString())
        {
            description = iteratorDescription->value.GetString();
        }

        getRichLinckImageFromJson("i", richPreview, image, imageFormat);
        getRichLinckImageFromJson("ic", richPreview, icon, iconFormat);

        rapidjson::Value::ConstMemberIterator iteratorURL = richPreview.FindMember("url");
        if (iteratorURL != richPreview.MemberEnd() && iteratorURL->value.IsString())
        {
            url = iteratorURL->value.GetString();
        }
    }

    return new MegaChatRichPreviewPrivate(textMessage, title, description, image, imageFormat, icon, iconFormat, url);
}

MegaChatGeolocation *JSonUtils::parseGeolocation(rapidjson::Document &document)
{
    rapidjson::Value::ConstMemberIterator iteratorExtra = document.FindMember("extra");
    if (iteratorExtra == document.MemberEnd() || iteratorExtra->value.IsObject())
    {
        API_LOG_ERROR("parseGeolocation: invalid JSON struct - \"extra\" field not found");
        return NULL;
    }

    if (iteratorExtra->value.Capacity() != 1)
    {
        API_LOG_ERROR("parseGeolocation: invalid JSON struct - invalid format");
        return NULL;
    }

    float longitude;
    float latitude;
    std::string image;

    const rapidjson::Value &geolocationValue = iteratorExtra->value[0];

    rapidjson::Value::ConstMemberIterator iteratorLongitude = geolocationValue.FindMember("lng");
    if (iteratorLongitude != geolocationValue.MemberEnd() && iteratorLongitude->value.IsString())
    {
        const char *longitudeString = iteratorLongitude->value.GetString();
        longitude = static_cast<float>(atof(longitudeString));
    }
    else
    {
        API_LOG_ERROR("parseGeolocation: invalid JSON struct - \"lng\" not found");
        return NULL;
    }

    rapidjson::Value::ConstMemberIterator iteratorLatitude = geolocationValue.FindMember("la");
    if (iteratorLatitude != geolocationValue.MemberEnd() && iteratorLatitude->value.IsString())
    {
        const char *latitudeString = iteratorLatitude->value.GetString();
        latitude = static_cast<float>(atof(latitudeString));
    }
    else
    {
        API_LOG_ERROR("parseGeolocation: invalid JSON struct - \"la\" not found");
        return NULL;
    }

    rapidjson::Value::ConstMemberIterator iteratorImage = geolocationValue.FindMember("img");
    if (iteratorImage != geolocationValue.MemberEnd() && iteratorImage->value.IsString())
    {
        const char *imagePointer = iteratorImage->value.GetString();
        size_t imageSize = iteratorImage->value.GetStringLength();
        image.assign(imagePointer, imageSize);
    }
    else
    {
        API_LOG_WARNING("parseGeolocation: invalid JSON struct - \"img\" not found");
        // image is not mandatory
    }

    return new MegaChatGeolocationPrivate(longitude, latitude, image);
}

std::unique_ptr<MegaChatGiphy> JSonUtils::parseGiphy(rapidjson::Document& document)
{
    auto textMessageIterator = document.FindMember("textMessage");
    string giphyTitle;
    if (textMessageIterator != document.MemberEnd() && textMessageIterator->value.IsString())
    {
        giphyTitle.assign(textMessageIterator->value.GetString(), textMessageIterator->value.GetStringLength());
    }
    else
    {
        API_LOG_ERROR("parseGiphy: invalid JSON struct - \"textMessage\" field not found");
        return std::unique_ptr<MegaChatGiphy>(nullptr);
    }

    auto mp4srcIterator = document.FindMember("src");
    string mp4srcString;
    if (mp4srcIterator != document.MemberEnd() && mp4srcIterator->value.IsString())
    {
        mp4srcString.assign(mp4srcIterator->value.GetString(), mp4srcIterator->value.GetStringLength());
    }
    else
    {
        API_LOG_ERROR("parseGiphy: invalid JSON struct - \"src\" field not found");
        return std::unique_ptr<MegaChatGiphy>(nullptr);
    }

    auto webpIterator = document.FindMember("src_webp");
    string webpsrcString;
    if (webpIterator != document.MemberEnd() && webpIterator->value.IsString())
    {
        webpsrcString.assign(webpIterator->value.GetString(), webpIterator->value.GetStringLength());
    }
    else
    {
        API_LOG_ERROR("parseGiphy: invalid JSON struct - \"src_webp\" field not found");
        return std::unique_ptr<MegaChatGiphy>(nullptr);
    }

    auto mp4sizeIterator = document.FindMember("s");
    long mp4Size = 0;
    if (mp4sizeIterator != document.MemberEnd() && mp4sizeIterator->value.IsString())
    {
        auto mp4sizeString = mp4sizeIterator->value.GetString();
        mp4Size = atol(mp4sizeString);
    }
    else
    {
        API_LOG_ERROR("parseGiphy: invalid JSON struct - \"s\" field not found");
        return std::unique_ptr<MegaChatGiphy>(nullptr);
    }

    auto webpsizeIterator = document.FindMember("s_webp");
    long webpSize = 0;
    if (webpsizeIterator != document.MemberEnd() && webpsizeIterator->value.IsString())
    {
        auto webpsizeString = webpsizeIterator->value.GetString();
        webpSize = atol(webpsizeString);
    }
    else
    {
        API_LOG_ERROR("parseGiphy: invalid JSON struct - \"s_webp\" field not found");
        return std::unique_ptr<MegaChatGiphy>(nullptr);
    }

    auto giphywidthIterator = document.FindMember("w");
    int giphyWidth = 0;
    if (giphywidthIterator != document.MemberEnd() && giphywidthIterator->value.IsString())
    {
        auto giphywidthString = giphywidthIterator->value.GetString();
        giphyWidth = atoi(giphywidthString);
    }
    else
    {
        API_LOG_ERROR("parseGiphy: invalid JSON struct - \"w\" field not found");
        return std::unique_ptr<MegaChatGiphy>(nullptr);
    }

    auto giphyheightIterator = document.FindMember("h");
    int giphyHeight = 0;
    if (giphyheightIterator != document.MemberEnd() && giphyheightIterator->value.IsString())
    {
        auto giphyheightString = giphyheightIterator->value.GetString();
        giphyHeight = atoi(giphyheightString);
    }
    else
    {
        API_LOG_ERROR("parseGiphy: invalid JSON struct - \"h\" field not found");
        return std::unique_ptr<MegaChatGiphy>(nullptr);
    }
    return ::mega::make_unique<MegaChatGiphyPrivate>(mp4srcString, webpsrcString, mp4Size, webpSize, giphyWidth, giphyHeight, giphyTitle);
}

string JSonUtils::getImageFormat(const char *imagen)
{
    std::string format;
    size_t size = strlen(imagen);

    size_t i = 0;
    while (imagen[i] != ':' && i < size)
    {
        format += imagen[i];
        i++;
    }

    return format;
}

void JSonUtils::getRichLinckImageFromJson(const string &field, const rapidjson::Value& richPreviewValue, string &image, string &format)
{
    rapidjson::Value::ConstMemberIterator iteratorImage = richPreviewValue.FindMember(field.c_str());
    if (iteratorImage != richPreviewValue.MemberEnd() && iteratorImage->value.IsString())
    {
        const char *imagePointer = iteratorImage->value.GetString();
        format = getImageFormat(imagePointer);
        rapidjson::SizeType sizeImage = iteratorImage->value.GetStringLength();
        if (format.size() > 10 || format.size() == sizeImage)
        {
            format = "";
            API_LOG_ERROR("Parse rich link: \"%s\" Invalid image extension", field.c_str());
            return;
        }

        imagePointer = imagePointer + format.size() + 1; // remove format.size() + ':'

        // Check if the image format in B64 is valid
        std::string imgBin, imgB64(imagePointer);
        size_t binSize = Base64::atob(imgB64, imgBin);
        size_t paddingSize = std::count(imgB64.begin(), imgB64.end(), '=');
        if (binSize == (imgB64.size() * 3) / 4 - paddingSize)
        {
            image = std::string(imagePointer, sizeImage - (format.size() + 1));
        }
        else
        {
            API_LOG_ERROR("Parse rich link: \"%s\" field has a invalid format", field.c_str());
        }
    }
    else
    {
        API_LOG_ERROR("Parse rich link: invalid JSON struct - \"%s\" field not found", field.c_str());
    }
}

const char *MegaChatRichPreviewPrivate::getDomainName() const
{
    return mDomainName.c_str();
}

MegaChatGeolocationPrivate::MegaChatGeolocationPrivate(float longitude, float latitude, const string &image)
    : mLongitude(longitude), mLatitude(latitude), mImage(image)
{
}

MegaChatGeolocationPrivate::MegaChatGeolocationPrivate(const MegaChatGeolocationPrivate *geolocation)
{
    mLongitude = geolocation->mLongitude;
    mLatitude = geolocation->mLatitude;
    mImage = geolocation->mImage;
}

MegaChatGeolocation *MegaChatGeolocationPrivate::copy() const
{
    return new MegaChatGeolocationPrivate(this);
}

float MegaChatGeolocationPrivate::getLongitude() const
{
    return mLongitude;
}

float MegaChatGeolocationPrivate::getLatitude() const
{
    return mLatitude;
}

const char *MegaChatGeolocationPrivate::getImage() const
{
    return mImage.size() ? mImage.c_str() : NULL;
}

MegaChatGiphyPrivate::MegaChatGiphyPrivate(const std::string& srcMp4, const std::string& srcWebp, long long sizeMp4, long long sizeWebp, int width, int height, const std::string& title)
    :mMp4Src(srcMp4), mWebpSrc(srcWebp), mTitle(title), mMp4Size(static_cast<long>(sizeMp4)), mWebpSize(static_cast<long>(sizeWebp)), mWidth(width), mHeight(height)
{
}

MegaChatGiphyPrivate::MegaChatGiphyPrivate(const MegaChatGiphyPrivate* giphy)
{
    mMp4Src = giphy->mMp4Src;
    mWebpSrc = giphy->mWebpSrc;
    mTitle = giphy->mTitle;
    mMp4Size = giphy->mMp4Size;
    mWebpSize = giphy->mWebpSize;
    mWidth = giphy->mWidth;
    mHeight = giphy->mHeight;
}

MegaChatGiphy* MegaChatGiphyPrivate::copy() const
{
    return new MegaChatGiphyPrivate(this);
}

const char* MegaChatGiphyPrivate::getMp4Src() const
{
    return mMp4Src.c_str();
}

const char* MegaChatGiphyPrivate::getWebpSrc() const
{
    return mWebpSrc.c_str();
}

int MegaChatGiphyPrivate::getWidth() const
{
    return mWidth;
}

int MegaChatGiphyPrivate::getHeight() const
{
    return mHeight;
}

const char* MegaChatGiphyPrivate::getTitle() const
{
    return mTitle.size() ? mTitle.c_str() : nullptr;
}

long MegaChatGiphyPrivate::getMp4Size() const
{
    return mMp4Size;
}

long MegaChatGiphyPrivate::getWebpSize() const
{
    return mWebpSize;
}

MegaChatNodeHistoryHandler::MegaChatNodeHistoryHandler(MegaChatApi *api)
    : chatApi(api)
{
}

void MegaChatNodeHistoryHandler::fireOnAttachmentReceived(MegaChatMessage *message)
{
    for(set<MegaChatNodeHistoryListener *>::iterator it = nodeHistoryListeners.begin(); it != nodeHistoryListeners.end() ; it++)
    {
        (*it)->onAttachmentReceived(chatApi, message);
    }

    delete message;
}

void MegaChatNodeHistoryHandler::fireOnAttachmentLoaded(MegaChatMessage *message)
{
    for(set<MegaChatNodeHistoryListener *>::iterator it = nodeHistoryListeners.begin(); it != nodeHistoryListeners.end() ; it++)
    {
        (*it)->onAttachmentLoaded(chatApi, message);
    }

    delete message;
}

void MegaChatNodeHistoryHandler::fireOnAttachmentDeleted(const Id& id)
{
    for(set<MegaChatNodeHistoryListener *>::iterator it = nodeHistoryListeners.begin(); it != nodeHistoryListeners.end() ; it++)
    {
        (*it)->onAttachmentDeleted(chatApi, id);
    }
}

void MegaChatNodeHistoryHandler::fireOnTruncate(const Id& id)
{
    for(set<MegaChatNodeHistoryListener *>::iterator it = nodeHistoryListeners.begin(); it != nodeHistoryListeners.end() ; it++)
    {
        (*it)->onTruncate(chatApi, id);
    }
}

void MegaChatNodeHistoryHandler::onReceived(Message *msg, Idx idx)
{
    MegaChatMessagePrivate *message = new MegaChatMessagePrivate(*msg, Message::Status::kServerReceived, idx);
    fireOnAttachmentReceived(message);
}

void MegaChatNodeHistoryHandler::onLoaded(Message *msg, Idx idx)
{
    MegaChatMessagePrivate *message = NULL;
    if (msg)
    {
        if (msg->isDeleted())
        {
            return;
        }
        message = new MegaChatMessagePrivate(*msg, Message::Status::kServerReceived, idx);
    }

    fireOnAttachmentLoaded(message);
}

void MegaChatNodeHistoryHandler::onDeleted(Id id)
{
    fireOnAttachmentDeleted(id);
}

void MegaChatNodeHistoryHandler::onTruncated(Id id)
{
    fireOnTruncate(id);
}


void MegaChatNodeHistoryHandler::addMegaNodeHistoryListener(MegaChatNodeHistoryListener *listener)
{
    nodeHistoryListeners.insert(listener);
}

void MegaChatNodeHistoryHandler::removeMegaNodeHistoryListener(MegaChatNodeHistoryListener *listener)
{
    nodeHistoryListeners.insert(listener);
}<|MERGE_RESOLUTION|>--- conflicted
+++ resolved
@@ -5801,10 +5801,7 @@
     request->setChatHandle(chatId);
     request->setUserHandle(userId);
     request->setPerformRequest([this, request]() { return performRequest_sendRingIndividualInACall(request); });
-<<<<<<< HEAD
-=======
     request->setParamType(ringTimeout);
->>>>>>> 0157885c
     requestQueue.push(request);
     waiter->notify();
 }
