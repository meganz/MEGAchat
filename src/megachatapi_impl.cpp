--- conflicted
+++ resolved
@@ -5747,12 +5747,9 @@
     , mAVFlags(session.getAvFlags())
     , mHasRequestSpeak(session.hasRequestSpeak())
     , mIsModerator(session.isModerator())
-<<<<<<< HEAD
     , mAudioDetected(session.isAudioDetected())
-=======
     , mHasHiResTrack(session.hasHighResolutionTrack())
     , mHasLowResTrack(session.hasLowResolutionTrack())
->>>>>>> 0af7a58e
 {
 }
 
@@ -5765,12 +5762,9 @@
     , mAVFlags(session.mAVFlags)
     , mHasRequestSpeak(session.hasRequestSpeak())
     , mIsModerator(session.isModerator())
-<<<<<<< HEAD
     , mAudioDetected(session.isAudioDetected())
-=======
     , mHasHiResTrack(session.mHasHiResTrack)
     , mHasLowResTrack(session.mHasLowResTrack)
->>>>>>> 0af7a58e
 {
 }
 
