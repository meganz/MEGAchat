--- conflicted
+++ resolved
@@ -10696,11 +10696,7 @@
             }
             else
             {
-<<<<<<< HEAD
                 API_LOG_ERROR("addElementError parsing Message for TYPE_SCHED_MEETING");
-=======
-                API_LOG_ERROR("Error parsing Message for TYPE_SCHED_MEETING");
->>>>>>> fb7c7a0e
             }
            break;
         }
