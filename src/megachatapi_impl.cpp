--- conflicted
+++ resolved
@@ -1791,7 +1791,6 @@
             });
             break;
         }
-<<<<<<< HEAD
         case MegaChatRequest::TYPE_GET_PEER_ATTRIBUTES:
         {
             handle chatid = request->getChatHandle();
@@ -1833,7 +1832,7 @@
                 fireOnChatRequestFinish(request, megaChatError);
             });
 
-=======
+        }
         case MegaChatRequest::TYPE_IMPORT_MESSAGES:
         {
             if (mClient->initState() != karere::Client::kInitHasOfflineSession
@@ -1853,7 +1852,6 @@
             MegaChatErrorPrivate *megaChatError = new MegaChatErrorPrivate(MegaChatError::ERROR_OK);
             request->setNumber(count);
             fireOnChatRequestFinish(request, megaChatError);
->>>>>>> a57c75f6
             break;
         }
         default:
@@ -4980,11 +4978,8 @@
         case TYPE_SET_LAST_GREEN_VISIBLE: return "SET_LAST_GREEN_VISIBLE";
         case TYPE_LAST_GREEN: return "LAST_GREEN";
         case TYPE_CHANGE_VIDEO_STREAM: return "CHANGE_VIDEO_STREAM";
-<<<<<<< HEAD
         case TYPE_GET_PEER_ATTRIBUTES: return "GET_PEER_ATTRIBUTES";
-=======
         case TYPE_IMPORT_MESSAGES: return "IMPORT_MESSAGES";
->>>>>>> a57c75f6
     }
     return "UNKNOWN";
 }
