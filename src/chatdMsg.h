--- conflicted
+++ resolved
@@ -295,9 +295,6 @@
       * This command helps to detect a broken socket when it silently dies.
       */
     OP_ECHO = 32,
-<<<<<<< HEAD
-    OP_LAST = OP_ECHO
-=======
 
     /**
       * @brief <chatid> <userid> <msgid> <unicodechar32le>
@@ -314,7 +311,6 @@
     OP_DELREACTION = 34,
 
     OP_LAST = OP_DELREACTION
->>>>>>> 3c279aab
 };
 
 // privilege levels
