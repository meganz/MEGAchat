--- conflicted
+++ resolved
@@ -340,17 +340,10 @@
     OP_SYNC = 38,
 
     /**
-<<<<<<< HEAD
-      ** @brief <chatid> <callDuration 4 Bytes>
-      *
-      * S->C: inform about call duration in seconds for a call that exists before we get online.
-      * It is sent before any INCALL or CALLDATA
-=======
       ** @brief <chatid> <callDuration.4>
       *
       * S->C: inform about call duration in seconds for a call that exists before we get online.
       * It is sent before any INCALL or CALLDATA.
->>>>>>> fae67197
       */
     OP_CALLTIME = 42,
 
