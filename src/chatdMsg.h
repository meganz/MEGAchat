#ifndef __CHATD_MSG_H__
#define __CHATD_MSG_H__

#include <stdint.h>
#include <string>
#include <buffer.h>
#include <memory>
#include "karereId.h"

enum
{
    CHATD_KEYID_INVALID = 0,                // used when no keyid is set
    CHATD_KEYID_UNCONFIRMED = 0xfffffffe,   // used when a new keyid has been requested. Should be kept as constant as possible and in the range of 0xffff0001 to 0xffffffff
    CHATD_KEYID_MAX = 0xffffffff,           // higher keyid allowed for unconfirmed new keys
    CHATD_KEYID_MIN = 0xffff0000            // lower keyid allowed for unconfirmed new keys
};

namespace chatd
{

typedef uint32_t KeyId;
typedef uint64_t BackRefId;

static bool isLocalKeyId(KeyId localKeyid)
{
    return (localKeyid >= CHATD_KEYID_MIN);
}

enum { kMaxBackRefs = 32 };

// command opcodes
enum Opcode
{
    /**
      * @brief
      * C->S: Must respond to a received KEEPALIVE within 30 seconds (if local user is away,
      * send KEEPALIVEAWAY).
      *
      * S->C: Initiates keepalives to the client every minute.
      */
    OP_KEEPALIVE = 0,

    /**
      * @brief
      * C->S: Subscribe to events for this chat. Client has no existing message buffer.
      * Send: <chatid> <userid> <user_priv>
      *
      * S->C: Indicates users in this chat and their privilege level as well as privilege
      * Receive: <chatid> <userid> <priv>
      */
    OP_JOIN = 1,

    /**
      * @brief
      * S->C: Received as result of HIST command. It reports an old message.
      * Receive: <chatid> <userid> <msgid> <ts_send> <ts_update> <keyid> <msglen> <msg>
      */
    OP_OLDMSG = 2,

    /**
      * @brief
      * C->S: Add new message to this chat. msgid is a temporary random 64-bit
      *    integer ("msgxid"). No two such msgxids must be generated in the same chat
      *    in the same server-time second, or only the first NEWMSG will be written.
      *
      * S->C: A different connection has added a message to the chat.
      * Receive: <chatid> <userid> <msgid> <ts_send> <ts_update> <keyid> <msglen> <msg>
      */
    OP_NEWMSG = 3,

    /**
      * @brief
      * C->S: Update existing message. Can only be updated within one hour of the physical
      *    arrival time. updatedelta must be larger than the previous updatedelta, or
      *    the MSGUPD will fail. The keyid must not change.
      *
      * S->C: A message was updated (always sent as MSGUPD). The `ts_send` is
      * zero for all updates, except when the type of message is a truncate. In that
      * case, the `ts_send` overwrites the former ts and the `ts_update` is zero.
      * Receive: <chatid> <userid> <msgid> <ts_send> <ts_update> <keyid> <msglen> <msg>
      */
    OP_MSGUPD = 4,

    /**
      * @brief
      * C->S: Indicate the last seen message so that the new message count can be
      *   managed across devices.
      * Send: <chatid> <msgid>
      *
      * S->C: The last seen message has been updated (from another device or current
      * device). Also received as part of the login process.
      * Receive: <chatid> <msgid>
      */
    OP_SEEN = 5,

    /**
      * @brief
      * C->S: Indicate the last successfully written msgid so that the "delivered"
      *   indication can be managed in 1-on-1 chats.
      * Send: <chatid> <msgid>
      *
      * S->C: The last delivered msgid was updated for this 1-on-1 chat.
      * Receive: <chatid> <msgid>
      */
    OP_RECEIVED = 6,

    /**
      * @brief Currently not implemented.
      * <chatid><timestamp>
      */
    OP_RETENTION = 7,

    /**
      * @brief
      * C->S: Requests the next -count older messages, which will be sent as a sequence
      *    of OLDMSGs, followed by a HISTDONE. Note that count is always negative.
      * Send: <chatid> <count>
      *
      * This command is sent at the following situations:
      *  1. After a JOIN command to load last messages, when no local history.
      *  2. When the app requests to load more old messages and there's no more history
      *     in the local cache (both RAM and DB).
      *  3. When the last text message is requested and not found yet.
      *
      * This command results in receiving:
      *  1. The last SEEN message, if any.
      *  2. The last RECEIVED message, if any.
      *  3. The NEWKEY to encrypt/decrypt history, if any.
      *  4. As many OLDMSGs as messages in history, up to `count`.
      *  5. A notification when HISTDONE.
      */
    OP_HIST = 8,

    /**
      * @brief <chatid> <msgid0> <msgid1>
      *
      * C->S: Request existing message range (<msgid0> is the oldest, <msgid1> the newest).
      * Responds with all messages newer than <msgid1> (if any), followed by a HISTDONE.
      *
      * @obsolete This command is obsolete, replaced by JOINRANGEHIST.
      */
    OP_RANGE = 9,

    /**
      * @brief
      * S->C: The NEWMSG with msgxid was successfully written and now has the permanent
      *    msgid.
      * Receive: <msgxid> <msgid>
      */
    OP_NEWMSGID = 10,

    /**
      * @brief
      * S->C: The previously sent command with op_code has failed for a command-specific reason
      * Receive: <chatid> <generic_id> <op_code> <reason>
      *
      * Server can reject:
      *  - JOIN: the user doesn't participate in the chatroom
      *  - NEWMSG: no write-access or participants have changed
      *  - MSGUPD | MSGUPDX: participants have changed or the message is too old
      */
    OP_REJECT = 11,

    /**
      * @brief BROADCAST <chatid> <userid> <broadcasttype>
      *
      * It's a command that it is sent by user in a chat and it's received by rest of users.
      *
      * C->S: Used to inform all users in `chatid` that about certain type of event.
      * S->C: Informs the client that `userid` in `chatid` about certain type of event.
      *
      * Valid broadcast types:
      *     1 --> means user-is-typing
      */
    OP_BROADCAST = 12,

    /**
      * @brief
      * S->C: Receive as result of HIST command, it notifies the end of history fetch.
      * Receive: <chatid>
      *
      * @note There may be more history in server, but the HIST <count> is already satisfied.
      */
    OP_HISTDONE = 13,

    /**
      * @brief
      * C->S: Add new key to repository. Payload format is (userid.8 keylen.2 key)*
      * Send: <chatid> <keyxid> <payload>
      *
      * S->C: Key notification. Payload format is (userid.8 keyid.4 keylen.2 key)*
      * Receive: <chatid> <keyid> <payload>
      *
      * Note that <keyxid> should be constant. Valid range: [0xFFFF0001 - 0xFFFFFFFF]
      * Note that ( chatid, userid, keyid ) is unique. Neither ( chatid, keyid ) nor
      * ( userid, keyid ) are unique!
      * Note that <keyxid> is per connection. It does not survive a reconnection.
      */
    OP_NEWKEY = 17,

    /**
      * @brief
      * S->C: Signal the final <keyid> for a newly allocated key.
      * After a HIST, a keyid=0 is received.
      * Receive: <chatid> <keyxid> <keyid>
      */
    OP_NEWKEYID = 18,

    /**
      * @brief
      * C->S: Subscribe to events for this chat, indicating the existing message range
      *    (msgid0 is the oldest, msgid1 the newest). Responds with all messages newer
      *    than msgid1 (if any) as NEWMSG, followed by a HISTDONE.
      * Send: <chatid> <msgid0> <msgid1>
      */
    OP_JOINRANGEHIST = 19,

    /**
      * @brief
      * C->S: Update existing message. Can only be updated within one hour of the physical
      *    arrival time. updatedelta must be larger than the previous updatedelta, or
      *    the MSGUPD will fail. The keyid must not change.
      *
      * Send: <chatid> <userid> <msgxid> <timestamp> <updatedelta> <key(x)id> <payload>
      */
    OP_MSGUPDX = 20,

    /**
      * @brief
      * S->C: The NEWMSG with msgxid had been written previously, informs of the permanent
      *     msgid.
      * Receive: <msgxid> <msgid>
      */
    OP_MSGID = 21,

    /**
      * @brief The unique identifier per-client, per-shard. The id is different for each shard.
      *
      * C->S: It sends a seed to generate the unique client id. The seed is 64 bits length.
      * The seed can be the same for all shards.
      * Send: <seed>
      *
      * S->C: It receives the client id generated by server using the seed. It is different for each
      * shard, despite the provided seed for each shard were the same. Client id is 32 bits length.
      * Receive: <clientid>
      *
      * */
    OP_CLIENTID = 24,

    /**
      * @brief  <chatid> <userid> <clientid> <payload-len> <payload>
      *
      * C->S: send to specified recipient(s)
      * S->C: delivery from specified sender
      */
    OP_RTMSG_BROADCAST = 25,

    /**
      * @brief  <chatid> <userid> <clientid> <payload-len> <payload>
      *
      * C->S: send to specified recipient(s)
      * S->C: delivery from specified sender
      */
    OP_RTMSG_USER = 26,

    /**
      * @brief  <chatid> <userid> <clientid> <payload-len> <payload>
      *
      * C->S: send to specified recipient(s)
      * S->C: delivery from specified sender
      */
    OP_RTMSG_ENDPOINT = 27,

    /**
      * @brief  <chatid> <userid> <clientid>
      *
      * C->S: register / keepalive participation in channel's call (max interval: 5 s)
      * S->C: notify all clients of someone having joined the call (sent immediately after a chatd connection is established)
      *
      * If there are less than two parties pinging INCALL in a 1:1 chat with CALLDATA having its connected flag set,
      * the call is considered terminated, and an `ENDCALL` is broadcast.
      * @note that chatd does not parse CALLDATA yet, so the above is not enforced (yet).
      */
    OP_INCALL = 28,

    /**
      * @brief  <chatid> <userid> <clientid>
      *
      * C->S: device has left call
      * S->C: notify all clients of someone having left the call
      */
    OP_ENDCALL = 29,

    /**
      * @brief
      *
      * C->S: Must respond to a received KEEPALIVE within 30 seconds. If local user is away,
      * send KEEPALIVEAWAY
      */
    OP_KEEPALIVEAWAY = 30,

    /**
      * @brief <chatid> <userid> <clientid> <payload-Len> <payload>
      *
      * C->S: set/update call data (gets broadcast to all people in the chat)
      * S->C: notify call data changes (sent immediately after a chatd connection is established
      *     and additionally after JOIN, for those unknown chatrooms at the moment the chatd connection is established
      *
      */
    OP_CALLDATA = 31,

    /**
      * @brief <randomToken>
      *
      * C->S: send an echo packet with 1byte payload. Server will respond with the
      * same byte in return.
      *
      * This command helps to detect a broken socket when it silently dies.
      */
    OP_ECHO = 32,

    /**
      * @brief <chatid> <userid> <msgid> <unicodechar32le>
      *
      * User add a reaction to message
      */
    OP_ADDREACTION = 33,

    /**
      ** @brief <chatid> <userid> <msgid> <unicodechar32le>
      *
      * User delete a reaction to message
      */
    OP_DELREACTION = 34,

    /**
      * @brief
      * C->S: Subscribe to events for this chat in preview mode. Client has no existing message buffer.
      * Send: <public_handle.6> <userid.8> <user_priv>.
      *
      * @note chatd indicates users in this chat and their privilege level as well as privilege via the
      * standard OP_JOIN.
      */
    OP_HANDLEJOIN = 36,

    /**
      * @brief
      * C->S: Subscribe to events for this chat in preview mode, indicating the existing message range
      *    (msgid0 is the oldest, msgid1 the newest). Responds with all messages newer
      *    than msgid1 (if any) as NEWMSG, followed by a HISTDONE.
      * Send: <public_handle.6> <msgid0> <msgid1>
      */
    OP_HANDLEJOINRANGEHIST = 37,

    /**
      ** @brief <chatid>
      *
      * C->S: ping server to ensure client is up to date for the specified chatid
      * S->C: response to the ping initiated by client
      */
    OP_SYNC = 38,

    /**
      ** @brief <chatid> <callDuration.4>
      *
      * S->C: inform about call duration in seconds for a call that exists before we get online.
      * It is sent before any INCALL or CALLDATA.
      */
    OP_CALLTIME = 42,

    /**
      ** @brief
      *
      * C->S: Add new message to this chat. msgid is a temporary random 64-bit
      *    integer ("msgxid"). No two such msgxids must be generated in the same chat
      *    in the same server-time second, or only the first NEWNODEMSG will be written.
      *
      *    This opcode must be used, instead of OP_NEWMSG, to send messages that include
      *    node/s attachment/s (type kMsgNodeAttachment). Messages sent with this opcode
      *    will behave exactly as the ones sent with OP_NEWMSG, but chatd will mark them
      *    as attachments. In result, client can use OP_NODEHIST to retrieve messages of
      *    this type.
      */
    OP_NEWNODEMSG = 44,

    /**
<<<<<<< HEAD
      ** @brief <chatid> <count>
      *
      * S->C: inform about any change in the number of users in preview mode in a chat.
      * It is sent after any change in the number of previewers or when the chat link
      * has been invalidated.
      *
      * Receive <chatid> <count>
      */
    OP_NUMBYHANDLE = 46,

    /**
      ** @brief <public_handle.6> <userid> <user_priv>
      *
      * C->S: inform chatd that user has left the preview in order to update
      * the number of previewers.
      *
      * Send: <public_handle.6> <userid.8> <user_priv.1>
      */
    OP_HANDLELEAVE = 47,

    OP_LAST = OP_HANDLELEAVE
=======
      * @brief
      * C->S: Requests the count older attach messages from msgid, which will be sent as a sequence
      *    of OLDMSGs, followed by a HISTDONE.
      * Send: <chatid> <msgid> <count>
      */
    OP_NODEHIST = 45,

    OP_LAST = OP_NODEHIST
>>>>>>> 8fd321f0
};

// privilege levels
enum Priv: signed char
{
    PRIV_INVALID = -10,
    PRIV_NOCHANGE = -2,
    PRIV_NOTPRESENT = -1,
    PRIV_RDONLY = 0,
    PRIV_FULL = 2,
    PRIV_OPER = 3
};

class Message: public Buffer
{
public:
    enum Type: uint8_t
    {
        kMsgInvalid             = 0x00,
        kMsgNormal              = 0x01,
        kMsgManagementLowest    = 0x02,
        kMsgAlterParticipants   = 0x02,
        kMsgTruncate            = 0x03,
        kMsgPrivChange          = 0x04,
        kMsgChatTitle           = 0x05,
        kMsgCallEnd             = 0x06,
        kMsgCallStarted         = 0x07,
        kMsgPublicHandleCreate  = 0x08,
        kMsgPublicHandleDelete  = 0x09,
        kMsgSetPrivateMode      = 0x0A,
        kMsgManagementHighest   = 0x0A,
        kMsgOffset              = 0x55,   // Offset between old message types and new message types
        kMsgUserFirst           = 0x65,
        kMsgAttachment          = 0x65,   // Old value  kMsgAttachment        = 0x10
        kMsgRevokeAttachment    = 0x66,   // Old value  kMsgRevokeAttachment  = 0x11
        kMsgContact             = 0x67,   // Old value  kMsgContact           = 0x12
        kMsgContainsMeta        = 0x68    // Old value  kMsgContainsMeta      = 0x13
    };
    enum Status
    {
        kSending, //< Message has not been sent or is not yet confirmed by the server
        kSendingManual, //< Message is too old to auto-retry sending, or group composition has changed. User must explicitly confirm re-sending. All further messages queued for sending also need confirmation
        kServerReceived, //< Message confirmed by server, but not yet delivered to recepient(s)
        kServerRejected, //< Message is rejected by server for some reason (editing too old message for example)
        kDelivered, //< Peer confirmed message receipt. Used only for 1on1 chats
        kLastOwnMessageStatus = kDelivered, //if a status is <= this, we created the msg, oherwise not
        kNotSeen, //< User hasn't read this message yet
        kSeen //< User has read this message
    };
    enum { kFlagForceNonText = 0x01 };

    enum EncryptionStatus
    {
        kNotEncrypted        = 0,    /// Message already decrypted
        kEncryptedPending    = 1,    /// Message pending to be decrypted (transient)
        kEncryptedNoKey      = 2,    /// Key not found for the message (permanent failure)
        kEncryptedSignature  = 3,    /// Signature verification failure (permanent failure)
        kEncryptedMalformed  = 4,    /// Malformed/corrupted data in the message (permanent failure)
        kEncryptedNoType     = 5     /// Management message of unknown type (transient, not supported by the app yet)
        // if type of management message is unknown, it would be stored encrypted and will not be decrypted
        // even if the library adds support to the new type (unless the message is reloaded from server)
    };

    /** @brief Info recorder in a management message.
     * When a message is a management message, _and_ it needs to carry additional
     * info besides the standard fields (such as sender), the additional data
     * is put inside the message body, laid out as this structure. This is done
     * locally, and has nothing to do with the format of the management message
     * on the wire (where it us usually encoded via TLV). Note that not all management
     * messages need this additional data - for example, a history truncate message
     * has info only about the user that truncated the history, whose handle is contained
     * in the userid property of the Message object, so truncate messages are empty and
     * don't contain a ManagementInfo structure.
     */
    struct ManagementInfo
    {
        /** @brief The affected user.
         * In case of:
         * \c kMsgPrivChange - the user whose privilege changed
         * \c kMsgAlterParticipants - the user who was added/or excluded from the chatroom
         */
        karere::Id target;

        /** In case of:
         * \c kMsgPrivChange - the new privilege of the user whose handle is in \c target
         * \c kMsgAlterParticipants - this is used as a flag to specify whether the user
         * was:
         * - removed - the value is \c PRIV_NOTPRESENT
         * - added - the value of \c PRIV_NOCHANGE
         */
        Priv privilege = PRIV_INVALID;
    };

    class CallEndedInfo
    {
        public:
        karere::Id callid;
        uint8_t termCode = 0;
        uint32_t duration = 0;
        std::vector<karere::Id> participants;

        static CallEndedInfo *fromBuffer(const char *buffer, size_t len)
        {
            CallEndedInfo *info = new CallEndedInfo;
            size_t numParticipants;
            unsigned int lenCallid = sizeof (info->callid);
            unsigned int lenDuration = sizeof (info->duration);
            unsigned int lenTermCode = sizeof (info->termCode);
            unsigned int lenNumParticipants = sizeof (numParticipants);
            unsigned int lenId = sizeof (karere::Id);

            if (!buffer || len < (lenCallid + lenDuration + lenTermCode + lenNumParticipants))
            {
                return NULL;
            }

            unsigned int position = 0;
            memcpy(&info->callid, &buffer[position], lenCallid);
            position += lenCallid;
            memcpy(&info->duration, &buffer[position], lenDuration);
            position += lenDuration;
            memcpy(&info->termCode, &buffer[position], lenTermCode);
            position += lenTermCode;
            memcpy(&numParticipants, &buffer[position], lenNumParticipants);
            position += lenNumParticipants;

            if (len < (position + (lenId * numParticipants)))
            {
                delete info;
                return NULL;
            }

            for (size_t i = 0; i < numParticipants; i++)
            {
                karere::Id id;
                memcpy(&id, &buffer[position], lenId);
                position += lenId;
                info->participants.push_back(id);
            }

            return info;
        }
    };

private:
    //avoid setting the id and flag pairs one by one by making them accessible only by setId(Id,bool)
    karere::Id mId;
    bool mIdIsXid = false;

protected:
    uint8_t mIsEncrypted = kNotEncrypted;

public:
    karere::Id userid;
    uint32_t ts;
    uint16_t updated;
    KeyId keyid;
    unsigned char type;
    BackRefId backRefId = 0;
    std::vector<BackRefId> backRefs;
    mutable void* userp;
    mutable uint8_t userFlags = 0;
    bool richLinkRemoved = 0;

    karere::Id id() const { return mId; }
    void setId(karere::Id aId, bool isXid) { mId = aId; mIdIsXid = isXid; }
    bool isSending() const { return mIdIsXid; }

    bool isLocalKeyid() const { return isLocalKeyId(keyid); }

    uint8_t isEncrypted() const { return mIsEncrypted; }
    bool isPendingToDecrypt() const { return (mIsEncrypted == kEncryptedPending); }
    // true if message is valid, but permanently undecryptable (not transient like unknown types or keyid not found)
    bool isUndecryptable() const { return (mIsEncrypted == kEncryptedMalformed || mIsEncrypted == kEncryptedSignature); }
    void setEncrypted(uint8_t encrypted) { mIsEncrypted = encrypted; }

    explicit Message(karere::Id aMsgid, karere::Id aUserid, uint32_t aTs, uint16_t aUpdated,
          Buffer&& buf, bool aIsSending=false, KeyId aKeyid=CHATD_KEYID_INVALID,
          unsigned char aType=kMsgNormal, void* aUserp=nullptr)
      :Buffer(std::forward<Buffer>(buf)), mId(aMsgid), mIdIsXid(aIsSending), userid(aUserid),
          ts(aTs), updated(aUpdated), keyid(aKeyid), type(aType), userp(aUserp){}

    explicit Message(karere::Id aMsgid, karere::Id aUserid, uint32_t aTs, uint16_t aUpdated,
            const char* msg, size_t msglen, bool aIsSending=false,
            KeyId aKeyid=CHATD_KEYID_INVALID, unsigned char aType=kMsgInvalid, void* aUserp=nullptr)
        :Buffer(msg, msglen), mId(aMsgid), mIdIsXid(aIsSending), userid(aUserid), ts(aTs),
            updated(aUpdated), keyid(aKeyid), type(aType), userp(aUserp){}

    Message(const Message& msg)
        : Buffer(msg.buf(), msg.dataSize()), mId(msg.id()), mIdIsXid(msg.mIdIsXid), mIsEncrypted(msg.mIsEncrypted),
          userid(msg.userid), ts(msg.ts), updated(msg.updated), keyid(msg.keyid), type(msg.type), backRefId(msg.backRefId),
          backRefs(msg.backRefs), userp(msg.userp), userFlags(msg.userFlags), richLinkRemoved(msg.richLinkRemoved)
    {}

    /** @brief Returns the ManagementInfo structure contained within the message
     * content. Throws if the message is not a management message, or if the
     * size of the message contents is smaller than the size of ManagementInfo,
     * but otherwise does not guarentee that the data inside the message
     * is actually a ManagementInfo structure
     */
    ManagementInfo mgmtInfo() { throwIfNotManagementMsg(); return read<ManagementInfo>(0); }

    /** @brief A \c const version of mgmtInfo() */
    const ManagementInfo mgmtInfo() const { throwIfNotManagementMsg(); return read<ManagementInfo>(0); }

    /** @brief Allocated a ManagementInfo structure in the message's buffer,
     * and writes the contents of the provided structure. The message contents
     * *must* be empty when the method is called.
     */
    void createMgmtInfo(const ManagementInfo& src)
    {
        assert(empty());
        append(&src, sizeof(src));
    }

    void createCallEndedInfo(const CallEndedInfo& src)
    {
        assert(empty());
        append(&src.callid, sizeof(src.callid));
        append(&src.duration, sizeof(src.duration));
        append(&src.termCode, sizeof(src.termCode));
        size_t numParticipants = src.participants.size();
        append(&numParticipants, sizeof(numParticipants));
        for (size_t i = 0; i < numParticipants; i++)
        {
            append(&src.participants[i], sizeof(src.participants[i]));
        }
    }

    static const char* statusToStr(unsigned status)
    {
        return (status > kSeen) ? "(invalid status)" : statusNames[status];
    }
    StaticBuffer backrefBuf() const
    {
        return backRefs.empty()
            ?StaticBuffer(nullptr, 0)
            :StaticBuffer((const char*)&backRefs[0], backRefs.size()*8);
    }

    /** @brief Creates a human readable string that describes the management
     * message. Used for debugging
     */
    std::string managementInfoToString() const; //implementation is in strongelope.cpp, as the management info is created there

    /** @brief Returns whether this message is a management message. */
    bool isManagementMessage() const
    {
        return (keyid == 0) && !isSending();    // msgs in sending status use keyid=CHATD_KEYID_INVALID (0)
    }
    bool isManagementMessageKnownType()
    {
        return (isManagementMessage()
                && type >= Message::kMsgManagementLowest
                && type <= Message::kMsgManagementHighest);
    }
    bool isOwnMessage(karere::Id myHandle) const { return (userid == myHandle); }
    bool isDeleted() const { return (updated && !size()); } // returns false for truncate (update = 0)
    bool isValidLastMessage() const
    {
        return (!isDeleted()                        // skip deleted messages (keep truncates)
                && type != kMsgRevokeAttachment     // skip revokes
                && type != kMsgInvalid              // skip (still) encrypted messages
                && (!mIsEncrypted                   // include decrypted messages
                    || isUndecryptable()));         // or undecryptable messages due to permantent error
    }
    // conditions to consider unread messages should match the
    // ones in ChatdSqliteDb::getUnreadMsgCountAfterIdx()
    bool isValidUnread(karere::Id myHandle) const
    {
        return (!isOwnMessage(myHandle)             // exclude own messages
                && !isDeleted()                     // exclude deleted messages
                && (!mIsEncrypted                   // include decrypted messages
                    || isUndecryptable())           // or undecryptable messages due to permantent error
                && (type == kMsgNormal              // exclude any unknown type (not shown in the apps)
                    || type == kMsgAttachment
                    || type == kMsgContact
                    || type == kMsgContainsMeta)
                );
    }

    /** @brief Convert attachment etc. special messages to text */
    std::string toText() const
    {
        if (empty())
            return std::string();

        if (type == kMsgNormal)
            return std::string(buf(), dataSize());

        //special messages have a 2-byte binary prefix
        assert(dataSize() > 2);
        return std::string(buf()+2, dataSize()-2);
    }

    /** @brief Throws an exception if this is not a management message. */
    void throwIfNotManagementMsg() const { if (!isManagementMessage()) throw std::runtime_error("Not a management message"); }

    static bool hasUrl(const std::string &text, std::string &url);
    static bool parseUrl(const std::string &url);
    static void removeUnnecessaryLastCharacters(std::string& buf);
    static void removeUnnecessaryFirstCharacters(std::string& buf);
    static bool isValidEmail(const std::string &buf);

protected:
    static const char* statusNames[];
    friend class Chat;
};

class Command: public Buffer
{
private:
    Command(const Command&) = delete;
protected:
    Command(uint8_t opcode, uint8_t reserve, uint8_t payloadSize=0)
    : Buffer(reserve, payloadSize+1) { write(0, opcode); }
    Command(const char* data, size_t size): Buffer(data, size){}
public:
    enum { kBroadcastUserTyping = 1,  kBroadcastUserStopTyping = 2};
    Command(): Buffer(){}
    Command(Command&& other)
    : Buffer(std::forward<Buffer>(other))
    { assert(!other.buf() && !other.bufSize() && !other.dataSize()); }

    explicit Command(uint8_t opcode, size_t reserve=64)
    : Buffer(reserve) { write(0, opcode); }

    template<class T>
    Command&& operator+(const T& val)
    {
        append(val);
        return std::move(*this);
    }
    Command&& operator+(karere::Id id)
    {
        append(id.val);
        return std::move(*this);
    }
    Command&& operator+(const Buffer& msg)
    {
        append<uint32_t>(msg.dataSize());
        append(msg.buf(), msg.dataSize());
        return std::move(*this);
    }
    bool isMessage() const
    {
        auto op = opcode();
        return ((op == OP_NEWMSG) || (op == OP_NEWNODEMSG)|| (op == OP_MSGUPD) || (op == OP_MSGUPDX));
    }
    uint8_t opcode() const { return read<uint8_t>(0); }
    static const char* opcodeToStr(uint8_t opcode);
    const char* opcodeName() const { return opcodeToStr(opcode()); }
    static std::string toString(const StaticBuffer& data);
    virtual std::string toString() const;
    virtual ~Command(){}
};

/**
 * @brief The KeyCommand class represents a `NEWKEY` command for chatd.
 *
 * It inherits from Buffer and the structure of the byte-sequence is:
 *      opcode.1 + chatid.8 + keyid.4 + keyblobslen.4 + keyblobs.keylen
 *
 * The keyblobs follow the structure:
 *      userid.8 + keylen.2 + key.keylen
 *
 * Additionally, the KeyCommand stores the given local keyid, which is used
 * internally. The keyid encoded in the command is always hardwire to the
 * constant value CHATD_KEYID_UNCONFIRMED.
 */
class KeyCommand: public Command
{
private:
    KeyId mLocalKeyid;

public:
    explicit KeyCommand(karere::Id chatid, KeyId aLocalkeyid, size_t reserve=128)
    : Command(OP_NEWKEY, reserve), mLocalKeyid(aLocalkeyid)
    {
        assert(isLocalKeyId(mLocalKeyid));

        KeyId keyid = CHATD_KEYID_UNCONFIRMED;
        append(chatid.val).append<KeyId>(keyid).append<uint32_t>(0); //last is length of keys payload, initially empty
    }

    KeyId localKeyid() const { return mLocalKeyid; }
    KeyId keyId() const { return read<KeyId>(9); }
    void setChatId(karere::Id aChatId) { write<uint64_t>(1, aChatId.val); }
    void setKeyId(KeyId keyid) { write(9, keyid); }
    void addKey(karere::Id userid, void* keydata, uint16_t keylen)
    {
        assert(keydata && (keylen != 0));
        uint32_t& payloadSize = mapRef<uint32_t>(13);
        payloadSize+=(10+keylen); //userid.8+len.2+keydata.keylen
        append<uint64_t>(userid.val).append<uint16_t>(keylen);
        append(keydata, keylen);
    }

    std::shared_ptr<Buffer> getKeyByUserId (karere::Id userId)
    {
        karere::Id receiver;
        const char *pos = buf() + 17;
        const char *end = buf() + dataSize();

        //Pick the version of the unified key encrypted for us
        while (pos < end)
        {
            receiver = Buffer::alignSafeRead<uint64_t>(pos);
            pos+=8;
            uint16_t keylen = *(uint16_t*)(pos);
            pos+=2;
            if (receiver == userId)
                break;
            pos+=keylen;
        }

        if (pos >= end)
            throw std::runtime_error("Error getting a version of the encryption key encrypted to us");
        if (end-pos < 16)
            throw std::runtime_error("Unexpected key entry length - must be 26 bytes, but is "+std::to_string(end-pos)+" bytes");

        auto buf = std::make_shared<Buffer>(16);
        buf->assign(pos, 16);
        return buf;
    }

    bool hasKeys() const { return dataSize() > 17; }
    uint32_t keybloblen() const { return read<uint32_t>(13); }
    StaticBuffer keyblob() const
    {
        auto len = keybloblen();
        return StaticBuffer(readPtr(17, len), len);
    }
    void setKeyBlobs(const char* keyblob, uint32_t len)
    {
        write(13, len);
        memcpy(writePtr(17, len), keyblob, len);
        setDataSize(17 + len);
    }

    void clearKeys() { setDataSize(17); }
    virtual std::string toString() const;
};

//we need that special class because we may update key ids after keys get confirmed,
//so in case of NEWMSG with keyxid, if the client reconnects between key confirm and
//NEWMSG send, the NEWMSG would not use the no longer valid keyxid, but a real key id
class MsgCommand: public Command
{
public:
    explicit MsgCommand(uint8_t opcode, karere::Id chatid, karere::Id userid,
        karere::Id msgid, uint32_t ts, uint16_t updated, KeyId keyid=CHATD_KEYID_INVALID)
    :Command(opcode)
    {
        write(1, chatid.val);write(9, userid.val);write(17, msgid.val);write(25, ts);
        write(29, updated);write(31, keyid);write(35, 0); //msglen
    }
    MsgCommand(size_t reserve): Command(reserve) {} //for loading the buffer
    karere::Id msgid() const { return read<uint64_t>(17); }
    karere::Id userId() const { return read<uint64_t>(9); }
    void setId(karere::Id aMsgid) { write(17, aMsgid.val); }
    KeyId keyId() const { return read<KeyId>(31); }
    void setKeyId(KeyId aKeyid) { write(31, aKeyid); }
    StaticBuffer msg() const
    {
        auto len = msglen();
        return StaticBuffer(readPtr(39, len), len);
    }
    uint32_t msglen() const { return read<uint32_t>(35); }
    uint16_t updated() const { return read<uint16_t>(29); }
    uint32_t ts() const { return read<uint32_t>(25); }
    void clearMsg()
    {
        if (msglen() > 0)
            memset(buf()+39, 0, msglen()); //clear old message memory
        write(35, (uint32_t)0);
    }
    void setMsg(const char* msg, uint32_t msglen)
    {
        write(35, msglen);
        memcpy(writePtr(39, msglen), msg, msglen);
    }
    void updateMsgSize()
    {
        write<uint32_t>(35, dataSize()-39);
    }
};

//for exception message purposes
static inline std::string operator+(const char* str, karere::Id id)
{
    std::string result(str);
    result.append(id.toString());
    return result;
}
static inline std::string& operator+(std::string&& str, karere::Id id)
{
    str.append(id.toString());
    return str;
}

enum ChatState
{
    kChatStateOffline = 0,
    kChatStateConnecting,       // connecting to chatd (resolve DNS, open socket...)
    kChatStateJoining,          // connection to chatd is established, logging in
    kChatStateOnline            // login completed (HISTDONE received for JOIN/JOINRANGEHIST)
};

static inline const char* chatStateToStr(unsigned state)
{
    static const char* chatStates[] =
    { "Offline", "Connecting", "Joining", "Online"};

    if (state > chatd::kChatStateOnline)
        return "(unkown state)";
    else
        return chatStates[state];
}

static inline const char* privToString(Priv priv)
{
    switch (priv)
    {
    case PRIV_NOCHANGE:
        return "No change";
    case PRIV_NOTPRESENT:
        return "Not present";
    case PRIV_RDONLY:
        return "READONLY";
    case PRIV_FULL:
        return "READ_WRITE";
    case PRIV_OPER:
        return "OPERATOR";
    default:
        return "(unknown privilege)";
    }
}
}
#endif<|MERGE_RESOLUTION|>--- conflicted
+++ resolved
@@ -384,7 +384,14 @@
     OP_NEWNODEMSG = 44,
 
     /**
-<<<<<<< HEAD
+      * @brief
+      * C->S: Requests the count older attach messages from msgid, which will be sent as a sequence
+      *    of OLDMSGs, followed by a HISTDONE.
+      * Send: <chatid> <msgid> <count>
+      */
+    OP_NODEHIST = 45,
+
+    /**
       ** @brief <chatid> <count>
       *
       * S->C: inform about any change in the number of users in preview mode in a chat.
@@ -406,16 +413,6 @@
     OP_HANDLELEAVE = 47,
 
     OP_LAST = OP_HANDLELEAVE
-=======
-      * @brief
-      * C->S: Requests the count older attach messages from msgid, which will be sent as a sequence
-      *    of OLDMSGs, followed by a HISTDONE.
-      * Send: <chatid> <msgid> <count>
-      */
-    OP_NODEHIST = 45,
-
-    OP_LAST = OP_NODEHIST
->>>>>>> 8fd321f0
 };
 
 // privilege levels
