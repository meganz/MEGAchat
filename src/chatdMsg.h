#ifndef __CHATD_MSG_H__
#define __CHATD_MSG_H__

#include <stdint.h>
#include <string>
#include <buffer.h>
#include "karereId.h"

enum
{
    CHATD_KEYID_INVALID = 0,                // used when no keyid is set
    CHATD_KEYID_UNCONFIRMED = 0xfffffffe,   // used when a new keyid has been requested. Should be kept as constant as possible and in the range of 0xffff0001 to 0xffffffff
    CHATD_KEYID_MAX = 0xffffffff,           // higher keyid allowed for unconfirmed new keys
    CHATD_KEYID_MIN = 0xffff0000            // lower keyid allowed for unconfirmed new keys
};

namespace chatd
{

typedef uint32_t KeyId;
typedef uint64_t BackRefId;

static bool isLocalKeyId(KeyId localKeyid)
{
    return (localKeyid >= CHATD_KEYID_MIN);
}

enum { kMaxBackRefs = 32 };

// command opcodes
enum Opcode
{
    /**
      * @brief
      * C->S: Must respond to a received KEEPALIVE within 30 seconds (if local user is away,
      * send KEEPALIVEAWAY).
      *
      * S->C: Initiates keepalives to the client every minute.
      */
    OP_KEEPALIVE = 0,

    /**
      * @brief
      * C->S: Subscribe to events for this chat. Client has no existing message buffer.
      * Send: <chatid> <userid> <user_priv>
      *
      * S->C: Indicates users in this chat and their privilege level as well as privilege
      * Receive: <chatid> <userid> <priv>
      */
    OP_JOIN = 1,

    /**
      * @brief
      * S->C: Received as result of HIST command. It reports an old message.
      * Receive: <chatid> <userid> <msgid> <ts_send> <ts_update> <keyid> <msglen> <msg>
      */
    OP_OLDMSG = 2,

    /**
      * @brief
      * C->S: Add new message to this chat. msgid is a temporary random 64-bit
      *    integer ("msgxid"). No two such msgxids must be generated in the same chat
      *    in the same server-time second, or only the first NEWMSG will be written.
      *
      * S->C: A different connection has added a message to the chat.
      * Receive: <chatid> <userid> <msgid> <ts_send> <ts_update> <keyid> <msglen> <msg>
      */
    OP_NEWMSG = 3,

    /**
      * @brief
      * C->S: Update existing message. Can only be updated within one hour of the physical
      *    arrival time. updatedelta must be larger than the previous updatedelta, or
      *    the MSGUPD will fail. The keyid must not change.
      *
      * S->C: A message was updated (always sent as MSGUPD). The `ts_send` is
      * zero for all updates, except when the type of message is a truncate. In that
      * case, the `ts_send` overwrites the former ts and the `ts_update` is zero.
      * Receive: <chatid> <userid> <msgid> <ts_send> <ts_update> <keyid> <msglen> <msg>
      */
    OP_MSGUPD = 4,

    /**
      * @brief
      * C->S: Indicate the last seen message so that the new message count can be
      *   managed across devices.
      * Send: <chatid> <msgid>
      *
      * S->C: The last seen message has been updated (from another device or current
      * device). Also received as part of the login process.
      * Receive: <chatid> <msgid>
      */
    OP_SEEN = 5,

    /**
      * @brief
      * C->S: Indicate the last successfully written msgid so that the "delivered"
      *   indication can be managed in 1-on-1 chats.
      * Send: <chatid> <msgid>
      *
      * S->C: The last delivered msgid was updated for this 1-on-1 chat.
      * Receive: <chatid> <msgid>
      */
    OP_RECEIVED = 6,

    /**
      * @brief Currently not implemented.
      * <chatid><timestamp>
      */
    OP_RETENTION = 7,

    /**
      * @brief
      * C->S: Requests the next -count older messages, which will be sent as a sequence
      *    of OLDMSGs, followed by a HISTDONE. Note that count is always negative.
      * Send: <chatid> <count>
      *
      * This command is sent at the following situations:
      *  1. After a JOIN command to load last messages, when no local history.
      *  2. When the app requests to load more old messages and there's no more history
      *     in the local cache (both RAM and DB).
      *  3. When the last text message is requested and not found yet.
      *
      * This command results in receiving:
      *  1. The last SEEN message, if any.
      *  2. The last RECEIVED message, if any.
      *  3. The NEWKEY to encrypt/decrypt history, if any.
      *  4. As many OLDMSGs as messages in history, up to `count`.
      *  5. A notification when HISTDONE.
      */
    OP_HIST = 8,

    /**
      * @brief <chatid> <msgid0> <msgid1>
      *
      * C->S: Request existing message range (<msgid0> is the oldest, <msgid1> the newest).
      * Responds with all messages newer than <msgid1> (if any), followed by a HISTDONE.
      *
      * @obsolete This command is obsolete, replaced by JOINRANGEHIST.
      */
    OP_RANGE = 9,

    /**
      * @brief
      * S->C: The NEWMSG with msgxid was successfully written and now has the permanent
      *    msgid.
      * Receive: <msgxid> <msgid>
      */
    OP_NEWMSGID = 10,

    /**
      * @brief
      * S->C: The previously sent command with op_code has failed for a command-specific reason
      * Receive: <chatid> <generic_id> <op_code> <reason>
      *
      * Server can reject:
      *  - JOIN: the user doesn't participate in the chatroom
      *  - NEWMSG: no write-access or participants have changed
      *  - MSGUPD | MSGUPDX: participants have changed or the message is too old
      */
    OP_REJECT = 11,

    /**
      * @brief BROADCAST <chatid> <userid> <broadcasttype>
      *
      * It's a command that it is sent by user in a chat and it's received by rest of users.
      *
      * C->S: Used to inform all users in `chatid` that about certain type of event.
      * S->C: Informs the client that `userid` in `chatid` about certain type of event.
      *
      * Valid broadcast types:
      *     1 --> means user-is-typing
      */
    OP_BROADCAST = 12,

    /**
      * @brief
      * S->C: Receive as result of HIST command, it notifies the end of history fetch.
      * Receive: <chatid>
      *
      * @note There may be more history in server, but the HIST <count> is already satisfied.
      */
    OP_HISTDONE = 13,

    /**
      * @brief
      * C->S: Add new key to repository. Payload format is (userid.8 keylen.2 key)*
      * Send: <chatid> <keyxid> <payload>
      *
      * S->C: Key notification. Payload format is (userid.8 keyid.4 keylen.2 key)*
      * Receive: <chatid> <keyid> <payload>
      *
      * Note that <keyxid> should be constant. Valid range: [0xFFFF0001 - 0xFFFFFFFF]
      * Note that ( chatid, userid, keyid ) is unique. Neither ( chatid, keyid ) nor
      * ( userid, keyid ) are unique!
      * Note that <keyxid> is per connection. It does not survive a reconnection.
      */
    OP_NEWKEY = 17,

    /**
      * @brief
      * S->C: Signal the final <keyid> for a newly allocated key.
      * Receive: <chatid> <keyxid> <keyid>
      */
    OP_NEWKEYID = 18,

    /**
      * @brief
      * C->S: Subscribe to events for this chat, indicating the existing message range
      *    (msgid0 is the oldest, msgid1 the newest). Responds with all messages newer
      *    than msgid1 (if any) as NEWMSG, followed by a HISTDONE.
      * Send: <chatid> <msgid0> <msgid1>
      */
    OP_JOINRANGEHIST = 19,

    /**
      * @brief
      * C->S: Update existing message. Can only be updated within one hour of the physical
      *    arrival time. updatedelta must be larger than the previous updatedelta, or
      *    the MSGUPD will fail. The keyid must not change.
      *
      * Send: <chatid> <userid> <msgxid> <timestamp> <updatedelta> <key(x)id> <payload>
      */
    OP_MSGUPDX = 20,

    /**
      * @brief
      * S->C: The NEWMSG with msgxid had been written previously, informs of the permanent
      *     msgid.
      * Receive: <msgxid> <msgid>
      */
    OP_MSGID = 21,

    /**
      * @brief The unique identifier per-client, per-shard. The id is different for each shard.
      *
      * C->S: It sends a seed to generate the unique client id. The seed is 64 bits length.
      * The seed can be the same for all shards.
      * Send: <seed>
      *
      * S->C: It receives the client id generated by server using the seed. It is different for each
      * shard, despite the provided seed for each shard were the same. Client id is 32 bits length.
      * Receive: <clientid>
      *
      * */
    OP_CLIENTID = 24,

    /**
      * @brief  <chatid> <userid> <clientid> <payload-len> <payload>
      *
      * C->S: send to specified recipient(s)
      * S->C: delivery from specified sender
      */
    OP_RTMSG_BROADCAST = 25,

    /**
      * @brief  <chatid> <userid> <clientid> <payload-len> <payload>
      *
      * C->S: send to specified recipient(s)
      * S->C: delivery from specified sender
      */
    OP_RTMSG_USER = 26,

    /**
      * @brief  <chatid> <userid> <clientid> <payload-len> <payload>
      *
      * C->S: send to specified recipient(s)
      * S->C: delivery from specified sender
      */
    OP_RTMSG_ENDPOINT = 27,

    /**
      * @brief  <chatid> <userid> <clientid>
      *
      * C->S: register / keepalive participation in channel's call (max interval: 5 s)
      * S->C: notify all clients of someone having joined the call (sent immediately after a chatd connection is established)
      *
      * If there are less than two parties pinging INCALL in a 1:1 chat with CALLDATA having its connected flag set,
      * the call is considered terminated, and an `ENDCALL` is broadcast.
      * @note that chatd does not parse CALLDATA yet, so the above is not enforced (yet).
      */
    OP_INCALL = 28,

    /**
      * @brief  <chatid> <userid> <clientid>
      *
      * C->S: device has left call
      * S->C: notify all clients of someone having left the call
      */
    OP_ENDCALL = 29,

    /**
      * @brief
      *
      * C->S: Must respond to a received KEEPALIVE within 30 seconds. If local user is away,
      * send KEEPALIVEAWAY
      */
    OP_KEEPALIVEAWAY = 30,

    /**
      * @brief <chatid> <userid> <clientid> <payload-Len> <payload>
      *
      * C->S: set/update call data (gets broadcast to all people in the chat)
      * S->C: notify call data changes (sent immediately after a chatd connection is established
      *     and additionally after JOIN, for those unknown chatrooms at the moment the chatd connection is established
      *
      */
    OP_CALLDATA = 31,

    /**
      * @brief <randomToken>
      *
      * C->S: send an echo packet with 1byte payload. Server will respond with the
      * same byte in return.
      *
      * This command helps to detect a broken socket when it silently dies.
      */
    OP_ECHO = 32,

    /**
      * @brief <chatid> <userid> <msgid> <unicodechar32le>
      *
      * User add a reaction to message
      */
    OP_ADDREACTION = 33,

    /**
      * @brief <chatid> <userid> <msgid> <unicodechar32le>
      *
      * User delete a reaction to message
      */
    OP_DELREACTION = 34,

    /**
      * @brief <chatid>
      *
      * C->S: ping server to ensure client is up to date for the specified chatid
      * S->C: response to the ping initiated by client
      */
    OP_SYNC = 38,

    /**
      ** @brief <chatid> <callDuration.4>
      *
      * S->C: inform about call duration in seconds for a call that exists before we get online.
      * It is sent before any INCALL or CALLDATA.
      */
    OP_CALLTIME = 42,

    /**
      ** @brief
      *
      * C->S: Add new message to this chat. msgid is a temporary random 64-bit
      *    integer ("msgxid"). No two such msgxids must be generated in the same chat
      *    in the same server-time second, or only the first NEWNODEMSG will be written.
      *
      *    This opcode must be used, instead of OP_NEWMSG, to send messages that include
      *    node/s attachment/s (type kMsgNodeAttachment). Messages sent with this opcode
      *    will behave exactly as the ones sent with OP_NEWMSG, but chatd will mark them
      *    as attachments. In result, client can use OP_NODEHIST to retrieve messages of
      *    this type.
      */
    OP_NEWNODEMSG = 44,

    OP_LAST = OP_CALLTIME
};

// privilege levels
enum Priv: signed char
{
    PRIV_INVALID = -10,
    PRIV_NOCHANGE = -2,
    PRIV_NOTPRESENT = -1,
    PRIV_RDONLY = 0,
    PRIV_FULL = 2,
    PRIV_OPER = 3
};

class Message: public Buffer
{
public:
    enum Type: uint8_t
    {
        kMsgInvalid           = 0x00,
        kMsgNormal            = 0x01,
        kMsgManagementLowest  = 0x02,
        kMsgAlterParticipants = 0x02,
        kMsgTruncate          = 0x03,
        kMsgPrivChange        = 0x04,
        kMsgChatTitle         = 0x05,
        kMsgCallEnd           = 0x06,
<<<<<<< HEAD
        kMsgManagementHighest = 0x06,
        kMsgOffset            = 0x55,   // Offset between old message types and new message types
        kMsgUserFirst         = 0x65,
        kMsgAttachment        = 0x65,   // Old value  kMsgAttachment        = 0x10
        kMsgRevokeAttachment  = 0x66,   // Old value  kMsgRevokeAttachment  = 0x11
        kMsgContact           = 0x67,   // Old value  kMsgContact           = 0x12
        kMsgContainsMeta      = 0x68    // Old value  kMsgContainsMeta      = 0x13
=======
        kMsgCallStarted       = 0x07,
        kMsgManagementHighest = 0x07,
        kMsgUserFirst         = 0x10,
        kMsgAttachment        = 0x10,
        kMsgRevokeAttachment  = 0x11,
        kMsgContact           = 0x12,
        kMsgContainsMeta      = 0x13
>>>>>>> 01e75722
    };
    enum Status
    {
        kSending, //< Message has not been sent or is not yet confirmed by the server
        kSendingManual, //< Message is too old to auto-retry sending, or group composition has changed. User must explicitly confirm re-sending. All further messages queued for sending also need confirmation
        kServerReceived, //< Message confirmed by server, but not yet delivered to recepient(s)
        kServerRejected, //< Message is rejected by server for some reason (editing too old message for example)
        kDelivered, //< Peer confirmed message receipt. Used only for 1on1 chats
        kLastOwnMessageStatus = kDelivered, //if a status is <= this, we created the msg, oherwise not
        kNotSeen, //< User hasn't read this message yet
        kSeen //< User has read this message
    };
    enum { kFlagForceNonText = 0x01 };

    enum EncryptionStatus
    {
        kNotEncrypted        = 0,    /// Message already decrypted
        kEncryptedPending    = 1,    /// Message pending to be decrypted (transient)
        kEncryptedNoKey      = 2,    /// Key not found for the message (permanent failure)
        kEncryptedSignature  = 3,    /// Signature verification failure (permanent failure)
        kEncryptedMalformed  = 4,    /// Malformed/corrupted data in the message (permanent failure)
        kEncryptedNoType     = 5     /// Management message of unknown type (transient, not supported by the app yet)
        // if type of management message is unknown, it would be stored encrypted and will not be decrypted
        // even if the library adds support to the new type (unless the message is reloaded from server)
    };

    /** @brief Info recorder in a management message.
     * When a message is a management message, _and_ it needs to carry additional
     * info besides the standard fields (such as sender), the additional data
     * is put inside the message body, laid out as this structure. This is done
     * locally, and has nothing to do with the format of the management message
     * on the wire (where it us usually encoded via TLV). Note that not all management
     * messages need this additional data - for example, a history truncate message
     * has info only about the user that truncated the history, whose handle is contained
     * in the userid property of the Message object, so truncate messages are empty and
     * don't contain a ManagementInfo structure.
     */
    struct ManagementInfo
    {
        /** @brief The affected user.
         * In case of:
         * \c kMsgPrivChange - the user whose privilege changed
         * \c kMsgAlterParticipants - the user who was added/or excluded from the chatroom
         */
        karere::Id target;

        /** In case of:
         * \c kMsgPrivChange - the new privilege of the user whose handle is in \c target
         * \c kMsgAlterParticipants - this is used as a flag to specify whether the user
         * was:
         * - removed - the value is \c PRIV_NOTPRESENT
         * - added - the value of \c PRIV_NOCHANGE
         */
        Priv privilege = PRIV_INVALID;
    };

    class CallEndedInfo
    {
        public:
        karere::Id callid;
        uint8_t termCode = 0;
        uint32_t duration = 0;
        std::vector<karere::Id> participants;

        static CallEndedInfo *fromBuffer(const char *buffer, size_t len)
        {
            CallEndedInfo *info = new CallEndedInfo;
            size_t numParticipants;
            unsigned int lenCallid = sizeof (info->callid);
            unsigned int lenDuration = sizeof (info->duration);
            unsigned int lenTermCode = sizeof (info->termCode);
            unsigned int lenNumParticipants = sizeof (numParticipants);
            unsigned int lenId = sizeof (karere::Id);

            if (!buffer || len < (lenCallid + lenDuration + lenTermCode + lenNumParticipants))
            {
                return NULL;
            }

            unsigned int position = 0;
            memcpy(&info->callid, &buffer[position], lenCallid);
            position += lenCallid;
            memcpy(&info->duration, &buffer[position], lenDuration);
            position += lenDuration;
            memcpy(&info->termCode, &buffer[position], lenTermCode);
            position += lenTermCode;
            memcpy(&numParticipants, &buffer[position], lenNumParticipants);
            position += lenNumParticipants;

            if (len < (position + (lenId * numParticipants)))
            {
                delete info;
                return NULL;
            }

            for (size_t i = 0; i < numParticipants; i++)
            {
                karere::Id id;
                memcpy(&id, &buffer[position], lenId);
                position += lenId;
                info->participants.push_back(id);
            }

            return info;
        }
    };

private:
    //avoid setting the id and flag pairs one by one by making them accessible only by setId(Id,bool)
    karere::Id mId;
    bool mIdIsXid = false;

protected:
    uint8_t mIsEncrypted = kNotEncrypted;

public:
    karere::Id userid;
    uint32_t ts;
    uint16_t updated;
    KeyId keyid;
    unsigned char type;
    BackRefId backRefId = 0;
    std::vector<BackRefId> backRefs;
    mutable void* userp;
    mutable uint8_t userFlags = 0;
    bool richLinkRemoved = 0;

    karere::Id id() const { return mId; }
    void setId(karere::Id aId, bool isXid) { mId = aId; mIdIsXid = isXid; }
    bool isSending() const { return mIdIsXid; }

    bool isLocalKeyid() const { return isLocalKeyId(keyid); }

    uint8_t isEncrypted() const { return mIsEncrypted; }
    bool isPendingToDecrypt() const { return (mIsEncrypted == kEncryptedPending); }
    // true if message is valid, but permanently undecryptable (not transient like unknown types or keyid not found)
    bool isUndecryptable() const { return (mIsEncrypted == kEncryptedMalformed || mIsEncrypted == kEncryptedSignature); }
    void setEncrypted(uint8_t encrypted) { mIsEncrypted = encrypted; }

    explicit Message(karere::Id aMsgid, karere::Id aUserid, uint32_t aTs, uint16_t aUpdated,
          Buffer&& buf, bool aIsSending=false, KeyId aKeyid=CHATD_KEYID_INVALID,
          unsigned char aType=kMsgNormal, void* aUserp=nullptr)
      :Buffer(std::forward<Buffer>(buf)), mId(aMsgid), mIdIsXid(aIsSending), userid(aUserid),
          ts(aTs), updated(aUpdated), keyid(aKeyid), type(aType), userp(aUserp){}

    explicit Message(karere::Id aMsgid, karere::Id aUserid, uint32_t aTs, uint16_t aUpdated,
            const char* msg, size_t msglen, bool aIsSending=false,
            KeyId aKeyid=CHATD_KEYID_INVALID, unsigned char aType=kMsgInvalid, void* aUserp=nullptr)
        :Buffer(msg, msglen), mId(aMsgid), mIdIsXid(aIsSending), userid(aUserid), ts(aTs),
            updated(aUpdated), keyid(aKeyid), type(aType), userp(aUserp){}

    Message(const Message& msg)
        : Buffer(msg.buf(), msg.dataSize()), mId(msg.id()), mIdIsXid(msg.mIdIsXid), mIsEncrypted(msg.mIsEncrypted),
          userid(msg.userid), ts(msg.ts), updated(msg.updated), keyid(msg.keyid), type(msg.type), backRefId(msg.backRefId),
          backRefs(msg.backRefs), userp(msg.userp), userFlags(msg.userFlags), richLinkRemoved(msg.richLinkRemoved)
    {}

    /** @brief Returns the ManagementInfo structure contained within the message
     * content. Throws if the message is not a management message, or if the
     * size of the message contents is smaller than the size of ManagementInfo,
     * but otherwise does not guarentee that the data inside the message
     * is actually a ManagementInfo structure
     */
    ManagementInfo mgmtInfo() { throwIfNotManagementMsg(); return read<ManagementInfo>(0); }

    /** @brief A \c const version of mgmtInfo() */
    const ManagementInfo mgmtInfo() const { throwIfNotManagementMsg(); return read<ManagementInfo>(0); }

    /** @brief Allocated a ManagementInfo structure in the message's buffer,
     * and writes the contents of the provided structure. The message contents
     * *must* be empty when the method is called.
     */
    void createMgmtInfo(const ManagementInfo& src)
    {
        assert(empty());
        append(&src, sizeof(src));
    }

    void createCallEndedInfo(const CallEndedInfo& src)
    {
        assert(empty());
        append(&src.callid, sizeof(src.callid));
        append(&src.duration, sizeof(src.duration));
        append(&src.termCode, sizeof(src.termCode));
        size_t numParticipants = src.participants.size();
        append(&numParticipants, sizeof(numParticipants));
        for (size_t i = 0; i < numParticipants; i++)
        {
            append(&src.participants[i], sizeof(src.participants[i]));
        }
    }

    static const char* statusToStr(unsigned status)
    {
        return (status > kSeen) ? "(invalid status)" : statusNames[status];
    }
    StaticBuffer backrefBuf() const
    {
        return backRefs.empty()
            ?StaticBuffer(nullptr, 0)
            :StaticBuffer((const char*)&backRefs[0], backRefs.size()*8);
    }

    /** @brief Creates a human readable string that describes the management
     * message. Used for debugging
     */
    std::string managementInfoToString() const; //implementation is in strongelope.cpp, as the management info is created there

    /** @brief Returns whether this message is a management message. */
    bool isManagementMessage() const
    {
        return (keyid == 0) && !isSending();    // msgs in sending status use keyid=CHATD_KEYID_INVALID (0)
    }
    bool isManagementMessageKnownType()
    {
        return (isManagementMessage()
                && type >= Message::kMsgManagementLowest
                && type <= Message::kMsgManagementHighest);
    }
    bool isOwnMessage(karere::Id myHandle) const { return (userid == myHandle); }
    bool isDeleted() const { return (updated && !size()); } // returns false for truncate (update = 0)
    bool isValidLastMessage() const
    {
        return (!isDeleted()                        // skip deleted messages (keep truncates)
                && type != kMsgRevokeAttachment     // skip revokes
                && type != kMsgInvalid              // skip (still) encrypted messages
                && (!mIsEncrypted                   // include decrypted messages
                    || isUndecryptable()));         // or undecryptable messages due to permantent error
    }
    // conditions to consider unread messages should match the
    // ones in ChatdSqliteDb::getUnreadMsgCountAfterIdx()
    bool isValidUnread(karere::Id myHandle) const
    {
        return (!isOwnMessage(myHandle)             // exclude own messages
                && !isDeleted()                     // exclude deleted messages
                && (!mIsEncrypted                   // include decrypted messages
                    || isUndecryptable())           // or undecryptable messages due to permantent error
                && (type == kMsgNormal              // exclude any unknown type (not shown in the apps)
                    || type == kMsgAttachment
                    || type == kMsgContact
                    || type == kMsgContainsMeta)
                );
    }

    /** @brief Convert attachment etc. special messages to text */
    std::string toText() const
    {
        if (empty())
            return std::string();

        if (type == kMsgNormal)
            return std::string(buf(), dataSize());

        //special messages have a 2-byte binary prefix
        assert(dataSize() > 2);
        return std::string(buf()+2, dataSize()-2);
    }

    /** @brief Throws an exception if this is not a management message. */
    void throwIfNotManagementMsg() const { if (!isManagementMessage()) throw std::runtime_error("Not a management message"); }

    static bool hasUrl(const std::string &text, std::string &url);
    static bool parseUrl(const std::string &url);
    static void removeUnnecessaryLastCharacters(std::string& buf);
    static void removeUnnecessaryFirstCharacters(std::string& buf);
    static bool isValidEmail(const std::string &buf);

protected:
    static const char* statusNames[];
    friend class Chat;
};

class Command: public Buffer
{
private:
    Command(const Command&) = delete;
protected:
    Command(uint8_t opcode, uint8_t reserve, uint8_t payloadSize=0)
    : Buffer(reserve, payloadSize+1) { write(0, opcode); }
    Command(const char* data, size_t size): Buffer(data, size){}
public:
    enum { kBroadcastUserTyping = 1,  kBroadcastUserStopTyping = 2};
    Command(): Buffer(){}
    Command(Command&& other)
    : Buffer(std::forward<Buffer>(other))
    { assert(!other.buf() && !other.bufSize() && !other.dataSize()); }

    explicit Command(uint8_t opcode, size_t reserve=64)
    : Buffer(reserve) { write(0, opcode); }

    template<class T>
    Command&& operator+(const T& val)
    {
        append(val);
        return std::move(*this);
    }
    Command&& operator+(karere::Id id)
    {
        append(id.val);
        return std::move(*this);
    }
    Command&& operator+(const Buffer& msg)
    {
        append<uint32_t>(msg.dataSize());
        append(msg.buf(), msg.dataSize());
        return std::move(*this);
    }
    bool isMessage() const
    {
        auto op = opcode();
        return ((op == OP_NEWMSG) || (op == OP_NEWNODEMSG)|| (op == OP_MSGUPD) || (op == OP_MSGUPDX));
    }
    uint8_t opcode() const { return read<uint8_t>(0); }
    static const char* opcodeToStr(uint8_t opcode);
    const char* opcodeName() const { return opcodeToStr(opcode()); }
    static std::string toString(const StaticBuffer& data);
    virtual std::string toString() const;
    virtual ~Command(){}
};

/**
 * @brief The KeyCommand class represents a `NEWKEY` command for chatd.
 *
 * It inherits from Buffer and the structure of the byte-sequence is:
 *      opcode.1 + chatid.8 + keyid.4 + keyblobslen.4 + keyblobs.keylen
 *
 * The keyblobs follow the structure:
 *      userid.8 + keylen.2 + key.keylen
 *
 * Additionally, the KeyCommand stores the given local keyid, which is used
 * internally. The keyid encoded in the command is always hardwire to the
 * constant value CHATD_KEYID_UNCONFIRMED.
 */
class KeyCommand: public Command
{
private:
    KeyId mLocalKeyid;

public:
    explicit KeyCommand(karere::Id chatid, KeyId aLocalkeyid, size_t reserve=128)
    : Command(OP_NEWKEY, reserve), mLocalKeyid(aLocalkeyid)
    {
        assert(isLocalKeyId(mLocalKeyid));

        KeyId keyid = CHATD_KEYID_UNCONFIRMED;
        append(chatid.val).append<KeyId>(keyid).append<uint32_t>(0); //last is length of keys payload, initially empty
    }

    KeyId localKeyid() const { return mLocalKeyid; }
    KeyId keyId() const { return read<KeyId>(9); }
    void setChatId(karere::Id aChatId) { write<uint64_t>(1, aChatId.val); }
    void setKeyId(KeyId keyid) { write(9, keyid); }
    void addKey(karere::Id userid, void* keydata, uint16_t keylen)
    {
        assert(keydata && (keylen != 0));
        uint32_t& payloadSize = mapRef<uint32_t>(13);
        payloadSize+=(10+keylen); //userid.8+len.2+keydata.keylen
        append<uint64_t>(userid.val).append<uint16_t>(keylen);
        append(keydata, keylen);
    }
    bool hasKeys() const { return dataSize() > 17; }
    uint32_t keybloblen() const { return read<uint32_t>(13); }
    StaticBuffer keyblob() const
    {
        auto len = keybloblen();
        return StaticBuffer(readPtr(17, len), len);
    }
    void setKeyBlobs(const char* keyblob, uint32_t len)
    {
        write(13, len);
        memcpy(writePtr(17, len), keyblob, len);
        setDataSize(17 + len);
    }

    void clearKeys() { setDataSize(17); }
    virtual std::string toString() const;
};

//we need that special class because we may update key ids after keys get confirmed,
//so in case of NEWMSG with keyxid, if the client reconnects between key confirm and
//NEWMSG send, the NEWMSG would not use the no longer valid keyxid, but a real key id
class MsgCommand: public Command
{
public:
    explicit MsgCommand(uint8_t opcode, karere::Id chatid, karere::Id userid,
        karere::Id msgid, uint32_t ts, uint16_t updated, KeyId keyid=CHATD_KEYID_INVALID)
    :Command(opcode)
    {
        write(1, chatid.val);write(9, userid.val);write(17, msgid.val);write(25, ts);
        write(29, updated);write(31, keyid);write(35, 0); //msglen
    }
    MsgCommand(size_t reserve): Command(reserve) {} //for loading the buffer
    karere::Id msgid() const { return read<uint64_t>(17); }
    karere::Id userId() const { return read<uint64_t>(9); }
    void setId(karere::Id aMsgid) { write(17, aMsgid.val); }
    KeyId keyId() const { return read<KeyId>(31); }
    void setKeyId(KeyId aKeyid) { write(31, aKeyid); }
    StaticBuffer msg() const
    {
        auto len = msglen();
        return StaticBuffer(readPtr(39, len), len);
    }
    uint32_t msglen() const { return read<uint32_t>(35); }
    uint16_t updated() const { return read<uint16_t>(29); }
    uint32_t ts() const { return read<uint32_t>(25); }
    void clearMsg()
    {
        if (msglen() > 0)
            memset(buf()+39, 0, msglen()); //clear old message memory
        write(35, (uint32_t)0);
    }
    void setMsg(const char* msg, uint32_t msglen)
    {
        write(35, msglen);
        memcpy(writePtr(39, msglen), msg, msglen);
    }
    void updateMsgSize()
    {
        write<uint32_t>(35, dataSize()-39);
    }
};

//for exception message purposes
static inline std::string operator+(const char* str, karere::Id id)
{
    std::string result(str);
    result.append(id.toString());
    return result;
}
static inline std::string& operator+(std::string&& str, karere::Id id)
{
    str.append(id.toString());
    return str;
}

enum ChatState
{
    kChatStateOffline = 0,
    kChatStateConnecting,       // connecting to chatd (resolve DNS, open socket...)
    kChatStateJoining,          // connection to chatd is established, logging in
    kChatStateOnline            // login completed (HISTDONE received for JOIN/JOINRANGEHIST)
};

static inline const char* chatStateToStr(unsigned state)
{
    static const char* chatStates[] =
    { "Offline", "Connecting", "Joining", "Online"};

    if (state > chatd::kChatStateOnline)
        return "(unkown state)";
    else
        return chatStates[state];
}

static inline const char* privToString(Priv priv)
{
    switch (priv)
    {
    case PRIV_NOCHANGE:
        return "No change";
    case PRIV_NOTPRESENT:
        return "Not present";
    case PRIV_RDONLY:
        return "READONLY";
    case PRIV_FULL:
        return "READ_WRITE";
    case PRIV_OPER:
        return "OPERATOR";
    default:
        return "(unknown privilege)";
    }
}
}
#endif<|MERGE_RESOLUTION|>--- conflicted
+++ resolved
@@ -389,23 +389,14 @@
         kMsgPrivChange        = 0x04,
         kMsgChatTitle         = 0x05,
         kMsgCallEnd           = 0x06,
-<<<<<<< HEAD
-        kMsgManagementHighest = 0x06,
+        kMsgCallStarted       = 0x07,
+        kMsgManagementHighest = 0x07,
         kMsgOffset            = 0x55,   // Offset between old message types and new message types
         kMsgUserFirst         = 0x65,
         kMsgAttachment        = 0x65,   // Old value  kMsgAttachment        = 0x10
         kMsgRevokeAttachment  = 0x66,   // Old value  kMsgRevokeAttachment  = 0x11
         kMsgContact           = 0x67,   // Old value  kMsgContact           = 0x12
         kMsgContainsMeta      = 0x68    // Old value  kMsgContainsMeta      = 0x13
-=======
-        kMsgCallStarted       = 0x07,
-        kMsgManagementHighest = 0x07,
-        kMsgUserFirst         = 0x10,
-        kMsgAttachment        = 0x10,
-        kMsgRevokeAttachment  = 0x11,
-        kMsgContact           = 0x12,
-        kMsgContainsMeta      = 0x13
->>>>>>> 01e75722
     };
     enum Status
     {
