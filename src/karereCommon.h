#ifndef KARERECOMMON_H
#define KARERECOMMON_H

#include <string>
#include <logger.h>
#include <cservices.h> //needed for timestampMs()
#include <string.h>

// MEGA Meetings types
typedef uint8_t Keyid_t;        // 8-bit id of the encryption key
typedef uint32_t Cid_t;         // 24-bit client id (CID) for meetings (identifies a user in a call)
typedef uint64_t IvStatic_t;    // IV static part (8 bytes)
typedef uint32_t Ctr_t;         // packet Ctr (4 bytes)

/** @cond PRIVATE */

#ifndef KARERE_SHARED
    #define KARERE_EXPORT
    #define KARERE_IMPORT
    #define KARERE_IMPEXP
#else
    #ifdef _WIN32
        #define KARERE_EXPORT __declspec(dllexport)
        #define KARERE_IMPORT __declspec(import)
    #else
        #define KARERE_EXPORT __attribute__ ((visibility("default")))
        #define KARERE_IMPORT KARERE_EXPORT
    #endif
    #ifdef karere_BUILDING
        #define KARERE_IMPEXP KARERE_EXPORT
    #else
       #define KARERE_IMPEXP KARERE_IMPORT
    #endif
#endif
//we need an always-export macro to export the getAppDir() function to the services lib
//Whether we need a dynamic export is determined not by whether we (libkarere) are
//dynamic lib, but by whether libservices is dynamic. TO simplify things, we always
//export this function from the executable
#ifndef _WIN32
    #define APP_ALWAYS_EXPORT __attribute__ ((visibility("default")))
#else
    #define APP_ALWAYS_EXPORT //__declspec(dllexport)
#endif

#ifdef _WIN32
    #include <winsock2.h>
    #include <windows.h> //we must never include windows.h before winsock2.h
    #ifdef WIN32_LEAN_AND_MEAN
        #include <mmsystem.h>
    #endif
#endif

#define KARERE_LOGIN_TIMEOUT 15000
#define KARERE_RECONNECT_DELAY_INITIAL 1000
#define KARERE_RECONNECT_DELAY_MAX 5000
#define KARERE_RECONNECT_ATTEMPT_TIMEOUT 1000   // starts with 1s (+2s bias), but increments exponentially: 3, 4, 6, 10...
#define KARERE_RECONNECT_MAX_ATTEMPT_TIMEOUT 10000

#if defined(__ANDROID__) && !defined(HAVE_STD_TO_STRING)
//Android is missing std::to_string
#define HAVE_STD_TO_STRING 1
#include <sstream>

namespace std
{
template<typename T>
static inline string to_string(const T& t)
{
    ostringstream os;
    os << t;
    return os.str();
}
}
#endif

#define KR_CHECK_NULLARG(name) \
    do { \
      if (!(name))\
        throw std::runtime_error(std::string(__FUNCTION__)+": Assertion failed: Argument '"+#name+"' is NULL"); \
    } while(0)

/** @endcond PRIVATE */

namespace karere
{
class Client;
typedef std::map<std::string, std::string> StringMap;

/** @brief Stops the karere services susbsystem and frees global resources
 * used by Karere
 */
void globalCleanup();

/** @cond PRIVATE */

// Note: You can't send camera and screen simultaneously, but you can
// send i.e camera in hi-res and low-res over two tracks
// screen sharing is not used at this moment in native
struct AvFlags
{
protected:
    uint8_t mFlags = 0;
public:
    enum: uint8_t { kEmpty          = 0x00,
                    kAudio          = 0x01,

                    kCameraLowRes   = 0x02,
                    kCameraHiRes    = 0x04,
                    kCamera         = kCameraLowRes | kCameraHiRes,

                    kScreenLowRes   = 0x08,
                    kScreenHiRes    = 0x10,
                    kScreen         = kScreenLowRes | kScreenHiRes,

                    kLowResVideo    = kCameraLowRes | kScreenLowRes,
                    kHiResVideo     = kCameraHiRes | kScreenHiRes,

                    kVideo          = kLowResVideo | kHiResVideo,
                    kOnHold         = 0x80,
                  };

    AvFlags(uint8_t flags): mFlags(flags){}
<<<<<<< HEAD
    AvFlags(bool audio, bool video) : mFlags(static_cast<uint8_t>((audio ? kAudio : 0) | (video ? kCamera : 0))) {}
    AvFlags(): mFlags(0){}
=======
    AvFlags(bool audio, bool video) : mFlags((audio ? kAudio : 0) | (video ? kCamera : 0)) {}
    AvFlags(): mFlags(karere::AvFlags::kEmpty){}
>>>>>>> 07d8754a

    // setters/modifiers
    void set(uint8_t val)       { mFlags = val; }
    void add(uint8_t val)       { mFlags = mFlags | val; }
    void remove(uint8_t val)    { mFlags = static_cast<uint8_t>(mFlags & ~val); }
    void setOnHold(bool enable) { enable ? add(kOnHold) : remove(kOnHold); }

    // getters
    uint8_t value() const       { return mFlags; }
    bool audio() const          { return mFlags & kAudio; }
    bool video() const          { return mFlags & kVideo; }
    bool videoHiRes() const     { return mFlags & kHiResVideo; }  //  kCameraHiRes  | kScreenHiRes
    bool videoLowRes() const    { return mFlags & kLowResVideo; } //  kCameraLowRes | kScreenLowRes
    bool videoCam() const       { return mFlags & kCamera; }
    bool isOnHold() const       { return mFlags & kOnHold; }

    // check methods
    operator bool() const           { return mFlags != 0; }
    bool operator==(AvFlags other)  { return (mFlags == other.mFlags); }
    bool operator!=(AvFlags other)  { return (mFlags != other.mFlags); }
    bool any() const                { return mFlags != 0; }
    bool has(uint8_t val) const     { return mFlags & val; }

    std::string toString() const
    {
        std::string result;
        if (mFlags & kAudio)
            result+='a';
        if (mFlags & kCameraLowRes)
            result+= "cL";
        if (mFlags & kCameraHiRes)
            result+= "cH";
        if (mFlags & kScreenLowRes)
            result+= "sL";
        if (mFlags & kScreenHiRes)
            result+= "sH";
        if (mFlags & kOnHold)
            result+='h';
        if (result.empty())
            result='-';
        return result;
    }
};

/** @brief Client capability flags. There are defined by the presenced protocol */
//defined here and not in karere::Client to avoid presenced.cpp depending on chatClient.cpp
enum: uint8_t
{
    /** Client has webrtc capabilities */
    kClientCanWebrtc = 0x80,
    /** Client is a mobile application */
    kClientIsMobile = 0x40,
    /** Client can use bit 15 from preferences to handle last-green's visibility */
    kClientSupportLastGreen = 0x20
};

// These are located in the generated karereDbSchema.cpp, generated from dbSchema.sql
extern const char* gDbSchema;
extern const char* gDbSchemaHash;

// If the schema hasn't changed but its usage by the karere lib has,
// the lib can force a new version via this suffix
// Defined in karereCommon.cpp
extern const char* gDbSchemaVersionSuffix;

// If false, do not catch exceptions inside marshall calls, forcing the app to crash
// This option should be used only in development/debugging
extern bool gCatchException;

static inline int64_t timestampMs() { return services_get_time_ms(); }

//logging stuff

#define KR_LOG_DEBUG(fmtString,...) KARERE_LOG_DEBUG(krLogChannel_default, fmtString, ##__VA_ARGS__)
#define KR_LOG_INFO(fmtString,...) KARERE_LOG_INFO(krLogChannel_default, fmtString, ##__VA_ARGS__)
#define KR_LOG_WARNING(fmtString,...)  KARERE_LOG_WARNING(krLogChannel_default, fmtString, ##__VA_ARGS__)
#define KR_LOG_ERROR(fmtString,...) KARERE_LOG_ERROR(krLogChannel_default, fmtString, ##__VA_ARGS__)

#define CHAT_LOG_DEBUG(fmtString,...) KARERE_LOG_DEBUG(krLogChannel_textchat, fmtString, ##__VA_ARGS__)
#define CHAT_LOG_INFO(fmtString,...) KARERE_LOG_INFO(krLogChannel_textchat, fmtString, ##__VA_ARGS__)
#define CHAT_LOG_WARNING(fmtString,...)  KARERE_LOG_WARNING(krLogChannel_textchat, fmtString, ##__VA_ARGS__)
#define CHAT_LOG_ERROR(fmtString,...) KARERE_LOG_ERROR(krLogChannel_textchat, fmtString, ##__VA_ARGS__)

#define GUI_LOG_DEBUG(fmtString,...) KARERE_LOG_DEBUG(krLogChannel_gui, fmtString, ##__VA_ARGS__)
#define GUI_LOG_WARNING(fmtString,...) KARERE_LOG_WARNING(krLogChannel_gui, fmtString, ##__VA_ARGS__)
#define GUI_LOG_ERROR(fmtString,...) KARERE_LOG_ERROR(krLogChannel_gui, fmtString, ##__VA_ARGS__)

#define API_LOG_DEBUG(fmtString,...) KARERE_LOG_DEBUG(krLogChannel_megachatapi, fmtString, ##__VA_ARGS__)
#define API_LOG_INFO(fmtString,...) KARERE_LOG_INFO(krLogChannel_megachatapi, fmtString, ##__VA_ARGS__)
#define API_LOG_WARNING(fmtString,...)  KARERE_LOG_WARNING(krLogChannel_megachatapi, fmtString, ##__VA_ARGS__)
#define API_LOG_ERROR(fmtString,...) KARERE_LOG_ERROR(krLogChannel_megachatapi, fmtString, ##__VA_ARGS__)
/*
#ifndef NDEBUG
#undef assert
#define assert(cond) do { \
    if (!(cond)) { \
        KR_LOG_ERROR("Assertion failed: '%s', aborting application", #cond); \
        abort(); \
    } \
} while(0)
#endif
*/
#define KR_THROW_IF_FALSE(statement) do {\
    if (!(statement)) {\
        throw std::runtime_error(std::string("Karere: ")+#statement+" failed (returned false)\nAt file "+__FILE__+":"+std::to_string(__LINE__)); \
     } \
 } while(0)

#define KR_EXCEPTION_TO_PROMISE(type)                 \
    catch(std::exception& e)                          \
    {                                                 \
        const char* what = e.what();                  \
        if (!what) what = "(no exception message)";   \
        return ::promise::Error(what, type);            \
    }

/** @endcond PRIVATE */

}

#endif<|MERGE_RESOLUTION|>--- conflicted
+++ resolved
@@ -120,13 +120,8 @@
                   };
 
     AvFlags(uint8_t flags): mFlags(flags){}
-<<<<<<< HEAD
     AvFlags(bool audio, bool video) : mFlags(static_cast<uint8_t>((audio ? kAudio : 0) | (video ? kCamera : 0))) {}
-    AvFlags(): mFlags(0){}
-=======
-    AvFlags(bool audio, bool video) : mFlags((audio ? kAudio : 0) | (video ? kCamera : 0)) {}
     AvFlags(): mFlags(karere::AvFlags::kEmpty){}
->>>>>>> 07d8754a
 
     // setters/modifiers
     void set(uint8_t val)       { mFlags = val; }
