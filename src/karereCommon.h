#ifndef KARERECOMMON_H
#define KARERECOMMON_H

#include <string>
#include <logger.h>
#include <cservices.h> //needed for timestampMs()
#include <string.h>

// MEGA Meetings types
typedef uint8_t Keyid_t;        // 8-bit id of the encryption key
typedef uint32_t Cid_t;         // 24-bit client id (CID) for meetings
typedef uint64_t IvStatic_t;    // IV static part (8 bytes)
typedef uint32_t Ctr_t;         // packet Ctr (4 bytes)

/** @cond PRIVATE */

#ifndef KARERE_SHARED
    #define KARERE_EXPORT
    #define KARERE_IMPORT
    #define KARERE_IMPEXP
#else
    #ifdef _WIN32
        #define KARERE_EXPORT __declspec(dllexport)
        #define KARERE_IMPORT __declspec(import)
    #else
        #define KARERE_EXPORT __attribute__ ((visibility("default")))
        #define KARERE_IMPORT KARERE_EXPORT
    #endif
    #ifdef karere_BUILDING
        #define KARERE_IMPEXP KARERE_EXPORT
    #else
       #define KARERE_IMPEXP KARERE_IMPORT
    #endif
#endif
//we need an always-export macro to export the getAppDir() function to the services lib
//Whether we need a dynamic export is determined not by whether we (libkarere) are
//dynamic lib, but by whether libservices is dynamic. TO simplify things, we always
//export this function from the executable
#ifndef _WIN32
    #define APP_ALWAYS_EXPORT __attribute__ ((visibility("default")))
#else
    #define APP_ALWAYS_EXPORT //__declspec(dllexport)
#endif

#ifdef _WIN32
    #include <winsock2.h>
    #include <windows.h> //we must never include windows.h before winsock2.h
    #ifdef WIN32_LEAN_AND_MEAN
        #include <mmsystem.h>
    #endif
#endif

#define KARERE_LOGIN_TIMEOUT 15000
#define KARERE_RECONNECT_DELAY_INITIAL 1000
#define KARERE_RECONNECT_DELAY_MAX 5000
#define KARERE_RECONNECT_ATTEMPT_TIMEOUT 1000   // starts with 1s (+2s bias), but increments exponentially: 3, 4, 6, 10...
#define KARERE_RECONNECT_MAX_ATTEMPT_TIMEOUT 10000

#define KARERE_DEFAULT_TURN_SERVERS \
   "[{\"host\":\"turn:trn270n001.karere.mega.nz:3478?transport=udp\"}," \
    "{\"host\":\"turn:trn302n001.karere.mega.nz:3478?transport=udp\"}," \
    "{\"host\":\"turn:trn530n001.karere.mega.nz:3478?transport=udp\"}]"

#define KARERE_TURN_USERNAME "inoo20jdnH"
#define KARERE_TURN_PASSWORD "02nNKDBkkS"

#if defined(__ANDROID__) && !defined(HAVE_STD_TO_STRING)
//Android is missing std::to_string
#define HAVE_STD_TO_STRING 1
#include <sstream>

namespace std
{
template<typename T>
static inline string to_string(const T& t)
{
    ostringstream os;
    os << t;
    return os.str();
}
}
#endif

#define KR_CHECK_NULLARG(name) \
    do { \
      if (!(name))\
        throw std::runtime_error(std::string(__FUNCTION__)+": Assertion failed: Argument '"+#name+"' is NULL"); \
    } while(0)

/** @endcond PRIVATE */

namespace karere
{
class Client;
typedef std::map<std::string, std::string> StringMap;

/** @brief Stops the karere services susbsystem and frees global resources
 * used by Karere
 */
void globalCleanup();

/** @cond PRIVATE */

struct AvFlags
{
protected:
    uint8_t mFlags = 0;
public:
    //Bit 3 (value 4) is occupied by kFlagRinging = 0x04
    enum: uint8_t { kAudio = 1, kCameraLowRes = 2, kCameraHiRes = 4, kCamera = 6,
                    kScreenLowRes = 8, kScreenHiRes = 16, kScreen = 24,
                    kLowResVideo = 10, kHiResVideo = 20, kVideo = 30, kOnHold = 128};
    AvFlags(uint8_t flags): mFlags(flags){}
    AvFlags(bool audio, bool video)
    : mFlags((audio ? kAudio : 0) | (video ? kVideo : 0)){}
    AvFlags(): mFlags(0){}
    uint8_t value() const { return mFlags; }
    void set(uint8_t val) { mFlags = val; }
    bool audio() const { return mFlags & kAudio; }
    bool video() const { return mFlags & kVideo; }
    bool videoLowRes() const { return mFlags & kLowResVideo; }
    bool videoHiRes() const { return mFlags & kHiResVideo; }
    bool operator==(AvFlags other) { return (mFlags == other.mFlags); }
    bool operator!=(AvFlags other) { return (mFlags != other.mFlags); }
    bool any() const { return mFlags != 0; }
<<<<<<< HEAD
    bool has(uint8_t val) const { return mFlags & val; }
    void add(uint8_t val) { mFlags = mFlags | val; }
    void remove(uint8_t val) { mFlags = mFlags & ~val; }
=======
>>>>>>> a0db6c7d
    operator bool() const { return mFlags != 0; }
    std::string toString() const
    {
        std::string result;
        if (mFlags & kAudio)
            result+='a';
        if (mFlags & kCameraLowRes)
            result+= "cL";
        if (mFlags & kCameraHiRes)
            result+= "cH";
        if (mFlags & kScreenLowRes)
            result+= "sL";
        if (mFlags & kScreenHiRes)
            result+= "sH";
        if (mFlags & kOnHold)
            result+='h';
        if (result.empty())
            result='-';
        return result;
    }

    void setOnHold(bool enable)
    {
        enable ? add(kOnHold) : remove(kOnHold);
    }
};

/** @brief Client capability flags. There are defined by the presenced protocol */
//defined here and not in karere::Client to avoid presenced.cpp depending on chatClient.cpp
enum: uint8_t
{
    /** Client has webrtc capabilities */
    kClientCanWebrtc = 0x80,
    /** Client is a mobile application */
    kClientIsMobile = 0x40,
    /** Client can use bit 15 from preferences to handle last-green's visibility */
    kClientSupportLastGreen = 0x20
};

// These are located in the generated karereDbSchema.cpp, generated from dbSchema.sql
extern const char* gDbSchema;
extern const char* gDbSchemaHash;

// If the schema hasn't changed but its usage by the karere lib has,
// the lib can force a new version via this suffix
// Defined in karereCommon.cpp
extern const char* gDbSchemaVersionSuffix;

// If false, do not catch exceptions inside marshall calls, forcing the app to crash
// This option should be used only in development/debugging
extern bool gCatchException;

static inline int64_t timestampMs() { return services_get_time_ms(); }

//logging stuff

#define KR_LOG_DEBUG(fmtString,...) KARERE_LOG_DEBUG(krLogChannel_default, fmtString, ##__VA_ARGS__)
#define KR_LOG_INFO(fmtString,...) KARERE_LOG_INFO(krLogChannel_default, fmtString, ##__VA_ARGS__)
#define KR_LOG_WARNING(fmtString,...)  KARERE_LOG_WARNING(krLogChannel_default, fmtString, ##__VA_ARGS__)
#define KR_LOG_ERROR(fmtString,...) KARERE_LOG_ERROR(krLogChannel_default, fmtString, ##__VA_ARGS__)

#define CHAT_LOG_DEBUG(fmtString,...) KARERE_LOG_DEBUG(krLogChannel_textchat, fmtString, ##__VA_ARGS__)
#define CHAT_LOG_INFO(fmtString,...) KARERE_LOG_INFO(krLogChannel_textchat, fmtString, ##__VA_ARGS__)
#define CHAT_LOG_WARNING(fmtString,...)  KARERE_LOG_WARNING(krLogChannel_textchat, fmtString, ##__VA_ARGS__)
#define CHAT_LOG_ERROR(fmtString,...) KARERE_LOG_ERROR(krLogChannel_textchat, fmtString, ##__VA_ARGS__)

#define GUI_LOG_DEBUG(fmtString,...) KARERE_LOG_DEBUG(krLogChannel_gui, fmtString, ##__VA_ARGS__)
#define GUI_LOG_WARNING(fmtString,...) KARERE_LOG_WARNING(krLogChannel_gui, fmtString, ##__VA_ARGS__)
#define GUI_LOG_ERROR(fmtString,...) KARERE_LOG_ERROR(krLogChannel_gui, fmtString, ##__VA_ARGS__)

#define API_LOG_DEBUG(fmtString,...) KARERE_LOG_DEBUG(krLogChannel_megachatapi, fmtString, ##__VA_ARGS__)
#define API_LOG_INFO(fmtString,...) KARERE_LOG_INFO(krLogChannel_megachatapi, fmtString, ##__VA_ARGS__)
#define API_LOG_WARNING(fmtString,...)  KARERE_LOG_WARNING(krLogChannel_megachatapi, fmtString, ##__VA_ARGS__)
#define API_LOG_ERROR(fmtString,...) KARERE_LOG_ERROR(krLogChannel_megachatapi, fmtString, ##__VA_ARGS__)
/*
#ifndef NDEBUG
#undef assert
#define assert(cond) do { \
    if (!(cond)) { \
        KR_LOG_ERROR("Assertion failed: '%s', aborting application", #cond); \
        abort(); \
    } \
} while(0)
#endif
*/
#define KR_THROW_IF_FALSE(statement) do {\
    if (!(statement)) {\
        throw std::runtime_error(std::string("Karere: ")+#statement+" failed (returned false)\nAt file "+__FILE__+":"+std::to_string(__LINE__)); \
     } \
 } while(0)

#define KR_EXCEPTION_TO_PROMISE(type)                 \
    catch(std::exception& e)                          \
    {                                                 \
        const char* what = e.what();                  \
        if (!what) what = "(no exception message)";   \
        return ::promise::Error(what, type);            \
    }

/** @endcond PRIVATE */

}

#endif<|MERGE_RESOLUTION|>--- conflicted
+++ resolved
@@ -123,12 +123,6 @@
     bool operator==(AvFlags other) { return (mFlags == other.mFlags); }
     bool operator!=(AvFlags other) { return (mFlags != other.mFlags); }
     bool any() const { return mFlags != 0; }
-<<<<<<< HEAD
-    bool has(uint8_t val) const { return mFlags & val; }
-    void add(uint8_t val) { mFlags = mFlags | val; }
-    void remove(uint8_t val) { mFlags = mFlags & ~val; }
-=======
->>>>>>> a0db6c7d
     operator bool() const { return mFlags != 0; }
     std::string toString() const
     {
