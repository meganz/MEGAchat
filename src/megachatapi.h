--- conflicted
+++ resolved
@@ -1962,11 +1962,8 @@
         TYPE_REQUEST_HIGH_RES_VIDEO, TYPE_REQUEST_LOW_RES_VIDEO,
         TYPE_OPEN_VIDEO_DEVICE, TYPE_REQUEST_HIRES_QUALITY,
         TYPE_DEL_SPEAKER, TYPE_REQUEST_SVC_LAYERS,
-<<<<<<< HEAD
+        TYPE_SET_CHATROOM_OPTIONS,
         TYPE_CREATE_SCHEDULED_MEETING,
-=======
-        TYPE_SET_CHATROOM_OPTIONS,
->>>>>>> aa51d1cb
         TOTAL_OF_REQUEST_TYPES
     };
 
@@ -3926,7 +3923,6 @@
     void createMeeting(const char *title = NULL, MegaChatRequestListener *listener = NULL);
 
     /**
-<<<<<<< HEAD
      * @brief Creates a scheduled meeting
      *
      * TODO complete documentation
@@ -3936,7 +3932,8 @@
                                 int cancelled = -1, bool emailsDisabled = false, const char* attributes = NULL, const char* overrides = NULL, int interval = 0,
                                 const char* until = NULL, const mega::MegaIntegerList* byWeekDay = NULL, const mega::MegaIntegerList* byMonthDay = NULL,
                                 const mega::MegaIntegerMap* byMonthWeekDay = NULL, MegaChatRequestListener* listener = NULL);
-=======
+
+    /**
      * @brief Creates a meeting
      *
      * This function allows to create public chats, where the moderator can create chat links to share
@@ -3979,7 +3976,6 @@
      * @param listener MegaChatRequestListener to track this request
      */
     void createMeeting(const char* title, bool speakRequest, bool waitingRoom, bool openInvite, MegaChatRequestListener* listener = NULL);
->>>>>>> aa51d1cb
 
     /**
      * @brief Check if there is an existing chat-link for an public chat
