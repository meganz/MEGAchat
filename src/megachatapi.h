--- conflicted
+++ resolved
@@ -337,8 +337,6 @@
     virtual bool isRinging() const;
 
     /**
-<<<<<<< HEAD
-=======
      * @brief Returns the status of the session for a peer
      *
      * Valid values:
@@ -364,7 +362,6 @@
     virtual MegaChatHandle getPeerSessionStatusChange() const;
 
     /**
->>>>>>> a93d27fd
      * @brief Returns if call has been ignored
      *
      * @return True if the call has been ignored, false otherwise.
