/**
 * @file megachatapi.h
 * @brief Public header file of the intermediate layer for the MEGA Chat C++ SDK.
 *
 * (c) 2013-2016 by Mega Limited, Auckland, New Zealand
 *
 * This file is part of the MEGA SDK - Client Access Engine.
 *
 * Applications using the MEGA API must present a valid application key
 * and comply with the the rules set forth in the Terms of Service.
 *
 * The MEGA SDK is distributed in the hope that it will be useful,
 * but WITHOUT ANY WARRANTY; without even the implied warranty of
 * MERCHANTABILITY or FITNESS FOR A PARTICULAR PURPOSE.
 *
 * @copyright Simplified (2-clause) BSD License.
 *
 * You should have received a copy of the license along with this
 * program.
 */

#ifndef MEGACHATAPI_H
#define MEGACHATAPI_H


#include <megaapi.h>

namespace mega { class MegaApi; }

namespace megachat
{

typedef uint64_t MegaChatHandle;
typedef int MegaChatIndex;  // int32_t

/**
 * @brief MEGACHAT_INVALID_HANDLE Invalid value for a handle
 *
 * This value is used to represent an invalid handle. Several MEGA objects can have
 * a handle but it will never be megachat::MEGACHAT_INVALID_HANDLE
 *
 */
const MegaChatHandle MEGACHAT_INVALID_HANDLE = ~(MegaChatHandle)0;
const MegaChatIndex MEGACHAT_INVALID_INDEX = 0x7fffffff;

class MegaChatApi;
class MegaChatApiImpl;
class MegaChatRequest;
class MegaChatRequestListener;
class MegaChatError;
class MegaChatMessage;
class MegaChatRoom;
class MegaChatRoomListener;
class MegaChatCall;
class MegaChatCallListener;
class MegaChatVideoListener;
class MegaChatListener;
class MegaChatNotificationListener;
class MegaChatListItem;

/**
 * @brief Provide information about a call
 *
 * A call can be obtained with the callback MegaChatCallListener::onChatCallUpdate where MegaChatApi has
 * the ownership of the object. Or by a getter where a copy is provided, MegaChatApi::getChatCall
 * and MegaChatApi::getChatCallByCallId
 *
 * The states that a call has during its life time are:
 * Outgoing call:
 *  - CALL_STATUS_INITIAL
 *  - CALL_STATUS_HAS_LOCAL_STREAM
 *  - CALL_STATUS_REQUEST_SENT
 *  - CALL_STATUS_IN_PROGRESS
 *  - CALL_STATUS_TERMINATING
 *  - CALL_STATUS_DESTROYED
 *
 * Incoming call:
 *  - CALL_STATUS_RING_IN
 *  - CALL_STATUS_JOINING
 *  - CALL_STATUS_IN_PROGRESS
 *  - CALL_STATUS_TERMINATING
 *  - CALL_STATUS_DESTROYED
 */
class MegaChatCall
{
public:
    enum
    {
        CALL_STATUS_INITIAL = 0,        /// Initial state
        CALL_STATUS_HAS_LOCAL_STREAM,   /// Call has obtained a local video-audio stream
        CALL_STATUS_REQUEST_SENT,       /// Call request has been sent to receiver
        CALL_STATUS_RING_IN,            /// Call is at incoming state, it has not been answered or rejected yet
        CALL_STATUS_JOINING,            /// Intermediate state, while connection is established
        CALL_STATUS_IN_PROGRESS,        /// Call is established and there is a full communication
        CALL_STATUS_TERMINATING,        ///
        CALL_STATUS_DESTROYED,          /// Call is finished and resources can be released
    };

    enum
    {
        SESSION_STATUS_INITIAL = 0,
        SESSION_STATUS_IN_PROGRESS,        /// Session is established and there is communication between peers
        SESSION_STATUS_DESTROYED,          /// Session is finished and resources can be released
        SESSION_STATUS_NO_SESSION,         /// There are no session for that peer id
    };

    enum
    {
        CHANGE_TYPE_STATUS = 0x01,          /// Call status has changed
        CHANGE_TYPE_LOCAL_AVFLAGS = 0x02,   /// Local audio/video flags has changed
        CHANGE_TYPE_REMOTE_AVFLAGS = 0x04,  /// Remote audio/video flags has changed
        CHANGE_TYPE_TEMPORARY_ERROR = 0x08, /// New temporary error is notified
        CHANGE_TYPE_RINGING_STATUS = 0x10,  /// Peer has change its ringing state
        CHANGE_TYPE_SESSION_STATUS = 0x20,  /// Session status has changed
    };

    enum
    {
        TERM_CODE_USER_HANGUP       = 0,    /// Normal user hangup
        TERM_CODE_CALL_REQ_CANCEL   = 1,    /// Call request was canceled before call was answered
        TERM_CODE_CALL_REJECT       = 2,    /// Outgoing call has been rejected by the peer OR incoming call has been rejected by
                                            /// another client of our user
        TERM_CODE_ANSWER_ELSE_WHERE = 3,    /// Call was answered on another device of ours
        TERM_CODE_ANSWER_TIMEOUT    = 5,    /// Call was not answered in a timely manner
        TERM_CODE_RING_OUT_TIMEOUT  = 6,    /// We have sent a call request but no RINGING received within this timeout - no other
                                            /// users are online
        TERM_CODE_APP_TERMINATING   = 7,    /// The application is terminating
        TERM_CODE_BUSY              = 9,    /// Peer is in another call
        TERM_CODE_NOT_FINISHED      = 10,   /// The call is in progress, no termination code yet
        TERM_CODE_ERROR             = 21    /// Notify any error type
    };

    virtual ~MegaChatCall();

    /**
     * @brief Creates a copy of this MegaChatCall object
     *
     * The resulting object is fully independent of the source MegaChatCall,
     * it contains a copy of all internal attributes, so it will be valid after
     * the original object is deleted.
     *
     * You are the owner of the returned object
     *
     * @return Copy of the MegaChatCall object
     */
    virtual MegaChatCall *copy();

    /**
     * @brief Returns the status of the call
     *
     * @return the call status
     * Valid values are:
     *  - CALL_STATUS_INITIAL = 0
     *  - CALL_STATUS_HAS_LOCAL_STREAM = 1
     *  - CALL_STATUS_REQUEST_SENT = 2
     *  - CALL_STATUS_RING_IN = 3
     *  - CALL_STATUS_JOINING = 4
     *  - CALL_STATUS_IN_PROGRESS = 5
     *  - CALL_STATUS_TERMINATING = 6
     *  - CALL_STATUS_DESTROYED = 7
     */
    virtual int getStatus() const;

    /**
     * @brief Returns the MegaChatHandle of the chat. Every call is asociated to a chatroom
     *
     * @return MegaChatHandle of the chat.
     */
    virtual MegaChatHandle getChatid() const;

    /**
     * @brief Returns the call identifier
     *
     * @return MegaChatHandle of the call.
     */
    virtual MegaChatHandle getId() const;

    /**
     * @brief Return audio state for local
     *
     * @return true if audio is enable, false if audio is disable
     */
    virtual bool hasLocalAudio();

    /**
     * @brief Return audio state for remote
     *
     * @return true if audio is enable, false if audio is disable
     */
    virtual bool hasRemoteAudio();

    /**
     * @brief Return video state for local
     *
     * @return true if video is enable, false if video is disable
     */
    virtual bool hasLocalVideo();

    /**
     * @brief Return video state for remote
     *
     * @return true if video is enable, false if video is disable
     */
    virtual bool hasRemoteVideo();

    /**
     * @brief Returns a bit field with the changes of the call
     *
     * This value is only useful for calls notified by MegaChatCallListener::onChatCallUpdate
     * that can notify about call modifications. The value only will be valid inside
     * MegaChatCallListener::onChatCallUpdate. A copy of MegaChatCall will be necessary to use
     * outside this callback.
     *
     * @return The returned value is an OR combination of these flags:
     *
     * - MegaChatCall::CHANGE_TYPE_STATUS   = 0x01
     * Check if the status of the call changed
     *
     * - MegaChatCall::CHANGE_TYPE_AVFLAGS  = 0x02
     * Check MegaChatCall::hasAudio() and MegaChatCall::hasVideo() value
     *
     * - MegaChatCall::CHANGE_TYPE_REMOTE_AVFLAGS  = 0x04
     * Check MegaChatCall::hasAudio() and MegaChatCall::hasVideo() value
     *
     * - MegaChatCall::CHANGE_TYPE_TEMPORARY_ERROR  = 0x08
     * Check MegaChatCall::getTemporaryError() value
     *
     * - MegaChatCall::CHANGE_TYPE_RINGING_STATUS = 0x10
     * Check MegaChatCall::isRinging() value
     *
     * - MegaChatCall::CHANGE_TYPE_SESSION_STATUS = 0x20
     * Check MegaChatCall::getSessionStatus() and MegaChatCall::getPeerSessionStatusChange() values
     */
    virtual int getChanges() const;

    /**
     * @brief Returns true if this call has an specific change
     *
     * This value is only useful for call notified by MegaChatCallListener::onChatCallUpdate
     * that can notify about call modifications. The value only will be valid inside
     * MegaChatCallListener::onChatCallUpdate. A copy of MegaChatCall will be necessary to use
     * outside this callback
     *
     * In other cases, the return value of this function will be always false.
     *
     * @param changeType The type of change to check. It can be one of the following values:
     *
     * - MegaChatCall::CHANGE_TYPE_STATUS   = 0x01
     * Check if the status of the call changed
     *
     * - MegaChatCall::CHANGE_TYPE_AVFLAGS  = 0x02
     * Check MegaChatCall::hasAudio() and MegaChatCall::hasVideo() value
     *
     * - MegaChatCall::CHANGE_TYPE_REMOTE_AVFLAGS  = 0x04
     * Check MegaChatCall::hasAudio() and MegaChatCall::hasVideo() value
     *
     * - MegaChatCall::CHANGE_TYPE_TEMPORARY_ERROR  = 0x08
     * Check MegaChatCall::getTemporaryError() value
     *
     * - MegaChatCall::CHANGE_TYPE_RINGING_STATUS = 0x10
     * Check MegaChatCall::isRinging() value
     *
     * - MegaChatCall::CHANGE_TYPE_SESSION_STATUS = 0x20
     * Check MegaChatCall::getSessionStatus() and MegaChatCall::getPeerSessionStatusChange() values
     *
     * @return true if this call has an specific change
     */
    virtual bool hasChanged(int changeType) const;

    /**
     * @brief Return call duration
     *
     * @note If the call is not finished yet, the returned value representes the elapsed time
     * since the beginning of the call until now.
     *
     * @return Call duration
     */
    virtual int64_t getDuration() const;

    /**
     * @brief Return the timestamp when call has started
     *
     * @return Initial timestamp
     */
    virtual int64_t getInitialTimeStamp() const;

    /**
     * @brief Return the timestamp when call has finished
     *
     * @note If call is not finished yet, it will return 0.
     *
     * @return Final timestamp or 0 if call is in progress
     */
    virtual int64_t getFinalTimeStamp() const;

    /**
     * @brief Returns the content of the temporary error
     *
     * This temporary error is cleared after notification through MegaChatCallListener::onChatCallUpdate
     *
     * The SDK retains the ownership of the returned value. It will be valid until
     * the MegaChatCall object is deleted.
     *
     * @return Content of the error. If there isn't a error, it returns a empty string.
     */
    virtual const char *getTemporaryError() const;

    /**
     * @brief Returns the termination code for this call
     *
     * @note If the call is not finished yet, it returns MegaChatCall::TERM_CODE_NOT_FINISHED.
     *
     * To check if the call was terminated locally or remotely, see MegaChatCall::isLocalTermCode().
     *
     * @return termination code for the call
     */
    virtual int getTermCode() const;

    /**
     * @brief Returns if the call finished locally or remotely
     *
     * @return True if the call finished locally. False if the call finished remotely
     */
    virtual bool isLocalTermCode() const;

    /**
     * @brief Returns the status of the remote call
     *
     * Only valid for outgoing calls. It becomes true when the receiver of the call
     * has received the call request but have not answered yet. Once the user answers or
     * rejects the call, this function returns false.
     *
     * For incoming calls, this function always returns false.
     *
     * @return True if the receiver of the call is aware of the call and is ringing, false otherwise.
     */
    virtual bool isRinging() const;

    /**
<<<<<<< HEAD
     * @brief Returns the status of the session for a peer
     *
     * Valid values:
     *  - SESSION_STATUS_INITIAL
     *  - SESSION_STATUS_IN_PROGRESS
     *  - SESSION_STATUS_DESTROYED
     *  - SESSION_STATUS_NO_SESSION
     *
     * If \c peerId has not any session in the call SESSION_STATUS_NO_SESSION will be returned
     *
     * @return Session status for \c peerId
     */
    virtual int getSessionStatus(MegaChatHandle peerId) const;

    /**
     * @brief Returns peer id which session status has changed
     *
     * This function only returns a valid value when session status change is notified
     * via MegaChatCallListener::onChatCallUpdate
     *
     * @return Handle of the peer which session has changed its status
     */
    virtual MegaChatHandle getPeerSessionStatusChange() const;
=======
     * @brief Returns if call has been ignored
     *
     * @return True if the call has been ignored, false otherwise.
     */
    virtual bool isIgnored() const;
>>>>>>> 4250f0d9
};

/**
 * @brief Interface to get video frames from calls
 *
 * The same interface is used to receive local or remote video, but it has to be un/registered
 * by differents functions:
 *
 *  - MegaChatApi::addChatLocalVideoListener / MegaChatApi::removeChatLocalVideoListener
 *  - MegaChatApi::addChatRemoteVideoListener / MegaChatApi::removeChatRemoteVideoListener
 */
class MegaChatVideoListener
{
public:
    virtual ~MegaChatVideoListener() {}

    /**
     * @brief This function is called when a new image from a local or remote device is available
     *
     * @param api MegaChatApi connected to the account
     * @param chatid MegaChatHandle that provides the video
     * @param width Size in pixels
     * @param height Size in pixels
     * @param buffer Data buffer in format ARGB: 4 bytes per pixel (total size: width * height * 4)
     * @param size Buffer size in bytes
     *
     *  The MegaChatVideoListener retains the ownership of the buffer.
     */
    virtual void onChatVideoData(MegaChatApi *api, MegaChatHandle chatid, int width, int height, char *buffer, size_t size);
};

/**
 * @brief Interface to get notifications about calls
 *
 * You can un/subscribe to changes related to a MegaChatCall by using:
 *
 *  - MegaChatApi::addChatCallListener / MegaChatApi::removeChatCallListener
 *
 */
class MegaChatCallListener
{
public:
    virtual ~MegaChatCallListener() {}

    /**
     * @brief This function is called when there are changes in the call
     *
     * The changes can be accessed by MegaChatCall::getChanges or MegaChatCall::hasChanged
     *
     * The SDK retains the ownership of the MegaChatCall.
     * The call object that it contains will be valid until this function returns.
     * If you want to save the object, use MegaChatCall::copy.
     *
     * The api object is the one created by the application, it will be valid until
     * the application deletes it.
     *
     * @param api MegaChatApi connected to the account
     * @param call MegaChatCall that contains the call with its changes
     */
    virtual void onChatCallUpdate(MegaChatApi* api, MegaChatCall *call);
};

class MegaChatPeerList
{
public:
    enum {
        PRIV_UNKNOWN = -2,
        PRIV_RM = -1,
        PRIV_RO = 0,
        PRIV_STANDARD = 2,
        PRIV_MODERATOR = 3
    };

    /**
     * @brief Creates a new instance of MegaChatPeerList
     *
     * @return A pointer to the superclass of the private object
     */
    static MegaChatPeerList * createInstance();

    virtual ~MegaChatPeerList();

    /**
     * @brief Creates a copy of this MegaChatPeerList object
     *
     * The resulting object is fully independent of the source MegaChatPeerList,
     * it contains a copy of all internal attributes, so it will be valid after
     * the original object is deleted.
     *
     * You are the owner of the returned object
     *
     * @return Copy of the MegaChatPeerList object
     */
    virtual MegaChatPeerList *copy() const;

    /**
     * @brief addPeer Adds a new chat peer to the list
     *
     * @param h MegaChatHandle of the user to be added
     * @param priv Privilege level of the user to be added
     * Valid values are:
     * - MegaChatPeerList::PRIV_RM = -1
     * - MegaChatPeerList::PRIV_RO = 0
     * - MegaChatPeerList::PRIV_STANDARD = 2
     * - MegaChatPeerList::PRIV_MODERATOR = 3
     */
    virtual void addPeer(MegaChatHandle h, int priv);

    /**
     * @brief Returns the MegaChatHandle of the chat peer at the position i in the list
     *
     * If the index is >= the size of the list, this function returns MEGACHAT_INVALID_HANDLE.
     *
     * @param i Position of the chat peer that we want to get from the list
     * @return MegaChatHandle of the chat peer at the position i in the list
     */
    virtual MegaChatHandle getPeerHandle(int i) const;

    /**
     * @brief Returns the privilege of the chat peer at the position i in the list
     *
     * If the index is >= the size of the list, this function returns PRIV_UNKNOWN.
     *
     * @param i Position of the chat peer that we want to get from the list
     * @return Privilege level of the chat peer at the position i in the list.
     * Valid values are:
     * - MegaChatPeerList::PRIV_UNKNOWN = -2
     * - MegaChatPeerList::PRIV_RM = -1
     * - MegaChatPeerList::PRIV_RO = 0
     * - MegaChatPeerList::PRIV_STANDARD = 2
     * - MegaChatPeerList::PRIV_MODERATOR = 3
     */
    virtual int getPeerPrivilege(int i) const;

    /**
     * @brief Returns the number of chat peer in the list
     * @return Number of chat peers in the list
     */
    virtual int size() const;

protected:
    MegaChatPeerList();

};

/**
 * @brief List of MegaChatRoom objects
 *
 * A MegaChatRoomList has the ownership of the MegaChatRoom objects that it contains, so they will be
 * only valid until the MegaChatRoomList is deleted. If you want to retain a MegaChatRoom returned by
 * a MegaChatRoomList, use MegaChatRoom::copy.
 *
 * Objects of this class are immutable.
 */
class MegaChatRoomList
{
public:
    virtual ~MegaChatRoomList() {}

    virtual MegaChatRoomList *copy() const;

    /**
     * @brief Returns the MegaChatRoom at the position i in the MegaChatRoomList
     *
     * The MegaChatRoomList retains the ownership of the returned MegaChatRoom. It will be only valid until
     * the MegaChatRoomList is deleted.
     *
     * If the index is >= the size of the list, this function returns NULL.
     *
     * @param i Position of the MegaChatRoom that we want to get for the list
     * @return MegaChatRoom at the position i in the list
     */
    virtual const MegaChatRoom *get(unsigned int i)  const;

    /**
     * @brief Returns the number of MegaChatRooms in the list
     * @return Number of MegaChatRooms in the list
     */
    virtual unsigned int size() const;

};

/**
 * @brief List of MegaChatListItem objects
 *
 * A MegaChatListItemList has the ownership of the MegaChatListItem objects that it contains, so they will be
 * only valid until the MegaChatListItemList is deleted. If you want to retain a MegaChatListItem returned by
 * a MegaChatListItemList, use MegaChatListItem::copy.
 *
 * Objects of this class are immutable.
 */
class MegaChatListItemList
{
public:
    virtual ~MegaChatListItemList() {}

    virtual MegaChatListItemList *copy() const;

    /**
     * @brief Returns the MegaChatRoom at the position i in the MegaChatListItemList
     *
     * The MegaChatListItemList retains the ownership of the returned MegaChatListItem. It will be only valid until
     * the MegaChatListItemList is deleted.
     *
     * If the index is >= the size of the list, this function returns NULL.
     *
     * @param i Position of the MegaChatListItem that we want to get for the list
     * @return MegaChatListItem at the position i in the list
     */
    virtual const MegaChatListItem *get(unsigned int i)  const;

    /**
     * @brief Returns the number of MegaChatListItems in the list
     * @return Number of MegaChatListItem in the list
     */
    virtual unsigned int size() const;

};

class MegaChatMessage
{
public:
    // Online status of message
    enum {
        STATUS_UNKNOWN              = -1,   /// Invalid status
        // for outgoing messages
        STATUS_SENDING              = 0,    /// Message has not been sent or is not yet confirmed by the server
        STATUS_SENDING_MANUAL       = 1,    /// Message is too old to auto-retry sending, or group composition has changed, or user has read-only privilege, or user doesn't belong to chatroom. User must explicitly confirm re-sending. All further messages queued for sending also need confirmation
        STATUS_SERVER_RECEIVED      = 2,    /// Message confirmed by server, but not yet delivered to recepient(s)
        STATUS_SERVER_REJECTED      = 3,    /// Message is rejected by server for some reason (the message was confirmed but we didn't receive the confirmation because went offline or closed the app before)
        STATUS_DELIVERED            = 4,    /// Peer confirmed message receipt. Available only for 1on1 chats, but currently not in use.
        // for incoming messages
        STATUS_NOT_SEEN             = 5,    /// User hasn't read this message yet
        STATUS_SEEN                 = 6     /// User has read this message
    };

    // Types of message
    enum {
        TYPE_INVALID                = 0,    /// Invalid type
        TYPE_NORMAL                 = 1,    /// Regular text message
        TYPE_ALTER_PARTICIPANTS     = 2,    /// Management message indicating the participants in the chat have changed
        TYPE_TRUNCATE               = 3,    /// Management message indicating the history of the chat has been truncated
        TYPE_PRIV_CHANGE            = 4,    /// Management message indicating the privilege level of a user has changed
        TYPE_CHAT_TITLE             = 5,    /// Management message indicating the title of the chat has changed
        TYPE_NODE_ATTACHMENT        = 16,   /// User message including info about shared nodes
        TYPE_REVOKE_NODE_ATTACHMENT = 17,   /// User message including info about a node that has stopped being shared (obsolete)
        TYPE_CONTACT_ATTACHMENT     = 18,   /// User message including info about shared contacts
        TYPE_CONTAINS_META          = 19,   /// User message including additional metadata (ie. rich-preview for links)
    };

    enum {
      META_CONTAINS_RICH_PREVIEW    = 0,    /// Rich-preview type for messages with meta contained
    };

    enum
    {
        CHANGE_TYPE_STATUS          = 0x01,
        CHANGE_TYPE_CONTENT         = 0x02,
        CHANGE_TYPE_ACCESS          = 0x04  /// When the access to attached nodes has changed (obsolete)
    };

    enum
    {
        REASON_PEERS_CHANGED        = 1,    /// Group chat participants have changed
        REASON_TOO_OLD              = 2,    /// Message is too old to auto-retry sending
        REASON_GENERAL_REJECT       = 3,    /// chatd rejected the message, for unknown reason
        REASON_NO_WRITE_ACCESS      = 4,    /// Read-only privilege or not belong to the chatroom
        REASON_NO_CHANGES           = 6     /// Edited message has the same content than original message
    };

    virtual ~MegaChatMessage() {}
    virtual MegaChatMessage *copy() const;

    /**
     * @brief Returns the status of the message.
     *
     * Valid values are:
     *  - STATUS_UNKNOWN            = -1
     *  - STATUS_SENDING            = 0
     *  - STATUS_SENDING_MANUAL     = 1
     *  - STATUS_SERVER_RECEIVED    = 2
     *  - STATUS_SERVER_REJECTED    = 3
     *  - STATUS_SERVER_DELIVERED   = 4
     *  - STATUS_NOT_SEEN           = 5
     *  - STATUS_SEEN               = 6
     *
     * If status is STATUS_SENDING_MANUAL, the user can whether manually retry to send the
     * message (get content and send new message as usual through MegaChatApi::sendMessage),
     * or discard the message. In both cases, the message should be removed from the manual-send
     * queue by calling MegaChatApi::removeUnsentMessage once the user has sent or discarded it.
     *
     * @return Returns the status of the message.
     */
    virtual int getStatus() const;

    /**
     * @brief Returns the identifier of the message.
     *
     * @return MegaChatHandle that identifies the message in this chatroom
     */
    virtual MegaChatHandle getMsgId() const;

    /**
     * @brief Returns the temporal identifier of the message
     *
     * The temporal identifier has different usages depending on the status of the message:
     *  - MegaChatMessage::STATUS_SENDING: valid until it's confirmed by the server.
     *  - MegaChatMessage::STATUS_SENDING_MANUAL: valid until it's removed from manual-send queue.
     *
     * @note If status is STATUS_SENDING_MANUAL, this value can be used to identify the
     * message moved into the manual-send queue. The message itself will be identified by its
     * MegaChatMessage::getRowId from now on. The row id can be passed to
     * MegaChatApi::removeUnsentMessage to definitely remove the message.
     *
     * For messages in a different status than above, this identifier should not be used.
     *
     * @return MegaChatHandle that temporary identifies the message
     */
    virtual MegaChatHandle getTempId() const;

    /**
     * @brief Returns the index of the message in the loaded history
     *
     * The higher is the value of the index, the newer is the chat message.
     * The lower is the value of the index, the older is the chat message.
     *
     * @note This index is can grow on both direction: increments are due to new
     * messages in the history, and decrements are due to old messages being loaded
     * in the history buffer.
     *
     * @return Index of the message in the loaded history.
     */
    virtual int getMsgIndex() const;

    /**
     * @brief Returns the handle of the user.
     *
     * @return For outgoing messages, it returns the handle of the target user.
     * For incoming messages, it returns the handle of the sender.
     */
    virtual MegaChatHandle getUserHandle() const;

    /**
     * @brief Returns the type of message.
     *
     * Valid values are:
     *  - TYPE_INVALID: Invalid type
     *  - TYPE_NORMAL: Regular text message
     *  - TYPE_ALTER_PARTICIPANTS: Management message indicating the participants in the chat have changed
     *  - TYPE_TRUNCATE: Management message indicating the history of the chat has been truncated
     *  - TYPE_PRIV_CHANGE: Management message indicating the privilege level of a user has changed
     *  - TYPE_CHAT_TITLE: Management message indicating the title of the chat has changed
     *  - TYPE_ATTACHMENT: User message including info about a shared node
     *  - TYPE_REVOKE_ATTACHMENT: User message including info about a node that has stopped being shared
     *  - TYPE_CONTACT: User message including info about a contact
     *
     * @return Returns the Type of message.
     */
    virtual int getType() const;

    /**
     * @brief Returns the timestamp of the message.
     * @return Returns the timestamp of the message.
     */
    virtual int64_t getTimestamp() const;

    /**
     * @brief Returns the content of the message
     *
     * The SDK retains the ownership of the returned value. It will be valid until
     * the MegaChatMessage object is deleted.
     *
     * @return Content of the message. If message was deleted, it returns NULL.
     */
    virtual const char *getContent() const;

    /**
     * @brief Returns whether the message is an edit of the original message
     * @return True if the message has been edited. Otherwise, false.
     */
    virtual bool isEdited() const;

    /**
     * @brief Returns whether the message has been deleted
     * @return True if the message has been deleted. Otherwise, false.
     */
    virtual bool isDeleted() const;

    /**
     * @brief Returns whether the message can be edited
     *
     * Currently, messages are editable only during a timeframe (1 hour). Later on, the
     * edit will be rejected. The same applies to deletions.
     *
     * @return True if the message can be edited. Otherwise, false.
     */
    virtual bool isEditable() const;

    /**
     * @brief Returns whether the message can be deleted
     *
     * Currently, messages can be deleted only during a timeframe (1 hour). Later on, the
     * deletion will be rejected.
     *
     * @return True if the message can be deleted. Otherwise, false.
     */
    virtual bool isDeletable() const;

    /**
     * @brief Returns whether the message is a management message
     *
     * Management messages are intented to record in the history any change related
     * to the management of the chatroom, such as a title change or an addition of a peer.
     *
     * @return True if the message is a management message.
     */
    virtual bool isManagementMessage() const;

    /**
     * @brief Return the handle of the user relative to the action
     *
     * Only valid for management messages:
     *  - MegaChatMessage::TYPE_ALTER_PARTICIPANTS: handle of the user who is added/removed
     *  - MegaChatMessage::TYPE_PRIV_CHANGE: handle of the user whose privilege is changed
     *  - MegaChatMessage::TYPE_REVOKE_ATTACHMENT: handle of the node which access has been revoked
     *
     * @return Handle of the user/node, depending on the type of message
     */
    virtual MegaChatHandle getHandleOfAction() const;

    /**
     * @brief Return the privilege of the user relative to the action
     *
     * Only valid for management messages:
     *  - MegaChatMessage::TYPE_ALTER_PARTICIPANTS:
     *      - When a peer is removed: MegaChatRoom::PRIV_RM
     *      - When a peer is added: MegaChatRoom::PRIV_UNKNOWN
     *  - MegaChatMessage::TYPE_PRIV_CHANGE: the new privilege of the user
     *
     * @return Privilege level as above
     */
    virtual int getPrivilege() const;

    /**
     * @brief Return a generic code used for different purposes
     *
     * The code returned by this method is valid only in the following cases:
     *
     *  - Messages with status MegaChatMessage::STATUS_SENDING_MANUAL: the code specifies
     * the reason because the server rejects the message. The possible values are:
     *      - MegaChatMessage::REASON_PEERS_CHANGED     = 1
     *      - MegaChatMessage::REASON_TOO_OLD           = 2
     *      - MegaChatMessage::REASON_GENERAL_REJECT    = 3
     *      - MegaChatMessage::REASON_NO_WRITE_ACCESS   = 4
     *      - MegaChatMessage::REASON_NO_CHANGES        = 6
     *
     * @return A generic code for additional information about the message.
     */
    virtual int getCode() const;

    /**
     * @brief Return number of user that have been attached to the message
     *
     * Only valid for management messages:
     *  - MegaChatMessage::TYPE_CONTACT_ATTACHMENT: the number of users in the message
     *
     * @return Number of users that have been attached to the message
     */
    virtual unsigned int getUsersCount() const;

    /**
     * @brief Return the handle of the user that has been attached in \c index position
     *
     * Only valid for management messages:
     *  - MegaChatMessage::TYPE_CONTACT_ATTACHMENT: the handle of the user
     *
     * If the index is >= the number of users attached to the message, this function
     * will return MEGACHAT_INVALID_HANDLE.
     *
     * @param index of the users inside user vector
     * @return The handle of the user
     */
    virtual MegaChatHandle getUserHandle(unsigned int index) const;

    /**
     * @brief Return the name of the user that has been attached in \c index position
     *
     * Only valid for management messages:
     *  - MegaChatMessage::TYPE_CONTACT_ATTACHMENT: the name of the user
     *
     * If the index is >= the number of users attached to the message, this function
     * will return NULL.
     *
     * @param index of the users inside user vector
     * @return The name of the user
     */
    virtual const char *getUserName(unsigned int index) const;

    /**
     * @brief Return the email of the user that has been attached in \c index position
     *
     * Only valid for management messages:
     *  - MegaChatMessage::TYPE_CONTACT_ATTACHMENT: the handle of the user
     *
     * If the index is >= the number of users attached to the message, this function
     * will return NULL.
     *
     * @param index of the users inside user vector
     * @return The email of the user
     */
    virtual const char *getUserEmail(unsigned int index) const;

    /**
     * @brief Return a list with all MegaNode attached to the message
     * @return list with MegaNode
     */
    virtual mega::MegaNodeList *getMegaNodeList() const;

     /** @brief Return the id for messages in manual sending status / queue
     *
     * This value can be used to identify the message moved into the manual-send
     * queue. The row id can be passed to MegaChatApi::removeUnsentMessage to
     * definitely remove the message.
     *
     * @note this id is only valid for messages in STATUS_SENDING_MANUAL. For any
     * other message, the function returns MEGACHAT_INVALID_HANDLE.
     *
     * @return The id of the message in the manual sending queue.
     */
    virtual MegaChatHandle getRowId() const;


    /**
     * @brief Returns a bit field with the changes of the message
     *
     * This value is only useful for messages notified by MegaChatRoomListener::onMessageUpdate
     * that can notify about message modifications.
     *
     * @return The returned value is an OR combination of these flags:
     *
     * - MegaChatMessage::CHANGE_TYPE_STATUS   = 0x01
     * Check if the status of the message changed
     *
     * - MegaChatMessage::CHANGE_TYPE_CONTENT  = 0x02
     * Check if the content of the message changed
     *
     * - MegaChatMessage::CHANGE_TYPE_ACCESS   = 0x04
     * Check if the access to attached nodes has changed
     */
    virtual int getChanges() const;

    /**
     * @brief Returns true if this message has an specific change
     *
     * This value is only useful for nodes notified by MegaChatRoomListener::onMessageUpdate
     * that can notify about the message modifications.
     *
     * In other cases, the return value of this function will be always false.
     *
     * @param changeType The type of change to check. It can be one of the following values:
     *
     * - MegaChatMessage::CHANGE_TYPE_STATUS   = 0x01
     * Check if the status of the message changed
     *
     * - MegaChatMessage::CHANGE_TYPE_CONTENT  = 0x02
     * Check if the content of the message changed
     *
     * - MegaChatMessage::CHANGE_TYPE_ACCESS   = 0x04
     * Check if the access to attached nodes has changed
     *
     * @return true if this message has an specific change
     */
    virtual bool hasChanged(int changeType) const;
};

/**
 * @brief Provides information about an asynchronous request
 *
 * Most functions in this API are asynchonous, except the ones that never require to
 * contact MEGA servers. Developers can use listeners (MegaListener, MegaChatRequestListener)
 * to track the progress of each request. MegaChatRequest objects are provided in callbacks sent
 * to these listeners and allow developers to know the state of the request, their parameters
 * and their results.
 *
 * Objects of this class aren't live, they are snapshots of the state of the request
 * when the object is created, they are immutable.
 *
 * These objects have a high number of 'getters', but only some of them return valid values
 * for each type of request. Documentation of each request specify which fields are valid.
 *
 */
class MegaChatRequest
{
public:
    enum {
        TYPE_INITIALIZE,// (obsolete)
        TYPE_CONNECT,   // connect to chatd (call it after login+fetchnodes with MegaApi)
        TYPE_DELETE,    // delete MegaChatApi instance
        TYPE_LOGOUT,    // delete existing Client and creates a new one
        TYPE_SET_ONLINE_STATUS,
        TYPE_START_CHAT_CALL, TYPE_ANSWER_CHAT_CALL,
        TYPE_DISABLE_AUDIO_VIDEO_CALL, TYPE_HANG_CHAT_CALL,
        TYPE_CREATE_CHATROOM, TYPE_REMOVE_FROM_CHATROOM,
        TYPE_INVITE_TO_CHATROOM, TYPE_UPDATE_PEER_PERMISSIONS,
        TYPE_EDIT_CHATROOM_NAME, TYPE_EDIT_CHATROOM_PIC,
        TYPE_TRUNCATE_HISTORY,
        TYPE_SHARE_CONTACT,
        TYPE_GET_FIRSTNAME, TYPE_GET_LASTNAME,
        TYPE_DISCONNECT, TYPE_GET_EMAIL,
        TYPE_ATTACH_NODE_MESSAGE, TYPE_REVOKE_NODE_MESSAGE,
        TYPE_SET_BACKGROUND_STATUS, TYPE_RETRY_PENDING_CONNECTIONS,
        TYPE_SEND_TYPING_NOTIF, TYPE_SIGNAL_ACTIVITY,
        TYPE_SET_PRESENCE_PERSIST, TYPE_SET_PRESENCE_AUTOAWAY,
        TYPE_LOAD_AUDIO_VIDEO_DEVICES,
        TOTAL_OF_REQUEST_TYPES
    };

    enum {
        AUDIO = 0,
        VIDEO = 1
    };

    virtual ~MegaChatRequest();

    /**
     * @brief Creates a copy of this MegaChatRequest object
     *
     * The resulting object is fully independent of the source MegaChatRequest,
     * it contains a copy of all internal attributes, so it will be valid after
     * the original object is deleted.
     *
     * You are the owner of the returned object
     *
     * @return Copy of the MegaChatRequest object
     */
    virtual MegaChatRequest *copy();

    /**
     * @brief Returns the type of request associated with the object
     * @return Type of request associated with the object
     */
    virtual int getType() const;

    /**
     * @brief Returns a readable string that shows the type of request
     *
     * This function returns a pointer to a statically allocated buffer.
     * You don't have to free the returned pointer
     *
     * @return Readable string showing the type of request
     */
    virtual const char *getRequestString() const;

    /**
     * @brief Returns a readable string that shows the type of request
     *
     * This function provides exactly the same result as MegaChatRequest::getRequestString.
     * It's provided for a better Java compatibility
     *
     * @return Readable string showing the type of request
     */
    virtual const char* toString() const;

    /**
     * @brief Returns the tag that identifies this request
     *
     * The tag is unique for the MegaChatApi object that has generated it only
     *
     * @return Unique tag that identifies this request
     */
    virtual int getTag() const;

    /**
     * @brief Returns a number related to this request
     * @return Number related to this request
     */
    virtual long long getNumber() const;

    /**
     * @brief Return the number of times that a request has temporarily failed
     * @return Number of times that a request has temporarily failed
     */
    virtual int getNumRetry() const;

    /**
     * @brief Returns a flag related to the request
     *
     * This value is valid for these requests:
     * - MegaChatApi::createChat - Creates a chat for one or more participants
     *
     * @return Flag related to the request
     */
    virtual bool getFlag() const;

    /**
     * @brief Returns the list of peers in a chat.
     *
     * The SDK retains the ownership of the returned value. It will be valid until
     * the MegaChatRequest object is deleted.
     *
     * This value is valid for these requests:
     * - MegaChatApi::createChat - Returns the list of peers and their privilege level
     *
     * @return List of peers of a chat
     */
    virtual MegaChatPeerList *getMegaChatPeerList();

    /**
     * @brief Returns the handle that identifies the chat
     * @return The handle of the chat
     */
    virtual MegaChatHandle getChatHandle();

    /**
     * @brief Returns the handle that identifies the user
     * @return The handle of the user
     */
    virtual MegaChatHandle getUserHandle();

    /**
     * @brief Returns the privilege level
     * @return The access level of the user in the chat
     */
    virtual int getPrivilege();

    /**
     * @brief Returns a text relative to this request
     *
     * The SDK retains the ownership of the returned value. It will be valid until
     * the MegaChatRequest object is deleted.
     *
     * @return Text relative to this request
     */
    virtual const char *getText() const;

    /**
     * @brief Returns a message contained on request
     *
     * The SDK retains the ownership of the returned value. It will be valid until
     * the MegaChatRequest object is deleted.
     *
     * @return Message relative to this request
     */
    virtual MegaChatMessage *getMegaChatMessage();

    /**
     * @brief Returns the list of nodes on this request.
     *
     * The SDK retains the ownership of the returned value. It will be valid until
     * the MegaChatRequest object is deleted.
     *
     * This value is valid for these requests:
     * - MegaChatApi::attachNodes - Returns the list of nodes attached to the message
     *
     * @return List of nodes in this request
     */
    virtual mega::MegaNodeList *getMegaNodeList();

    /**
     * @brief Returns the type of parameter related to the request
     *
     * This value is valid for these requests:
     * - MegaChatApi::enableAudio - Returns MegaChatRequest::AUDIO
     * - MegaChatApi::disableAudio - Returns MegaChatRequest::AUDIO
     * - MegaChatApi::enableVideo - Returns MegaChatRequest::VIDEO
     * - MegaChatApi::disableVideo - Returns MegaChatRequest::VIDEO
     * - MegaChatApi::answerChatCall - Returns one
     * - MegaChatApi::rejectChatCall - Returns zero
     *
     * @return Type of parameter related to the request
     */
    virtual int getParamType();
};

/**
 * @brief Interface to receive information about requests
 *
 * All requests allows to pass a pointer to an implementation of this interface in the last parameter.
 * You can also get information about all requests using MegaChatApi::addChatRequestListener
 *
 * MegaListener objects can also receive information about requests
 *
 * This interface uses MegaChatRequest objects to provide information of requests. Take into account that not all
 * fields of MegaChatRequest objects are valid for all requests. See the documentation about each request to know
 * which fields contain useful information for each one.
 *
 */
class MegaChatRequestListener
{
public:
    /**
     * @brief This function is called when a request is about to start being processed
     *
     * The SDK retains the ownership of the request parameter.
     * Don't use it after this functions returns.
     *
     * The api object is the one created by the application, it will be valid until
     * the application deletes it.
     *
     * @param api MegaChatApi object that started the request
     * @param request Information about the request
     */
    virtual void onRequestStart(MegaChatApi* api, MegaChatRequest *request);

    /**
     * @brief This function is called when a request has finished
     *
     * There won't be more callbacks about this request.
     * The last parameter provides the result of the request. If the request finished without problems,
     * the error code will be API_OK
     *
     * The SDK retains the ownership of the request and error parameters.
     * Don't use them after this functions returns.
     *
     * The api object is the one created by the application, it will be valid until
     * the application deletes it.
     *
     * @param api MegaChatApi object that started the request
     * @param request Information about the request
     * @param e Error information
     */
    virtual void onRequestFinish(MegaChatApi* api, MegaChatRequest *request, MegaChatError* e);

    /**
     * @brief This function is called to inform about the progres of a request
     *
     * The SDK retains the ownership of the request parameter.
     * Don't use it after this functions returns.
     *
     * The api object is the one created by the application, it will be valid until
     * the application deletes it.
     *
     * @param api MegaChatApi object that started the request
     * @param request Information about the request
     * @see MegaChatRequest::getTotalBytes MegaChatRequest::getTransferredBytes
     */
    virtual void onRequestUpdate(MegaChatApi*api, MegaChatRequest *request);

    /**
     * @brief This function is called when there is a temporary error processing a request
     *
     * The request continues after this callback, so expect more MegaChatRequestListener::onRequestTemporaryError or
     * a MegaChatRequestListener::onRequestFinish callback
     *
     * The SDK retains the ownership of the request and error parameters.
     * Don't use them after this functions returns.
     *
     * The api object is the one created by the application, it will be valid until
     * the application deletes it.
     *
     * @param api MegaChatApi object that started the request
     * @param request Information about the request
     * @param error Error information
     */
    virtual void onRequestTemporaryError(MegaChatApi *api, MegaChatRequest *request, MegaChatError* error);
    virtual ~MegaChatRequestListener();
};

/**
 * @brief Represents the configuration of the online presence for the account
 *
 * The online presence configuration includes the following:
 *
 * - Online status - it can be one of the following values:
 *
 *      - MegaChatApi::STATUS_OFFLINE = 1
 *          The user appears as being offline
 *
 *      - MegaChatApi::STATUS_AWAY = 2
 *          The user is away and might not answer.
 *
 *      - MegaChatApi::STATUS_ONLINE = 3
 *          The user is connected and online.
 *
 *      - MegaChatApi::STATUS_BUSY = 4
 *          The user is busy and don't want to be disturbed.
 *
 * - Autoway: if enabled, the online status will change from MegaChatApi::STATUS_ONLINE to
 *  MegaChatApi::STATUS_AWAY automatically after a timeout.
 *
 * @note The autoaway settings are preserved even when the auto-away mechanism is inactive (i.e. when
 * the status is other than online or the user has enabled the persistence of the status.
 * When the autoaway mechanish is enabled, it requires the app calls \c MegaChatApi::signalPresenceActivity
 * in order to prevent becoming MegaChatApi::STATUS_AWAY automatically after the timeout. *
 * You can check if the autoaway mechanism is active by calling \c MegaChatApi::isSignalActivityRequired
 * or also by checking \c MegaChatPresenceConfig::isSignalActivityRequired.
 *
 * - Persist: if enabled, the online status will be preserved, even if user goes offline or closes the app
 *
 * - Pending: if true, it means the configuration is being saved in the server, but not confirmed yet
 *
 * @note When the online status is pending, apps may notice showing a blinking status or similar.
 */
class MegaChatPresenceConfig
{
public:
    virtual ~MegaChatPresenceConfig() {}

    /**
     * @brief Creates a copy of this MegaChatPresenceConfig object
     *
     * The resulting object is fully independent of the source MegaChatPresenceConfig,
     * it contains a copy of all internal attributes, so it will be valid after
     * the original object is deleted.
     *
     * You are the owner of the returned object
     *
     * @return Copy of the MegaChatRequest object
     */
    virtual MegaChatPresenceConfig *copy() const;

    /**
     * @brief Get the online status specified in the settings
     *
     * It can be one of the following values:
     * - MegaChatApi::STATUS_OFFLINE = 1
     * The user appears as being offline
     *
     * - MegaChatApi::STATUS_AWAY = 2
     * The user is away and might not answer.
     *
     * - MegaChatApi::STATUS_ONLINE = 3
     * The user is connected and online.
     *
     * - MegaChatApi::STATUS_BUSY = 4
     * The user is busy and don't want to be disturbed.
     */
    virtual int getOnlineStatus() const;

    /**
     * Whether the autoaway setting is enabled or disabled. Note
     * that the option can be enabled, but the auto-away mechanism
     * can be inactive. I.e. when the status is not online or the user
     * has enabled the persistence of the status.
     *
     * @see \c MegaChatPresenceConfig::isPersist
     *
     * @return True if the user will be away after a timeout.
     */
    virtual bool isAutoawayEnabled() const;

    /**
     * @return Number of seconds to change the online status to away
     */
    virtual int64_t getAutoawayTimeout() const;

    /**
     * @return True if the online status will persist after going offline and/or closing the app
     */
    virtual bool isPersist() const;

    /**
     * @return True if the presence configuration is pending to be confirmed by server
     */
    virtual bool isPending() const;

    /**
     * @return True if the app is required to call MegaChatApi::signalPresenceActivity
     */
    virtual bool isSignalActivityRequired() const;
};

/**
 * @brief Interface to receive SDK logs
 *
 * You can implement this class and pass an object of your subclass to MegaChatApi::setLoggerObject
 * to receive SDK logs. You will have to use also MegaChatApi::setLogLevel to select the level of
 * the logs that you want to receive.
 *
 */
class MegaChatLogger
{
public:
    /**
     * @brief This function will be called with all logs with level <= your selected
     * level of logging (by default it is MegaChatApi::LOG_LEVEL_INFO)
     *
     * The SDK retains the ownership of this string, it won't be valid after this funtion returns.
     *
     * @param loglevel Log level of this message
     *
     * Valid values are:
     * - MegaChatApi::LOG_LEVEL_ERROR   = 1
     * - MegaChatApi::LOG_LEVEL_WARNING = 2
     * - MegaChatApi::LOG_LEVEL_INFO    = 3
     * - MegaChatApi::LOG_LEVEL_VERBOSE = 4
     * - MegaChatApi::LOG_LEVEL_DEBUG   = 5
     * - MegaChatApi::LOG_LEVEL_MAX     = 6
     *
     * @param source Location where this log was generated
     *
     * For logs generated inside the SDK, this will contain the source file and the line of code.
     * The SDK retains the ownership of this string, it won't be valid after this funtion returns.
     *
     * @param message Log message
     *
     * The SDK retains the ownership of this string, it won't be valid after this funtion returns.
     *
     */
    virtual void log(int loglevel, const char *message);
    virtual ~MegaChatLogger(){}
};

/**
 * @brief Provides information about an error
 */
class MegaChatError
{
public:
    enum {
        ERROR_OK        =   0,
        ERROR_UNKNOWN   =  -1,		// internal error
        ERROR_ARGS      =  -2,		// bad arguments
        ERROR_NOENT     =  -9,		// resource does not exist
        ERROR_ACCESS    = -11,		// access denied
        ERROR_EXIST     = -12		// resource already exists
    };

    MegaChatError() {}
    virtual ~MegaChatError() {}

    virtual MegaChatError *copy() = 0;

    /**
     * @brief Returns the error code associated with this MegaChatError
     * @return Error code associated with this MegaChatError
     */
    virtual int getErrorCode() const = 0;

    /**
     * @brief Returns the type of the error associated with this MegaChatError
     * @return Type of the error associated with this MegaChatError
     */
    virtual int getErrorType() const = 0;

    /**
     * @brief Returns a readable description of the error
     *
     * @return Readable description of the error
     */
    virtual const char* getErrorString() const = 0;

    /**
     * @brief Returns a readable description of the error
     *
     * This function provides exactly the same result as MegaChatError::getErrorString.
     * It's provided for a better Java compatibility
     *
     * @return Readable description of the error
     */
    virtual const char* toString() const = 0;
};

/**
 * @brief Allows to manage the chat-related features of a MEGA account
 *
 * You must provide an appKey to use this SDK. You can generate an appKey for your app for free here:
 * - https://mega.nz/#sdk
 *
 * To properly initialize the chat engine and start using the chat features, you should follow this sequence:
 *     1. Create an object of MegaApi class (see https://github.com/meganz/sdk/tree/master#usage)
 *     2. Create an object of MegaChatApi class: passing the MegaApi instance to the constructor,
 * so the chat SDK can create its client and register listeners to receive the own handle, list of users and chats
 *     3. Call MegaChatApi::init() to initialize the chat engine.
 *         [at this stage, the app can retrieve chatrooms and can operate in offline mode]
 *     4. Call MegaApi::login() and wait for completion
 *     5. Call MegaApi::fetchnodes() and wait for completion
 *         [at this stage, cloud storage apps are ready, but chat-engine is offline]
 *     6. Call MegaChatApi::connect() and wait for completion
 *     7. The app is ready to operate
 *
 * Important considerations:
 *  - In order to logout from the account, the app should call MegaApi::logout before MegaChatApi::logout.
 *  - The instance of MegaChatApi must be deleted before the instance of MegaApi passed to the constructor.
 *
 * Some functions in this class return a pointer and give you the ownership. In all of them, memory allocations
 * are made using new (for single objects) and new[] (for arrays) so you should use delete and delete[] to free them.
 */
class MegaChatApi
{

public:
    enum {
        STATUS_OFFLINE    = 1,      /// Can be used for invisible mode
        STATUS_AWAY       = 2,      /// User is not available
        STATUS_ONLINE     = 3,      /// User is available
        STATUS_BUSY       = 4,      /// User don't expect notifications nor call requests
        STATUS_INVALID    = 15      /// Invalid value. Presence not received yet
    };

    enum
    {
        //0 is reserved to overwrite completely disabled logging. Used only by logger itself
        LOG_LEVEL_ERROR     = 1,    /// Error information but will continue application to keep running.
        LOG_LEVEL_WARNING   = 2,    /// Information representing errors in application but application will keep running
        LOG_LEVEL_INFO      = 3,    /// Mainly useful to represent current progress of application.
        LOG_LEVEL_VERBOSE   = 4,    /// More information than the usual logging mode
        LOG_LEVEL_DEBUG     = 5,    /// Informational logs, that are useful for developers. Only applicable if DEBUG is defined.
        LOG_LEVEL_MAX       = 6     /// Maximum level of informational logs
    };

    enum
    {
        SOURCE_ERROR    = -1,
        SOURCE_NONE     = 0,
        SOURCE_LOCAL,
        SOURCE_REMOTE
    };

    enum
    {
        INIT_ERROR                  = -1,   /// Initialization failed --> disable chat
        INIT_NOT_DONE               = 0,    /// Initialization not done yet
        INIT_WAITING_NEW_SESSION    = 1,    /// No \c sid provided at init() --> force a login+fetchnodes
        INIT_OFFLINE_SESSION        = 2,    /// Initialization successful for offline operation
        INIT_ONLINE_SESSION         = 3,    /// Initialization successful for online operation --> login+fetchnodes completed
        INIT_NO_CACHE               = 7     /// Cache not available for \c sid provided --> it requires login+fetchnodes
    };

    enum
    {
        DISCONNECTED    = 0,    /// No connection established
        CONNECTING      = 1,    /// A call to connect() is in progress
        CONNECTED       = 2     /// A call to connect() succeed
    };

    enum
    {
        CHAT_CONNECTION_OFFLINE     = 0,    /// No connection to chatd, offline mode
        CHAT_CONNECTION_IN_PROGRESS = 1,    /// Establishing connection to chatd
        CHAT_CONNECTION_LOGGING     = 2,    /// Connected to chatd, logging in (not ready to send/receive messages, etc)
        CHAT_CONNECTION_ONLINE      = 3     /// Connection with chatd is ready and logged in
    };


    // chat will reuse an existent megaApi instance (ie. the one for cloud storage)
    /**
     * @brief Creates an instance of MegaChatApi to access to the chat-engine.
     *
     * @param megaApi Instance of MegaApi to be used by the chat-engine.
     */
    MegaChatApi(mega::MegaApi *megaApi);

//    // chat will use its own megaApi, a new instance
//    MegaChatApi(const char *appKey, const char* appDir);

    virtual ~MegaChatApi();

    static const char *getAppDir();

    /**
     * @brief Set a MegaChatLogger implementation to receive SDK logs
     *
     * Logs received by this objects depends on the active log level.
     * By default, it is MegaChatApi::LOG_LEVEL_INFO. You can change it
     * using MegaChatApi::setLogLevel.
     *
     * The logger object can be removed by passing NULL as \c megaLogger.
     *
     * @param megaLogger MegaChatLogger implementation. NULL to remove the existing object.
     */
    static void setLoggerObject(MegaChatLogger *megaLogger);

    /**
     * @brief Set the active log level
     *
     * This function sets the log level of the logging system. If you set a log listener using
     * MegaApi::setLoggerObject, you will receive logs with the same or a lower level than
     * the one passed to this function.
     *
     * @param logLevel Active log level
     *
     * Valid values are:
     * - MegaChatApi::LOG_LEVEL_ERROR   = 1
     * - MegaChatApi::LOG_LEVEL_WARNING = 2
     * - MegaChatApi::LOG_LEVEL_INFO    = 3
     * - MegaChatApi::LOG_LEVEL_VERBOSE = 4
     * - MegaChatApi::LOG_LEVEL_DEBUG   = 5
     * - MegaChatApi::LOG_LEVEL_MAX     = 6
     */
    static void setLogLevel(int logLevel);

    /**
     * @brief Enable the usage of colouring for logging in the console
     *
     * Karere library uses ANSI escape codes to color messages in the log when they
     * are printed in a terminal. However, sometimes the terminal doesn't support those
     * codes, resulting on weird characters at the beggining of each line.
     *
     * By default, colors are disabled.
     *
     * @param useColors True to enable them, false to disable.
     */
    static void setLogWithColors(bool useColors);

    /**
     * @brief Enable the logging in the console
     *
     * By default, logging to console is enabled.
     *
     * @param enable True to enable it, false to disable.
     */
    static void setLogToConsole(bool enable);

    /**
     * @brief Initializes karere
     *
     * If no session is provided, karere will listen to the fetchnodes event in order to register
     * a new session and create its cache. It will return MegaChatApi::INIT_WAITING_NEW_SESSION.
     *
     * If a session id is provided, karere will try to resume the session from its cache and will
     * return MegaChatApi::INIT_OFFLINE_SESSION.
     *
     * If a session id is provided but the correspoding cache is not available, it will return
     * MegaChatApi::INIT_NO_CACHE and the app should go through a login + fetchnodes in order to
     * re-create a new cache from scratch. No need to invalidate the SDK's cache, MEGAchat's cache
     * will be regenerated based on data from SDK's cache upong fetchnodes completion.
     *
     * The initialization status is notified via `MegaChatListener::onChatInitStateUpdate`. See
     * the documentation of the callback for possible values.
     *
     * This function should be called before MegaApi::login and MegaApi::fetchnodes.
     *
     * @param sid Session id that wants to be resumed, or NULL if a new session will be created.
     * @return The initialization state
     */
    int init(const char *sid);

    /**
     * @brief Returns the current initialization state
     *
     * The possible values are:
     *  - MegaChatApi::INIT_ERROR = -1
     *  - MegaChatApi::INIT_NOT_DONE = 0
     *  - MegaChatApi::INIT_WAITING_NEW_SESSION = 1
     *  - MegaChatApi::INIT_OFFLINE_SESSION = 2
     *  - MegaChatApi::INIT_ONLINE_SESSION = 3
     *  - MegaChatApi::INIT_NO_CACHE = 7
     *
     * If \c MegaChatApi::init() has not been called yet, this function returns INIT_NOT_DONE
     *
     * If the chat-engine is being terminated because the session is expired, it returns 10.
     * If the chat-engine is being logged out, it returns 4.
     *
     * @return The current initialization state
     */
    int getInitState();

    // ============= Requests ================

    /**
     * @brief Establish the connection with chat-related servers (chatd, presenced and Gelb).
     *
     * This function must be called only after calling:
     *  - MegaChatApi::init to initialize the chat engine
     *  - MegaApi::login to login in MEGA
     *  - MegaApi::fetchNodes to retrieve current state of the account
     *
     * At that point, the initialization state should be MegaChatApi::INIT_ONLINE_SESSION.
     *
     * The online status after connecting will be whatever was last used.
     *
     * The associated request type with this request is MegaChatRequest::TYPE_CONNECT
     *
     * @param listener MegaChatRequestListener to track this request
     */
    void connect(MegaChatRequestListener *listener = NULL);

    /**
     * @brief Establish the connection with chat-related servers (chatd, presenced and Gelb).
     *
     * This function is intended to be used instead of MegaChatApi::connect when the connection
     * is done by a service in background, which is launched without user-interaction. It avoids
     * to notify to the server that this client is active, but actually the user is away.
     *
     * This function must be called only after calling:
     *  - MegaChatApi::init to initialize the chat engine
     *  - MegaApi::login to login in MEGA
     *  - MegaApi::fetchNodes to retrieve current state of the account
     *
     * At that point, the initialization state should be MegaChatApi::INIT_ONLINE_SESSION.
     * The online status after connecting will be whatever was last used.
     *
     * The associated request type with this request is MegaChatRequest::TYPE_CONNECT
     * Valid data in the MegaChatRequest object received on callbacks:
     * - MegaChatRequest::getFlag - Returns true.
     *
     * @param listener MegaChatRequestListener to track this request
     */
    void connectInBackground(MegaChatRequestListener *listener = NULL);

    /**
     * @brief Disconnect from chat-related servers (chatd, presenced and Gelb).
     *
     * The associated request type with this request is MegaChatRequest::TYPE_DISCONNECT
     *
     * @param listener MegaChatRequestListener to track this request
     */
    void disconnect(MegaChatRequestListener *listener = NULL);

    /**
     * @brief Returns the current state of the connection
     *
     * It can be one of the following values:
     *  - MegaChatApi::DISCONNECTED = 0
     *  - MegaChatApi::CONNECTING   = 1
     *  - MegaChatApi::CONNECTED    = 2
     *
     * @return The state of connection
     */
    int getConnectionState();

    /**
     * @brief Returns the current state of the connection to chatd
     *
     * The possible values are:
     *  - MegaChatApi::CHAT_CONNECTION_OFFLINE      = 0
     *  - MegaChatApi::CHAT_CONNECTION_IN_PROGRESS  = 1
     *  - MegaChatApi::CHAT_CONNECTION_LOGGING      = 2
     *  - MegaChatApi::CHAT_CONNECTION_ONLINE       = 3
     *
     * @param chatid MegaChatHandle that identifies the chat room
     * @return The state of connection
     */
    int getChatConnectionState(MegaChatHandle chatid);
    
    /**
     * @brief Refresh DNS servers and retry pending connections
     *
     * The associated request type with this request is MegaChatRequest::TYPE_RETRY_PENDING_CONNECTIONS
     *
     * @param listener MegaChatRequestListener to track this request
     */
    void retryPendingConnections(MegaChatRequestListener *listener = NULL);

    /**
     * @brief Logout of chat servers invalidating the session
     *
     * The associated request type with this request is MegaChatRequest::TYPE_LOGOUT.
     *
     * The request will fail with MegaChatError::ERROR_ACCESS when this function is
     * called without a previous call to \c MegaChatApi::init or when MEGAchat is already
     * logged out.
     *
     * @note MEGAchat automatically logs out when it detects the MegaApi instance has an
     * invalid session id. No need to call it explicitely, except to disable the chat.
     *
     * @param listener MegaChatRequestListener to track this request
     */
    void logout(MegaChatRequestListener *listener = NULL);

    /**
     * @brief Logout of chat servers without invalidating the session
     *
     * The associated request type with this request is MegaChatRequest::TYPE_LOGOUT
     *
     * After calling \c localLogout, the subsequent call to MegaChatApi::init expects to
     * have an already existing session created by MegaApi::fastLogin(session)
     *
     * @param listener MegaChatRequestListener to track this request
     */
    void localLogout(MegaChatRequestListener *listener = NULL);

    /**
     * @brief Set your online status.
     *
     * The associated request type with this request is MegaChatRequest::TYPE_SET_CHAT_STATUS
     * Valid data in the MegaChatRequest object received on callbacks:
     * - MegaChatRequest::getNumber - Returns the new status of the user in chat.
     *
     * @param status Online status in the chat.
     *
     * It can be one of the following values:
     * - MegaChatApi::STATUS_OFFLINE = 1
     * The user appears as being offline
     *
     * - MegaChatApi::STATUS_AWAY = 2
     * The user is away and might not answer.
     *
     * - MegaChatApi::STATUS_ONLINE = 3
     * The user is connected and online.
     *
     * - MegaChatApi::STATUS_BUSY = 4
     * The user is busy and don't want to be disturbed.
     *
     * @param listener MegaChatRequestListener to track this request
     */
    void setOnlineStatus(int status, MegaChatRequestListener *listener = NULL);

    /**
     * @brief Enable/disable the autoaway option, with one specific timeout
     *
     * When autoaway is enabled and persist is false, the app should call to
     * \c signalPresenceActivity regularly in order to keep the current online status.
     * Otherwise, after \c timeout seconds, the online status will be changed to away.
     *
     * The associated request type with this request is MegaChatRequest::TYPE_SET_PRESENCE_AUTOAWAY
     * Valid data in the MegaChatRequest object received on callbacks:
     * - MegaChatRequest::getFlag() - Returns true if autoaway is enabled.
     * - MegaChatRequest::getNumber - Returns the specified timeout.
     *
     * @param enable True to enable the autoaway feature
     * @param timeout Seconds to wait before turning away (if no activity has been signalled)
     * @param listener MegaChatRequestListener to track this request
     */
    void setPresenceAutoaway(bool enable, int64_t timeout, MegaChatRequestListener *listener = NULL);

    /**
     * @brief Enable/disable the persist option
     *
     * When this option is enable, the online status shown to other users will be the
     * one specified by the user, even when you are disconnected.
     *
     * The associated request type with this request is MegaChatRequest::TYPE_SET_PRESENCE_PERSIST
     * Valid data in the MegaChatRequest object received on callbacks:
     * - MegaChatRequest::getFlag() - Returns true if presence status is persistent.
     *
     * @param enable True to enable the persist feature
     * @param listener MegaChatRequestListener to track this request
     */
    void setPresencePersist(bool enable, MegaChatRequestListener *listener = NULL);

    /**
     * @brief Signal there is some user activity
     *
     * When the presence configuration is set to autoaway (and persist is false), this
     * function should be called regularly to not turn into away status automatically.
     *
     * A good approach is to call this function with every mouse move or keypress on desktop
     * platforms; or at any finger tap or gesture and any keypress on mobile platforms.
     *
     * Failing to call this function, you risk a user going "Away" while typing a lengthy message,
     * which would be awkward.
     *
     * The associated request type with this request is MegaChatRequest::TYPE_SIGNAL_ACTIVITY.
     *
     * @param listener MegaChatRequestListener to track this request
     */
    void signalPresenceActivity(MegaChatRequestListener *listener = NULL);

    /**
     * @brief Get your online status.
     *
     * It can be one of the following values:
     * - MegaChatApi::STATUS_OFFLINE = 1
     * The user appears as being offline
     *
     * - MegaChatApi::STATUS_AWAY = 2
     * The user is away and might not answer.
     *
     * - MegaChatApi::STATUS_ONLINE = 3
     * The user is connected and online.
     *
     * - MegaChatApi::STATUS_BUSY = 4
     * The user is busy and don't want to be disturbed.
     */
    int getOnlineStatus();

    /**
     * @brief Get the current presence configuration
     *
     * You take the ownership of the returned value
     *
     * @see \c MegaChatPresenceConfig for further details.
     *
     * @return The current presence configuration, or NULL if not received yet from server
     */
    MegaChatPresenceConfig *getPresenceConfig();

    /**
     * @brief Returns whether the autoaway mechanism is active.
     *
     * @note This function may return false even when the Presence settings
     * establish that autoaway option is active. It happens when the persist
     * option is enabled and when the status is offline or away.
     *
     * @return True if the app should call \c MegaChatApi::signalPresenceActivity
     */
    bool isSignalActivityRequired();

    /**
     * @brief Get the online status of a user.
     *
     * It can be one of the following values:
     *
     * - MegaChatApi::STATUS_OFFLINE = 1
     * The user appears as being offline
     *
     * - MegaChatApi::STATUS_AWAY = 2
     * The user is away and might not answer.
     *
     * - MegaChatApi::STATUS_ONLINE = 3
     * The user is connected and online.
     *
     * - MegaChatApi::STATUS_BUSY = 4
     * The user is busy and don't want to be disturbed.
     *
     * @param userhandle Handle of the peer whose name is requested.
     * @return Online status of the user
     */
    int getUserOnlineStatus(MegaChatHandle userhandle);

    /**
     * @brief Set the status of the app
     *
     * Apps in mobile devices can be in different status. Typically, foreground and
     * background. The app should define its status in order to receive notifications
     * from server when the app is in background.
     *
     * The associated request type with this request is MegaChatRequest::TYPE_SET_BACKGROUND_STATUS
     * Valid data in the MegaChatRequest object received on callbacks:
     * - MegaChatRequest::getfLAG - Returns the background status
     *
     * @param status True if the the app is in background, false if in foreground.
     */
    void setBackgroundStatus(bool background, MegaChatRequestListener *listener = NULL);

    /**
     * @brief Returns the current firstname of the user
     *
     * This function is useful to get the firstname of users who participated in a groupchat with
     * you but already left. If the user sent a message, you may want to show the name of the sender.
     *
     * The associated request type with this request is MegaChatRequest::TYPE_GET_FIRSTNAME
     * Valid data in the MegaChatRequest object received on callbacks:
     * - MegaChatRequest::getUserHandle - Returns the handle of the user
     *
     * Valid data in the MegaChatRequest object received in onRequestFinish when the error code
     * is MegaError::ERROR_OK:
     * - MegaChatRequest::getText - Returns the firstname of the user
     *
     * @param userhandle Handle of the user whose name is requested.
     * @param listener MegaChatRequestListener to track this request
     */
    void getUserFirstname(MegaChatHandle userhandle, MegaChatRequestListener *listener = NULL);

    /**
     * @brief Returns the current lastname of the user
     *
     * This function is useful to get the lastname of users who participated in a groupchat with
     * you but already left. If the user sent a message, you may want to show the name of the sender.
     *
     * The associated request type with this request is MegaChatRequest::TYPE_GET_LASTNAME
     * Valid data in the MegaChatRequest object received on callbacks:
     * - MegaChatRequest::getUserHandle - Returns the handle of the user
     *
     * Valid data in the MegaChatRequest object received in onRequestFinish when the error code
     * is MegaError::ERROR_OK:
     * - MegaChatRequest::getText - Returns the lastname of the user
     *
     * @param userhandle Handle of the user whose name is requested.
     * @param listener MegaChatRequestListener to track this request
     */
    void getUserLastname(MegaChatHandle userhandle, MegaChatRequestListener *listener = NULL);

    /**
     * @brief Returns the current email address of the contact
     *
     * This function is useful to get the email address of users you are NOT contact with.
     * Note that for any other user without contact relationship, this function will return NULL.
     *
     * You take the ownership of the returned value
     *
     * This function is useful to get the email address of users who participate in a groupchat with
     * you but are not your contacts.
     *
     * The associated request type with this request is MegaChatRequest::TYPE_GET_EMAIL
     * Valid data in the MegaChatRequest object received on callbacks:
     * - MegaChatRequest::getUserHandle - Returns the handle of the user
     *
     * Valid data in the MegaChatRequest object received in onRequestFinish when the error code
     * is MegaError::ERROR_OK:
     * - MegaChatRequest::getText - Returns the email address of the user
     *
     * @param userhandle Handle of the user whose name is requested.
     * @param listener MegaChatRequestListener to track this request
     */
    void getUserEmail(MegaChatHandle userhandle, MegaChatRequestListener *listener = NULL);

    /**
     * @brief Returns the current email address of the contact
     *
     * This function is useful to get the email address of users you are contact with and users
     * you were contact with in the past and later on the contact relationship was broken.
     * Note that for any other user without contact relationship, this function will return NULL.
     *
     * You take the ownership of the returned value
     *
     * @param userhandle Handle of the user whose name is requested.
     * @return The email address of the contact, or NULL if not found.
     */
    char *getContactEmail(MegaChatHandle userhandle);

    /**
     * @brief Returns the userhandle of the contact
     *
     * This function is useful to get the handle of users you are contact with and users
     * you were contact with in the past and later on the contact relationship was broken.
     * Note that for any other user without contact relationship, this function will return
     * MEGACHAT_INVALID_HANDLE.
     *
     * @param email Email address of the user whose handle is requested.
     * @return The userhandle of the contact, or MEGACHAT_INVALID_HANDLE if not found.
     */
    MegaChatHandle getUserHandleByEmail(const char *email);

    /**
     * @brief Returns the handle of the logged in user.
     *
     * This function works even in offline mode (MegaChatApi::INIT_OFFLINE_SESSION),
     * since the value is retrieved from cache.
     *
     * @return Own user handle
     */
    MegaChatHandle getMyUserHandle();

    /**
     * @brief Returns the firstname of the logged in user.
     *
     * This function works even in offline mode (MegaChatApi::INIT_OFFLINE_SESSION),
     * since the value is retrieved from cache.
     *
     * You take the ownership of the returned value
     *
     * @return Own user firstname
     */
    char *getMyFirstname();

    /**
     * @brief Returns the lastname of the logged in user.
     *
     * This function works even in offline mode (MegaChatApi::INIT_OFFLINE_SESSION),
     * since the value is retrieved from cache.
     *
     * You take the ownership of the returned value
     *
     * @return Own user lastname
     */
    char *getMyLastname();

    /**
     * @brief Returns the fullname of the logged in user.
     *
     * This function works even in offline mode (MegaChatApi::INIT_OFFLINE_SESSION),
     * since the value is retrieved from cache.
     *
     * You take the ownership of the returned value
     *
     * @return Own user fullname
     */
    char *getMyFullname();

    /**
     * @brief Returns the email of the logged in user.
     *
     * This function works even in offline mode (MegaChatApi::INIT_OFFLINE_SESSION),
     * since the value is retrieved from cache.
     *
     * You take the ownership of the returned value
     *
     * @return Own user email
     */
    char *getMyEmail();


    /**
     * @brief Get all chatrooms (1on1 and groupal) of this MEGA account
     *
     * It is needed to have successfully called \c MegaChatApi::init (the initialization
     * state should be \c MegaChatApi::INIT_OFFLINE_SESSION or \c MegaChatApi::INIT_ONLINE_SESSION)
     * before calling this function.
     *
     * You take the ownership of the returned value
     *
     * @return List of MegaChatRoom objects with all chatrooms of this account.
     */
    MegaChatRoomList *getChatRooms();

    /**
     * @brief Get the MegaChatRoom that has a specific handle
     *
     * You can get the handle of a MegaChatRoom using MegaChatRoom::getChatId or
     * MegaChatListItem::getChatId.
     *
     * It is needed to have successfully called \c MegaChatApi::init (the initialization
     * state should be \c MegaChatApi::INIT_OFFLINE_SESSION or \c MegaChatApi::INIT_ONLINE_SESSION)
     * before calling this function.
     *
     * You take the ownership of the returned value
     *
     * @param chatid MegaChatHandle that identifies the chat room
     * @return MegaChatRoom object for the specified \c chatid
     */
    MegaChatRoom *getChatRoom(MegaChatHandle chatid);

    /**
     * @brief Get the MegaChatRoom for the 1on1 chat with the specified user
     *
     * If the 1on1 chat with the user specified doesn't exist, this function will
     * return NULL.
     *
     * It is needed to have successfully called \c MegaChatApi::init (the initialization
     * state should be \c MegaChatApi::INIT_OFFLINE_SESSION or \c MegaChatApi::INIT_ONLINE_SESSION)
     * before calling this function.
     *
     * You take the ownership of the returned value
     *
     * @param userhandle MegaChatHandle that identifies the user
     * @return MegaChatRoom object for the specified \c userhandle
     */
    MegaChatRoom *getChatRoomByUser(MegaChatHandle userhandle);

    /**
     * @brief Get all chatrooms (1on1 and groupal) with limited information
     *
     * It is needed to have successfully called \c MegaChatApi::init (the initialization
     * state should be \c MegaChatApi::INIT_OFFLINE_SESSION or \c MegaChatApi::INIT_ONLINE_SESSION)
     * before calling this function.
     *
     * Note that MegaChatListItem objects don't include as much information as
     * MegaChatRoom objects, but a limited set of data that is usually displayed
     * at the list of chatrooms, like the title of the chat or the unread count.
     *
     * You take the ownership of the returned value
     *
     * @return List of MegaChatListItemList objects with all chatrooms of this account.
     */
    MegaChatListItemList *getChatListItems();

    /**
     * @brief Get the MegaChatListItem that has a specific handle
     *
     * You can get the handle of the chatroom using MegaChatRoom::getChatId or
     * MegaChatListItem::getChatId.
     *
     * It is needed to have successfully called \c MegaChatApi::init (the initialization
     * state should be \c MegaChatApi::INIT_OFFLINE_SESSION or \c MegaChatApi::INIT_ONLINE_SESSION)
     * before calling this function.
     *
     * Note that MegaChatListItem objects don't include as much information as
     * MegaChatRoom objects, but a limited set of data that is usually displayed
     * at the list of chatrooms, like the title of the chat or the unread count.
     *
     * You take the ownership of the returned value
     *
     * @param chatid MegaChatHandle that identifies the chat room
     * @return MegaChatListItem object for the specified \c chatid
     */
    MegaChatListItem *getChatListItem(MegaChatHandle chatid);

    /**
     * @brief Return the number of chatrooms with unread messages
     *
     * Inactive chatrooms with unread messages are not considered.
     *
     * @return The number of chatrooms with unread messages
     */
    int getUnreadChats();

    /**
     * @brief Return the chatrooms that are currently active
     *
     * You take the onwership of the returned value.
     *
     * @return MegaChatListItemList including all the active chatrooms
     */
    MegaChatListItemList *getActiveChatListItems();

    /**
     * @brief Return the chatrooms that are currently inactive
     *
     * Chatrooms became inactive when you left a groupchat or, for 1on1 chats,
     * when the contact-relationship is broken (you remove the contact or you are
     * removed by the other contact).
     *
     * You take the onwership of the returned value.
     *
     * @return MegaChatListItemList including all the active chatrooms
     */
    MegaChatListItemList *getInactiveChatListItems();

    /**
     * @brief Return the chatrooms that have unread messages
     *
     * You take the onwership of the returned value.
     *
     * @return MegaChatListItemList including all the chatrooms with unread messages
     */
    MegaChatListItemList *getUnreadChatListItems();

    /**
     * @brief Get the chat id for the 1on1 chat with the specified user
     *
     * If the 1on1 chat with the user specified doesn't exist, this function will
     * return MEGACHAT_INVALID_HANDLE.
     *
     * @param userhandle MegaChatHandle that identifies the user
     * @return MegaChatHandle that identifies the 1on1 chatroom
     */
    MegaChatHandle getChatHandleByUser(MegaChatHandle userhandle);

    /**
     * @brief Creates a chat for one or more participants, allowing you to specify their
     * permissions and if the chat should be a group chat or not (when it is just for 2 participants).
     *
     * There are two types of chat: permanent an group. A permanent chat is between two people, and
     * participants can not leave it.
     *
     * The creator of the chat will have moderator level privilege and should not be included in the
     * list of peers.
     *
     * The associated request type with this request is MegaChatRequest::TYPE_CREATE_CHATROOM
     * Valid data in the MegaChatRequest object received on callbacks:
     * - MegaChatRequest::getFlag - Returns if the new chat is a group chat or permanent chat
     * - MegaChatRequest::getMegaChatPeerList - List of participants and their privilege level
     *
     * Valid data in the MegaChatRequest object received in onRequestFinish when the error code
     * is MegaError::ERROR_OK:
     * - MegaChatRequest::getChatHandle - Returns the handle of the new chatroom
     *
     * @note If you are trying to create a chat with more than 1 other person, then it will be forced
     * to be a group chat.
     *
     * @note If peers list contains only one person, group chat is not set and a permament chat already
     * exists with that person, then this call will return the information for the existing chat, rather
     * than a new chat.
     *
     * @param group Flag to indicate if the chat is a group chat or not
     * @param peers MegaChatPeerList including other users and their privilege level
     * @param listener MegaChatRequestListener to track this request
     */
    void createChat(bool group, MegaChatPeerList *peers, MegaChatRequestListener *listener = NULL);

    /**
     * @brief Adds a user to an existing chat. To do this you must have the
     * moderator privilege in the chat, and the chat must be a group chat.
     *
     * The associated request type with this request is MegaChatRequest::TYPE_INVITE_TO_CHATROOM
     * Valid data in the MegaChatRequest object received on callbacks:
     * - MegaChatRequest::getChatHandle - Returns the chat identifier
     * - MegaChatRequest::getUserHandle - Returns the MegaChatHandle of the user to be invited
     * - MegaChatRequest::getPrivilege - Returns the privilege level wanted for the user
     *
     * On the onRequestFinish error, the error code associated to the MegaChatError can be:
     * - MegaChatError::ERROR_ACCESS - If the logged in user doesn't have privileges to invite peers.
     * - MegaChatError::ERROR_NOENT - If there isn't any chat with the specified chatid.
     * - MegaChatError::ERROR_ARGS - If the chat is not a group chat (cannot invite peers)
     *
     * @param chatid MegaChatHandle that identifies the chat room
     * @param uh MegaChatHandle that identifies the user
     * @param privilege Privilege level for the new peers. Valid values are:
     * - MegaChatPeerList::PRIV_RO = 0
     * - MegaChatPeerList::PRIV_STANDARD = 2
     * - MegaChatPeerList::PRIV_MODERATOR = 3
     * @param listener MegaChatRequestListener to track this request
     */
    void inviteToChat(MegaChatHandle chatid, MegaChatHandle uh, int privilege, MegaChatRequestListener *listener = NULL);

    /**
     * @brief Remove another user from a chat. To remove a user you need to have the
     * operator/moderator privilege. Only groupchats can be left.
     *
     * The associated request type with this request is MegaChatRequest::TYPE_REMOVE_FROM_CHATROOM
     * Valid data in the MegaChatRequest object received on callbacks:
     * - MegaChatRequest::getChatHandle - Returns the chat identifier
     * - MegaChatRequest::getUserHandle - Returns the MegaChatHandle of the user to be removed
     *
     * On the onRequestFinish error, the error code associated to the MegaChatError can be:
     * - MegaChatError::ERROR_ACCESS - If the logged in user doesn't have privileges to remove peers.
     * - MegaChatError::ERROR_NOENT - If there isn't any chat with the specified chatid.
     * - MegaChatError::ERROR_ARGS - If the chat is not a group chat (cannot remove peers)
     *
     * @param chatid MegaChatHandle that identifies the chat room
     * @param uh MegaChatHandle that identifies the user.
     * @param listener MegaChatRequestListener to track this request
     */
    void removeFromChat(MegaChatHandle chatid, MegaChatHandle uh, MegaChatRequestListener *listener = NULL);

    /**
     * @brief Leave a chatroom. Only groupchats can be left.
     *
     * The associated request type with this request is MegaChatRequest::TYPE_REMOVE_FROM_CHATROOM
     * Valid data in the MegaChatRequest object received on callbacks:
     * - MegaChatRequest::getChatHandle - Returns the chat identifier
     *
     * On the onRequestFinish error, the error code associated to the MegaChatError can be:
     * - MegaChatError::ERROR_ACCESS - If the logged in user doesn't have privileges to remove peers.
     * - MegaChatError::ERROR_NOENT - If there isn't any chat with the specified chatid.
     * - MegaChatError::ERROR_ARGS - If the chat is not a group chat (cannot remove peers)
     *
     * @param chatid MegaChatHandle that identifies the chat room
     * @param listener MegaChatRequestListener to track this request
     */
    void leaveChat(MegaChatHandle chatid, MegaChatRequestListener *listener = NULL);

    /**
     * @brief Allows a logged in operator/moderator to adjust the permissions on any other user
     * in their group chat. This does not work for a 1:1 chat.
     *
     * The associated request type with this request is MegaChatRequest::TYPE_UPDATE_PEER_PERMISSIONS
     * Valid data in the MegaChatRequest object received on callbacks:
     * - MegaChatRequest::getChatHandle - Returns the chat identifier
     * - MegaChatRequest::getUserHandle - Returns the MegaChatHandle of the user whose permission
     * is to be upgraded
     * - MegaChatRequest::getPrivilege - Returns the privilege level wanted for the user
     *
     * On the onRequestFinish error, the error code associated to the MegaChatError can be:
     * - MegaChatError::ERROR_ACCESS - If the logged in user doesn't have privileges to update the privilege level.
     * - MegaChatError::ERROR_NOENT - If there isn't any chat with the specified chatid.
     * - MegaChatError::ERROR_ARGS - If the chatid or user handle are invalid
     *
     * @param chatid MegaChatHandle that identifies the chat room
     * @param uh MegaChatHandle that identifies the user
     * @param privilege Privilege level for the existing peer. Valid values are:
     * - MegaChatPeerList::PRIV_RO = 0
     * - MegaChatPeerList::PRIV_STANDARD = 2
     * - MegaChatPeerList::PRIV_MODERATOR = 3
     * @param listener MegaChatRequestListener to track this request
     */
    void updateChatPermissions(MegaChatHandle chatid, MegaChatHandle uh, int privilege, MegaChatRequestListener *listener = NULL);

    /**
     * @brief Allows a logged in operator/moderator to truncate their chat, i.e. to clear
     * the entire chat history up to a certain message. All earlier messages are wiped,
     * but this specific message will be overwritten by a management message. You can
     * expect a call to \c MegaChatRoomListener::onMessageUpdate where the message
     * will have no content and it will be of type \c MegaChatMessage::TYPE_TRUNCATE.
     *
     * The associated request type with this request is MegaChatRequest::TYPE_TRUNCATE_HISTORY
     * Valid data in the MegaChatRequest object received on callbacks:
     * - MegaChatRequest::getChatHandle - Returns the chat identifier
     * - MegaChatRequest::getUserHandle - Returns the message identifier to truncate from.
     *
     * On the onRequestFinish error, the error code associated to the MegaChatError can be:
     * - MegaChatError::ERROR_ACCESS - If the logged in user doesn't have privileges to truncate the chat history
     * - MegaChatError::ERROR_NOENT - If there isn't any chat with the specified chatid.
     * - MegaChatError::ERROR_ARGS - If the chatid or messageid are invalid
     *
     * @param chatid MegaChatHandle that identifies the chat room
     * @param messageid MegaChatHandle that identifies the message to truncate from
     * @param listener MegaChatRequestListener to track this request
     */
    void truncateChat(MegaChatHandle chatid, MegaChatHandle messageid, MegaChatRequestListener *listener = NULL);

    /**
     * @brief Allows a logged in operator/moderator to clear the entire history of a chat
     *
     * If the history is not already empty, the latest message will be overwritten by
     * a management message. You can expect a call to \c MegaChatRoomListener::onMessageUpdate
     * where the message will have no content and it will be of type
     * \c MegaChatMessage::TYPE_TRUNCATE.
     *
     * The associated request type with this request is MegaChatRequest::TYPE_TRUNCATE_HISTORY
     * Valid data in the MegaChatRequest object received on callbacks:
     * - MegaChatRequest::getChatHandle - Returns the chat identifier
     *
     * On the onRequestFinish error, the error code associated to the MegaChatError can be:
     * - MegaChatError::ERROR_ACCESS - If the logged in user doesn't have privileges to truncate the chat history
     * - MegaChatError::ERROR_NOENT - If there isn't any chat with the specified chatid.
     * - MegaChatError::ERROR_ARGS - If the chatid is invalid
     *
     * @param chatid MegaChatHandle that identifies the chat room
     * @param listener MegaChatRequestListener to track this request
     */
    void clearChatHistory(MegaChatHandle chatid, MegaChatRequestListener *listener = NULL);

    /**
     * @brief Allows to set the title of a group chat
     *
     * Only participants with privilege level MegaChatPeerList::PRIV_MODERATOR are allowed to
     * set the title of a chat.
     *
     * The associated request type with this request is MegaChatRequest::TYPE_EDIT_CHATROOM_NAME
     * Valid data in the MegaChatRequest object received on callbacks:
     * - MegaChatRequest::getChatHandle - Returns the chat identifier
     * - MegaChatRequest::getText - Returns the title of the chat.
     *
     * On the onRequestFinish error, the error code associated to the MegaChatError can be:
     * - MegaChatError::ERROR_ACCESS - If the logged in user doesn't have privileges to invite peers.
     * - MegaChatError::ERROR_ARGS - If there's a title and it's not Base64url encoded.
     *
     * Valid data in the MegaChatRequest object received in onRequestFinish when the error code
     * is MegaError::ERROR_OK:
     * - MegaChatRequest::getText - Returns the title of the chat that was actually saved.
     *
     * @param chatid MegaChatHandle that identifies the chat room
     * @param title Null-terminated character string with the title that wants to be set. If the
     * title is longer than 30 characters, it will be truncated to that maximum length.
     * @param listener MegaChatRequestListener to track this request
     */
    void setChatTitle(MegaChatHandle chatid, const char *title, MegaChatRequestListener *listener = NULL);

    /**
     * @brief This method should be called when a chat is opened
     *
     * The second parameter is the listener that will receive notifications about
     * events related to the specified chatroom. The same listener should be provided at
     * MegaChatApi::closeChatRoom to unregister it.
     *
     * @param chatid MegaChatHandle that identifies the chat room
     * @param listener MegaChatRoomListener to track events on this chatroom. NULL is not allowed.
     *
     * @return True if success, false if listener is NULL or the chatroom is not found.
     */
    bool openChatRoom(MegaChatHandle chatid, MegaChatRoomListener *listener);

    /**
     * @brief This method should be called when a chat is closed.
     *
     * It automatically unregisters the listener passed as the second paramenter, in
     * order to stop receiving the related events. Note that this listener should be
     * the one registered by MegaChatApi::openChatRoom.
     *
     * @param chatid MegaChatHandle that identifies the chat room
     * @param listener MegaChatRoomListener to be unregistered.
     */
    void closeChatRoom(MegaChatHandle chatid, MegaChatRoomListener *listener);

    /**
     * @brief Initiates fetching more history of the specified chatroom.
     *
     * The loaded messages will be notified one by one through the MegaChatRoomListener
     * specified at MegaChatApi::openChatRoom (and through any other listener you may have
     * registered by calling MegaChatApi::addChatRoomListener).
     *
     * The corresponding callback is MegaChatRoomListener::onMessageLoaded.
     * 
     * Messages are always loaded and notified in strict order, from newest to oldest.
     *
     * @note The actual number of messages loaded can be less than \c count. One reason is
     * the history being shorter than requested, the other is due to internal protocol
     * messages that are not intended to be displayed to the user. Additionally, if the fetch
     * is local and there's no more history locally available, the number of messages could be
     * lower too (and the next call to MegaChatApi::loadMessages will fetch messages from server).
     *
     * When there are no more history available from the reported source of messages
     * (local / remote), or when the requested \c count has been already loaded,
     * the callback MegaChatRoomListener::onMessageLoaded will be called with a NULL message.
     *
     * @param chatid MegaChatHandle that identifies the chat room
     * @param count The number of requested messages to load.
     *
     * @return Return the source of the messages that is going to be fetched. The possible values are:
     *   - MegaChatApi::SOURCE_ERROR = -1: history has to be fetched from server, but we are offline
     *   - MegaChatApi::SOURCE_NONE = 0: there's no more history available (not even int the server)
     *   - MegaChatApi::SOURCE_LOCAL: messages will be fetched locally (RAM or DB)
     *   - MegaChatApi::SOURCE_REMOTE: messages will be requested to the server. Expect some delay
     *
     * The value MegaChatApi::SOURCE_REMOTE can be used to show a progress bar accordingly when network operation occurs.
     */
    int loadMessages(MegaChatHandle chatid, int count);

    /**
     * @brief Checks whether the app has already loaded the full history of the chatroom
     *
     * @param chatid MegaChatHandle that identifies the chat room
     *
     * @return True the whole history is already loaded (including old messages from server).
     */
    bool isFullHistoryLoaded(MegaChatHandle chatid);

    /**
     * @brief Returns the MegaChatMessage specified from the chat room.
     *
     * This function allows to retrieve only those messages that are already loaded
     * and notified by MegaChatRoomListener::onMessageLoaded and/or messages that are
     * in sending-status (not yet confirmed). For any other message, this function
     * will return NULL.
     *
     * You take the ownership of the returned value.
     *
     * @param chatid MegaChatHandle that identifies the chat room
     * @param msgid MegaChatHandle that identifies the message (msg id or a temporal id)
     * @return The MegaChatMessage object, or NULL if not found.
     */
    MegaChatMessage *getMessage(MegaChatHandle chatid, MegaChatHandle msgid);

    /**
     * @brief Returns the MegaChatMessage specified from manual sending queue.
     *
     * The identifier of messages in manual sending status is notified when the
     * message is moved into that queue or while loading history. In both cases,
     * the callback MegaChatRoomListener::onMessageLoaded will be received with a
     * message object including the row id.
     *
     * You take the ownership of the returned value.
     *
     * @param chatid MegaChatHandle that identifies the chat room
     * @param rowId Manual sending queue id of the message
     * @return The MegaChatMessage object, or NULL if not found.
     */
    MegaChatMessage *getManualSendingMessage(MegaChatHandle chatid, MegaChatHandle rowid);

    /**
     * @brief Sends a new message to the specified chatroom
     *
     * The MegaChatMessage object returned by this function includes a message transaction id,
     * That id is not the definitive id, which will be assigned by the server. You can obtain the
     * temporal id with MegaChatMessage::getTempId()
     *
     * When the server confirms the reception of the message, the MegaChatRoomListener::onMessageUpdate
     * is called, including the definitive id and the new status: MegaChatMessage::STATUS_SERVER_RECEIVED.
     * At this point, the app should refresh the message identified by the temporal id and move it to
     * the final position in the history, based on the reported index in the callback.
     *
     * If the message is rejected by the server, the message will keep its temporal id and will have its
     * a message id set to MEGACHAT_INVALID_HANDLE.
     *
     * After this function, MegaChatApi::sendStopTypingNotification has to be called. To notify other clients
     * that it isn't typing
     *
     * You take the ownership of the returned value.
     *
     * @note Any tailing carriage return and/or line feed ('\r' and '\n') will be removed.
     *
     * @param chatid MegaChatHandle that identifies the chat room
     * @param msg Content of the message
     *
     * @return MegaChatMessage that will be sent. The message id is not definitive, but temporal.
     */
    MegaChatMessage *sendMessage(MegaChatHandle chatid, const char* msg);

    /**
     * @brief Sends a contact or a group of contacts to the specified chatroom
     *
     * The MegaChatMessage object returned by this function includes a message transaction id,
     * That id is not the definitive id, which will be assigned by the server. You can obtain the
     * temporal id with MegaChatMessage::getTempId()
     *
     * When the server confirms the reception of the message, the MegaChatRoomListener::onMessageUpdate
     * is called, including the definitive id and the new status: MegaChatMessage::STATUS_SERVER_RECEIVED.
     * At this point, the app should refresh the message identified by the temporal id and move it to
     * the final position in the history, based on the reported index in the callback.
     *
     * If the message is rejected by the server, the message will keep its temporal id and will have its
     * a message id set to MEGACHAT_INVALID_HANDLE.
     *
     * You take the ownership of the returned value.
     *
     * @param chatid MegaChatHandle that identifies the chat room
     * @param handles mega::MegaHandleList with contacts to be attached
     * @return MegaChatMessage that will be sent. The message id is not definitive, but temporal.
     */
    MegaChatMessage *attachContacts(MegaChatHandle chatid, mega::MegaHandleList* handles);

    /**
     * @brief Sends a node or a group of nodes to the specified chatroom
     *
     * In contrast to other functions to send messages, such as
     * MegaChatApi::sendMessage or MegaChatApi::attachContacts, this function
     * is asynchronous and does not return a MegaChatMessage directly. Instead, the
     * MegaChatMessage can be obtained as a result of the corresponding MegaChatRequest.
     *
     * The associated request type with this request is MegaChatRequest::TYPE_ATTACH_NODE_MESSAGE
     * Valid data in the MegaChatRequest object received on callbacks:
     * - MegaChatRequest::getChatHandle - Returns the chat identifier
     * - MegaChatRequest::getNodeList - Returns the list of nodes
     *
     * Valid data in the MegaChatRequest object received in onRequestFinish when the error code
     * is MegaError::ERROR_OK:
     * - MegaChatRequest::getMegaChatMessage - Returns the message that has been sent
     *
     * When the server confirms the reception of the message, the MegaChatRoomListener::onMessageUpdate
     * is called, including the definitive id and the new status: MegaChatMessage::STATUS_SERVER_RECEIVED.
     * At this point, the app should refresh the message identified by the temporal id and move it to
     * the final position in the history, based on the reported index in the callback.
     *
     * If the message is rejected by the server, the message will keep its temporal id and will have its
     * a message id set to MEGACHAT_INVALID_HANDLE.
     *
     * @deprecated This function must NOT be used in new developments. It will eventually become obsolete.
     *
     * @param chatid MegaChatHandle that identifies the chat room
     * @param nodes Array of nodes that the user want to attach
     * @param listener MegaChatRequestListener to track this request
     */
     void attachNodes(MegaChatHandle chatid, mega::MegaNodeList *nodes, MegaChatRequestListener *listener = NULL);

    /**
     * @brief Revoke the access to a node in the specified chatroom
     *
     * In contrast to other functions to send messages, such as
     * MegaChatApi::sendMessage or MegaChatApi::attachContacts, this function
     * is asynchronous and does not return a MegaChatMessage directly. Instead, the
     * MegaChatMessage can be obtained as a result of the corresponding MegaChatRequest.
     *
     * The associated request type with this request is MegaChatRequest::TYPE_REVOKE_NODE_MESSAGE
     * Valid data in the MegaChatRequest object received on callbacks:
     * - MegaChatRequest::getChatHandle - Returns the chat identifier
     * - MegaChatRequest::geUserHandle - Returns the handle of the node
     *
     * Valid data in the MegaChatRequest object received in onRequestFinish when the error code
     * is MegaError::ERROR_OK:
     * - MegaChatRequest::getMegaChatMessage - Returns the message that has been sent
     *
     * When the server confirms the reception of the message, the MegaChatRoomListener::onMessageUpdate
     * is called, including the definitive id and the new status: MegaChatMessage::STATUS_SERVER_RECEIVED.
     * At this point, the app should refresh the message identified by the temporal id and move it to
     * the final position in the history, based on the reported index in the callback.
     *
     * If the message is rejected by the server, the message will keep its temporal id and will have its
     * a message id set to MEGACHAT_INVALID_HANDLE.
     *
     * @deprecated This function must NOT be used in new developments. It will eventually become obsolete.
     *
     * @param chatid MegaChatHandle that identifies the chat room
     * @param nodeHandle MegaChatHandle that identifies the node to revoke access to
     * @param listener MegaChatRequestListener to track this request
     */
    void revokeAttachment(MegaChatHandle chatid, MegaChatHandle nodeHandle, MegaChatRequestListener *listener = NULL);

    /**
     * @brief Sends a node to the specified chatroom
     *
     * The attachment message includes information about the node, so the receiver can download
     * or import the node.
     *
     * In contrast to other functions to send messages, such as
     * MegaChatApi::sendMessage or MegaChatApi::attachContacts, this function
     * is asynchronous and does not return a MegaChatMessage directly. Instead, the
     * MegaChatMessage can be obtained as a result of the corresponding MegaChatRequest.
     *
     * The associated request type with this request is MegaChatRequest::TYPE_ATTACH_NODE_MESSAGE
     * Valid data in the MegaChatRequest object received on callbacks:
     * - MegaChatRequest::getChatHandle - Returns the chat identifier
     * - MegaChatRequest::getUserHandle - Returns the handle of the node
     *
     * Valid data in the MegaChatRequest object received in onRequestFinish when the error code
     * is MegaError::ERROR_OK:
     * - MegaChatRequest::getMegaChatMessage - Returns the message that has been sent
     *
     * When the server confirms the reception of the message, the MegaChatRoomListener::onMessageUpdate
     * is called, including the definitive id and the new status: MegaChatMessage::STATUS_SERVER_RECEIVED.
     * At this point, the app should refresh the message identified by the temporal id and move it to
     * the final position in the history, based on the reported index in the callback.
     *
     * If the message is rejected by the server, the message will keep its temporal id and will have its
     * a message id set to MEGACHAT_INVALID_HANDLE.
     *
     * @param chatid MegaChatHandle that identifies the chat room
     * @param nodehandle Handle of the node that the user wants to attach
     * @param listener MegaChatRequestListener to track this request
     */
     void attachNode(MegaChatHandle chatid, MegaChatHandle nodehandle, MegaChatRequestListener *listener = NULL);

    /**
     * @brief Revoke the access to a node granted by an attachment message
     *
     * The attachment message will be deleted as any other message. Therefore,
     *
     * The revoke is actually a deletion of the former message. Hence, the behavior is the
     * same than a regular deletion.
     * @see MegaChatApi::editMessage or MegaChatApi::deleteMessage for more information.
     *
     * If the revoke is rejected because the attachment message is too old, or if the message is
     * not an attachment message, this function returns NULL.
     *
     * You take the ownership of the returned value.
     *
     * @param chatid MegaChatHandle that identifies the chat room
     * @param msgid MegaChatHandle that identifies the message
     *
     * @return MegaChatMessage that will be modified. NULL if the message cannot be edited (too old)
     */
     MegaChatMessage *revokeAttachmentMessage(MegaChatHandle chatid, MegaChatHandle msgid);

    /** Returns whether the logged in user has been granted access to the node
     *
     * Access to attached nodes received in chatrooms is granted when the message
     * is sent, but it can be revoked afterwards.
     *
     * This convenience method allows to check if you still have access to a node
     * or it was revoked. Usually, apps will show the attachment differently when
     * access has been revoked.
     *
     * @note The returned value will be valid only for nodes attached to messages
     * already loaded in an opened chatroom. The list of revoked nodes is updated
     * accordingly while the chatroom is open, based on new messages received.
     *
     * @deprecated This function must NOT be used in new developments. It will eventually become obsolete.
     *
     * @param chatid MegaChatHandle that identifies the chat room
     * @param nodeHandle MegaChatHandle that identifies the node to check its access
     *
     * @return True if the user has access to the node in this chat.
     */
    bool isRevoked(MegaChatHandle chatid, MegaChatHandle nodeHandle) const;

    /**
     * @brief Edits an existing message
     *
     * Message's edits are only allowed during a short timeframe, usually 1 hour.
     * Message's deletions are equivalent to message's edits, but with empty content.
     *
     * There is only one pending edit for not-yet confirmed edits. Therefore, this function will
     * discard previous edits that haven't been notified via MegaChatRoomListener::onMessageUpdate
     * where the message has MegaChatMessage::hasChanged(MegaChatMessage::CHANGE_TYPE_CONTENT).
     *
     * If the edit is rejected because the original message is too old, this function return NULL.
     *
     * When an already delivered message (MegaChatMessage::STATUS_DELIVERED) is edited, the status 
     * of the message will change from STATUS_SENDING directly to STATUS_DELIVERED again, without
     * the transition through STATUS_SERVER_RECEIVED. In other words, the protocol doesn't allow
     * to know when an edit has been delivered to the target user, but only when the edit has been
     * received by the server, so for convenience the status of the original message is kept.
     * @note if MegaChatApi::isMessageReceptionConfirmationActive returns false, messages may never
     * reach the status delivered, since the target user will not send the required acknowledge to the
     * server upon reception.
     *
     * After this function, MegaChatApi::sendStopTypingNotification has to be called. To notify other clients
     * that it isn't typing
     * 
     * You take the ownership of the returned value.
     *
     * @param chatid MegaChatHandle that identifies the chat room
     * @param msgid MegaChatHandle that identifies the message
     * @param msg New content of the message
     * @param msglen New length of the message
     *
     * @return MegaChatMessage that will be modified. NULL if the message cannot be edited (too old)
     */
    MegaChatMessage *editMessage(MegaChatHandle chatid, MegaChatHandle msgid, const char* msg);

    /**
     * @brief Deletes an existing message
     *
     * @note Message's deletions are equivalent to message's edits, but with empty content.
     * @see \c MegaChatapi::editMessage for more information.
     *
     * You take the ownership of the returned value.
     *
     * @param chatid MegaChatHandle that identifies the chat room
     * @param msgid MegaChatHandle that identifies the message
     *
     * @return MegaChatMessage that will be deleted. NULL if the message cannot be deleted (too old)
     */
    MegaChatMessage *deleteMessage(MegaChatHandle chatid, MegaChatHandle msgid);

    /**
     * @brief Sets the last-seen-by-us pointer to the specified message
     *
     * The last-seen-by-us pointer is persisted in the account, so every client will
     * be aware of the last-seen message.
     *
     * @param chatid MegaChatHandle that identifies the chat room
     * @param msgid MegaChatHandle that identifies the message
     *
     * @return False if the \c chatid is invalid or the message is older
     * than last-seen-by-us message. True if success.
     */
    bool setMessageSeen(MegaChatHandle chatid, MegaChatHandle msgid);

    /**
     * @brief Returns the last-seen-by-us message
     *
     * @param chatid MegaChatHandle that identifies the chat room
     *
     * @return The last-seen-by-us MegaChatMessage, or NULL if \c chatid is invalid or
     * last message seen is not loaded in memory.
     */
    MegaChatMessage *getLastMessageSeen(MegaChatHandle chatid);

    /**
     * @brief Returns message id of the last-seen-by-us message
     *
     * @param chatid MegaChatHandle that identifies the chat room
     *
     * @return Message id for the last-seen-by-us, or invalid handle if \c chatid is invalid or
     * the user has not seen any message in that chat
     */
    MegaChatHandle getLastMessageSeenId(MegaChatHandle chatid);

    /**
     * @brief Removes the unsent message from the queue
     *
     * Messages with status MegaChatMessage::STATUS_SENDING_MANUAL should be
     * removed from the manual send queue after user discards them or resends them.
     *
     * The identifier of messages in manual sending status is notified when the
     * message is moved into that queue or while loading history. In both cases,
     * the callback MegaChatRoomListener::onMessageLoaded will be received with a
     * message object including the row id.
     *
     * @param chatid MegaChatHandle that identifies the chat room
     * @param rowId Manual sending queue id of the message
     */
    void removeUnsentMessage(MegaChatHandle chatid, MegaChatHandle rowId);

    /**
     * @brief Send a notification to the chatroom that the user is typing
     *
     * Other peers in the chatroom will receive a notification via
     * \c MegaChatRoomListener::onChatRoomUpdate with the change type
     * \c MegaChatRoom::CHANGE_TYPE_USER_TYPING. \see MegaChatRoom::getUserTyping.
     *
     * The associated request type with this request is MegaChatRequest::TYPE_SEND_TYPING_NOTIF
     * Valid data in the MegaChatRequest object received on callbacks:
     * - MegaChatRequest::getChatHandle - Returns the chat identifier
     *
     * @param chatid MegaChatHandle that identifies the chat room
     * @param listener MegaChatRequestListener to track this request
     */
    void sendTypingNotification(MegaChatHandle chatid, MegaChatRequestListener *listener = NULL);

    /**
     * @brief Send a notification to the chatroom that the user has stopped typing
     *
     * This method has to be called when the text edit label is cleared
     *
     * Other peers in the chatroom will receive a notification via
     * \c MegaChatRoomListener::onChatRoomUpdate with the change type
     * \c MegaChatRoom::CHANGE_TYPE_USER_STOP_TYPING. \see MegaChatRoom::getUserTyping.
     *
     * The associated request type with this request is MegaChatRequest::TYPE_SEND_TYPING_NOTIF
     * Valid data in the MegaChatRequest object received on callbacks:
     * - MegaChatRequest::getChatHandle - Returns the chat identifier
     *
     * @param chatid MegaChatHandle that identifies the chat room
     * @param listener MegaChatRequestListener to track this request
     */
    void sendStopTypingNotification(MegaChatHandle chatid, MegaChatRequestListener *listener = NULL);

    /**
     * @brief Returns whether reception of messages is acknowledged
     *
     * In case this function returns true, an acknowledgement will be sent for each
     * received message, so the sender will eventually know the message is received.
     *
     * In case this function returns false, the acknowledgement is not sent and, in
     * consequence, messages at the sender-side will not reach the status MegaChatMessage::STATUS_DELIVERED.
     *
     * @note This feature is only available for 1on1 chatrooms.
     *
     * @return True if received messages are acknowledged. False if they are not.
     */
    bool isMessageReceptionConfirmationActive() const;

    /**
     * @brief Saves the current state
     *
     * The DB cache works with transactions. In order to prevent losing recent changes when the app
     * dies abruptly (usual case in mobile apps), it is recommended to call this method, so the
     * transaction is committed.
     *
     * This method should be called ONLY when the app is prone to be killed, whether by the user or the
     * operative system. Otherwise, transactions are committed regularly.
     *
     * In case disk I/O error, this function could result in the init state changing to
     * MegaChatApi::INIT_ERROR.
     */
    void saveCurrentState();

#ifndef KARERE_DISABLE_WEBRTC
    // Audio/Video device management
    /**
     * @brief Returns a list with the names of available audio devices
     *
     * If no device is found, it returns an empty list.
     * You take the ownership of the returned value
     *
     * @return Names of the available audio devices
     */
    mega::MegaStringList *getChatAudioInDevices();

    /**
     * @brief Returns a list with the names of available video devices available
     *
     * If no device is found, it returns an empty list.
     * You take the ownership of the returned value
     *
     * @return Names of the available video devices
     */
    mega::MegaStringList *getChatVideoInDevices();

    /**
     * @brief Select the audio device to be used in calls
     *
     * Audio device identifiers are obtained with function MegaChatApi::getChatAudioInDevices
     *
     * @note Audio device must be configured before starting a call. It cannot be changed
     * once the call has started.
     *
     * @param device Identifier of device to be selected
     * @return True if device has been selected. False in other case
     */
    bool setChatAudioInDevice(const char *device);

    /**
     * @brief Select the video device to be used in calls
     *
     * Video device identifiers are obtained with function MegaChatApi::getChatVideoInDevices
     *
     * @note Video device must be configured before starting a call. It cannot be changed
     * once the call has started.
     *
     * @param device Identifier of device to be selected
     * @return True if device has been selected. False in other case
     */
    bool setChatVideoInDevice(const char *device);

    // Call management
    /**
     * @brief Start a call in a chat room
     *
     * The associated request type with this request is MegaChatRequest::TYPE_START_CHAT_CALL
     * Valid data in the MegaChatRequest object received on callbacks:
     * - MegaChatRequest::getChatHandle - Returns the chat identifier
     * - MegaChatRequest::getFlag - Returns true if it is a video-audio call or false for audio call
     *
     * To receive call notifications, the app needs to register MegaChatCallListener.
     *
     * @param chatid MegaChatHandle that identifies the chat room
     * @param enableVideo True for audio-video call, false for audio call
     * @param listener MegaChatRequestListener to track this request
     */
    void startChatCall(MegaChatHandle chatid, bool enableVideo = true, MegaChatRequestListener *listener = NULL);

    /**
     * @brief Answer a call received in a chat room
     *
     * The associated request type with this request is MegaChatRequest::TYPE_ANSWER_CHAT_CALL
     * Valid data in the MegaChatRequest object received on callbacks:
     * - MegaChatRequest::getChatHandle - Returns the chat identifier
     * - MegaChatRequest::getFlag - Returns true if it is a video-audio call or false for audio call
     *
     * To receive call notifications, the app needs to register MegaChatCallListener.
     *
     * @param chatid MegaChatHandle that identifies the chat room
     * @param enableVideo True for audio-video call, false for audio call
     * @param listener MegaChatRequestListener to track this request
     */
    void answerChatCall(MegaChatHandle chatid, bool enableVideo = true, MegaChatRequestListener *listener = NULL);

    /**
     * @brief Hang a call in a chat room
     *
     * The associated request type with this request is MegaChatRequest::TYPE_HANG_CHAT_CALL
     * Valid data in the MegaChatRequest object received on callbacks:
     * - MegaChatRequest::getChatHandle - Returns the chat identifier
     *
     * @param chatid MegaChatHandle that identifies the chat room
     * @param listener MegaChatRequestListener to track this request
     */
    void hangChatCall(MegaChatHandle chatid, MegaChatRequestListener *listener = NULL);

    /**
     * @brief Hang all active calls
     *
     * The associated request type with this request is MegaChatRequest::TYPE_HANG_CHAT_CALL
     *
     * @param listener MegaChatRequestListener to track this request
     */
    void hangAllChatCalls(MegaChatRequestListener *listener = NULL);

    /**
     * @brief Enable audio for a call that is in progress
     *
     * The associated request type with this request is MegaChatRequest::TYPE_DISABLE_AUDIO_VIDEO_CALL
     * Valid data in the MegaChatRequest object received on callbacks:
     * - MegaChatRequest::getChatHandle - Returns the chat identifier
     * - MegaChatRequest::getFlag - Returns true
     * - MegaChatRequest::getParamType - Returns MegaChatRequest::AUDIO
     *
     * @param chatid MegaChatHandle that identifies the chat room
     * @param listener MegaChatRequestListener to track this request
     */
    void enableAudio(MegaChatHandle chatid, MegaChatRequestListener *listener = NULL);

    /**
     * @brief Disable audio for a call that is in progress
     *
     * The associated request type with this request is MegaChatRequest::TYPE_DISABLE_AUDIO_VIDEO_CALL
     * Valid data in the MegaChatRequest object received on callbacks:
     * - MegaChatRequest::getChatHandle - Returns the chat identifier
     * - MegaChatRequest::getFlag - Returns false
     * - MegaChatRequest::getParamType - Returns MegaChatRequest::AUDIO
     *
     * @param chatid MegaChatHandle that identifies the chat room
     * @param listener MegaChatRequestListener to track this request
     */
    void disableAudio(MegaChatHandle chatid, MegaChatRequestListener *listener = NULL);

    /**
     * @brief Enable video for a call that is in progress
     *
     * The associated request type with this request is MegaChatRequest::TYPE_DISABLE_AUDIO_VIDEO_CALL
     * Valid data in the MegaChatRequest object received on callbacks:
     * - MegaChatRequest::getChatHandle - Returns the chat identifier
     * - MegaChatRequest::getFlag - Returns true
     * - MegaChatRequest::getParamType - MegaChatRequest::VIDEO
     *
     * @param chatid MegaChatHandle that identifies the chat room
     * @param listener MegaChatRequestListener to track this request
     */
    void enableVideo(MegaChatHandle chatid, MegaChatRequestListener *listener = NULL);

    /**
     * @brief Disable video for a call that is in progress
     *
     * The associated request type with this request is MegaChatRequest::TYPE_DISABLE_AUDIO_VIDEO_CALL
     * Valid data in the MegaChatRequest object received on callbacks:
     * - MegaChatRequest::getChatHandle - Returns the chat identifier
     * - MegaChatRequest::getFlag - Returns false
     * - MegaChatRequest::getParamType - Returns MegachatRequest::VIDEO
     *
     * @param chatid MegaChatHandle that identifies the chat room
     * @param listener MegaChatRequestListener to track this request
     */
    void disableVideo(MegaChatHandle chatid, MegaChatRequestListener *listener = NULL);

    /**
     * @brief Search all audio and video devices available at that moment.
     *
     * The associated request type with this request is MegaChatRequest::TYPE_LOAD_AUDIO_VIDEO_DEVICES
     *
     * After call this function, available devices can be obtained calling MegaChatApi::getChatAudioInDevices
     * or MegaChatApi::getChatVideoInDevices.
     *
     * Call this function to update the list of available devices, ie. after plug-in a webcam to your PC.
     *
     * @param listener MegaChatRequestListener to track this request
     */
    void loadAudioVideoDeviceList(MegaChatRequestListener *listener = NULL);

    /**
     * @brief Get the MegaChatCall associated with a chatroom
     *
     * If \c chatid is invalid or there isn't any MegaChatCall associated with the chatroom,
     * this function returns NULL.
     *
     * You take the ownership of the returned value.
     *
     * @param chatid MegaChatHandle that identifies the chat room
     * @return MegaChatCall object associated with chatid or NULL if it doesn't exist
     */
    MegaChatCall *getChatCall(MegaChatHandle chatid);

    /**
     * @brief Mark as ignored the MegaChatCall associated with a chatroom
     *
     * @param chatid MegaChatHandle that identifies the chat room
     */
    void setIgnoredCall(MegaChatHandle chatid);

    /**
     * @brief Get the MegaChatCall that has a specific id
     *
     * You can get the id of a MegaChatCall using MegaChatCall::getId().
     *
     * You take the ownership of the returned value.
     *
     * @param callId MegaChatHandle that identifies the call
     * @return MegaChatCall object for the specified \c callId. NULL if call doesn't exist
     */
    MegaChatCall *getChatCallByCallId(MegaChatHandle callId);

    /**
     * @brief Returns number of calls that there are at the system
     * @return number of calls in the system
     */
    int getNumCalls();

    /**
     * @brief Get a list with the ids of chatrooms where there are active calls
     *
     * You take the ownership of the returned value.
     *
     * @return A list of handles with the ids of chatrooms where there are active calls
     */
    mega::MegaHandleList *getChatCalls();

    /**
     * @brief Get a list with the ids of active calls
     *
     * You take the ownership of the returned value.
     *
     * @return A list of ids of active calls
     */
    mega::MegaHandleList *getChatCallsIds();

#endif

    // Listeners
    /**
     * @brief Register a listener to receive global events
     *
     * You can use MegaChatApi::removeChatListener to stop receiving events.
     *
     * @param listener Listener that will receive global events
     */
    void addChatListener(MegaChatListener *listener);

    /**
     * @brief Unregister a MegaChatListener
     *
     * This listener won't receive more events.
     *
     * @param listener Object that is unregistered
     */
    void removeChatListener(MegaChatListener *listener);

    /**
     * @brief Register a listener to receive all events about an specific chat
     *
     * You can use MegaChatApi::removeChatRoomListener to stop receiving events.
     *
     * Note this listener is feeded with data from a chatroom that is opened. It
     * is required to call \c MegaChatApi::openChatRoom. Otherwise, the listener
     * will NOT receive any callback.
     *
     * @param chatid MegaChatHandle that identifies the chat room
     * @param listener Listener that will receive all events about an specific chat
     */
    void addChatRoomListener(MegaChatHandle chatid, MegaChatRoomListener *listener);

    /**
     * @brief Unregister a MegaChatRoomListener
     *
     * This listener won't receive more events.
     *
     * @param listener Object that is unregistered
     */
    void removeChatRoomListener(MegaChatHandle chatid, MegaChatRoomListener *listener);

    /**
     * @brief Register a listener to receive all events about requests
     *
     * You can use MegaChatApi::removeChatRequestListener to stop receiving events.
     *
     * @param listener Listener that will receive all events about requests
     */
    void addChatRequestListener(MegaChatRequestListener* listener);

    /**
     * @brief Unregister a MegaChatRequestListener
     *
     * This listener won't receive more events.
     *
     * @param listener Object that is unregistered
     */
    void removeChatRequestListener(MegaChatRequestListener* listener);

    /**
     * @brief Register a listener to receive notifications
     *
     * You can use MegaChatApi::removeChatRequestListener to stop receiving events.
     *
     * @param listener Listener that will receive all events about requests
     */
    void addChatNotificationListener(MegaChatNotificationListener *listener);

    /**
     * @brief Unregister a MegaChatNotificationListener
     *
     * This listener won't receive more events.
     *
     * @param listener Object that is unregistered
     */
    void removeChatNotificationListener(MegaChatNotificationListener* listener);

#ifndef KARERE_DISABLE_WEBRTC
    /**
     * @brief Register a listener to receive all events about calls
     *
     * You can use MegaChatApi::removeChatCallListener to stop receiving events.
     *
     * @param listener MegaChatCallListener that will receive all call events
     */
    void addChatCallListener(MegaChatCallListener *listener);

    /**
     * @brief Unregister a MegaChatCallListener
     *
     * This listener won't receive more events.
     *
     * @param listener Object that is unregistered
     */
    void removeChatCallListener(MegaChatCallListener *listener);

    /**
     * @brief Register a listener to receive video from local device
     *
     * You can use MegaChatApi::removeChatLocalVideoListener to stop receiving events.
     *
     * @param listener MegaChatVideoListener that will receive local video
     */
    void addChatLocalVideoListener(MegaChatVideoListener *listener);

    /**
     * @brief Unregister a MegaChatVideoListener
     *
     * This listener won't receive more events.
     *
     * @param listener Object that is unregistered
     */
    void removeChatLocalVideoListener(MegaChatVideoListener *listener);

    /**
     * @brief Register a listener to receive video from remote device
     *
     * You can use MegaChatApi::removeChatRemoteVideoListener to stop receiving events.
     *
     * @param listener MegaChatVideoListener that will receive remote video
     */
    void addChatRemoteVideoListener(MegaChatVideoListener *listener);

    /**
     * @brief Unregister a MegaChatVideoListener
     *
     * This listener won't receive more events.
     *
     * @param listener Object that is unregistered
     */
    void removeChatRemoteVideoListener(MegaChatVideoListener *listener);
#endif

    static void setCatchException(bool enable);

private:
    MegaChatApiImpl *pImpl;
};

/**
 * @brief Represents every single chatroom where the user participates
 *
 * Unlike MegaChatRoom, which contains full information about the chatroom,
 * objects of this class include strictly the minimal information required
 * to populate a list of chats:
 *  - Chat ID
 *  - Title
 *  - Online status
 *  - Unread messages count
 *  - Visibility of the contact for 1on1 chats
 *
 * Changes on any of this fields will be reported by a callback: MegaChatListener::onChatListItemUpdate
 * It also notifies about a groupchat that has been closed (the user has left the room).
 */
class MegaChatListItem
{
public:

    enum
    {
        CHANGE_TYPE_STATUS          = 0x01, /// obsolete
        CHANGE_TYPE_OWN_PRIV        = 0x02, /// Our privilege level has changed
        CHANGE_TYPE_UNREAD_COUNT    = 0x04,
        CHANGE_TYPE_PARTICIPANTS    = 0x08, /// A participant joined/left the chatroom or its privilege changed
        CHANGE_TYPE_TITLE           = 0x10,
        CHANGE_TYPE_CLOSED          = 0x20, /// The chatroom has been left by own user
        CHANGE_TYPE_LAST_MSG        = 0x40, /// Last message recorded in the history, or chatroom creation data if no history at all (not even clear-history message)
        CHANGE_TYPE_LAST_TS         = 0x80  /// Timestamp of the last activity
    };

    virtual ~MegaChatListItem() {}
    virtual MegaChatListItem *copy() const;

    virtual int getChanges() const;
    virtual bool hasChanged(int changeType) const;

    /**
     * @brief Returns the MegaChatHandle of the chat.
     * @return MegaChatHandle of the chat.
     */
    virtual MegaChatHandle getChatId() const;

    /**
     * @brief getTitle Returns the title of the chat, if any.
     *
     * @return The title of the chat as a null-terminated char array.
     */
    virtual const char *getTitle() const;

    /**
     * @brief Returns the own privilege level in this chatroom.
     *
     * This privilege is the same from MegaChatRoom::getOwnPrivilege.
     *
     * It could be used to show/hide options at the chatlist level that
     * are only allowed to peers with the highest privilege level.
     *
     * The returned value will be one of these:
     * - MegaChatRoom::PRIV_UNKNOWN = -2
     * - MegaChatRoom::PRIV_RM = -1
     * - MegaChatRoom::PRIV_RO = 0
     * - MegaChatRoom::PRIV_STANDARD = 2
     * - MegaChatRoom::PRIV_MODERATOR = 3
     *
     * @return The current privilege of the logged in user in this chatroom.
     */
    virtual int getOwnPrivilege() const;

    /**
     * @brief Returns the number of unread messages for the chatroom
     *
     * It can be used to display an unread message counter next to the chatroom name
     *
     * @return The count of unread messages as follows:
     *  - If the returned value is 0, then the indicator should be removed.
     *  - If the returned value is > 0, the indicator should show the exact count.
     *  - If the returned value is < 0, then there are at least that count unread messages,
     * and possibly more. In that case the indicator should show e.g. '2+'
     */
    virtual int getUnreadCount() const;

    /**
     * @brief Returns the content of the last message for the chatroom
     *
     * If there are no messages in the history or the last message is still
     * pending to be retrieved from the server, it returns an empty string.
     *
     * If the message is of type MegaChatMessage::TYPE_ATTACHMENT, this function
     * returns the filenames of the attached nodes. The filenames of nodes are separated
     * by ASCII character '0x01'
     * If the message is of type MegaChatMessage::TYPE_CONTACT, this function
     * returns the usernames. The usernames are separated
     * by ASCII character '0x01'
     * 
     * The SDK retains the ownership of the returned value. It will be valid until
     * the MegaChatListItem object is deleted. If you want to save the MegaChatMessage,
     * use MegaChatMessage::copy
     *
     * @return The last message received.
     */
    virtual const char *getLastMessage() const;

    /**
     * @brief Returns message id of the last message in this chatroom.
     *
     * If the message is still not confirmed by server, the id could be a temporal
     * id. @see \c MegaChatApi::sendMessage for more information about the msg id.
     *
     * @return MegaChatHandle representing the id of last message.
     */
    virtual MegaChatHandle getLastMessageId() const;

    /**
     * @brief Returns the type of last message
     *
     * The possible values are as follows:
     *  - MegaChatMessage::TYPE_INVALID:  when no history (or truncate message)
     *  - MegaChatMessage::TYPE_NORMAL: for regular text messages
     *  - MegaChatMessage::TYPE_ATTACHMENT: for messages sharing a node
     *  - MegaChatMessage::TYPE_CONTACT: for messages sharing a contact
     *  - 0xFF when it's still fetching from server (for the public API)
     *
     * @return The type of the last message
     */
    virtual int getLastMessageType() const;

    /**
     * @brief Returns the sender of last message
     * @return MegaChatHandle representing the user who sent the last message
     */
    virtual MegaChatHandle getLastMessageSender() const;

    /**
     * @brief Returns the timestamp of the latest activity in the chatroom
     *
     * This function returns the timestamp of the latest message, including management messages.
     * If there's no history at all, or is still being fetched from server, it will return
     * the creation timestamp of the chatroom.
     *
     * @return The timestamp relative to the latest activity in the chatroom.
     */
    virtual int64_t getLastTimestamp() const;

    /**
     * @brief Returns whether this chat is a group chat or not
     * @return True if this chat is a group chat. Only chats with more than 2 peers are groupal chats.
     */
    virtual bool isGroup() const;

    /**
     * @brief Returns whether the user is member of the chatroom (for groupchats),
     * or the user is contact with the peer (for 1on1 chats).
     *
     * @return True if the chat is active, false otherwise.
     */
    virtual bool isActive() const;

    /**
     * @brief Returns the userhandle of the Contact in 1on1 chatrooms
     *
     * The returned value is only valid for 1on1 chatrooms. For groupchats, it will
     * return MEGACHAT_INVALID_HANDLE.
     *
     * @return The userhandle of the Contact
     */
    virtual MegaChatHandle getPeerHandle() const;
};

class MegaChatRoom
{
public:

    enum
    {
        CHANGE_TYPE_STATUS              = 0x01, /// obsolete
        CHANGE_TYPE_UNREAD_COUNT        = 0x02,
        CHANGE_TYPE_PARTICIPANTS        = 0x04, /// joins/leaves/privileges/names
        CHANGE_TYPE_TITLE               = 0x08,
        CHANGE_TYPE_USER_TYPING         = 0x10, /// User is typing. \see MegaChatRoom::getUserTyping()
        CHANGE_TYPE_CLOSED              = 0x20, /// The chatroom has been left by own user
        CHANGE_TYPE_OWN_PRIV            = 0x40,  /// Our privilege level has changed
        CHANGE_TYPE_USER_STOP_TYPING    = 0x80 /// User has stopped to typing. \see MegaChatRoom::getUserTyping()
    };

    enum {
        PRIV_UNKNOWN    = -2,
        PRIV_RM         = -1,
        PRIV_RO         = 0,
        PRIV_STANDARD   = 2,
        PRIV_MODERATOR  = 3
    };

    virtual ~MegaChatRoom() {}
    virtual MegaChatRoom *copy() const;

    static const char *privToString(int);
    static const char *statusToString(int status);

    /**
     * @brief Returns the MegaChatHandle of the chat.
     * @return MegaChatHandle of the chat.
     */
    virtual MegaChatHandle getChatId() const;

    /**
     * @brief Returns your privilege level in this chat
     * @return
     */
    virtual int getOwnPrivilege() const;

    /**
     * @brief Returns the privilege level of the user in this chat.
     *
     * If the user doesn't participate in this MegaChatRoom, this function returns PRIV_UNKNOWN.
     *
     * @param Handle of the peer whose privilege is requested.
     * @return Privilege level of the chat peer with the handle specified.
     * Valid values are:
     * - MegaChatPeerList::PRIV_UNKNOWN = -2
     * - MegaChatPeerList::PRIV_RM = -1
     * - MegaChatPeerList::PRIV_RO = 0
     * - MegaChatPeerList::PRIV_STANDARD = 2
     * - MegaChatPeerList::PRIV_MODERATOR = 3
     */
    virtual int getPeerPrivilegeByHandle(MegaChatHandle userhandle) const;

    /**
     * @brief Returns the current firstname of the peer
     *
     * If the user doesn't participate in this MegaChatRoom, this function returns NULL.
     *
     * @param Handle of the peer whose name is requested.
     * @return Firstname of the chat peer with the handle specified.
     */
    virtual const char *getPeerFirstnameByHandle(MegaChatHandle userhandle) const;

    /**
     * @brief Returns the current lastname of the peer
     *
     * If the user doesn't participate in this MegaChatRoom, this function returns NULL.
     *
     * @param Handle of the peer whose name is requested.
     * @return Lastname of the chat peer with the handle specified.
     */
    virtual const char *getPeerLastnameByHandle(MegaChatHandle userhandle) const;

    /**
     * @brief Returns the current fullname of the peer
     *
     * If the user doesn't participate in this MegaChatRoom, this function returns NULL.
     *
     * You take the ownership of the returned value. Use delete [] value
     *
     * @param Handle of the peer whose name is requested.
     * @return Fullname of the chat peer with the handle specified.
     */
    virtual const char *getPeerFullnameByHandle(MegaChatHandle userhandle) const;

    /**
     * @brief Returns the email address of the peer
     *
     * If the user doesn't participate in this MegaChatRoom, this function returns NULL.
     *
     * @param Handle of the peer whose email is requested.
     * @return Email address of the chat peer with the handle specified.
     */
    virtual const char *getPeerEmailByHandle(MegaChatHandle userhandle) const;

    /**
     * @brief Returns the number of participants in the chat
     * @return Number of participants in the chat
     */
    virtual unsigned int getPeerCount() const;

    /**
     * @brief Returns the handle of the user
     *
     * If the index is >= the number of participants in this chat, this function
     * will return MEGACHAT_INVALID_HANDLE.
     *
     * @param i Position of the peer whose handle is requested
     * @return Handle of the peer in the position \c i.
     */
    virtual MegaChatHandle getPeerHandle(unsigned int i) const;

    /**
     * @brief Returns the privilege level of the user in this chat.
     *
     * If the index is >= the number of participants in this chat, this function
     * will return PRIV_UNKNOWN.
     *
     * @param i Position of the peer whose handle is requested
     * @return Privilege level of the peer in the position \c i.
     * Valid values are:
     * - MegaChatPeerList::PRIV_UNKNOWN = -2
     * - MegaChatPeerList::PRIV_RM = -1
     * - MegaChatPeerList::PRIV_RO = 0
     * - MegaChatPeerList::PRIV_STANDARD = 2
     * - MegaChatPeerList::PRIV_MODERATOR = 3
     */
    virtual int getPeerPrivilege(unsigned int i) const;

    /**
     * @brief Returns the current firstname of the peer
     *
     * If the index is >= the number of participants in this chat, this function
     * will return NULL.
     *
     * @param i Position of the peer whose name is requested
     * @return Firstname of the peer in the position \c i.
     */
    virtual const char *getPeerFirstname(unsigned int i) const;

    /**
     * @brief Returns the current lastname of the peer
     *
     * If the index is >= the number of participants in this chat, this function
     * will return NULL.
     *
     * @param i Position of the peer whose name is requested
     * @return Lastname of the peer in the position \c i.
     */
    virtual const char *getPeerLastname(unsigned int i) const;

    /**
     * @brief Returns the current fullname of the peer
     *
     * If the index is >= the number of participants in this chat, this function
     * will return NULL.
     *
     * You take the ownership of the returned value. Use delete [] value
     *
     * @param i Position of the peer whose name is requested
     * @return Fullname of the peer in the position \c i.
     */
    virtual const char *getPeerFullname(unsigned int i) const;

    /**
     * @brief Returns the email address of the peer
     *
     * If the index is >= the number of participants in this chat, this function
     * will return NULL.
     *
     * @param i Position of the peer whose email is requested
     * @return Email address of the peer in the position \c i.
     */
    virtual const char *getPeerEmail(unsigned int i) const;

    /**
     * @brief Returns whether this chat is a group chat or not
     * @return True if this chat is a group chat. Only chats with more than 2 peers are groupal chats.
     */
    virtual bool isGroup() const;

    /**
     * @brief getTitle Returns the title of the chat, if any.
     *
     * @return The title of the chat as a null-terminated char array.
     */
    virtual const char *getTitle() const;

    /**
     * @brief Returns the number of unread messages for the chatroom
     *
     * It can be used to display an unread message counter next to the chatroom name
     *
     * @return The count of unread messages as follows:
     *  - If the returned value is 0, then the indicator should be removed.
     *  - If the returned value is > 0, the indicator should show the exact count.
     *  - If the returned value is < 0, then there are at least that count unread messages,
     * and possibly more. In that case the indicator should show e.g. '2+'
     */
    virtual int getUnreadCount() const;

    /**
     * @brief Returns the handle of the user who is typing or has stopped typing a message in the chatroom
     *
     * The app should have a timer that is reset each time a typing
     * notification is received. When the timer expires, it should hide the notification
     *
     * @return The user that is typing
     */
    virtual MegaChatHandle getUserTyping() const;

    /**
     * @brief Returns whether the user is member of the chatroom (for groupchats),
     * or the user is contact with the peer (for 1on1 chats).
     *
     * @return True if the chat is active, false otherwise.
     */
    virtual bool isActive() const;

    virtual int getChanges() const;
    virtual bool hasChanged(int changeType) const;
};

/**
 * @brief Interface to get all information related to chats of a MEGA account
 *
 * Implementations of this interface can receive all events (request, global, call, video).
 *
 * Multiple inheritance isn't used for compatibility with other programming languages
 *
 * The implementation will receive callbacks from an internal worker thread.
 *
 */
class MegaChatListener
{
public:
    virtual ~MegaChatListener() {}

    /**
     * @brief This function is called when there are new chats or relevant changes on existing chats.
     *
     * The possible changes that are notified are the following:
     *  - Title
     *  - Unread messages count
     *  - Online status
     *  - Visibility: the contact of 1on1 chat has changed. i.e. added or removed
     *  - Participants: new peer added or existing peer removed
     *  - Last message: the last relevant message in the chatroom
     *  - Last timestamp: the last date of any activity in the chatroom
     *
     * The SDK retains the ownership of the MegaChatListItem in the second parameter.
     * The MegaChatListItem object will be valid until this function returns. If you
     * want to save the MegaChatListItem, use MegaChatListItem::copy
     *
     * @param api MegaChatApi connected to the account
     * @param item MegaChatListItem representing a 1on1 or groupchat in the list.
     */
    virtual void onChatListItemUpdate(MegaChatApi* api, MegaChatListItem *item);

    /**
     * @brief This function is called when the status of the initialization has changed
     *
     * The possible values are:
     *  - MegaChatApi::INIT_ERROR = -1
     *  - MegaChatApi::INIT_WAITING_NEW_SESSION = 1
     *  - MegaChatApi::INIT_OFFLINE_SESSION = 2
     *  - MegaChatApi::INIT_ONLINE_SESSION = 3
     *
     * @param api MegaChatApi connected to the account
     * @param newState New state of initialization
     */
    virtual void onChatInitStateUpdate(MegaChatApi* api, int newState);

    /**
     * @brief This function is called when the online status of a user has changed
     *
     * @param api MegaChatApi connected to the account
     * @param userhandle MegaChatHandle of the user whose online status has changed
     * @param status New online status
     * @param inProgress Whether the reported status is being set or it is definitive (only for your own changes)
     *
     * @note When the online status is in progress, apps may notice showing a blinking status or similar.
     */
    virtual void onChatOnlineStatusUpdate(MegaChatApi* api, MegaChatHandle userhandle, int status, bool inProgress);

    /**
     * @brief This function is called when the presence configuration has changed
     *
     * @param api MegaChatApi connected to the account
     * @param config New presence configuration
     */
    virtual void onChatPresenceConfigUpdate(MegaChatApi* api, MegaChatPresenceConfig *config);

    /**
     * @brief This function is called when the connection state to a chatroom has changed
     *
     * The possible values are:
     *  - MegaChatApi::CHAT_CONNECTION_OFFLINE      = 0
     *  - MegaChatApi::CHAT_CONNECTION_IN_PROGRESS  = 1
     *  - MegaChatApi::CHAT_CONNECTION_LOGGING      = 2
     *  - MegaChatApi::CHAT_CONNECTION_ONLINE       = 3
     *
     * @note If \c chatid is MEGACHAT_INVALID_HANDLE, it means that you are connected to all
     * active chatrooms. It will only happens when \c newState is MegaChatApi::CHAT_CONNECTION_ONLINE.
     * The other connection states are not notified for all chats together, but only individually.
     *
     * @param api MegaChatApi connected to the account
     * @param chatid MegaChatHandle that identifies the chat room
     * @param newState New state of the connection
     */
    virtual void onChatConnectionStateUpdate(MegaChatApi* api, MegaChatHandle chatid, int newState);
};

/**
 * @brief Interface to receive information about one chatroom.
 *
 * A pointer to an implementation of this interface is required when calling MegaChatApi::openChatRoom.
 * When a chatroom is closed (MegaChatApi::closeChatRoom), the listener is automatically removed.
 * You can also register additional listeners by calling MegaChatApi::addChatRoomListener and remove them
 * by using MegaChatApi::removeChatRoomListener
 *
 * This interface uses MegaChatRoom and MegaChatMessage objects to provide information of the chatroom
 * and its messages respectively.
 *
 * The implementation will receive callbacks from an internal worker thread. *
 */
class MegaChatRoomListener
{
public:
    virtual ~MegaChatRoomListener() {}

    /**
     * @brief This function is called when there are changes in the chatroom
     *
     * The changes can include: a user join/leaves the chatroom, a user changes its name,
     * the unread messages count has changed, the online state of the connection to the
     * chat server has changed.
     *
     * @param api MegaChatApi connected to the account
     * @param chat MegaChatRoom that contains the updates relatives to the chat
     */
    virtual void onChatRoomUpdate(MegaChatApi* api, MegaChatRoom *chat);

    /**
     * @brief This function is called when new messages are loaded
     *
     * You can use MegaChatApi::loadMessages to request loading messages.
     *
     * When there are no more message to load from the source reported by MegaChatApi::loadMessages or
     * there are no more history at all, this function is also called, but the second parameter will be NULL.
     *
     * The SDK retains the ownership of the MegaChatMessage in the second parameter. The MegaChatMessage
     * object will be valid until this function returns. If you want to save the MegaChatMessage object,
     * use MegaChatMessage::copy for the message.
     *
     * @param api MegaChatApi connected to the account
     * @param msg The MegaChatMessage object, or NULL if no more history available.
     */
    virtual void onMessageLoaded(MegaChatApi* api, MegaChatMessage *msg);   // loaded by loadMessages()

    /**
     * @brief This function is called when a new message is received
     *
     * The SDK retains the ownership of the MegaChatMessage in the second parameter. The MegaChatMessage
     * object will be valid until this function returns. If you want to save the MegaChatMessage object,
     * use MegaChatMessage::copy for the message.
     *
     * @param api MegaChatApi connected to the account
     * @param msg MegaChatMessage representing the received message
     */
    virtual void onMessageReceived(MegaChatApi* api, MegaChatMessage *msg);

    /**
     * @brief This function is called when an existing message is updated
     *
     * i.e. When a submitted message is confirmed by the server, the status chages
     * to MegaChatMessage::STATUS_SERVER_RECEIVED and its message id is considered definitive.
     *
     * An important case is when the edition of a message is rejected. In those cases, the message
     * status of \c msg will be MegaChatMessage::STATUS_SENDING_MANUAL and the app reason of rejection
     * is recorded in MegaChatMessage::getCode().
     *
     * Another edge case is when a new message was confirmed but the app didn't receive the confirmation
     * from the server. In that case, you will end up with a message in MegaChatMessage::STATUS_SENDING
     * due to the sending retry, another one in MegaChatMessage::STATUS_SERVER_RECEIVED or
     * MegaChatMessage::STATUS_DELIVERED due to the message already confirmed/delivered. Finally, you
     * will receive this callback updating the status to MegaChatMessage::STATUS_SERVER_REJECTED with
     * MegaChatMessage::getCode() equal to 0 and the corresponding MegaChatMessage::getTempId().
     * The app should discard the message in sending status, in pro of the confirmed message to avoid
     * duplicated message in the history.
     * @note if MegaChatApi::isMessageReceptionConfirmationActive returns false, messages may never
     * reach the status delivered, since the target user will not send the required acknowledge to the
     * server upon reception.
     *
     * The SDK retains the ownership of the MegaChatMessage in the second parameter. The MegaChatMessage
     * object will be valid until this function returns. If you want to save the MegaChatMessage object,
     * use MegaChatMessage::copy for the message.
     *
     * @param api MegaChatApi connected to the account
     * @param msg MegaChatMessage representing the updated message
     */
    virtual void onMessageUpdate(MegaChatApi* api, MegaChatMessage *msg);

    /**
     * @brief This function is called when the local history of a chatroom is about to be discarded and
     * reloaded from server.
     *
     * Server can reject to provide all new messages if there are too many since last connection. In that case,
     * all the locally-known history will be discarded (both from memory and cache) and the server will provide
     * the most recent messages in this chatroom.
     *
     * @note When this callback is received, any reference to messages should be discarded. New messages will be
     * loaded from server and notified as in the case where there's no cached messages at all.
     *
     * @param api MegaChatApi connected to the account
     * @param chat MegaChatRoom whose local history is about to be discarded
     */
    virtual void onHistoryReloaded(MegaChatApi* api, MegaChatRoom *chat);
};

/**
 * @brief Interface to get notifications to show to the user on mobile devices
 *
 * Mobile platforms usually provide a framework to push-notifications to mobile devices.
 * The app needs to register a push-notification token (@see MegaApi::registerPushNotifications in the SDK)
 * in order to get those notifications (triggered by MEGA servers on certain events).
 *
 * This listener provides the required data to prepare platform-specific notifications for
 * several events, such as new messages received, deletions, truncation of history...
 *
 * Multiple inheritance isn't used for compatibility with other programming languages
 *
 * The implementation will receive callbacks from an internal worker thread.
 *
 */
class MegaChatNotificationListener
{
public:
    virtual ~MegaChatNotificationListener() {}

    /**
     * @brief This function is called when there are interesting events for notifications
     *
     * The possible events that are notified are the following:
     *  - Reception of a new message from other user if still unseen.
     *  - Edition/deletion of received unseen messages.
     *  - Trucate of history (for both, when truncate is ours or theirs).
     *  - Changes on the lastest message seen by us (don't notify previous unseen messages).
     *
     * @note This notifications cover every chatroom that is not opened. For the opened chatroom,
     * you will not get these notifications (the user is not interested on getting notifications for
     * events happening in the chatroom that is currently looking at).
     * Rembember to close the chatroom if the apps enters in background, since you will get a push
     * notification but, once the app resumes, you will not get notifications about a chatroom if
     * it's opened.
     *
     * Depending on the status of the message (seen or unseen), if it has been edited/deleted,
     * or even on the type of the message (truncate), the app should add/update/clear the corresponding
     * notifications on the mobile device.
     *
     * The SDK retains the ownership of the MegaChatMessage in the third parameter.
     * The MegaChatMessage object will be valid until this function returns. If you
     * want to save the MegaChatMessage, use MegaChatMessage::copy
     *
     * @param api MegaChatApi connected to the account
     * @param chatid MegaChatHandle that identifies the chat room
     * @param msg MegaChatMessage representing a 1on1 or groupchat in the list.
     */
    virtual void onChatNotification(MegaChatApi* api, MegaChatHandle chatid, MegaChatMessage *msg);
};

}

#endif // MEGACHATAPI_H<|MERGE_RESOLUTION|>--- conflicted
+++ resolved
@@ -337,7 +337,6 @@
     virtual bool isRinging() const;
 
     /**
-<<<<<<< HEAD
      * @brief Returns the status of the session for a peer
      *
      * Valid values:
@@ -361,13 +360,13 @@
      * @return Handle of the peer which session has changed its status
      */
     virtual MegaChatHandle getPeerSessionStatusChange() const;
-=======
+
+    /**
      * @brief Returns if call has been ignored
      *
      * @return True if the call has been ignored, false otherwise.
      */
     virtual bool isIgnored() const;
->>>>>>> 4250f0d9
 };
 
 /**
