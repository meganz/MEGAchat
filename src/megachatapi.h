/**
 * @file megachatapi.h
 * @brief Public header file of the intermediate layer for the MEGA Chat C++ SDK.
 *
 * (c) 2013-2016 by Mega Limited, Auckland, New Zealand
 *
 * This file is part of the MEGA SDK - Client Access Engine.
 *
 * Applications using the MEGA API must present a valid application key
 * and comply with the the rules set forth in the Terms of Service.
 *
 * The MEGA SDK is distributed in the hope that it will be useful,
 * but WITHOUT ANY WARRANTY; without even the implied warranty of
 * MERCHANTABILITY or FITNESS FOR A PARTICULAR PURPOSE.
 *
 * @copyright Simplified (2-clause) BSD License.
 *
 * You should have received a copy of the license along with this
 * program.
 */

#ifndef MEGACHATAPI_H
#define MEGACHATAPI_H


#include <megaapi.h>

namespace mega { class MegaApi; }

namespace megachat
{

typedef uint64_t MegaChatHandle;
typedef int MegaChatIndex;  // int32_t

/**
 * @brief MEGACHAT_INVALID_HANDLE Invalid value for a handle
 *
 * This value is used to represent an invalid handle. Several MEGA objects can have
 * a handle but it will never be megachat::MEGACHAT_INVALID_HANDLE
 *
 */
const MegaChatHandle MEGACHAT_INVALID_HANDLE = ~(MegaChatHandle)0;
const MegaChatIndex MEGACHAT_INVALID_INDEX = 0x7fffffff;

class MegaChatApi;
class MegaChatApiImpl;
class MegaChatRequest;
class MegaChatRequestListener;
class MegaChatError;
class MegaChatMessage;
class MegaChatRoom;
class MegaChatRoomListener;
class MegaChatCall;
class MegaChatCallListener;
class MegaChatVideoListener;
class MegaChatListener;
class MegaChatNotificationListener;
class MegaChatListItem;
class MegaChatNodeHistoryListener;

/**
 * @brief Provide information about a session
 *
 * A session is an object that represents a client that is active in a call which I am participating.
 * A call contains none or several sessions and it can be obtained with MegaChatCall::getMegaChatSession.
 * MegaChatCall has the ownership of the object. Session updates are notified by
 * MegaChatCallListener::onChatSessionUpdate
 *
 * The states that a session has during its life time are:
 * Outgoing call:
 *  - SESSION_STATUS_INVALID = 0xFF
 *  - SESSION_STATUS_IN_PROGRESS = 0
 *  - SESSION_STATUS_DESTROYED = 1
 */
class MegaChatSession
{
public:
    enum
    {
        SESSION_STATUS_INVALID = 0xFF,
        SESSION_STATUS_IN_PROGRESS = 0,         /// Session is operative
        SESSION_STATUS_DESTROYED            /// Session is finished and resources can be released
    };

    enum
    {
        CHANGE_TYPE_NO_CHANGES = 0x00,              /// Session doesn't have any change
        CHANGE_TYPE_STATUS = 0x01,                  /// Session status has changed
        CHANGE_TYPE_REMOTE_AVFLAGS = 0x02,          /// Remote audio/video flags has changed
        CHANGE_TYPE_SESSION_SPEAK_REQUESTED = 0x04, /// Session speak requested
        CHANGE_TYPE_SESSION_ON_LOWRES = 0x08,       /// Low-Res video received
        CHANGE_TYPE_SESSION_ON_HIRES = 0x10,        /// Hi-Res video received
        CHANGE_TYPE_SESSION_ON_HOLD = 0x20,         /// Session is on hold
        CHANGE_TYPE_AUDIO_LEVEL = 0x40,             /// Indicates if peer is speaking
    };


    virtual ~MegaChatSession();

    /**
     * @brief Creates a copy of this MegaChatSession object
     *
     * The resulting object is fully independent of the source MegaChatSession,
     * it contains a copy of all internal attributes, so it will be valid after
     * the original object is deleted.
     *
     * You are the owner of the returned object
     *
     * @return Copy of the MegaChatSession object
     */
    virtual MegaChatSession *copy();

    /**
     * @brief Returns the status of the session
     *
     * @return the session status
     * Valid values are:
     *  - SESSION_STATUS_IN_PROGRESS = 0
     *  - SESSION_STATUS_DESTROYED = 1
     */
    virtual int getStatus() const;

    /**
     * @brief Returns the MegaChatHandle with the peer id.
     *
     * @return MegaChatHandle of the peer.
     */
    virtual MegaChatHandle getPeerid() const;

    /**
     * @brief Returns the MegaChatHandle with the id of the client.
     *
     * @return MegaChatHandle of the client.
     */
    virtual MegaChatHandle getClientid() const;

    /**
     * @brief Returns audio state for the session
     *
     * @return true if audio is enable, false if audio is disable
     */
    virtual bool hasAudio() const;

    /**
     * @brief Returns video state for the session
     *
     * @return true if video is enable, false if video is disable
     */
    virtual bool hasVideo() const;

    /**
     * @brief Returns true if video quality is high resolution for the session
     *
     * @note Indicate if client is sending high resolution video at this moment.
     * We can configure the session for receive video but peer is not sending yet
     *
     * @return true if video quality is high resolution, otherwise returns false
     */
    virtual bool isHiResVideo() const;

    /**
     * @brief Returns true if video quality is low resolution for the session
     *
     * @note Indicate if client is sending low resolution video at this moment.
     * We can configure the session for receive video but peer is not sending yet
     *
     * @return true if video quality is low resolution, otherwise returns false
     */
    virtual bool isLowResVideo() const;

    /**
     * @brief Returns if session is on hold
     *
     * @return true if session is on hold
     */
    virtual bool isOnHold() const;

    /**
     * @brief Returns a bit field with the changes of the session
     *
     * This value is only useful for session notified by MegaChatCallListener::onChatSessionUpdate
     * that can notify about session modifications. The value only will be valid inside
     * MegaChatCallListener::onChatSessionUpdate. A copy of MegaChatSession will be necessary to use
     * outside this callback.
     *
     * @return The returned value is an OR combination of these flags:
     *
     *  - MegaChatSession::CHANGE_TYPE_STATUS = 0x01
     * Check if the status of the session changed
     *
     *  - MegaChatSession::CHANGE_TYPE_REMOTE_AVFLAGS = 0x02
     * Check MegaChatSession::hasAudio() and MegaChatSession::hasVideo() value
     *
     *  - MegaChatSession::CHANGE_TYPE_SESSION_SPEAK_REQUESTED = 0x04
     * Check MegaChatSession::hasRequestSpeak
     *
     *  - MegaChatSession::CHANGE_TYPE_SESSION_ON_LOWRES = 0x08
     * Check MegaChatSession::canRecvVideoLowRes
     *
     *  - MegaChatSession::CHANGE_TYPE_SESSION_ON_HIRES = 0x10
     * Check MegaChatSession::canRecvVideoHiRes
     *
     * - MegaChatSession::CHANGE_TYPE_SESSION_ON_HOLD = 0x20
     * Check MegaChatSession::isOnHold
     *
     * - MegaChatSession::CHANGE_TYPE_AUDIO_LEVEL = 0x40
     * Check MegaChatSession::isAudioDetected
     *
     */
    virtual int getChanges() const;

    /**
     * @brief Returns true if this session has an specific change
     *
     * This value is only useful for session notified by MegaChatCallListener::onChatSessionUpdate
     * that can notify about session modifications. The value only will be valid inside
     * MegaChatCallListener::onChatSessionUpdate. A copy of MegaChatSession will be necessary to use
     * outside this callback.
     *
     * In other cases, the return value of this function will be always false.
     *
     * @param changeType The type of change to check. It can be one of the following values:
     *
     *  - MegaChatSession::CHANGE_TYPE_STATUS = 0x01
     * Check if the status of the session changed
     *
     *  - MegaChatSession::CHANGE_TYPE_REMOTE_AVFLAGS = 0x02
     * Check MegaChatSession::hasAudio() and MegaChatSession::hasVideo() value
     *
     *  - MegaChatSession::CHANGE_TYPE_SESSION_SPEAK_REQUESTED = 0x04
     * Check MegaChatSession::hasRequestSpeak
     *
     *  - MegaChatSession::CHANGE_TYPE_SESSION_ON_LOWRES = 0x08
     * Check MegaChatSession::canRecvVideoLowRes
     *
     *  - MegaChatSession::CHANGE_TYPE_SESSION_ON_HIRES = 0x10
     * Check MegaChatSession::canRecvVideoHiRes
     *
     * - MegaChatSession::CHANGE_TYPE_SESSION_ON_HOLD = 0x20
     * Check MegaChatSession::isOnHold
     *
     * - MegaChatSession::CHANGE_TYPE_AUDIO_LEVEL = 0x40
     * Check MegaChatSession::isAudioDetected
     *
     * @return true if this session has an specific change
     */
    virtual bool hasChanged(int changeType) const;

    /**
     * @brief Returns if peer has request speak
     *
     * @note This functionality is ready but it shouldn't be used at this moment
     *
     * @return true if has request speak
     */
    virtual bool hasRequestSpeak() const;

    /**
     * @brief Returns if audio is detected for this session
     *
     * @note The returned value is always false when audio level monitor is disabled
     * @see MegaChatApi::enableAudioLevelMonitor or audio flag is disabled
     *
     * @return true if audio is detected for this session, false in other case
     */
    virtual bool isAudioDetected() const;

    /**
     * @brief Returns if our client is ready to receive high resolution video from the participant of this session
     *
     * @note If this method returns true doesn't mean that we receive video in high resolution, maybe
     * client has their video disable but we are ready to receive it
     *
     * @return true if we are ready to receive video in high resolution
     */
    virtual bool canRecvVideoHiRes() const;

    /**
     * @brief Returns if our client is ready to receive low resolution video from the participant of this session
     *
     * @note If this method returns true doesn't mean that we receive video in low resolution, maybe
     * client has their video disable but we are ready to receive it
     *
     * @return true if we are ready to receive video in low resolution
     */
    virtual bool canRecvVideoLowRes() const;
};

/**
 * @brief Provide information about a call
 *
 * A call can be obtained with the callback MegaChatCallListener::onChatCallUpdate where MegaChatApi has
 * the ownership of the object. Or by a getter where a copy is provided, MegaChatApi::getChatCall
 * and MegaChatApi::getChatCallByCallId
 *
 * The states that a call has during its life time are:
 *  - CALL_STATUS_INITIAL
 *  - CALL_STATUS_USER_NO_PRESENT
 *  - CALL_STATUS_CONNECTING
 *  - CALL_STATUS_JOINING
 *  - CALL_STATUS_IN_PROGRESS
 *  - CALL_STATUS_TERMINATING_USER_PARTICIPATION
 *  - CALL_STATUS_DESTROYED
 */
class MegaChatCall
{
public:
    enum
    {
        CALL_STATUS_INITIAL = 0,                        /// Initial state
        CALL_STATUS_USER_NO_PRESENT,                    /// User is no present in the call or you haven't answered the call yet
        CALL_STATUS_CONNECTING,                         /// Intermediate state, while connection sfu is established
        CALL_STATUS_JOINING,                            /// In this state configure connection with SFU
        CALL_STATUS_IN_PROGRESS,                        /// Call is established and there is a full communication with SFU
        CALL_STATUS_TERMINATING_USER_PARTICIPATION,     /// User go out from call, but the call is active in other users
        CALL_STATUS_DESTROYED,                          /// Call is finished and resources can be released
    };

    enum
    {
        CHANGE_TYPE_NO_CHANGES = 0x00,              /// Call doesn't have any change
        CHANGE_TYPE_STATUS = 0x01,                  /// Call status has changed
        CHANGE_TYPE_LOCAL_AVFLAGS = 0x02,           /// Local audio/video flags has changed
        CHANGE_TYPE_RINGING_STATUS = 0x04,          /// Peer has changed its ringing state
        CHANGE_TYPE_CALL_COMPOSITION = 0x08,        /// Call composition has changed (User added or removed from call)
        CHANGE_TYPE_CALL_ON_HOLD = 0x10,            /// Call is set onHold
        CHANGE_TYPE_CALL_SPEAK = 0x20,              /// Speak has been enabled
        CHANGE_TYPE_AUDIO_LEVEL = 0x40,             /// Indicates if we are speaking
        CHANGE_TYPE_NETWORK_QUALITY = 0x80,         /// Network quality has changed
    };

    enum
    {
        CALL_QUALITY_HIGH_DEF = 0,
        CALL_QUALITY_HIGH_MEDIUM = 1,
        CALL_QUALITY_HIGH_LOW = 2,
    };

    enum {
        AUDIO = 0,
        VIDEO = 1,
        ANY_FLAG = 2
    };

    enum {
        PEER_REMOVED = -1,
        NO_COMPOSITION_CHANGE = 0,
        PEER_ADDED = 1,
    };

    enum {
        TERM_CODE_INVALID = -1,     // This value is returned while call is in states < CALL_STATUS_IN_PROGRESS
        TERM_CODE_HANGUP = 0,       // Call has been finished by user
        TERM_CODE_TOO_MANY_PARTICIPANTS = 1, // No possible to join the call, too many participants
        TERM_CODE_REJECT = 2,       // Caller has hang up the call before no body answer the call
        TERM_CODE_ERROR = 3,        // Call has been finished by error
    };

    virtual ~MegaChatCall();

    /**
     * @brief Creates a copy of this MegaChatCall object
     *
     * The resulting object is fully independent of the source MegaChatCall,
     * it contains a copy of all internal attributes, so it will be valid after
     * the original object is deleted.
     *
     * You are the owner of the returned object
     *
     * @return Copy of the MegaChatCall object
     */
    virtual MegaChatCall *copy();

    /**
     * @brief Returns the status of the call
     *
     * @return the call status
     * Valid values are:
     *  - CALL_STATUS_INITIAL = 0
     *  - CALL_STATUS_USER_NO_PRESENT = 1
     *  - CALL_STATUS_CONNECTING = 2
     *  - CALL_STATUS_JOINING = 3
     *  - CALL_STATUS_IN_PROGRESS = 4
     *  - CALL_STATUS_TERMINATING_USER_PARTICIPATION = 5
     *  - CALL_STATUS_DESTROYED = 6
     */
    virtual int getStatus() const;

    /**
     * @brief Returns the MegaChatHandle of the chat. Every call is asociated to a chatroom
     *
     * @return MegaChatHandle of the chat.
     */
    virtual MegaChatHandle getChatid() const;

    /**
     * @brief Returns the call identifier
     *
     * @return MegaChatHandle of the call.
     */
    virtual MegaChatHandle getCallId() const;

    /**
     * @brief Return audio state for local
     *
     * @return true if audio is enable, false if audio is disable
     */
    virtual bool hasLocalAudio() const;

    /**
     * @brief Return video state for local
     *
     * @return true if video is enable, false if video is disable
     */
    virtual bool hasLocalVideo() const;

    /**
     * @brief Returns a bit field with the changes of the call
     *
     * This value is only useful for calls notified by MegaChatCallListener::onChatCallUpdate
     * that can notify about call modifications. The value only will be valid inside
     * MegaChatCallListener::onChatCallUpdate. A copy of MegaChatCall will be necessary to use
     * outside this callback.
     *
     * @return The returned value is an OR combination of these flags:
     *
     * - MegaChatCall::CHANGE_TYPE_STATUS   = 0x01
     * Check if the status of the call changed
     *
     * - MegaChatCall::CHANGE_TYPE_AVFLAGS  = 0x02
     * Check MegaChatCall::hasAudio() and MegaChatCall::hasVideo() value
     *
     * - MegaChatCall::CHANGE_TYPE_RINGING_STATUS = 0x04
     * Check MegaChatCall::isRinging() value
     *
     * - MegaChatCall::CHANGE_TYPE_CALL_COMPOSITION = 0x08
     * @see MegaChatCall::getClientidCallCompositionChange value
     *
     * - MegaChatCall::CHANGE_TYPE_CALL_ON_HOLD = 0x10
     * Check MegaChatCall::isOnHold()
     *
     * - MegaChatCall::CHANGE_TYPE_CALL_SPEAK = 0x20
     * Check MegaChatCall::isAllowSpeak()
     *
     * - MegaChatCall::CHANGE_TYPE_AUDIO_LEVEL = 0x40
     * Check MegaChatCall::isAudioDetected()
     *
     * - MegaChatCall::CHANGE_TYPE_NETWORK_QUALITY = 0x80
     * Check MegaChatCall::getNetworkQuality()
     */
    virtual int getChanges() const;

    /**
     * @brief Returns true if this call has an specific change
     *
     * This value is only useful for call notified by MegaChatCallListener::onChatCallUpdate
     * that can notify about call modifications. The value only will be valid inside
     * MegaChatCallListener::onChatCallUpdate. A copy of MegaChatCall will be necessary to use
     * outside this callback
     *
     * In other cases, the return value of this function will be always false.
     *
     * @param changeType The type of change to check. It can be one of the following values:
     *
     * - MegaChatCall::CHANGE_TYPE_STATUS   = 0x01
     * Check if the status of the call changed
     *
     * - MegaChatCall::CHANGE_TYPE_AVFLAGS  = 0x02
     * Check MegaChatCall::hasAudio() and MegaChatCall::hasVideo() value
     *
     * - MegaChatCall::CHANGE_TYPE_RINGING_STATUS = 0x04
     * Check MegaChatCall::isRinging() value
     *
     * - MegaChatCall::CHANGE_TYPE_CALL_COMPOSITION = 0x08
     * @see MegaChatCall::getClientidCallCompositionChange value
     *
     * - MegaChatCall::CHANGE_TYPE_CALL_ON_HOLD = 0x10
     * Check MegaChatCall::isOnHold()
     *
     * - MegaChatCall::CHANGE_TYPE_CALL_SPEAK = 0x20
     * Check MegaChatCall::isAllowSpeak()
     *
     * - MegaChatCall::CHANGE_TYPE_AUDIO_LEVEL = 0x40
     * Check MegaChatCall::isAudioDetected()
     *
     * - MegaChatCall::CHANGE_TYPE_NETWORK_QUALITY = 0x80
     * Check MegaChatCall::getNetworkQuality()
     *
     * @return true if this call has an specific change
     */
    virtual bool hasChanged(int changeType) const;

    /**
     * @brief Returns if local audio is detected
     *
     * @return true if audio is detected
     */
    virtual bool isAudioDetected() const;

    /**
     * @brief Return call duration
     *
     * @note If the call is not finished yet, the returned value represents the elapsed time
     * since the beginning of the call until now.
     *
     * @return Call duration
     */
    virtual int64_t getDuration() const;

    /**
     * @brief Return the timestamp when call has started
     *
     * @return Initial timestamp
     */
    virtual int64_t getInitialTimeStamp() const;

    /**
     * @brief Return the timestamp when call has finished
     *
     * @note If call is not finished yet, it will return 0.
     *
     * @return Final timestamp or 0 if call is in progress
     */
    virtual int64_t getFinalTimeStamp() const;

    /**
     * @brief Returns the termination code for this call
     *
     * @note this value only will be valid in states CALL_STATUS_TERMINATING_USER_PARTICIPATION
     * and CALL_STATUS_DESTROYED
     *
     * Valid values are:
     *  - TERM_CODE_INVALID
     *  - TERM_CODE_HANGUP
     *  - TERM_CODE_TOO_MANY_PARTICIPANTS
     *  - TERM_CODE_ERROR
     *  - TERM_CODE_REJECT
     *
     * @return termination code for the call
     */
    virtual int getTermCode() const;

    /**
     * @brief Returns the status of the remote call
     *
     * Only valid for outgoing calls. It becomes true when the receiver of the call
     * has received the call request but have not answered yet. Once the user answers or
     * rejects the call, this function returns false.
     *
     * For incoming calls, this function always returns false.
     *
     * @return True if the receiver of the call is aware of the call and is ringing, false otherwise.
     */
    virtual bool isRinging() const;

    /**
     * @brief Get a list with the ids of client that have a session with me
     *
     * If there aren't any sessions at the call, an empty MegaHandleList will be returned.
     *
     * You take the ownership of the returned value.
     *
     * @return A list of handles with the ids of clients
     */
    virtual mega::MegaHandleList *getSessionsClientid() const;

    /**
     * @brief Returns the session for a client
     *
     * If \c clientId has not any session in the call NULL will be returned
     *
     * The MegaChatCall retains the ownership of the returned MegaChatSession. It will be only
     * valid until the MegaChatCall is deleted. If you want to save the MegaChatSession,
     * use MegaChatSession::copy
     *
     * @param clientId MegaChatHandle that identifies the clientId
     * @return Session for \c clientId
     */
    virtual MegaChatSession *getMegaChatSession(MegaChatHandle clientId);

    /**
     * @brief Returns the handle of the peer that has been added/removed to call
     *
     * This function only returns a valid value when MegaChatCall::CHANGE_TYPE_CALL_COMPOSITION is notified
     * via MegaChatCallListener::onChatCallUpdate
     *
     * @return Handle of the peer which has been added/removed to call
     */
    virtual MegaChatHandle getPeeridCallCompositionChange() const;

    /**
     * @brief Returns if peer has been added or removed from the call
     *
     * This function only returns a valid value when MegaChatCall::CHANGE_TYPE_CALL_COMPOSITION is notified
     * via MegaChatCallListener::onChatCallUpdate
     *
     * Valid values:
     *   PEER_REMOVED = -1,
     *   NO_COMPOSITION_CHANGE = 0,
     *   PEER_ADDED = 1,
     *
     * @note During reconnection this callback has to be ignored to avoid notify that all users
     * in the call have left the call and have joined again. When status change to In-progres again,
     * the GUI can be adapted to all participants in the call
     *
     * @return if peer with peerid has been added/removed from call
     */
    virtual int  getCallCompositionChange() const;

    /**
     * @brief Get a list with the ids of peers that are participating in the call
     *
     * This function returns a value regardless your own user participates or not.
     *
     * @note If client is participating with several clients, it return only one instance
     *
     * You take the ownership of the returned value.
     *
     * @return A list of handles with the ids of peers
     */
    virtual mega::MegaHandleList *getPeeridParticipants() const;

    /**
     * @brief Get the number of peers participating in the call
     *
     * This function returns a value regardless your own user participates or not.
     *
     * @note If client is participating with several clients, it's taken as one peer
     *
     * @return Number of active participants in the call
     */
    virtual int getNumParticipants() const;

    /**
     * @brief Returns if call has been ignored
     *
     * @return True if the call has been ignored, false otherwise.
     */
    virtual bool isIgnored() const;

    /**
     * @brief Returns if call is incoming
     *
     * @return True if incoming call, false if outgoing
     */
    virtual bool isIncoming() const;

    /**
     * @brief Returns if call is outgoing
     *
     * @return True if outgoing call, false if incoming
     */
    virtual bool isOutgoing() const;

    /**
     * @brief Returns the handle from user that has started the call
     *
     * This function only returns a valid value when call is or has gone through CALL_STATUS_RING_IN state.
     * In any other case, it will be MEGACHAT_INVALID_HANDLE
     *
     * @return user handle of caller
     */
    virtual MegaChatHandle getCaller() const;

    /**
     * @brief Returns if call is on hold
     *
     * @return true if call is on hold
     */
    virtual bool isOnHold() const;

    /**
     * @brief Returns if user can speak in a call
     *
     * @note If there isn't a call in that chatroom, this method returns false
     * @note This functionality is ready but it shouldn't be used at this moment
     *
     * @return True if user is allowed to speak in the call
     */
    virtual bool isSpeakAllow() const;

    /**
     * @brief Returns network quality
     *
     * The valid network quality values are between 0 and 5
     * 0 -> the worst quality
     * 5 -> the best quality
     *
     * @note The app may want to show a "slow network" warning when the quality is <= 1.
     *
     * @return network quality
     */
    virtual int getNetworkQuality() const;

    /**
     * @brief Returns if we have request speak
     *
     * @note This functionality is ready but it shouldn't be used at this moment
     *
     * @return true if we have request speak
     */
    virtual bool hasRequestSpeak() const;
};

/**
 * @brief Interface to get video frames from calls
 *
 * The same interface is used to receive local or remote video, but it has to be un/registered
 * by different functions:
 *
 *  - MegaChatApi::addChatLocalVideoListener / MegaChatApi::removeChatLocalVideoListener
 *  - MegaChatApi::addChatRemoteVideoListener / MegaChatApi::removeChatRemoteVideoListener
 */
class MegaChatVideoListener
{
public:
    virtual ~MegaChatVideoListener() {}

    /**
     * @brief This function is called when a new image from a local or remote device is available
     *
     * @param api MegaChatApi connected to the account
     * @param chatid MegaChatHandle that provides the video
     * @param width Size in pixels
     * @param height Size in pixels
     * @param buffer Data buffer in format ARGB: 4 bytes per pixel (total size: width * height * 4)
     * @param size Buffer size in bytes
     *
     *  The MegaChatVideoListener retains the ownership of the buffer.
     */
    virtual void onChatVideoData(MegaChatApi *api, MegaChatHandle chatid, int width, int height, char *buffer, size_t size);
};

/**
 * @brief Interface to get notifications about calls
 *
 * You can un/subscribe to changes related to a MegaChatCall by using:
 *
 *  - MegaChatApi::addChatCallListener / MegaChatApi::removeChatCallListener
 *
 */
class MegaChatCallListener
{
public:
    virtual ~MegaChatCallListener() {}

    /**
     * @brief This function is called when there are changes in the call
     *
     * The changes can be accessed by MegaChatCall::getChanges or MegaChatCall::hasChanged
     *
     * The SDK retains the ownership of the MegaChatCall.
     * The call object that it contains will be valid until this function returns.
     * If you want to save the object, use MegaChatCall::copy.
     *
     * The api object is the one created by the application, it will be valid until
     * the application deletes it.
     *
     * @param api MegaChatApi connected to the account
     * @param call MegaChatCall that contains the call with its changes
     */
    virtual void onChatCallUpdate(MegaChatApi* api, MegaChatCall *call);

    /**
     * @brief This function is called when there are changes in a session
     *
     * The changes can be accessed by MegaChatSession::getChanges or MegaChatSession::hasChanged
     *
     * The SDK retains the ownership of the MegaChatSession.
     * The call object that it contains will be valid until this function returns.
     * If you want to save the object, use MegaChatSession::copy.
     *
     * The api object is the one created by the application, it will be valid until
     * the application deletes it.
     *
     * @param api MegaChatApi connected to the account
     * @param chatid MegaChatHandle that identifies the chat room
     * @param callid MegaChatHandle that identifies the call
     * @param session MegaChatSession that contains the session with its changes
     */
    virtual void onChatSessionUpdate(MegaChatApi* api, MegaChatHandle chatid, MegaChatHandle callid, MegaChatSession *session);
};

class MegaChatPeerList
{
public:
    enum {
        PRIV_UNKNOWN = -2,
        PRIV_RM = -1,
        PRIV_RO = 0,
        PRIV_STANDARD = 2,
        PRIV_MODERATOR = 3
    };

    /**
     * @brief Creates a new instance of MegaChatPeerList
     *
     * @return A pointer to the superclass of the private object
     */
    static MegaChatPeerList * createInstance();

    virtual ~MegaChatPeerList();

    /**
     * @brief Creates a copy of this MegaChatPeerList object
     *
     * The resulting object is fully independent of the source MegaChatPeerList,
     * it contains a copy of all internal attributes, so it will be valid after
     * the original object is deleted.
     *
     * You are the owner of the returned object
     *
     * @return Copy of the MegaChatPeerList object
     */
    virtual MegaChatPeerList *copy() const;

    /**
     * @brief addPeer Adds a new chat peer to the list
     *
     * @param h MegaChatHandle of the user to be added
     * @param priv Privilege level of the user to be added
     * Valid values are:
     * - MegaChatPeerList::PRIV_RM = -1
     * - MegaChatPeerList::PRIV_RO = 0
     * - MegaChatPeerList::PRIV_STANDARD = 2
     * - MegaChatPeerList::PRIV_MODERATOR = 3
     */
    virtual void addPeer(MegaChatHandle h, int priv);

    /**
     * @brief Returns the MegaChatHandle of the chat peer at the position i in the list
     *
     * If the index is >= the size of the list, this function returns MEGACHAT_INVALID_HANDLE.
     *
     * @param i Position of the chat peer that we want to get from the list
     * @return MegaChatHandle of the chat peer at the position i in the list
     */
    virtual MegaChatHandle getPeerHandle(int i) const;

    /**
     * @brief Returns the privilege of the chat peer at the position i in the list
     *
     * If the index is >= the size of the list, this function returns PRIV_UNKNOWN.
     *
     * @param i Position of the chat peer that we want to get from the list
     * @return Privilege level of the chat peer at the position i in the list.
     * Valid values are:
     * - MegaChatPeerList::PRIV_UNKNOWN = -2
     * - MegaChatPeerList::PRIV_RM = -1
     * - MegaChatPeerList::PRIV_RO = 0
     * - MegaChatPeerList::PRIV_STANDARD = 2
     * - MegaChatPeerList::PRIV_MODERATOR = 3
     */
    virtual int getPeerPrivilege(int i) const;

    /**
     * @brief Returns the number of chat peer in the list
     * @return Number of chat peers in the list
     */
    virtual int size() const;

protected:
    MegaChatPeerList();

};

/**
 * @brief List of MegaChatRoom objects
 *
 * A MegaChatRoomList has the ownership of the MegaChatRoom objects that it contains, so they will be
 * only valid until the MegaChatRoomList is deleted. If you want to retain a MegaChatRoom returned by
 * a MegaChatRoomList, use MegaChatRoom::copy.
 *
 * Objects of this class are immutable.
 */
class MegaChatRoomList
{
public:
    virtual ~MegaChatRoomList() {}

    virtual MegaChatRoomList *copy() const;

    /**
     * @brief Returns the MegaChatRoom at the position i in the MegaChatRoomList
     *
     * The MegaChatRoomList retains the ownership of the returned MegaChatRoom. It will be only valid until
     * the MegaChatRoomList is deleted.
     *
     * If the index is >= the size of the list, this function returns NULL.
     *
     * @param i Position of the MegaChatRoom that we want to get for the list
     * @return MegaChatRoom at the position i in the list
     */
    virtual const MegaChatRoom *get(unsigned int i)  const;

    /**
     * @brief Returns the number of MegaChatRooms in the list
     * @return Number of MegaChatRooms in the list
     */
    virtual unsigned int size() const;

};

/**
 * @brief List of MegaChatListItem objects
 *
 * A MegaChatListItemList has the ownership of the MegaChatListItem objects that it contains, so they will be
 * only valid until the MegaChatListItemList is deleted. If you want to retain a MegaChatListItem returned by
 * a MegaChatListItemList, use MegaChatListItem::copy.
 *
 * Objects of this class are immutable.
 */
class MegaChatListItemList
{
public:
    virtual ~MegaChatListItemList() {}

    virtual MegaChatListItemList *copy() const;

    /**
     * @brief Returns the MegaChatRoom at the position i in the MegaChatListItemList
     *
     * The MegaChatListItemList retains the ownership of the returned MegaChatListItem. It will be only valid until
     * the MegaChatListItemList is deleted.
     *
     * If the index is >= the size of the list, this function returns NULL.
     *
     * @param i Position of the MegaChatListItem that we want to get for the list
     * @return MegaChatListItem at the position i in the list
     */
    virtual const MegaChatListItem *get(unsigned int i)  const;

    /**
     * @brief Returns the number of MegaChatListItems in the list
     * @return Number of MegaChatListItem in the list
     */
    virtual unsigned int size() const;

};

/**
 * @brief This class store rich preview data
 *
 * This class contains the data for rich links.
 */
class MegaChatRichPreview
{
public:
    virtual ~MegaChatRichPreview() {}
    virtual MegaChatRichPreview *copy() const;

    /**
      * @brief Returns rich preview text
      *
      * The MegaChatRichPreview retains the ownership of the returned string. It will
      * be only valid until the MegaChatRichPreview is deleted.
      *
      * @return Text from rich preview
      *
      * @deprecated use MegaChatContainsMeta::getTextMessage instead, it contains the same
      * value. This function will eventually be removed in future versions of MEGAchat.
      */
    virtual const char *getText() const;

    /**
      * @brief Returns rich preview title
      *
      * The MegaChatRichPreview retains the ownership of the returned string. It will
      * be only valid until the MegaChatRichPreview is deleted.
      *
      * @return Title from rich preview
      */
    virtual const char *getTitle() const;

    /**
      * @brief Returns rich preview description
      *
      * The MegaChatRichPreview retains the ownership of the returned string. It will
      * be only valid until the MegaChatRichPreview is deleted.
      *
      * @return Description from rich preview
      */
    virtual const char *getDescription() const;

    /**
      * @brief Returns rich preview image
      *
      * The MegaChatRichPreview retains the ownership of the returned string. It will
      * be only valid until the MegaChatRichPreview is deleted.
      *
      * @return Image from rich preview as a byte array encoded in Base64URL, or NULL if not available.
      */
    virtual const char *getImage() const;

    /**
      * @brief Returns rich preview image format
      *
      * The MegaChatRichPreview retains the ownership of the returned string. It will
      * be only valid until the MegaChatRichPreview is deleted.
      *
      * @return Image format from rich preview
      */
    virtual const char *getImageFormat() const;

    /**
      * @brief Returns rich preview icon
      *
      * The MegaChatRichPreview retains the ownership of the returned string. It will
      * be only valid until the MegaChatRichPreview is deleted.
      *
      * @return Icon from rich preview as a byte array encoded in Base64URL, or NULL if not available.
      */
    virtual const char *getIcon() const;

    /**
      * @brief Returns rich preview icon format
      *
      * The MegaChatRichPreview retains the ownership of the returned string. It will
      * be only valid until the MegaChatRichPreview is deleted.
      *
      * @return Icon format from rich preview
      */
    virtual const char *getIconFormat() const;

    /**
      * @brief Returns rich preview url
      *
      * The MegaChatRichPreview retains the ownership of the returned string. It will
      * be only valid until the MegaChatRichPreview is deleted.
      *
      * @return Url from rich preview
      */
    virtual const char *getUrl() const;

    /**
      * @brief Returns domain name from rich preview url
      *
      * The MegaChatRichPreview retains the ownership of the returned string. It will
      * be only valid until the MegaChatRichPreview is deleted.
      *
      * @return Domain name from rich preview url
      */
    virtual const char *getDomainName() const;
};

/**
 * @brief This class store geolocation data
 *
 * This class contains the data for geolocation.
 */
class MegaChatGeolocation
{
public:
    virtual ~MegaChatGeolocation() {}
    virtual MegaChatGeolocation *copy() const;

    /**
      * @brief Returns geolocation longitude
      *
      * @return Geolocation logitude value
      */
    virtual float getLongitude() const;

    /**
      * @brief Returns geolocation latitude
      *
      * @return Geolocation latitude value
      */
    virtual float getLatitude() const;

    /**
      * @brief Returns preview from shared geolocation
      *
      * The MegaChatGeolocation retains the ownership of the returned string. It will
      * be only valid until the MegaChatGeolocation is deleted.
      * It can be NULL
      *
      * @return Preview from geolocation as a byte array encoded in Base64URL, or NULL if not available.
      */
    virtual const char *getImage() const;
};

/**
 * @brief This class stores giphy data
 *
 * This class contains the data for giphy.
 */
class MegaChatGiphy
{
public:
    virtual ~MegaChatGiphy() {}
    virtual MegaChatGiphy* copy() const;

    /**
      * @brief Returns source of the mp4
      *
      * The MegaChatGiphy retains the ownership of the returned string. It will
      * be only valid until the MegaChatGiphy is deleted.
      * It can be nullptr
      *
      * @return mp4 source of the giphy or nullptr if not available.
      */
    virtual const char* getMp4Src() const;

    /**
      * @brief Returns source of the webp
      *
      * The MegaChatGiphy retains the ownership of the returned string. It will
      * be only valid until the MegaChatGiphy is deleted.
      * It can be nullptr
      *
      * @return webp source of the giphy or nullptr if not available.
      */
    virtual const char* getWebpSrc() const;

    /**
      * @brief Returns title of the giphy
      *
      * The MegaChatGiphy retains the ownership of the returned string. It will
      * be only valid until the MegaChatGiphy is deleted.
      * It can be nullptr
      *
      * @return title of the giphy or nullptr if not available.
      */
    virtual const char* getTitle() const;

    /**
      * @brief Returns size of the mp4
      *
      * @return mp4 size value
      */
    virtual long getMp4Size() const;

    /**
      * @brief Returns size of the webp
      *
      * @return webp size value
      */
    virtual long getWebpSize() const;

    /**
      * @brief Returns width of the giphy
      *
      * @return giphy width value
      */
    virtual int getWidth() const;

    /**
      * @brief Returns height of the giphy
      *
      * @return giphy height value
      */
    virtual int getHeight() const;
};

/**
 * @brief This class represents meta contained
 *
 * This class includes pointer to differents kind of meta contained, like MegaChatRichPreview.
 *
 * @see MegaChatMessage::containsMetaType()
 */
class MegaChatContainsMeta
{
public:
    enum
    {
      CONTAINS_META_INVALID         = -1,   /// Unknown type of meta contained
      CONTAINS_META_RICH_PREVIEW    = 0,    /// Rich-preview type for meta contained
      CONTAINS_META_GEOLOCATION     = 1,    /// Geolocation type for meta contained
      CONTAINS_META_GIPHY           = 3,    /// Giphy type for meta contained
    };

    virtual ~MegaChatContainsMeta() {}

    virtual MegaChatContainsMeta *copy() const;

    /**
     * @brief Returns the type of meta contained
     *
     *  - MegaChatContainsMeta::CONTAINS_META_INVALID        = -1
     * Unknown meta contained data in the message
     *
     *  - MegaChatContainsMeta::CONTAINS_META_RICH_PREVIEW   = 0
     * Meta contained is from rich preview type
     *
     *  - MegaChatContainsMeta::CONTAINS_META_GEOLOCATION  = 1
     * Meta contained is from geolocation type
     *
     *  - MegaChatContainsMeta::CONTAINS_META_GIPHY  = 2
     * Meta contained is from giphy type  
     * @return Type from meta contained of the message
     */
    virtual int getType() const;

    /**
     * @brief Returns a generic message to be shown when app does not support the type of the contained meta
     *
     * This string is always available for all messages of MegaChatMessage::TYPE_CONTAINS_META.
     * When the app does not support yet the sub-type of contains-meta, this string
     * can be shown as alternative.
     *
     * The MegaChatContainsMeta retains the ownership of the returned string. It will
     * be only valid until the MegaChatContainsMeta is deleted.
     *
     * @return String to be shown when app can't parse the meta contained
     */
    virtual const char *getTextMessage() const;

    /**
     * @brief Returns data about rich-links
     *
     * @note This function only returns a valid object in case the function
     * \c MegaChatContainsMeta::getType returns MegaChatContainsMeta::CONTAINS_META_RICH_PREVIEW.
     * Otherwise, it returns NULL.
     *
     * The SDK retains the ownership of the returned value. It will be valid until
     * the MegaChatContainsMeta object is deleted.
     *
     * @return MegaChatRichPreview with details about rich-link.
     */
    virtual const MegaChatRichPreview *getRichPreview() const;

    /**
     * @brief Returns data about geolocation
     *
     * @note This function only returns a valid object in case the function
     * \c MegaChatContainsMeta::getType returns MegaChatContainsMeta::CONTAINS_META_GEOLOCATION.
     * Otherwise, it returns NULL.
     *
     * The SDK retains the ownership of the returned value. It will be valid until
     * the MegaChatContainsMeta object is deleted.
     *
     * @return MegaChatGeolocation with details about geolocation.
     */
    virtual const MegaChatGeolocation *getGeolocation() const;
    
    /**
     * @brief Returns data about giphy
     *
     * @note This function only returns a valid object in case the function
     * \c MegaChatContainsMeta::getType returns MegaChatContainsMeta::CONTAINS_META_GIPHY.
     * Otherwise, it returns nullptr.
     *
     * The SDK retains the ownership of the returned value. It will be valid until
     * the MegaChatContainsMeta object is deleted.
     *
     * @return MegaChatGiphy with details about giphy.
     */
    virtual const MegaChatGiphy* getGiphy() const;
};

class MegaChatMessage
{
public:
    // Online status of message
    enum {
        STATUS_UNKNOWN              = -1,   /// Invalid status
        // for outgoing messages
        STATUS_SENDING              = 0,    /// Message has not been sent or is not yet confirmed by the server
        STATUS_SENDING_MANUAL       = 1,    /// Message is too old to auto-retry sending, or group composition has changed, or user has read-only privilege, or user doesn't belong to chatroom. User must explicitly confirm re-sending. All further messages queued for sending also need confirmation
        STATUS_SERVER_RECEIVED      = 2,    /// Message confirmed by server, but not yet delivered to recepient(s)
        STATUS_SERVER_REJECTED      = 3,    /// Message is rejected by server for some reason (the message was confirmed but we didn't receive the confirmation because went offline or closed the app before)
        STATUS_DELIVERED            = 4,    /// Peer confirmed message receipt. Available only for 1on1 chats, but currently not in use.
        // for incoming messages
        STATUS_NOT_SEEN             = 5,    /// User hasn't read this message yet
        STATUS_SEEN                 = 6     /// User has read this message
    };

    // Types of message
    enum {
        TYPE_UNKNOWN                = -1,   /// Unknown type of message (apps should hide them)
        TYPE_INVALID                = 0,    /// Invalid type
        TYPE_NORMAL                 = 1,    /// Regular text message
        TYPE_LOWEST_MANAGEMENT      = 2,
        TYPE_ALTER_PARTICIPANTS     = 2,    /// Management message indicating the participants in the chat have changed
        TYPE_TRUNCATE               = 3,    /// Management message indicating the history of the chat has been truncated
        TYPE_PRIV_CHANGE            = 4,    /// Management message indicating the privilege level of a user has changed
        TYPE_CHAT_TITLE             = 5,    /// Management message indicating the title of the chat has changed
        TYPE_CALL_ENDED             = 6,    /// Management message indicating a call has finished
        TYPE_CALL_STARTED           = 7,    /// Management message indicating a call has started
        TYPE_PUBLIC_HANDLE_CREATE   = 8,    /// Management message indicating a public handle has been created
        TYPE_PUBLIC_HANDLE_DELETE   = 9,    /// Management message indicating a public handle has been removed
        TYPE_SET_PRIVATE_MODE       = 10,   /// Management message indicating the chat mode has been set to private
        TYPE_SET_RETENTION_TIME     = 11,   /// Management message indicating the retention time has changed
        TYPE_HIGHEST_MANAGEMENT     = 11,
        TYPE_NODE_ATTACHMENT        = 101,   /// User message including info about shared nodes
        TYPE_REVOKE_NODE_ATTACHMENT = 102,   /// User message including info about a node that has stopped being shared (obsolete)
        TYPE_CONTACT_ATTACHMENT     = 103,   /// User message including info about shared contacts
        TYPE_CONTAINS_META          = 104,   /// User message including additional metadata (ie. rich-preview for links)
        TYPE_VOICE_CLIP             = 105,   /// User message including info about shared voice clip
    };

    enum
    {
        CHANGE_TYPE_STATUS          = 0x01,
        CHANGE_TYPE_CONTENT         = 0x02,
        CHANGE_TYPE_ACCESS          = 0x04,  /// When the access to attached nodes has changed (obsolete)
        CHANGE_TYPE_TIMESTAMP       = 0x08,  /// When ts has been updated by chatd in confirmation
    };

    enum
    {
        REASON_PEERS_CHANGED        = 1,    /// Group chat participants have changed
        REASON_TOO_OLD              = 2,    /// Message is too old to auto-retry sending
        REASON_GENERAL_REJECT       = 3,    /// chatd rejected the message, for unknown reason
        REASON_NO_WRITE_ACCESS      = 4,    /// Read-only privilege or not belong to the chatroom
        REASON_NO_CHANGES           = 6     /// Edited message has the same content than original message
    };

    enum
    {
        END_CALL_REASON_ENDED       = 1,    /// Call finished normally
        END_CALL_REASON_REJECTED    = 2,    /// Call was rejected by callee
        END_CALL_REASON_NO_ANSWER   = 3,    /// Call wasn't answered
        END_CALL_REASON_FAILED      = 4,    /// Call finished by an error
        END_CALL_REASON_CANCELLED   = 5     /// Call was canceled by caller.
    };

    enum
    {
        DECRYPTING          = 1,        /// Message pending to be decrypted
        INVALID_KEY         = 2,        /// Key not found for the message (permanent failure)
        INVALID_SIGNATURE   = 3,        /// Signature verification failure (permanent failure)
        INVALID_FORMAT      = 4,        /// Malformed/corrupted data in the message (permanent failure)
        INVALID_TYPE        = 5         /// Management message of unknown type (transient, not supported by the app yet)
    };

    virtual ~MegaChatMessage() {}
    virtual MegaChatMessage *copy() const;

    /**
     * @brief Returns the status of the message.
     *
     * Valid values are:
     *  - STATUS_UNKNOWN            = -1
     *  - STATUS_SENDING            = 0
     *  - STATUS_SENDING_MANUAL     = 1
     *  - STATUS_SERVER_RECEIVED    = 2
     *  - STATUS_SERVER_REJECTED    = 3
     *  - STATUS_SERVER_DELIVERED   = 4
     *  - STATUS_NOT_SEEN           = 5
     *  - STATUS_SEEN               = 6
     *
     * If status is STATUS_SENDING_MANUAL, the user can whether manually retry to send the
     * message (get content and send new message as usual through MegaChatApi::sendMessage),
     * or discard the message. In both cases, the message should be removed from the manual-send
     * queue by calling MegaChatApi::removeUnsentMessage once the user has sent or discarded it.
     *
     * @return Returns the status of the message.
     */
    virtual int getStatus() const;

    /**
     * @brief Returns the identifier of the message.
     *
     * @return MegaChatHandle that identifies the message in this chatroom
     */
    virtual MegaChatHandle getMsgId() const;

    /**
     * @brief Returns the temporal identifier of the message
     *
     * The temporal identifier has different usages depending on the status of the message:
     *  - MegaChatMessage::STATUS_SENDING: valid until it's confirmed by the server.
     *  - MegaChatMessage::STATUS_SENDING_MANUAL: valid until it's removed from manual-send queue.
     *
     * @note If status is STATUS_SENDING_MANUAL, this value can be used to identify the
     * message moved into the manual-send queue. The message itself will be identified by its
     * MegaChatMessage::getRowId from now on. The row id can be passed to
     * MegaChatApi::removeUnsentMessage to definitely remove the message.
     *
     * For messages in a different status than above, this identifier should not be used.
     *
     * @return MegaChatHandle that temporary identifies the message
     */
    virtual MegaChatHandle getTempId() const;

    /**
     * @brief Returns the index of the message in the loaded history
     *
     * The higher is the value of the index, the newer is the chat message.
     * The lower is the value of the index, the older is the chat message.
     *
     * @note This index is can grow on both direction: increments are due to new
     * messages in the history, and decrements are due to old messages being loaded
     * in the history buffer.
     *
     * @return Index of the message in the loaded history.
     */
    virtual int getMsgIndex() const;

    /**
     * @brief Returns the handle of the user.
     *
     * @return For outgoing messages, it returns the handle of the target user.
     * For incoming messages, it returns the handle of the sender.
     */
    virtual MegaChatHandle getUserHandle() const;

    /**
     * @brief Returns the type of message.
     *
     * Valid values are:
     *  - TYPE_INVALID: Invalid type. In those cases, the MegaChatMessage::getCode can take the following values:
     *      * INVALID_FORMAT
     *      * INVALID_SIGNATURE
     *  - TYPE_NORMAL: Regular text message
     *  - TYPE_ALTER_PARTICIPANTS: Management message indicating the participants in the chat have changed
     *  - TYPE_TRUNCATE: Management message indicating the history of the chat has been truncated
     *  - TYPE_PRIV_CHANGE: Management message indicating the privilege level of a user has changed
     *  - TYPE_CHAT_TITLE: Management message indicating the title of the chat has changed
     *  - TYPE_ATTACHMENT: User message including info about a shared node
     *  - TYPE_REVOKE_ATTACHMENT: User message including info about a node that has stopped being shared
     *  - TYPE_CONTACT: User message including info about a contact
     *  - TYPE_VOICE_CLIP: User messages incluiding info about a node that represents a voice-clip
     *  - TYPE_UNKNOWN: Unknown message, should be ignored/hidden. The MegaChatMessage::getCode can take the following values:
     *      * INVALID_TYPE
     *      * INVALID_KEYID
     *      * DECRYPTING
     *
     * @return Returns the Type of message.
     */
    virtual int getType() const;

    /**
     * @brief Returns if the message has any confirmed reaction.
     *
     * @return Returns true if the message has any confirmed reaction, otherwise returns false.
     */
    virtual bool hasConfirmedReactions() const;

    /**
     * @brief Returns the timestamp of the message.
     * @return Returns the timestamp of the message.
     */
    virtual int64_t getTimestamp() const;

    /**
     * @brief Returns the content of the message
     *
     * The SDK retains the ownership of the returned value. It will be valid until
     * the MegaChatMessage object is deleted.
     *
     * @note If message is of type MegaChatMessage::TYPE_CONTAINS_META, for convenience this function
     * will return the same content than MegaChatContainsMeta::getTextMessage
     *
     * @return Content of the message. If message was deleted, it returns NULL.
     */
    virtual const char *getContent() const;

    /**
     * @brief Returns whether the message is an edit of the original message
     * @return True if the message has been edited. Otherwise, false.
     */
    virtual bool isEdited() const;

    /**
     * @brief Returns whether the message has been deleted
     * @return True if the message has been deleted. Otherwise, false.
     */
    virtual bool isDeleted() const;

    /**
     * @brief Returns whether the message can be edited
     *
     * Currently, messages are editable only during a timeframe (1 hour). Later on, the
     * edit will be rejected. The same applies to deletions.
     *
     * @return True if the message can be edited. Otherwise, false.
     */
    virtual bool isEditable() const;

    /**
     * @brief Returns whether the message can be deleted
     *
     * Currently, messages can be deleted only during a timeframe (1 hour). Later on, the
     * deletion will be rejected.
     *
     * @return True if the message can be deleted. Otherwise, false.
     */
    virtual bool isDeletable() const;

    /**
     * @brief Returns whether the message is a management message
     *
     * Management messages are intented to record in the history any change related
     * to the management of the chatroom, such as a title change or an addition of a peer.
     *
     * @return True if the message is a management message.
     */
    virtual bool isManagementMessage() const;

    /**
     * @brief Return the handle of the user relative to the action
     *
     * Only valid for management messages:
     *  - MegaChatMessage::TYPE_ALTER_PARTICIPANTS: handle of the user who is added/removed
     *  - MegaChatMessage::TYPE_PRIV_CHANGE: handle of the user whose privilege is changed
     *  - MegaChatMessage::TYPE_REVOKE_ATTACHMENT: handle of the node which access has been revoked
     *
     * @return Handle of the user/node, depending on the type of message
     */
    virtual MegaChatHandle getHandleOfAction() const;

    /**
     * @brief Return the privilege of the user relative to the action
     *
     * Only valid for management messages:
     *  - MegaChatMessage::TYPE_ALTER_PARTICIPANTS:
     *      - When a peer is removed: MegaChatRoom::PRIV_RM
     *      - When a peer is added: MegaChatRoom::PRIV_UNKNOWN
     *  - MegaChatMessage::TYPE_PRIV_CHANGE: the new privilege of the user
     *
     * @return Privilege level as above
     */
    virtual int getPrivilege() const;

    /**
     * @brief Return a generic code used for different purposes
     *
     * The code returned by this method is valid only in the following cases:
     *
     *  - Messages with status MegaChatMessage::STATUS_SENDING_MANUAL: the code specifies
     * the reason because the server rejects the message. The possible values are:
     *      - MegaChatMessage::REASON_PEERS_CHANGED     = 1
     *      - MegaChatMessage::REASON_TOO_OLD           = 2
     *      - MegaChatMessage::REASON_GENERAL_REJECT    = 3
     *      - MegaChatMessage::REASON_NO_WRITE_ACCESS   = 4
     *      - MegaChatMessage::REASON_NO_CHANGES        = 6
     *
     * @return A generic code for additional information about the message.
     */
    virtual int getCode() const;

    /**
     * @brief Return number of user that have been attached to the message
     *
     * Only valid for management messages:
     *  - MegaChatMessage::TYPE_CONTACT_ATTACHMENT: the number of users in the message
     *
     * @return Number of users that have been attached to the message
     */
    virtual unsigned int getUsersCount() const;

    /**
     * @brief Return the handle of the user that has been attached in \c index position
     *
     * Only valid for management messages:
     *  - MegaChatMessage::TYPE_CONTACT_ATTACHMENT: the handle of the user
     *
     * If the index is >= the number of users attached to the message, this function
     * will return MEGACHAT_INVALID_HANDLE.
     *
     * @param index of the users inside user vector
     * @return The handle of the user
     */
    virtual MegaChatHandle getUserHandle(unsigned int index) const;

    /**
     * @brief Return the name of the user that has been attached in \c index position
     *
     * Only valid for management messages:
     *  - MegaChatMessage::TYPE_CONTACT_ATTACHMENT: the name of the user
     *
     * If the index is >= the number of users attached to the message, this function
     * will return NULL.
     *
     * @param index of the users inside user vector
     * @return The name of the user
     */
    virtual const char *getUserName(unsigned int index) const;

    /**
     * @brief Return the email of the user that has been attached in \c index position
     *
     * Only valid for management messages:
     *  - MegaChatMessage::TYPE_CONTACT_ATTACHMENT: the handle of the user
     *
     * If the index is >= the number of users attached to the message, this function
     * will return NULL.
     *
     * @param index of the users inside user vector
     * @return The email of the user
     */
    virtual const char *getUserEmail(unsigned int index) const;

    /**
     * @brief Return a list with all MegaNode attached to the message
     *
     * @return list with MegaNode
     */
    virtual mega::MegaNodeList *getMegaNodeList() const;

    /**
     * @brief Return a list with handles
     *
     * The SDK retains the ownership of the returned value.It will be valid until
     * the MegaChatMessage object is deleted.
     *
     * It can be used for different purposes.
     * Valid for:
     *  - MegaChatMessage::TYPE_CALL_ENDED
     *   It will be empty if MegaChatMessage::getTermCode is not END_CALL_REASON_ENDED either END_CALL_REASON_FAILED
     *
     * @return list with MegaHandle
     */
    virtual mega::MegaHandleList *getMegaHandleList() const;

    /**
     * @brief Return call duration in seconds
     *
     * This funcion returns a valid value for:
     *  - MegaChatMessage::TYPE_CALL_ENDED
     *
     * @return Call duration
     */
    virtual int getDuration() const;

    /**
     * @brief Return retention time in seconds
     *
     * This function only returns a valid value for messages of type:
     *  - MegaChatMessage::TYPE_SET_RETENTION_TIME
     *
     * @return Retention time (in seconds)
     */
    virtual unsigned int getRetentionTime() const;

    /**
     * @brief Return the termination code of the call
     *
     * This funcion returns a valid value for:
     *  - MegaChatMessage::TYPE_CALL_ENDED
     *
     * The possible values for termination codes are the following:
     *  - END_CALL_REASON_ENDED       = 1
     *  - END_CALL_REASON_REJECTED    = 2
     *  - END_CALL_REASON_NO_ANSWER   = 3
     *  - END_CALL_REASON_FAILED      = 4
     *  - END_CALL_REASON_CANCELLED   = 5
     *
     * @return Call termination code
     */
    virtual int getTermCode() const;

     /** @brief Return the id for messages in manual sending status / queue
     *
     * This value can be used to identify the message moved into the manual-send
     * queue. The row id can be passed to MegaChatApi::removeUnsentMessage to
     * definitely remove the message.
     *
     * @note this id is only valid for messages in STATUS_SENDING_MANUAL. For any
     * other message, the function returns MEGACHAT_INVALID_HANDLE.
     *
     * @return The id of the message in the manual sending queue.
     */
    virtual MegaChatHandle getRowId() const;

    /**
     * @brief Returns a bit field with the changes of the message
     *
     * This value is only useful for messages notified by MegaChatRoomListener::onMessageUpdate
     * that can notify about message modifications.
     *
     * @return The returned value is an OR combination of these flags:
     *
     * - MegaChatMessage::CHANGE_TYPE_STATUS   = 0x01
     * Check if the status of the message changed
     *
     * - MegaChatMessage::CHANGE_TYPE_CONTENT  = 0x02
     * Check if the content of the message changed
     *
     * - MegaChatMessage::CHANGE_TYPE_ACCESS   = 0x04
     * Check if the access to attached nodes has changed
     *
     * - MegaChatMessage::CHANGE_TYPE_TIMESTAMP   = 0x08
     * Check if the ts has been updated by chatd
     */
    virtual int getChanges() const;

    /**
     * @brief Returns true if this message has an specific change
     *
     * This value is only useful for nodes notified by MegaChatRoomListener::onMessageUpdate
     * that can notify about the message modifications.
     *
     * In other cases, the return value of this function will be always false.
     *
     * @param changeType The type of change to check. It can be one of the following values:
     *
     * - MegaChatMessage::CHANGE_TYPE_STATUS   = 0x01
     * Check if the status of the message changed
     *
     * - MegaChatMessage::CHANGE_TYPE_CONTENT  = 0x02
     * Check if the content of the message changed
     *
     * - MegaChatMessage::CHANGE_TYPE_ACCESS   = 0x04
     * Check if the access to attached nodes has changed
     *
     * - MegaChatMessage::CHANGE_TYPE_TIMESTAMP   = 0x08
     * Check if the ts has been updated by chatd
     *
     * @return true if this message has an specific change
     */
    virtual bool hasChanged(int changeType) const;

    /**
     * @brief Returns the meta contained
     *
     * This function a valid value only if the type of the message is MegaChatMessage::TYPE_CONTAINS_META.
     * Otherwise, it returns NULL.
     *
     * The SDK retains the ownership of the returned value. It will be valid until
     * the MegaChatMessage object is deleted.
     *
     * @return MegaChatContainsMeta with the details of meta contained
     */
    virtual const MegaChatContainsMeta *getContainsMeta() const;
};

/**
 * @brief Provides information about an asynchronous request
 *
 * Most functions in this API are asynchonous, except the ones that never require to
 * contact MEGA servers. Developers can use listeners (MegaListener, MegaChatRequestListener)
 * to track the progress of each request. MegaChatRequest objects are provided in callbacks sent
 * to these listeners and allow developers to know the state of the request, their parameters
 * and their results.
 *
 * Objects of this class aren't live, they are snapshots of the state of the request
 * when the object is created, they are immutable.
 *
 * These objects have a high number of 'getters', but only some of them return valid values
 * for each type of request. Documentation of each request specify which fields are valid.
 *
 */
class MegaChatRequest
{
public:
    enum {
        TYPE_INITIALIZE,// (obsolete)
        TYPE_CONNECT,   // connect to chatd (call it after login+fetchnodes with MegaApi)
        TYPE_DELETE,    // delete MegaChatApi instance
        TYPE_LOGOUT,    // delete existing Client and creates a new one
        TYPE_SET_ONLINE_STATUS,
        TYPE_START_CHAT_CALL, TYPE_ANSWER_CHAT_CALL,
        TYPE_DISABLE_AUDIO_VIDEO_CALL, TYPE_HANG_CHAT_CALL,
        TYPE_CREATE_CHATROOM, TYPE_REMOVE_FROM_CHATROOM,
        TYPE_INVITE_TO_CHATROOM, TYPE_UPDATE_PEER_PERMISSIONS,
        TYPE_EDIT_CHATROOM_NAME, TYPE_EDIT_CHATROOM_PIC,
        TYPE_TRUNCATE_HISTORY,
        TYPE_SHARE_CONTACT,
        TYPE_GET_FIRSTNAME, TYPE_GET_LASTNAME,
        TYPE_DISCONNECT, TYPE_GET_EMAIL,
        TYPE_ATTACH_NODE_MESSAGE, TYPE_REVOKE_NODE_MESSAGE,
        TYPE_SET_BACKGROUND_STATUS, TYPE_RETRY_PENDING_CONNECTIONS,
        TYPE_SEND_TYPING_NOTIF, TYPE_SIGNAL_ACTIVITY,
        TYPE_SET_PRESENCE_PERSIST, TYPE_SET_PRESENCE_AUTOAWAY,
        TYPE_LOAD_AUDIO_VIDEO_DEVICES, TYPE_ARCHIVE_CHATROOM,
        TYPE_PUSH_RECEIVED, TYPE_SET_LAST_GREEN_VISIBLE, TYPE_LAST_GREEN,
        TYPE_LOAD_PREVIEW, TYPE_CHAT_LINK_HANDLE,
        TYPE_SET_PRIVATE_MODE, TYPE_AUTOJOIN_PUBLIC_CHAT, TYPE_CHANGE_VIDEO_STREAM,
        TYPE_IMPORT_MESSAGES,  TYPE_SET_RETENTION_TIME, TYPE_SET_CALL_ON_HOLD,
        TYPE_ENABLE_AUDIO_LEVEL_MONITOR, TYPE_MANAGE_REACTION,
        TYPE_GET_PEER_ATTRIBUTES, TYPE_REQUEST_SPEAK, TYPE_APPROVE_SPEAK,
        TYPE_REQUEST_HIGH_RES_VIDEO, TYPE_REQUEST_LOW_RES_VIDEO,
        TYPE_OPEN_VIDEO_DEVICE, TYPE_REQUEST_HIRES_QUALITY,
        TYPE_DEL_SPEAKER, TYPE_REQUEST_SVC_LAYERS,
        TOTAL_OF_REQUEST_TYPES
    };

    enum {
        AUDIO = 0,
        VIDEO = 1
    };

    virtual ~MegaChatRequest();

    /**
     * @brief Creates a copy of this MegaChatRequest object
     *
     * The resulting object is fully independent of the source MegaChatRequest,
     * it contains a copy of all internal attributes, so it will be valid after
     * the original object is deleted.
     *
     * You are the owner of the returned object
     *
     * @return Copy of the MegaChatRequest object
     */
    virtual MegaChatRequest *copy();

    /**
     * @brief Returns the type of request associated with the object
     * @return Type of request associated with the object
     */
    virtual int getType() const;

    /**
     * @brief Returns a readable string that shows the type of request
     *
     * This function returns a pointer to a statically allocated buffer.
     * You don't have to free the returned pointer
     *
     * @return Readable string showing the type of request
     */
    virtual const char *getRequestString() const;

    /**
     * @brief Returns a readable string that shows the type of request
     *
     * This function provides exactly the same result as MegaChatRequest::getRequestString.
     * It's provided for a better Java compatibility
     *
     * @return Readable string showing the type of request
     */
    virtual const char* toString() const;

    /**
     * @brief Returns the tag that identifies this request
     *
     * The tag is unique for the MegaChatApi object that has generated it only
     *
     * @return Unique tag that identifies this request
     */
    virtual int getTag() const;

    /**
     * @brief Returns a number related to this request
     * @return Number related to this request
     */
    virtual long long getNumber() const;

    /**
     * @brief Return the number of times that a request has temporarily failed
     * @return Number of times that a request has temporarily failed
     */
    virtual int getNumRetry() const;

    /**
     * @brief Returns a flag related to the request
     *
     * This value is valid for these requests:
     * - MegaChatApi::createChat - Creates a chat for one or more participants
     * - MegaChatApi::openChatPreview - Returns true if it's a meeting room
     * - MegaChatApi::checkChatPreview -Returns true if it's a meeting room
     *
     * @return Flag related to the request
     */
    virtual bool getFlag() const;

    /**
     * @brief Returns the list of peers in a chat.
     *
     * The SDK retains the ownership of the returned value. It will be valid until
     * the MegaChatRequest object is deleted.
     *
     * This value is valid for these requests:
     * - MegaChatApi::createChat - Returns the list of peers and their privilege level
     *
     * @return List of peers of a chat
     */
    virtual MegaChatPeerList *getMegaChatPeerList();

    /**
     * @brief Returns the handle that identifies the chat
     * @return The handle of the chat
     */
    virtual MegaChatHandle getChatHandle();

    /**
     * @brief Returns the handle that identifies the user
     * @return The handle of the user
     */
    virtual MegaChatHandle getUserHandle();

    /**
     * @brief Returns the privilege level
     * @return The access level of the user in the chat
     */
    virtual int getPrivilege();

    /**
     * @brief Returns a text relative to this request
     *
     * The SDK retains the ownership of the returned value. It will be valid until
     * the MegaChatRequest object is deleted.
     *
     * @return Text relative to this request
     */
    virtual const char *getText() const;

    /**
     * @brief Returns a link relative to this request
     *
     * The SDK retains the ownership of the returned value. It will be valid until
     * the MegaChatRequest object is deleted.
     *
     * @return Link relative to this request
     */
    virtual const char *getLink() const;

    /**
     * @brief Returns a message contained on request
     *
     * The SDK retains the ownership of the returned value. It will be valid until
     * the MegaChatRequest object is deleted.
     *
     * @return Message relative to this request
     */
    virtual MegaChatMessage *getMegaChatMessage();

    /**
     * @brief Returns the list of nodes on this request.
     *
     * The SDK retains the ownership of the returned value. It will be valid until
     * the MegaChatRequest object is deleted.
     *
     * This value is valid for these requests:
     * - MegaChatApi::attachNodes - Returns the list of nodes attached to the message
     *
     * @return List of nodes in this request
     */
    virtual mega::MegaNodeList *getMegaNodeList();

    /**
     * @brief Returns the list of handles related to this request
     *
     * The SDK retains the ownership of the returned value. It will be valid until
     * the MegaChatRequest object is deleted.
     *
     * This value is valid for these requests:
     * - MegaChatApi::pushReceived - Returns the list of ids for unread messages in the chatid
     *   (you can get the list of chatids from \c getMegaHandleList)
     *
     * @param chatid MegaChatHandle that identifies the chat room
     * @return mega::MegaHandleList of handles for a given chatid
     */
    virtual mega::MegaHandleList *getMegaHandleListByChat(MegaChatHandle chatid);

    /**
     * @brief Returns the list of handles related to this request
     *
     * The SDK retains the ownership of the returned value. It will be valid until
     * the MegaChatRequest object is deleted.
     *
     * This value is valid for these requests:
     * - MegaChatApi::pushReceived - Returns the list of chatids with unread messages
     * - MegaChatApi::openChatPreview - Returns a vector with one element (callid), if call doesn't exit it will be NULL
     * - MegaChatApi::checkChatPreview - Returns a vector with one element (callid), if call doesn't exit it will be NULL
     *
     * @return mega::MegaHandleList of handles for a given chatid
     */
    virtual mega::MegaHandleList *getMegaHandleList();

    /**
     * @brief Returns the type of parameter related to the request
     *
     * This value is valid for these requests:
     * - MegaChatApi::enableAudio - Returns MegaChatRequest::AUDIO
     * - MegaChatApi::disableAudio - Returns MegaChatRequest::AUDIO
     * - MegaChatApi::enableVideo - Returns MegaChatRequest::VIDEO
     * - MegaChatApi::disableVideo - Returns MegaChatRequest::VIDEO
     * - MegaChatApi::attachVoiceMessage - Returns one
     * - MegaChatApi::attachNode - Returns zero
     * - MegaChatApi::retryPendingConnections - Returns one for refreshUrl
     * - MegaChatApi::pushReceived - Returns zero Android, one IOS
     *
     * @return Type of parameter related to the request
     */
    virtual int getParamType();
};

/**
 * @brief Interface to receive information about requests
 *
 * All requests allows to pass a pointer to an implementation of this interface in the last parameter.
 * You can also get information about all requests using MegaChatApi::addChatRequestListener
 *
 * MegaListener objects can also receive information about requests
 *
 * This interface uses MegaChatRequest objects to provide information of requests. Take into account that not all
 * fields of MegaChatRequest objects are valid for all requests. See the documentation about each request to know
 * which fields contain useful information for each one.
 *
 */
class MegaChatRequestListener
{
public:
    /**
     * @brief This function is called when a request is about to start being processed
     *
     * The SDK retains the ownership of the request parameter.
     * Don't use it after this functions returns.
     *
     * The api object is the one created by the application, it will be valid until
     * the application deletes it.
     *
     * @param api MegaChatApi object that started the request
     * @param request Information about the request
     */
    virtual void onRequestStart(MegaChatApi* api, MegaChatRequest *request);

    /**
     * @brief This function is called when a request has finished
     *
     * There won't be more callbacks about this request.
     * The last parameter provides the result of the request. If the request finished without problems,
     * the error code will be API_OK
     *
     * The SDK retains the ownership of the request and error parameters.
     * Don't use them after this functions returns.
     *
     * The api object is the one created by the application, it will be valid until
     * the application deletes it.
     *
     * @param api MegaChatApi object that started the request
     * @param request Information about the request
     * @param e Error information
     */
    virtual void onRequestFinish(MegaChatApi* api, MegaChatRequest *request, MegaChatError* e);

    /**
     * @brief This function is called to inform about the progres of a request
     *
     * The SDK retains the ownership of the request parameter.
     * Don't use it after this functions returns.
     *
     * The api object is the one created by the application, it will be valid until
     * the application deletes it.
     *
     * @param api MegaChatApi object that started the request
     * @param request Information about the request
     * @see MegaChatRequest::getTotalBytes MegaChatRequest::getTransferredBytes
     */
    virtual void onRequestUpdate(MegaChatApi*api, MegaChatRequest *request);

    /**
     * @brief This function is called when there is a temporary error processing a request
     *
     * The request continues after this callback, so expect more MegaChatRequestListener::onRequestTemporaryError or
     * a MegaChatRequestListener::onRequestFinish callback
     *
     * The SDK retains the ownership of the request and error parameters.
     * Don't use them after this functions returns.
     *
     * The api object is the one created by the application, it will be valid until
     * the application deletes it.
     *
     * @param api MegaChatApi object that started the request
     * @param request Information about the request
     * @param error Error information
     */
    virtual void onRequestTemporaryError(MegaChatApi *api, MegaChatRequest *request, MegaChatError* error);
    virtual ~MegaChatRequestListener();
};

/**
 * @brief Represents the configuration of the online presence for the account
 *
 * The online presence configuration includes the following:
 *
 * - Online status - it can be one of the following values:
 *
 *      - MegaChatApi::STATUS_OFFLINE = 1
 *          The user appears as being offline
 *
 *      - MegaChatApi::STATUS_AWAY = 2
 *          The user is away and might not answer.
 *
 *      - MegaChatApi::STATUS_ONLINE = 3
 *          The user is connected and online.
 *
 *      - MegaChatApi::STATUS_BUSY = 4
 *          The user is busy and don't want to be disturbed.
 *
 * - Autoway: if enabled, the online status will change from MegaChatApi::STATUS_ONLINE to
 *  MegaChatApi::STATUS_AWAY automatically after a timeout.
 *
 * @note The autoaway settings are preserved even when the auto-away mechanism is inactive (i.e. when
 * the status is other than online or the user has enabled the persistence of the status.
 * When the autoaway mechanish is enabled, it requires the app calls \c MegaChatApi::signalPresenceActivity
 * in order to prevent becoming MegaChatApi::STATUS_AWAY automatically after the timeout.
 * You can check if the autoaway mechanism is active by calling \c MegaChatApi::isSignalActivityRequired.
 * While the is in background status, without user's activity, there is no need tosignal it.
 *
 * - Persist: if enabled, the online status will be preserved, even if user goes offline or closes the app
 *
 * - Last-green visibility: if enabled, the last-time the user was seen as MegaChatApi::STATUS_ONLINE will
 * be retrievable by other users. If disabled, it's kept secret.
 *
 * @note The last-green visibility can be changed by MegaChatApi::setLastGreenVisible and can be checked by
 * MegaChatPresenceConfig::isLastGreenVisible. The last-green time for other users can be retrieved
 * by MegaChatApi::requestLastGreen.
 * @note While the last-green visibility is disabled, the last-green time will not be recorded by the server.
 *
 * - Pending: if true, it means the configuration is being saved in the server, but not confirmed yet
 *
 * @note When the online status is pending, apps may notice showing a blinking status or similar.
 */
class MegaChatPresenceConfig
{
public:
    virtual ~MegaChatPresenceConfig() {}

    /**
     * @brief Creates a copy of this MegaChatPresenceConfig object
     *
     * The resulting object is fully independent of the source MegaChatPresenceConfig,
     * it contains a copy of all internal attributes, so it will be valid after
     * the original object is deleted.
     *
     * You are the owner of the returned object
     *
     * @return Copy of the MegaChatRequest object
     */
    virtual MegaChatPresenceConfig *copy() const;

    /**
     * @brief Get the online status specified in the settings
     *
     * It can be one of the following values:
     * - MegaChatApi::STATUS_OFFLINE = 1
     * The user appears as being offline
     *
     * - MegaChatApi::STATUS_AWAY = 2
     * The user is away and might not answer.
     *
     * - MegaChatApi::STATUS_ONLINE = 3
     * The user is connected and online.
     *
     * - MegaChatApi::STATUS_BUSY = 4
     * The user is busy and don't want to be disturbed.
     */
    virtual int getOnlineStatus() const;

    /**
     * Whether the autoaway setting is enabled or disabled. Note
     * that the option can be enabled, but the auto-away mechanism
     * can be inactive. I.e. when the status is not online or the user
     * has enabled the persistence of the status.
     *
     * @see \c MegaChatPresenceConfig::isPersist
     *
     * @return True if the user will be away after a timeout.
     */
    virtual bool isAutoawayEnabled() const;

    /**
     * @return Number of seconds to change the online status to away
     */
    virtual int64_t getAutoawayTimeout() const;

    /**
     * @return True if the online status will persist after going offline and/or closing the app
     */
    virtual bool isPersist() const;

    /**
     * @return True if the presence configuration is pending to be confirmed by server
     */
    virtual bool isPending() const;

    /**
     * @return True if our last green is visible to other users
     */
    virtual bool isLastGreenVisible() const;
};

/**
 * @brief Interface to receive SDK logs
 *
 * You can implement this class and pass an object of your subclass to MegaChatApi::setLoggerObject
 * to receive SDK logs. You will have to use also MegaChatApi::setLogLevel to select the level of
 * the logs that you want to receive.
 *
 */
class MegaChatLogger
{
public:
    /**
     * @brief This function will be called with all logs with level <= your selected
     * level of logging (by default it is MegaChatApi::LOG_LEVEL_INFO)
     *
     * The SDK retains the ownership of this string, it won't be valid after this funtion returns.
     *
     * @param loglevel Log level of this message
     *
     * Valid values are:
     * - MegaChatApi::LOG_LEVEL_ERROR   = 1
     * - MegaChatApi::LOG_LEVEL_WARNING = 2
     * - MegaChatApi::LOG_LEVEL_INFO    = 3
     * - MegaChatApi::LOG_LEVEL_VERBOSE = 4
     * - MegaChatApi::LOG_LEVEL_DEBUG   = 5
     * - MegaChatApi::LOG_LEVEL_MAX     = 6
     *
     * @param message Log message
     *
     * The SDK retains the ownership of this string, it won't be valid after this funtion returns.
     *
     */
    virtual void log(int loglevel, const char *message);
    virtual ~MegaChatLogger(){}
};

/**
 * @brief Provides information about an error
 */
class MegaChatError
{
public:
    enum {
        ERROR_OK        =   0,
        ERROR_UNKNOWN   =  -1,		// internal error
        ERROR_ARGS      =  -2,		// bad arguments
        ERROR_TOOMANY   =  -6,		// too many uses for this resource
        ERROR_NOENT     =  -9,		// resource does not exist
        ERROR_ACCESS    = -11,		// access denied
        ERROR_EXIST     = -12		// resource already exists
    };

    MegaChatError() {}
    virtual ~MegaChatError() {}

    virtual MegaChatError *copy() = 0;

    /**
     * @brief Returns the error code associated with this MegaChatError
     * @return Error code associated with this MegaChatError
     */
    virtual int getErrorCode() const = 0;

    /**
     * @brief Returns the type of the error associated with this MegaChatError
     * @return Type of the error associated with this MegaChatError
     */
    virtual int getErrorType() const = 0;

    /**
     * @brief Returns a readable description of the error
     *
     * @return Readable description of the error
     */
    virtual const char* getErrorString() const = 0;

    /**
     * @brief Returns a readable description of the error
     *
     * This function provides exactly the same result as MegaChatError::getErrorString.
     * It's provided for a better Java compatibility
     *
     * @return Readable description of the error
     */
    virtual const char* toString() const = 0;
};

/**
 * @brief Allows to manage the chat-related features of a MEGA account
 *
 * You must provide an appKey to use this SDK. You can generate an appKey for your app for free here:
 * - https://mega.nz/#sdk
 *
 * To properly initialize the chat engine and start using the chat features, you should follow this sequence:
 *     1. Create an object of MegaApi class (see https://github.com/meganz/sdk/tree/master#usage)
 *     2. Create an object of MegaChatApi class: passing the MegaApi instance to the constructor,
 * so the chat SDK can create its client and register listeners to receive the own handle, list of users and chats
 *     3. Call MegaChatApi::init() to initialize the chat engine.
 *         [at this stage, the app can retrieve chatrooms and can operate in offline mode]
 *     4. Call MegaApi::login() and wait for completion
 *     5. Call MegaApi::fetchnodes() and wait for completion
 *         [at this stage, cloud storage apps are ready, but chat-engine is offline]
 *     6. Call MegaChatApi::connect() and wait for completion
 *     7. The app is ready to operate
 *
 * Important considerations:
 *  - In order to logout from the account, the app should call MegaApi::logout before MegaChatApi::logout.
 *  - The instance of MegaChatApi must be deleted before the instance of MegaApi passed to the constructor.
 *  - In case we have init session in anonymous mode the app should call MegaChatApi::logout manually.
 *
 * In order to initialize in anonymous mode, the app will skip the steps 1, 4 and 5, but needs to perform steps 2, 3 and
 * 6 accordingly (but replacing the call to MegaChatApi::init by MegaChatApi::initAnonymous).
 *
 * Some functions in this class return a pointer and give you the ownership. In all of them, memory allocations
 * are made using new (for single objects) and new[] (for arrays) so you should use delete and delete[] to free them.
 */
class MegaChatApi
{

public:
    enum {
        STATUS_OFFLINE    = 1,      /// Can be used for invisible mode
        STATUS_AWAY       = 2,      /// User is not available
        STATUS_ONLINE     = 3,      /// User is available
        STATUS_BUSY       = 4,      /// User don't expect notifications nor call requests
        STATUS_INVALID    = 15      /// Invalid value. Presence not received yet
    };

    enum
    {
        //0 is reserved to overwrite completely disabled logging. Used only by logger itself
        LOG_LEVEL_ERROR     = 1,    /// Error information but will continue application to keep running.
        LOG_LEVEL_WARNING   = 2,    /// Information representing errors in application but application will keep running
        LOG_LEVEL_INFO      = 3,    /// Mainly useful to represent current progress of application.
        LOG_LEVEL_VERBOSE   = 4,    /// More information than the usual logging mode
        LOG_LEVEL_DEBUG     = 5,    /// Informational logs, that are useful for developers. Only applicable if DEBUG is defined.
        LOG_LEVEL_MAX       = 6     /// Maximum level of informational logs
    };

    enum
    {
        SOURCE_ERROR    = -1,
        SOURCE_NONE     = 0,
        SOURCE_LOCAL,
        SOURCE_REMOTE
    };

    enum
    {
        INIT_ERROR                  = -1,   /// Initialization failed --> disable chat
        INIT_NOT_DONE               = 0,    /// Initialization not done yet
        INIT_WAITING_NEW_SESSION    = 1,    /// No \c sid provided at init() --> force a login+fetchnodes
        INIT_OFFLINE_SESSION        = 2,    /// Initialization successful for offline operation
        INIT_ONLINE_SESSION         = 3,    /// Initialization successful for online operation --> login+fetchnodes completed
        INIT_ANONYMOUS              = 4,    /// Initialization successful for anonymous operation
        INIT_NO_CACHE               = 7     /// Cache not available for \c sid provided --> it requires login+fetchnodes
    };

    enum
    {
        DISCONNECTED    = 0,    /// No connection established
        CONNECTING      = 1,    /// A call to connect() is in progress
        CONNECTED       = 2     /// A call to connect() succeed
    };

    enum
    {
        CHAT_CONNECTION_OFFLINE     = 0,    /// No connection to chatd, offline mode
        CHAT_CONNECTION_IN_PROGRESS = 1,    /// Establishing connection to chatd
        CHAT_CONNECTION_LOGGING     = 2,    /// Connected to chatd, logging in (not ready to send/receive messages, etc)
        CHAT_CONNECTION_ONLINE      = 3     /// Connection with chatd is ready and logged in
    };


    // chat will reuse an existent megaApi instance (ie. the one for cloud storage)
    /**
     * @brief Creates an instance of MegaChatApi to access to the chat-engine.
     *
     * @param megaApi Instance of MegaApi to be used by the chat-engine.
     */
    MegaChatApi(mega::MegaApi *megaApi);

    virtual ~MegaChatApi();

    static const char *getAppDir();

    /**
     * @brief Set a MegaChatLogger implementation to receive SDK logs
     *
     * Logs received by this objects depends on the active log level.
     * By default, it is MegaChatApi::LOG_LEVEL_INFO. You can change it
     * using MegaChatApi::setLogLevel.
     *
     * The logger object can be removed by passing NULL as \c megaLogger.
     *
     * @param megaLogger MegaChatLogger implementation. NULL to remove the existing object.
     */
    static void setLoggerObject(MegaChatLogger *megaLogger);

    /**
     * @brief Set the active log level
     *
     * This function sets the log level of the logging system. If you set a log listener using
     * MegaApi::setLoggerObject, you will receive logs with the same or a lower level than
     * the one passed to this function.
     *
     * @param logLevel Active log level
     *
     * Valid values are:
     * - MegaChatApi::LOG_LEVEL_ERROR   = 1
     * - MegaChatApi::LOG_LEVEL_WARNING = 2
     * - MegaChatApi::LOG_LEVEL_INFO    = 3
     * - MegaChatApi::LOG_LEVEL_VERBOSE = 4
     * - MegaChatApi::LOG_LEVEL_DEBUG   = 5
     * - MegaChatApi::LOG_LEVEL_MAX     = 6
     */
    static void setLogLevel(int logLevel);

    /**
     * @brief Enable the usage of colouring for logging in the console
     *
     * Karere library uses ANSI escape codes to color messages in the log when they
     * are printed in a terminal. However, sometimes the terminal doesn't support those
     * codes, resulting on weird characters at the beggining of each line.
     *
     * By default, colors are disabled.
     *
     * @param useColors True to enable them, false to disable.
     */
    static void setLogWithColors(bool useColors);

    /**
     * @brief Enable the logging in the console
     *
     * By default, logging to console is enabled.
     *
     * @param enable True to enable it, false to disable.
     */
    static void setLogToConsole(bool enable);

    /**
     * @brief Initializes karere
     *
     * If no session is provided, karere will listen to the fetchnodes event in order to register
     * a new session and create its cache. It will return MegaChatApi::INIT_WAITING_NEW_SESSION.
     *
     * If a session id is provided, karere will try to resume the session from its cache and will
     * return MegaChatApi::INIT_OFFLINE_SESSION.
     *
     * If a session id is provided but the correspoding cache is not available, it will return
     * MegaChatApi::INIT_NO_CACHE and the app should go through a login + fetchnodes in order to
     * re-create a new cache from scratch. No need to invalidate the SDK's cache, MEGAchat's cache
     * will be regenerated based on data from SDK's cache upong fetchnodes completion.
     *
     * The initialization status is notified via `MegaChatListener::onChatInitStateUpdate`. See
     * the documentation of the callback for possible values.
     *
     * This function should be called before MegaApi::login and MegaApi::fetchnodes.
     *
     * @param sid Session id that wants to be resumed, or NULL if a new session will be created.
     * @return The initialization state
     */
    int init(const char *sid);

    /**
     * @brief Initializes karere in Lean Mode
     *
     * In Lean Mode, the app may skip the fetchnodes steps and call MegaChatApi::connect directly
     * after login. MEGAchat will not wait for the completion of fetchnodes. It will resume the cached
     * state from persistent storage.
     *
     * @note This mode is required by iOS Notification Service Extension (NSE). The extension restricts
     * the amount of memory used by the app. In order to avoid OOM errors, the iOS app may use this mode
     * to skip the fetchnodes and, consequently, save some bytes by not loading all the nodes of the
     * account in memory.
     *
     * If a session id is provided, karere will try to resume the session from its cache and will
     * return MegaChatApi::INIT_OFFLINE_SESSION. Since a fetchnodes is not requires for this mode,
     * the app should not expect a transition to MegaChatApi::INIT_ONLINE_SESION.
     *
     * If no session is provided, or if it is provided but the correspoding cache is not available,
     * it will return MegaChatApi::INIT_ERROR. No Lean Mode will be available in that case.
     *
     * The initialization status is notified via `MegaChatListener::onChatInitStateUpdate`. See
     * the documentation of the callback for possible values.
     *
     * This function should be called before MegaApi::login.
     *
     * @param sid Session id that wants to be resumed.
     * @return The initialization state
     */
    int initLeanMode(const char *sid);

    /**
     * @brief Import messages from an external DB
     *
     * This method allows to import messages from an external cache. The cache should be a copy
     * of the app's cache, but may include new messages that wants to be imported into the app's
     * cache in one shot. In case the history has been truncated, this method applies truncation.
     *
     * The associated request type with this request is MegaChatRequest::TYPE_IMPORT_MESSAGES
     * Valid data in the MegaChatRequest object received on callbacks:
     * - MegaChatRequest::getText - Returns the cache path
     *
     * Valid data in the MegaChatRequest object received in onRequestFinish when the error code
     * is MegaError::ERROR_OK:
     * - MegaChatRequest::getNumber - Total number of messages added/updated
     *
     * @note This mode is required by iOS Notification Service Extension (NSE). The extension runs
     * separately from iOS app, with its independent cache.
     *
     * The request will fail with MegaChatError::ERROR_ACCESS when this function is
     * called without a previous call to \c MegaChatApi::init or when the initialization
     * state is other than MegaChatApi::INIT_OFFLINE_SESSION or MegaChatApi::INIT_ONLINE_SESSION.
     *
     * @param externalDbPath path of the external BD
     * @param listener MegaChatRequestListener to track this request
     */
    void importMessages(const char *externalDbPath, MegaChatRequestListener *listener = nullptr);

    /**
     * @brief Reset the Client Id for chatd
     *
     * When the app is running and another instance is launched i.e (share-extension in iOS),
     * chatd closes the connection if a new connection is established with the same Client Id.
     *
     * The purpose of this function is reset the Client Id in order to avoid that chatd closes
     * the other connections.
     *
     * This function should be called after MegaChatApi::init.
     */
    void resetClientid();

    /**
     * @brief Initializes karere in anonymous mode for preview of chat-links
     *
     * The initialization state will be MegaChatApi::INIT_ANONYMOUS if successful. In
     * case of initialization error, it will return MegaChatApi::INIT_ERROR.
     *
     * This function should be called to preview chat-links without a valid session (anonymous mode).
     *
     * @note The app will not call MegaApi::login nor MegaApi::fetchnodes, but still need to
     * call MegaChatApi::connect.
     *
     * The anonymous mode is going to initialize the chat engine but is not going to login in MEGA,
     * so the way to logout in anoymous mode is call MegaChatApi::logout manually.
     *
     * @return The initialization state
     */
    int initAnonymous();

    /**
     * @brief Returns the current initialization state
     *
     * The possible values are:
     *  - MegaChatApi::INIT_ERROR = -1
     *  - MegaChatApi::INIT_NOT_DONE = 0
     *  - MegaChatApi::INIT_WAITING_NEW_SESSION = 1
     *  - MegaChatApi::INIT_OFFLINE_SESSION = 2
     *  - MegaChatApi::INIT_ONLINE_SESSION = 3
     *  - MegaChatApi::INIT_ANONYMOUS = 4
     *  - MegaChatApi::INIT_NO_CACHE = 7
     *
     * If \c MegaChatApi::init() has not been called yet, this function returns INIT_NOT_DONE
     *
     * If the chat-engine is being terminated because the session is expired, it returns 10.
     * If the chat-engine is being logged out, it returns 4.
     *
     * @return The current initialization state
     */
    int getInitState();

    // ============= Requests ================

    /**
     * @brief Establish the connection with chat-related servers (chatd, presenced and Gelb).
     *
     * This function must be called only after calling:
     *  - MegaChatApi::init to initialize the chat engine
     *  - MegaApi::login to login in MEGA
     *  - MegaApi::fetchNodes to retrieve current state of the account
     *
     * At that point, the initialization state should be MegaChatApi::INIT_ONLINE_SESSION.
     *
     * The online status after connecting will be whatever was last used.
     *
     * The associated request type with this request is MegaChatRequest::TYPE_CONNECT
     *
     * @param listener MegaChatRequestListener to track this request
     */
    void connect(MegaChatRequestListener *listener = NULL);

    /**
     * @brief Establish the connection with chat-related servers (chatd, presenced and Gelb).
     *
     * This function is intended to be used instead of MegaChatApi::connect when the connection
     * is done by a service in background, which is launched without user-interaction. It avoids
     * to notify to the server that this client is active, but actually the user is away.
     *
     * This function must be called only after calling:
     *  - MegaChatApi::init to initialize the chat engine
     *  - MegaApi::login to login in MEGA
     *  - MegaApi::fetchNodes to retrieve current state of the account
     *
     * At that point, the initialization state should be MegaChatApi::INIT_ONLINE_SESSION.
     * The online status after connecting will be whatever was last used.
     *
     * The associated request type with this request is MegaChatRequest::TYPE_CONNECT
     * Valid data in the MegaChatRequest object received on callbacks:
     * - MegaChatRequest::getFlag - Returns true.
     *
     * @param listener MegaChatRequestListener to track this request
     */
    void connectInBackground(MegaChatRequestListener *listener = NULL);

    /**
     * @brief Disconnect from chat-related servers (chatd, presenced and Gelb).
     *
     * The associated request type with this request is MegaChatRequest::TYPE_DISCONNECT
     *
     * @obsolete This function must NOT be used in new developments and has no effect. It will eventually be removed.
     *
     * @param listener MegaChatRequestListener to track this request
     */
    void disconnect(MegaChatRequestListener *listener = NULL);

    /**
     * @brief Returns the current state of the client
     *
     * It can be one of the following values:
     *  - MegaChatApi::DISCONNECTED = 0
     *  - MegaChatApi::CONNECTING   = 1
     *  - MegaChatApi::CONNECTED    = 2
     *
     * @note Even if this function returns CONNECTED, it does not mean the client
     * is fully connected to chatd and presenced. It means the client has been requested
     * to connect, in contrast to the offline mode.
     * @see MegaChatApi::getChatConnectionState and MegaChatApi::areAllChatsLoggedIn.
     *
     * @return The connection's state of the client
     */
    int getConnectionState();

    /**
     * @brief Returns the current state of the connection to chatd for a given chatroom
     *
     * The possible values are:
     *  - MegaChatApi::CHAT_CONNECTION_OFFLINE      = 0
     *  - MegaChatApi::CHAT_CONNECTION_IN_PROGRESS  = 1
     *  - MegaChatApi::CHAT_CONNECTION_LOGGING      = 2
     *  - MegaChatApi::CHAT_CONNECTION_ONLINE       = 3
     *
     * You can check if all chats are online with MegaChatApi::areAllChatsLoggedIn.
     *
     * @param chatid MegaChatHandle that identifies the chat room
     * @return The state of connection
     */
    int getChatConnectionState(MegaChatHandle chatid);
    
    /**
     * @brief Check whether client is logged in into all chats
     *
     * @return True if connection to chatd is MegaChatApi::CHAT_CONNECTION_ONLINE, false otherwise.
     */
    bool areAllChatsLoggedIn();

    /**
     * @brief Refresh DNS servers and retry pending connections
     *
     * The associated request type with this request is MegaChatRequest::TYPE_RETRY_PENDING_CONNECTIONS
     * Valid data in the MegaChatRequest object received on callbacks:
     * - MegaChatRequest::getFlag - Returns true if force disconnect
     * - MegaChatRequest::getParamType - Returns one for refresh url
     *
     * @param disconnect False to simply abort any backoff, true to disconnect and reconnect from scratch.
     * @param listener MegaChatRequestListener to track this request
     */
    void retryPendingConnections(bool disconnect = false, MegaChatRequestListener *listener = NULL);

    /**
     * @brief Refresh URLs and establish fresh connections
     *
     * The associated request type with this request is MegaChatRequest::TYPE_RETRY_PENDING_CONNECTIONS
     *
     * A disconnect will be forced automatically, followed by a reconnection to the fresh URLs
     * retrieved from API. This parameter is useful when the URL for the API is changed
     * via MegaApi::changeApiUrl.
     *
     * @param listener MegaChatRequestListener to track this request
     */
    void refreshUrl(MegaChatRequestListener *listener = NULL);

    /**
     * @brief Logout of chat servers invalidating the session
     *
     * The associated request type with this request is MegaChatRequest::TYPE_LOGOUT.
     *
     * The request will fail with MegaChatError::ERROR_ACCESS when this function is
     * called without a previous call to \c MegaChatApi::init or when MEGAchat is already
     * logged out.
     *
     * @note MEGAchat automatically logs out when it detects the MegaApi instance has an
     * invalid session id. No need to call it explicitely, except to disable the chat.
     *
     * @param listener MegaChatRequestListener to track this request
     */
    void logout(MegaChatRequestListener *listener = NULL);

    /**
     * @brief Logout of chat servers without invalidating the session
     *
     * The associated request type with this request is MegaChatRequest::TYPE_LOGOUT
     *
     * After calling \c localLogout, the subsequent call to MegaChatApi::init expects to
     * have an already existing session created by MegaApi::fastLogin(session)
     *
     * @param listener MegaChatRequestListener to track this request
     */
    void localLogout(MegaChatRequestListener *listener = NULL);

    /**
     * @brief Set your configuration for online status.
     *
     * The associated request type with this request is MegaChatRequest::TYPE_SET_CHAT_STATUS
     * Valid data in the MegaChatRequest object received on callbacks:
     * - MegaChatRequest::getNumber - Returns the new status of the user in chat.
     *
     * The request will fail with MegaChatError::ERROR_ARGS when this function is
     * called with the same value \c status than the currently cofigured status.
     * @see MegaChatPresenceConfig::getOnlineStatus to check the current status.
     *
     * The request will fail with MegaChatError::ERROR_ACCESS when this function is
     * called and the connection to presenced is down.
     *
     * @param status Online status in the chat.
     *
     * It can be one of the following values:
     * - MegaChatApi::STATUS_OFFLINE = 1
     * The user appears as being offline
     *
     * - MegaChatApi::STATUS_AWAY = 2
     * The user is away and might not answer.
     *
     * - MegaChatApi::STATUS_ONLINE = 3
     * The user is connected and online.
     *
     * - MegaChatApi::STATUS_BUSY = 4
     * The user is busy and don't want to be disturbed.
     *
     * @param listener MegaChatRequestListener to track this request
     */
    void setOnlineStatus(int status, MegaChatRequestListener *listener = NULL);

    /**
     * @brief Enable/disable the autoaway option, with one specific timeout
     *
     * When autoaway is enabled and persist is false, the app should call to
     * \c signalPresenceActivity regularly in order to keep the current online status.
     * Otherwise, after \c timeout seconds, the online status will be changed to away.
     *
     * The maximum timeout for the autoaway feature is 87420 seconds, roughly a day.
     *
     * The associated request type with this request is MegaChatRequest::TYPE_SET_PRESENCE_AUTOAWAY
     * Valid data in the MegaChatRequest object received on callbacks:
     * - MegaChatRequest::getFlag() - Returns true if autoaway is enabled.
     * - MegaChatRequest::getNumber - Returns the specified timeout.
     *
     * The request will fail with MegaChatError::ERROR_ARGS when this function is
     * called with a larger timeout than the maximum allowed, 87420 seconds.
     *
     * @param enable True to enable the autoaway feature
     * @param timeout Seconds to wait before turning away (if no activity has been signalled)
     * @param listener MegaChatRequestListener to track this request
     */
    void setPresenceAutoaway(bool enable, int64_t timeout, MegaChatRequestListener *listener = NULL);

    /**
     * @brief Enable/disable the persist option
     *
     * When this option is enable, the online status shown to other users will be the
     * one specified by the user, even when you are disconnected.
     *
     * The associated request type with this request is MegaChatRequest::TYPE_SET_PRESENCE_PERSIST
     * Valid data in the MegaChatRequest object received on callbacks:
     * - MegaChatRequest::getFlag() - Returns true if presence status is persistent.
     *
     * @param enable True to enable the persist feature
     * @param listener MegaChatRequestListener to track this request
     */
    void setPresencePersist(bool enable, MegaChatRequestListener *listener = NULL);

    /**
     * @brief Enable/disable the visibility of when the logged-in user was online (green)
     *
     * If this option is disabled, the last-green won't be available for other users when it is
     * requested through MegaChatApi::requestLastGreen. The visibility is enabled by default.
     *
     * While this option is disabled and the user sets the green status temporary, the number of
     * minutes since last-green won't be updated. Once enabled back, the last-green will be the
     * last-green while the visibility was enabled (or updated if the user sets the green status).
     *
     * The associated request type with this request is MegaChatRequest::TYPE_SET_LAST_GREEN_VISIBLE
     * Valid data in the MegaChatRequest object received on callbacks:
     * - MegaChatRequest::getFlag() - Returns true when attempt to enable visibility of last-green.
     *
     * @param enable True to enable the visibility of our last green
     * @param listener MegaChatRequestListener to track this request
     */
    void setLastGreenVisible(bool enable, MegaChatRequestListener *listener = NULL);

    /**
     * @brief Request the number of minutes since the user was seen as green by last time.
     *
     * Apps may call this function to retrieve the minutes elapsed since the user was seen
     * as green (MegaChatApi::STATUS_ONLINE) by last time.
     * Apps must NOT call this function if the current status of the user is already green.
     *
     * The number of minutes since the user was seen as green by last time, if any, will
     * be notified in the MegaChatListener::onChatPresenceLastGreen callback. Note that,
     * if the user was never seen green by presenced or the user has disabled the visibility
     * of the last-green with MegaChatApi::setLastGreenVisible, there will be no notification
     * at all.
     *
     * The associated request type with this request is MegaChatRequest::TYPE_LAST_GREEN
     * Valid data in the MegaChatRequest object received on callbacks:
     * - MegaChatRequest::getUserHandle() - Returns the handle of the user
     *
     * @param userid MegaChatHandle from user that last green has been requested
     * @param listener MegaChatRequestListener to track this request
     */
    void requestLastGreen(MegaChatHandle userid, MegaChatRequestListener *listener = NULL);

    /**
     * @brief Signal there is some user activity
     *
     * When the presence configuration is set to autoaway (and persist is false), this
     * function should be called regularly to not turn into away status automatically.
     *
     * A good approach is to call this function with every mouse move or keypress on desktop
     * platforms; or at any finger tap or gesture and any keypress on mobile platforms.
     *
     * Failing to call this function, you risk a user going "Away" while typing a lengthy message,
     * which would be awkward.
     *
     * The associated request type with this request is MegaChatRequest::TYPE_SIGNAL_ACTIVITY.
     *
     * @param listener MegaChatRequestListener to track this request
     */
    void signalPresenceActivity(MegaChatRequestListener *listener = NULL);

    /**
     * @brief Get your currently online status.
     *
     * @note This function may return a different online status than the online status from
     * MegaChatPresenceConfig::getOnlineStatus. In example, when the user has configured the
     * autoaway option, after the timeout has expired, the status will be Away instead of Online.
     *
     * It can be one of the following values:
     * - MegaChatApi::STATUS_OFFLINE = 1
     * The user appears as being offline
     *
     * - MegaChatApi::STATUS_AWAY = 2
     * The user is away and might not answer.
     *
     * - MegaChatApi::STATUS_ONLINE = 3
     * The user is connected and online.
     *
     * - MegaChatApi::STATUS_BUSY = 4
     * The user is busy and don't want to be disturbed.
     */
    int getOnlineStatus();

    /**
     * @brief Check if the online status is already confirmed by the server
     *
     * When a new online status is requested by MegaChatApi::setOnlineStatus, it's not
     * immediately set, but sent to server for confirmation. If the status is not confirmed
     * the requested online status will not be seen by other users yet.
     *
     * The apps may use this function to indicate the status is not confirmed somehow, like
     * with a slightly different icon, blinking or similar.
     *
     * @return True if the online status is confirmed by server
     */
    bool isOnlineStatusPending();

    /**
     * @brief Get the current presence configuration
     *
     * You take the ownership of the returned value
     *
     * @see \c MegaChatPresenceConfig for further details.
     *
     * @return The current presence configuration, or NULL if not received yet from server
     */
    MegaChatPresenceConfig *getPresenceConfig();

    /**
     * @brief Returns whether the autoaway mechanism is active.
     *
     * @note This function may return false even when the Presence settings
     * establish that autoaway option is active. It happens when the persist
     * option is enabled and when the status is offline or away.
     *
     * @return True if the app should call \c MegaChatApi::signalPresenceActivity
     */
    bool isSignalActivityRequired();

    /**
     * @brief Get the online status of a user.
     *
     * It can be one of the following values:
     *
     * - MegaChatApi::STATUS_OFFLINE = 1
     * The user appears as being offline
     *
     * - MegaChatApi::STATUS_AWAY = 2
     * The user is away and might not answer.
     *
     * - MegaChatApi::STATUS_ONLINE = 3
     * The user is connected and online.
     *
     * - MegaChatApi::STATUS_BUSY = 4
     * The user is busy and don't want to be disturbed.
     *
     * @param userhandle Handle of the peer whose name is requested.
     * @return Online status of the user
     */
    int getUserOnlineStatus(MegaChatHandle userhandle);

    /**
     * @brief Set the status of the app
     *
     * Apps in mobile devices can be in different status. Typically, foreground and
     * background. The app should define its status in order to receive notifications
     * from server when the app is in background.
     *
     * This function doesn't have any effect until MEGAchat is fully initialized (meaning that
     * MegaChatApi::getInitState returns the value MegaChatApi::INIT_OFFLINE_SESSION or
     * MegaChatApi::INIT_ONLINE_SESSION).
     *
     * If MEGAchat is currently not connected to chatd, the request will fail with a
     * MegaChatError::ERROR_ACCESS. If that case, when transitioning from foreground to
     * background, the app should wait for being reconnected (@see MegaChatListener::onChatConnectionStateUpdate)
     * in order to ensure the server is aware of the new status of the app, specially in iOS where
     * the OS may kill the connection.
     *
     * The associated request type with this request is MegaChatRequest::TYPE_SET_BACKGROUND_STATUS
     * Valid data in the MegaChatRequest object received on callbacks:
     * - MegaChatRequest::getFlag - Returns the value of 1st parameter
     *
     * @param background True if the the app is in background, false if in foreground.
     */
    void setBackgroundStatus(bool background, MegaChatRequestListener *listener = NULL);

    /**
     * @brief Returns the background status established in MEGAchat
     *
     * This function will return -1 when MEGAchat is not fully initialized. It requires that
     * MegaChatApi::getInitState returns the value MegaChatApi::INIT_OFFLINE_SESSION or
     * MegaChatApi::INIT_ONLINE_SESSION.
     *
     * @return 0 for foreground, 1 for background, -1 if not fully initialized
     */
    int getBackgroundStatus();

    /**
     * @brief Returns the current firstname of the user
     *
     * This function is useful to get the firstname of users who participated in a groupchat with
     * you but already left. If the user sent a message, you may want to show the name of the sender.
     *
     * The associated request type with this request is MegaChatRequest::TYPE_GET_FIRSTNAME
     * Valid data in the MegaChatRequest object received on callbacks:
     * - MegaChatRequest::getUserHandle - Returns the handle of the user
     * - MegaChatRequest::getLink - Returns the authorization token. Previewers of chatlinks are not allowed
     * to retrieve user attributes like firstname or lastname, unless they provide a valid authorization token.
     *
     * Valid data in the MegaChatRequest object received in onRequestFinish when the error code
     * is MegaError::ERROR_OK:
     * - MegaChatRequest::getText - Returns the firstname of the user
     *
     * @param userhandle Handle of the user whose name is requested.
     * @param authorizationToken This value can be obtained with MegaChatRoom::getAuthorizationToken
     * @param listener MegaChatRequestListener to track this request
     */
    void getUserFirstname(MegaChatHandle userhandle, const char *authorizationToken, MegaChatRequestListener *listener = NULL);

    /**
     * @brief Returns the current firstname of the user
     *
     * Returns NULL if data is not cached yet.
     *
     * You take the ownership of returned value
     *
     * @param userhandle Handle of the user whose first name is requested.
     * @return The first name from user
     */
    const char* getUserFirstnameFromCache(MegaChatHandle userhandle);

    /**
     * @brief Returns the current lastname of the user
     *
     * This function is useful to get the lastname of users who participated in a groupchat with
     * you but already left. If the user sent a message, you may want to show the name of the sender.
     *
     * The associated request type with this request is MegaChatRequest::TYPE_GET_LASTNAME
     * Valid data in the MegaChatRequest object received on callbacks:
     * - MegaChatRequest::getUserHandle - Returns the handle of the user
     * - MegaChatRequest::getLink - Returns the authorization token. Previewers of chatlinks are not allowed
     * to retrieve user attributes like firstname or lastname, unless they provide a valid authorization token.
     *
     * Valid data in the MegaChatRequest object received in onRequestFinish when the error code
     * is MegaError::ERROR_OK:
     * - MegaChatRequest::getText - Returns the lastname of the user
     *
     * @param userhandle Handle of the user whose name is requested.
     * @param authorizationToken This value can be obtained with MegaChatRoom::getAuthorizationToken
     * @param listener MegaChatRequestListener to track this request
     */
    void getUserLastname(MegaChatHandle userhandle, const char *authorizationToken, MegaChatRequestListener *listener = NULL);

    /**
     * @brief Returns the current lastname of the user
     *
     * Returns NULL if data is not cached yet.
     *
     * You take the ownership of returned value
     *
     * @param userhandle Handle of the user whose last name is requested.
     * @return The last name from user
     */
    const char* getUserLastnameFromCache(MegaChatHandle userhandle);

    /**
     * @brief Returns the current fullname of the user
     *
     * Returns NULL if data is not cached yet.
     *
     * You take the ownership of returned value
     *
     * @param userhandle Handle of the user whose fullname is requested.
     * @return The full name from user
     */
    const char* getUserFullnameFromCache(MegaChatHandle userhandle);

    /**
     * @brief Returns the current email address of the contact
     *
     * This function is useful to get the email address of users you are NOT contact with.
     * Note that for any other user without contact relationship, this function will return NULL.
     *
     * You take the ownership of the returned value
     *
     * This function is useful to get the email address of users who participate in a groupchat with
     * you but are not your contacts.
     *
     * The associated request type with this request is MegaChatRequest::TYPE_GET_EMAIL
     * Valid data in the MegaChatRequest object received on callbacks:
     * - MegaChatRequest::getUserHandle - Returns the handle of the user
     *
     * Valid data in the MegaChatRequest object received in onRequestFinish when the error code
     * is MegaError::ERROR_OK:
     * - MegaChatRequest::getText - Returns the email address of the user
     *
     * @param userhandle Handle of the user whose name is requested.
     * @param listener MegaChatRequestListener to track this request
     */
    void getUserEmail(MegaChatHandle userhandle, MegaChatRequestListener *listener = NULL);

    /**
     * @brief Returns the current email address of the user
     *
     * Returns NULL if data is not cached yet or it's not possible to get
     *
     * You take the ownership of returned value
     *
     * @param userhandle Handle of the user whose email is requested.
     * @return The email from user
     */
    const char* getUserEmailFromCache(MegaChatHandle userhandle);

    /**
     * @brief Returns the known alias given to the user
     *
     * Returns NULL if data is not cached yet or it's not possible to get
     *
     * You take the ownership of returned value
     *
     * @param userhandle Handle of the user whose alias is requested.
     * @return The alias from user
     */
    const char *getUserAliasFromCache(MegaChatHandle userhandle);

    /**
     * @brief Returns all the known aliases
     *
     * Returns NULL if data is not cached yet or it's not possible to get
     *
     * You take the ownership of returned value
     *
     * @return The list of aliases
     */
    ::mega::MegaStringMap *getUserAliasesFromCache();

    /**
     * @brief request to server user attributes
     *
     * This function is useful to get the email address, first name, last name and full name
     * from chat link participants that they are not loaded
     *
     * After request is finished, you can call to MegaChatApi::getUserFirstnameFromCache,
     * MegaChatApi::getUserLastnameFromCache, MegaChatApi::getUserFullnameFromCache,
     * MegaChatApi::getUserEmailFromCache (email will not available in anonymous mode)
     *
     * The associated request type with this request is MegaChatRequest::TYPE_GET_PEER_ATTRIBUTES
     * Valid data in the MegaChatRequest object received on callbacks:
     * - MegaChatRequest::getChatHandle - Returns the handle of chat
     * - MegaChatRequest::getMegaHandleList - Returns the handles of user that attributes have been requested
     *
     * @param chatid Handle of the chat whose member attributes requested
     * @param userList List of user whose attributes has been requested
     * @param listener MegaChatRequestListener to track this request
     */
    void loadUserAttributes(MegaChatHandle chatid, mega::MegaHandleList *userList, MegaChatRequestListener *listener = nullptr);

    /**
     * @brief Maximum number of participants in a chat whose attributes are automatically fetched
     *
     * For very large chatrooms, the user attributes that are usually pre-loaded automatically by MEGAchat
     * are not loaded. Instead, the app needs to call MegaChatApi::loadUserAttributes in order to request them.
     * Once the request finishes, attributes like the firstname or the email will be available through the getters,
     * like MegaChatApi::getUserFirstnameFromCache and alike.
     * @return Maximun number of member in public chat which attributes are requested automatically
     */
    unsigned int getMaxParticipantsWithAttributes();

    /**
     * @brief Returns the current email address of the contact
     *
     * This function is useful to get the email address of users you are contact with and users
     * you were contact with in the past and later on the contact relationship was broken.
     * Note that for any other user without contact relationship, this function will return NULL.
     *
     * You take the ownership of the returned value
     *
     * @param userhandle Handle of the user whose name is requested.
     * @return The email address of the contact, or NULL if not found.
     */
    char *getContactEmail(MegaChatHandle userhandle);

    /**
     * @brief Returns the userhandle of the contact
     *
     * This function is useful to get the handle of users you are contact with and users
     * you were contact with in the past and later on the contact relationship was broken.
     * Note that for any other user without contact relationship, this function will return
     * MEGACHAT_INVALID_HANDLE.
     *
     * @param email Email address of the user whose handle is requested.
     * @return The userhandle of the contact, or MEGACHAT_INVALID_HANDLE if not found.
     */
    MegaChatHandle getUserHandleByEmail(const char *email);

    /**
     * @brief Returns the handle of the logged in user.
     *
     * This function works even in offline mode (MegaChatApi::INIT_OFFLINE_SESSION),
     * since the value is retrieved from cache.
     *
     * @return Own user handle
     */
    MegaChatHandle getMyUserHandle();

    /**
     * @brief Returns the client id handle of the logged in user for a chatroom
     *
     * The clientId is not the same for all chatrooms. If \c chatid is invalid, this function
     * returns 0
     *
     * In offline mode (MegaChatApi::INIT_OFFLINE_SESSION), this function returns 0
     *
     * @return Own client id handle
     */
    MegaChatHandle getMyClientidHandle(MegaChatHandle chatid);

    /**
     * @brief Returns the firstname of the logged in user.
     *
     * This function works even in offline mode (MegaChatApi::INIT_OFFLINE_SESSION),
     * since the value is retrieved from cache.
     *
     * You take the ownership of the returned value
     *
     * @return Own user firstname
     */
    char *getMyFirstname();

    /**
     * @brief Returns the lastname of the logged in user.
     *
     * This function works even in offline mode (MegaChatApi::INIT_OFFLINE_SESSION),
     * since the value is retrieved from cache.
     *
     * You take the ownership of the returned value
     *
     * @return Own user lastname
     */
    char *getMyLastname();

    /**
     * @brief Returns the fullname of the logged in user.
     *
     * This function works even in offline mode (MegaChatApi::INIT_OFFLINE_SESSION),
     * since the value is retrieved from cache.
     *
     * You take the ownership of the returned value
     *
     * @return Own user fullname
     */
    char *getMyFullname();

    /**
     * @brief Returns the email of the logged in user.
     *
     * This function works even in offline mode (MegaChatApi::INIT_OFFLINE_SESSION),
     * since the value is retrieved from cache.
     *
     * You take the ownership of the returned value
     *
     * @return Own user email
     */
    char *getMyEmail();


    /**
     * @brief Get all chatrooms (1on1 and groupal) of this MEGA account
     *
     * It is needed to have successfully called \c MegaChatApi::init (the initialization
     * state should be \c MegaChatApi::INIT_OFFLINE_SESSION or \c MegaChatApi::INIT_ONLINE_SESSION)
     * before calling this function.
     *
     * You take the ownership of the returned value
     *
     * @return List of MegaChatRoom objects with all chatrooms of this account.
     */
    MegaChatRoomList *getChatRooms();

    /**
     * @brief Get the MegaChatRoom that has a specific handle
     *
     * You can get the handle of a MegaChatRoom using MegaChatRoom::getChatId or
     * MegaChatListItem::getChatId.
     *
     * It is needed to have successfully called \c MegaChatApi::init (the initialization
     * state should be \c MegaChatApi::INIT_OFFLINE_SESSION or \c MegaChatApi::INIT_ONLINE_SESSION)
     * before calling this function.
     *
     * You take the ownership of the returned value
     *
     * @param chatid MegaChatHandle that identifies the chat room
     * @return MegaChatRoom object for the specified \c chatid
     */
    MegaChatRoom *getChatRoom(MegaChatHandle chatid);

    /**
     * @brief Get the MegaChatRoom for the 1on1 chat with the specified user
     *
     * If the 1on1 chat with the user specified doesn't exist, this function will
     * return NULL.
     *
     * It is needed to have successfully called \c MegaChatApi::init (the initialization
     * state should be \c MegaChatApi::INIT_OFFLINE_SESSION or \c MegaChatApi::INIT_ONLINE_SESSION)
     * before calling this function.
     *
     * You take the ownership of the returned value
     *
     * @param userhandle MegaChatHandle that identifies the user
     * @return MegaChatRoom object for the specified \c userhandle
     */
    MegaChatRoom *getChatRoomByUser(MegaChatHandle userhandle);

    /**
     * @brief Get all chatrooms (1on1 and groupal) with limited information
     *
     * It is needed to have successfully called \c MegaChatApi::init (the initialization
     * state should be \c MegaChatApi::INIT_OFFLINE_SESSION or \c MegaChatApi::INIT_ONLINE_SESSION)
     * before calling this function.
     *
     * Note that MegaChatListItem objects don't include as much information as
     * MegaChatRoom objects, but a limited set of data that is usually displayed
     * at the list of chatrooms, like the title of the chat or the unread count.
     *
     * This function filters out archived chatrooms. You can retrieve them by using
     * the function \c getArchivedChatListItems.
     *
     * You take the ownership of the returned value
     *
     * @return List of MegaChatListItemList objects with all chatrooms of this account.
     */
    MegaChatListItemList *getChatListItems();

    /**
     * @brief Get all chatrooms (1on1 and groupal) that contains a certain set of participants
     *
     * It is needed to have successfully called \c MegaChatApi::init (the initialization
     * state should be \c MegaChatApi::INIT_OFFLINE_SESSION or \c MegaChatApi::INIT_ONLINE_SESSION)
     * before calling this function.
     *
     * Note that MegaChatListItem objects don't include as much information as
     * MegaChatRoom objects, but a limited set of data that is usually displayed
     * at the list of chatrooms, like the title of the chat or the unread count.
     *
     * This function returns even archived chatrooms.
     *
     * You take the ownership of the returned value
     *
     * @param peers MegaChatPeerList that contains the user handles of the chat participants,
     * except our own handle because MEGAchat doesn't include them in the map of members for each chatroom.
     *
     * @return List of MegaChatListItemList objects with the chatrooms that contains a certain set of participants.
     */
    MegaChatListItemList *getChatListItemsByPeers(MegaChatPeerList *peers);

    /**
     * @brief Get the MegaChatListItem that has a specific handle
     *
     * You can get the handle of the chatroom using MegaChatRoom::getChatId or
     * MegaChatListItem::getChatId.
     *
     * It is needed to have successfully called \c MegaChatApi::init (the initialization
     * state should be \c MegaChatApi::INIT_OFFLINE_SESSION or \c MegaChatApi::INIT_ONLINE_SESSION)
     * before calling this function.
     *
     * Note that MegaChatListItem objects don't include as much information as
     * MegaChatRoom objects, but a limited set of data that is usually displayed
     * at the list of chatrooms, like the title of the chat or the unread count.
     *
     * You take the ownership of the returned value
     *
     * @param chatid MegaChatHandle that identifies the chat room
     * @return MegaChatListItem object for the specified \c chatid
     */
    MegaChatListItem *getChatListItem(MegaChatHandle chatid);

    /**
     * @brief Return the number of chatrooms with unread messages
     *
     * Archived chatrooms or chatrooms in preview mode with unread messages
     * are not considered.
     *
     * @return The number of chatrooms with unread messages
     */
    int getUnreadChats();

    /**
     * @brief Return the chatrooms that are currently active
     *
     * You take the onwership of the returned value.
     *
     * @return MegaChatListItemList including all the active chatrooms
     */
    MegaChatListItemList *getActiveChatListItems();

    /**
     * @brief Return the chatrooms that are currently inactive
     *
     * Chatrooms became inactive when you left a groupchat or you are removed by
     * a moderator. 1on1 chats do not become inactive, just read-only.
     *
     * You take the onwership of the returned value.
     *
     * @return MegaChatListItemList including all the active chatrooms
     */
    MegaChatListItemList *getInactiveChatListItems();

    /**
     * @brief Return the archived chatrooms
     *
     * You take the onwership of the returned value.
     *
     * @return MegaChatListItemList including all the archived chatrooms
     */
    MegaChatListItemList *getArchivedChatListItems();

    /**
     * @brief Return the chatrooms that have unread messages
     *
     * Archived chatrooms with unread messages are not considered.
     *
     * You take the onwership of the returned value.
     *
     * @return MegaChatListItemList including all the chatrooms with unread messages
     */
    MegaChatListItemList *getUnreadChatListItems();

    /**
     * @brief Get the chat id for the 1on1 chat with the specified user
     *
     * If the 1on1 chat with the user specified doesn't exist, this function will
     * return MEGACHAT_INVALID_HANDLE.
     *
     * @param userhandle MegaChatHandle that identifies the user
     * @return MegaChatHandle that identifies the 1on1 chatroom
     */
    MegaChatHandle getChatHandleByUser(MegaChatHandle userhandle);

    /**
     * @brief Creates a chat for one or more participants, allowing you to specify their
     * permissions and if the chat should be a group chat or not (when it is just for 2 participants).
     *
     * There are two types of chat: permanent an group. A permanent chat is between two people, and
     * participants can not leave it.
     *
     * The creator of the chat will have moderator level privilege and should not be included in the
     * list of peers.
     *
     * The associated request type with this request is MegaChatRequest::TYPE_CREATE_CHATROOM
     * Valid data in the MegaChatRequest object received on callbacks:
     * - MegaChatRequest::getFlag - Returns if the new chat is a group chat or permanent chat
     * - MegaChatRequest::getPrivilege - Returns zero (private mode)
     * - MegaChatRequest::getMegaChatPeerList - List of participants and their privilege level
     *
     * Valid data in the MegaChatRequest object received in onRequestFinish when the error code
     * is MegaError::ERROR_OK:
     * - MegaChatRequest::getChatHandle - Returns the handle of the new chatroom
     *
     * On the onRequestFinish error, the error code associated to the MegaChatError can be:
     * - MegaChatError::ERROR_NOENT  - If the target user is the same user as caller
     * - MegaChatError::ERROR_ACCESS - If the target is not actually contact of the user.
     * - MegaChatError::ERROR_ACCESS - If no peers are provided for a 1on1 chatroom.
     *
     * @note If you are trying to create a chat with more than 1 other person, then it will be forced
     * to be a group chat.
     *
     * @note If peers list contains only one person, group chat is not set and a permament chat already
     * exists with that person, then this call will return the information for the existing chat, rather
     * than a new chat.
     *
     * @param group Flag to indicate if the chat is a group chat or not
     * @param peers MegaChatPeerList including other users and their privilege level
     * @param listener MegaChatRequestListener to track this request
     */
    void createChat(bool group, MegaChatPeerList *peers, MegaChatRequestListener *listener = NULL);

    /**
     * @brief Creates a chat for one or more participants, allowing you to specify their
     * permissions and if the chat should be a group chat or not (when it is just for 2 participants).
     *
     * There are two types of chat: permanent an group. A permanent chat is between two people, and
     * participants can not leave it.
     *
     * The creator of the chat will have moderator level privilege and should not be included in the
     * list of peers.
     *
     * The associated request type with this request is MegaChatRequest::TYPE_CREATE_CHATROOM
     * Valid data in the MegaChatRequest object received on callbacks:
     * - MegaChatRequest::getFlag - Returns if the new chat is a group chat or permanent chat
     * - MegaChatRequest::getPrivilege - Returns zero (private mode)
     * - MegaChatRequest::getMegaChatPeerList - List of participants and their privilege level
     * - MegaChatRequest::getText - Returns the title of the chat.
     *
     * Valid data in the MegaChatRequest object received in onRequestFinish when the error code
     * is MegaError::ERROR_OK:
     * - MegaChatRequest::getChatHandle - Returns the handle of the new chatroom
     *
     * On the onRequestFinish error, the error code associated to the MegaChatError can be:
     * - MegaChatError::ERROR_NOENT  - If the target user is the same user as caller
     * - MegaChatError::ERROR_ACCESS - If the target is not actually contact of the user.
     * - MegaChatError::ERROR_ACCESS - If no peers are provided for a 1on1 chatroom.
     *
     * @note If you are trying to create a chat with more than 1 other person, then it will be forced
     * to be a group chat.
     *
     * @note If peers list contains only one person, group chat is not set and a permament chat already
     * exists with that person, then this call will return the information for the existing chat, rather
     * than a new chat.
     *
     * @param group Flag to indicate if the chat is a group chat or not
     * @param title Null-terminated character string with the chat title. If the title
     * is longer than 30 characters, it will be truncated to that maximum length.
     * @param peers MegaChatPeerList including other users and their privilege level
     * @param listener MegaChatRequestListener to track this request
     */
    void createChat(bool group, MegaChatPeerList *peers, const char *title, MegaChatRequestListener *listener = NULL);

    /**
     * @brief Creates an public chatroom for multiple participants (groupchat)
     *
     * This function allows to create public chats, where the moderator can create chat links to share
     * the access to the chatroom via a URL (chat-link). In order to create a public chat-link, the
     * moderator can create/get a public handle for the chatroom and generate a URL by using
     * \c MegaChatApi::createChatLink. The chat-link can be deleted at any time by any moderator
     * by using \c MegaChatApi::removeChatLink.
     *
     * The chatroom remains in the public mode until a moderator calls \c MegaChatApi::setPublicChatToPrivate.
     *
     * Any user can preview the chatroom thanks to the chat-link by using \c MegaChatApi::openChatPreview.
     * Any user can join the chatroom thanks to the chat-link by using \c MegaChatApi::autojoinPublicChat.
     *
     * The associated request type with this request is MegaChatRequest::TYPE_CREATE_CHATROOM
     * Valid data in the MegaChatRequest object received on callbacks:
     * - MegaChatRequest::getFlag - Returns always true, since the new chat is a groupchat
     * - MegaChatRequest::getPrivilege - Returns one (public mode)
     * - MegaChatRequest::getMegaChatPeerList - List of participants and their privilege level
     * - MegaChatRequest::getText - Returns the title of the chat.
     *
     * Valid data in the MegaChatRequest object received in onRequestFinish when the error code
     * is MegaError::ERROR_OK:
     * - MegaChatRequest::getChatHandle - Returns the handle of the new chatroom
     *
     * On the onRequestFinish error, the error code associated to the MegaChatError can be:
     * - MegaChatError::ERROR_ARGS   - If no peer list is provided or non groupal and public is set.
     * - MegaChatError::ERROR_NOENT  - If the target user is the same user as caller
     * - MegaChatError::ERROR_ACCESS - If the target is not actually contact of the user.
     * - MegaChatError::ERROR_ACCESS - If no peers are provided for a 1on1 chatroom.
     *
     * @param peers MegaChatPeerList including other users and their privilege level
     * @param title Null-terminated character string with the chat title. If the title
     * is longer than 30 characters, it will be truncated to that maximum length.
     * @param listener MegaChatRequestListener to track this request
     */
    void createPublicChat(MegaChatPeerList *peers, const char *title = NULL, MegaChatRequestListener *listener = NULL);

    /**
     * @brief Creates a meeting
     *
     * This function allows to create public chats, where the moderator can create chat links to share
     * the access to the chatroom via a URL (chat-link). In order to create a public chat-link, the
     * moderator can create/get a public handle for the chatroom and generate a URL by using
     * \c MegaChatApi::createChatLink. The chat-link can be deleted at any time by any moderator
     * by using \c MegaChatApi::removeChatLink.
     *
     * The chatroom remains in the public mode until a moderator calls \c MegaChatApi::setPublicChatToPrivate.
     *
     * Any user can preview the chatroom thanks to the chat-link by using \c MegaChatApi::openChatPreview.
     * Any user can join the chatroom thanks to the chat-link by using \c MegaChatApi::autojoinPublicChat.
     *
     * The associated request type with this request is MegaChatRequest::TYPE_CREATE_CHATROOM
     * Valid data in the MegaChatRequest object received on callbacks:
     * - MegaChatRequest::getFlag - Returns always true, since the new chat is a groupchat
     * - MegaChatRequest::getPrivilege - Returns one (public mode)
     * - MegaChatRequest::getMegaChatPeerList - List of participants and their privilege level
     * - MegaChatRequest::getText - Returns the title of the chat.
     * - MegaChatRequest::getNumber - Returns always 1, since the chatroom is a meeting
     *
     * Valid data in the MegaChatRequest object received in onRequestFinish when the error code
     * is MegaError::ERROR_OK:
     * - MegaChatRequest::getChatHandle - Returns the handle of the new chatroom
     *
     * On the onRequestFinish error, the error code associated to the MegaChatError can be:
     * - MegaChatError::ERROR_ARGS   - If no peer list is provided or non groupal and public is set.
     * - MegaChatError::ERROR_NOENT  - If the target user is the same user as caller
     * - MegaChatError::ERROR_ACCESS - If the target is not actually contact of the user.
     * - MegaChatError::ERROR_ACCESS - If no peers are provided for a 1on1 chatroom.
     *
     * @param title Null-terminated character string with the chat title. If the title
     * is longer than 30 characters, it will be truncated to that maximum length.
     * @param listener MegaChatRequestListener to track this request
     */
    void createMeeting(const char *title = NULL, MegaChatRequestListener *listener = NULL);

    /**
     * @brief Check if there is an existing chat-link for an public chat
     *
     * This function allows any chat participant to check whether a public handle for public
     * chats exist and, if any, it returns a chat-link that any user can use to preview or join the chatroom.
     *
     * @see \c MegaChatApi::createPublicChat for more details.
     *
     * The associated request type with this request is MegaChatRequest::TYPE_CHAT_LINK_HANDLE
     * Valid data in the MegaChatRequest object received on callbacks:
     * - MegaChatRequest::getChatHandle - Returns the chat identifier
     * - MegaChatRequest::getFlag - Returns false
     * - MegaChatRequest::getNumRetry - Returns 0
     *
     * Valid data in the MegaChatRequest object received in onRequestFinish when the error code
     * is MegaError::ERROR_OK:
     * - MegaChatRequest::getText - Returns the chat-link for the chatroom, if it already exist
     *
     * On the onRequestFinish error, the error code associated to the MegaChatError can be:
     * - MegaChatError::ERROR_ARGS   - If the chatroom is not groupal or public.
     * - MegaChatError::ERROR_NOENT  - If the chatroom does not exists or the chatid is invalid.
     * - MegaChatError::ERROR_ACCESS - If the caller is not an operator.
     * - MegaChatError::ERROR_ACCESS - If the chat does not have topic.
     *
     * @param chatid MegaChatHandle that identifies the chat room
     * @param listener MegaChatRequestListener to track this request
     */
    void queryChatLink(MegaChatHandle chatid, MegaChatRequestListener *listener = NULL);

    /**
     * @brief Create a chat-link for a public chat
     *
     * This function allows moderators to create a public handle for public chats and returns
     * a chat-link that any user can use to preview or join the chatroom.
     *
     * @see \c MegaChatApi::createPublicChat for more details.
     *
     * The associated request type with this request is MegaChatRequest::TYPE_CHAT_LINK_HANDLE
     * Valid data in the MegaChatRequest object received on callbacks:
     * - MegaChatRequest::getChatHandle - Returns the chat identifier
     * - MegaChatRequest::getFlag - Returns false
     * - MegaChatRequest::getNumRetry - Returns 1
     *
     * Valid data in the MegaChatRequest object received in onRequestFinish when the error code
     * is MegaError::ERROR_OK:
     * - MegaChatRequest::getText - Returns the chat-link for the chatroom
     *
     * On the onRequestFinish error, the error code associated to the MegaChatError can be:
     * - MegaChatError::ERROR_ARGS   - If the chatroom is not groupal or public.
     * - MegaChatError::ERROR_NOENT  - If the chatroom does not exists or the chatid is invalid.
     * - MegaChatError::ERROR_ACCESS - If the caller is not an operator.
     * - MegaChatError::ERROR_ACCESS - If the chat does not have topic.
     *
     * @param chatid MegaChatHandle that identifies the chat room
     * @param listener MegaChatRequestListener to track this request
     */
    void createChatLink(MegaChatHandle chatid, MegaChatRequestListener *listener = NULL);

    /**
     * @brief Adds a user to an existing chat. To do this you must have the
     * moderator privilege in the chat, and the chat must be a group chat.
     *
     * The associated request type with this request is MegaChatRequest::TYPE_INVITE_TO_CHATROOM
     * Valid data in the MegaChatRequest object received on callbacks:
     * - MegaChatRequest::getChatHandle - Returns the chat identifier
     * - MegaChatRequest::getUserHandle - Returns the MegaChatHandle of the user to be invited
     * - MegaChatRequest::getPrivilege - Returns the privilege level wanted for the user
     *
     * On the onRequestFinish error, the error code associated to the MegaChatError can be:
     * - MegaChatError::ERROR_ACCESS - If the logged in user doesn't have privileges to invite peers
     * or the target is not actually contact of the user.
     * - MegaChatError::ERROR_NOENT - If there isn't any chat with the specified chatid.
     * - MegaChatError::ERROR_ARGS - If the chat is not a group chat (cannot invite peers)
     *
     * @param chatid MegaChatHandle that identifies the chat room
     * @param uh MegaChatHandle that identifies the user
     * @param privilege Privilege level for the new peers. Valid values are:
     * - MegaChatPeerList::PRIV_RO = 0
     * - MegaChatPeerList::PRIV_STANDARD = 2
     * - MegaChatPeerList::PRIV_MODERATOR = 3
     * @param listener MegaChatRequestListener to track this request
     */
    void inviteToChat(MegaChatHandle chatid, MegaChatHandle uh, int privilege, MegaChatRequestListener *listener = NULL);

    /**
     * @brief Allow a user to add himself to an existing public chat. To do this the public chat must be in preview mode,
     * the result of a previous call to openChatPreview(), and the public handle contained in the chat-link must be still valid.
     *
     * The associated request type with this request is MegaChatRequest::TYPE_AUTOJOIN_PUBLIC_CHAT
     * Valid data in the MegaChatRequest object received on callbacks:
     * - MegaChatRequest::getChatHandle - Returns the chat identifier
     * - MegaChatRequest::getUserHandle - Returns invalid handle to identify that is an autojoin
     *
     * On the onRequestFinish error, the error code associated to the MegaChatError can be:
     * - MegaChatError::ERROR_ARGS  - If the chatroom is not groupal, public or is not in preview mode.
     * - MegaChatError::ERROR_NOENT - If the chat room does not exists, the chatid is not valid or the
     * public handle is not valid.
     *
     * @param chatid MegaChatHandle that identifies the chat room
     * @param listener MegaChatRequestListener to track this request
     */
    void autojoinPublicChat(MegaChatHandle chatid, MegaChatRequestListener *listener = NULL);

    /**
     * @brief Allow a user to rejoin to an existing public chat. To do this the public chat
     * must have a valid public handle.
     *
     * This function must be called only after calling:
     * - MegaChatApi::openChatPreview and receive MegaChatError::ERROR_EXIST for a chatroom where
     * your own privilege is MegaChatRoom::PRIV_RM (You are trying to preview a public chat which
     * you were part of, so you have to rejoin it)
     *
     * The associated request type with this request is MegaChatRequest::TYPE_AUTOJOIN_PUBLIC_CHAT
     * Valid data in the MegaChatRequest object received on callbacks:
     * - MegaChatRequest::getChatHandle - Returns the chat identifier
     * - MegaChatRequest::getUserHandle - Returns the public handle of the chat to identify that
     * is a rejoin
     *
     * On the onRequestFinish error, the error code associated to the MegaChatError can be:
     * - MegaChatError::ERROR_ARGS - If the chatroom is not groupal, the chatroom is not public
     * or the chatroom is in preview mode.
     * - MegaChatError::ERROR_NOENT - If the chatid is not valid, there isn't any chat with the specified
     * chatid or the chat doesn't have a valid public handle.
     *
     * @param chatid MegaChatHandle that identifies the chat room
     * @param ph MegaChatHandle that corresponds with the public handle of chat room
     * @param listener MegaChatRequestListener to track this request
     */
    void autorejoinPublicChat(MegaChatHandle chatid, MegaChatHandle ph, MegaChatRequestListener *listener = NULL);

    /**
     * @brief Remove another user from a chat. To remove a user you need to have the
     * operator/moderator privilege. Only groupchats can be left.
     *
     * The associated request type with this request is MegaChatRequest::TYPE_REMOVE_FROM_CHATROOM
     * Valid data in the MegaChatRequest object received on callbacks:
     * - MegaChatRequest::getChatHandle - Returns the chat identifier
     * - MegaChatRequest::getUserHandle - Returns the MegaChatHandle of the user to be removed
     *
     * On the onRequestFinish error, the error code associated to the MegaChatError can be:
     * - MegaChatError::ERROR_ACCESS - If the logged in user doesn't have privileges to remove peers.
     * - MegaChatError::ERROR_NOENT - If there isn't any chat with the specified chatid.
     * - MegaChatError::ERROR_ARGS - If the chat is not a group chat (cannot remove peers)
     *
     * @param chatid MegaChatHandle that identifies the chat room
     * @param uh MegaChatHandle that identifies the user.
     * @param listener MegaChatRequestListener to track this request
     */
    void removeFromChat(MegaChatHandle chatid, MegaChatHandle uh, MegaChatRequestListener *listener = NULL);

    /**
     * @brief Leave a chatroom. Only groupchats can be left.
     *
     * The associated request type with this request is MegaChatRequest::TYPE_REMOVE_FROM_CHATROOM
     * Valid data in the MegaChatRequest object received on callbacks:
     * - MegaChatRequest::getChatHandle - Returns the chat identifier
     *
     * On the onRequestFinish error, the error code associated to the MegaChatError can be:
     * - MegaChatError::ERROR_ACCESS - If the logged in user doesn't have privileges to remove peers.
     * - MegaChatError::ERROR_NOENT - If there isn't any chat with the specified chatid.
     * - MegaChatError::ERROR_ARGS - If the chat is not a group chat (cannot remove peers)
     *
     * @param chatid MegaChatHandle that identifies the chat room
     * @param listener MegaChatRequestListener to track this request
     */
    void leaveChat(MegaChatHandle chatid, MegaChatRequestListener *listener = NULL);

    /**
     * @brief Allows a logged in operator/moderator to adjust the permissions on any other user
     * in their group chat. This does not work for a 1:1 chat.
     *
     * The associated request type with this request is MegaChatRequest::TYPE_UPDATE_PEER_PERMISSIONS
     * Valid data in the MegaChatRequest object received on callbacks:
     * - MegaChatRequest::getChatHandle - Returns the chat identifier
     * - MegaChatRequest::getUserHandle - Returns the MegaChatHandle of the user whose permission
     * is to be upgraded
     * - MegaChatRequest::getPrivilege - Returns the privilege level wanted for the user
     *
     * On the onRequestFinish error, the error code associated to the MegaChatError can be:
     * - MegaChatError::ERROR_ACCESS - If the logged in user doesn't have privileges to update the privilege level.
     * - MegaChatError::ERROR_NOENT - If there isn't any chat with the specified chatid.
     *
     * @param chatid MegaChatHandle that identifies the chat room
     * @param uh MegaChatHandle that identifies the user
     * @param privilege Privilege level for the existing peer. Valid values are:
     * - MegaChatPeerList::PRIV_RO = 0
     * - MegaChatPeerList::PRIV_STANDARD = 2
     * - MegaChatPeerList::PRIV_MODERATOR = 3
     * @param listener MegaChatRequestListener to track this request
     */
    void updateChatPermissions(MegaChatHandle chatid, MegaChatHandle uh, int privilege, MegaChatRequestListener *listener = NULL);

    /**
     * @brief Allows a logged in operator/moderator to truncate their chat, i.e. to clear
     * the entire chat history up to a certain message. All earlier messages are wiped,
     * but this specific message will be overwritten by a management message. In addition
     * all reactions associated to the message are wiped and must be cleared by applications.
     *
     * You can expect a call to \c MegaChatRoomListener::onMessageUpdate where the message
     * will have no content and it will be of type \c MegaChatMessage::TYPE_TRUNCATE. Any
     * reactions associated to the original message will be cleared.
     *
     * The associated request type with this request is MegaChatRequest::TYPE_TRUNCATE_HISTORY
     * Valid data in the MegaChatRequest object received on callbacks:
     * - MegaChatRequest::getChatHandle - Returns the chat identifier
     * - MegaChatRequest::getUserHandle - Returns the message identifier to truncate from.
     *
     * On the onRequestFinish error, the error code associated to the MegaChatError can be:
     * - MegaChatError::ERROR_ACCESS - If the logged in user doesn't have privileges to truncate the chat history
     * - MegaChatError::ERROR_NOENT - If there isn't any chat with the specified chatid.
     * - MegaChatError::ERROR_ARGS - If the chatid or messageid are invalid
     *
     * @param chatid MegaChatHandle that identifies the chat room
     * @param messageid MegaChatHandle that identifies the message to truncate from
     * @param listener MegaChatRequestListener to track this request
     */
    void truncateChat(MegaChatHandle chatid, MegaChatHandle messageid, MegaChatRequestListener *listener = NULL);

    /**
     * @brief Allows a logged in operator/moderator to clear the entire chat history
     *
     * If the history is not already empty, the latest message will be overwritten by
     * You can expect a call to \c MegaChatRoomListener::onMessageUpdate
     * where the message will have no content and it will be of type
     * \c MegaChatMessage::TYPE_TRUNCATE. Any reactions associated to the original
     * message will be cleared.
     *
     * The associated request type with this request is MegaChatRequest::TYPE_TRUNCATE_HISTORY
     * Valid data in the MegaChatRequest object received on callbacks:
     * - MegaChatRequest::getChatHandle - Returns the chat identifier
     *
     * On the onRequestFinish error, the error code associated to the MegaChatError can be:
     * - MegaChatError::ERROR_ACCESS - If the logged in user doesn't have privileges to truncate the chat history
     * - MegaChatError::ERROR_NOENT - If there isn't any chat with the specified chatid.
     * - MegaChatError::ERROR_ARGS - If the chatid is invalid
     *
     * @param chatid MegaChatHandle that identifies the chat room
     * @param listener MegaChatRequestListener to track this request
     */
    void clearChatHistory(MegaChatHandle chatid, MegaChatRequestListener *listener = NULL);

    /**
     * @brief Allows to set the title of a group chat
     *
     * Only participants with privilege level MegaChatPeerList::PRIV_MODERATOR are allowed to
     * set the title of a chat.
     *
     * The associated request type with this request is MegaChatRequest::TYPE_EDIT_CHATROOM_NAME
     * Valid data in the MegaChatRequest object received on callbacks:
     * - MegaChatRequest::getChatHandle - Returns the chat identifier
     * - MegaChatRequest::getText - Returns the title of the chat.
     *
     * On the onRequestFinish error, the error code associated to the MegaChatError can be:
     * - MegaChatError::ERROR_ACCESS - If the logged in user doesn't have privileges to invite peers.
     * - MegaChatError::ERROR_ARGS - If there's a title and it's not Base64url encoded.
     *
     * Valid data in the MegaChatRequest object received in onRequestFinish when the error code
     * is MegaError::ERROR_OK:
     * - MegaChatRequest::getText - Returns the title of the chat that was actually saved.
     *
     * @param chatid MegaChatHandle that identifies the chat room
     * @param title Null-terminated character string with the title that wants to be set. If the
     * title is longer than 30 characters, it will be truncated to that maximum length.
     * @param listener MegaChatRequestListener to track this request
     */
    void setChatTitle(MegaChatHandle chatid, const char *title, MegaChatRequestListener *listener = NULL);

    /**
     * @brief Allows any user to preview a public chat without being a participant
     *
     * This function loads the required data to preview a public chat referenced by a
     * chat-link. It returns the actual \c chatid, the public handle, the number of peers
     * and also the title.
     *
     * If this request success, the caller can proceed as usual with
     * \c MegaChatApi::openChatRoom to preview the chatroom in read-only mode, followed by
     * a MegaChatApi::closeChatRoom as usual.
     *
     * The previewer may choose to join the public chat permanently, becoming a participant
     * with read-write privilege, by calling MegaChatApi::autojoinPublicChat.
     *
     * Instead, if the previewer is not interested in the chat anymore, it can remove it from
     * the list of chats by calling MegaChatApi::closeChatPreview.
     * @note If the previewer doesn't explicitely close the preview, it will be lost if the
     * app is closed. A preview of a chat is not persisted in cache.
     *
     * The associated request type with this request is MegaChatRequest::TYPE_LOAD_PREVIEW
     * Valid data in the MegaChatRequest object received on callbacks:
     * - MegaChatRequest::getLink - Returns the chat link.
     * - MegaChatRequest::getFlag - Returns true (openChatPreview)
     *
     * On the onRequestFinish error, the error code associated to the MegaChatError can be:
     * - MegaChatError::ERROR_ARGS - If chatlink has not an appropiate format
     * - MegaChatError::ERROR_EXIST - If the chatroom already exists:
     *      + If the chatroom is in preview mode the user is trying to preview a public chat twice
     *      + If the chatroom is not in preview mode but is active, the user is trying to preview a
     *      chat which he is part of.
     *      + If the chatroom is not in preview mode but is inactive, the user is trying to preview a
     *      chat which he was part of. In this case the user will have to call MegaChatApi::autorejoinPublicChat to join
     *      to autojoin the chat again. Note that you won't be able to preview a public chat any more, once
     *      you have been part of the chat.
     * - MegaChatError::ERROR_NOENT - If the chatroom does not exists or the public handle is not valid.
     *
     * Valid data in the MegaChatRequest object received in onRequestFinish when the error code
     * is MegaError::ERROR_OK or MegaError::ERROR_EXIST:
     * - MegaChatRequest::getChatHandle - Returns the chatid of the chat.
     * - MegaChatRequest::getNumber - Returns the number of peers in the chat.
     * - MegaChatRequest::getText - Returns the title of the chat that was actually saved.
     * - MegaChatRequest::getUserHandle - Returns the public handle of chat.
     * - MegaChatRequest::getMegaHandleList - Returns a vector with one element (callid), if call doesn't exit it will be NULL
     * - MegaChatRequest::getParamType - Returns 1 if it's a meeting room
     *
     * On the onRequestFinish, when the error code is MegaError::ERROR_OK, you need to call
     * MegaChatApi::openChatRoom to receive notifications related to this chat
     *
     * @param link Null-terminated character string with the public chat link
     * @param listener MegaChatRequestListener to track this request
     */
    void openChatPreview(const char *link, MegaChatRequestListener *listener = NULL);

    /**
     * @brief Allows any user to obtain basic information abouts a public chat if
     * a valid public handle exists.
     *
     * This function returns the actual \c chatid, the number of peers and also the title.
     *
     * The associated request type with this request is MegaChatRequest::TYPE_LOAD_PREVIEW
     * Valid data in the MegaChatRequest object received on callbacks:
     * - MegaChatRequest::getLink - Returns the chat link.
     * - MegaChatRequest::getFlag - Returns false (checkChatLink)
     *
     * On the onRequestFinish error, the error code associated to the MegaChatError can be:
     * - MegaChatError::ERROR_ARGS - If chatlink has not an appropiate format
     * - MegaChatError::ERROR_NOENT - If the chatroom not exists or the public handle is not valid.
     *
     * Valid data in the MegaChatRequest object received in onRequestFinish when the error code
     * is MegaError::ERROR_OK:
     * - MegaChatRequest::getChatHandle - Returns the chatid of the chat.
     * - MegaChatRequest::getNumber - Returns the number of peers in the chat.
     * - MegaChatRequest::getText - Returns the title of the chat that was actually saved.
     * - MegaChatRequest::getMegaHandleList - Returns a vector with one element (callid), if call doesn't exit it will be NULL
     * - MegaChatRequest::getParamType - Returns 1 if it's a meeting room
     *
     * @param link Null-terminated character string with the public chat link
     * @param listener MegaChatRequestListener to track this request
     */
    void checkChatLink(const char *link, MegaChatRequestListener *listener = NULL);

    /**
     * @brief Set the chat mode to private
     *
     * This function set the chat mode to private and invalidates the public handle if exists
     *
     * The associated request type with this request is MegaChatRequest::TYPE_SET_PRIVATE_MODE
     * Valid data in the MegaChatRequest object received on callbacks:
     * - MegaChatRequest::getChatHandle - Returns the chatId of the chat
     *
     * On the onRequestFinish error, the error code associated to the MegaChatError can be:
     * - MegaChatError::ERROR_ARGS   - If the chatroom is not groupal or public.
     * - MegaChatError::ERROR_NOENT  - If the chat room does not exists or the chatid is invalid.
     * - MegaChatError::ERROR_ACCESS - If the caller is not an operator.
     * - MegaChatError::ERROR_TOOMANY - If the chat is public and there are too many participants.
     *
     * Valid data in the MegaChatRequest object received in onRequestFinish when the error code
     * is MegaError::ERROR_OK:
     * - MegaChatRequest::getChatHandle - Returns the chatId of the chat
     *
     * @param chatid MegaChatHandle that identifies the chat room
     * @param listener MegaChatRequestListener to track this request
     */
    void setPublicChatToPrivate(MegaChatHandle chatid, MegaChatRequestListener *listener = NULL);

    /**
     * @brief Invalidates the current public handle
     *
     * This function invalidates the current public handle.
     *
     * The associated request type with this request is MegaChatRequest::TYPE_CHAT_LINK_HANDLE
     * Valid data in the MegaChatRequest object received on callbacks:
     * - MegaChatRequest::getChatHandle - Returns the chatId of the chat
     * - MegaChatRequest::getFlag - Returns true
     * - MegaChatRequest::getNumRetry - Returns 0
     *
     * On the onRequestFinish error, the error code associated to the MegaChatError can be:
     * - MegaChatError::ERROR_ARGS   - If the chatroom is not groupal or public.
     * - MegaChatError::ERROR_NOENT  - If the chatroom does not exists or the chatid is invalid.
     * - MegaChatError::ERROR_ACCESS - If the caller is not an operator.
     * - MegaChatError::ERROR_ACCESS - If the chat does not have topic.
     *
     * @param chatid MegaChatHandle that identifies the chat room
     * @param listener MegaChatRequestListener to track this request
     */
    void removeChatLink(MegaChatHandle chatid, MegaChatRequestListener *listener = NULL);

    /**
     * @brief Allows to un/archive chats
     *
     * This is a per-chat and per-user option, and it's intended to be used when the user does
     * not care anymore about an specific chatroom. Archived chatrooms should be displayed in a
     * different section or alike, so it can be clearly identified as archived.
     *
     * The associated request type with this request is MegaChatRequest::TYPE_ARCHIVE_CHATROOM
     * Valid data in the MegaChatRequest object received on callbacks:
     * - MegaChatRequest::getChatHandle - Returns the chat identifier
     * - MegaChatRequest::getFlag - Returns if chat is to be archived or unarchived
     *
     * On the onRequestFinish error, the error code associated to the MegaChatError can be:
     * - MegaChatError::ERROR_ENOENT - If the chatroom doesn't exists.
     * - MegaChatError::ERROR_ACCESS - If caller is not operator.
     *
     * @param chatid MegaChatHandle that identifies the chat room
     * @param archive True to set the chat as archived, false to unarchive it.
     * @param listener MegaChatRequestListener to track this request
     */
    void archiveChat(MegaChatHandle chatid, bool archive, MegaChatRequestListener *listener = NULL);

    /**
     * @brief This function allows a logged in operator/moderator to specify a message retention
     * timeframe in seconds, after which older messages in the chat are automatically deleted.
     * In order to disable the feature, the period of time can be set to zero (infinite).
     *
     * The associated request type with this request is MegaChatRequest::TYPE_SET_RETENTION_TIME
     * Valid data in the MegaChatRequest object received on callbacks:
     * - MegaChatRequest::getChatHandle - Returns the chat identifier
     * - MegaChatRequest::getNumber - Returns the retention timeframe in seconds
     *
     * On the onRequestFinish error, the error code associated to the MegaChatError can be:
     * - MegaChatError::ERROR_ARGS - If the chatid is invalid
     * - MegaChatError::ERROR_NOENT - If there isn't any chat with the specified chatid.
     * - MegaChatError::ERROR_ACCESS - If the logged in user doesn't have operator privileges
     *
     * @param chatid MegaChatHandle that identifies the chat room
     * @param period retention timeframe in seconds, after which older messages in the chat are automatically deleted
     * @param listener MegaChatRequestListener to track this request
     */
    void setChatRetentionTime(MegaChatHandle chatid, unsigned int period, MegaChatRequestListener *listener = NULL);

    /**
     * @brief This method should be called when a chat is opened
     *
     * The second parameter is the listener that will receive notifications about
     * events related to the specified chatroom. The same listener should be provided at
     * MegaChatApi::closeChatRoom to unregister it.
     *
     * @param chatid MegaChatHandle that identifies the chat room
     * @param listener MegaChatRoomListener to track events on this chatroom. NULL is not allowed.
     *
     * @return True if success, false if listener is NULL or the chatroom is not found.
     */
    bool openChatRoom(MegaChatHandle chatid, MegaChatRoomListener *listener);

    /**
     * @brief This method should be called when a chat is closed.
     *
     * It automatically unregisters the listener passed as the second paramenter, in
     * order to stop receiving the related events. Note that this listener should be
     * the one registered by MegaChatApi::openChatRoom.
     *
     * @param chatid MegaChatHandle that identifies the chat room
     * @param listener MegaChatRoomListener to be unregistered.
     */
    void closeChatRoom(MegaChatHandle chatid, MegaChatRoomListener *listener);

    /**
     * @brief This method should be called when we want to close a public chat preview
     *
     * It automatically disconnect to this chat, remove all internal data related, and make
     * a cache cleanup in order to clean all the related records.
     *
     * Additionally, MegaChatListener::onChatListItemUpdate will be called with an item
     * returning true for the type of change CHANGE_TYPE_PREVIEW_CLOSED
     *
     * @param chatid MegaChatHandle that identifies the chat room
     */
    void closeChatPreview(MegaChatHandle chatid);

    /**
     * @brief Initiates fetching more history of the specified chatroom.
     *
     * The loaded messages will be notified one by one through the MegaChatRoomListener
     * specified at MegaChatApi::openChatRoom (and through any other listener you may have
     * registered by calling MegaChatApi::addChatRoomListener).
     *
     * The corresponding callback is MegaChatRoomListener::onMessageLoaded.
     * 
     * Messages are always loaded and notified in strict order, from newest to oldest.
     *
     * @note The actual number of messages loaded can be less than \c count. One reason is
     * the history being shorter than requested, the other is due to internal protocol
     * messages that are not intended to be displayed to the user. Additionally, if the fetch
     * is local and there's no more history locally available, the number of messages could be
     * lower too (and the next call to MegaChatApi::loadMessages will fetch messages from server).
     *
     * When there are no more history available from the reported source of messages
     * (local / remote), or when the requested \c count has been already loaded,
     * the callback MegaChatRoomListener::onMessageLoaded will be called with a NULL message.
     *
     * @param chatid MegaChatHandle that identifies the chat room
     * @param count The number of requested messages to load.
     *
     * @return Return the source of the messages that is going to be fetched. The possible values are:
     *   - MegaChatApi::SOURCE_ERROR = -1: history has to be fetched from server, but we are not logged in yet
     *   - MegaChatApi::SOURCE_NONE = 0: there's no more history available (not even in the server)
     *   - MegaChatApi::SOURCE_LOCAL: messages will be fetched locally (RAM or DB)
     *   - MegaChatApi::SOURCE_REMOTE: messages will be requested to the server. Expect some delay
     *
     * The value MegaChatApi::SOURCE_REMOTE can be used to show a progress bar accordingly when network operation occurs.
     */
    int loadMessages(MegaChatHandle chatid, int count);

    /**
     * @brief Checks whether the app has already loaded the full history of the chatroom
     *
     * @param chatid MegaChatHandle that identifies the chat room
     *
     * @return True the whole history is already loaded (including old messages from server).
     */
    bool isFullHistoryLoaded(MegaChatHandle chatid);

    /**
     * @brief Returns the MegaChatMessage specified from the chat room.
     *
     * This function allows to retrieve only those messages that are been loaded, received and/or
     * sent (confirmed and not yet confirmed). For any other message, this function
     * will return NULL.
     *
     * You take the ownership of the returned value.
     *
     * @param chatid MegaChatHandle that identifies the chat room
     * @param msgid MegaChatHandle that identifies the message (msg id or a temporal id)
     * @return The MegaChatMessage object, or NULL if not found.
     */
    MegaChatMessage *getMessage(MegaChatHandle chatid, MegaChatHandle msgid);

    /**
     * @brief Returns the MegaChatMessage specified from the chat room stored in node history
     *
     * This function allows to retrieve only those messages that are in the node history
     *
     * You take the ownership of the returned value.
     *
     * @param chatid MegaChatHandle that identifies the chat room
     * @param msgid MegaChatHandle that identifies the message
     * @return The MegaChatMessage object, or NULL if not found.
     */
    MegaChatMessage *getMessageFromNodeHistory(MegaChatHandle chatid, MegaChatHandle msgid);

    /**
     * @brief Returns the MegaChatMessage specified from manual sending queue.
     *
     * The identifier of messages in manual sending status is notified when the
     * message is moved into that queue or while loading history. In both cases,
     * the callback MegaChatRoomListener::onMessageLoaded will be received with a
     * message object including the row id.
     *
     * You take the ownership of the returned value.
     *
     * @param chatid MegaChatHandle that identifies the chat room
     * @param rowid Manual sending queue id of the message
     * @return The MegaChatMessage object, or NULL if not found.
     */
    MegaChatMessage *getManualSendingMessage(MegaChatHandle chatid, MegaChatHandle rowid);

    /**
     * @brief Sends a new message to the specified chatroom
     *
     * The MegaChatMessage object returned by this function includes a message transaction id,
     * That id is not the definitive id, which will be assigned by the server. You can obtain the
     * temporal id with MegaChatMessage::getTempId
     *
     * When the server confirms the reception of the message, the MegaChatRoomListener::onMessageUpdate
     * is called, including the definitive id and the new status: MegaChatMessage::STATUS_SERVER_RECEIVED.
     * At this point, the app should refresh the message identified by the temporal id and move it to
     * the final position in the history, based on the reported index in the callback.
     *
     * If the message is rejected by the server, the message will keep its temporal id and will have its
     * a message id set to MEGACHAT_INVALID_HANDLE.
     *
     * After this function, MegaChatApi::sendStopTypingNotification has to be called. To notify other clients
     * that it isn't typing
     *
     * You take the ownership of the returned value.
     *
     * @note Any tailing carriage return and/or line feed ('\r' and '\n') will be removed.
     *
     * @param chatid MegaChatHandle that identifies the chat room
     * @param msg Content of the message
     *
     * @return MegaChatMessage that will be sent. The message id is not definitive, but temporal.
     */
    MegaChatMessage *sendMessage(MegaChatHandle chatid, const char* msg);

    /**
     * @brief Sends a new giphy to the specified chatroom
     *
     * The MegaChatMessage object returned by this function includes a message transaction id,
     * That id is not the definitive id, which will be assigned by the server. You can obtain the
     * temporal id with MegaChatMessage::getTempId
     *
     * When the server confirms the reception of the message, the MegaChatRoomListener::onMessageUpdate
     * is called, including the definitive id and the new status: MegaChatMessage::STATUS_SERVER_RECEIVED.
     * At this point, the app should refresh the message identified by the temporal id and move it to
     * the final position in the history, based on the reported index in the callback.
     *
     * If the message is rejected by the server, the message will keep its temporal id and will have its
     * a message id set to MEGACHAT_INVALID_HANDLE.
     *
     * You take the ownership of the returned value.
     *     
     *
     * @param chatid MegaChatHandle that identifies the chat room
     * @param srcMp4 Source location of the mp4
     * @param srcWebp Source location of the webp
     * @param sizeMp4 Size in bytes of the mp4
     * @param sizeWebp Size in bytes of the webp
     * @param width Width of the giphy
     * @param height Height of the giphy
     * @param title Title of the giphy
     *
     * @return MegaChatMessage that will be sent. The message id is not definitive, but temporal.
    */
    MegaChatMessage *sendGiphy(MegaChatHandle chatid, const char* srcMp4, const char* srcWebp, long long sizeMp4, long long sizeWebp, int width, int height, const char* title);

    /**
     * @brief Sends a contact or a group of contacts to the specified chatroom
     *
     * The MegaChatMessage object returned by this function includes a message transaction id,
     * That id is not the definitive id, which will be assigned by the server. You can obtain the
     * temporal id with MegaChatMessage::getTempId
     *
     * When the server confirms the reception of the message, the MegaChatRoomListener::onMessageUpdate
     * is called, including the definitive id and the new status: MegaChatMessage::STATUS_SERVER_RECEIVED.
     * At this point, the app should refresh the message identified by the temporal id and move it to
     * the final position in the history, based on the reported index in the callback.
     *
     * If the message is rejected by the server, the message will keep its temporal id and will have its
     * a message id set to MEGACHAT_INVALID_HANDLE.
     *
     * You take the ownership of the returned value.
     *
     * @param chatid MegaChatHandle that identifies the chat room
     * @param handles mega::MegaHandleList with contacts to be attached
     * @return MegaChatMessage that will be sent. The message id is not definitive, but temporal.
     */
    MegaChatMessage *attachContacts(MegaChatHandle chatid, mega::MegaHandleList* handles);

    /**
     * @brief Forward a message with attach contact
     *
     * The MegaChatMessage object returned by this function includes a message transaction id,
     * That id is not the definitive id, which will be assigned by the server. You can obtain the
     * temporal id with MegaChatMessage::getTempId
     *
     * When the server confirms the reception of the message, the MegaChatRoomListener::onMessageUpdate
     * is called, including the definitive id and the new status: MegaChatMessage::STATUS_SERVER_RECEIVED.
     * At this point, the app should refresh the message identified by the temporal id and move it to
     * the final position in the history, based on the reported index in the callback.
     *
     * If the message is rejected by the server, the message will keep its temporal id and will have its
     * a message id set to MEGACHAT_INVALID_HANDLE.
     *
     * You take the ownership of the returned value.
     *
     * @param sourceChatid MegaChatHandle that identifies the chat room where the source message is
     * @param msgid MegaChatHandle that identifies the message that is going to be forwarded
     * @param targetChatId MegaChatHandle that identifies the chat room where the message is going to be forwarded
     * @return MegaChatMessage that will be sent. The message id is not definitive, but temporal.
     */
    MegaChatMessage *forwardContact(MegaChatHandle sourceChatid, MegaChatHandle msgid, MegaChatHandle targetChatId);

    /**
     * @brief Sends a node or a group of nodes to the specified chatroom
     *
     * In contrast to other functions to send messages, such as
     * MegaChatApi::sendMessage or MegaChatApi::attachContacts, this function
     * is asynchronous and does not return a MegaChatMessage directly. Instead, the
     * MegaChatMessage can be obtained as a result of the corresponding MegaChatRequest.
     *
     * The associated request type with this request is MegaChatRequest::TYPE_ATTACH_NODE_MESSAGE
     * Valid data in the MegaChatRequest object received on callbacks:
     * - MegaChatRequest::getChatHandle - Returns the chat identifier
     * - MegaChatRequest::getNodeList - Returns the list of nodes
     * - MegaChatRequest::getParamType - Returns 0 (to identify the attachment as regular attachment message)
     *
     * Valid data in the MegaChatRequest object received in onRequestFinish when the error code
     * is MegaError::ERROR_OK:
     * - MegaChatRequest::getMegaChatMessage - Returns the message that has been sent
     *
     * When the server confirms the reception of the message, the MegaChatRoomListener::onMessageUpdate
     * is called, including the definitive id and the new status: MegaChatMessage::STATUS_SERVER_RECEIVED.
     * At this point, the app should refresh the message identified by the temporal id and move it to
     * the final position in the history, based on the reported index in the callback.
     *
     * If the message is rejected by the server, the message will keep its temporal id and will have its
     * a message id set to MEGACHAT_INVALID_HANDLE.
     *
     * @deprecated This function must NOT be used in new developments. It will eventually become obsolete.
     *
     * @param chatid MegaChatHandle that identifies the chat room
     * @param nodes Array of nodes that the user want to attach
     * @param listener MegaChatRequestListener to track this request
     */
     void attachNodes(MegaChatHandle chatid, mega::MegaNodeList *nodes, MegaChatRequestListener *listener = NULL);

    /**
     * @brief Share a geolocation in the specified chatroom
     *
     * The MegaChatMessage object returned by this function includes a message transaction id,
     * That id is not the definitive id, which will be assigned by the server. You can obtain the
     * temporal id with MegaChatMessage::getTempId
     *
     * When the server confirms the reception of the message, the MegaChatRoomListener::onMessageUpdate
     * is called, including the definitive id and the new status: MegaChatMessage::STATUS_SERVER_RECEIVED.
     * At this point, the app should refresh the message identified by the temporal id and move it to
     * the final position in the history, based on the reported index in the callback.
     *
     * If the message is rejected by the server, the message will keep its temporal id and will have its
     * a message id set to MEGACHAT_INVALID_HANDLE.
     *
     * You take the ownership of the returned value.
     *
     * @param chatid MegaChatHandle that identifies the chat room
     * @param longitude from shared geolocation
     * @param latitude from shared geolocation
     * @param img Preview as a byte array encoded in Base64URL. It can be NULL
     * @return MegaChatMessage that will be sent. The message id is not definitive, but temporal.
     */
     MegaChatMessage *sendGeolocation(MegaChatHandle chatid, float longitude, float latitude, const char *img = NULL);

     /**
      * @brief Edit a geolocation message
      *
      * Message's edits are only allowed during a short timeframe, usually 1 hour.
      * Message's deletions are equivalent to message's edits, but with empty content.
      *
      * There is only one pending edit for not-yet confirmed edits. Therefore, this function will
      * discard previous edits that haven't been notified via MegaChatRoomListener::onMessageUpdate
      * where the message has MegaChatMessage::hasChanged(MegaChatMessage::CHANGE_TYPE_CONTENT).
      *
      * If the edit is rejected because the original message is too old, this function return NULL.
      *
      * When an already delivered message (MegaChatMessage::STATUS_DELIVERED) is edited, the status
      * of the message will change from STATUS_SENDING directly to STATUS_DELIVERED again, without
      * the transition through STATUS_SERVER_RECEIVED. In other words, the protocol doesn't allow
      * to know when an edit has been delivered to the target user, but only when the edit has been
      * received by the server, so for convenience the status of the original message is kept.
      * @note if MegaChatApi::isMessageReceptionConfirmationActive returns false, messages may never
      * reach the status delivered, since the target user will not send the required acknowledge to the
      * server upon reception.
      *
      * After this function, MegaChatApi::sendStopTypingNotification has to be called. To notify other clients
      * that it isn't typing
      *
      * You take the ownership of the returned value.
      *
      * @param chatid MegaChatHandle that identifies the chat room
      * @param msgid MegaChatHandle that identifies the message
      * @param longitude from shared geolocation
      * @param latitude from shared geolocation
      * @param img Preview as a byte array encoded in Base64URL. It can be NULL
      * @return MegaChatMessage that will be sent. The message id is not definitive, but temporal.
      */
      MegaChatMessage *editGeolocation(MegaChatHandle chatid, MegaChatHandle msgid, float longitude, float latitude, const char *img = NULL);

    /**
     * @brief Revoke the access to a node in the specified chatroom
     *
     * In contrast to other functions to send messages, such as
     * MegaChatApi::sendMessage or MegaChatApi::attachContacts, this function
     * is asynchronous and does not return a MegaChatMessage directly. Instead, the
     * MegaChatMessage can be obtained as a result of the corresponding MegaChatRequest.
     *
     * The associated request type with this request is MegaChatRequest::TYPE_REVOKE_NODE_MESSAGE
     * Valid data in the MegaChatRequest object received on callbacks:
     * - MegaChatRequest::getChatHandle - Returns the chat identifier
     * - MegaChatRequest::geUserHandle - Returns the handle of the node
     *
     * Valid data in the MegaChatRequest object received in onRequestFinish when the error code
     * is MegaError::ERROR_OK:
     * - MegaChatRequest::getMegaChatMessage - Returns the message that has been sent
     *
     * When the server confirms the reception of the message, the MegaChatRoomListener::onMessageUpdate
     * is called, including the definitive id and the new status: MegaChatMessage::STATUS_SERVER_RECEIVED.
     * At this point, the app should refresh the message identified by the temporal id and move it to
     * the final position in the history, based on the reported index in the callback.
     *
     * If the message is rejected by the server, the message will keep its temporal id and will have its
     * a message id set to MEGACHAT_INVALID_HANDLE.
     *
     * @deprecated This function must NOT be used in new developments. It will eventually become obsolete.
     *
     * @param chatid MegaChatHandle that identifies the chat room
     * @param nodeHandle MegaChatHandle that identifies the node to revoke access to
     * @param listener MegaChatRequestListener to track this request
     */
    void revokeAttachment(MegaChatHandle chatid, MegaChatHandle nodeHandle, MegaChatRequestListener *listener = NULL);

    /**
     * @brief Sends a node to the specified chatroom
     *
     * The attachment message includes information about the node, so the receiver can download
     * or import the node.
     *
     * In contrast to other functions to send messages, such as
     * MegaChatApi::sendMessage or MegaChatApi::attachContacts, this function
     * is asynchronous and does not return a MegaChatMessage directly. Instead, the
     * MegaChatMessage can be obtained as a result of the corresponding MegaChatRequest.
     *
     * The associated request type with this request is MegaChatRequest::TYPE_ATTACH_NODE_MESSAGE
     * Valid data in the MegaChatRequest object received on callbacks:
     * - MegaChatRequest::getChatHandle - Returns the chat identifier
     * - MegaChatRequest::getUserHandle - Returns the handle of the node
     * - MegaChatRequest::getParamType - Returns 0 (to identify the attachment as regular attachment message)
     *
     * Valid data in the MegaChatRequest object received in onRequestFinish when the error code
     * is MegaError::ERROR_OK:
     * - MegaChatRequest::getMegaChatMessage - Returns the message that has been sent
     *
     * When the server confirms the reception of the message, the MegaChatRoomListener::onMessageUpdate
     * is called, including the definitive id and the new status: MegaChatMessage::STATUS_SERVER_RECEIVED.
     * At this point, the app should refresh the message identified by the temporal id and move it to
     * the final position in the history, based on the reported index in the callback.
     *
     * If the message is rejected by the server, the message will keep its temporal id and will have its
     * a message id set to MEGACHAT_INVALID_HANDLE.
     *
     * On the onRequestFinish error, the error code associated to the MegaChatError can be:
     * - MegaChatError::ERROR_NOENT - If the chatroom, the node or the target user don't exists
     * - MegaChatError::ERROR_ACCESS - If the target user is the same as caller
     * - MegaChatError::ERROR_ACCESS - If the target user is anonymous but the chat room is in private mode
     * - MegaChatError::ERROR_ACCESS - If caller is not an operator or the target user is not a chat member
     *
     * @param chatid MegaChatHandle that identifies the chat room
     * @param nodehandle Handle of the node that the user wants to attach
     * @param listener MegaChatRequestListener to track this request
     */
     void attachNode(MegaChatHandle chatid, MegaChatHandle nodehandle, MegaChatRequestListener *listener = NULL);

    /**
     * @brief Sends a node that contains a voice message to the specified chatroom
     *
     * The voice clip message includes information about the node, so the receiver can reproduce it online.
     *
     * In contrast to other functions to send messages, such as MegaChatApi::sendMessage or
     * MegaChatApi::attachContacts, this function is asynchronous and does not return a MegaChatMessage
     * directly. Instead, the MegaChatMessage can be obtained as a result of the corresponding MegaChatRequest.
     *
     * The associated request type with this request is MegaChatRequest::TYPE_ATTACH_NODE_MESSAGE
     * Valid data in the MegaChatRequest object received on callbacks:
     * - MegaChatRequest::getChatHandle - Returns the chat identifier
     * - MegaChatRequest::getUserHandle - Returns the handle of the node
     * - MegaChatRequest::getParamType - Returns 1 (to identify the attachment as a voice message)
     *
     * Valid data in the MegaChatRequest object received in onRequestFinish when the error code
     * is MegaError::ERROR_OK:
     * - MegaChatRequest::getMegaChatMessage - Returns the message that has been sent
     *
     * When the server confirms the reception of the message, the MegaChatRoomListener::onMessageUpdate
     * is called, including the definitive id and the new status: MegaChatMessage::STATUS_SERVER_RECEIVED.
     * At this point, the app should refresh the message identified by the temporal id and move it to
     * the final position in the history, based on the reported index in the callback.
     *
     * If the message is rejected by the server, the message will keep its temporal id and will have its
     * a message id set to MEGACHAT_INVALID_HANDLE.
     *
     * @param chatid MegaChatHandle that identifies the chat room
     * @param nodehandle Handle of the node that the user wants to attach
     * @param listener MegaChatRequestListener to track this request
    */
    void attachVoiceMessage(MegaChatHandle chatid, MegaChatHandle nodehandle, MegaChatRequestListener *listener = NULL);

    /**
     * @brief Revoke the access to a node granted by an attachment message
     *
     * The attachment message will be deleted as any other message. Therefore,
     *
     * The revoke is actually a deletion of the former message. Hence, the behavior is the
     * same than a regular deletion.
     * @see MegaChatApi::editMessage or MegaChatApi::deleteMessage for more information.
     *
     * If the revoke is rejected because the attachment message is too old, or if the message is
     * not an attachment message, this function returns NULL.
     *
     * You take the ownership of the returned value.
     *
     * @param chatid MegaChatHandle that identifies the chat room
     * @param msgid MegaChatHandle that identifies the message
     *
     * @return MegaChatMessage that will be modified. NULL if the message cannot be edited (too old)
     */
     MegaChatMessage *revokeAttachmentMessage(MegaChatHandle chatid, MegaChatHandle msgid);

    /** Returns whether the logged in user has been granted access to the node
     *
     * Access to attached nodes received in chatrooms is granted when the message
     * is sent, but it can be revoked afterwards.
     *
     * This convenience method allows to check if you still have access to a node
     * or it was revoked. Usually, apps will show the attachment differently when
     * access has been revoked.
     *
     * @note The returned value will be valid only for nodes attached to messages
     * already loaded in an opened chatroom. The list of revoked nodes is updated
     * accordingly while the chatroom is open, based on new messages received.
     *
     * @deprecated This function must NOT be used in new developments. It will eventually become obsolete.
     *
     * @param chatid MegaChatHandle that identifies the chat room
     * @param nodeHandle MegaChatHandle that identifies the node to check its access
     *
     * @return True if the user has access to the node in this chat.
     */
    bool isRevoked(MegaChatHandle chatid, MegaChatHandle nodeHandle) const;

    /**
     * @brief Edits an existing message
     *
     * Message's edits are only allowed during a short timeframe, usually 1 hour.
     * Message's deletions are equivalent to message's edits, but with empty content.
     *
     * There is only one pending edit for not-yet confirmed edits. Therefore, this function will
     * discard previous edits that haven't been notified via MegaChatRoomListener::onMessageUpdate
     * where the message has MegaChatMessage::hasChanged(MegaChatMessage::CHANGE_TYPE_CONTENT).
     *
     * If the edit is rejected because the original message is too old, this function return NULL.
     *
     * When an already delivered message (MegaChatMessage::STATUS_DELIVERED) is edited, the status 
     * of the message will change from STATUS_SENDING directly to STATUS_DELIVERED again, without
     * the transition through STATUS_SERVER_RECEIVED. In other words, the protocol doesn't allow
     * to know when an edit has been delivered to the target user, but only when the edit has been
     * received by the server, so for convenience the status of the original message is kept.
     * @note if MegaChatApi::isMessageReceptionConfirmationActive returns false, messages may never
     * reach the status delivered, since the target user will not send the required acknowledge to the
     * server upon reception.
     *
     * After this function, MegaChatApi::sendStopTypingNotification has to be called. To notify other clients
     * that it isn't typing
     * 
     * You take the ownership of the returned value.
     *
     * @param chatid MegaChatHandle that identifies the chat room
     * @param msgid MegaChatHandle that identifies the message
     * @param msg New content of the message
     *
     * @return MegaChatMessage that will be modified. NULL if the message cannot be edited (too old)
     */
    MegaChatMessage *editMessage(MegaChatHandle chatid, MegaChatHandle msgid, const char* msg);

    /**
     * @brief Deletes an existing message
     *
     * @note Message's deletions are equivalent to message's edits, but with empty content.
     * @see \c MegaChatapi::editMessage for more information.
     *
     * You take the ownership of the returned value.
     *
     * @param chatid MegaChatHandle that identifies the chat room
     * @param msgid MegaChatHandle that identifies the message
     *
     * @return MegaChatMessage that will be deleted. NULL if the message cannot be deleted (too old)
     */
    MegaChatMessage *deleteMessage(MegaChatHandle chatid, MegaChatHandle msgid);

    /**
     * @brief Remove an existing rich-link metadata
     *
     * This function will remove the metadata associated to the URL in the content of the message.
     * The message will be edited and will be converted back to the MegaChatMessage::TYPE_NORMAL.
     *
     * @param chatid MegaChatHandle that identifies the chat room
     * @param msgid MegaChatHandle that identifies the message
     *
     * @return MegaChatMessage that will be modified. NULL if the message cannot be edited (too old, not rich-link...)
     */
    MegaChatMessage *removeRichLink(MegaChatHandle chatid, MegaChatHandle msgid);

    /**
     * @brief Sets the last-seen-by-us pointer to the specified message
     *
     * The last-seen-by-us pointer is persisted in the account, so every client will
     * be aware of the last-seen message.
     *
     * @param chatid MegaChatHandle that identifies the chat room
     * @param msgid MegaChatHandle that identifies the message
     *
     * @return False if the \c chatid is invalid or the message is older
     * than last-seen-by-us message. True if success.
     */
    bool setMessageSeen(MegaChatHandle chatid, MegaChatHandle msgid);

    /**
     * @brief Returns the last-seen-by-us message
     *
     * @param chatid MegaChatHandle that identifies the chat room
     *
     * @return The last-seen-by-us MegaChatMessage, or NULL if \c chatid is invalid or
     * last message seen is not loaded in memory.
     */
    MegaChatMessage *getLastMessageSeen(MegaChatHandle chatid);

    /**
     * @brief Returns message id of the last-seen-by-us message
     *
     * @param chatid MegaChatHandle that identifies the chat room
     *
     * @return Message id for the last-seen-by-us, or invalid handle if \c chatid is invalid or
     * the user has not seen any message in that chat
     */
    MegaChatHandle getLastMessageSeenId(MegaChatHandle chatid);

    /**
     * @brief Removes the unsent message from the queue
     *
     * Messages with status MegaChatMessage::STATUS_SENDING_MANUAL should be
     * removed from the manual send queue after user discards them or resends them.
     *
     * The identifier of messages in manual sending status is notified when the
     * message is moved into that queue or while loading history. In both cases,
     * the callback MegaChatRoomListener::onMessageLoaded will be received with a
     * message object including the row id.
     *
     * @param chatid MegaChatHandle that identifies the chat room
     * @param rowId Manual sending queue id of the message
     */
    void removeUnsentMessage(MegaChatHandle chatid, MegaChatHandle rowId);

    /**
     * @brief Send a notification to the chatroom that the user is typing
     *
     * Other peers in the chatroom will receive a notification via
     * \c MegaChatRoomListener::onChatRoomUpdate with the change type
     * \c MegaChatRoom::CHANGE_TYPE_USER_TYPING. \see MegaChatRoom::getUserTyping.
     *
     * The associated request type with this request is MegaChatRequest::TYPE_SEND_TYPING_NOTIF
     * Valid data in the MegaChatRequest object received on callbacks:
     * - MegaChatRequest::getChatHandle - Returns the chat identifier
     *
     * @param chatid MegaChatHandle that identifies the chat room
     * @param listener MegaChatRequestListener to track this request
     */
    void sendTypingNotification(MegaChatHandle chatid, MegaChatRequestListener *listener = NULL);

    /**
     * @brief Send a notification to the chatroom that the user has stopped typing
     *
     * This method has to be called when the text edit label is cleared
     *
     * Other peers in the chatroom will receive a notification via
     * \c MegaChatRoomListener::onChatRoomUpdate with the change type
     * \c MegaChatRoom::CHANGE_TYPE_USER_STOP_TYPING. \see MegaChatRoom::getUserTyping.
     *
     * The associated request type with this request is MegaChatRequest::TYPE_SEND_TYPING_NOTIF
     * Valid data in the MegaChatRequest object received on callbacks:
     * - MegaChatRequest::getChatHandle - Returns the chat identifier
     *
     * @param chatid MegaChatHandle that identifies the chat room
     * @param listener MegaChatRequestListener to track this request
     */
    void sendStopTypingNotification(MegaChatHandle chatid, MegaChatRequestListener *listener = NULL);

    /**
     * @brief Returns whether reception of messages is acknowledged
     *
     * In case this function returns true, an acknowledgement will be sent for each
     * received message, so the sender will eventually know the message is received.
     *
     * In case this function returns false, the acknowledgement is not sent and, in
     * consequence, messages at the sender-side will not reach the status MegaChatMessage::STATUS_DELIVERED.
     *
     * @note This feature is only available for 1on1 chatrooms.
     *
     * @return True if received messages are acknowledged. False if they are not.
     */
    bool isMessageReceptionConfirmationActive() const;

    /**
     * @brief Saves the current state
     *
     * The DB cache works with transactions. In order to prevent losing recent changes when the app
     * dies abruptly (usual case in mobile apps), it is recommended to call this method, so the
     * transaction is committed.
     *
     * This method should be called ONLY when the app is prone to be killed, whether by the user or the
     * operative system. Otherwise, transactions are committed regularly.
     *
     * In case disk I/O error, this function could result in the init state changing to
     * MegaChatApi::INIT_ERROR.
     */
    void saveCurrentState();

    /**
     * @brief Notify MEGAchat a push has been received (in Android)
     *
     * This method should be called when the Android app receives a push notification.
     * As result, MEGAchat will retrieve from server the latest changes in the history
     * for every chatroom and will provide to the app the list of unread messages that
     * are suitable to create OS notifications.
     *
     * The associated request type with this request is MegaChatRequest::TYPE_PUSH_RECEIVED
     * Valid data in the MegaChatRequest object received on callbacks:
     * - MegaChatRequest::getFlag - Return if the push should beep (loud) or not (silent)
     * - MegaChatRequest::getChatHandle - Return MEGACHAT_INVALID_HANDLE
     * - MegaChatRequest::getParamType - Return 0
     *
     * Valid data in the MegaChatRequest object received in onRequestFinish when the error code
     * is MegaError::ERROR_OK:
     * - MegaChatRequest::getMegaHandleList- Returns the list of chatids of chats with messages to notify
     * - MegaChatRequest::getMegaHandleListByChat- Returns the list of msgids to notify for a given chat
     *
     * You can get the MegaChatMessage object by using the function \c MegaChatApi::getMessage
     *
     * @note A maximum of 6 messages per chat is returned by this function, regardless there might be
     * more unread messages. This function only searchs among local messages known by client (already loaded
     * from server and loaded in RAM). At least 32 messages are loaded in RAM for each chat.
     *
     * @param beep True if push should generate a beep, false if it shouldn't.
     * @param listener MegaChatRequestListener to track this request
     */
    void pushReceived(bool beep, MegaChatRequestListener *listener = NULL);

    /**
     * @brief Notify MEGAchat a push has been received (in iOS)
     *
     * This method should be called when the iOS app receives a push notification.
     * As result, MEGAchat will retrieve from server the latest changes in the history
     * for one specific chatroom or for every chatroom.
     *
     * The associated request type with this request is MegaChatRequest::TYPE_PUSH_RECEIVED
     * Valid data in the MegaChatRequest object received on callbacks:
     * - MegaChatRequest::getFlag - Return if the push should beep (loud) or not (silent)
     * - MegaChatRequest::getChatHandle - Return the chatid to check for updates
     * - MegaChatRequest::getParamType - Return 1
     *
     * On the onRequestFinish error, the error code associated to the MegaChatError can be:
     * - MegaChatError::ERROR_NOENT - If the chatroom does not does not exist.
     * - MegaChatError::ERROR_ACCESS - If the chatroom is archived (no notification should be generated).
     *
     * @param beep True if push should generate a beep, false if it shouldn't.
     * @param chatid MegaChatHandle that identifies the chat room, or MEGACHAT_INVALID_HANDLE for all chats
     * @param listener MegaChatRequestListener to track this request
     */
    void pushReceived(bool beep, MegaChatHandle chatid, MegaChatRequestListener *listener = NULL);


#ifndef KARERE_DISABLE_WEBRTC
    // Video device management

    /**
     * @brief Returns a list with the names of available video devices available
     *
     * If no device is found, it returns an empty list.
     * You take the ownership of the returned value
     *
     * @return Names of the available video devices
     */
    mega::MegaStringList *getChatVideoInDevices();

    /**
     * @brief Select the video device to be used in calls
     *
     * Video device identifiers are obtained with function MegaChatApi::getChatVideoInDevices
     *
     * The associated request type with this request is MegaChatRequest::TYPE_CHANGE_VIDEO_STREAM
     * Valid data in the MegaChatRequest object received on callbacks:
     * - MegaChatRequest::getText - Returns the device
     *
     * @param device Identifier of device to be selected
     * @param listener MegaChatRequestListener to track this request
     */
    void setChatVideoInDevice(const char *device, MegaChatRequestListener *listener = NULL);

    /**
     * @brief Returns the video selected device name
     *
     * You take the ownership of the returned value
     *
     * @return Device selected name
     */
    char *getVideoDeviceSelected();

    // Call management
    /**
     * @brief Start a call in a chat room
     *
     * The associated request type with this request is MegaChatRequest::TYPE_START_CHAT_CALL
     * Valid data in the MegaChatRequest object received on callbacks:
     * - MegaChatRequest::getChatHandle - Returns the chat identifier
     * - MegaChatRequest::getFlag - Returns value of param \c enableVideo
     * - MegaChatRequest::getParamType - Returns value of param \c enableAudio
     *
     * Valid data in the MegaChatRequest object received in onRequestFinish when the error code
     * is MegaError::ERROR_OK:
     * - MegaChatRequest::getFlag - Returns effective video flag (see note)
     *
     * The request will fail with MegaChatError::ERROR_ACCESS
     *  - if our own privilege is different than MegaChatPeerList::PRIV_STANDARD or MegaChatPeerList::PRIV_MODERATOR.
     *  - if peer of a 1on1 chatroom it's a non visible contact
     *  - if this function is called without being already connected to chatd.
     *  - if the chatroom is in preview mode.
     *
<<<<<<< HEAD
     * The request will fail with MegaChatError::ERROR_TOOMANY when there are too many participants
     * in the call and we can't join to it, or when the chat is public and there are too many participants
     * to start the call.
     *
     * The request will fail with MegaChatError::ERROR_EXISTS
     * - if there is already another attempt to start a call for this chat, but call doesn't exists yet
     * - if there is already another attempt to start a call for this chat, and call already exists but we don't participate
     * - if the call already exists and we already participate
     * In case that call already exists MegaChatRequest::getUserHandle will returns the callid that identifies the call.
     *
     * @note In case of group calls, if there is already too many peers sending video and there are no
     * available video slots, the request will NOT fail, but video-flag will automatically be disabled.
     *
=======
>>>>>>> e83d7147
     * To receive call notifications, the app needs to register MegaChatCallListener.
     *
     * @param chatid MegaChatHandle that identifies the chat room
     * @param enableVideo True for audio-video call, false for audio call
     * @param enableAudio True for starting a call with audio (mute disabled)
     * @param listener MegaChatRequestListener to track this request
     */
    void startChatCall(MegaChatHandle chatid, bool enableVideo = true, bool enableAudio = true, MegaChatRequestListener *listener = NULL);

    /**
     * @brief Answer a call received in a chat room
     *
     * The associated request type with this request is MegaChatRequest::TYPE_ANSWER_CHAT_CALL
     * Valid data in the MegaChatRequest object received on callbacks:
     * - MegaChatRequest::getChatHandle - Returns the chat identifier
     * - MegaChatRequest::getFlag - Returns value of param \c enableVideo
     * - MegaChatRequest::getParamType - Returns value of param \c enableAudio
     *
     * Valid data in the MegaChatRequest object received in onRequestFinish when the error code
     * is MegaError::ERROR_OK:
     * - MegaChatRequest::getFlag - Returns effective video flag (see note)
     *
     * The request will fail with MegaChatError::ERROR_ACCESS when this function is
     * called without being already connected to chatd.
     *
<<<<<<< HEAD
     * The request will fail with MegaChatError::ERROR_TOOMANY when there are too many participants
     * in the call and we can't join to it, or when the chat is public and there are too many participants
     * to start the call.
     *
     * The request will fail with MegaChatError::ERROR_EXISTS if there is already another attempt to answer a call
     * for this chat.
     *
     * @note In case of group calls, if there is already too many peers sending video and there are no
     * available video slots, the request will NOT fail, but video-flag will automatically be disabled.
     *
=======
>>>>>>> e83d7147
     * To receive call notifications, the app needs to register MegaChatCallListener.
     *
     * @param chatid MegaChatHandle that identifies the chat room
     * @param enableVideo True for audio-video call, false for audio call
     * @param enableAudio True for answering a call with audio (mute disabled)
     * @param listener MegaChatRequestListener to track this request
     */
    void answerChatCall(MegaChatHandle chatid, bool enableVideo = true, bool enableAudio = true, MegaChatRequestListener *listener = NULL);

    /**
     * @brief Hang up a call
     *
     * The associated request type with this request is MegaChatRequest::TYPE_HANG_CHAT_CALL
     * Valid data in the MegaChatRequest object received on callbacks:
     * - MegaChatRequest::getChatHandle - Returns the call identifier
     * - MegaChatRequest::getFlag - Returns false
     *
     * @param callid MegaChatHandle that identifies the call
     * @param listener MegaChatRequestListener to track this request
     */
    void hangChatCall(MegaChatHandle callid, MegaChatRequestListener *listener = NULL);

    /**
     * @brief End a call in a chat room (user must be moderator)
     *
     * The associated request type with this request is MegaChatRequest::TYPE_HANG_CHAT_CALL
     * Valid data in the MegaChatRequest object received on callbacks:
     * - MegaChatRequest::getChatHandle - Returns the call identifier
     * - MegaChatRequest::getFlag - Returns true
     *
     * @note This method shouldn't be used in this first meeting phase
     *
     * @param callid MegaChatHandle that identifies the chat room
     * @param listener MegaChatRequestListener to track this request
     */
    void endChatCall(MegaChatHandle callid, MegaChatRequestListener *listener = NULL);

    /**
     * @brief Enable audio for a call that is in progress
     *
     * The associated request type with this request is MegaChatRequest::TYPE_DISABLE_AUDIO_VIDEO_CALL
     * Valid data in the MegaChatRequest object received on callbacks:
     * - MegaChatRequest::getChatHandle - Returns the chat identifier
     * - MegaChatRequest::getFlag - Returns true
     * - MegaChatRequest::getParamType - Returns MegaChatRequest::AUDIO
     *
     * The request will fail with MegaChatError::ERROR_TOOMANY when there are too many participants
     * in the call sending audio already (no more audio slots are available).
     *
     * @param chatid MegaChatHandle that identifies the chat room
     * @param listener MegaChatRequestListener to track this request
     */
    void enableAudio(MegaChatHandle chatid, MegaChatRequestListener *listener = NULL);

    /**
     * @brief Disable audio for a call that is in progress
     *
     * The associated request type with this request is MegaChatRequest::TYPE_DISABLE_AUDIO_VIDEO_CALL
     * Valid data in the MegaChatRequest object received on callbacks:
     * - MegaChatRequest::getChatHandle - Returns the chat identifier
     * - MegaChatRequest::getFlag - Returns false
     * - MegaChatRequest::getParamType - Returns MegaChatRequest::AUDIO
     *
     * @param chatid MegaChatHandle that identifies the chat room
     * @param listener MegaChatRequestListener to track this request
     */
    void disableAudio(MegaChatHandle chatid, MegaChatRequestListener *listener = NULL);

    /**
     * @brief Enable video for a call that is in progress
     *
     * The associated request type with this request is MegaChatRequest::TYPE_DISABLE_AUDIO_VIDEO_CALL
     * Valid data in the MegaChatRequest object received on callbacks:
     * - MegaChatRequest::getChatHandle - Returns the chat identifier
     * - MegaChatRequest::getFlag - Returns true
     * - MegaChatRequest::getParamType - MegaChatRequest::VIDEO
     *
     * The request will fail with MegaChatError::ERROR_TOOMANY when there are too many participants
     * in the call sending video already (no more video slots are available).
     *
     * @param chatid MegaChatHandle that identifies the chat room
     * @param listener MegaChatRequestListener to track this request
     */
    void enableVideo(MegaChatHandle chatid, MegaChatRequestListener *listener = NULL);

    /**
     * @brief Disable video for a call that is in progress
     *
     * The associated request type with this request is MegaChatRequest::TYPE_DISABLE_AUDIO_VIDEO_CALL
     * Valid data in the MegaChatRequest object received on callbacks:
     * - MegaChatRequest::getChatHandle - Returns the chat identifier
     * - MegaChatRequest::getFlag - Returns false
     * - MegaChatRequest::getParamType - Returns MegachatRequest::VIDEO
     *
     * @param chatid MegaChatHandle that identifies the chat room
     * @param listener MegaChatRequestListener to track this request
     */
    void disableVideo(MegaChatHandle chatid, MegaChatRequestListener *listener = NULL);

    /**
     * @brief Request a high resolution quality level from a session
     *
     * Valid values for quality param are:
     *  + MegaChatCall::CALL_QUALITY_HIGH_DEF = 0,     // Default hi-res quality
     *  + MegaChatCall::CALL_QUALITY_HIGH_MEDIUM = 1,  // 2x lower resolution
     *  + MegaChatCall::CALL_QUALITY_HIGH_LOW = 2,     // 4x lower resolution
     *
     * Currently, the default high resolution is 960 x 540 pixels.
     *
     * This method can be used by the apps to lower the resolution according to their
     * needs. Ie. showing 2 videos in high res, each of them with 480x270, should
     * result on the app requesting to lower quality to CALL_QUALITY_HIGH_MEDIUM.
     *
     * The associated request type with this request is MegaChatRequest::TYPE_REQUEST_HIRES_QUALITY
     * Valid data in the MegaChatRequest object received on callbacks:
     * - MegaChatRequest::getChatHandle - Returns the chat identifier
     * - MegaChatRequest::getUserHandle - Returns the clientId of the user
     * - MegaChatRequest::getParamType  - Returns the quality level requested
     *
     * @param chatid MegaChatHandle that identifies the chat room
     * @param clientId MegaChatHandle that identifies the client
     * @param quality The quality level requested
     * @param listener MegaChatRequestListener to track this request
     */
    void requestHiResQuality(MegaChatHandle chatid, MegaChatHandle clientId, int quality, MegaChatRequestListener *listener = NULL);

    /**
     * @brief Remove an active speaker from the call
     *
     * This method can be called by the speaker itself (voluntary action) or by any moderator of the groupchat.
     *
     * The associated request type with this request is MegaChatRequest::TYPE_DEL_SPEAKER
     * Valid data in the MegaChatRequest object received on callbacks:
     * - MegaChatRequest::getChatHandle - Returns the chat identifier
     * - MegaChatRequest::getUserHandle - Returns the clientId of the user
     *
     * On the onRequestFinish error, the error code associated to the MegaChatError can be:
     * - MegaChatError::ERROR_ARGS   - if specified chatid is invalid
     * - MegaChatError::ERROR_NOENT  - if there's no a call in the specified chatroom
     * - MegaChatError::ERROR_ACCESS - if clientId is not MEGACHAT_INVALID_HANDLE (own user),
     * and our own privilege is different than MegaChatPeerList::PRIV_MODERATOR
     *
     * @note This functionality is ready but it shouldn't be used at this moment
     *
     * @param chatid MegaChatHandle that identifies the chat room
     * @param clientId MegaChatHandle that identifies the client, or MEGACHAT_INVALID_HANDLE for own user
     * @param listener MegaChatRequestListener to track this request
     */
    void removeSpeaker(MegaChatHandle chatid, MegaChatHandle clientId, MegaChatRequestListener *listener = NULL);

    /**
     * @brief Set/unset a call on hold
     *
     * The associated request type with this request is MegaChatRequest::TYPE_SET_CALL_ON_HOLD
     * Valid data in the MegaChatRequest object received on callbacks:
     * - MegaChatRequest::getChatHandle - Returns the chat identifier
     * - MegaChatRequest::getFlag - Returns true (set on hold) false (unset on hold)
     *
     * @param chatid MegaChatHandle that identifies the chat room
     * @param setOnHold indicates if call is set or unset on hold
     * @param listener MegaChatRequestListener to track this request
     */
    void setCallOnHold(MegaChatHandle chatid, bool setOnHold, MegaChatRequestListener *listener = NULL);

    /**
     * @brief Open video device
     *
     * The associated request type with this request is MegaChatRequest::TYPE_OPEN_VIDEO_DEVICE
     * Valid data in the MegaChatRequest object received on callbacks:
     * - MegaChatRequest::getFlag - Returns true open device
     *
     * @note App is responsible to release device and remove MegaChatVideoListener
     *
     * @param listener MegaChatRequestListener to track this request
     */
    void openVideoDevice(MegaChatRequestListener *listener = NULL);

    /**
     * @brief Release video device
     *
     * The associated request type with this request is MegaChatRequest::TYPE_OPEN_VIDEO_DEVICE
     * Valid data in the MegaChatRequest object received on callbacks:
     * - MegaChatRequest::getFlag - Returns false close device
     *
     * @param listener MegaChatRequestListener to track this request
     */
    void releaseVideoDevice(MegaChatRequestListener *listener = NULL);

    /**
     * @brief Get the MegaChatCall associated with a chatroom
     *
     * If \c chatid is invalid or there isn't any MegaChatCall associated with the chatroom,
     * this function returns NULL.
     *
     * You take the ownership of the returned value.
     *
     * @param chatid MegaChatHandle that identifies the chat room
     * @return MegaChatCall object associated with chatid or NULL if it doesn't exist
     */
    MegaChatCall *getChatCall(MegaChatHandle chatid);

    /**
     * @brief Mark as ignored the call associated with a chatroom
     *
     * @param chatid MegaChatHandle that identifies the chat room
     * @return true if call can be marked as ignored, otherwise return false.
     */
    bool setIgnoredCall(MegaChatHandle chatid);

    /**
     * @brief Get the MegaChatCall that has a specific id
     *
     * You can get the id of a MegaChatCall using MegaChatCall::getId().
     *
     * You take the ownership of the returned value.
     *
     * @param callId MegaChatHandle that identifies the call
     * @return MegaChatCall object for the specified \c callId. NULL if call doesn't exist
     */
    MegaChatCall *getChatCallByCallId(MegaChatHandle callId);

    /**
     * @brief Returns number of calls that are currently active
     * @note You may not participate in all those calls.
     * @return number of calls in the system
     */
    int getNumCalls();

    /**
     * @brief Get a list with the ids of chatrooms where there are active calls
     *
     * The list of ids can be retrieved for calls in one specific state by setting
     * the parameter \c callState. If state is -1, it returns all calls regardless their state.
     *
     * You take the ownership of the returned value.
     *
     * @param state of calls that you want receive, -1 to consider all states
     * @return A list of handles with the ids of chatrooms where there are active calls
     */
    mega::MegaHandleList *getChatCalls(int callState = -1);

    /**
     * @brief Get a list with the ids of active calls
     *
     * You take the ownership of the returned value.
     *
     * @return A list of ids of active calls
     */
    mega::MegaHandleList *getChatCallsIds();

    /**
     * @brief Returns true if there is a call at chatroom with id \c chatid
     *
     * @note It's not necessary that we participate in the call, but other participants do.
     *
     * @param chatid MegaChatHandle that identifies the chat room
     * @return True if there is a call in a chatroom. False in other case
     */
    bool hasCallInChatRoom(MegaChatHandle chatid);

    /**
     * @brief Returns the maximum call participants
     *
     * @return Maximum call participants
     */
    int getMaxCallParticipants();

    /**
     * @brief Returns the maximum video call participants
     *
     * @return Maximum video call participants
     */
    int getMaxVideoCallParticipants();

    /**
     * @brief Returns if audio level monitor is enabled
     *
     * It's false by default
     *
     * @note If there isn't a call in that chatroom in which user is participating,
     * audio Level monitor will be always false
     *
     * @param chatid MegaChatHandle that identifies the chat room from we want know if audio level monitor is disabled
     * @return true if audio level monitor is enabled
     */
    bool isAudioLevelMonitorEnabled(MegaChatHandle chatid);

    /**
     * @brief Enable or disable audio level monitor
     *
     * It's false by default and it's app responsibility to enable it
     *
     * The associated request type with this request is MegaChatRequest::TYPE_ENABLE_AUDIO_LEVEL_MONITOR
     * Valid data in the MegaChatRequest object received on callbacks:
     * - MegaChatRequest::getChatHandle - Returns the chat identifier
     * - MegaChatRequest::getFlag - Returns if enable or disable the audio level monitor
     *
     * @note If there isn't a call in that chatroom in which user is participating,
     * audio Level monitor won't be able established
     *
     * @param enable True for enable audio level monitor, False to disable
     * @param chatid MegaChatHandle that identifies the chat room where we can enable audio level monitor
     * @param listener MegaChatRequestListener to track this request
     */
    void enableAudioLevelMonitor(bool enable, MegaChatHandle chatid, MegaChatRequestListener *listener = NULL);

    /**
     * @brief Request become a speaker
     *
     * The associated request type with this request is MegaChatRequest::TYPE_REQUEST_SPEAK
     * Valid data in the MegaChatRequest object received on callbacks:
     * - MegaChatRequest::getChatHandle - Returns the chat identifier
     * - MegaChatRequest::getFlag - true -> indicate that it is a enable request operation
     *
     * @note This functionality is ready but it shouldn't be used at this moment
     *
     * @param chatid MegaChatHandle that identifies the chat room
     * @param listener MegaChatRequestListener to track this request
     */
    void requestSpeak(MegaChatHandle chatid, MegaChatRequestListener *listener = NULL);

    /**
     * @brief Remove a request to become a speaker
     *
     * The associated request type with this request is MegaChatRequest::TYPE_REQUEST_SPEAK
     * Valid data in the MegaChatRequest object received on callbacks:
     * - MegaChatRequest::getChatHandle - Returns the chat identifier
     * - MegaChatRequest::getFlag - false -> indicate that it is a remove request operation
     *
     * @note This functionality is ready but it shouldn't be used at this moment
     *
     * @param chatid MegaChatHandle that identifies the chat room
     * @param listener MegaChatRequestListener to track this request
     */
    void removeRequestSpeak(MegaChatHandle chatid, MegaChatRequestListener *listener = NULL);

    /**
     * @brief Approve speak request
     *
     * This method has to be called only by a user with moderator role
     *
     * The associated request type with this request is MegaChatRequest::TYPE_APPROVE_SPEAK
     * Valid data in the MegaChatRequest object received on callbacks:
     * - MegaChatRequest::getChatHandle - Returns the chat identifier
     * - MegaChatRequest::getFlag - true -> indicate that approve the request
     * - MegaChatRequest::getUserHandle - Returns the clientId of the user
     *
     * @note This functionality is ready but it shouldn't be used at this moment
     *
     * @param chatid MegaChatHandle that identifies the chat room
     * @param clientId MegaChatHandle that identifies client
     * @param listener MegaChatRequestListener to track this request
     */
    void approveSpeakRequest(MegaChatHandle chatid, MegaChatHandle clientId, MegaChatRequestListener *listener = NULL);

    /**
     * @brief Reject speak request
     *
     * This method has to be called only by a user with moderator role
     *
     * The associated request type with this request is MegaChatRequest::TYPE_APPROVE_SPEAK
     * Valid data in the MegaChatRequest object received on callbacks:
     * - MegaChatRequest::getChatHandle - Returns the chat identifier
     * - MegaChatRequest::getFlag - false -> indicate that reject the request
     * - MegaChatRequest::getUserHandle - Returns the clientId of the user
     *
     * @param chatid MegaChatHandle that identifies the chat room
     * @param clientId MegaChatHandle that identifies client
     * @param listener MegaChatRequestListener to track this request
     */
    void rejectSpeakRequest(MegaChatHandle chatid, MegaChatHandle clientId, MegaChatRequestListener *listener = NULL);

    /**
     * @brief Request high resolution video from a client
     *
     * The associated request type with this request is MegaChatRequest::TYPE_REQUEST_HIGH_RES_VIDEO
     * Valid data in the MegaChatRequest object received on callbacks:
     * - MegaChatRequest::getChatHandle - Returns the chat identifier
     * - MegaChatRequest::getFlag - true -> indicate that request high resolution video
     * - MegaChatRequest::getUserHandle - Returns the clientId of the user
     * - MegaChatRequest::getPrivilege - Returns MegaChatCall::CALL_QUALITY_HIGH_DEF
     *
     * @param chatid MegaChatHandle that identifies the chat room
     * @param clientId MegaChatHandle that identifies client
     * @param listener MegaChatRequestListener to track this request
     */
    void requestHiResVideo(MegaChatHandle chatid, MegaChatHandle clientId, MegaChatRequestListener *listener = NULL);

    /**
     * @brief Request high resolution video from a client with a specified resolution quality level
     *
     * Valid values for quality param are:
     *  + MegaChatCall::CALL_QUALITY_HIGH_DEF = 0,     // Default hi-res quality
     *  + MegaChatCall::CALL_QUALITY_HIGH_MEDIUM = 1,  // 2x lower resolution
     *  + MegaChatCall::CALL_QUALITY_HIGH_LOW = 2,     // 4x lower resolution
     *
     * The associated request type with this request is MegaChatRequest::TYPE_REQUEST_HIGH_RES_VIDEO
     * Valid data in the MegaChatRequest object received on callbacks:
     * - MegaChatRequest::getChatHandle - Returns the chat identifier
     * - MegaChatRequest::getFlag - true -> indicate that request high resolution video
     * - MegaChatRequest::getUserHandle - Returns the clientId of the user
     * - MegaChatRequest::getPrivilege - Returns the resolution quality level for received video
     *
     * @param chatid MegaChatHandle that identifies the chat room
     * @param clientId MegaChatHandle that identifies client
     * @param quality resolution quality level for received video
     * @param listener MegaChatRequestListener to track this request
     */
    void requestHiResVideoWithQuality(MegaChatHandle chatid, MegaChatHandle clientId, int quality, MegaChatRequestListener *listener = NULL);

    /**
     * @brief Stop high resolution video from a list of clients
     *
     * The associated request type with this request is MegaChatRequest::TYPE_REQUEST_HIGH_RES_VIDEO
     * Valid data in the MegaChatRequest object received on callbacks:
     * - MegaChatRequest::getChatHandle - Returns the chat identifier
     * - MegaChatRequest::getFlag - false -> indicate that stop high resolution video
     * - MegaChatRequest::getMegaHandleList - Returns the list of clients Ids
     *
     * @param chatid MegaChatHandle that identifies the chat room
     * @param clientIds List of clients Ids
     * @param listener MegaChatRequestListener to track this request
     */
    void stopHiResVideo(MegaChatHandle chatid, mega::MegaHandleList *clientIds, MegaChatRequestListener *listener = NULL);

    /**
     * @brief Request low resolution video from a list of clients
     *
     * The associated request type with this request is MegaChatRequest::TYPE_REQUEST_LOW_RES_VIDEO
     * Valid data in the MegaChatRequest object received on callbacks:
     * - MegaChatRequest::getChatHandle - Returns the chat identifier
     * - MegaChatRequest::getFlag - true -> indicate that request low resolution video
     * - MegaChatRequest::getMegaHandleList - Returns the list of client Ids
     *
     * @param chatid MegaChatHandle that identifies the chat room
     * @param clientIds List of clients Ids
     * @param listener MegaChatRequestListener to track this request
     */
    void requestLowResVideo(MegaChatHandle chatid, ::mega::MegaHandleList *clientIds, MegaChatRequestListener *listener = NULL);

    /**
     * @brief Stop low resolution video from a list of clients
     *
     * The associated request type with this request is MegaChatRequest::TYPE_REQUEST_LOW_RES_VIDEO
     * Valid data in the MegaChatRequest object received on callbacks:
     * - MegaChatRequest::getChatHandle - Returns the chat identifier
     * - MegaChatRequest::getFlag - false -> indicate that stop low resolution video
     * - MegaChatRequest::getMegaHandleList - Returns the list of clients Ids
     *
     * @param chatid MegaChatHandle that identifies the chat room
     * @param clientIds List of clients Ids
     * @param listener MegaChatRequestListener to track this request
     */
    void stopLowResVideo(MegaChatHandle chatid, ::mega::MegaHandleList *clientIds, MegaChatRequestListener *listener = NULL);

#endif

    // Listeners
    /**
     * @brief Register a listener to receive global events
     *
     * You can use MegaChatApi::removeChatListener to stop receiving events.
     *
     * @param listener Listener that will receive global events
     */
    void addChatListener(MegaChatListener *listener);

    /**
     * @brief Unregister a MegaChatListener
     *
     * This listener won't receive more events.
     *
     * @param listener Object that is unregistered
     */
    void removeChatListener(MegaChatListener *listener);

    /**
     * @brief Register a listener to receive all events about an specific chat
     *
     * You can use MegaChatApi::removeChatRoomListener to stop receiving events.
     *
     * Note this listener is feeded with data from a chatroom that is opened. It
     * is required to call \c MegaChatApi::openChatRoom. Otherwise, the listener
     * will NOT receive any callback.
     *
     * @param chatid MegaChatHandle that identifies the chat room
     * @param listener Listener that will receive all events about an specific chat
     */
    void addChatRoomListener(MegaChatHandle chatid, MegaChatRoomListener *listener);

    /**
     * @brief Unregister a MegaChatRoomListener
     *
     * This listener won't receive more events.
     *
     * @param listener Object that is unregistered
     */
    void removeChatRoomListener(MegaChatHandle chatid, MegaChatRoomListener *listener);

    /**
     * @brief Register a listener to receive all events about requests
     *
     * You can use MegaChatApi::removeChatRequestListener to stop receiving events.
     *
     * @param listener Listener that will receive all events about requests
     */
    void addChatRequestListener(MegaChatRequestListener* listener);

    /**
     * @brief Unregister a MegaChatRequestListener
     *
     * This listener won't receive more events.
     *
     * @param listener Object that is unregistered
     */
    void removeChatRequestListener(MegaChatRequestListener* listener);

    /**
     * @brief Register a listener to receive notifications
     *
     * You can use MegaChatApi::removeChatRequestListener to stop receiving events.
     *
     * @param listener Listener that will receive all events about requests
     */
    void addChatNotificationListener(MegaChatNotificationListener *listener);

    /**
     * @brief Unregister a MegaChatNotificationListener
     *
     * This listener won't receive more events.
     *
     * @param listener Object that is unregistered
     */
    void removeChatNotificationListener(MegaChatNotificationListener* listener);

    /**
     * @brief Adds a reaction for a message in a chatroom
     *
     * The reactions updates will be notified one by one through the MegaChatRoomListener
     * specified at MegaChatApi::openChatRoom (and through any other listener you may have
     * registered by calling MegaChatApi::addChatRoomListener). The corresponding callback
     * is MegaChatRoomListener::onReactionUpdate.
     *
     * Note that receiving an onRequestFinish with the error code MegaChatError::ERROR_OK, does not ensure
     * that add reaction has been applied in chatd. As we've mentioned above, reactions updates will
     * be notified through callback MegaChatRoomListener::onReactionUpdate.
     *
     * The associated request type with this request is MegaChatRequest::TYPE_MANAGE_REACTION
     * Valid data in the MegaChatRequest object received on callbacks:
     * - MegaChatRequest::getChatHandle - Returns the chatid that identifies the chatroom
     * - MegaChatRequest::getUserHandle - Returns the msgid that identifies the message
     * - MegaChatRequest::getText - Returns a UTF-8 NULL-terminated string that represents the reaction
     * - MegaChatRequest::getFlag - Returns true indicating that requested action is add reaction
     *
     * On the onRequestFinish error, the error code associated to the MegaChatError can be:
     * - MegaChatError::ERROR_ARGS - if reaction is NULL or the msgid references a management message.
     * - MegaChatError::ERROR_NOENT - if the chatroom/message doesn't exists
     * - MegaChatError::ERROR_TOOMANY - if the message has reached the maximum limit of reactions,
     * and reaction has not been added yet. MegaChatRequest::getNumber() will return -1
     * - MegaChatError::ERROR_TOOMANY - if our own user has reached the maximum limit of reactions
     * MegaChatRequest::getNumber() will return 1
     * - MegaChatError::ERROR_ACCESS - if our own privilege is different than MegaChatPeerList::PRIV_STANDARD
     * or MegaChatPeerList::PRIV_MODERATOR.
     * - MegaChatError::ERROR_EXIST - if our own user has reacted previously with this reaction for this message
     *
     * @param chatid MegaChatHandle that identifies the chatroom
     * @param msgid MegaChatHandle that identifies the message
     * @param reaction UTF-8 NULL-terminated string that represents the reaction
     * @param listener MegaChatRequestListener to track this request
     */
    void addReaction(MegaChatHandle chatid, MegaChatHandle msgid, const char *reaction, MegaChatRequestListener *listener = NULL);

    /**
     * @brief Removes a reaction for a message in a chatroom
     *
     * The reactions updates will be notified one by one through the MegaChatRoomListener
     * specified at MegaChatApi::openChatRoom (and through any other listener you may have
     * registered by calling MegaChatApi::addChatRoomListener). The corresponding callback
     * is MegaChatRoomListener::onReactionUpdate.
     *
     * Note that receiving an onRequestFinish with the error code MegaChatError::ERROR_OK, does not ensure
     * that remove reaction has been applied in chatd. As we've mentioned above, reactions updates will
     * be notified through callback MegaChatRoomListener::onReactionUpdate.
     *
     * The associated request type with this request is MegaChatRequest::TYPE_MANAGE_REACTION
     * Valid data in the MegaChatRequest object received on callbacks:
     * - MegaChatRequest::getChatHandle - Returns the chatid that identifies the chatroom
     * - MegaChatRequest::getUserHandle - Returns the msgid that identifies the message
     * - MegaChatRequest::getText - Returns a UTF-8 NULL-terminated string that represents the reaction
     * - MegaChatRequest::getFlag - Returns false indicating that requested action is remove reaction
     *
     * On the onRequestFinish error, the error code associated to the MegaChatError can be:
     * - MegaChatError::ERROR_ARGS: if reaction is NULL or the msgid references a management message.
     * - MegaChatError::ERROR_NOENT: if the chatroom/message doesn't exists
     * - MegaChatError::ERROR_ACCESS: if our own privilege is different than MegaChatPeerList::PRIV_STANDARD
     * or MegaChatPeerList::PRIV_MODERATOR
     * - MegaChatError::ERROR_EXIST - if your own user has not reacted to the message with the specified reaction.
     *
     * @param chatid MegaChatHandle that identifies the chatroom
     * @param msgid MegaChatHandle that identifies the message
     * @param reaction UTF-8 NULL-terminated string that represents the reaction
     * @param listener MegaChatRequestListener to track this request
     */
    void delReaction(MegaChatHandle chatid, MegaChatHandle msgid, const char *reaction, MegaChatRequestListener *listener = NULL);

    /**
     * @brief Returns the number of users that reacted to a message with a specific reaction
     *
     * @param chatid MegaChatHandle that identifies the chatroom
     * @param msgid MegaChatHandle that identifies the message
     * @param reaction UTF-8 NULL terminated string that represents the reaction
     *
     * @return return the number of users that reacted to a message with a specific reaction,
     * or -1 if the chatroom or message is not found.
     */
    int getMessageReactionCount(MegaChatHandle chatid, MegaChatHandle msgid, const char *reaction) const;

     /**
      * @brief Gets a list of reactions associated to a message
      *
      * You take the ownership of the returned value.
      *
      * @param chatid MegaChatHandle that identifies the chatroom
      * @param msgid MegaChatHandle that identifies the message
      * @return return a list with the reactions associated to a message.
      */
    ::mega::MegaStringList* getMessageReactions(MegaChatHandle chatid, MegaChatHandle msgid);

     /**
      * @brief Gets a list of users that reacted to a message with a specific reaction
      *
      * You take the ownership of the returned value.
      *
      * @param chatid MegaChatHandle that identifies the chatroom
      * @param msgid MegaChatHandle that identifies the message
      * @param reaction UTF-8 NULL terminated string that represents the reaction
      *
      * @return return a list with the users that reacted to a message with a specific reaction.
      */
    ::mega::MegaHandleList* getReactionUsers(MegaChatHandle chatid, MegaChatHandle msgid, const char *reaction);

    /**
     * @brief Enable / disable the public key pinning
     *
     * Public key pinning is enabled by default for all sensible communications.
     * It is strongly discouraged to disable this feature.
     *
     * @param enable true to keep public key pinning enabled, false to disable it
     */
    void setPublicKeyPinning(bool enable);

#ifndef KARERE_DISABLE_WEBRTC
    /**
     * @brief Register a listener to receive all events about calls
     *
     * You can use MegaChatApi::removeChatCallListener to stop receiving events.
     *
     * @param listener MegaChatCallListener that will receive all call events
     */
    void addChatCallListener(MegaChatCallListener *listener);

    /**
     * @brief Unregister a MegaChatCallListener
     *
     * This listener won't receive more events.
     *
     * @param listener Object that is unregistered
     */
    void removeChatCallListener(MegaChatCallListener *listener);

    /**
     * @brief Register a listener to receive video from local device for an specific chat room
     *
     * You can use MegaChatApi::removeChatLocalVideoListener to stop receiving events.
     *
     * @note if we want to receive video before start a call (openVideoDevice), we have to
     * register a MegaChatVideoListener with chatid = MEGACHAT_INVALID_HANDLE
     *
     * @param chatid MegaChatHandle that identifies the chat room
     * @param listener MegaChatVideoListener that will receive local video
     */
    void addChatLocalVideoListener(MegaChatHandle chatid, MegaChatVideoListener *listener);

    /**
     * @brief Unregister a MegaChatVideoListener
     *
     * This listener won't receive more events.
     * @note if we want to remove the listener added to receive video frames before start a call
     * we have to use chatid = MEGACHAT_INVALID_HANDLE
     *
     * @param chatid MegaChatHandle that identifies the chat room
     * @param listener Object that is unregistered
     */
    void removeChatLocalVideoListener(MegaChatHandle chatid, MegaChatVideoListener *listener);

    /**
     * @brief Register a listener to receive video from remote device for an specific chat room and peer
     *
     * You can use MegaChatApi::removeChatRemoteVideoListener to stop receiving events.
     *
     * @param chatid MegaChatHandle that identifies the chat room
     * @param clientId MegaChatHandle that identifies the client
     * @param hiRes boolean that identify if video is high resolution or low resolution
     * @param listener MegaChatVideoListener that will receive remote video
     */
    void addChatRemoteVideoListener(MegaChatHandle chatid, MegaChatHandle clientId, bool hiRes, MegaChatVideoListener *listener);

    /**
     * @brief Unregister a MegaChatVideoListener
     *
     * This listener won't receive more events.
     *
     * @param chatid MegaChatHandle that identifies the chat room
     * @param clientId MegaChatHandle that identifies the client
     * @param hiRes boolean that identify if video is high resolution or low resolution
     * @param listener Object that is unregistered
     */
    void removeChatRemoteVideoListener(MegaChatHandle chatid, MegaChatHandle clientId, bool hiRes, MegaChatVideoListener *listener);
#endif

    static void setCatchException(bool enable);

    /**
     * @brief Checks whether \c text contains a URL
     *
     * @param text String to search for a URL
     * @return True if \c text contains a URL
     */
    static bool hasUrl(const char* text);

    /**
     * @brief This method should be called when a node history is opened
     *
     * One node history only can be opened once before it will be closed
     * The same listener should be provided at MegaChatApi::closeChatRoom to unregister it
     *
     * @param chatid MegaChatHandle that identifies the chat room
     * @param listener MegaChatNodeHistoryListener to receive node history events. NULL is not allowed.
     *
     * @return True if success, false if listener is NULL or the chatroom is not found
     */
    bool openNodeHistory(MegaChatHandle chatid, MegaChatNodeHistoryListener *listener);

    /**
     * @brief This method should be called when a node history is closed
     *
     * Note that this listener should be the one registered by MegaChatApi::openNodeHistory
     *
     * @param chatid MegaChatHandle that identifies the chat room
     * @param listener MegaChatNodeHistoryListener to receive node history events. NULL is not allowed.
     *
     * @return True if success, false if listener is NULL or the chatroom is not found
     */
    bool closeNodeHistory(MegaChatHandle chatid, MegaChatNodeHistoryListener *listener);

    /**
     * @brief Register a listener to receive all events about a specific node history
     *
     * You can use MegaChatApi::removeNodeHistoryListener to stop receiving events.
     *
     * Note this listener is feeded with data from a node history that is opened. It
     * is required to call \c MegaChatApi::openNodeHistory. Otherwise, the listener
     * will NOT receive any callback.
     *
     * @param chatid MegaChatHandle that identifies the chat room
     * @param listener Listener that will receive node history events
     */
    void addNodeHistoryListener(MegaChatHandle chatid, MegaChatNodeHistoryListener *listener);

    /**
     * @brief Unregister a MegaChatNodeHistoryListener
     *
     * This listener won't receive more events.
     *
     * @param listener Object that is unregistered
     */
    void removeNodeHistoryListener(MegaChatHandle chatid, MegaChatNodeHistoryListener *listener);

    /**
     * @brief Initiates fetching more node history of the specified chatroom.
     *
     * The loaded messages will be notified one by one through the MegaChatNodeHistoryListener
     * specified at MegaChatApi::openNodeHistory (and through any other listener you may have
     * registered by calling MegaChatApi::addNodeHistoryListener).
     *
     * The corresponding callback is MegaChatNodeHistoryListener::onAttachmentLoaded.
     *
     * Messages are always loaded and notified in strict order, from newest to oldest.
     *
     * @note The actual number of messages loaded can be less than \c count. Because
     * the history being shorter than requested. Additionally, if the fetch is local
     * and there's no more history locally available, the number of messages could be
     * lower too (and the next call to MegaChatApi::loadMessages will fetch messages from server).
     *
     * When there are no more history available from the reported source of messages
     * (local / remote), or when the requested \c count has been already loaded,
     * the callback  MegaChatNodeHistoryListener::onAttachmentLoaded will be called with a NULL message.
     *
     * @param chatid MegaChatHandle that identifies the chat room
     * @param count The number of requested messages to load.
     *
     * @return Return the source of the messages that is going to be fetched. The possible values are:
     *   - MegaChatApi::SOURCE_ERROR = -1: we are not logged in yet
     *   - MegaChatApi::SOURCE_NONE = 0: there's no more history available (not even in the server)
     *   - MegaChatApi::SOURCE_LOCAL: messages will be fetched locally (RAM or DB)
     *   - MegaChatApi::SOURCE_REMOTE: messages will be requested to the server. Expect some delay
     *
     * The value MegaChatApi::SOURCE_REMOTE can be used to show a progress bar accordingly when network operation occurs.
     */
    int loadAttachments(MegaChatHandle chatid, int count);

private:
    MegaChatApiImpl *pImpl;
};

/**
 * @brief Represents every single chatroom where the user participates
 *
 * Unlike MegaChatRoom, which contains full information about the chatroom,
 * objects of this class include strictly the minimal information required
 * to populate a list of chats:
 *  - Chat ID
 *  - Title
 *  - Online status
 *  - Unread messages count
 *  - Visibility of the contact for 1on1 chats
 *
 * Changes on any of this fields will be reported by a callback: MegaChatListener::onChatListItemUpdate
 * It also notifies about a groupchat that has been closed (the user has left the room).
 */
class MegaChatListItem
{
public:

    enum
    {
        CHANGE_TYPE_STATUS              = 0x01,  /// obsolete
        CHANGE_TYPE_OWN_PRIV            = 0x02,  /// Our privilege level has changed
        CHANGE_TYPE_UNREAD_COUNT        = 0x04,  /// Unread count updated
        CHANGE_TYPE_PARTICIPANTS        = 0x08,  /// A participant joined/left the chatroom or its privilege changed
        CHANGE_TYPE_TITLE               = 0x10,  /// Title updated
        CHANGE_TYPE_CLOSED              = 0x20,  /// The chatroom has been left by own user
        CHANGE_TYPE_LAST_MSG            = 0x40,  /// Last message recorded in the history, or chatroom creation data if no history at all (not even clear-history message)
        CHANGE_TYPE_LAST_TS             = 0x80,  /// Timestamp of the last activity
        CHANGE_TYPE_ARCHIVE             = 0x100, /// Archived or unarchived
        CHANGE_TYPE_CALL                = 0x200, /// There's a new call or a call has finished
        CHANGE_TYPE_CHAT_MODE           = 0x400, /// User has set chat mode to private
        CHANGE_TYPE_UPDATE_PREVIEWERS   = 0x800, /// The number of previewers has changed
        CHANGE_TYPE_PREVIEW_CLOSED      = 0x1000,/// The chat preview has been closed
        CHANGE_TYPE_DELETED             = 0x2000 /// The chat has been taken down and should be hiden from the list of chats
    };

    virtual ~MegaChatListItem() {}
    virtual MegaChatListItem *copy() const;

    virtual int getChanges() const;
    virtual bool hasChanged(int changeType) const;

    /**
     * @brief Returns the MegaChatHandle of the chat.
     * @return MegaChatHandle of the chat.
     */
    virtual MegaChatHandle getChatId() const;

    /**
     * @brief getTitle Returns the title of the chat, if any.
     *
     * @return The title of the chat as a null-terminated char array.
     */
    virtual const char *getTitle() const;

    /**
     * @brief Returns the own privilege level in this chatroom.
     *
     * This privilege is the same from MegaChatRoom::getOwnPrivilege.
     *
     * It could be used to show/hide options at the chatlist level that
     * are only allowed to peers with the highest privilege level.
     *
     * The returned value will be one of these:
     * - MegaChatRoom::PRIV_UNKNOWN = -2
     * - MegaChatRoom::PRIV_RM = -1
     * - MegaChatRoom::PRIV_RO = 0
     * - MegaChatRoom::PRIV_STANDARD = 2
     * - MegaChatRoom::PRIV_MODERATOR = 3
     *
     * @return The current privilege of the logged in user in this chatroom.
     */
    virtual int getOwnPrivilege() const;

    /**
     * @brief Returns the number of unread messages for the chatroom
     *
     * It can be used to display an unread message counter next to the chatroom name
     *
     * @return The count of unread messages as follows:
     *  - If the returned value is 0, then the indicator should be removed.
     *  - If the returned value is > 0, the indicator should show the exact count.
     *  - If the returned value is < 0, then there are at least that count unread messages,
     * and possibly more. In that case the indicator should show e.g. '2+'
     */
    virtual int getUnreadCount() const;

    /**
     * @brief Returns the content of the last message for the chatroom
     *
     * If there are no messages in the history or the last message is still
     * pending to be retrieved from the server, it returns an empty string.
     *
     * The returned value of this function depends on the type of message:
     *
     *  - MegaChatMessage::TYPE_NORMAL: content of the message
     *  - MegaChatMessage::TYPE_ATTACHMENT: filenames of the attached nodes (separated by ASCII character '0x01')
     *  - MegaChatMessage::TYPE_CONTACT: usernames of the attached contacts (separated by ASCII character '0x01')
     *  - MegaChatMessage::TYPE_CONTAINS_META: original content of the messsage
     *  - MegaChatMessage::TYPE_VOICE_CLIP: filename of the attached node
     *  - MegaChatMessage::TYPE_CHAT_TITLE: new title
     *  - MegaChatMessage::TYPE_TRUNCATE: empty string
     *  - MegaChatMessage::TYPE_ALTER_PARTICIPANTS: empty string
     *  - MegaChatMessage::TYPE_PRIV_CHANGE: empty string
     *  - MegaChatMessage::TYPE_CALL_ENDED: string set separated by ASCII character '0x01'
     *      Structure: duration(seconds)'0x01'termCode'0x01'participants1'0x01'participants2'0x01'...
     *      duration and termCode are numbers coded in ASCII, participants are handles in base64 format.
     *      Valid TermCode are:
     *          + END_CALL_REASON_ENDED
     *          + END_CALL_REASON_REJECTED
     *          + END_CALL_REASON_NO_ANSWER
     *          + END_CALL_REASON_FAILED
     *          + END_CALL_REASON_CANCELLED
     *      If termCode is END_CALL_REASON_REJECTED, END_CALL_REASON_NO_ANSWER, END_CALL_REASON_CANCELLED
     *      any participant won't be added
     *
     * The SDK retains the ownership of the returned value. It will be valid until
     * the MegaChatListItem object is deleted. If you want to save the MegaChatMessage,
     * use MegaChatMessage::copy.
     *
     * @return The content of the last message received.
     */
    virtual const char *getLastMessage() const;

    /**
     * @brief Returns message id of the last message in this chatroom.
     *
     * If the message is still not confirmed by server, the id could be a temporal
     * id. @see \c MegaChatApi::sendMessage for more information about the msg id.
     *
     * @return MegaChatHandle representing the id of last message.
     */
    virtual MegaChatHandle getLastMessageId() const;

    /**
     * @brief Returns the type of last message
     *
     * The possible values are as follows:
     *  - MegaChatMessage::TYPE_INVALID:  when no history (or truncate message)
     *  - MegaChatMessage::TYPE_NORMAL: for regular text messages
     *  - MegaChatMessage::TYPE_ATTACHMENT: for messages sharing a node
     *  - MegaChatMessage::TYPE_CONTACT: for messages sharing a contact
     *  - MegaChatMessage::TYPE_CONTAINS_META: for messages with meta-data
     *  - MegaChatMessage::TYPE_VOICE_CLIP: for voice-clips
     *  - 0xFF when it's still fetching from server (for the public API)
     *
     * @return The type of the last message
     */
    virtual int getLastMessageType() const;

    /**
     * @brief Returns the sender of last message
     *
     * This function only returns a valid user handle when the last message type is
     * not MegaChatMessage::TYPE_INVALID or 0xFF. Otherwise, it returns INVALID_HANDLE.
     *
     * @return MegaChatHandle representing the user who sent the last message
     */
    virtual MegaChatHandle getLastMessageSender() const;

    /**
     * @brief Returns the timestamp of the latest activity in the chatroom
     *
     * This function returns the timestamp of the latest message, including management messages.
     * If there's no history at all, or is still being fetched from server, it will return
     * the creation timestamp of the chatroom.
     *
     * @return The timestamp relative to the latest activity in the chatroom.
     */
    virtual int64_t getLastTimestamp() const;

    /**
     * @brief Returns whether this chat is a group chat or not
     * @return True if this chat is a group chat. Only chats with more than 2 peers are groupal chats.
     */
    virtual bool isGroup() const;

    /**
     * @brief Returns whether this chat is a public chat or not
     * @return True if this chat is a public chat.
     */
    virtual bool isPublic() const;

    /**
     * @brief Returns whether a public chat is in preview mode or not
     * @return True if this public chat is in preview mode.
     */
    virtual bool isPreview() const;

    /**
     * @brief Returns whether the user is member of the chatroom (for groupchats),
     * or the user is contact with the peer (for 1on1 chats).
     *
     * @return True if the chat is active, false otherwise.
     */
    virtual bool isActive() const;

    /**
     * @brief Returns whether the chat is currently archived or not.
     * @return True if the chat is archived, false otherwise.
     */
    virtual bool isArchived() const;

    /**
     * @brief Returns whether the chat has been deleted
     * @return True if the chat is deleted, false otherwise.
     */
    virtual bool isDeleted() const;

    /**
     * @brief Returns whether the chat has a call in progress or not.
     * @return True if a call is in progress in this chat, false otherwise.
     */
    virtual bool isCallInProgress() const;

    /**
     * @brief Returns the userhandle of the Contact in 1on1 chatrooms
     *
     * The returned value is only valid for 1on1 chatrooms. For groupchats, it will
     * return MEGACHAT_INVALID_HANDLE.
     *
     * @return The userhandle of the Contact
     */
    virtual MegaChatHandle getPeerHandle() const;

    /**
     * @brief Returns privilege established at last message
     *
     * The returned value is only valid if last message is from type MegaChatMessage::TYPE_ALTER_PARTICIPANTS
     * and MegaChatMessage::TYPE_PRIV_CHANGE.
     *
     * @return prilvilege stablished at last message
     */
    virtual int getLastMessagePriv() const;

    /**
     * @brief Returns the handle of the target user
     *
     * The returned value is only valid if last message is from type MegaChatMessage::TYPE_ALTER_PARTICIPANTS
     * and MegaChatMessage::TYPE_PRIV_CHANGE.
     *
     * @return Handle of the target user
     */
    virtual MegaChatHandle getLastMessageHandle() const;

    /**
     * @brief Returns the number of previewers in this chat
     * @return
     */
    virtual unsigned int getNumPreviewers() const;
};

class MegaChatRoom
{
public:

    enum
    {
        CHANGE_TYPE_STATUS              = 0x01, /// obsolete
        CHANGE_TYPE_UNREAD_COUNT        = 0x02,
        CHANGE_TYPE_PARTICIPANTS        = 0x04, /// joins/leaves/privileges/names
        CHANGE_TYPE_TITLE               = 0x08,
        CHANGE_TYPE_USER_TYPING         = 0x10, /// User is typing. \see MegaChatRoom::getUserTyping()
        CHANGE_TYPE_CLOSED              = 0x20, /// The chatroom has been left by own user
        CHANGE_TYPE_OWN_PRIV            = 0x40, /// Our privilege level has changed
        CHANGE_TYPE_USER_STOP_TYPING    = 0x80, /// User has stopped to typing. \see MegaChatRoom::getUserTyping()
        CHANGE_TYPE_ARCHIVE             = 0X100, /// Archived or unarchived
        CHANGE_TYPE_CHAT_MODE           = 0x400, /// User has set chat mode to private
        CHANGE_TYPE_UPDATE_PREVIEWERS   = 0x800,  /// The number of previewers has changed
        CHANGE_TYPE_RETENTION_TIME      = 0x1000, /// The retention time has changed
    };

    enum {
        PRIV_UNKNOWN    = -2,
        PRIV_RM         = -1,
        PRIV_RO         = 0,
        PRIV_STANDARD   = 2,
        PRIV_MODERATOR  = 3
    };

    virtual ~MegaChatRoom() {}
    virtual MegaChatRoom *copy() const;

    static const char *privToString(int);
    static const char *statusToString(int status);

    /**
     * @brief Returns the MegaChatHandle of the chat.
     * @return MegaChatHandle of the chat.
     */
    virtual MegaChatHandle getChatId() const;

    /**
     * @brief Returns your privilege level in this chat
     * @return
     */
    virtual int getOwnPrivilege() const;

    /**
     * @brief Returns the number of previewers in this chat
     * @return
     */
    virtual unsigned int getNumPreviewers() const;

    /**
     * @brief Returns the privilege level of the user in this chat.
     *
     * If the user doesn't participate in this MegaChatRoom, this function returns PRIV_UNKNOWN.
     *
     * @param userhandle Handle of the peer whose privilege is requested.
     * @return Privilege level of the chat peer with the handle specified.
     * Valid values are:
     * - MegaChatPeerList::PRIV_UNKNOWN = -2
     * - MegaChatPeerList::PRIV_RM = -1
     * - MegaChatPeerList::PRIV_RO = 0
     * - MegaChatPeerList::PRIV_STANDARD = 2
     * - MegaChatPeerList::PRIV_MODERATOR = 3
     */
    virtual int getPeerPrivilegeByHandle(MegaChatHandle userhandle) const;

    /**
     * @brief Returns the current firstname of the peer
     *
     * NULL can be returned in public link if number of particpants is greater
     * than MegaChatApi::getMaxParticipantsWithAttributes. In this case, you have to
     * request the user attributes with MegaChatApi::loadUserAttributes. To improve
     * the performance, if several users has to be request, call MegaChatApi::loadUserAttributes
     * with a package of users. When request is finished you can get the firstname with
     * MegaChatApi::getUserFirstnameFromCache.
     *
     * @deprecated Use MegaChatApi::getUserFirstnameFromCache
     *
     * @param userhandle Handle of the peer whose name is requested.
     * @return Firstname of the chat peer with the handle specified.
     */
    virtual const char *getPeerFirstnameByHandle(MegaChatHandle userhandle) const;

    /**
     * @brief Returns the current lastname of the peer
     *
     * NULL can be returned in public link if number of particpants is greater
     * than MegaChatApi::getMaxParticipantsWithAttributes. In this case, you have to
     * request the user attributes with MegaChatApi::loadUserAttributes. To improve
     * the performance, if several users has to be request, call MegaChatApi::loadUserAttributes
     * with a package of users. When request is finished you can get the lastname with
     * MegaChatApi::getUserLastnameFromCache.
     *
     * @deprecated Use MegaChatApi::getUserLastnameFromCache
     *
     * @param userhandle Handle of the peer whose name is requested.
     * @return Lastname of the chat peer with the handle specified.
     */
    virtual const char *getPeerLastnameByHandle(MegaChatHandle userhandle) const;

    /**
     * @brief Returns the current fullname of the peer
     *
     * NULL can be returned in public link if number of particpants is greater
     * than MegaChatApi::getMaxParticipantsWithAttributes. In this case, you have to
     * request the user attributes with MegaChatApi::loadUserAttributes. To improve
     * the performance, if several users has to be request, call MegaChatApi::loadUserAttributes
     * with a package of users. When request is finished you can get the full name  with
     * MegaChatApi::getUserFullnameFromCache
     *
     * You take the ownership of the returned value. Use delete [] value
     *
     * @deprecated Use MegaChatApi::getUserFullnameFromCache
     *
     * @param userhandle Handle of the peer whose name is requested.
     * @return Fullname of the chat peer with the handle specified.
     */
    virtual const char *getPeerFullnameByHandle(MegaChatHandle userhandle) const;

    /**
     * @brief Returns the email address of the peer
     *
     * NULL can be returned in public link if number of particpants is greater
     * than MegaChatApi::getMaxParticipantsWithAttributes. In this case, you have to
     * request the user attributes with MegaChatApi::loadUserAttributes. To improve
     * the performance, if several users has to be request, call MegaChatApi::loadUserAttributes
     * with a package of users. When request is finished you can get the email with
     * MegaChatApi::getUserEmailFromCache.
     *
     * @deprecated Use MegaChatApi::getUserEmailFromCache
     *
     * @param userhandle Handle of the peer whose email is requested.
     * @return Email address of the chat peer with the handle specified.
     */
    virtual const char *getPeerEmailByHandle(MegaChatHandle userhandle) const;

    /**
     * @brief Returns the number of participants in the chat
     * @return Number of participants in the chat
     */
    virtual unsigned int getPeerCount() const;

    /**
     * @brief Returns the handle of the user
     *
     * If the index is >= the number of participants in this chat, this function
     * will return MEGACHAT_INVALID_HANDLE.
     *
     * @param i Position of the peer whose handle is requested
     * @return Handle of the peer in the position \c i.
     */
    virtual MegaChatHandle getPeerHandle(unsigned int i) const;

    /**
     * @brief Returns the privilege level of the user in this chat.
     *
     * If the index is >= the number of participants in this chat, this function
     * will return PRIV_UNKNOWN.
     *
     * @param i Position of the peer whose handle is requested
     * @return Privilege level of the peer in the position \c i.
     * Valid values are:
     * - MegaChatPeerList::PRIV_UNKNOWN = -2
     * - MegaChatPeerList::PRIV_RM = -1
     * - MegaChatPeerList::PRIV_RO = 0
     * - MegaChatPeerList::PRIV_STANDARD = 2
     * - MegaChatPeerList::PRIV_MODERATOR = 3
     */
    virtual int getPeerPrivilege(unsigned int i) const;

    /**
     * @brief Returns the current firstname of the peer
     *
     * If the index is >= the number of participants in this chat, this function
     * will return NULL.
     *
     * NULL can be returned in public link if number of particpants is greater
     * than MegaChatApi::getMaxParticipantsWithAttributes. In this case, you have to
     * request the user attributes with MegaChatApi::loadUserAttributes. To improve
     * the performance, if several users has to be request, call MegaChatApi::loadUserAttributes
     * with a package of users. When request is finished you can get the firstname with
     * MegaChatApi::getUserFirstnameFromCache.
     *
     * @deprecated Use MegaChatApi::getUserFirstnameFromCache
     *
     * @param i Position of the peer whose name is requested
     * @return Firstname of the peer in the position \c i.
     */
    virtual const char *getPeerFirstname(unsigned int i) const;

    /**
     * @brief Returns the current lastname of the peer
     *
     * If the index is >= the number of participants in this chat, this function
     * will return NULL.
     *
     * NULL can be returned in public link if number of particpants is greater
     * than MegaChatApi::getMaxParticipantsWithAttributes. In this case, you have to
     * request the user attributes with MegaChatApi::loadUserAttributes. To improve
     * the performance, if several users has to be request, call MegaChatApi::loadUserAttributes
     * with a package of users. When request is finished you can get the lastname with
     * MegaChatApi::getUserLastnameFromCache.
     *
     * @deprecated Use MegaChatApi::getUserLastnameFromCache
     *
     * @param i Position of the peer whose name is requested
     * @return Lastname of the peer in the position \c i.
     */
    virtual const char *getPeerLastname(unsigned int i) const;

    /**
     * @brief Returns the current fullname of the peer
     *
     * If the index is >= the number of participants in this chat, this function
     * will return NULL.
     *
     * NULL can be returned in public link if number of particpants is greater
     * than MegaChatApi::getMaxParticipantsWithAttributes. In this case, you have to
     * request the user attributes with MegaChatApi::loadUserAttributes. To improve
     * the performance, if several users has to be request, call MegaChatApi::loadUserAttributes
     * with a package of users. When request is finished you can get the fullname with
     * MegaChatApi::getUserFullnameFromCache.
     *
     * You take the ownership of the returned value. Use delete [] value
     *
     * @deprecated Use MegaChatApi::getUserFullnameFromCache
     *
     * @param i Position of the peer whose name is requested
     * @return Fullname of the peer in the position \c i.
     */
    virtual const char *getPeerFullname(unsigned int i) const;

    /**
     * @brief Returns the email address of the peer
     *
     * If the index is >= the number of participants in this chat, this function
     * will return NULL.
     *
     * NULL can be returned in public link if number of particpants is greater
     * than MegaChatApi::getMaxParticipantsWithAttributes. In this case, you have to
     * request the user attributes with MegaChatApi::loadUserAttributes. To improve
     * the performance, if several users has to be request, call MegaChatApi::loadUserAttributes
     * with a package of users. When request is finished you can get the email with
     * MegaChatApi::getUserEmailFromCache.
     *
     * @deprecated Use MegaChatApi::getUserEmailFromCache
     *
     * @param i Position of the peer whose email is requested
     * @return Email address of the peer in the position \c i.
     */
    virtual const char *getPeerEmail(unsigned int i) const;

    /**
     * @brief Returns whether this chat is a group chat or not
     * @return True if this chat is a group chat. Only chats with more than 2 peers are groupal chats.
     */
    virtual bool isGroup() const;

    /**
     * @brief Returns whether this chat is a public chat or not
     * @return True if this chat is a public chat.
     */
    virtual bool isPublic() const;

    /**
     * @brief Returns whether this chat is in preview mode or not
     * @return True if this chat is in preview mode.
     */
    virtual bool isPreview() const;

    /**
     * @brief Get the authorization token in preview mode
     *
     * This method returns an authorization token that can be used to authorize
     * nodes received as attachments while in preview mode, so the node can be
     * downloaded/imported into the account via MegaApi::authorizeChatNode.
     *
     * If the chat is not in preview mode, this function will return NULL.
     *
     * You take the ownership of the returned value. Use delete [] value
     *
     * @return Auth token or NULL if not in preview mode.
     */
    virtual const char *getAuthorizationToken() const;

    /**
     * @brief Returns the title of the chat, if any.
     *
     * In case the chatroom has not a customized title, it will be created using the
     * names of participants.
     *
     * @return The title of the chat as a null-terminated char array.
     */
    virtual const char *getTitle() const;

    /**
     * @brief Returns true if the chatroom has a customized title
     * @return True if custom title was set
     */
    virtual bool hasCustomTitle() const;

    /**
     * @brief Returns the number of unread messages for the chatroom
     *
     * It can be used to display an unread message counter next to the chatroom name
     *
     * @return The count of unread messages as follows:
     *  - If the returned value is 0, then the indicator should be removed.
     *  - If the returned value is > 0, the indicator should show the exact count.
     *  - If the returned value is < 0, then there are at least that count unread messages,
     * and possibly more. In that case the indicator should show e.g. '2+'
     */
    virtual int getUnreadCount() const;

    /**
     * @brief Returns the handle of the user who is typing or has stopped typing a message in the chatroom
     *
     * The app should have a timer that is reset each time a typing
     * notification is received. When the timer expires, it should hide the notification
     *
     * @return The user that is typing
     */
    virtual MegaChatHandle getUserTyping() const;

    /**
     * @brief Returns the handle of the user who has been Joined/Removed/change its name
     *
     * This method return a valid value when hasChanged(CHANGE_TYPE_PARTICIPANTS) true
     *
     * @return The user that has changed
     */
    virtual MegaChatHandle getUserHandle() const;

    /**
     * @brief Returns whether the user is member of the chatroom (for groupchats),
     * or the user is contact with the peer (for 1on1 chats).
     *
     * @return True if the chat is active, false otherwise.
     */
    virtual bool isActive() const;

    /**
     * @brief Returns whether the chat is currently archived or not.
     * @return True if the chat is archived, false otherwise.
     */
    virtual bool isArchived() const;

    /**
     * @brief Returns the retention time for this chat
     * @return The retention time for this chat
     */
    virtual unsigned int getRetentionTime() const;

    /**
     * @brief Returns the creation timestamp of the chat.
     * @return The creation timestamp of the chat.
     */
    virtual int64_t getCreationTs() const;

    /**
     * @brief Returns whether the chat is a meeting room
     * @return True if chat is a meeting room
     */
    virtual bool isMeeting() const;

    virtual int getChanges() const;
    virtual bool hasChanged(int changeType) const;
};

/**
 * @brief Interface to get all information related to chats of a MEGA account
 *
 * Implementations of this interface can receive all events (request, global, call, video).
 *
 * Multiple inheritance isn't used for compatibility with other programming languages
 *
 * The implementation will receive callbacks from an internal worker thread.
 *
 */
class MegaChatListener
{
public:
    virtual ~MegaChatListener() {}

    /**
     * @brief This function is called when there are new chats or relevant changes on existing chats.
     *
     * The possible changes that are notified are the following:
     *  - Title
     *  - Unread messages count
     *  - Online status
     *  - Visibility: the contact of 1on1 chat has changed. i.e. added or removed
     *  - Participants: new peer added or existing peer removed
     *  - Last message: the last relevant message in the chatroom
     *  - Last timestamp: the last date of any activity in the chatroom
     *  - Archived: when the chat becomes archived/unarchived
     *  - Calls: when there is a new call or a call has finished
     *  - Chat mode: when an user has set chat mode to private
     *  - Previewers: when the number of previewers has changed
     *  - Preview closed: when the chat preview has been closed
     *
     * The SDK retains the ownership of the MegaChatListItem in the second parameter.
     * The MegaChatListItem object will be valid until this function returns. If you
     * want to save the MegaChatListItem, use MegaChatListItem::copy
     *
     * @note changes about participants in chat link won't be notified until chat
     *  is logged in
     *
     * @param api MegaChatApi connected to the account
     * @param item MegaChatListItem representing a 1on1 or groupchat in the list.
     */
    virtual void onChatListItemUpdate(MegaChatApi* api, MegaChatListItem *item);

    /**
     * @brief This function is called when the status of the initialization has changed
     *
     * The possible values are:
     *  - MegaChatApi::INIT_ERROR = -1
     *  - MegaChatApi::INIT_WAITING_NEW_SESSION = 1
     *  - MegaChatApi::INIT_OFFLINE_SESSION = 2
     *  - MegaChatApi::INIT_ONLINE_SESSION = 3
     *
     * @param api MegaChatApi connected to the account
     * @param newState New state of initialization
     */
    virtual void onChatInitStateUpdate(MegaChatApi* api, int newState);

    /**
     * @brief This function is called when the online status of a user has changed
     *
     * @param api MegaChatApi connected to the account
     * @param userhandle MegaChatHandle of the user whose online status has changed
     * @param status New online status
     * @param inProgress Whether the reported status is being set or it is definitive (only for your own changes)
     *
     * @note When the online status is in progress, apps may notice showing a blinking status or similar.
     */
    virtual void onChatOnlineStatusUpdate(MegaChatApi* api, MegaChatHandle userhandle, int status, bool inProgress);

    /**
     * @brief This function is called when the presence configuration has changed
     *
     * @param api MegaChatApi connected to the account
     * @param config New presence configuration
     */
    virtual void onChatPresenceConfigUpdate(MegaChatApi* api, MegaChatPresenceConfig *config);

    /**
     * @brief This function is called when the connection state to a chatroom has changed
     *
     * The possible values are:
     *  - MegaChatApi::CHAT_CONNECTION_OFFLINE      = 0
     *  - MegaChatApi::CHAT_CONNECTION_IN_PROGRESS  = 1
     *  - MegaChatApi::CHAT_CONNECTION_LOGGING      = 2
     *  - MegaChatApi::CHAT_CONNECTION_ONLINE       = 3
     *
     * @note If \c chatid is MEGACHAT_INVALID_HANDLE, it means that you are connected to all
     * active chatrooms. It will only happens when \c newState is MegaChatApi::CHAT_CONNECTION_ONLINE.
     * The other connection states are not notified for all chats together, but only individually.
     *
     * @param api MegaChatApi connected to the account
     * @param chatid MegaChatHandle that identifies the chat room
     * @param newState New state of the connection
     */
    virtual void onChatConnectionStateUpdate(MegaChatApi* api, MegaChatHandle chatid, int newState);

    /**
     * @brief This function is called when server notifies last-green's time of the a user
     *
     * In order to receive this notification, MegaChatApi::requestLastGreen has to be called previously.
     *
     * @note If the requested user has disabled the visibility of last-green or has never been green,
     * this callback will NOT be triggered at all.
     *
     * If the value of \c lastGreen is 65535 minutes (the maximum), apps should show "long time ago"
     * or similar, rather than the specific time period.
     *
     * @param api MegaChatApi connected to the account
     * @param userhandle MegaChatHandle of the user whose last time green is notified
     * @param lastGreen Time elapsed (minutes) since the last time user was green
     */
    virtual void onChatPresenceLastGreen(MegaChatApi* api, MegaChatHandle userhandle, int lastGreen);
};

/**
 * @brief Interface to receive information about one chatroom.
 *
 * A pointer to an implementation of this interface is required when calling MegaChatApi::openChatRoom.
 * When a chatroom is closed (MegaChatApi::closeChatRoom), the listener is automatically removed.
 * You can also register additional listeners by calling MegaChatApi::addChatRoomListener and remove them
 * by using MegaChatApi::removeChatRoomListener
 *
 * This interface uses MegaChatRoom and MegaChatMessage objects to provide information of the chatroom
 * and its messages respectively.
 *
 * The implementation will receive callbacks from an internal worker thread. *
 */
class MegaChatRoomListener
{
public:
    virtual ~MegaChatRoomListener() {}

    /**
     * @brief This function is called when there are changes in the chatroom
     *
     * The changes can include: a user join/leaves the chatroom, a user changes its name,
     * the unread messages count has changed, the online state of the connection to the
     * chat server has changed, the chat becomes archived/unarchived, there is a new call
     * or a call has finished, the chat has been changed into private mode, the number of
     * previewers has changed, the user has started/stopped typing.
     *
     * @note changes about participants in chat link won't be notified until chat
     * is logged in
     *
     * @param api MegaChatApi connected to the account
     * @param chat MegaChatRoom that contains the updates relatives to the chat
     */
    virtual void onChatRoomUpdate(MegaChatApi* api, MegaChatRoom *chat);

    /**
     * @brief This function is called when new messages are loaded
     *
     * You can use MegaChatApi::loadMessages to request loading messages.
     *
     * When there are no more message to load from the source reported by MegaChatApi::loadMessages or
     * there are no more history at all, this function is also called, but the second parameter will be NULL.
     *
     * The SDK retains the ownership of the MegaChatMessage in the second parameter. The MegaChatMessage
     * object will be valid until this function returns. If you want to save the MegaChatMessage object,
     * use MegaChatMessage::copy for the message.
     *
     * @param api MegaChatApi connected to the account
     * @param msg The MegaChatMessage object, or NULL if no more history available.
     */
    virtual void onMessageLoaded(MegaChatApi* api, MegaChatMessage *msg);   // loaded by loadMessages()

    /**
     * @brief This function is called when a new message is received
     *
     * The SDK retains the ownership of the MegaChatMessage in the second parameter. The MegaChatMessage
     * object will be valid until this function returns. If you want to save the MegaChatMessage object,
     * use MegaChatMessage::copy for the message.
     *
     * @param api MegaChatApi connected to the account
     * @param msg MegaChatMessage representing the received message
     */
    virtual void onMessageReceived(MegaChatApi* api, MegaChatMessage *msg);

    /**
     * @brief This function is called when an existing message is updated
     *
     * i.e. When a submitted message is confirmed by the server, the status chages
     * to MegaChatMessage::STATUS_SERVER_RECEIVED and its message id is considered definitive.
     *
     * An important case is when the edition of a message is rejected. In those cases, the message
     * status of \c msg will be MegaChatMessage::STATUS_SENDING_MANUAL and the app reason of rejection
     * is recorded in MegaChatMessage::getCode().
     *
     * Another edge case is when a new message was confirmed but the app didn't receive the confirmation
     * from the server. In that case, you will end up with a message in MegaChatMessage::STATUS_SENDING
     * due to the sending retry, another one in MegaChatMessage::STATUS_SERVER_RECEIVED or
     * MegaChatMessage::STATUS_DELIVERED due to the message already confirmed/delivered. Finally, you
     * will receive this callback updating the status to MegaChatMessage::STATUS_SERVER_REJECTED with
     * MegaChatMessage::getCode() equal to 0 and the corresponding MegaChatMessage::getTempId().
     * The app should discard the message in sending status, in pro of the confirmed message to avoid
     * duplicated message in the history.
     * @note if MegaChatApi::isMessageReceptionConfirmationActive returns false, messages may never
     * reach the status delivered, since the target user will not send the required acknowledge to the
     * server upon reception.
     *
     * The SDK retains the ownership of the MegaChatMessage in the second parameter. The MegaChatMessage
     * object will be valid until this function returns. If you want to save the MegaChatMessage object,
     * use MegaChatMessage::copy for the message.
     *
     * @param api MegaChatApi connected to the account
     * @param msg MegaChatMessage representing the updated message
     */
    virtual void onMessageUpdate(MegaChatApi* api, MegaChatMessage *msg);

    /**
     * @brief This function is called when the local history of a chatroom is about to be discarded and
     * reloaded from server.
     *
     * Server can reject to provide all new messages if there are too many since last connection. In that case,
     * all the locally-known history will be discarded (both from memory and cache) and the server will provide
     * the most recent messages in this chatroom.
     *
     * @note When this callback is received, any reference to messages should be discarded. New messages will be
     * loaded from server and notified as in the case where there's no cached messages at all.
     *
     * @param api MegaChatApi connected to the account
     * @param chat MegaChatRoom whose local history is about to be discarded
     */
    virtual void onHistoryReloaded(MegaChatApi* api, MegaChatRoom *chat);


    /**
     * @brief This function is called when a message has been reacted (or an existing reaction has been removed)
     *
     * @param api MegaChatApi connected to the account
     * @param msgid MegaChatHandle that identifies the message
     * @param reaction UTF-8 NULL-terminated string that represents the reaction
     * @param count Number of users who have reacted to this message with the same reaction
     */
    virtual void onReactionUpdate(MegaChatApi* api, MegaChatHandle msgid, const char* reaction, int count);

    /**
     * @brief This function is called when we need to clear messages previous to retention time,
     * all messages previous to received msg as parameter must be cleared.
     *
     * @param api MegaChatApi connected to the account
     * @param msg Most recent message whose timestamp has exceeded retention time
     */
    virtual void onHistoryTruncatedByRetentionTime(MegaChatApi* /*api*/, MegaChatMessage* /*msg*/);
};

/**
 * @brief Interface to get notifications to show to the user on mobile devices
 *
 * Mobile platforms usually provide a framework to push-notifications to mobile devices.
 * The app needs to register a push-notification token (@see MegaApi::registerPushNotifications in the SDK)
 * in order to get those notifications (triggered by MEGA servers on certain events).
 *
 * This listener provides the required data to prepare platform-specific notifications for
 * several events, such as new messages received, deletions, truncation of history...
 *
 * Multiple inheritance isn't used for compatibility with other programming languages
 *
 * The implementation will receive callbacks from an internal worker thread.
 *
 */
class MegaChatNotificationListener
{
public:
    virtual ~MegaChatNotificationListener() {}

    /**
     * @brief This function is called when there are interesting events for notifications
     *
     * The possible events that are notified are the following:
     *  - Reception of a new message from other user if still unseen.
     *  - Edition/deletion of received unseen messages.
     *  - Trucate of history (for both, when truncate is ours or theirs).
     *  - Changes on the lastest message seen by us (don't notify previous unseen messages).
     *
     * Depending on the status of the message (seen or unseen), if it has been edited/deleted,
     * or even on the type of the message (truncate), the app should add/update/clear the corresponding
     * notifications on the mobile device.
     *
     * The SDK retains the ownership of the MegaChatMessage in the third parameter.
     * The MegaChatMessage object will be valid until this function returns. If you
     * want to save the MegaChatMessage, use MegaChatMessage::copy
     *
     * @param api MegaChatApi connected to the account
     * @param chatid MegaChatHandle that identifies the chat room
     * @param msg MegaChatMessage representing a 1on1 or groupchat in the list.
     */
    virtual void onChatNotification(MegaChatApi* api, MegaChatHandle chatid, MegaChatMessage *msg);
};

/**
 * @brief Interface to receive information about node history of a chatroom.
 *
 * A pointer to an implementation of this interface is required when calling MegaChatApi::openNodeHistory.
 * When node history of a chatroom is closed (MegaChatApi::closeNodeHistory), the listener is automatically removed.
 * You can also register additional listeners by calling MegaChatApi::addNodeHistoryListener and remove them
 * by using MegaChatApi::removeNodeHistoryListener
 *
 * The implementation will receive callbacks from an internal worker thread.
 */
class MegaChatNodeHistoryListener
{
public:
    virtual ~MegaChatNodeHistoryListener() {}

    /**
     * @brief This function is called when new attachment messages are loaded
     *
     * You can use MegaChatApi::loadAttachments to request loading messages.
     *
     * When there are no more message to load from the source reported by MegaChatApi::loadAttachments or
     * there are no more history at all, this function is also called, but the second parameter will be NULL.
     *
     * The SDK retains the ownership of the MegaChatMessage in the second parameter. The MegaChatMessage
     * object will be valid until this function returns. If you want to save the MegaChatMessage object,
     * use MegaChatMessage::copy for the message.
     *
     * @param api MegaChatApi connected to the account
     * @param msg The MegaChatMessage object, or NULL if no more history available.
     */
    virtual void onAttachmentLoaded(MegaChatApi *api, MegaChatMessage *msg);

    /**
     * @brief This function is called when a new attachment message is received
     *
     * The SDK retains the ownership of the MegaChatMessage in the second parameter. The MegaChatMessage
     * object will be valid until this function returns. If you want to save the MegaChatMessage object,
     * use MegaChatMessage::copy for the message.
     *
     * @param api MegaChatApi connected to the account
     * @param msg MegaChatMessage representing the received message
     */
    virtual void onAttachmentReceived(MegaChatApi *api, MegaChatMessage *msg);

    /**
     * @brief This function is called when an attachment message is deleted
     *
     * @param api MegaChatApi connected to the account
     * @param msgid id of the message that has been deleted
     */
    virtual void onAttachmentDeleted(MegaChatApi *api, MegaChatHandle msgid);

    /**
     * @brief This function is called when history is trucated
     *
     * If no messages are left in the node-history, the msgid will be MEGACHAT_INVALID_HANDLE.
     *
     * @param api MegaChatApi connected to the account
     * @param msgid id of the message from which history has been trucated
     */
    virtual void onTruncate(MegaChatApi *api, MegaChatHandle msgid);
};

}

#endif // MEGACHATAPI_H<|MERGE_RESOLUTION|>--- conflicted
+++ resolved
@@ -4730,7 +4730,6 @@
      *  - if this function is called without being already connected to chatd.
      *  - if the chatroom is in preview mode.
      *
-<<<<<<< HEAD
      * The request will fail with MegaChatError::ERROR_TOOMANY when there are too many participants
      * in the call and we can't join to it, or when the chat is public and there are too many participants
      * to start the call.
@@ -4744,8 +4743,6 @@
      * @note In case of group calls, if there is already too many peers sending video and there are no
      * available video slots, the request will NOT fail, but video-flag will automatically be disabled.
      *
-=======
->>>>>>> e83d7147
      * To receive call notifications, the app needs to register MegaChatCallListener.
      *
      * @param chatid MegaChatHandle that identifies the chat room
@@ -4771,7 +4768,6 @@
      * The request will fail with MegaChatError::ERROR_ACCESS when this function is
      * called without being already connected to chatd.
      *
-<<<<<<< HEAD
      * The request will fail with MegaChatError::ERROR_TOOMANY when there are too many participants
      * in the call and we can't join to it, or when the chat is public and there are too many participants
      * to start the call.
@@ -4782,8 +4778,6 @@
      * @note In case of group calls, if there is already too many peers sending video and there are no
      * available video slots, the request will NOT fail, but video-flag will automatically be disabled.
      *
-=======
->>>>>>> e83d7147
      * To receive call notifications, the app needs to register MegaChatCallListener.
      *
      * @param chatid MegaChatHandle that identifies the chat room
