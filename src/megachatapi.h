/**
 * @file megachatapi.h
 * @brief Public header file of the intermediate layer for the MEGA Chat C++ SDK.
 *
 * (c) 2013-2016 by Mega Limited, Auckland, New Zealand
 *
 * This file is part of the MEGA SDK - Client Access Engine.
 *
 * Applications using the MEGA API must present a valid application key
 * and comply with the the rules set forth in the Terms of Service.
 *
 * The MEGA SDK is distributed in the hope that it will be useful,
 * but WITHOUT ANY WARRANTY; without even the implied warranty of
 * MERCHANTABILITY or FITNESS FOR A PARTICULAR PURPOSE.
 *
 * @copyright Simplified (2-clause) BSD License.
 *
 * You should have received a copy of the license along with this
 * program.
 */

#ifndef MEGACHATAPI_H
#define MEGACHATAPI_H


#include <megaapi.h>

namespace mega { class MegaApi; }

namespace megachat
{

typedef uint64_t MegaChatHandle;
typedef int MegaChatIndex;  // int32_t

/**
 * @brief MEGACHAT_INVALID_HANDLE Invalid value for a handle
 *
 * This value is used to represent an invalid handle. Several MEGA objects can have
 * a handle but it will never be megachat::MEGACHAT_INVALID_HANDLE
 *
 */
const MegaChatHandle MEGACHAT_INVALID_HANDLE = ~(MegaChatHandle)0;
const MegaChatIndex MEGACHAT_INVALID_INDEX = 0x7fffffff;

class MegaChatApi;
class MegaChatApiImpl;
class MegaChatRequest;
class MegaChatRequestListener;
class MegaChatError;
class MegaChatMessage;
class MegaChatRoom;
class MegaChatRoomListener;
class MegaChatCall;
class MegaChatCallListener;
class MegaChatVideoListener;
class MegaChatListener;
class MegaChatNotificationListener;
class MegaChatListItem;
class MegaChatNodeHistoryListener;

/**
 * @brief Provide information about a session
 *
 * A session is an object that represents webRTC comunication between two peers. A call contains none or
 * several sessions and it can be obtained with MegaChatCall::getMegaChatSession. MegaChatCall has
 * the ownership of the object.
 *
 * The states that a session has during its life time are:
 * Outgoing call:
 *  - SESSION_STATUS_INVALID
 *  - SESSION_STATUS_INITIAL
 *  - SESSION_STATUS_IN_PROGRESS
 *  - SESSION_STATUS_DESTROYED
 */
class MegaChatSession
{
public:
    enum
    {
        SESSION_STATUS_INVALID = 0xFF,
        SESSION_STATUS_INITIAL = 0,         /// Session is being negotiated between peers
        SESSION_STATUS_IN_PROGRESS,         /// Session is established and there is communication between peers
        SESSION_STATUS_DESTROYED            /// Session is finished and resources can be released
    };

    enum
    {
        CHANGE_TYPE_NO_CHANGES = 0x00,              /// Session doesn't have any change
        CHANGE_TYPE_STATUS = 0x01,                  /// Session status has changed
        CHANGE_TYPE_REMOTE_AVFLAGS = 0x02,          /// Remote audio/video flags has changed
        CHANGE_TYPE_SESSION_NETWORK_QUALITY = 0x04, /// Session network quality has changed
        CHANGE_TYPE_SESSION_AUDIO_LEVEL = 0x08,     /// Session audio level has changed
        CHANGE_TYPE_SESSION_OPERATIVE = 0x10,       /// Session is fully operative (A/V stream is received)
    };


    virtual ~MegaChatSession();

    /**
     * @brief Creates a copy of this MegaChatSession object
     *
     * The resulting object is fully independent of the source MegaChatSession,
     * it contains a copy of all internal attributes, so it will be valid after
     * the original object is deleted.
     *
     * You are the owner of the returned object
     *
     * @return Copy of the MegaChatSession object
     */
    virtual MegaChatSession *copy();

    /**
     * @brief Returns the status of the session
     *
     * @return the session status
     * Valid values are:
     *  - SESSION_STATUS_INITIAL = 0
     *  - SESSION_STATUS_IN_PROGRESS = 1
     *  - SESSION_STATUS_DESTROYED = 2
     */
    virtual int getStatus() const;

    /**
     * @brief Returns the MegaChatHandle with the peer id.
     *
     * @return MegaChatHandle of the peer.
     */
    virtual MegaChatHandle getPeerid() const;

    /**
     * @brief Returns the MegaChatHandle with the id of the client.
     *
     * @return MegaChatHandle of the client.
     */
    virtual MegaChatHandle getClientid() const;

    /**
     * @brief Returns audio state for the session
     *
     * @return true if audio is enable, false if audio is disable
     */
    virtual bool hasAudio() const;

    /**
     * @brief Returns video state for the session
     *
     * @return true if video is enable, false if video is disable
     */
    virtual bool hasVideo() const;

    /**
     * @brief Returns the termination code for this session
     *
     * Possible values are:
     *
     *   - MegaChatCall::TERM_CODE_USER_HANGUP       = 0
     *  Normal user hangup. User has left the call
     *
     *   - MegaChatCall::TERM_CODE_NOT_FINISHED      = 10
     *  The session is in progress, no termination code yet
     *
     *   -MegaChatCall::TERM_CODE_ERROR             = 21
     *  Notify any error type. A reconnection is launched
     *
     * @note If the session is not finished yet, it returns MegaChatCall::TERM_CODE_NOT_FINISHED.
     * The rest of values are invalid as term code for a session
     *
     * To check if the call was terminated locally or remotely, see MegaChatSession::isLocalTermCode().
     *
     * @return termination code for the call
     */
    virtual int getTermCode() const;

    /**
     * @brief Returns if the session finished locally or remotely
     *
     * @return True if the call finished locally. False if the call finished remotely
     */
    virtual bool isLocalTermCode() const;


    /**
     * @brief Returns network quality
     *
     * The valid network quality values are between 0 and 5
     * 0 -> the worst quality
     * 5 -> the best quality
     *
     * @note The app may want to show a "slow network" warning when the quality is <= 1.
     *
     * @return network quality
     */
    virtual int getNetworkQuality() const;

    /**
     * @brief Returns if audio is detected for this session
     *
     * @return true if audio is detected for this session, false in other case
     */
    virtual bool getAudioDetected() const;

    /**
     * @brief Returns a bit field with the changes of the session
     *
     * This value is only useful for session notified by MegaChatCallListener::onChatSessionUpdate
     * that can notify about session modifications. The value only will be valid inside
     * MegaChatCallListener::onChatSessionUpdate. A copy of MegaChatSession will be necessary to use
     * outside this callback.
     *
     * @return The returned value is an OR combination of these flags:
     *
     *  - CHANGE_TYPE_STATUS = 0x01
     * Check if the status of the session changed
     *
     *  - CHANGE_TYPE_REMOTE_AVFLAGS = 0x02
     * Check MegaChatSession::hasAudio() and MegaChatSession::hasVideo() value
     *
     *  - CHANGE_TYPE_SESSION_NETWORK_QUALITY = 0x04
     * Check if the network quality of the session changed. Check MegaChatSession::getNetworkQuality
     *
     *  - CHANGE_TYPE_SESSION_AUDIO_LEVEL = 0x08
     * Check if the level audio of the session changed. Check MegaChatSession::getAudioDetected
     *
     *  - CHANGE_TYPE_SESSION_OPERATIVE = 0x10
     * Notify session is fully operative
     */
    virtual int getChanges() const;

    /**
     * @brief Returns true if this session has an specific change
     *
     * This value is only useful for session notified by MegaChatCallListener::onChatSessionUpdate
     * that can notify about session modifications. The value only will be valid inside
     * MegaChatCallListener::onChatSessionUpdate. A copy of MegaChatSession will be necessary to use
     * outside this callback.
     *
     * In other cases, the return value of this function will be always false.
     *
     * @param changeType The type of change to check. It can be one of the following values:
     *
     *  - CHANGE_TYPE_STATUS = 0x01
     * Check if the status of the session changed
     *
     *  - CHANGE_TYPE_REMOTE_AVFLAGS = 0x02
     * Check MegaChatSession::hasAudio() and MegaChatSession::hasVideo() value
     *
     *  - CHANGE_TYPE_SESSION_NETWORK_QUALITY = 0x04
     * Check if the network quality of the session changed. Check MegaChatSession::getNetworkQuality
     *
     *  - CHANGE_TYPE_SESSION_AUDIO_LEVEL = 0x08
     * Check if the level audio of the session changed. Check MegaChatSession::getAudioDetected
     *
     *  - CHANGE_TYPE_SESSION_OPERATIVE = 0x10
     * Notify session is fully operative
     *
     * @return true if this session has an specific change
     */
    virtual bool hasChanged(int changeType) const;
};

/**
 * @brief Provide information about a call
 *
 * A call can be obtained with the callback MegaChatCallListener::onChatCallUpdate where MegaChatApi has
 * the ownership of the object. Or by a getter where a copy is provided, MegaChatApi::getChatCall
 * and MegaChatApi::getChatCallByCallId
 *
 * The states that a call has during its life time are:
 * Outgoing call:
 *  - CALL_STATUS_INITIAL
 *  - CALL_STATUS_HAS_LOCAL_STREAM
 *  - CALL_STATUS_REQUEST_SENT
 *  - CALL_STATUS_IN_PROGRESS
 *  - CALL_STATUS_TERMINATING
 *  - CALL_STATUS_DESTROYED
 *
 * Incoming call:
 *  - CALL_STATUS_RING_IN
 *  - CALL_STATUS_JOINING
 *  - CALL_STATUS_IN_PROGRESS
 *  - CALL_STATUS_TERMINATING
 *  - CALL_STATUS_DESTROYED
 */
class MegaChatCall
{
public:
    enum
    {
        CALL_STATUS_INITIAL = 0,                        /// Initial state
        CALL_STATUS_HAS_LOCAL_STREAM,                   /// Call has obtained a local video-audio stream
        CALL_STATUS_REQUEST_SENT,                       /// Call request has been sent to receiver
        CALL_STATUS_RING_IN,                            /// Call is at incoming state, it has not been answered or rejected yet
        CALL_STATUS_JOINING,                            /// Intermediate state, while connection is established
        CALL_STATUS_IN_PROGRESS,                        /// Call is established and there is a full communication
        CALL_STATUS_TERMINATING_USER_PARTICIPATION,     /// User go out from call, but the call is active in other users
        CALL_STATUS_DESTROYED,                          /// Call is finished and resources can be released
        CALL_STATUS_USER_NO_PRESENT,                    /// User is no present in the call (Group Calls)
        CALL_STATUS_RECONNECTING,                       /// User is reconnecting to the call
    };

    enum
    {
        CHANGE_TYPE_NO_CHANGES = 0x00,              /// Call doesn't have any change
        CHANGE_TYPE_STATUS = 0x01,                  /// Call status has changed
        CHANGE_TYPE_LOCAL_AVFLAGS = 0x02,           /// Local audio/video flags has changed
        CHANGE_TYPE_RINGING_STATUS = 0x04,          /// Peer has changed its ringing state
        CHANGE_TYPE_CALL_COMPOSITION = 0x08,        /// Call composition has changed (User added or removed from call)
    };

    enum
    {
        TERM_CODE_USER_HANGUP       = 0,    /// Normal user hangup
        TERM_CODE_CALL_REQ_CANCEL   = 1,    /// Call request was canceled before call was answered
        TERM_CODE_CALL_REJECT       = 2,    /// Outgoing call has been rejected by the peer OR incoming call has been rejected in
                                            /// the current device
        TERM_CODE_ANSWER_ELSE_WHERE = 3,    /// Call was answered on another device of ours
        TEMR_CODE_REJECT_ELSE_WHERE = 4,    /// Call was rejected on another device of ours
        TERM_CODE_ANSWER_TIMEOUT    = 5,    /// Call was not answered in a timely manner
        TERM_CODE_RING_OUT_TIMEOUT  = 6,    /// We have sent a call request but no RINGING received within this timeout - no other
                                            /// users are online
        TERM_CODE_APP_TERMINATING   = 7,    /// The application is terminating
        TERM_CODE_BUSY              = 9,    /// Peer is in another call
        TERM_CODE_NOT_FINISHED      = 10,   /// The call is in progress, no termination code yet
        TERM_CODE_DESTROY_BY_COLLISION   = 19,   /// The call has finished by a call collision
        TERM_CODE_ERROR             = 21    /// Notify any error type
    };

    enum {
        AUDIO = 0,
        VIDEO = 1,
        ANY_FLAG = 2
    };

    enum {
        PEER_REMOVED = -1,
        NO_COMPOSITION_CHANGE = 0,
        PEER_ADDED = 1,
    };

    virtual ~MegaChatCall();

    /**
     * @brief Creates a copy of this MegaChatCall object
     *
     * The resulting object is fully independent of the source MegaChatCall,
     * it contains a copy of all internal attributes, so it will be valid after
     * the original object is deleted.
     *
     * You are the owner of the returned object
     *
     * @return Copy of the MegaChatCall object
     */
    virtual MegaChatCall *copy();

    /**
     * @brief Returns the status of the call
     *
     * @return the call status
     * Valid values are:
     *  - CALL_STATUS_INITIAL = 0
     *  - CALL_STATUS_HAS_LOCAL_STREAM = 1
     *  - CALL_STATUS_REQUEST_SENT = 2
     *  - CALL_STATUS_RING_IN = 3
     *  - CALL_STATUS_JOINING = 4
     *  - CALL_STATUS_IN_PROGRESS = 5
     *  - CALL_STATUS_TERMINATING = 6
     *  - CALL_STATUS_DESTROYED = 7
     */
    virtual int getStatus() const;

    /**
     * @brief Returns the MegaChatHandle of the chat. Every call is asociated to a chatroom
     *
     * @return MegaChatHandle of the chat.
     */
    virtual MegaChatHandle getChatid() const;

    /**
     * @brief Returns the call identifier
     *
     * @return MegaChatHandle of the call.
     */
    virtual MegaChatHandle getId() const;

    /**
     * @brief Return audio state for local
     *
     * @return true if audio is enable, false if audio is disable
     */
    virtual bool hasLocalAudio() const;

    /**
     * @brief Return audio state for initial call
     *
     * The initial flags used to start the call. They are not valid if
     * you missed the call in ringing state.
     *
     * @return true if audio is enable, false if audio is disable
     */
    virtual bool hasAudioInitialCall() const;

    /**
     * @brief Return video state for local
     *
     * @return true if video is enable, false if video is disable
     */
    virtual bool hasLocalVideo() const;

    /**
     * @brief Return video state for initial call
     *
     * The initial flags used to start the call. They are not valid if
     * you missed the call in ringing state.
     *
     * @return true if video is enable, false if video is disable
     */
    virtual bool hasVideoInitialCall() const;

    /**
     * @brief Returns a bit field with the changes of the call
     *
     * This value is only useful for calls notified by MegaChatCallListener::onChatCallUpdate
     * that can notify about call modifications. The value only will be valid inside
     * MegaChatCallListener::onChatCallUpdate. A copy of MegaChatCall will be necessary to use
     * outside this callback.
     *
     * @return The returned value is an OR combination of these flags:
     *
     * - MegaChatCall::CHANGE_TYPE_STATUS   = 0x01
     * Check if the status of the call changed
     *
     * - MegaChatCall::CHANGE_TYPE_AVFLAGS  = 0x02
     * Check MegaChatCall::hasAudio() and MegaChatCall::hasVideo() value
     *
     * - MegaChatCall::CHANGE_TYPE_RINGING_STATUS = 0x04
     * Check MegaChatCall::isRinging() value
     *
     * - MegaChatCall::CHANGE_TYPE_CALL_COMPOSITION = 0x08
     * @see MegaChatCall::getPeeridCallCompositionChange and MegaChatCall::getClientidCallCompositionChange values
     */
    virtual int getChanges() const;

    /**
     * @brief Returns true if this call has an specific change
     *
     * This value is only useful for call notified by MegaChatCallListener::onChatCallUpdate
     * that can notify about call modifications. The value only will be valid inside
     * MegaChatCallListener::onChatCallUpdate. A copy of MegaChatCall will be necessary to use
     * outside this callback
     *
     * In other cases, the return value of this function will be always false.
     *
     * @param changeType The type of change to check. It can be one of the following values:
     *
     * - MegaChatCall::CHANGE_TYPE_STATUS   = 0x01
     * Check if the status of the call changed
     *
     * - MegaChatCall::CHANGE_TYPE_AVFLAGS  = 0x02
     * Check MegaChatCall::hasAudio() and MegaChatCall::hasVideo() value
     *
     * - MegaChatCall::CHANGE_TYPE_RINGING_STATUS = 0x04
     * Check MegaChatCall::isRinging() value
     *
     * - MegaChatCall::CHANGE_TYPE_CALL_COMPOSITION = 0x08
     * @see MegaChatCall::getPeeridCallCompositionChange and MegaChatCall::getClientidCallCompositionChange values
     *
     * @return true if this call has an specific change
     */
    virtual bool hasChanged(int changeType) const;

    /**
     * @brief Return call duration
     *
     * @note If the call is not finished yet, the returned value representes the elapsed time
     * since the beginning of the call until now.
     *
     * @return Call duration
     */
    virtual int64_t getDuration() const;

    /**
     * @brief Return the timestamp when call has started
     *
     * @return Initial timestamp
     */
    virtual int64_t getInitialTimeStamp() const;

    /**
     * @brief Return the timestamp when call has finished
     *
     * @note If call is not finished yet, it will return 0.
     *
     * @return Final timestamp or 0 if call is in progress
     */
    virtual int64_t getFinalTimeStamp() const;

    /**
     * @brief Returns the termination code for this call
     *
     * @note If the call is not finished yet, it returns MegaChatCall::TERM_CODE_NOT_FINISHED.
     *
     * To check if the call was terminated locally or remotely, see MegaChatCall::isLocalTermCode().
     *
     * @return termination code for the call
     */
    virtual int getTermCode() const;

    /**
     * @brief Returns if the call finished locally or remotely
     *
     * @return True if the call finished locally. False if the call finished remotely
     */
    virtual bool isLocalTermCode() const;

    /**
     * @brief Returns the status of the remote call
     *
     * Only valid for outgoing calls. It becomes true when the receiver of the call
     * has received the call request but have not answered yet. Once the user answers or
     * rejects the call, this function returns false.
     *
     * For incoming calls, this function always returns false.
     *
     * @return True if the receiver of the call is aware of the call and is ringing, false otherwise.
     */
    virtual bool isRinging() const;

    /**
     * @brief Get a list with the ids of peers that have a session with me
     *
     * Every session is identified by a pair of \c peerid and \c clientid. This method returns the
     * list of peerids for each session. Note that, if there are multiple sessions with the same peer
     * (who uses multiple clients), the same peerid will be included multiple times (once per session)
     *
     * The pair peerid and clientid that identify a session are at same position in the list
     *
     * If there aren't any sessions at the call, an empty MegaHandleList will be returned.
     *
     * You take the ownership of the returned value.
     *
     * @return A list of handles with the ids of peers
     */
    virtual mega::MegaHandleList *getSessionsPeerid() const;

    /**
     * @brief Get a list with the ids of client that have a session with me
     *
     * Every session is identified by a pair of \c peerid and \c clientid. This method returns the
     * list of clientids for each session.
     *
     * The pair peerid and clientid that identify a session are at same position in the list
     *
     * If there aren't any sessions at the call, an empty MegaHandleList will be returned.
     *
     * You take the ownership of the returned value.
     *
     * @return A list of handles with the ids of clients
     */
    virtual mega::MegaHandleList *getSessionsClientid() const;

    /**
     * @brief Returns the session for a peer
     *
     * If pair \c peerid and \c clientid has not any session in the call NULL will be returned
     *
     * The MegaChatCall retains the ownership of the returned MegaChatSession. It will be only
     * valid until the MegaChatCall is deleted. If you want to save the MegaChatSession,
     * use MegaChatSession::copy
     *
     * @param peerid MegaChatHandle that identifies the peer
     * @param clientid MegaChatHandle that identifies the clientid
     * @return Session for \c peerid and \c clientid
     */
    virtual MegaChatSession *getMegaChatSession(MegaChatHandle peerid, MegaChatHandle clientid);

    /**
     * @brief Returns the handle of the peer that has been added/removed to call
     *
     * This function only returns a valid value when MegaChatCall::CHANGE_TYPE_CALL_COMPOSITION is notified
     * via MegaChatCallListener::onChatCallUpdate
     *
     * @return Handle of the peer which has been added/removed to call
     */
    virtual MegaChatHandle getPeeridCallCompositionChange() const;

    /**
     * @brief Returns client id of the peer which has been added/removed from call
     *
     * This function only returns a valid value when MegaChatCall::CHANGE_TYPE_CALL_COMPOSITION is notified
     * via MegaChatCallListener::onChatCallUpdate
     *
     * @return Handle of the client which has been added/removed to call
     */
    virtual MegaChatHandle getClientidCallCompositionChange() const;

    /**
     * @brief Returns if peer has been added or removed from the call
     *
     * This function only returns a valid value when MegaChatCall::CHANGE_TYPE_CALL_COMPOSITION is notified
     * via MegaChatCallListener::onChatCallUpdate
     *
     * Valid values:
     *   PEER_REMOVED = -1,
     *   NO_COMPOSITION_CHANGE = 0,
     *   PEER_ADDED = 1,
     *
     * @note During reconnection this callback has to be ignored to avoid notify that all users
     * in the call have left the call and have joined again. When status change to In-progres again,
     * the GUI can be adapted to all participants in the call
     *
     * @return if peer with peerid-clientid has been added/removed from call
     */
    virtual int  getCallCompositionChange() const;

    /**
     * @brief Get a list with the ids of peers that are participating in the call
     *
     * In a group call, this function returns the list of active participants,
     * regardless your own user participates or not. In consequence,
     * the list can differ from the one returned by MegaChatCall::getSessionsPeerid
     *
     * To identify completely a call participant it's necessary the peerid plus the clientid
     * (megaChatCall::getClientidParticipants)
     *
     * You take the ownership of the returned value.
     *
     * @return A list of handles with the ids of peers
     */
    virtual mega::MegaHandleList *getPeeridParticipants() const;

    /**
     * @brief Get a list with the ids of clients that are participating in the call
     *
     * In a group call, this function returns the list of active participants,
     * regardless your own user participates or not. In consequence,
     * the list can differ from the one returned by MegaChatCall::getSessionsclientid
     *
     * To idendentify completely a call participant it's neccesary the clientid plus the peerid
     * (megaChatCall::getPeeridParticipants)
     *
     * You take the ownership of the returned value.
     *
     * @return A list of handles with the clientids
     */
    virtual mega::MegaHandleList *getClientidParticipants() const;

    /**
     * @brief Get the number of peers participating in the call
     *
     * In a group call, this function returns the number of active participants,
     * regardless your own user participates or not.
     *
     * 0 -> with audio (c\ AUDIO)
     * 1 -> with video (c\ VIDEO)
     * 2 -> with any combination of audio/video, both or none (c\ ANY_FLAG)
     *
     * @param audioVideo indicate if it returns the number of all participants or only those have audio or video active
     * @return Number of active participants in the call
     */
    virtual int getNumParticipants(int audioVideo) const;

    /**
     * @brief Returns if call has been ignored
     *
     * @return True if the call has been ignored, false otherwise.
     */
    virtual bool isIgnored() const;

    /**
     * @brief Returns if call is incoming
     *
     * @return True if incoming call, false if outgoing
     */
    virtual bool isIncoming() const;

    /**
     * @brief Returns if call is outgoing
     *
     * @return True if outgoing call, false if incoming
     */
    virtual bool isOutgoing() const;

    /**
     * @brief Returns the handle from user that has started the call
     *
     * This function only returns a valid value when call is or has gone through CALL_STATUS_RING_IN state.
     * In any other case, it will be MEGACHAT_INVALID_HANDLE
     *
     * @return user handle of caller
     */
    virtual MegaChatHandle getCaller() const;
};

/**
 * @brief Interface to get video frames from calls
 *
 * The same interface is used to receive local or remote video, but it has to be un/registered
 * by differents functions:
 *
 *  - MegaChatApi::addChatLocalVideoListener / MegaChatApi::removeChatLocalVideoListener
 *  - MegaChatApi::addChatRemoteVideoListener / MegaChatApi::removeChatRemoteVideoListener
 */
class MegaChatVideoListener
{
public:
    virtual ~MegaChatVideoListener() {}

    /**
     * @brief This function is called when a new image from a local or remote device is available
     *
     * @param api MegaChatApi connected to the account
     * @param chatid MegaChatHandle that provides the video
     * @param width Size in pixels
     * @param height Size in pixels
     * @param buffer Data buffer in format ARGB: 4 bytes per pixel (total size: width * height * 4)
     * @param size Buffer size in bytes
     *
     *  The MegaChatVideoListener retains the ownership of the buffer.
     */
    virtual void onChatVideoData(MegaChatApi *api, MegaChatHandle chatid, int width, int height, char *buffer, size_t size);
};

/**
 * @brief Interface to get notifications about calls
 *
 * You can un/subscribe to changes related to a MegaChatCall by using:
 *
 *  - MegaChatApi::addChatCallListener / MegaChatApi::removeChatCallListener
 *
 */
class MegaChatCallListener
{
public:
    virtual ~MegaChatCallListener() {}

    /**
     * @brief This function is called when there are changes in the call
     *
     * The changes can be accessed by MegaChatCall::getChanges or MegaChatCall::hasChanged
     *
     * The SDK retains the ownership of the MegaChatCall.
     * The call object that it contains will be valid until this function returns.
     * If you want to save the object, use MegaChatCall::copy.
     *
     * The api object is the one created by the application, it will be valid until
     * the application deletes it.
     *
     * @param api MegaChatApi connected to the account
     * @param call MegaChatCall that contains the call with its changes
     */
    virtual void onChatCallUpdate(MegaChatApi* api, MegaChatCall *call);

    /**
     * @brief This function is called when there are changes in a session
     *
     * The changes can be accessed by MegaChatSession::getChanges or MegaChatSession::hasChanged
     *
     * The SDK retains the ownership of the MegaChatSession.
     * The call object that it contains will be valid until this function returns.
     * If you want to save the object, use MegaChatSession::copy.
     *
     * The api object is the one created by the application, it will be valid until
     * the application deletes it.
     *
     * @param api MegaChatApi connected to the account
     * @param chatid MegaChatHandle that identifies the chat room
     * @param callid MegaChatHandle that identifies the call
     * @param session MegaChatSession that contains the session with its changes
     */
    virtual void onChatSessionUpdate(MegaChatApi* api, MegaChatHandle chatid, MegaChatHandle callid, MegaChatSession *session);
};

class MegaChatPeerList
{
public:
    enum {
        PRIV_UNKNOWN = -2,
        PRIV_RM = -1,
        PRIV_RO = 0,
        PRIV_STANDARD = 2,
        PRIV_MODERATOR = 3
    };

    /**
     * @brief Creates a new instance of MegaChatPeerList
     *
     * @return A pointer to the superclass of the private object
     */
    static MegaChatPeerList * createInstance();

    virtual ~MegaChatPeerList();

    /**
     * @brief Creates a copy of this MegaChatPeerList object
     *
     * The resulting object is fully independent of the source MegaChatPeerList,
     * it contains a copy of all internal attributes, so it will be valid after
     * the original object is deleted.
     *
     * You are the owner of the returned object
     *
     * @return Copy of the MegaChatPeerList object
     */
    virtual MegaChatPeerList *copy() const;

    /**
     * @brief addPeer Adds a new chat peer to the list
     *
     * @param h MegaChatHandle of the user to be added
     * @param priv Privilege level of the user to be added
     * Valid values are:
     * - MegaChatPeerList::PRIV_RM = -1
     * - MegaChatPeerList::PRIV_RO = 0
     * - MegaChatPeerList::PRIV_STANDARD = 2
     * - MegaChatPeerList::PRIV_MODERATOR = 3
     */
    virtual void addPeer(MegaChatHandle h, int priv);

    /**
     * @brief Returns the MegaChatHandle of the chat peer at the position i in the list
     *
     * If the index is >= the size of the list, this function returns MEGACHAT_INVALID_HANDLE.
     *
     * @param i Position of the chat peer that we want to get from the list
     * @return MegaChatHandle of the chat peer at the position i in the list
     */
    virtual MegaChatHandle getPeerHandle(int i) const;

    /**
     * @brief Returns the privilege of the chat peer at the position i in the list
     *
     * If the index is >= the size of the list, this function returns PRIV_UNKNOWN.
     *
     * @param i Position of the chat peer that we want to get from the list
     * @return Privilege level of the chat peer at the position i in the list.
     * Valid values are:
     * - MegaChatPeerList::PRIV_UNKNOWN = -2
     * - MegaChatPeerList::PRIV_RM = -1
     * - MegaChatPeerList::PRIV_RO = 0
     * - MegaChatPeerList::PRIV_STANDARD = 2
     * - MegaChatPeerList::PRIV_MODERATOR = 3
     */
    virtual int getPeerPrivilege(int i) const;

    /**
     * @brief Returns the number of chat peer in the list
     * @return Number of chat peers in the list
     */
    virtual int size() const;

protected:
    MegaChatPeerList();

};

/**
 * @brief List of MegaChatRoom objects
 *
 * A MegaChatRoomList has the ownership of the MegaChatRoom objects that it contains, so they will be
 * only valid until the MegaChatRoomList is deleted. If you want to retain a MegaChatRoom returned by
 * a MegaChatRoomList, use MegaChatRoom::copy.
 *
 * Objects of this class are immutable.
 */
class MegaChatRoomList
{
public:
    virtual ~MegaChatRoomList() {}

    virtual MegaChatRoomList *copy() const;

    /**
     * @brief Returns the MegaChatRoom at the position i in the MegaChatRoomList
     *
     * The MegaChatRoomList retains the ownership of the returned MegaChatRoom. It will be only valid until
     * the MegaChatRoomList is deleted.
     *
     * If the index is >= the size of the list, this function returns NULL.
     *
     * @param i Position of the MegaChatRoom that we want to get for the list
     * @return MegaChatRoom at the position i in the list
     */
    virtual const MegaChatRoom *get(unsigned int i)  const;

    /**
     * @brief Returns the number of MegaChatRooms in the list
     * @return Number of MegaChatRooms in the list
     */
    virtual unsigned int size() const;

};

/**
 * @brief List of MegaChatListItem objects
 *
 * A MegaChatListItemList has the ownership of the MegaChatListItem objects that it contains, so they will be
 * only valid until the MegaChatListItemList is deleted. If you want to retain a MegaChatListItem returned by
 * a MegaChatListItemList, use MegaChatListItem::copy.
 *
 * Objects of this class are immutable.
 */
class MegaChatListItemList
{
public:
    virtual ~MegaChatListItemList() {}

    virtual MegaChatListItemList *copy() const;

    /**
     * @brief Returns the MegaChatRoom at the position i in the MegaChatListItemList
     *
     * The MegaChatListItemList retains the ownership of the returned MegaChatListItem. It will be only valid until
     * the MegaChatListItemList is deleted.
     *
     * If the index is >= the size of the list, this function returns NULL.
     *
     * @param i Position of the MegaChatListItem that we want to get for the list
     * @return MegaChatListItem at the position i in the list
     */
    virtual const MegaChatListItem *get(unsigned int i)  const;

    /**
     * @brief Returns the number of MegaChatListItems in the list
     * @return Number of MegaChatListItem in the list
     */
    virtual unsigned int size() const;

};

/**
 * @brief This class store rich preview data
 *
 * This class contains the data for rich links.
 */
class MegaChatRichPreview
{
public:
    virtual ~MegaChatRichPreview() {}
    virtual MegaChatRichPreview *copy() const;

    /**
      * @brief Returns rich preview text
      *
      * The MegaChatRichPreview retains the ownership of the returned string. It will
      * be only valid until the MegaChatRichPreview is deleted.
      *
      * @return Text from rich preview
      *
      * @deprecated use MegaChatContainsMeta::getTextMessage instead, it contains the same
      * value. This function will eventually be removed in future versions of MEGAchat.
      */
    virtual const char *getText() const;

    /**
      * @brief Returns rich preview title
      *
      * The MegaChatRichPreview retains the ownership of the returned string. It will
      * be only valid until the MegaChatRichPreview is deleted.
      *
      * @return Title from rich preview
      */
    virtual const char *getTitle() const;

    /**
      * @brief Returns rich preview description
      *
      * The MegaChatRichPreview retains the ownership of the returned string. It will
      * be only valid until the MegaChatRichPreview is deleted.
      *
      * @return Description from rich preview
      */
    virtual const char *getDescription() const;

    /**
      * @brief Returns rich preview image
      *
      * The MegaChatRichPreview retains the ownership of the returned string. It will
      * be only valid until the MegaChatRichPreview is deleted.
      *
      * @return Image from rich preview as a byte array encoded in Base64URL, or NULL if not available.
      */
    virtual const char *getImage() const;

    /**
      * @brief Returns rich preview image format
      *
      * The MegaChatRichPreview retains the ownership of the returned string. It will
      * be only valid until the MegaChatRichPreview is deleted.
      *
      * @return Image format from rich preview
      */
    virtual const char *getImageFormat() const;

    /**
      * @brief Returns rich preview icon
      *
      * The MegaChatRichPreview retains the ownership of the returned string. It will
      * be only valid until the MegaChatRichPreview is deleted.
      *
      * @return Icon from rich preview as a byte array encoded in Base64URL, or NULL if not available.
      */
    virtual const char *getIcon() const;

    /**
      * @brief Returns rich preview icon format
      *
      * The MegaChatRichPreview retains the ownership of the returned string. It will
      * be only valid until the MegaChatRichPreview is deleted.
      *
      * @return Icon format from rich preview
      */
    virtual const char *getIconFormat() const;

    /**
      * @brief Returns rich preview url
      *
      * The MegaChatRichPreview retains the ownership of the returned string. It will
      * be only valid until the MegaChatRichPreview is deleted.
      *
      * @return Url from rich preview
      */
    virtual const char *getUrl() const;

    /**
      * @brief Returns domain name from rich preview url
      *
      * The MegaChatRichPreview retains the ownership of the returned string. It will
      * be only valid until the MegaChatRichPreview is deleted.
      *
      * @return Domain name from rich preview url
      */
    virtual const char *getDomainName() const;
};

/**
 * @brief This class store geolocation data
 *
 * This class contains the data for geolocation.
 */
class MegaChatGeolocation
{
public:
    virtual ~MegaChatGeolocation() {}
    virtual MegaChatGeolocation *copy() const;

    /**
      * @brief Returns geolocation longitude
      *
      * @return Geolocation logitude value
      */
    virtual float getLongitude() const;

    /**
      * @brief Returns geolocation latitude
      *
      * @return Geolocation latitude value
      */
    virtual float getLatitude() const;

    /**
      * @brief Returns preview from shared geolocation
      *
      * The MegaChatGeolocation retains the ownership of the returned string. It will
      * be only valid until the MegaChatGeolocation is deleted.
      * It can be NULL
      *
      * @return Preview from geolocation as a byte array encoded in Base64URL, or NULL if not available.
      */
    virtual const char *getImage() const;
};

/**
 * @brief This class represents meta contained
 *
 * This class includes pointer to differents kind of meta contained, like MegaChatRichPreview.
 *
 * @see MegaChatMessage::containsMetaType()
 */
class MegaChatContainsMeta
{
public:
    enum
    {
      CONTAINS_META_INVALID         = -1,   /// Unknown type of meta contained
      CONTAINS_META_RICH_PREVIEW    = 0,    /// Rich-preview type for meta contained
      CONTAINS_META_GEOLOCATION     = 1,    /// Geolocation type for meta contained
    };

    virtual ~MegaChatContainsMeta() {}

    virtual MegaChatContainsMeta *copy() const;

    /**
     * @brief Returns the type of meta contained
     *
     *  - MegaChatContainsMeta::CONTAINS_META_INVALID        = -1
     * Unknown meta contained data in the message
     *
     *  - MegaChatContainsMeta::CONTAINS_META_RICH_PREVIEW   = 0
     * Meta contained is from rich preview type
     *
     *  - MegaChatContainsMeta::CONTAINS_META_GEOLOCATION  = 1
     * Meta contained is from geolocation type
     *
     * @return Type from meta contained of the message
     */
    virtual int getType() const;

    /**
     * @brief Returns a generic message to be shown when app does not support the type of the contained meta
     *
     * This string is always available for all messages of MegaChatMessage::TYPE_CONTAINS_META.
     * When the app does not support yet the sub-type of contains-meta, this string
     * can be shown as alternative.
     *
     * The MegaChatContainsMeta retains the ownership of the returned string. It will
     * be only valid until the MegaChatContainsMeta is deleted.
     *
     * @return String to be shown when app can't parse the meta contained
     */
    virtual const char *getTextMessage() const;

    /**
     * @brief Returns data about rich-links
     *
     * @note This function only returns a valid object in case the function
     * \c MegaChatContainsMeta::getType returns MegaChatContainsMeta::CONTAINS_META_RICH_PREVIEW.
     * Otherwise, it returns NULL.
     *
     * The SDK retains the ownership of the returned value. It will be valid until
     * the MegaChatContainsMeta object is deleted.
     *
     * @return MegaChatRichPreview with details about rich-link.
     */
    virtual const MegaChatRichPreview *getRichPreview() const;

    /**
     * @brief Returns data about geolocation
     *
     * @note This function only returns a valid object in case the function
     * \c MegaChatContainsMeta::getType returns MegaChatContainsMeta::CONTAINS_META_GEOLOCATION.
     * Otherwise, it returns NULL.
     *
     * The SDK retains the ownership of the returned value. It will be valid until
     * the MegaChatContainsMeta object is deleted.
     *
     * @return MegaChatGeolocation with details about geolocation.
     */
    virtual const MegaChatGeolocation *getGeolocation() const;
};

class MegaChatMessage
{
public:
    // Online status of message
    enum {
        STATUS_UNKNOWN              = -1,   /// Invalid status
        // for outgoing messages
        STATUS_SENDING              = 0,    /// Message has not been sent or is not yet confirmed by the server
        STATUS_SENDING_MANUAL       = 1,    /// Message is too old to auto-retry sending, or group composition has changed, or user has read-only privilege, or user doesn't belong to chatroom. User must explicitly confirm re-sending. All further messages queued for sending also need confirmation
        STATUS_SERVER_RECEIVED      = 2,    /// Message confirmed by server, but not yet delivered to recepient(s)
        STATUS_SERVER_REJECTED      = 3,    /// Message is rejected by server for some reason (the message was confirmed but we didn't receive the confirmation because went offline or closed the app before)
        STATUS_DELIVERED            = 4,    /// Peer confirmed message receipt. Available only for 1on1 chats, but currently not in use.
        // for incoming messages
        STATUS_NOT_SEEN             = 5,    /// User hasn't read this message yet
        STATUS_SEEN                 = 6     /// User has read this message
    };

    // Types of message
    enum {
        TYPE_UNKNOWN                = -1,   /// Unknown type of message (apps should hide them)
        TYPE_INVALID                = 0,    /// Invalid type
        TYPE_NORMAL                 = 1,    /// Regular text message
        TYPE_LOWEST_MANAGEMENT      = 2,
        TYPE_ALTER_PARTICIPANTS     = 2,    /// Management message indicating the participants in the chat have changed
        TYPE_TRUNCATE               = 3,    /// Management message indicating the history of the chat has been truncated
        TYPE_PRIV_CHANGE            = 4,    /// Management message indicating the privilege level of a user has changed
        TYPE_CHAT_TITLE             = 5,    /// Management message indicating the title of the chat has changed
        TYPE_CALL_ENDED             = 6,    /// Management message indicating a call has finished
        TYPE_CALL_STARTED           = 7,    /// Management message indicating a call has started
        TYPE_PUBLIC_HANDLE_CREATE   = 8,    /// Management message indicating a public handle has been created
        TYPE_PUBLIC_HANDLE_DELETE   = 9,    /// Management message indicating a public handle has been removed
        TYPE_SET_PRIVATE_MODE       = 10,   /// Management message indicating the chat mode has been set to private
        TYPE_SET_RETENTION_TIME     = 11,   /// Management message indicating the retention time for a chatroom
        TYPE_HIGHEST_MANAGEMENT     = 11,
        TYPE_NODE_ATTACHMENT        = 101,   /// User message including info about shared nodes
        TYPE_REVOKE_NODE_ATTACHMENT = 102,   /// User message including info about a node that has stopped being shared (obsolete)
        TYPE_CONTACT_ATTACHMENT     = 103,   /// User message including info about shared contacts
        TYPE_CONTAINS_META          = 104,   /// User message including additional metadata (ie. rich-preview for links)
        TYPE_VOICE_CLIP             = 105,   /// User message including info about shared voice clip
    };

    enum
    {
        CHANGE_TYPE_STATUS          = 0x01,
        CHANGE_TYPE_CONTENT         = 0x02,
        CHANGE_TYPE_ACCESS          = 0x04,  /// When the access to attached nodes has changed (obsolete)
        CHANGE_TYPE_TIMESTAMP       = 0x08,  /// When ts has been updated by chatd in confirmation
    };

    enum
    {
        REASON_PEERS_CHANGED        = 1,    /// Group chat participants have changed
        REASON_TOO_OLD              = 2,    /// Message is too old to auto-retry sending
        REASON_GENERAL_REJECT       = 3,    /// chatd rejected the message, for unknown reason
        REASON_NO_WRITE_ACCESS      = 4,    /// Read-only privilege or not belong to the chatroom
        REASON_NO_CHANGES           = 6     /// Edited message has the same content than original message
    };

    enum
    {
        END_CALL_REASON_ENDED       = 1,    /// Call finished normally
        END_CALL_REASON_REJECTED    = 2,    /// Call was rejected by callee
        END_CALL_REASON_NO_ANSWER   = 3,    /// Call wasn't answered
        END_CALL_REASON_FAILED      = 4,    /// Call finished by an error
        END_CALL_REASON_CANCELLED   = 5     /// Call was canceled by caller.
    };

    enum
    {
        DECRYPTING          = 1,        /// Message pending to be decrypted
        INVALID_KEY         = 2,        /// Key not found for the message (permanent failure)
        INVALID_SIGNATURE   = 3,        /// Signature verification failure (permanent failure)
        INVALID_FORMAT      = 4,        /// Malformed/corrupted data in the message (permanent failure)
        INVALID_TYPE        = 5         /// Management message of unknown type (transient, not supported by the app yet)
    };

    virtual ~MegaChatMessage() {}
    virtual MegaChatMessage *copy() const;

    /**
     * @brief Returns the status of the message.
     *
     * Valid values are:
     *  - STATUS_UNKNOWN            = -1
     *  - STATUS_SENDING            = 0
     *  - STATUS_SENDING_MANUAL     = 1
     *  - STATUS_SERVER_RECEIVED    = 2
     *  - STATUS_SERVER_REJECTED    = 3
     *  - STATUS_SERVER_DELIVERED   = 4
     *  - STATUS_NOT_SEEN           = 5
     *  - STATUS_SEEN               = 6
     *
     * If status is STATUS_SENDING_MANUAL, the user can whether manually retry to send the
     * message (get content and send new message as usual through MegaChatApi::sendMessage),
     * or discard the message. In both cases, the message should be removed from the manual-send
     * queue by calling MegaChatApi::removeUnsentMessage once the user has sent or discarded it.
     *
     * @return Returns the status of the message.
     */
    virtual int getStatus() const;

    /**
     * @brief Returns the identifier of the message.
     *
     * @return MegaChatHandle that identifies the message in this chatroom
     */
    virtual MegaChatHandle getMsgId() const;

    /**
     * @brief Returns the temporal identifier of the message
     *
     * The temporal identifier has different usages depending on the status of the message:
     *  - MegaChatMessage::STATUS_SENDING: valid until it's confirmed by the server.
     *  - MegaChatMessage::STATUS_SENDING_MANUAL: valid until it's removed from manual-send queue.
     *
     * @note If status is STATUS_SENDING_MANUAL, this value can be used to identify the
     * message moved into the manual-send queue. The message itself will be identified by its
     * MegaChatMessage::getRowId from now on. The row id can be passed to
     * MegaChatApi::removeUnsentMessage to definitely remove the message.
     *
     * For messages in a different status than above, this identifier should not be used.
     *
     * @return MegaChatHandle that temporary identifies the message
     */
    virtual MegaChatHandle getTempId() const;

    /**
     * @brief Returns the index of the message in the loaded history
     *
     * The higher is the value of the index, the newer is the chat message.
     * The lower is the value of the index, the older is the chat message.
     *
     * @note This index is can grow on both direction: increments are due to new
     * messages in the history, and decrements are due to old messages being loaded
     * in the history buffer.
     *
     * @return Index of the message in the loaded history.
     */
    virtual int getMsgIndex() const;

    /**
     * @brief Returns the handle of the user.
     *
     * @return For outgoing messages, it returns the handle of the target user.
     * For incoming messages, it returns the handle of the sender.
     */
    virtual MegaChatHandle getUserHandle() const;

    /**
     * @brief Returns the type of message.
     *
     * Valid values are:
     *  - TYPE_INVALID: Invalid type. In those cases, the MegaChatMessage::getCode can take the following values:
     *      * INVALID_FORMAT
     *      * INVALID_SIGNATURE
     *  - TYPE_NORMAL: Regular text message
     *  - TYPE_ALTER_PARTICIPANTS: Management message indicating the participants in the chat have changed
     *  - TYPE_TRUNCATE: Management message indicating the history of the chat has been truncated
     *  - TYPE_PRIV_CHANGE: Management message indicating the privilege level of a user has changed
     *  - TYPE_CHAT_TITLE: Management message indicating the title of the chat has changed
     *  - TYPE_ATTACHMENT: User message including info about a shared node
     *  - TYPE_REVOKE_ATTACHMENT: User message including info about a node that has stopped being shared
     *  - TYPE_CONTACT: User message including info about a contact
     *  - TYPE_VOICE_CLIP: User messages incluiding info about a node that represents a voice-clip
     *  - TYPE_UNKNOWN: Unknown message, should be ignored/hidden. The MegaChatMessage::getCode can take the following values:
     *      * INVALID_TYPE
     *      * INVALID_KEYID
     *      * DECRYPTING
     *
     * @return Returns the Type of message.
     */
    virtual int getType() const;

    /**
     * @brief Returns if the message has any reaction.
     *
     * @return Returns true if the message has any reaction, otherwise returns false.
     */
    bool hasReactions() const;

    /**
     * @brief Returns the timestamp of the message.
     * @return Returns the timestamp of the message.
     */
    virtual int64_t getTimestamp() const;

    /**
     * @brief Returns the content of the message
     *
     * The SDK retains the ownership of the returned value. It will be valid until
     * the MegaChatMessage object is deleted.
     *
     * @note If message is of type MegaChatMessage::TYPE_CONTAINS_META, for convenience this function
     * will return the same content than MegaChatContainsMeta::getTextMessage
     *
     * @return Content of the message. If message was deleted, it returns NULL.
     */
    virtual const char *getContent() const;

    /**
     * @brief Returns whether the message is an edit of the original message
     * @return True if the message has been edited. Otherwise, false.
     */
    virtual bool isEdited() const;

    /**
     * @brief Returns whether the message has been deleted
     * @return True if the message has been deleted. Otherwise, false.
     */
    virtual bool isDeleted() const;

    /**
     * @brief Returns whether the message can be edited
     *
     * Currently, messages are editable only during a timeframe (1 hour). Later on, the
     * edit will be rejected. The same applies to deletions.
     *
     * @return True if the message can be edited. Otherwise, false.
     */
    virtual bool isEditable() const;

    /**
     * @brief Returns whether the message can be deleted
     *
     * Currently, messages can be deleted only during a timeframe (1 hour). Later on, the
     * deletion will be rejected.
     *
     * @return True if the message can be deleted. Otherwise, false.
     */
    virtual bool isDeletable() const;

    /**
     * @brief Returns whether the message is a management message
     *
     * Management messages are intented to record in the history any change related
     * to the management of the chatroom, such as a title change or an addition of a peer.
     *
     * @return True if the message is a management message.
     */
    virtual bool isManagementMessage() const;

    /**
     * @brief Return the handle of the user relative to the action
     *
     * Only valid for management messages:
     *  - MegaChatMessage::TYPE_ALTER_PARTICIPANTS: handle of the user who is added/removed
     *  - MegaChatMessage::TYPE_PRIV_CHANGE: handle of the user whose privilege is changed
     *  - MegaChatMessage::TYPE_REVOKE_ATTACHMENT: handle of the node which access has been revoked
     *
     * @return Handle of the user/node, depending on the type of message
     */
    virtual MegaChatHandle getHandleOfAction() const;

    /**
     * @brief Return the privilege of the user relative to the action
     *
     * Only valid for management messages:
     *  - MegaChatMessage::TYPE_ALTER_PARTICIPANTS:
     *      - When a peer is removed: MegaChatRoom::PRIV_RM
     *      - When a peer is added: MegaChatRoom::PRIV_UNKNOWN
     *  - MegaChatMessage::TYPE_PRIV_CHANGE: the new privilege of the user
     *
     * @return Privilege level as above
     */
    virtual int getPrivilege() const;

    /**
     * @brief Return a generic code used for different purposes
     *
     * The code returned by this method is valid only in the following cases:
     *
     *  - Messages with status MegaChatMessage::STATUS_SENDING_MANUAL: the code specifies
     * the reason because the server rejects the message. The possible values are:
     *      - MegaChatMessage::REASON_PEERS_CHANGED     = 1
     *      - MegaChatMessage::REASON_TOO_OLD           = 2
     *      - MegaChatMessage::REASON_GENERAL_REJECT    = 3
     *      - MegaChatMessage::REASON_NO_WRITE_ACCESS   = 4
     *      - MegaChatMessage::REASON_NO_CHANGES        = 6
     *
     * @return A generic code for additional information about the message.
     */
    virtual int getCode() const;

    /**
     * @brief Return number of user that have been attached to the message
     *
     * Only valid for management messages:
     *  - MegaChatMessage::TYPE_CONTACT_ATTACHMENT: the number of users in the message
     *
     * @return Number of users that have been attached to the message
     */
    virtual unsigned int getUsersCount() const;

    /**
     * @brief Return the handle of the user that has been attached in \c index position
     *
     * Only valid for management messages:
     *  - MegaChatMessage::TYPE_CONTACT_ATTACHMENT: the handle of the user
     *
     * If the index is >= the number of users attached to the message, this function
     * will return MEGACHAT_INVALID_HANDLE.
     *
     * @param index of the users inside user vector
     * @return The handle of the user
     */
    virtual MegaChatHandle getUserHandle(unsigned int index) const;

    /**
     * @brief Return the name of the user that has been attached in \c index position
     *
     * Only valid for management messages:
     *  - MegaChatMessage::TYPE_CONTACT_ATTACHMENT: the name of the user
     *
     * If the index is >= the number of users attached to the message, this function
     * will return NULL.
     *
     * @param index of the users inside user vector
     * @return The name of the user
     */
    virtual const char *getUserName(unsigned int index) const;

    /**
     * @brief Return the email of the user that has been attached in \c index position
     *
     * Only valid for management messages:
     *  - MegaChatMessage::TYPE_CONTACT_ATTACHMENT: the handle of the user
     *
     * If the index is >= the number of users attached to the message, this function
     * will return NULL.
     *
     * @param index of the users inside user vector
     * @return The email of the user
     */
    virtual const char *getUserEmail(unsigned int index) const;

    /**
     * @brief Return a list with all MegaNode attached to the message
     *
     * @return list with MegaNode
     */
    virtual mega::MegaNodeList *getMegaNodeList() const;

    /**
     * @brief Return a list with handles
     *
     * The SDK retains the ownership of the returned value.It will be valid until
     * the MegaChatMessage object is deleted.
     *
     * It can be used for different purposes.
     * Valid for:
     *  - MegaChatMessage::TYPE_CALL_ENDED
     *   It will be empty if MegaChatMessage::getTermCode is not END_CALL_REASON_ENDED either END_CALL_REASON_FAILED
     *
     * @return list with MegaHandle
     */
    virtual mega::MegaHandleList *getMegaHandleList() const;

    /**
     * @brief Return call duration in seconds
     *
     * This funcion returns a valid value for:
     *  - MegaChatMessage::TYPE_CALL_ENDED
     *
     * @return Call duration
     */
    virtual int getDuration() const;

    /**
     * @brief Return retention time in seconds
     *
     * This funcion returns a valid value for:
     *  - MegaChatMessage::TYPE_SET_RETENTION_TIME
     *
     * @return Retention time
     */
    virtual int getRetentionTime() const;

    /**
     * @brief Return the termination code of the call
     *
     * This funcion returns a valid value for:
     *  - MegaChatMessage::TYPE_CALL_ENDED
     *
     * The possible values for termination codes are the following:
     *  - END_CALL_REASON_ENDED       = 1
     *  - END_CALL_REASON_REJECTED    = 2
     *  - END_CALL_REASON_NO_ANSWER   = 3
     *  - END_CALL_REASON_FAILED      = 4
     *  - END_CALL_REASON_CANCELLED   = 5
     *
     * @return Call termination code
     */
    virtual int getTermCode() const;

     /** @brief Return the id for messages in manual sending status / queue
     *
     * This value can be used to identify the message moved into the manual-send
     * queue. The row id can be passed to MegaChatApi::removeUnsentMessage to
     * definitely remove the message.
     *
     * @note this id is only valid for messages in STATUS_SENDING_MANUAL. For any
     * other message, the function returns MEGACHAT_INVALID_HANDLE.
     *
     * @return The id of the message in the manual sending queue.
     */
    virtual MegaChatHandle getRowId() const;

    /**
     * @brief Returns a bit field with the changes of the message
     *
     * This value is only useful for messages notified by MegaChatRoomListener::onMessageUpdate
     * that can notify about message modifications.
     *
     * @return The returned value is an OR combination of these flags:
     *
     * - MegaChatMessage::CHANGE_TYPE_STATUS   = 0x01
     * Check if the status of the message changed
     *
     * - MegaChatMessage::CHANGE_TYPE_CONTENT  = 0x02
     * Check if the content of the message changed
     *
     * - MegaChatMessage::CHANGE_TYPE_ACCESS   = 0x04
     * Check if the access to attached nodes has changed
     *
     * - MegaChatMessage::CHANGE_TYPE_TIMESTAMP   = 0x08
     * Check if the ts has been updated by chatd
     */
    virtual int getChanges() const;

    /**
     * @brief Returns true if this message has an specific change
     *
     * This value is only useful for nodes notified by MegaChatRoomListener::onMessageUpdate
     * that can notify about the message modifications.
     *
     * In other cases, the return value of this function will be always false.
     *
     * @param changeType The type of change to check. It can be one of the following values:
     *
     * - MegaChatMessage::CHANGE_TYPE_STATUS   = 0x01
     * Check if the status of the message changed
     *
     * - MegaChatMessage::CHANGE_TYPE_CONTENT  = 0x02
     * Check if the content of the message changed
     *
     * - MegaChatMessage::CHANGE_TYPE_ACCESS   = 0x04
     * Check if the access to attached nodes has changed
     *
     * - MegaChatMessage::CHANGE_TYPE_TIMESTAMP   = 0x08
     * Check if the ts has been updated by chatd
     *
     * @return true if this message has an specific change
     */
    virtual bool hasChanged(int changeType) const;

    /**
     * @brief Returns the meta contained
     *
     * This function a valid value only if the type of the message is MegaChatMessage::TYPE_CONTAINS_META.
     * Otherwise, it returns NULL.
     *
     * The SDK retains the ownership of the returned value. It will be valid until
     * the MegaChatMessage object is deleted.
     *
     * @return MegaChatContainsMeta with the details of meta contained
     */
    virtual const MegaChatContainsMeta *getContainsMeta() const;
};

/**
 * @brief Provides information about an asynchronous request
 *
 * Most functions in this API are asynchonous, except the ones that never require to
 * contact MEGA servers. Developers can use listeners (MegaListener, MegaChatRequestListener)
 * to track the progress of each request. MegaChatRequest objects are provided in callbacks sent
 * to these listeners and allow developers to know the state of the request, their parameters
 * and their results.
 *
 * Objects of this class aren't live, they are snapshots of the state of the request
 * when the object is created, they are immutable.
 *
 * These objects have a high number of 'getters', but only some of them return valid values
 * for each type of request. Documentation of each request specify which fields are valid.
 *
 */
class MegaChatRequest
{
public:
    enum {
        TYPE_INITIALIZE,// (obsolete)
        TYPE_CONNECT,   // connect to chatd (call it after login+fetchnodes with MegaApi)
        TYPE_DELETE,    // delete MegaChatApi instance
        TYPE_LOGOUT,    // delete existing Client and creates a new one
        TYPE_SET_ONLINE_STATUS,
        TYPE_START_CHAT_CALL, TYPE_ANSWER_CHAT_CALL,
        TYPE_DISABLE_AUDIO_VIDEO_CALL, TYPE_HANG_CHAT_CALL,
        TYPE_CREATE_CHATROOM, TYPE_REMOVE_FROM_CHATROOM,
        TYPE_INVITE_TO_CHATROOM, TYPE_UPDATE_PEER_PERMISSIONS,
        TYPE_EDIT_CHATROOM_NAME, TYPE_EDIT_CHATROOM_PIC,
        TYPE_TRUNCATE_HISTORY,
        TYPE_SHARE_CONTACT,
        TYPE_GET_FIRSTNAME, TYPE_GET_LASTNAME,
        TYPE_DISCONNECT, TYPE_GET_EMAIL,
        TYPE_ATTACH_NODE_MESSAGE, TYPE_REVOKE_NODE_MESSAGE,
        TYPE_SET_BACKGROUND_STATUS, TYPE_RETRY_PENDING_CONNECTIONS,
        TYPE_SEND_TYPING_NOTIF, TYPE_SIGNAL_ACTIVITY,
        TYPE_SET_PRESENCE_PERSIST, TYPE_SET_PRESENCE_AUTOAWAY,
        TYPE_LOAD_AUDIO_VIDEO_DEVICES, TYPE_ARCHIVE_CHATROOM,
        TYPE_PUSH_RECEIVED, TYPE_SET_LAST_GREEN_VISIBLE, TYPE_LAST_GREEN,
        TYPE_LOAD_PREVIEW, TYPE_CHAT_LINK_HANDLE,
<<<<<<< HEAD
        TYPE_SET_PRIVATE_MODE, TYPE_AUTOJOIN_PUBLIC_CHAT,
        TYPE_CHANGE_VIDEO_STREAM, TYPE_SET_RETENTION_TIME,
        TOTAL_OF_REQUEST_TYPES
=======
        TYPE_SET_PRIVATE_MODE, TYPE_AUTOJOIN_PUBLIC_CHAT, TYPE_CHANGE_VIDEO_STREAM,
        TYPE_IMPORT_MESSAGES, TOTAL_OF_REQUEST_TYPES
>>>>>>> c108c4b7
    };

    enum {
        AUDIO = 0,
        VIDEO = 1
    };

    virtual ~MegaChatRequest();

    /**
     * @brief Creates a copy of this MegaChatRequest object
     *
     * The resulting object is fully independent of the source MegaChatRequest,
     * it contains a copy of all internal attributes, so it will be valid after
     * the original object is deleted.
     *
     * You are the owner of the returned object
     *
     * @return Copy of the MegaChatRequest object
     */
    virtual MegaChatRequest *copy();

    /**
     * @brief Returns the type of request associated with the object
     * @return Type of request associated with the object
     */
    virtual int getType() const;

    /**
     * @brief Returns a readable string that shows the type of request
     *
     * This function returns a pointer to a statically allocated buffer.
     * You don't have to free the returned pointer
     *
     * @return Readable string showing the type of request
     */
    virtual const char *getRequestString() const;

    /**
     * @brief Returns a readable string that shows the type of request
     *
     * This function provides exactly the same result as MegaChatRequest::getRequestString.
     * It's provided for a better Java compatibility
     *
     * @return Readable string showing the type of request
     */
    virtual const char* toString() const;

    /**
     * @brief Returns the tag that identifies this request
     *
     * The tag is unique for the MegaChatApi object that has generated it only
     *
     * @return Unique tag that identifies this request
     */
    virtual int getTag() const;

    /**
     * @brief Returns a number related to this request
     * @return Number related to this request
     */
    virtual long long getNumber() const;

    /**
     * @brief Return the number of times that a request has temporarily failed
     * @return Number of times that a request has temporarily failed
     */
    virtual int getNumRetry() const;

    /**
     * @brief Returns a flag related to the request
     *
     * This value is valid for these requests:
     * - MegaChatApi::createChat - Creates a chat for one or more participants
     *
     * @return Flag related to the request
     */
    virtual bool getFlag() const;

    /**
     * @brief Returns the list of peers in a chat.
     *
     * The SDK retains the ownership of the returned value. It will be valid until
     * the MegaChatRequest object is deleted.
     *
     * This value is valid for these requests:
     * - MegaChatApi::createChat - Returns the list of peers and their privilege level
     *
     * @return List of peers of a chat
     */
    virtual MegaChatPeerList *getMegaChatPeerList();

    /**
     * @brief Returns the handle that identifies the chat
     * @return The handle of the chat
     */
    virtual MegaChatHandle getChatHandle();

    /**
     * @brief Returns the handle that identifies the user
     * @return The handle of the user
     */
    virtual MegaChatHandle getUserHandle();

    /**
     * @brief Returns the privilege level
     * @return The access level of the user in the chat
     */
    virtual int getPrivilege();

    /**
     * @brief Returns a text relative to this request
     *
     * The SDK retains the ownership of the returned value. It will be valid until
     * the MegaChatRequest object is deleted.
     *
     * @return Text relative to this request
     */
    virtual const char *getText() const;

    /**
     * @brief Returns a link relative to this request
     *
     * The SDK retains the ownership of the returned value. It will be valid until
     * the MegaChatRequest object is deleted.
     *
     * @return Link relative to this request
     */
    virtual const char *getLink() const;

    /**
     * @brief Returns a message contained on request
     *
     * The SDK retains the ownership of the returned value. It will be valid until
     * the MegaChatRequest object is deleted.
     *
     * @return Message relative to this request
     */
    virtual MegaChatMessage *getMegaChatMessage();

    /**
     * @brief Returns the list of nodes on this request.
     *
     * The SDK retains the ownership of the returned value. It will be valid until
     * the MegaChatRequest object is deleted.
     *
     * This value is valid for these requests:
     * - MegaChatApi::attachNodes - Returns the list of nodes attached to the message
     *
     * @return List of nodes in this request
     */
    virtual mega::MegaNodeList *getMegaNodeList();

    /**
     * @brief Returns the list of handles related to this request
     *
     * The SDK retains the ownership of the returned value. It will be valid until
     * the MegaChatRequest object is deleted.
     *
     * This value is valid for these requests:
     * - MegaChatApi::pushReceived - Returns the list of ids for unread messages in the chatid
     *   (you can get the list of chatids from \c getMegaHandleList)
     *
     * @param chatid MegaChatHandle that identifies the chat room
     * @return mega::MegaHandleList of handles for a given chatid
     */
    virtual mega::MegaHandleList *getMegaHandleListByChat(MegaChatHandle chatid);

    /**
     * @brief Returns the list of handles related to this request
     *
     * The SDK retains the ownership of the returned value. It will be valid until
     * the MegaChatRequest object is deleted.
     *
     * This value is valid for these requests:
     * - MegaChatApi::pushReceived - Returns the list of chatids with unread messages
     *
     * @return mega::MegaHandleList of handles for a given chatid
     */
    virtual mega::MegaHandleList *getMegaHandleList();

    /**
     * @brief Returns the type of parameter related to the request
     *
     * This value is valid for these requests:
     * - MegaChatApi::enableAudio - Returns MegaChatRequest::AUDIO
     * - MegaChatApi::disableAudio - Returns MegaChatRequest::AUDIO
     * - MegaChatApi::enableVideo - Returns MegaChatRequest::VIDEO
     * - MegaChatApi::disableVideo - Returns MegaChatRequest::VIDEO
     * - MegaChatApi::answerChatCall - Returns one
     * - MegaChatApi::rejectChatCall - Returns zero
     *
     * @return Type of parameter related to the request
     */
    virtual int getParamType();
};

/**
 * @brief Interface to receive information about requests
 *
 * All requests allows to pass a pointer to an implementation of this interface in the last parameter.
 * You can also get information about all requests using MegaChatApi::addChatRequestListener
 *
 * MegaListener objects can also receive information about requests
 *
 * This interface uses MegaChatRequest objects to provide information of requests. Take into account that not all
 * fields of MegaChatRequest objects are valid for all requests. See the documentation about each request to know
 * which fields contain useful information for each one.
 *
 */
class MegaChatRequestListener
{
public:
    /**
     * @brief This function is called when a request is about to start being processed
     *
     * The SDK retains the ownership of the request parameter.
     * Don't use it after this functions returns.
     *
     * The api object is the one created by the application, it will be valid until
     * the application deletes it.
     *
     * @param api MegaChatApi object that started the request
     * @param request Information about the request
     */
    virtual void onRequestStart(MegaChatApi* api, MegaChatRequest *request);

    /**
     * @brief This function is called when a request has finished
     *
     * There won't be more callbacks about this request.
     * The last parameter provides the result of the request. If the request finished without problems,
     * the error code will be API_OK
     *
     * The SDK retains the ownership of the request and error parameters.
     * Don't use them after this functions returns.
     *
     * The api object is the one created by the application, it will be valid until
     * the application deletes it.
     *
     * @param api MegaChatApi object that started the request
     * @param request Information about the request
     * @param e Error information
     */
    virtual void onRequestFinish(MegaChatApi* api, MegaChatRequest *request, MegaChatError* e);

    /**
     * @brief This function is called to inform about the progres of a request
     *
     * The SDK retains the ownership of the request parameter.
     * Don't use it after this functions returns.
     *
     * The api object is the one created by the application, it will be valid until
     * the application deletes it.
     *
     * @param api MegaChatApi object that started the request
     * @param request Information about the request
     * @see MegaChatRequest::getTotalBytes MegaChatRequest::getTransferredBytes
     */
    virtual void onRequestUpdate(MegaChatApi*api, MegaChatRequest *request);

    /**
     * @brief This function is called when there is a temporary error processing a request
     *
     * The request continues after this callback, so expect more MegaChatRequestListener::onRequestTemporaryError or
     * a MegaChatRequestListener::onRequestFinish callback
     *
     * The SDK retains the ownership of the request and error parameters.
     * Don't use them after this functions returns.
     *
     * The api object is the one created by the application, it will be valid until
     * the application deletes it.
     *
     * @param api MegaChatApi object that started the request
     * @param request Information about the request
     * @param error Error information
     */
    virtual void onRequestTemporaryError(MegaChatApi *api, MegaChatRequest *request, MegaChatError* error);
    virtual ~MegaChatRequestListener();
};

/**
 * @brief Represents the configuration of the online presence for the account
 *
 * The online presence configuration includes the following:
 *
 * - Online status - it can be one of the following values:
 *
 *      - MegaChatApi::STATUS_OFFLINE = 1
 *          The user appears as being offline
 *
 *      - MegaChatApi::STATUS_AWAY = 2
 *          The user is away and might not answer.
 *
 *      - MegaChatApi::STATUS_ONLINE = 3
 *          The user is connected and online.
 *
 *      - MegaChatApi::STATUS_BUSY = 4
 *          The user is busy and don't want to be disturbed.
 *
 * - Autoway: if enabled, the online status will change from MegaChatApi::STATUS_ONLINE to
 *  MegaChatApi::STATUS_AWAY automatically after a timeout.
 *
 * @note The autoaway settings are preserved even when the auto-away mechanism is inactive (i.e. when
 * the status is other than online or the user has enabled the persistence of the status.
 * When the autoaway mechanish is enabled, it requires the app calls \c MegaChatApi::signalPresenceActivity
 * in order to prevent becoming MegaChatApi::STATUS_AWAY automatically after the timeout.
 * You can check if the autoaway mechanism is active by calling \c MegaChatApi::isSignalActivityRequired.
 * While the is in background status, without user's activity, there is no need tosignal it.
 *
 * - Persist: if enabled, the online status will be preserved, even if user goes offline or closes the app
 *
 * - Last-green visibility: if enabled, the last-time the user was seen as MegaChatApi::STATUS_ONLINE will
 * be retrievable by other users. If disabled, it's kept secret.
 *
 * @note The last-green visibility can be changed by MegaChatApi::setLastGreenVisible and can be checked by
 * MegaChatPresenceConfig::isLastGreenVisible. The last-green time for other users can be retrieved
 * by MegaChatApi::requestLastGreen.
 * @note While the last-green visibility is disabled, the last-green time will not be recorded by the server.
 *
 * - Pending: if true, it means the configuration is being saved in the server, but not confirmed yet
 *
 * @note When the online status is pending, apps may notice showing a blinking status or similar.
 */
class MegaChatPresenceConfig
{
public:
    virtual ~MegaChatPresenceConfig() {}

    /**
     * @brief Creates a copy of this MegaChatPresenceConfig object
     *
     * The resulting object is fully independent of the source MegaChatPresenceConfig,
     * it contains a copy of all internal attributes, so it will be valid after
     * the original object is deleted.
     *
     * You are the owner of the returned object
     *
     * @return Copy of the MegaChatRequest object
     */
    virtual MegaChatPresenceConfig *copy() const;

    /**
     * @brief Get the online status specified in the settings
     *
     * It can be one of the following values:
     * - MegaChatApi::STATUS_OFFLINE = 1
     * The user appears as being offline
     *
     * - MegaChatApi::STATUS_AWAY = 2
     * The user is away and might not answer.
     *
     * - MegaChatApi::STATUS_ONLINE = 3
     * The user is connected and online.
     *
     * - MegaChatApi::STATUS_BUSY = 4
     * The user is busy and don't want to be disturbed.
     */
    virtual int getOnlineStatus() const;

    /**
     * Whether the autoaway setting is enabled or disabled. Note
     * that the option can be enabled, but the auto-away mechanism
     * can be inactive. I.e. when the status is not online or the user
     * has enabled the persistence of the status.
     *
     * @see \c MegaChatPresenceConfig::isPersist
     *
     * @return True if the user will be away after a timeout.
     */
    virtual bool isAutoawayEnabled() const;

    /**
     * @return Number of seconds to change the online status to away
     */
    virtual int64_t getAutoawayTimeout() const;

    /**
     * @return True if the online status will persist after going offline and/or closing the app
     */
    virtual bool isPersist() const;

    /**
     * @return True if the presence configuration is pending to be confirmed by server
     */
    virtual bool isPending() const;

    /**
     * @return True if the app is required to call MegaChatApi::signalPresenceActivity
     */
    virtual bool isSignalActivityRequired() const;

    /**
     * @return True if our last green is visible to other users
     */
    virtual bool isLastGreenVisible() const;
};

/**
 * @brief Interface to receive SDK logs
 *
 * You can implement this class and pass an object of your subclass to MegaChatApi::setLoggerObject
 * to receive SDK logs. You will have to use also MegaChatApi::setLogLevel to select the level of
 * the logs that you want to receive.
 *
 */
class MegaChatLogger
{
public:
    /**
     * @brief This function will be called with all logs with level <= your selected
     * level of logging (by default it is MegaChatApi::LOG_LEVEL_INFO)
     *
     * The SDK retains the ownership of this string, it won't be valid after this funtion returns.
     *
     * @param loglevel Log level of this message
     *
     * Valid values are:
     * - MegaChatApi::LOG_LEVEL_ERROR   = 1
     * - MegaChatApi::LOG_LEVEL_WARNING = 2
     * - MegaChatApi::LOG_LEVEL_INFO    = 3
     * - MegaChatApi::LOG_LEVEL_VERBOSE = 4
     * - MegaChatApi::LOG_LEVEL_DEBUG   = 5
     * - MegaChatApi::LOG_LEVEL_MAX     = 6
     *
     * @param message Log message
     *
     * The SDK retains the ownership of this string, it won't be valid after this funtion returns.
     *
     */
    virtual void log(int loglevel, const char *message);
    virtual ~MegaChatLogger(){}
};

/**
 * @brief Provides information about an error
 */
class MegaChatError
{
public:
    enum {
        ERROR_OK        =   0,
        ERROR_UNKNOWN   =  -1,		// internal error
        ERROR_ARGS      =  -2,		// bad arguments
        ERROR_TOOMANY   =  -6,		// too many uses for this resource
        ERROR_NOENT     =  -9,		// resource does not exist
        ERROR_ACCESS    = -11,		// access denied
        ERROR_EXIST     = -12		// resource already exists
    };

    MegaChatError() {}
    virtual ~MegaChatError() {}

    virtual MegaChatError *copy() = 0;

    /**
     * @brief Returns the error code associated with this MegaChatError
     * @return Error code associated with this MegaChatError
     */
    virtual int getErrorCode() const = 0;

    /**
     * @brief Returns the type of the error associated with this MegaChatError
     * @return Type of the error associated with this MegaChatError
     */
    virtual int getErrorType() const = 0;

    /**
     * @brief Returns a readable description of the error
     *
     * @return Readable description of the error
     */
    virtual const char* getErrorString() const = 0;

    /**
     * @brief Returns a readable description of the error
     *
     * This function provides exactly the same result as MegaChatError::getErrorString.
     * It's provided for a better Java compatibility
     *
     * @return Readable description of the error
     */
    virtual const char* toString() const = 0;
};

/**
 * @brief Allows to manage the chat-related features of a MEGA account
 *
 * You must provide an appKey to use this SDK. You can generate an appKey for your app for free here:
 * - https://mega.nz/#sdk
 *
 * To properly initialize the chat engine and start using the chat features, you should follow this sequence:
 *     1. Create an object of MegaApi class (see https://github.com/meganz/sdk/tree/master#usage)
 *     2. Create an object of MegaChatApi class: passing the MegaApi instance to the constructor,
 * so the chat SDK can create its client and register listeners to receive the own handle, list of users and chats
 *     3. Call MegaChatApi::init() to initialize the chat engine.
 *         [at this stage, the app can retrieve chatrooms and can operate in offline mode]
 *     4. Call MegaApi::login() and wait for completion
 *     5. Call MegaApi::fetchnodes() and wait for completion
 *         [at this stage, cloud storage apps are ready, but chat-engine is offline]
 *     6. Call MegaChatApi::connect() and wait for completion
 *     7. The app is ready to operate
 *
 * Important considerations:
 *  - In order to logout from the account, the app should call MegaApi::logout before MegaChatApi::logout.
 *  - The instance of MegaChatApi must be deleted before the instance of MegaApi passed to the constructor.
 *  - In case we have init session in anonymous mode the app should call MegaChatApi::logout manually.
 *
 * In order to initialize in anonymous mode, the app will skip the steps 1, 4 and 5, but needs to perform steps 2, 3 and
 * 6 accordingly (but replacing the call to MegaChatApi::init by MegaChatApi::initAnonymous).
 *
 * Some functions in this class return a pointer and give you the ownership. In all of them, memory allocations
 * are made using new (for single objects) and new[] (for arrays) so you should use delete and delete[] to free them.
 */
class MegaChatApi
{

public:
    enum {
        STATUS_OFFLINE    = 1,      /// Can be used for invisible mode
        STATUS_AWAY       = 2,      /// User is not available
        STATUS_ONLINE     = 3,      /// User is available
        STATUS_BUSY       = 4,      /// User don't expect notifications nor call requests
        STATUS_INVALID    = 15      /// Invalid value. Presence not received yet
    };

    enum
    {
        //0 is reserved to overwrite completely disabled logging. Used only by logger itself
        LOG_LEVEL_ERROR     = 1,    /// Error information but will continue application to keep running.
        LOG_LEVEL_WARNING   = 2,    /// Information representing errors in application but application will keep running
        LOG_LEVEL_INFO      = 3,    /// Mainly useful to represent current progress of application.
        LOG_LEVEL_VERBOSE   = 4,    /// More information than the usual logging mode
        LOG_LEVEL_DEBUG     = 5,    /// Informational logs, that are useful for developers. Only applicable if DEBUG is defined.
        LOG_LEVEL_MAX       = 6     /// Maximum level of informational logs
    };

    enum
    {
        SOURCE_ERROR    = -1,
        SOURCE_NONE     = 0,
        SOURCE_LOCAL,
        SOURCE_REMOTE
    };

    enum
    {
        INIT_ERROR                  = -1,   /// Initialization failed --> disable chat
        INIT_NOT_DONE               = 0,    /// Initialization not done yet
        INIT_WAITING_NEW_SESSION    = 1,    /// No \c sid provided at init() --> force a login+fetchnodes
        INIT_OFFLINE_SESSION        = 2,    /// Initialization successful for offline operation
        INIT_ONLINE_SESSION         = 3,    /// Initialization successful for online operation --> login+fetchnodes completed
        INIT_ANONYMOUS              = 4,    /// Initialization successful for anonymous operation
        INIT_NO_CACHE               = 7     /// Cache not available for \c sid provided --> it requires login+fetchnodes
    };

    enum
    {
        DISCONNECTED    = 0,    /// No connection established
        CONNECTING      = 1,    /// A call to connect() is in progress
        CONNECTED       = 2     /// A call to connect() succeed
    };

    enum
    {
        CHAT_CONNECTION_OFFLINE     = 0,    /// No connection to chatd, offline mode
        CHAT_CONNECTION_IN_PROGRESS = 1,    /// Establishing connection to chatd
        CHAT_CONNECTION_LOGGING     = 2,    /// Connected to chatd, logging in (not ready to send/receive messages, etc)
        CHAT_CONNECTION_ONLINE      = 3     /// Connection with chatd is ready and logged in
    };


    // chat will reuse an existent megaApi instance (ie. the one for cloud storage)
    /**
     * @brief Creates an instance of MegaChatApi to access to the chat-engine.
     *
     * @param megaApi Instance of MegaApi to be used by the chat-engine.
     */
    MegaChatApi(mega::MegaApi *megaApi);

    virtual ~MegaChatApi();

    static const char *getAppDir();

    /**
     * @brief Set a MegaChatLogger implementation to receive SDK logs
     *
     * Logs received by this objects depends on the active log level.
     * By default, it is MegaChatApi::LOG_LEVEL_INFO. You can change it
     * using MegaChatApi::setLogLevel.
     *
     * The logger object can be removed by passing NULL as \c megaLogger.
     *
     * @param megaLogger MegaChatLogger implementation. NULL to remove the existing object.
     */
    static void setLoggerObject(MegaChatLogger *megaLogger);

    /**
     * @brief Set the active log level
     *
     * This function sets the log level of the logging system. If you set a log listener using
     * MegaApi::setLoggerObject, you will receive logs with the same or a lower level than
     * the one passed to this function.
     *
     * @param logLevel Active log level
     *
     * Valid values are:
     * - MegaChatApi::LOG_LEVEL_ERROR   = 1
     * - MegaChatApi::LOG_LEVEL_WARNING = 2
     * - MegaChatApi::LOG_LEVEL_INFO    = 3
     * - MegaChatApi::LOG_LEVEL_VERBOSE = 4
     * - MegaChatApi::LOG_LEVEL_DEBUG   = 5
     * - MegaChatApi::LOG_LEVEL_MAX     = 6
     */
    static void setLogLevel(int logLevel);

    /**
     * @brief Enable the usage of colouring for logging in the console
     *
     * Karere library uses ANSI escape codes to color messages in the log when they
     * are printed in a terminal. However, sometimes the terminal doesn't support those
     * codes, resulting on weird characters at the beggining of each line.
     *
     * By default, colors are disabled.
     *
     * @param useColors True to enable them, false to disable.
     */
    static void setLogWithColors(bool useColors);

    /**
     * @brief Enable the logging in the console
     *
     * By default, logging to console is enabled.
     *
     * @param enable True to enable it, false to disable.
     */
    static void setLogToConsole(bool enable);

    /**
     * @brief Initializes karere
     *
     * If no session is provided, karere will listen to the fetchnodes event in order to register
     * a new session and create its cache. It will return MegaChatApi::INIT_WAITING_NEW_SESSION.
     *
     * If a session id is provided, karere will try to resume the session from its cache and will
     * return MegaChatApi::INIT_OFFLINE_SESSION.
     *
     * If a session id is provided but the correspoding cache is not available, it will return
     * MegaChatApi::INIT_NO_CACHE and the app should go through a login + fetchnodes in order to
     * re-create a new cache from scratch. No need to invalidate the SDK's cache, MEGAchat's cache
     * will be regenerated based on data from SDK's cache upong fetchnodes completion.
     *
     * The initialization status is notified via `MegaChatListener::onChatInitStateUpdate`. See
     * the documentation of the callback for possible values.
     *
     * This function should be called before MegaApi::login and MegaApi::fetchnodes.
     *
     * @param sid Session id that wants to be resumed, or NULL if a new session will be created.
     * @return The initialization state
     */
    int init(const char *sid);

    /**
     * @brief Initializes karere in Lean Mode
     *
     * In Lean Mode, the app may skip the fetchnodes steps and call MegaChatApi::connect directly
     * after login. MEGAchat will not wait for the completion of fetchnodes. It will resume the cached
     * state from persistent storage.
     *
     * @note This mode is required by iOS Notification Service Extension (NSE). The extension restricts
     * the amount of memory used by the app. In order to avoid OOM errors, the iOS app may use this mode
     * to skip the fetchnodes and, consequently, save some bytes by not loading all the nodes of the
     * account in memory.
     *
     * If a session id is provided, karere will try to resume the session from its cache and will
     * return MegaChatApi::INIT_OFFLINE_SESSION. Since a fetchnodes is not requires for this mode,
     * the app should not expect a transition to MegaChatApi::INIT_ONLINE_SESION.
     *
     * If no session is provided, or if it is provided but the correspoding cache is not available,
     * it will return MegaChatApi::INIT_ERROR. No Lean Mode will be available in that case.
     *
     * The initialization status is notified via `MegaChatListener::onChatInitStateUpdate`. See
     * the documentation of the callback for possible values.
     *
     * This function should be called before MegaApi::login.
     *
     * @param sid Session id that wants to be resumed.
     * @return The initialization state
     */
    int initLeanMode(const char *sid);

    /**
     * @brief Import messages from an external DB
     *
     * This method allows to import messages from an external cache. The cache should be a copy
     * of the app's cache, but may include new messages that wants to be imported into the app's
     * cache in one shot. In case the history has been truncated, this method applies truncation.
     *
     * The associated request type with this request is MegaChatRequest::TYPE_IMPORT_MESSAGES
     * Valid data in the MegaChatRequest object received on callbacks:
     * - MegaChatRequest::getText - Returns the cache path
     *
     * Valid data in the MegaChatRequest object received in onRequestFinish when the error code
     * is MegaError::ERROR_OK:
     * - MegaChatRequest::getNumber - Total number of messages added/updated
     *
     * @note This mode is required by iOS Notification Service Extension (NSE). The extension runs
     * separately from iOS app, with its independent cache.
     *
     * The request will fail with MegaChatError::ERROR_ACCESS when this function is
     * called without a previous call to \c MegaChatApi::init or when the initialization
     * state is other than MegaChatApi::INIT_OFFLINE_SESSION or MegaChatApi::INIT_ONLINE_SESSION.
     *
     * @param externalDbPath path of the external BD
     * @param listener MegaChatRequestListener to track this request
     */
    void importMessages(const char *externalDbPath, MegaChatRequestListener *listener = nullptr);

    /**
     * @brief Reset the Client Id for chatd
     *
     * When the app is running and another instance is launched i.e (share-extension in iOS),
     * chatd closes the connection if a new connection is established with the same Client Id.
     *
     * The purpose of this function is reset the Client Id in order to avoid that chatd closes
     * the other connections.
     *
     * This function should be called after MegaChatApi::init.
     */
    void resetClientid();

    /**
     * @brief Initializes karere in anonymous mode for preview of chat-links
     *
     * The initialization state will be MegaChatApi::INIT_ANONYMOUS if successful. In
     * case of initialization error, it will return MegaChatApi::INIT_ERROR.
     *
     * This function should be called to preview chat-links without a valid session (anonymous mode).
     *
     * @note The app will not call MegaApi::login nor MegaApi::fetchnodes, but still need to
     * call MegaChatApi::connect.
     *
     * The anonymous mode is going to initialize the chat engine but is not going to login in MEGA,
     * so the way to logout in anoymous mode is call MegaChatApi::logout manually.
     *
     * @return The initialization state
     */
    int initAnonymous();

    /**
     * @brief Returns the current initialization state
     *
     * The possible values are:
     *  - MegaChatApi::INIT_ERROR = -1
     *  - MegaChatApi::INIT_NOT_DONE = 0
     *  - MegaChatApi::INIT_WAITING_NEW_SESSION = 1
     *  - MegaChatApi::INIT_OFFLINE_SESSION = 2
     *  - MegaChatApi::INIT_ONLINE_SESSION = 3
     *  - MegaChatApi::INIT_ANONYMOUS = 4
     *  - MegaChatApi::INIT_NO_CACHE = 7
     *
     * If \c MegaChatApi::init() has not been called yet, this function returns INIT_NOT_DONE
     *
     * If the chat-engine is being terminated because the session is expired, it returns 10.
     * If the chat-engine is being logged out, it returns 4.
     *
     * @return The current initialization state
     */
    int getInitState();

    // ============= Requests ================

    /**
     * @brief Establish the connection with chat-related servers (chatd, presenced and Gelb).
     *
     * This function must be called only after calling:
     *  - MegaChatApi::init to initialize the chat engine
     *  - MegaApi::login to login in MEGA
     *  - MegaApi::fetchNodes to retrieve current state of the account
     *
     * At that point, the initialization state should be MegaChatApi::INIT_ONLINE_SESSION.
     *
     * The online status after connecting will be whatever was last used.
     *
     * The associated request type with this request is MegaChatRequest::TYPE_CONNECT
     *
     * @param listener MegaChatRequestListener to track this request
     */
    void connect(MegaChatRequestListener *listener = NULL);

    /**
     * @brief Establish the connection with chat-related servers (chatd, presenced and Gelb).
     *
     * This function is intended to be used instead of MegaChatApi::connect when the connection
     * is done by a service in background, which is launched without user-interaction. It avoids
     * to notify to the server that this client is active, but actually the user is away.
     *
     * This function must be called only after calling:
     *  - MegaChatApi::init to initialize the chat engine
     *  - MegaApi::login to login in MEGA
     *  - MegaApi::fetchNodes to retrieve current state of the account
     *
     * At that point, the initialization state should be MegaChatApi::INIT_ONLINE_SESSION.
     * The online status after connecting will be whatever was last used.
     *
     * The associated request type with this request is MegaChatRequest::TYPE_CONNECT
     * Valid data in the MegaChatRequest object received on callbacks:
     * - MegaChatRequest::getFlag - Returns true.
     *
     * @param listener MegaChatRequestListener to track this request
     */
    void connectInBackground(MegaChatRequestListener *listener = NULL);

    /**
     * @brief Disconnect from chat-related servers (chatd, presenced and Gelb).
     *
     * The associated request type with this request is MegaChatRequest::TYPE_DISCONNECT
     *
     * @obsolete This function must NOT be used in new developments and has no effect. It will eventually be removed.
     *
     * @param listener MegaChatRequestListener to track this request
     */
    void disconnect(MegaChatRequestListener *listener = NULL);

    /**
     * @brief Returns the current state of the client
     *
     * It can be one of the following values:
     *  - MegaChatApi::DISCONNECTED = 0
     *  - MegaChatApi::CONNECTING   = 1
     *  - MegaChatApi::CONNECTED    = 2
     *
     * @note Even if this function returns CONNECTED, it does not mean the client
     * is fully connected to chatd and presenced. It means the client has been requested
     * to connect, in contrast to the offline mode.
     * @see MegaChatApi::getChatConnectionState and MegaChatApi::areAllChatsLoggedIn.
     *
     * @return The connection's state of the client
     */
    int getConnectionState();

    /**
     * @brief Returns the current state of the connection to chatd for a given chatroom
     *
     * The possible values are:
     *  - MegaChatApi::CHAT_CONNECTION_OFFLINE      = 0
     *  - MegaChatApi::CHAT_CONNECTION_IN_PROGRESS  = 1
     *  - MegaChatApi::CHAT_CONNECTION_LOGGING      = 2
     *  - MegaChatApi::CHAT_CONNECTION_ONLINE       = 3
     *
     * You can check if all chats are online with MegaChatApi::areAllChatsLoggedIn.
     *
     * @param chatid MegaChatHandle that identifies the chat room
     * @return The state of connection
     */
    int getChatConnectionState(MegaChatHandle chatid);
    
    /**
     * @brief Check whether client is logged in into all chats
     *
     * @return True if connection to chatd is MegaChatApi::CHAT_CONNECTION_ONLINE, false otherwise.
     */
    bool areAllChatsLoggedIn();

    /**
     * @brief Refresh DNS servers and retry pending connections
     *
     * The associated request type with this request is MegaChatRequest::TYPE_RETRY_PENDING_CONNECTIONS
     *
     * @param disconnect False to simply abort any backoff, true to disconnect and reconnect from scratch.
     * @param listener MegaChatRequestListener to track this request
     */
    void retryPendingConnections(bool disconnect = false, MegaChatRequestListener *listener = NULL);

    /**
     * @brief Refresh URLs and establish fresh connections
     *
     * The associated request type with this request is MegaChatRequest::TYPE_RETRY_PENDING_CONNECTIONS
     *
     * A disconnect will be forced automatically, followed by a reconnection to the fresh URLs
     * retrieved from API. This parameter is useful when the URL for the API is changed
     * via MegaApi::changeApiUrl.
     *
     * @param listener MegaChatRequestListener to track this request
     */
    void refreshUrl(MegaChatRequestListener *listener = NULL);

    /**
     * @brief Logout of chat servers invalidating the session
     *
     * The associated request type with this request is MegaChatRequest::TYPE_LOGOUT.
     *
     * The request will fail with MegaChatError::ERROR_ACCESS when this function is
     * called without a previous call to \c MegaChatApi::init or when MEGAchat is already
     * logged out.
     *
     * @note MEGAchat automatically logs out when it detects the MegaApi instance has an
     * invalid session id. No need to call it explicitely, except to disable the chat.
     *
     * @param listener MegaChatRequestListener to track this request
     */
    void logout(MegaChatRequestListener *listener = NULL);

    /**
     * @brief Logout of chat servers without invalidating the session
     *
     * The associated request type with this request is MegaChatRequest::TYPE_LOGOUT
     *
     * After calling \c localLogout, the subsequent call to MegaChatApi::init expects to
     * have an already existing session created by MegaApi::fastLogin(session)
     *
     * @param listener MegaChatRequestListener to track this request
     */
    void localLogout(MegaChatRequestListener *listener = NULL);

    /**
     * @brief Set your configuration for online status.
     *
     * The associated request type with this request is MegaChatRequest::TYPE_SET_CHAT_STATUS
     * Valid data in the MegaChatRequest object received on callbacks:
     * - MegaChatRequest::getNumber - Returns the new status of the user in chat.
     *
     * The request will fail with MegaChatError::ERROR_ARGS when this function is
     * called with the same value \c status than the currently cofigured status.
     * @see MegaChatPresenceConfig::getOnlineStatus to check the current status.
     *
     * The request will fail with MegaChatError::ERROR_ACCESS when this function is
     * called and the connection to presenced is down.
     *
     * @param status Online status in the chat.
     *
     * It can be one of the following values:
     * - MegaChatApi::STATUS_OFFLINE = 1
     * The user appears as being offline
     *
     * - MegaChatApi::STATUS_AWAY = 2
     * The user is away and might not answer.
     *
     * - MegaChatApi::STATUS_ONLINE = 3
     * The user is connected and online.
     *
     * - MegaChatApi::STATUS_BUSY = 4
     * The user is busy and don't want to be disturbed.
     *
     * @param listener MegaChatRequestListener to track this request
     */
    void setOnlineStatus(int status, MegaChatRequestListener *listener = NULL);

    /**
     * @brief Enable/disable the autoaway option, with one specific timeout
     *
     * When autoaway is enabled and persist is false, the app should call to
     * \c signalPresenceActivity regularly in order to keep the current online status.
     * Otherwise, after \c timeout seconds, the online status will be changed to away.
     *
     * The maximum timeout for the autoaway feature is 87420 seconds, roughly a day.
     *
     * The associated request type with this request is MegaChatRequest::TYPE_SET_PRESENCE_AUTOAWAY
     * Valid data in the MegaChatRequest object received on callbacks:
     * - MegaChatRequest::getFlag() - Returns true if autoaway is enabled.
     * - MegaChatRequest::getNumber - Returns the specified timeout.
     *
     * The request will fail with MegaChatError::ERROR_ARGS when this function is
     * called with a larger timeout than the maximum allowed, 87420 seconds.
     *
     * @param enable True to enable the autoaway feature
     * @param timeout Seconds to wait before turning away (if no activity has been signalled)
     * @param listener MegaChatRequestListener to track this request
     */
    void setPresenceAutoaway(bool enable, int64_t timeout, MegaChatRequestListener *listener = NULL);

    /**
     * @brief Enable/disable the persist option
     *
     * When this option is enable, the online status shown to other users will be the
     * one specified by the user, even when you are disconnected.
     *
     * The associated request type with this request is MegaChatRequest::TYPE_SET_PRESENCE_PERSIST
     * Valid data in the MegaChatRequest object received on callbacks:
     * - MegaChatRequest::getFlag() - Returns true if presence status is persistent.
     *
     * @param enable True to enable the persist feature
     * @param listener MegaChatRequestListener to track this request
     */
    void setPresencePersist(bool enable, MegaChatRequestListener *listener = NULL);

    /**
     * @brief Enable/disable the visibility of when the logged-in user was online (green)
     *
     * If this option is disabled, the last-green won't be available for other users when it is
     * requested through MegaChatApi::requestLastGreen. The visibility is enabled by default.
     *
     * While this option is disabled and the user sets the green status temporary, the number of
     * minutes since last-green won't be updated. Once enabled back, the last-green will be the
     * last-green while the visibility was enabled (or updated if the user sets the green status).
     *
     * The associated request type with this request is MegaChatRequest::TYPE_SET_LAST_GREEN_VISIBLE
     * Valid data in the MegaChatRequest object received on callbacks:
     * - MegaChatRequest::getFlag() - Returns true when attempt to enable visibility of last-green.
     *
     * @param enable True to enable the visibility of our last green
     * @param listener MegaChatRequestListener to track this request
     */
    void setLastGreenVisible(bool enable, MegaChatRequestListener *listener = NULL);

    /**
     * @brief Request the number of minutes since the user was seen as green by last time.
     *
     * Apps may call this function to retrieve the minutes elapsed since the user was seen
     * as green (MegaChatApi::STATUS_ONLINE) by last time.
     * Apps must NOT call this function if the current status of the user is already green.
     *
     * The number of minutes since the user was seen as green by last time, if any, will
     * be notified in the MegaChatListener::onChatPresenceLastGreen callback. Note that,
     * if the user was never seen green by presenced or the user has disabled the visibility
     * of the last-green with MegaChatApi::setLastGreenVisible, there will be no notification
     * at all.
     *
     * The associated request type with this request is MegaChatRequest::TYPE_LAST_GREEN
     * Valid data in the MegaChatRequest object received on callbacks:
     * - MegaChatRequest::getUserHandle() - Returns the handle of the user
     *
     * @param userid MegaChatHandle from user that last green has been requested
     * @param listener MegaChatRequestListener to track this request
     */
    void requestLastGreen(MegaChatHandle userid, MegaChatRequestListener *listener = NULL);

    /**
     * @brief Signal there is some user activity
     *
     * When the presence configuration is set to autoaway (and persist is false), this
     * function should be called regularly to not turn into away status automatically.
     *
     * A good approach is to call this function with every mouse move or keypress on desktop
     * platforms; or at any finger tap or gesture and any keypress on mobile platforms.
     *
     * Failing to call this function, you risk a user going "Away" while typing a lengthy message,
     * which would be awkward.
     *
     * The associated request type with this request is MegaChatRequest::TYPE_SIGNAL_ACTIVITY.
     *
     * @param listener MegaChatRequestListener to track this request
     */
    void signalPresenceActivity(MegaChatRequestListener *listener = NULL);

    /**
     * @brief Get your currently online status.
     *
     * @note This function may return a different online status than the online status from
     * MegaChatPresenceConfig::getOnlineStatus. In example, when the user has configured the
     * autoaway option, after the timeout has expired, the status will be Away instead of Online.
     *
     * It can be one of the following values:
     * - MegaChatApi::STATUS_OFFLINE = 1
     * The user appears as being offline
     *
     * - MegaChatApi::STATUS_AWAY = 2
     * The user is away and might not answer.
     *
     * - MegaChatApi::STATUS_ONLINE = 3
     * The user is connected and online.
     *
     * - MegaChatApi::STATUS_BUSY = 4
     * The user is busy and don't want to be disturbed.
     */
    int getOnlineStatus();

    /**
     * @brief Check if the online status is already confirmed by the server
     *
     * When a new online status is requested by MegaChatApi::setOnlineStatus, it's not
     * immediately set, but sent to server for confirmation. If the status is not confirmed
     * the requested online status will not be seen by other users yet.
     *
     * The apps may use this function to indicate the status is not confirmed somehow, like
     * with a slightly different icon, blinking or similar.
     *
     * @return True if the online status is confirmed by server
     */
    bool isOnlineStatusPending();

    /**
     * @brief Get the current presence configuration
     *
     * You take the ownership of the returned value
     *
     * @see \c MegaChatPresenceConfig for further details.
     *
     * @return The current presence configuration, or NULL if not received yet from server
     */
    MegaChatPresenceConfig *getPresenceConfig();

    /**
     * @brief Returns whether the autoaway mechanism is active.
     *
     * @note This function may return false even when the Presence settings
     * establish that autoaway option is active. It happens when the persist
     * option is enabled and when the status is offline or away.
     *
     * @return True if the app should call \c MegaChatApi::signalPresenceActivity
     */
    bool isSignalActivityRequired();

    /**
     * @brief Get the online status of a user.
     *
     * It can be one of the following values:
     *
     * - MegaChatApi::STATUS_OFFLINE = 1
     * The user appears as being offline
     *
     * - MegaChatApi::STATUS_AWAY = 2
     * The user is away and might not answer.
     *
     * - MegaChatApi::STATUS_ONLINE = 3
     * The user is connected and online.
     *
     * - MegaChatApi::STATUS_BUSY = 4
     * The user is busy and don't want to be disturbed.
     *
     * @param userhandle Handle of the peer whose name is requested.
     * @return Online status of the user
     */
    int getUserOnlineStatus(MegaChatHandle userhandle);

    /**
     * @brief Set the status of the app
     *
     * Apps in mobile devices can be in different status. Typically, foreground and
     * background. The app should define its status in order to receive notifications
     * from server when the app is in background.
     *
     * This function doesn't have any effect until MEGAchat is fully initialized (meaning that
     * MegaChatApi::getInitState returns the value MegaChatApi::INIT_OFFLINE_SESSION or
     * MegaChatApi::INIT_ONLINE_SESSION).
     *
     * If MEGAchat is currently not connected to chatd, the request will fail with a
     * MegaChatError::ERROR_ACCESS. If that case, when transitioning from foreground to
     * background, the app should wait for being reconnected (@see MegaChatListener::onChatConnectionStateUpdate)
     * in order to ensure the server is aware of the new status of the app, specially in iOS where
     * the OS may kill the connection.
     *
     * The associated request type with this request is MegaChatRequest::TYPE_SET_BACKGROUND_STATUS
     * Valid data in the MegaChatRequest object received on callbacks:
     * - MegaChatRequest::getFlag - Returns the value of 1st parameter
     *
     * @param background True if the the app is in background, false if in foreground.
     */
    void setBackgroundStatus(bool background, MegaChatRequestListener *listener = NULL);

    /**
     * @brief Returns the background status established in MEGAchat
     *
     * This function will return -1 when MEGAchat is not fully initialized. It requires that
     * MegaChatApi::getInitState returns the value MegaChatApi::INIT_OFFLINE_SESSION or
     * MegaChatApi::INIT_ONLINE_SESSION.
     *
     * @return 0 for foreground, 1 for background, -1 if not fully initialized
     */
    int getBackgroundStatus();

    /**
     * @brief Returns the current firstname of the user
     *
     * This function is useful to get the firstname of users who participated in a groupchat with
     * you but already left. If the user sent a message, you may want to show the name of the sender.
     *
     * The associated request type with this request is MegaChatRequest::TYPE_GET_FIRSTNAME
     * Valid data in the MegaChatRequest object received on callbacks:
     * - MegaChatRequest::getUserHandle - Returns the handle of the user
     * - MegaChatRequest::getLink - Returns the authorization token. Previewers of chatlinks are not allowed
     * to retrieve user attributes like firstname or lastname, unless they provide a valid authorization token.
     *
     * Valid data in the MegaChatRequest object received in onRequestFinish when the error code
     * is MegaError::ERROR_OK:
     * - MegaChatRequest::getText - Returns the firstname of the user
     *
     * @param userhandle Handle of the user whose name is requested.
     * @param authorizationToken This value can be obtained with MegaChatRoom::getAuthorizationToken
     * @param listener MegaChatRequestListener to track this request
     */
    void getUserFirstname(MegaChatHandle userhandle, const char *authorizationToken, MegaChatRequestListener *listener = NULL);

    /**
     * @brief Returns the current lastname of the user
     *
     * This function is useful to get the lastname of users who participated in a groupchat with
     * you but already left. If the user sent a message, you may want to show the name of the sender.
     *
     * The associated request type with this request is MegaChatRequest::TYPE_GET_LASTNAME
     * Valid data in the MegaChatRequest object received on callbacks:
     * - MegaChatRequest::getUserHandle - Returns the handle of the user
     * - MegaChatRequest::getLink - Returns the authorization token. Previewers of chatlinks are not allowed
     * to retrieve user attributes like firstname or lastname, unless they provide a valid authorization token.
     *
     * Valid data in the MegaChatRequest object received in onRequestFinish when the error code
     * is MegaError::ERROR_OK:
     * - MegaChatRequest::getText - Returns the lastname of the user
     *
     * @param userhandle Handle of the user whose name is requested.
     * @param authorizationToken This value can be obtained with MegaChatRoom::getAuthorizationToken
     * @param listener MegaChatRequestListener to track this request
     */
    void getUserLastname(MegaChatHandle userhandle, const char *authorizationToken, MegaChatRequestListener *listener = NULL);

    /**
     * @brief Returns the current email address of the contact
     *
     * This function is useful to get the email address of users you are NOT contact with.
     * Note that for any other user without contact relationship, this function will return NULL.
     *
     * You take the ownership of the returned value
     *
     * This function is useful to get the email address of users who participate in a groupchat with
     * you but are not your contacts.
     *
     * The associated request type with this request is MegaChatRequest::TYPE_GET_EMAIL
     * Valid data in the MegaChatRequest object received on callbacks:
     * - MegaChatRequest::getUserHandle - Returns the handle of the user
     *
     * Valid data in the MegaChatRequest object received in onRequestFinish when the error code
     * is MegaError::ERROR_OK:
     * - MegaChatRequest::getText - Returns the email address of the user
     *
     * @param userhandle Handle of the user whose name is requested.
     * @param listener MegaChatRequestListener to track this request
     */
    void getUserEmail(MegaChatHandle userhandle, MegaChatRequestListener *listener = NULL);

    /**
     * @brief Returns the current email address of the contact
     *
     * This function is useful to get the email address of users you are contact with and users
     * you were contact with in the past and later on the contact relationship was broken.
     * Note that for any other user without contact relationship, this function will return NULL.
     *
     * You take the ownership of the returned value
     *
     * @param userhandle Handle of the user whose name is requested.
     * @return The email address of the contact, or NULL if not found.
     */
    char *getContactEmail(MegaChatHandle userhandle);

    /**
     * @brief Returns the userhandle of the contact
     *
     * This function is useful to get the handle of users you are contact with and users
     * you were contact with in the past and later on the contact relationship was broken.
     * Note that for any other user without contact relationship, this function will return
     * MEGACHAT_INVALID_HANDLE.
     *
     * @param email Email address of the user whose handle is requested.
     * @return The userhandle of the contact, or MEGACHAT_INVALID_HANDLE if not found.
     */
    MegaChatHandle getUserHandleByEmail(const char *email);

    /**
     * @brief Returns the handle of the logged in user.
     *
     * This function works even in offline mode (MegaChatApi::INIT_OFFLINE_SESSION),
     * since the value is retrieved from cache.
     *
     * @return Own user handle
     */
    MegaChatHandle getMyUserHandle();

    /**
     * @brief Returns the client id handle of the logged in user for a chatroom
     *
     * The clientid is not the same for all chatrooms. If \c chatid is invalid, this function
     * returns 0
     *
     * In offline mode (MegaChatApi::INIT_OFFLINE_SESSION), this function returns 0
     *
     * @return Own client id handle
     */
    MegaChatHandle getMyClientidHandle(MegaChatHandle chatid);

    /**
     * @brief Returns the firstname of the logged in user.
     *
     * This function works even in offline mode (MegaChatApi::INIT_OFFLINE_SESSION),
     * since the value is retrieved from cache.
     *
     * You take the ownership of the returned value
     *
     * @return Own user firstname
     */
    char *getMyFirstname();

    /**
     * @brief Returns the lastname of the logged in user.
     *
     * This function works even in offline mode (MegaChatApi::INIT_OFFLINE_SESSION),
     * since the value is retrieved from cache.
     *
     * You take the ownership of the returned value
     *
     * @return Own user lastname
     */
    char *getMyLastname();

    /**
     * @brief Returns the fullname of the logged in user.
     *
     * This function works even in offline mode (MegaChatApi::INIT_OFFLINE_SESSION),
     * since the value is retrieved from cache.
     *
     * You take the ownership of the returned value
     *
     * @return Own user fullname
     */
    char *getMyFullname();

    /**
     * @brief Returns the email of the logged in user.
     *
     * This function works even in offline mode (MegaChatApi::INIT_OFFLINE_SESSION),
     * since the value is retrieved from cache.
     *
     * You take the ownership of the returned value
     *
     * @return Own user email
     */
    char *getMyEmail();


    /**
     * @brief Get all chatrooms (1on1 and groupal) of this MEGA account
     *
     * It is needed to have successfully called \c MegaChatApi::init (the initialization
     * state should be \c MegaChatApi::INIT_OFFLINE_SESSION or \c MegaChatApi::INIT_ONLINE_SESSION)
     * before calling this function.
     *
     * You take the ownership of the returned value
     *
     * @return List of MegaChatRoom objects with all chatrooms of this account.
     */
    MegaChatRoomList *getChatRooms();

    /**
     * @brief Get the MegaChatRoom that has a specific handle
     *
     * You can get the handle of a MegaChatRoom using MegaChatRoom::getChatId or
     * MegaChatListItem::getChatId.
     *
     * It is needed to have successfully called \c MegaChatApi::init (the initialization
     * state should be \c MegaChatApi::INIT_OFFLINE_SESSION or \c MegaChatApi::INIT_ONLINE_SESSION)
     * before calling this function.
     *
     * You take the ownership of the returned value
     *
     * @param chatid MegaChatHandle that identifies the chat room
     * @return MegaChatRoom object for the specified \c chatid
     */
    MegaChatRoom *getChatRoom(MegaChatHandle chatid);

    /**
     * @brief Get the MegaChatRoom for the 1on1 chat with the specified user
     *
     * If the 1on1 chat with the user specified doesn't exist, this function will
     * return NULL.
     *
     * It is needed to have successfully called \c MegaChatApi::init (the initialization
     * state should be \c MegaChatApi::INIT_OFFLINE_SESSION or \c MegaChatApi::INIT_ONLINE_SESSION)
     * before calling this function.
     *
     * You take the ownership of the returned value
     *
     * @param userhandle MegaChatHandle that identifies the user
     * @return MegaChatRoom object for the specified \c userhandle
     */
    MegaChatRoom *getChatRoomByUser(MegaChatHandle userhandle);

    /**
     * @brief Get all chatrooms (1on1 and groupal) with limited information
     *
     * It is needed to have successfully called \c MegaChatApi::init (the initialization
     * state should be \c MegaChatApi::INIT_OFFLINE_SESSION or \c MegaChatApi::INIT_ONLINE_SESSION)
     * before calling this function.
     *
     * Note that MegaChatListItem objects don't include as much information as
     * MegaChatRoom objects, but a limited set of data that is usually displayed
     * at the list of chatrooms, like the title of the chat or the unread count.
     *
     * This function filters out archived chatrooms. You can retrieve them by using
     * the function \c getArchivedChatListItems.
     *
     * You take the ownership of the returned value
     *
     * @return List of MegaChatListItemList objects with all chatrooms of this account.
     */
    MegaChatListItemList *getChatListItems();

    /**
     * @brief Get all chatrooms (1on1 and groupal) that contains a certain set of participants
     *
     * It is needed to have successfully called \c MegaChatApi::init (the initialization
     * state should be \c MegaChatApi::INIT_OFFLINE_SESSION or \c MegaChatApi::INIT_ONLINE_SESSION)
     * before calling this function.
     *
     * Note that MegaChatListItem objects don't include as much information as
     * MegaChatRoom objects, but a limited set of data that is usually displayed
     * at the list of chatrooms, like the title of the chat or the unread count.
     *
     * This function returns even archived chatrooms.
     *
     * You take the ownership of the returned value
     *
     * @param peers MegaChatPeerList that contains the user handles of the chat participants,
     * except our own handle because MEGAchat doesn't include them in the map of members for each chatroom.
     *
     * @return List of MegaChatListItemList objects with the chatrooms that contains a certain set of participants.
     */
    MegaChatListItemList *getChatListItemsByPeers(MegaChatPeerList *peers);

    /**
     * @brief Get the MegaChatListItem that has a specific handle
     *
     * You can get the handle of the chatroom using MegaChatRoom::getChatId or
     * MegaChatListItem::getChatId.
     *
     * It is needed to have successfully called \c MegaChatApi::init (the initialization
     * state should be \c MegaChatApi::INIT_OFFLINE_SESSION or \c MegaChatApi::INIT_ONLINE_SESSION)
     * before calling this function.
     *
     * Note that MegaChatListItem objects don't include as much information as
     * MegaChatRoom objects, but a limited set of data that is usually displayed
     * at the list of chatrooms, like the title of the chat or the unread count.
     *
     * You take the ownership of the returned value
     *
     * @param chatid MegaChatHandle that identifies the chat room
     * @return MegaChatListItem object for the specified \c chatid
     */
    MegaChatListItem *getChatListItem(MegaChatHandle chatid);

    /**
     * @brief Return the number of chatrooms with unread messages
     *
     * Archived chatrooms or chatrooms in preview mode with unread messages
     * are not considered.
     *
     * @return The number of chatrooms with unread messages
     */
    int getUnreadChats();

    /**
     * @brief Return the chatrooms that are currently active
     *
     * You take the onwership of the returned value.
     *
     * @return MegaChatListItemList including all the active chatrooms
     */
    MegaChatListItemList *getActiveChatListItems();

    /**
     * @brief Return the chatrooms that are currently inactive
     *
     * Chatrooms became inactive when you left a groupchat or you are removed by
     * a moderator. 1on1 chats do not become inactive, just read-only.
     *
     * You take the onwership of the returned value.
     *
     * @return MegaChatListItemList including all the active chatrooms
     */
    MegaChatListItemList *getInactiveChatListItems();

    /**
     * @brief Return the archived chatrooms
     *
     * You take the onwership of the returned value.
     *
     * @return MegaChatListItemList including all the archived chatrooms
     */
    MegaChatListItemList *getArchivedChatListItems();

    /**
     * @brief Return the chatrooms that have unread messages
     *
     * Archived chatrooms with unread messages are not considered.
     *
     * You take the onwership of the returned value.
     *
     * @return MegaChatListItemList including all the chatrooms with unread messages
     */
    MegaChatListItemList *getUnreadChatListItems();

    /**
     * @brief Get the chat id for the 1on1 chat with the specified user
     *
     * If the 1on1 chat with the user specified doesn't exist, this function will
     * return MEGACHAT_INVALID_HANDLE.
     *
     * @param userhandle MegaChatHandle that identifies the user
     * @return MegaChatHandle that identifies the 1on1 chatroom
     */
    MegaChatHandle getChatHandleByUser(MegaChatHandle userhandle);

    /**
     * @brief Creates a chat for one or more participants, allowing you to specify their
     * permissions and if the chat should be a group chat or not (when it is just for 2 participants).
     *
     * There are two types of chat: permanent an group. A permanent chat is between two people, and
     * participants can not leave it.
     *
     * The creator of the chat will have moderator level privilege and should not be included in the
     * list of peers.
     *
     * The associated request type with this request is MegaChatRequest::TYPE_CREATE_CHATROOM
     * Valid data in the MegaChatRequest object received on callbacks:
     * - MegaChatRequest::getFlag - Returns if the new chat is a group chat or permanent chat
     * - MegaChatRequest::getPrivilege - Returns zero (private mode)
     * - MegaChatRequest::getMegaChatPeerList - List of participants and their privilege level
     *
     * Valid data in the MegaChatRequest object received in onRequestFinish when the error code
     * is MegaError::ERROR_OK:
     * - MegaChatRequest::getChatHandle - Returns the handle of the new chatroom
     *
     * On the onRequestFinish error, the error code associated to the MegaChatError can be:
     * - MegaChatError::ERROR_NOENT  - If the target user is the same user as caller
     * - MegaChatError::ERROR_ACCESS - If the target is not actually contact of the user.
     * - MegaChatError::ERROR_ACCESS - If no peers are provided for a 1on1 chatroom.
     *
     * @note If you are trying to create a chat with more than 1 other person, then it will be forced
     * to be a group chat.
     *
     * @note If peers list contains only one person, group chat is not set and a permament chat already
     * exists with that person, then this call will return the information for the existing chat, rather
     * than a new chat.
     *
     * @param group Flag to indicate if the chat is a group chat or not
     * @param peers MegaChatPeerList including other users and their privilege level
     * @param listener MegaChatRequestListener to track this request
     */
    void createChat(bool group, MegaChatPeerList *peers, MegaChatRequestListener *listener = NULL);

    /**
     * @brief Creates a chat for one or more participants, allowing you to specify their
     * permissions and if the chat should be a group chat or not (when it is just for 2 participants).
     *
     * There are two types of chat: permanent an group. A permanent chat is between two people, and
     * participants can not leave it.
     *
     * The creator of the chat will have moderator level privilege and should not be included in the
     * list of peers.
     *
     * The associated request type with this request is MegaChatRequest::TYPE_CREATE_CHATROOM
     * Valid data in the MegaChatRequest object received on callbacks:
     * - MegaChatRequest::getFlag - Returns if the new chat is a group chat or permanent chat
     * - MegaChatRequest::getPrivilege - Returns zero (private mode)
     * - MegaChatRequest::getMegaChatPeerList - List of participants and their privilege level
     * - MegaChatRequest::getText - Returns the title of the chat.
     *
     * Valid data in the MegaChatRequest object received in onRequestFinish when the error code
     * is MegaError::ERROR_OK:
     * - MegaChatRequest::getChatHandle - Returns the handle of the new chatroom
     *
     * On the onRequestFinish error, the error code associated to the MegaChatError can be:
     * - MegaChatError::ERROR_NOENT  - If the target user is the same user as caller
     * - MegaChatError::ERROR_ACCESS - If the target is not actually contact of the user.
     * - MegaChatError::ERROR_ACCESS - If no peers are provided for a 1on1 chatroom.
     *
     * @note If you are trying to create a chat with more than 1 other person, then it will be forced
     * to be a group chat.
     *
     * @note If peers list contains only one person, group chat is not set and a permament chat already
     * exists with that person, then this call will return the information for the existing chat, rather
     * than a new chat.
     *
     * @param group Flag to indicate if the chat is a group chat or not
     * @param title Null-terminated character string with the chat title. If the title
     * is longer than 30 characters, it will be truncated to that maximum length.
     * @param peers MegaChatPeerList including other users and their privilege level
     * @param listener MegaChatRequestListener to track this request
     */
    void createChat(bool group, MegaChatPeerList *peers, const char *title, MegaChatRequestListener *listener = NULL);

    /**
     * @brief Creates an public chatroom for multiple participants (groupchat)
     *
     * This function allows to create public chats, where the moderator can create chat links to share
     * the access to the chatroom via a URL (chat-link). In order to create a public chat-link, the
     * moderator can create/get a public handle for the chatroom and generate a URL by using
     * \c MegaChatApi::createChatLink. The chat-link can be deleted at any time by any moderator
     * by using \c MegaChatApi::removeChatLink.
     *
     * The chatroom remains in the public mode until a moderator calls \c MegaChatApi::setPublicChatToPrivate.
     *
     * Any user can preview the chatroom thanks to the chat-link by using \c MegaChatApi::openChatPreview.
     * Any user can join the chatroom thanks to the chat-link by using \c MegaChatApi::autojoinPublicChat.
     *
     * The associated request type with this request is MegaChatRequest::TYPE_CREATE_CHATROOM
     * Valid data in the MegaChatRequest object received on callbacks:
     * - MegaChatRequest::getFlag - Returns always true, since the new chat is a groupchat
     * - MegaChatRequest::getPrivilege - Returns one (public mode)
     * - MegaChatRequest::getMegaChatPeerList - List of participants and their privilege level
     * - MegaChatRequest::getText - Returns the title of the chat.
     *
     * Valid data in the MegaChatRequest object received in onRequestFinish when the error code
     * is MegaError::ERROR_OK:
     * - MegaChatRequest::getChatHandle - Returns the handle of the new chatroom
     *
     * On the onRequestFinish error, the error code associated to the MegaChatError can be:
     * - MegaChatError::ERROR_ARGS   - If no peer list is provided or non groupal and public is set.
     * - MegaChatError::ERROR_NOENT  - If the target user is the same user as caller
     * - MegaChatError::ERROR_ACCESS - If the target is not actually contact of the user.
     * - MegaChatError::ERROR_ACCESS - If no peers are provided for a 1on1 chatroom.
     *
     * @param peers MegaChatPeerList including other users and their privilege level
     * @param title Null-terminated character string with the chat title. If the title
     * is longer than 30 characters, it will be truncated to that maximum length.
     * @param listener MegaChatRequestListener to track this request
     */
    void createPublicChat(MegaChatPeerList *peers, const char *title = NULL, MegaChatRequestListener *listener = NULL);

    /**
     * @brief Check if there is an existing chat-link for an public chat
     *
     * This function allows moderators to check whether a public handle for public chats exist and,
     * if any, it returns a chat-link that any user can use to preview or join the chatroom.
     *
     * @see \c MegaChatApi::createPublicChat for more details.
     *
     * The associated request type with this request is MegaChatRequest::TYPE_CHAT_LINK_HANDLE
     * Valid data in the MegaChatRequest object received on callbacks:
     * - MegaChatRequest::getChatHandle - Returns the chat identifier
     * - MegaChatRequest::getFlag - Returns false
     * - MegaChatRequest::getNumRetry - Returns 0
     *
     * Valid data in the MegaChatRequest object received in onRequestFinish when the error code
     * is MegaError::ERROR_OK:
     * - MegaChatRequest::getText - Returns the chat-link for the chatroom, if it already exist
     *
     * On the onRequestFinish error, the error code associated to the MegaChatError can be:
     * - MegaChatError::ERROR_ARGS   - If the chatroom is not groupal or public.
     * - MegaChatError::ERROR_NOENT  - If the chatroom does not exists or the chatid is invalid.
     * - MegaChatError::ERROR_ACCESS - If the caller is not an operator.
     * - MegaChatError::ERROR_ACCESS - If the chat does not have topic.
     *
     * @param chatid MegaChatHandle that identifies the chat room
     * @param listener MegaChatRequestListener to track this request
     */
    void queryChatLink(MegaChatHandle chatid, MegaChatRequestListener *listener = NULL);

    /**
     * @brief Create a chat-link for a public chat
     *
     * This function allows moderators to create a public handle for public chats and returns
     * a chat-link that any user can use to preview or join the chatroom.
     *
     * @see \c MegaChatApi::createPublicChat for more details.
     *
     * The associated request type with this request is MegaChatRequest::TYPE_CHAT_LINK_HANDLE
     * Valid data in the MegaChatRequest object received on callbacks:
     * - MegaChatRequest::getChatHandle - Returns the chat identifier
     * - MegaChatRequest::getFlag - Returns false
     * - MegaChatRequest::getNumRetry - Returns 1
     *
     * Valid data in the MegaChatRequest object received in onRequestFinish when the error code
     * is MegaError::ERROR_OK:
     * - MegaChatRequest::getText - Returns the chat-link for the chatroom
     *
     * On the onRequestFinish error, the error code associated to the MegaChatError can be:
     * - MegaChatError::ERROR_ARGS   - If the chatroom is not groupal or public.
     * - MegaChatError::ERROR_NOENT  - If the chatroom does not exists or the chatid is invalid.
     * - MegaChatError::ERROR_ACCESS - If the caller is not an operator.
     * - MegaChatError::ERROR_ACCESS - If the chat does not have topic.
     *
     * @param chatid MegaChatHandle that identifies the chat room
     * @param listener MegaChatRequestListener to track this request
     */
    void createChatLink(MegaChatHandle chatid, MegaChatRequestListener *listener = NULL);

    /**
     * @brief Adds a user to an existing chat. To do this you must have the
     * moderator privilege in the chat, and the chat must be a group chat.
     *
     * The associated request type with this request is MegaChatRequest::TYPE_INVITE_TO_CHATROOM
     * Valid data in the MegaChatRequest object received on callbacks:
     * - MegaChatRequest::getChatHandle - Returns the chat identifier
     * - MegaChatRequest::getUserHandle - Returns the MegaChatHandle of the user to be invited
     * - MegaChatRequest::getPrivilege - Returns the privilege level wanted for the user
     *
     * On the onRequestFinish error, the error code associated to the MegaChatError can be:
     * - MegaChatError::ERROR_ACCESS - If the logged in user doesn't have privileges to invite peers
     * or the target is not actually contact of the user.
     * - MegaChatError::ERROR_NOENT - If there isn't any chat with the specified chatid.
     * - MegaChatError::ERROR_ARGS - If the chat is not a group chat (cannot invite peers)
     *
     * @param chatid MegaChatHandle that identifies the chat room
     * @param uh MegaChatHandle that identifies the user
     * @param privilege Privilege level for the new peers. Valid values are:
     * - MegaChatPeerList::PRIV_RO = 0
     * - MegaChatPeerList::PRIV_STANDARD = 2
     * - MegaChatPeerList::PRIV_MODERATOR = 3
     * @param listener MegaChatRequestListener to track this request
     */
    void inviteToChat(MegaChatHandle chatid, MegaChatHandle uh, int privilege, MegaChatRequestListener *listener = NULL);

    /**
     * @brief Allow a user to add himself to an existing public chat. To do this the public chat must be in preview mode,
     * the result of a previous call to openChatPreview(), and the public handle contained in the chat-link must be still valid.
     *
     * The associated request type with this request is MegaChatRequest::TYPE_AUTOJOIN_PUBLIC_CHAT
     * Valid data in the MegaChatRequest object received on callbacks:
     * - MegaChatRequest::getChatHandle - Returns the chat identifier
     * - MegaChatRequest::getUserHandle - Returns invalid handle to identify that is an autojoin
     *
     * On the onRequestFinish error, the error code associated to the MegaChatError can be:
     * - MegaChatError::ERROR_ARGS  - If the chatroom is not groupal, public or is not in preview mode.
     * - MegaChatError::ERROR_NOENT - If the chat room does not exists, the chatid is not valid or the
     * public handle is not valid.
     *
     * @param chatid MegaChatHandle that identifies the chat room
     * @param listener MegaChatRequestListener to track this request
     */
    void autojoinPublicChat(MegaChatHandle chatid, MegaChatRequestListener *listener = NULL);

    /**
     * @brief Allow a user to rejoin to an existing public chat. To do this the public chat
     * must have a valid public handle.
     *
     * This function must be called only after calling:
     * - MegaChatApi::openChatPreview and receive MegaChatError::ERROR_EXIST for a chatroom where
     * your own privilege is MegaChatRoom::PRIV_RM (You are trying to preview a public chat which
     * you were part of, so you have to rejoin it)
     *
     * The associated request type with this request is MegaChatRequest::TYPE_AUTOJOIN_PUBLIC_CHAT
     * Valid data in the MegaChatRequest object received on callbacks:
     * - MegaChatRequest::getChatHandle - Returns the chat identifier
     * - MegaChatRequest::getUserHandle - Returns the public handle of the chat to identify that
     * is a rejoin
     *
     * On the onRequestFinish error, the error code associated to the MegaChatError can be:
     * - MegaChatError::ERROR_ARGS - If the chatroom is not groupal, the chatroom is not public
     * or the chatroom is in preview mode.
     * - MegaChatError::ERROR_NOENT - If the chatid is not valid, there isn't any chat with the specified
     * chatid or the chat doesn't have a valid public handle.
     *
     * @param chatid MegaChatHandle that identifies the chat room
     * @param ph MegaChatHandle that corresponds with the public handle of chat room
     * @param listener MegaChatRequestListener to track this request
     */
    void autorejoinPublicChat(MegaChatHandle chatid, MegaChatHandle ph, MegaChatRequestListener *listener = NULL);

    /**
     * @brief Remove another user from a chat. To remove a user you need to have the
     * operator/moderator privilege. Only groupchats can be left.
     *
     * The associated request type with this request is MegaChatRequest::TYPE_REMOVE_FROM_CHATROOM
     * Valid data in the MegaChatRequest object received on callbacks:
     * - MegaChatRequest::getChatHandle - Returns the chat identifier
     * - MegaChatRequest::getUserHandle - Returns the MegaChatHandle of the user to be removed
     *
     * On the onRequestFinish error, the error code associated to the MegaChatError can be:
     * - MegaChatError::ERROR_ACCESS - If the logged in user doesn't have privileges to remove peers.
     * - MegaChatError::ERROR_NOENT - If there isn't any chat with the specified chatid.
     * - MegaChatError::ERROR_ARGS - If the chat is not a group chat (cannot remove peers)
     *
     * @param chatid MegaChatHandle that identifies the chat room
     * @param uh MegaChatHandle that identifies the user.
     * @param listener MegaChatRequestListener to track this request
     */
    void removeFromChat(MegaChatHandle chatid, MegaChatHandle uh, MegaChatRequestListener *listener = NULL);

    /**
     * @brief Leave a chatroom. Only groupchats can be left.
     *
     * The associated request type with this request is MegaChatRequest::TYPE_REMOVE_FROM_CHATROOM
     * Valid data in the MegaChatRequest object received on callbacks:
     * - MegaChatRequest::getChatHandle - Returns the chat identifier
     *
     * On the onRequestFinish error, the error code associated to the MegaChatError can be:
     * - MegaChatError::ERROR_ACCESS - If the logged in user doesn't have privileges to remove peers.
     * - MegaChatError::ERROR_NOENT - If there isn't any chat with the specified chatid.
     * - MegaChatError::ERROR_ARGS - If the chat is not a group chat (cannot remove peers)
     *
     * @param chatid MegaChatHandle that identifies the chat room
     * @param listener MegaChatRequestListener to track this request
     */
    void leaveChat(MegaChatHandle chatid, MegaChatRequestListener *listener = NULL);

    /**
     * @brief Allows a logged in operator/moderator to adjust the permissions on any other user
     * in their group chat. This does not work for a 1:1 chat.
     *
     * The associated request type with this request is MegaChatRequest::TYPE_UPDATE_PEER_PERMISSIONS
     * Valid data in the MegaChatRequest object received on callbacks:
     * - MegaChatRequest::getChatHandle - Returns the chat identifier
     * - MegaChatRequest::getUserHandle - Returns the MegaChatHandle of the user whose permission
     * is to be upgraded
     * - MegaChatRequest::getPrivilege - Returns the privilege level wanted for the user
     *
     * On the onRequestFinish error, the error code associated to the MegaChatError can be:
     * - MegaChatError::ERROR_ACCESS - If the logged in user doesn't have privileges to update the privilege level.
     * - MegaChatError::ERROR_NOENT - If there isn't any chat with the specified chatid.
     *
     * @param chatid MegaChatHandle that identifies the chat room
     * @param uh MegaChatHandle that identifies the user
     * @param privilege Privilege level for the existing peer. Valid values are:
     * - MegaChatPeerList::PRIV_RO = 0
     * - MegaChatPeerList::PRIV_STANDARD = 2
     * - MegaChatPeerList::PRIV_MODERATOR = 3
     * @param listener MegaChatRequestListener to track this request
     */
    void updateChatPermissions(MegaChatHandle chatid, MegaChatHandle uh, int privilege, MegaChatRequestListener *listener = NULL);

    /**
     * @brief Allows a logged in operator/moderator to truncate their chat, i.e. to clear
     * the entire chat history up to a certain message. All earlier messages are wiped,
     * but this specific message will be overwritten by a management message. In addition
     * all reactions associated to the message are wiped and must be cleared by applications.
     *
     * You can expect a call to \c MegaChatRoomListener::onMessageUpdate where the message
     * will have no content and it will be of type \c MegaChatMessage::TYPE_TRUNCATE. Any
     * reactions associated to the original message will be cleared.
     *
     * The associated request type with this request is MegaChatRequest::TYPE_TRUNCATE_HISTORY
     * Valid data in the MegaChatRequest object received on callbacks:
     * - MegaChatRequest::getChatHandle - Returns the chat identifier
     * - MegaChatRequest::getUserHandle - Returns the message identifier to truncate from.
     *
     * On the onRequestFinish error, the error code associated to the MegaChatError can be:
     * - MegaChatError::ERROR_ACCESS - If the logged in user doesn't have privileges to truncate the chat history
     * - MegaChatError::ERROR_NOENT - If there isn't any chat with the specified chatid.
     * - MegaChatError::ERROR_ARGS - If the chatid or messageid are invalid
     *
     * @param chatid MegaChatHandle that identifies the chat room
     * @param messageid MegaChatHandle that identifies the message to truncate from
     * @param listener MegaChatRequestListener to track this request
     */
    void truncateChat(MegaChatHandle chatid, MegaChatHandle messageid, MegaChatRequestListener *listener = NULL);

    /**
     * @brief Allows a logged in operator/moderator to clear the entire chat history
     *
     * If the history is not already empty, the latest message will be overwritten by
     * You can expect a call to \c MegaChatRoomListener::onMessageUpdate
     * where the message will have no content and it will be of type
     * \c MegaChatMessage::TYPE_TRUNCATE. Any reactions associated to the original
     * message will be cleared.
     *
     * The associated request type with this request is MegaChatRequest::TYPE_TRUNCATE_HISTORY
     * Valid data in the MegaChatRequest object received on callbacks:
     * - MegaChatRequest::getChatHandle - Returns the chat identifier
     *
     * On the onRequestFinish error, the error code associated to the MegaChatError can be:
     * - MegaChatError::ERROR_ACCESS - If the logged in user doesn't have privileges to truncate the chat history
     * - MegaChatError::ERROR_NOENT - If there isn't any chat with the specified chatid.
     * - MegaChatError::ERROR_ARGS - If the chatid is invalid
     *
     * @param chatid MegaChatHandle that identifies the chat room
     * @param listener MegaChatRequestListener to track this request
     */
    void clearChatHistory(MegaChatHandle chatid, MegaChatRequestListener *listener = NULL);

    /**
     * @brief Allows to set the title of a group chat
     *
     * Only participants with privilege level MegaChatPeerList::PRIV_MODERATOR are allowed to
     * set the title of a chat.
     *
     * The associated request type with this request is MegaChatRequest::TYPE_EDIT_CHATROOM_NAME
     * Valid data in the MegaChatRequest object received on callbacks:
     * - MegaChatRequest::getChatHandle - Returns the chat identifier
     * - MegaChatRequest::getText - Returns the title of the chat.
     *
     * On the onRequestFinish error, the error code associated to the MegaChatError can be:
     * - MegaChatError::ERROR_ACCESS - If the logged in user doesn't have privileges to invite peers.
     * - MegaChatError::ERROR_ARGS - If there's a title and it's not Base64url encoded.
     *
     * Valid data in the MegaChatRequest object received in onRequestFinish when the error code
     * is MegaError::ERROR_OK:
     * - MegaChatRequest::getText - Returns the title of the chat that was actually saved.
     *
     * @param chatid MegaChatHandle that identifies the chat room
     * @param title Null-terminated character string with the title that wants to be set. If the
     * title is longer than 30 characters, it will be truncated to that maximum length.
     * @param listener MegaChatRequestListener to track this request
     */
    void setChatTitle(MegaChatHandle chatid, const char *title, MegaChatRequestListener *listener = NULL);

    /**
     * @brief Allows any user to preview a public chat without being a participant
     *
     * This function loads the required data to preview a public chat referenced by a
     * chat-link. It returns the actual \c chatid, the public handle, the number of peers
     * and also the title.
     *
     * If this request success, the caller can proceed as usual with
     * \c MegaChatApi::openChatRoom to preview the chatroom in read-only mode, followed by
     * a MegaChatApi::closeChatRoom as usual.
     *
     * The previewer may choose to join the public chat permanently, becoming a participant
     * with read-write privilege, by calling MegaChatApi::autojoinPublicChat.
     *
     * Instead, if the previewer is not interested in the chat anymore, it can remove it from
     * the list of chats by calling MegaChatApi::closeChatPreview.
     * @note If the previewer doesn't explicitely close the preview, it will be lost if the
     * app is closed. A preview of a chat is not persisted in cache.
     *
     * The associated request type with this request is MegaChatRequest::TYPE_LOAD_PREVIEW
     * Valid data in the MegaChatRequest object received on callbacks:
     * - MegaChatRequest::getLink - Returns the chat link.
     *
     * On the onRequestFinish error, the error code associated to the MegaChatError can be:
     * - MegaChatError::ERROR_ARGS - If chatlink has not an appropiate format
     * - MegaChatError::ERROR_EXIST - If the chatroom already exists:
     *      + If the chatroom is in preview mode the user is trying to preview a public chat twice
     *      + If the chatroom is not in preview mode but is active, the user is trying to preview a
     *      chat which he is part of.
     *      + If the chatroom is not in preview mode but is inactive, the user is trying to preview a
     *      chat which he was part of. In this case the user will have to call MegaChatApi::autorejoinPublicChat to join
     *      to autojoin the chat again. Note that you won't be able to preview a public chat any more, once
     *      you have been part of the chat.
     * - MegaChatError::ERROR_NOENT - If the chatroom does not exists or the public handle is not valid.
     *
     * Valid data in the MegaChatRequest object received in onRequestFinish when the error code
     * is MegaError::ERROR_OK or MegaError::ERROR_EXIST:
     * - MegaChatRequest::getChatHandle - Returns the chatid of the chat.
     * - MegaChatRequest::getNumber - Returns the number of peers in the chat.
     * - MegaChatRequest::getText - Returns the title of the chat that was actually saved.
     * - MegaChatRequest::getUserHandle - Returns the public handle of chat.
     *
     * On the onRequestFinish, when the error code is MegaError::ERROR_OK, you need to call
     * MegaChatApi::openChatRoom to receive notifications related to this chat
     *
     * @param link Null-terminated character string with the public chat link
     * @param listener MegaChatRequestListener to track this request
     */
    void openChatPreview(const char *link, MegaChatRequestListener *listener = NULL);

    /**
     * @brief Allows any user to obtain basic information abouts a public chat if
     * a valid public handle exists.
     *
     * This function returns the actual \c chatid, the number of peers and also the title.
     *
     * The associated request type with this request is MegaChatRequest::TYPE_LOAD_PREVIEW
     * Valid data in the MegaChatRequest object received on callbacks:
     * - MegaChatRequest::getLink - Returns the chat link.
     *
     * On the onRequestFinish error, the error code associated to the MegaChatError can be:
     * - MegaChatError::ERROR_ARGS - If chatlink has not an appropiate format
     * - MegaChatError::ERROR_NOENT - If the chatroom not exists or the public handle is not valid.
     *
     * Valid data in the MegaChatRequest object received in onRequestFinish when the error code
     * is MegaError::ERROR_OK:
     * - MegaChatRequest::getChatHandle - Returns the chatid of the chat.
     * - MegaChatRequest::getNumber - Returns the number of peers in the chat.
     * - MegaChatRequest::getText - Returns the title of the chat that was actually saved.
     *
     * @param link Null-terminated character string with the public chat link
     * @param listener MegaChatRequestListener to track this request
     */
    void checkChatLink(const char *link, MegaChatRequestListener *listener = NULL);

    /**
     * @brief Set the chat mode to private
     *
     * This function set the chat mode to private and invalidates the public handle if exists
     *
     * The associated request type with this request is MegaChatRequest::TYPE_SET_PRIVATE_MODE
     * Valid data in the MegaChatRequest object received on callbacks:
     * - MegaChatRequest::getChatHandle - Returns the chatId of the chat
     *
     * On the onRequestFinish error, the error code associated to the MegaChatError can be:
     * - MegaChatError::ERROR_ARGS   - If the chatroom is not groupal or public.
     * - MegaChatError::ERROR_NOENT  - If the chat room does not exists or the chatid is invalid.
     * - MegaChatError::ERROR_ACCESS - If the caller is not an operator.
     *
     * Valid data in the MegaChatRequest object received in onRequestFinish when the error code
     * is MegaError::ERROR_OK:
     * - MegaChatRequest::getChatHandle - Returns the chatId of the chat
     *
     * @param chatid MegaChatHandle that identifies the chat room
     * @param listener MegaChatRequestListener to track this request
     */
    void setPublicChatToPrivate(MegaChatHandle chatid, MegaChatRequestListener *listener = NULL);

    /**
     * @brief Invalidates the current public handle
     *
     * This function invalidates the current public handle.
     *
     * The associated request type with this request is MegaChatRequest::TYPE_CHAT_LINK_HANDLE
     * Valid data in the MegaChatRequest object received on callbacks:
     * - MegaChatRequest::getChatHandle - Returns the chatId of the chat
     * - MegaChatRequest::getFlag - Returns true
     * - MegaChatRequest::getNumRetry - Returns 0
     *
     * On the onRequestFinish error, the error code associated to the MegaChatError can be:
     * - MegaChatError::ERROR_ARGS   - If the chatroom is not groupal or public.
     * - MegaChatError::ERROR_NOENT  - If the chatroom does not exists or the chatid is invalid.
     * - MegaChatError::ERROR_ACCESS - If the caller is not an operator.
     * - MegaChatError::ERROR_ACCESS - If the chat does not have topic.
     *
     * @param chatid MegaChatHandle that identifies the chat room
     * @param listener MegaChatRequestListener to track this request
     */
    void removeChatLink(MegaChatHandle chatid, MegaChatRequestListener *listener = NULL);

    /**
     * @brief Allows to un/archive chats
     *
     * This is a per-chat and per-user option, and it's intended to be used when the user does
     * not care anymore about an specific chatroom. Archived chatrooms should be displayed in a
     * different section or alike, so it can be clearly identified as archived.
     *
     * The associated request type with this request is MegaChatRequest::TYPE_ARCHIVE_CHATROOM
     * Valid data in the MegaChatRequest object received on callbacks:
     * - MegaChatRequest::getChatHandle - Returns the chat identifier
     * - MegaChatRequest::getFlag - Returns if chat is to be archived or unarchived
     *
     * On the onRequestFinish error, the error code associated to the MegaChatError can be:
     * - MegaChatError::ERROR_ENOENT - If the chatroom doesn't exists.
     * - MegaChatError::ERROR_ACCESS - If caller is not operator.
     *
     * @param chatid MegaChatHandle that identifies the chat room
     * @param archive True to set the chat as archived, false to unarchive it.
     * @param listener MegaChatRequestListener to track this request
     */
    void archiveChat(MegaChatHandle chatid, bool archive, MegaChatRequestListener *listener = NULL);

    /**
     * @brief Allows a logged in operator/moderator to specify a message retention timeframe
     * after which all messages in the chat are automatically deleted.
     *
     * @note Use inSeconds param only for testing.
     *
     * The associated request type with this request is MegaChatRequest::TYPE_SET_RETENTION_TIME
     * Valid data in the MegaChatRequest object received on callbacks:
     * - MegaChatRequest::getChatHandle - Returns the chat identifier
     * - MegaChatRequest::getParamType - Returns the retention timeframe
     * - MegaChatRequest::getFlag - Returns true if period is specified in seconds, otherwise returns false.
     *
     * On the onRequestFinish error, the error code associated to the MegaChatError can be:
     * - MegaChatError::ERROR_ARGS - If the chatid is invalid
     * - MegaChatError::ERROR_NOENT - If there isn't any chat with the specified chatid.
     * - MegaChatError::ERROR_ACCESS - If the logged in user doesn't have operator privileges
     *
     * @param chatid MegaChatHandle that identifies the chat room
     * @param period retention timeframe after which all messages in the chat are automatically deleted
     * @param inSeconds indicate API that period is specified in seconds. Only for testing
     * @param listener MegaChatRequestListener to track this request
     */
    void setChatRetentionTime(MegaChatHandle chatid, int period, bool inSeconds = false, MegaChatRequestListener *listener = NULL);

    /**
     * @brief This method should be called when a chat is opened
     *
     * The second parameter is the listener that will receive notifications about
     * events related to the specified chatroom. The same listener should be provided at
     * MegaChatApi::closeChatRoom to unregister it.
     *
     * @param chatid MegaChatHandle that identifies the chat room
     * @param listener MegaChatRoomListener to track events on this chatroom. NULL is not allowed.
     *
     * @return True if success, false if listener is NULL or the chatroom is not found.
     */
    bool openChatRoom(MegaChatHandle chatid, MegaChatRoomListener *listener);

    /**
     * @brief This method should be called when a chat is closed.
     *
     * It automatically unregisters the listener passed as the second paramenter, in
     * order to stop receiving the related events. Note that this listener should be
     * the one registered by MegaChatApi::openChatRoom.
     *
     * @param chatid MegaChatHandle that identifies the chat room
     * @param listener MegaChatRoomListener to be unregistered.
     */
    void closeChatRoom(MegaChatHandle chatid, MegaChatRoomListener *listener);

    /**
     * @brief This method should be called when we want to close a public chat preview
     *
     * It automatically disconnect to this chat, remove all internal data related, and make
     * a cache cleanup in order to clean all the related records.
     *
     * Additionally, MegaChatListener::onChatListItemUpdate will be called with an item
     * returning true for the type of change CHANGE_TYPE_PREVIEW_CLOSED
     *
     * @param chatid MegaChatHandle that identifies the chat room
     */
    void closeChatPreview(MegaChatHandle chatid);

    /**
     * @brief Initiates fetching more history of the specified chatroom.
     *
     * The loaded messages will be notified one by one through the MegaChatRoomListener
     * specified at MegaChatApi::openChatRoom (and through any other listener you may have
     * registered by calling MegaChatApi::addChatRoomListener).
     *
     * The corresponding callback is MegaChatRoomListener::onMessageLoaded.
     * 
     * Messages are always loaded and notified in strict order, from newest to oldest.
     *
     * @note The actual number of messages loaded can be less than \c count. One reason is
     * the history being shorter than requested, the other is due to internal protocol
     * messages that are not intended to be displayed to the user. Additionally, if the fetch
     * is local and there's no more history locally available, the number of messages could be
     * lower too (and the next call to MegaChatApi::loadMessages will fetch messages from server).
     *
     * When there are no more history available from the reported source of messages
     * (local / remote), or when the requested \c count has been already loaded,
     * the callback MegaChatRoomListener::onMessageLoaded will be called with a NULL message.
     *
     * @param chatid MegaChatHandle that identifies the chat room
     * @param count The number of requested messages to load.
     *
     * @return Return the source of the messages that is going to be fetched. The possible values are:
     *   - MegaChatApi::SOURCE_ERROR = -1: history has to be fetched from server, but we are not logged in yet
     *   - MegaChatApi::SOURCE_NONE = 0: there's no more history available (not even in the server)
     *   - MegaChatApi::SOURCE_LOCAL: messages will be fetched locally (RAM or DB)
     *   - MegaChatApi::SOURCE_REMOTE: messages will be requested to the server. Expect some delay
     *
     * The value MegaChatApi::SOURCE_REMOTE can be used to show a progress bar accordingly when network operation occurs.
     */
    int loadMessages(MegaChatHandle chatid, int count);

    /**
     * @brief Checks whether the app has already loaded the full history of the chatroom
     *
     * @param chatid MegaChatHandle that identifies the chat room
     *
     * @return True the whole history is already loaded (including old messages from server).
     */
    bool isFullHistoryLoaded(MegaChatHandle chatid);

    /**
     * @brief Returns the MegaChatMessage specified from the chat room.
     *
     * This function allows to retrieve only those messages that are been loaded, received and/or
     * sent (confirmed and not yet confirmed). For any other message, this function
     * will return NULL.
     *
     * You take the ownership of the returned value.
     *
     * @param chatid MegaChatHandle that identifies the chat room
     * @param msgid MegaChatHandle that identifies the message (msg id or a temporal id)
     * @return The MegaChatMessage object, or NULL if not found.
     */
    MegaChatMessage *getMessage(MegaChatHandle chatid, MegaChatHandle msgid);

    /**
     * @brief Returns the MegaChatMessage specified from the chat room stored in node history
     *
     * This function allows to retrieve only those messages that are in the node history
     *
     * You take the ownership of the returned value.
     *
     * @param chatid MegaChatHandle that identifies the chat room
     * @param msgid MegaChatHandle that identifies the message
     * @return The MegaChatMessage object, or NULL if not found.
     */
    MegaChatMessage *getMessageFromNodeHistory(MegaChatHandle chatid, MegaChatHandle msgid);

    /**
     * @brief Returns the MegaChatMessage specified from manual sending queue.
     *
     * The identifier of messages in manual sending status is notified when the
     * message is moved into that queue or while loading history. In both cases,
     * the callback MegaChatRoomListener::onMessageLoaded will be received with a
     * message object including the row id.
     *
     * You take the ownership of the returned value.
     *
     * @param chatid MegaChatHandle that identifies the chat room
     * @param rowid Manual sending queue id of the message
     * @return The MegaChatMessage object, or NULL if not found.
     */
    MegaChatMessage *getManualSendingMessage(MegaChatHandle chatid, MegaChatHandle rowid);

    /**
     * @brief Sends a new message to the specified chatroom
     *
     * The MegaChatMessage object returned by this function includes a message transaction id,
     * That id is not the definitive id, which will be assigned by the server. You can obtain the
     * temporal id with MegaChatMessage::getTempId
     *
     * When the server confirms the reception of the message, the MegaChatRoomListener::onMessageUpdate
     * is called, including the definitive id and the new status: MegaChatMessage::STATUS_SERVER_RECEIVED.
     * At this point, the app should refresh the message identified by the temporal id and move it to
     * the final position in the history, based on the reported index in the callback.
     *
     * If the message is rejected by the server, the message will keep its temporal id and will have its
     * a message id set to MEGACHAT_INVALID_HANDLE.
     *
     * After this function, MegaChatApi::sendStopTypingNotification has to be called. To notify other clients
     * that it isn't typing
     *
     * You take the ownership of the returned value.
     *
     * @note Any tailing carriage return and/or line feed ('\r' and '\n') will be removed.
     *
     * @param chatid MegaChatHandle that identifies the chat room
     * @param msg Content of the message
     *
     * @return MegaChatMessage that will be sent. The message id is not definitive, but temporal.
     */
    MegaChatMessage *sendMessage(MegaChatHandle chatid, const char* msg);

    /**
     * @brief Sends a contact or a group of contacts to the specified chatroom
     *
     * The MegaChatMessage object returned by this function includes a message transaction id,
     * That id is not the definitive id, which will be assigned by the server. You can obtain the
     * temporal id with MegaChatMessage::getTempId
     *
     * When the server confirms the reception of the message, the MegaChatRoomListener::onMessageUpdate
     * is called, including the definitive id and the new status: MegaChatMessage::STATUS_SERVER_RECEIVED.
     * At this point, the app should refresh the message identified by the temporal id and move it to
     * the final position in the history, based on the reported index in the callback.
     *
     * If the message is rejected by the server, the message will keep its temporal id and will have its
     * a message id set to MEGACHAT_INVALID_HANDLE.
     *
     * You take the ownership of the returned value.
     *
     * @param chatid MegaChatHandle that identifies the chat room
     * @param handles mega::MegaHandleList with contacts to be attached
     * @return MegaChatMessage that will be sent. The message id is not definitive, but temporal.
     */
    MegaChatMessage *attachContacts(MegaChatHandle chatid, mega::MegaHandleList* handles);

    /**
     * @brief Forward a message with attach contact
     *
     * The MegaChatMessage object returned by this function includes a message transaction id,
     * That id is not the definitive id, which will be assigned by the server. You can obtain the
     * temporal id with MegaChatMessage::getTempId
     *
     * When the server confirms the reception of the message, the MegaChatRoomListener::onMessageUpdate
     * is called, including the definitive id and the new status: MegaChatMessage::STATUS_SERVER_RECEIVED.
     * At this point, the app should refresh the message identified by the temporal id and move it to
     * the final position in the history, based on the reported index in the callback.
     *
     * If the message is rejected by the server, the message will keep its temporal id and will have its
     * a message id set to MEGACHAT_INVALID_HANDLE.
     *
     * You take the ownership of the returned value.
     *
     * @param sourceChatid MegaChatHandle that identifies the chat room where the source message is
     * @param msgid MegaChatHandle that identifies the message that is going to be forwarded
     * @param targetChatId MegaChatHandle that identifies the chat room where the message is going to be forwarded
     * @return MegaChatMessage that will be sent. The message id is not definitive, but temporal.
     */
    MegaChatMessage *forwardContact(MegaChatHandle sourceChatid, MegaChatHandle msgid, MegaChatHandle targetChatId);

    /**
     * @brief Sends a node or a group of nodes to the specified chatroom
     *
     * In contrast to other functions to send messages, such as
     * MegaChatApi::sendMessage or MegaChatApi::attachContacts, this function
     * is asynchronous and does not return a MegaChatMessage directly. Instead, the
     * MegaChatMessage can be obtained as a result of the corresponding MegaChatRequest.
     *
     * The associated request type with this request is MegaChatRequest::TYPE_ATTACH_NODE_MESSAGE
     * Valid data in the MegaChatRequest object received on callbacks:
     * - MegaChatRequest::getChatHandle - Returns the chat identifier
     * - MegaChatRequest::getNodeList - Returns the list of nodes
     * - MegaChatRequest::getParamType - Returns 0 (to identify the attachment as regular attachment message)
     *
     * Valid data in the MegaChatRequest object received in onRequestFinish when the error code
     * is MegaError::ERROR_OK:
     * - MegaChatRequest::getMegaChatMessage - Returns the message that has been sent
     *
     * When the server confirms the reception of the message, the MegaChatRoomListener::onMessageUpdate
     * is called, including the definitive id and the new status: MegaChatMessage::STATUS_SERVER_RECEIVED.
     * At this point, the app should refresh the message identified by the temporal id and move it to
     * the final position in the history, based on the reported index in the callback.
     *
     * If the message is rejected by the server, the message will keep its temporal id and will have its
     * a message id set to MEGACHAT_INVALID_HANDLE.
     *
     * @deprecated This function must NOT be used in new developments. It will eventually become obsolete.
     *
     * @param chatid MegaChatHandle that identifies the chat room
     * @param nodes Array of nodes that the user want to attach
     * @param listener MegaChatRequestListener to track this request
     */
     void attachNodes(MegaChatHandle chatid, mega::MegaNodeList *nodes, MegaChatRequestListener *listener = NULL);

    /**
     * @brief Share a geolocation in the specified chatroom
     *
     * The MegaChatMessage object returned by this function includes a message transaction id,
     * That id is not the definitive id, which will be assigned by the server. You can obtain the
     * temporal id with MegaChatMessage::getTempId
     *
     * When the server confirms the reception of the message, the MegaChatRoomListener::onMessageUpdate
     * is called, including the definitive id and the new status: MegaChatMessage::STATUS_SERVER_RECEIVED.
     * At this point, the app should refresh the message identified by the temporal id and move it to
     * the final position in the history, based on the reported index in the callback.
     *
     * If the message is rejected by the server, the message will keep its temporal id and will have its
     * a message id set to MEGACHAT_INVALID_HANDLE.
     *
     * You take the ownership of the returned value.
     *
     * @param chatid MegaChatHandle that identifies the chat room
     * @param longitude from shared geolocation
     * @param latitude from shared geolocation
     * @param img Preview as a byte array encoded in Base64URL. It can be NULL
     * @return MegaChatMessage that will be sent. The message id is not definitive, but temporal.
     */
     MegaChatMessage *sendGeolocation(MegaChatHandle chatid, float longitude, float latitude, const char *img = NULL);

     /**
      * @brief Edit a geolocation message
      *
      * Message's edits are only allowed during a short timeframe, usually 1 hour.
      * Message's deletions are equivalent to message's edits, but with empty content.
      *
      * There is only one pending edit for not-yet confirmed edits. Therefore, this function will
      * discard previous edits that haven't been notified via MegaChatRoomListener::onMessageUpdate
      * where the message has MegaChatMessage::hasChanged(MegaChatMessage::CHANGE_TYPE_CONTENT).
      *
      * If the edit is rejected because the original message is too old, this function return NULL.
      *
      * When an already delivered message (MegaChatMessage::STATUS_DELIVERED) is edited, the status
      * of the message will change from STATUS_SENDING directly to STATUS_DELIVERED again, without
      * the transition through STATUS_SERVER_RECEIVED. In other words, the protocol doesn't allow
      * to know when an edit has been delivered to the target user, but only when the edit has been
      * received by the server, so for convenience the status of the original message is kept.
      * @note if MegaChatApi::isMessageReceptionConfirmationActive returns false, messages may never
      * reach the status delivered, since the target user will not send the required acknowledge to the
      * server upon reception.
      *
      * After this function, MegaChatApi::sendStopTypingNotification has to be called. To notify other clients
      * that it isn't typing
      *
      * You take the ownership of the returned value.
      *
      * @param chatid MegaChatHandle that identifies the chat room
      * @param msgid MegaChatHandle that identifies the message
      * @param longitude from shared geolocation
      * @param latitude from shared geolocation
      * @param img Preview as a byte array encoded in Base64URL. It can be NULL
      * @return MegaChatMessage that will be sent. The message id is not definitive, but temporal.
      */
      MegaChatMessage *editGeolocation(MegaChatHandle chatid, MegaChatHandle msgid, float longitude, float latitude, const char *img = NULL);

    /**
     * @brief Revoke the access to a node in the specified chatroom
     *
     * In contrast to other functions to send messages, such as
     * MegaChatApi::sendMessage or MegaChatApi::attachContacts, this function
     * is asynchronous and does not return a MegaChatMessage directly. Instead, the
     * MegaChatMessage can be obtained as a result of the corresponding MegaChatRequest.
     *
     * The associated request type with this request is MegaChatRequest::TYPE_REVOKE_NODE_MESSAGE
     * Valid data in the MegaChatRequest object received on callbacks:
     * - MegaChatRequest::getChatHandle - Returns the chat identifier
     * - MegaChatRequest::geUserHandle - Returns the handle of the node
     *
     * Valid data in the MegaChatRequest object received in onRequestFinish when the error code
     * is MegaError::ERROR_OK:
     * - MegaChatRequest::getMegaChatMessage - Returns the message that has been sent
     *
     * When the server confirms the reception of the message, the MegaChatRoomListener::onMessageUpdate
     * is called, including the definitive id and the new status: MegaChatMessage::STATUS_SERVER_RECEIVED.
     * At this point, the app should refresh the message identified by the temporal id and move it to
     * the final position in the history, based on the reported index in the callback.
     *
     * If the message is rejected by the server, the message will keep its temporal id and will have its
     * a message id set to MEGACHAT_INVALID_HANDLE.
     *
     * @deprecated This function must NOT be used in new developments. It will eventually become obsolete.
     *
     * @param chatid MegaChatHandle that identifies the chat room
     * @param nodeHandle MegaChatHandle that identifies the node to revoke access to
     * @param listener MegaChatRequestListener to track this request
     */
    void revokeAttachment(MegaChatHandle chatid, MegaChatHandle nodeHandle, MegaChatRequestListener *listener = NULL);

    /**
     * @brief Sends a node to the specified chatroom
     *
     * The attachment message includes information about the node, so the receiver can download
     * or import the node.
     *
     * In contrast to other functions to send messages, such as
     * MegaChatApi::sendMessage or MegaChatApi::attachContacts, this function
     * is asynchronous and does not return a MegaChatMessage directly. Instead, the
     * MegaChatMessage can be obtained as a result of the corresponding MegaChatRequest.
     *
     * The associated request type with this request is MegaChatRequest::TYPE_ATTACH_NODE_MESSAGE
     * Valid data in the MegaChatRequest object received on callbacks:
     * - MegaChatRequest::getChatHandle - Returns the chat identifier
     * - MegaChatRequest::getUserHandle - Returns the handle of the node
     * - MegaChatRequest::getParamType - Returns 0 (to identify the attachment as regular attachment message)
     *
     * Valid data in the MegaChatRequest object received in onRequestFinish when the error code
     * is MegaError::ERROR_OK:
     * - MegaChatRequest::getMegaChatMessage - Returns the message that has been sent
     *
     * When the server confirms the reception of the message, the MegaChatRoomListener::onMessageUpdate
     * is called, including the definitive id and the new status: MegaChatMessage::STATUS_SERVER_RECEIVED.
     * At this point, the app should refresh the message identified by the temporal id and move it to
     * the final position in the history, based on the reported index in the callback.
     *
     * If the message is rejected by the server, the message will keep its temporal id and will have its
     * a message id set to MEGACHAT_INVALID_HANDLE.
     *
     * On the onRequestFinish error, the error code associated to the MegaChatError can be:
     * - MegaChatError::ERROR_NOENT - If the chatroom, the node or the target user don't exists
     * - MegaChatError::ERROR_ACCESS - If the target user is the same as caller
     * - MegaChatError::ERROR_ACCESS - If the target user is anonymous but the chat room is in private mode
     * - MegaChatError::ERROR_ACCESS - If caller is not an operator or the target user is not a chat member
     *
     * @param chatid MegaChatHandle that identifies the chat room
     * @param nodehandle Handle of the node that the user wants to attach
     * @param listener MegaChatRequestListener to track this request
     */
     void attachNode(MegaChatHandle chatid, MegaChatHandle nodehandle, MegaChatRequestListener *listener = NULL);

    /**
     * @brief Sends a node that contains a voice message to the specified chatroom
     *
     * The voice clip message includes information about the node, so the receiver can reproduce it online.
     *
     * In contrast to other functions to send messages, such as MegaChatApi::sendMessage or
     * MegaChatApi::attachContacts, this function is asynchronous and does not return a MegaChatMessage
     * directly. Instead, the MegaChatMessage can be obtained as a result of the corresponding MegaChatRequest.
     *
     * The associated request type with this request is MegaChatRequest::TYPE_ATTACH_NODE_MESSAGE
     * Valid data in the MegaChatRequest object received on callbacks:
     * - MegaChatRequest::getChatHandle - Returns the chat identifier
     * - MegaChatRequest::getUserHandle - Returns the handle of the node
     * - MegaChatRequest::getParamType - Returns 1 (to identify the attachment as a voice message)
     *
     * Valid data in the MegaChatRequest object received in onRequestFinish when the error code
     * is MegaError::ERROR_OK:
     * - MegaChatRequest::getMegaChatMessage - Returns the message that has been sent
     *
     * When the server confirms the reception of the message, the MegaChatRoomListener::onMessageUpdate
     * is called, including the definitive id and the new status: MegaChatMessage::STATUS_SERVER_RECEIVED.
     * At this point, the app should refresh the message identified by the temporal id and move it to
     * the final position in the history, based on the reported index in the callback.
     *
     * If the message is rejected by the server, the message will keep its temporal id and will have its
     * a message id set to MEGACHAT_INVALID_HANDLE.
     *
     * @param chatid MegaChatHandle that identifies the chat room
     * @param nodehandle Handle of the node that the user wants to attach
     * @param listener MegaChatRequestListener to track this request
    */
    void attachVoiceMessage(MegaChatHandle chatid, MegaChatHandle nodehandle, MegaChatRequestListener *listener = NULL);

    /**
     * @brief Revoke the access to a node granted by an attachment message
     *
     * The attachment message will be deleted as any other message. Therefore,
     *
     * The revoke is actually a deletion of the former message. Hence, the behavior is the
     * same than a regular deletion.
     * @see MegaChatApi::editMessage or MegaChatApi::deleteMessage for more information.
     *
     * If the revoke is rejected because the attachment message is too old, or if the message is
     * not an attachment message, this function returns NULL.
     *
     * You take the ownership of the returned value.
     *
     * @param chatid MegaChatHandle that identifies the chat room
     * @param msgid MegaChatHandle that identifies the message
     *
     * @return MegaChatMessage that will be modified. NULL if the message cannot be edited (too old)
     */
     MegaChatMessage *revokeAttachmentMessage(MegaChatHandle chatid, MegaChatHandle msgid);

    /** Returns whether the logged in user has been granted access to the node
     *
     * Access to attached nodes received in chatrooms is granted when the message
     * is sent, but it can be revoked afterwards.
     *
     * This convenience method allows to check if you still have access to a node
     * or it was revoked. Usually, apps will show the attachment differently when
     * access has been revoked.
     *
     * @note The returned value will be valid only for nodes attached to messages
     * already loaded in an opened chatroom. The list of revoked nodes is updated
     * accordingly while the chatroom is open, based on new messages received.
     *
     * @deprecated This function must NOT be used in new developments. It will eventually become obsolete.
     *
     * @param chatid MegaChatHandle that identifies the chat room
     * @param nodeHandle MegaChatHandle that identifies the node to check its access
     *
     * @return True if the user has access to the node in this chat.
     */
    bool isRevoked(MegaChatHandle chatid, MegaChatHandle nodeHandle) const;

    /**
     * @brief Edits an existing message
     *
     * Message's edits are only allowed during a short timeframe, usually 1 hour.
     * Message's deletions are equivalent to message's edits, but with empty content.
     *
     * There is only one pending edit for not-yet confirmed edits. Therefore, this function will
     * discard previous edits that haven't been notified via MegaChatRoomListener::onMessageUpdate
     * where the message has MegaChatMessage::hasChanged(MegaChatMessage::CHANGE_TYPE_CONTENT).
     *
     * If the edit is rejected because the original message is too old, this function return NULL.
     *
     * When an already delivered message (MegaChatMessage::STATUS_DELIVERED) is edited, the status 
     * of the message will change from STATUS_SENDING directly to STATUS_DELIVERED again, without
     * the transition through STATUS_SERVER_RECEIVED. In other words, the protocol doesn't allow
     * to know when an edit has been delivered to the target user, but only when the edit has been
     * received by the server, so for convenience the status of the original message is kept.
     * @note if MegaChatApi::isMessageReceptionConfirmationActive returns false, messages may never
     * reach the status delivered, since the target user will not send the required acknowledge to the
     * server upon reception.
     *
     * After this function, MegaChatApi::sendStopTypingNotification has to be called. To notify other clients
     * that it isn't typing
     * 
     * You take the ownership of the returned value.
     *
     * @param chatid MegaChatHandle that identifies the chat room
     * @param msgid MegaChatHandle that identifies the message
     * @param msg New content of the message
     *
     * @return MegaChatMessage that will be modified. NULL if the message cannot be edited (too old)
     */
    MegaChatMessage *editMessage(MegaChatHandle chatid, MegaChatHandle msgid, const char* msg);

    /**
     * @brief Deletes an existing message
     *
     * @note Message's deletions are equivalent to message's edits, but with empty content.
     * @see \c MegaChatapi::editMessage for more information.
     *
     * You take the ownership of the returned value.
     *
     * @param chatid MegaChatHandle that identifies the chat room
     * @param msgid MegaChatHandle that identifies the message
     *
     * @return MegaChatMessage that will be deleted. NULL if the message cannot be deleted (too old)
     */
    MegaChatMessage *deleteMessage(MegaChatHandle chatid, MegaChatHandle msgid);

    /**
     * @brief Remove an existing rich-link metadata
     *
     * This function will remove the metadata associated to the URL in the content of the message.
     * The message will be edited and will be converted back to the MegaChatMessage::TYPE_NORMAL.
     *
     * @param chatid MegaChatHandle that identifies the chat room
     * @param msgid MegaChatHandle that identifies the message
     *
     * @return MegaChatMessage that will be modified. NULL if the message cannot be edited (too old, not rich-link...)
     */
    MegaChatMessage *removeRichLink(MegaChatHandle chatid, MegaChatHandle msgid);

    /**
     * @brief Sets the last-seen-by-us pointer to the specified message
     *
     * The last-seen-by-us pointer is persisted in the account, so every client will
     * be aware of the last-seen message.
     *
     * @param chatid MegaChatHandle that identifies the chat room
     * @param msgid MegaChatHandle that identifies the message
     *
     * @return False if the \c chatid is invalid or the message is older
     * than last-seen-by-us message. True if success.
     */
    bool setMessageSeen(MegaChatHandle chatid, MegaChatHandle msgid);

    /**
     * @brief Returns the last-seen-by-us message
     *
     * @param chatid MegaChatHandle that identifies the chat room
     *
     * @return The last-seen-by-us MegaChatMessage, or NULL if \c chatid is invalid or
     * last message seen is not loaded in memory.
     */
    MegaChatMessage *getLastMessageSeen(MegaChatHandle chatid);

    /**
     * @brief Returns message id of the last-seen-by-us message
     *
     * @param chatid MegaChatHandle that identifies the chat room
     *
     * @return Message id for the last-seen-by-us, or invalid handle if \c chatid is invalid or
     * the user has not seen any message in that chat
     */
    MegaChatHandle getLastMessageSeenId(MegaChatHandle chatid);

    /**
     * @brief Removes the unsent message from the queue
     *
     * Messages with status MegaChatMessage::STATUS_SENDING_MANUAL should be
     * removed from the manual send queue after user discards them or resends them.
     *
     * The identifier of messages in manual sending status is notified when the
     * message is moved into that queue or while loading history. In both cases,
     * the callback MegaChatRoomListener::onMessageLoaded will be received with a
     * message object including the row id.
     *
     * @param chatid MegaChatHandle that identifies the chat room
     * @param rowId Manual sending queue id of the message
     */
    void removeUnsentMessage(MegaChatHandle chatid, MegaChatHandle rowId);

    /**
     * @brief Send a notification to the chatroom that the user is typing
     *
     * Other peers in the chatroom will receive a notification via
     * \c MegaChatRoomListener::onChatRoomUpdate with the change type
     * \c MegaChatRoom::CHANGE_TYPE_USER_TYPING. \see MegaChatRoom::getUserTyping.
     *
     * The associated request type with this request is MegaChatRequest::TYPE_SEND_TYPING_NOTIF
     * Valid data in the MegaChatRequest object received on callbacks:
     * - MegaChatRequest::getChatHandle - Returns the chat identifier
     *
     * @param chatid MegaChatHandle that identifies the chat room
     * @param listener MegaChatRequestListener to track this request
     */
    void sendTypingNotification(MegaChatHandle chatid, MegaChatRequestListener *listener = NULL);

    /**
     * @brief Send a notification to the chatroom that the user has stopped typing
     *
     * This method has to be called when the text edit label is cleared
     *
     * Other peers in the chatroom will receive a notification via
     * \c MegaChatRoomListener::onChatRoomUpdate with the change type
     * \c MegaChatRoom::CHANGE_TYPE_USER_STOP_TYPING. \see MegaChatRoom::getUserTyping.
     *
     * The associated request type with this request is MegaChatRequest::TYPE_SEND_TYPING_NOTIF
     * Valid data in the MegaChatRequest object received on callbacks:
     * - MegaChatRequest::getChatHandle - Returns the chat identifier
     *
     * @param chatid MegaChatHandle that identifies the chat room
     * @param listener MegaChatRequestListener to track this request
     */
    void sendStopTypingNotification(MegaChatHandle chatid, MegaChatRequestListener *listener = NULL);

    /**
     * @brief Returns whether reception of messages is acknowledged
     *
     * In case this function returns true, an acknowledgement will be sent for each
     * received message, so the sender will eventually know the message is received.
     *
     * In case this function returns false, the acknowledgement is not sent and, in
     * consequence, messages at the sender-side will not reach the status MegaChatMessage::STATUS_DELIVERED.
     *
     * @note This feature is only available for 1on1 chatrooms.
     *
     * @return True if received messages are acknowledged. False if they are not.
     */
    bool isMessageReceptionConfirmationActive() const;

    /**
     * @brief Saves the current state
     *
     * The DB cache works with transactions. In order to prevent losing recent changes when the app
     * dies abruptly (usual case in mobile apps), it is recommended to call this method, so the
     * transaction is committed.
     *
     * This method should be called ONLY when the app is prone to be killed, whether by the user or the
     * operative system. Otherwise, transactions are committed regularly.
     *
     * In case disk I/O error, this function could result in the init state changing to
     * MegaChatApi::INIT_ERROR.
     */
    void saveCurrentState();

    /**
     * @brief Notify MEGAchat a push has been received (in Android)
     *
     * This method should be called when the Android app receives a push notification.
     * As result, MEGAchat will retrieve from server the latest changes in the history
     * for every chatroom and will provide to the app the list of unread messages that
     * are suitable to create OS notifications.
     *
     * The associated request type with this request is MegaChatRequest::TYPE_PUSH_RECEIVED
     * Valid data in the MegaChatRequest object received on callbacks:
     * - MegaChatRequest::getFlag - Return if the push should beep (loud) or not (silent)
     * - MegaChatRequest::getChatHandle - Return MEGACHAT_INVALID_HANDLE
     * - MegaChatRequest::getParamType - Return 0
     *
     * Valid data in the MegaChatRequest object received in onRequestFinish when the error code
     * is MegaError::ERROR_OK:
     * - MegaChatRequest::getMegaHandleList- Returns the list of chatids of chats with messages to notify
     * - MegaChatRequest::getMegaHandleListByChat- Returns the list of msgids to notify for a given chat
     *
     * You can get the MegaChatMessage object by using the function \c MegaChatApi::getMessage
     *
     * @note A maximum of 6 messages per chat is returned by this function, regardless there might be
     * more unread messages. This function only searchs among local messages known by client (already loaded
     * from server and loaded in RAM). At least 32 messages are loaded in RAM for each chat.
     *
     * @param beep True if push should generate a beep, false if it shouldn't.
     * @param listener MegaChatRequestListener to track this request
     */
    void pushReceived(bool beep, MegaChatRequestListener *listener = NULL);

    /**
     * @brief Notify MEGAchat a push has been received (in iOS)
     *
     * This method should be called when the iOS app receives a push notification.
     * As result, MEGAchat will retrieve from server the latest changes in the history
     * for one specific chatroom or for every chatroom.
     *
     * The associated request type with this request is MegaChatRequest::TYPE_PUSH_RECEIVED
     * Valid data in the MegaChatRequest object received on callbacks:
     * - MegaChatRequest::getFlag - Return if the push should beep (loud) or not (silent)
     * - MegaChatRequest::getChatHandle - Return the chatid to check for updates
     * - MegaChatRequest::getParamType - Return 1
     *
     * On the onRequestFinish error, the error code associated to the MegaChatError can be:
     * - MegaChatError::ERROR_NOENT - If the chatroom does not does not exist.
     * - MegaChatError::ERROR_ACCESS - If the chatroom is archived (no notification should be generated).
     *
     * @param beep True if push should generate a beep, false if it shouldn't.
     * @param chatid MegaChatHandle that identifies the chat room, or MEGACHAT_INVALID_HANDLE for all chats
     * @param listener MegaChatRequestListener to track this request
     */
    void pushReceived(bool beep, MegaChatHandle chatid, MegaChatRequestListener *listener = NULL);


#ifndef KARERE_DISABLE_WEBRTC
    // Video device management

    /**
     * @brief Returns a list with the names of available video devices available
     *
     * If no device is found, it returns an empty list.
     * You take the ownership of the returned value
     *
     * @return Names of the available video devices
     */
    mega::MegaStringList *getChatVideoInDevices();

    /**
     * @brief Select the video device to be used in calls
     *
     * Video device identifiers are obtained with function MegaChatApi::getChatVideoInDevices
     *
     * The associated request type with this request is MegaChatRequest::TYPE_CHANGE_VIDEO_STREAM
     * Valid data in the MegaChatRequest object received on callbacks:
     * - MegaChatRequest::getText - Returns the device
     *
     * @param device Identifier of device to be selected
     * @param listener MegaChatRequestListener to track this request
     */
    void setChatVideoInDevice(const char *device, MegaChatRequestListener *listener = NULL);

    /**
     * @brief Returns the video selected device name
     *
     * You take the ownership of the returned value
     *
     * @return Device selected name
     */
    char *getVideoDeviceSelected();

    // Call management
    /**
     * @brief Start a call in a chat room
     *
     * The associated request type with this request is MegaChatRequest::TYPE_START_CHAT_CALL
     * Valid data in the MegaChatRequest object received on callbacks:
     * - MegaChatRequest::getChatHandle - Returns the chat identifier
     * - MegaChatRequest::getFlag - Returns value of param \c enableVideo
     *
     * Valid data in the MegaChatRequest object received in onRequestFinish when the error code
     * is MegaError::ERROR_OK:
     * - MegaChatRequest::getFlag - Returns effective video flag (see note)
     *
     * The request will fail with MegaChatError::ERROR_ACCESS
     *  - if our own privilege is different than MegaChatPeerList::PRIV_STANDARD or MegaChatPeerList::PRIV_MODERATOR.
     *  - if groupchatroom has no participants
     *  - if peer of a 1on1 chatroom it's a non visible contact
     *  - if this function is called without being already connected to chatd.
     *  - if the chatroom is in preview mode.
     *
     * The request will fail with MegaChatError::ERROR_TOOMANY when there are too many participants
     * in the call and we can't join to it.
     *
     * @note In case of group calls, if there is already too many peers sending video and there are no
     * available video slots, the request will NOT fail, but video-flag will automatically be disabled.
     *
     * To receive call notifications, the app needs to register MegaChatCallListener.
     *
     * @param chatid MegaChatHandle that identifies the chat room
     * @param enableVideo True for audio-video call, false for audio call
     * @param listener MegaChatRequestListener to track this request
     */
    void startChatCall(MegaChatHandle chatid, bool enableVideo = true, MegaChatRequestListener *listener = NULL);

    /**
     * @brief Answer a call received in a chat room
     *
     * The associated request type with this request is MegaChatRequest::TYPE_ANSWER_CHAT_CALL
     * Valid data in the MegaChatRequest object received on callbacks:
     * - MegaChatRequest::getChatHandle - Returns the chat identifier
     * - MegaChatRequest::getFlag - Returns value of param \c enableVideo
     *
     * Valid data in the MegaChatRequest object received in onRequestFinish when the error code
     * is MegaError::ERROR_OK:
     * - MegaChatRequest::getFlag - Returns effective video flag (see note)
     *
     * The request will fail with MegaChatError::ERROR_ACCESS when this function is
     * called without being already connected to chatd.
     *
     * The request will fail with MegaChatError::ERROR_TOOMANY when there are too many participants
     * in the call and we can't join to it.
     *
     * @note In case of group calls, if there is already too many peers sending video and there are no
     * available video slots, the request will NOT fail, but video-flag will automatically be disabled.
     *
     * To receive call notifications, the app needs to register MegaChatCallListener.
     *
     * @param chatid MegaChatHandle that identifies the chat room
     * @param enableVideo True for audio-video call, false for audio call
     * @param listener MegaChatRequestListener to track this request
     */
    void answerChatCall(MegaChatHandle chatid, bool enableVideo = true, MegaChatRequestListener *listener = NULL);

    /**
     * @brief Hang a call in a chat room
     *
     * The associated request type with this request is MegaChatRequest::TYPE_HANG_CHAT_CALL
     * Valid data in the MegaChatRequest object received on callbacks:
     * - MegaChatRequest::getChatHandle - Returns the chat identifier
     *
     * @param chatid MegaChatHandle that identifies the chat room
     * @param listener MegaChatRequestListener to track this request
     */
    void hangChatCall(MegaChatHandle chatid, MegaChatRequestListener *listener = NULL);

    /**
     * @brief Hang all active calls
     *
     * The associated request type with this request is MegaChatRequest::TYPE_HANG_CHAT_CALL
     *
     * @param listener MegaChatRequestListener to track this request
     */
    void hangAllChatCalls(MegaChatRequestListener *listener = NULL);

    /**
     * @brief Enable audio for a call that is in progress
     *
     * The associated request type with this request is MegaChatRequest::TYPE_DISABLE_AUDIO_VIDEO_CALL
     * Valid data in the MegaChatRequest object received on callbacks:
     * - MegaChatRequest::getChatHandle - Returns the chat identifier
     * - MegaChatRequest::getFlag - Returns true
     * - MegaChatRequest::getParamType - Returns MegaChatRequest::AUDIO
     *
     * The request will fail with MegaChatError::ERROR_TOOMANY when there are too many participants
     * in the call sending audio already (no more audio slots are available).
     *
     * @param chatid MegaChatHandle that identifies the chat room
     * @param listener MegaChatRequestListener to track this request
     */
    void enableAudio(MegaChatHandle chatid, MegaChatRequestListener *listener = NULL);

    /**
     * @brief Disable audio for a call that is in progress
     *
     * The associated request type with this request is MegaChatRequest::TYPE_DISABLE_AUDIO_VIDEO_CALL
     * Valid data in the MegaChatRequest object received on callbacks:
     * - MegaChatRequest::getChatHandle - Returns the chat identifier
     * - MegaChatRequest::getFlag - Returns false
     * - MegaChatRequest::getParamType - Returns MegaChatRequest::AUDIO
     *
     * @param chatid MegaChatHandle that identifies the chat room
     * @param listener MegaChatRequestListener to track this request
     */
    void disableAudio(MegaChatHandle chatid, MegaChatRequestListener *listener = NULL);

    /**
     * @brief Enable video for a call that is in progress
     *
     * The associated request type with this request is MegaChatRequest::TYPE_DISABLE_AUDIO_VIDEO_CALL
     * Valid data in the MegaChatRequest object received on callbacks:
     * - MegaChatRequest::getChatHandle - Returns the chat identifier
     * - MegaChatRequest::getFlag - Returns true
     * - MegaChatRequest::getParamType - MegaChatRequest::VIDEO
     *
     * The request will fail with MegaChatError::ERROR_TOOMANY when there are too many participants
     * in the call sending video already (no more video slots are available).
     *
     * @param chatid MegaChatHandle that identifies the chat room
     * @param listener MegaChatRequestListener to track this request
     */
    void enableVideo(MegaChatHandle chatid, MegaChatRequestListener *listener = NULL);

    /**
     * @brief Disable video for a call that is in progress
     *
     * The associated request type with this request is MegaChatRequest::TYPE_DISABLE_AUDIO_VIDEO_CALL
     * Valid data in the MegaChatRequest object received on callbacks:
     * - MegaChatRequest::getChatHandle - Returns the chat identifier
     * - MegaChatRequest::getFlag - Returns false
     * - MegaChatRequest::getParamType - Returns MegachatRequest::VIDEO
     *
     * @param chatid MegaChatHandle that identifies the chat room
     * @param listener MegaChatRequestListener to track this request
     */
    void disableVideo(MegaChatHandle chatid, MegaChatRequestListener *listener = NULL);

    /**
     * @brief Search all audio and video devices available at that moment.
     *
     * The associated request type with this request is MegaChatRequest::TYPE_LOAD_AUDIO_VIDEO_DEVICES
     *
     * After call this function, available devices can be obtained calling MegaChatApi::getChatVideoInDevices.
     *
     * Call this function to update the list of available devices, ie. after plug-in a webcam to your PC.
     *
     * @param listener MegaChatRequestListener to track this request
     */
    void loadAudioVideoDeviceList(MegaChatRequestListener *listener = NULL);

    /**
     * @brief Get the MegaChatCall associated with a chatroom
     *
     * If \c chatid is invalid or there isn't any MegaChatCall associated with the chatroom,
     * this function returns NULL.
     *
     * You take the ownership of the returned value.
     *
     * @param chatid MegaChatHandle that identifies the chat room
     * @return MegaChatCall object associated with chatid or NULL if it doesn't exist
     */
    MegaChatCall *getChatCall(MegaChatHandle chatid);

    /**
     * @brief Mark as ignored the MegaChatCall associated with a chatroom
     *
     * @param chatid MegaChatHandle that identifies the chat room
     */
    void setIgnoredCall(MegaChatHandle chatid);

    /**
     * @brief Get the MegaChatCall that has a specific id
     *
     * You can get the id of a MegaChatCall using MegaChatCall::getId().
     *
     * You take the ownership of the returned value.
     *
     * @param callId MegaChatHandle that identifies the call
     * @return MegaChatCall object for the specified \c callId. NULL if call doesn't exist
     */
    MegaChatCall *getChatCallByCallId(MegaChatHandle callId);

    /**
     * @brief Returns number of calls that are currently active
     * @note You may not participate in all those calls.
     * @return number of calls in the system
     */
    int getNumCalls();

    /**
     * @brief Get a list with the ids of chatrooms where there are active calls
     *
     * The list of ids can be retrieved for calls in one specific state by setting
     * the parameter \c callState. If state is -1, it returns all calls regardless their state.
     *
     * You take the ownership of the returned value.
     *
     * @param state of calls that you want receive, -1 to consider all states
     * @return A list of handles with the ids of chatrooms where there are active calls
     */
    mega::MegaHandleList *getChatCalls(int callState = -1);

    /**
     * @brief Get a list with the ids of active calls
     *
     * You take the ownership of the returned value.
     *
     * @return A list of ids of active calls
     */
    mega::MegaHandleList *getChatCallsIds();

    /**
     * @brief Returns true if there is a call at chatroom with id \c chatid
     *
     * @note It's not necessary that we participate in the call, but other participants do.
     *
     * @param chatid MegaChatHandle that identifies the chat room
     * @return True if there is a call in a chatroom. False in other case
     */
    bool hasCallInChatRoom(MegaChatHandle chatid);

    /**
     * @brief Enable/disable groupcalls
     *
     * If groupcalls are disabled, notifications about groupcalls will be skiped, but messages
     * in the history about group calls will be visible since the call takes place anyway.
     *
     * By default, groupcalls are disabled.
     *
     * This method should be called after MegaChatApi::init. A MegaChatApi::logout resets its value.
     *
     * @param enable True for enable group calls. False to disable them.
     * @deprecated Groupcalls are always enabled, this function has no effect.
     */
    void enableGroupChatCalls(bool enable);

    /**
     * @brief Returns true if groupcalls are enabled
     *
     * If groupcalls are disabled, notifications about groupcalls will be skiped, but messages
     * in the history about group calls will be visible.
     *
     * By default, groupcalls are disabled. A MegaChatApi::logout resets its value.
     *
     * @return True if group calls are enabled. Otherwise, false.
     * @deprecated Groupcalls are always enabled
     */
    bool areGroupChatCallEnabled();

    /**
     * @brief Returns the maximum call participants
     *
     * @return Maximum call participants
     */
    int getMaxCallParticipants();

    /**
     * @brief Returns the maximum video call participants
     *
     * @return Maximum video call participants
     */
    int getMaxVideoCallParticipants();

#endif

    // Listeners
    /**
     * @brief Register a listener to receive global events
     *
     * You can use MegaChatApi::removeChatListener to stop receiving events.
     *
     * @param listener Listener that will receive global events
     */
    void addChatListener(MegaChatListener *listener);

    /**
     * @brief Unregister a MegaChatListener
     *
     * This listener won't receive more events.
     *
     * @param listener Object that is unregistered
     */
    void removeChatListener(MegaChatListener *listener);

    /**
     * @brief Register a listener to receive all events about an specific chat
     *
     * You can use MegaChatApi::removeChatRoomListener to stop receiving events.
     *
     * Note this listener is feeded with data from a chatroom that is opened. It
     * is required to call \c MegaChatApi::openChatRoom. Otherwise, the listener
     * will NOT receive any callback.
     *
     * @param chatid MegaChatHandle that identifies the chat room
     * @param listener Listener that will receive all events about an specific chat
     */
    void addChatRoomListener(MegaChatHandle chatid, MegaChatRoomListener *listener);

    /**
     * @brief Unregister a MegaChatRoomListener
     *
     * This listener won't receive more events.
     *
     * @param listener Object that is unregistered
     */
    void removeChatRoomListener(MegaChatHandle chatid, MegaChatRoomListener *listener);

    /**
     * @brief Register a listener to receive all events about requests
     *
     * You can use MegaChatApi::removeChatRequestListener to stop receiving events.
     *
     * @param listener Listener that will receive all events about requests
     */
    void addChatRequestListener(MegaChatRequestListener* listener);

    /**
     * @brief Unregister a MegaChatRequestListener
     *
     * This listener won't receive more events.
     *
     * @param listener Object that is unregistered
     */
    void removeChatRequestListener(MegaChatRequestListener* listener);

    /**
     * @brief Register a listener to receive notifications
     *
     * You can use MegaChatApi::removeChatRequestListener to stop receiving events.
     *
     * @param listener Listener that will receive all events about requests
     */
    void addChatNotificationListener(MegaChatNotificationListener *listener);

    /**
     * @brief Unregister a MegaChatNotificationListener
     *
     * This listener won't receive more events.
     *
     * @param listener Object that is unregistered
     */
    void removeChatNotificationListener(MegaChatNotificationListener* listener);

    /**
     * @brief Adds a reaction for a message in a chatroom
     *
     * The reactions updates will be notified one by one through the MegaChatRoomListener
     * specified at MegaChatApi::openChatRoom (and through any other listener you may have
     * registered by calling MegaChatApi::addChatRoomListener). The corresponding callback
     * is MegaChatRoomListener::onReactionUpdate.
     *
     * You take the ownership of the returned value.
     *
     * Possible error codes associated to MegaChatError can be:
     * - MegaChatError::ERROR_OK: if no errors occurred.
     * - MegaChatError::ERROR_ARGS: if reaction is NULL or the msgid references a management message.
     * - MegaChatError::ERROR_NOENT: if the chatroom/message doesn't exists
     * - MegaChatError::ERROR_ACCESS: if our own privilege is different than
     * MegaChatPeerList::PRIV_STANDARD or MegaChatPeerList::PRIV_MODERATOR.
     * - MegaChatError::API_EEXIST: if our own user has reacted previously with this reaction
     * for this message
     *
     * @param chatid MegaChatHandle that identifies the chatroom
     * @param msgid MegaChatHandle that identifies the message
     * @param reaction UTF-8 NULL-terminated string that represents the reaction
     *
     * @return returns MegaChatError with an error code associated.
     */
    MegaChatError *addReaction(MegaChatHandle chatid, MegaChatHandle msgid, const char *reaction);

    /**
     * @brief Removes a reaction for a message in a chatroom
     *
     * The reactions updates will be notified one by one through the MegaChatRoomListener
     * specified at MegaChatApi::openChatRoom (and through any other listener you may have
     * registered by calling MegaChatApi::addChatRoomListener). The corresponding callback
     * is MegaChatRoomListener::onReactionUpdate.
     *
     * You take the ownership of the returned value.
     *
     * Possible error codes associated to MegaChatError can be:
     * - MegaChatError::ERROR_OK: if no errors occurred.
     * - MegaChatError::ERROR_ARGS: if reaction is NULL or the msgid references a management message.
     * - MegaChatError::ERROR_NOENT: if the chatroom/message doesn't exists, or if your own user has
     * not reacted to the message with the specified reaction.
     * - MegaChatError::ERROR_ACCESS: if our own privilege is different than
     * MegaChatPeerList::PRIV_STANDARD or MegaChatPeerList::PRIV_MODERATOR
     *
     * @param chatid MegaChatHandle that identifies the chatroom
     * @param msgid MegaChatHandle that identifies the message
     * @param reaction UTF-8 NULL-terminated string that represents the reaction
     *
     * @return returns MegaChatError with an error code associated.
     */
    MegaChatError *delReaction(MegaChatHandle chatid, MegaChatHandle msgid, const char *reaction);

    /**
     * @brief Returns the number of users that reacted to a message with a specific reaction
     *
     * @param chatid MegaChatHandle that identifies the chatroom
     * @param msgid MegaChatHandle that identifies the message
     * @param reaction UTF-8 NULL terminated string that represents the reaction
     *
     * @return return the number of users that reacted to a message with a specific reaction,
     * or -1 if the chatroom or message is not found.
     */
    int getMessageReactionCount(MegaChatHandle chatid, MegaChatHandle msgid, const char *reaction) const;

     /**
      * @brief Gets a list of reactions associated to a message
      *
      * You take the ownership of the returned value.
      *
      * @param chatid MegaChatHandle that identifies the chatroom
      * @param msgid MegaChatHandle that identifies the message
      * @return return a list with the reactions associated to a message.
      */
    ::mega::MegaStringList* getMessageReactions(MegaChatHandle chatid, MegaChatHandle msgid);

     /**
      * @brief Gets a list of users that reacted to a message with a specific reaction
      *
      * You take the ownership of the returned value.
      *
      * @param chatid MegaChatHandle that identifies the chatroom
      * @param msgid MegaChatHandle that identifies the message
      * @param reaction UTF-8 NULL terminated string that represents the reaction
      *
      * @return return a list with the users that reacted to a message with a specific reaction.
      */
    ::mega::MegaHandleList* getReactionUsers(MegaChatHandle chatid, MegaChatHandle msgid, const char *reaction);

#ifndef KARERE_DISABLE_WEBRTC
    /**
     * @brief Register a listener to receive all events about calls
     *
     * You can use MegaChatApi::removeChatCallListener to stop receiving events.
     *
     * @param listener MegaChatCallListener that will receive all call events
     */
    void addChatCallListener(MegaChatCallListener *listener);

    /**
     * @brief Unregister a MegaChatCallListener
     *
     * This listener won't receive more events.
     *
     * @param listener Object that is unregistered
     */
    void removeChatCallListener(MegaChatCallListener *listener);

    /**
     * @brief Register a listener to receive video from local device for an specific chat room
     *
     * You can use MegaChatApi::removeChatLocalVideoListener to stop receiving events.
     *
     * @param chatid MegaChatHandle that identifies the chat room
     * @param listener MegaChatVideoListener that will receive local video
     */
    void addChatLocalVideoListener(MegaChatHandle chatid, MegaChatVideoListener *listener);

    /**
     * @brief Unregister a MegaChatVideoListener
     *
     * This listener won't receive more events.
     *
     * @param chatid MegaChatHandle that identifies the chat room
     * @param listener Object that is unregistered
     */
    void removeChatLocalVideoListener(MegaChatHandle chatid, MegaChatVideoListener *listener);

    /**
     * @brief Register a listener to receive video from remote device for an specific chat room and peer
     *
     * You can use MegaChatApi::removeChatRemoteVideoListener to stop receiving events.
     *
     * @param chatid MegaChatHandle that identifies the chat room
     * @param peerid MegaChatHandle that identifies the peer
     * @param clientid MegaChatHandle that identifies the client
     * @param listener MegaChatVideoListener that will receive remote video
     */
    void addChatRemoteVideoListener(MegaChatHandle chatid, MegaChatHandle peerid, MegaChatHandle clientid, MegaChatVideoListener *listener);

    /**
     * @brief Unregister a MegaChatVideoListener
     *
     * This listener won't receive more events.
     *
     * @param chatid MegaChatHandle that identifies the chat room
     * @param peerid MegaChatHandle that identifies the peer
     * @param clientid MegaChatHandle that identifies the client
     * @param listener Object that is unregistered
     */
    void removeChatRemoteVideoListener(MegaChatHandle chatid, MegaChatHandle peerid, MegaChatHandle clientid, MegaChatVideoListener *listener);
#endif

    static void setCatchException(bool enable);

    /**
     * @brief Checks whether \c text contains a URL
     *
     * @param text String to search for a URL
     * @return True if \c text contains a URL
     */
    static bool hasUrl(const char* text);

    /**
     * @brief This method should be called when a node history is opened
     *
     * One node history only can be opened once before it will be closed
     * The same listener should be provided at MegaChatApi::closeChatRoom to unregister it
     *
     * @param chatid MegaChatHandle that identifies the chat room
     * @param listener MegaChatNodeHistoryListener to receive node history events. NULL is not allowed.
     *
     * @return True if success, false if listener is NULL or the chatroom is not found
     */
    bool openNodeHistory(MegaChatHandle chatid, MegaChatNodeHistoryListener *listener);

    /**
     * @brief This method should be called when a node history is closed
     *
     * Note that this listener should be the one registered by MegaChatApi::openNodeHistory
     *
     * @param chatid MegaChatHandle that identifies the chat room
     * @param listener MegaChatNodeHistoryListener to receive node history events. NULL is not allowed.
     *
     * @return True if success, false if listener is NULL or the chatroom is not found
     */
    bool closeNodeHistory(MegaChatHandle chatid, MegaChatNodeHistoryListener *listener);

    /**
     * @brief Register a listener to receive all events about a specific node history
     *
     * You can use MegaChatApi::removeNodeHistoryListener to stop receiving events.
     *
     * Note this listener is feeded with data from a node history that is opened. It
     * is required to call \c MegaChatApi::openNodeHistory. Otherwise, the listener
     * will NOT receive any callback.
     *
     * @param chatid MegaChatHandle that identifies the chat room
     * @param listener Listener that will receive node history events
     */
    void addNodeHistoryListener(MegaChatHandle chatid, MegaChatNodeHistoryListener *listener);

    /**
     * @brief Unregister a MegaChatNodeHistoryListener
     *
     * This listener won't receive more events.
     *
     * @param listener Object that is unregistered
     */
    void removeNodeHistoryListener(MegaChatHandle chatid, MegaChatNodeHistoryListener *listener);

    /**
     * @brief Initiates fetching more node history of the specified chatroom.
     *
     * The loaded messages will be notified one by one through the MegaChatNodeHistoryListener
     * specified at MegaChatApi::openNodeHistory (and through any other listener you may have
     * registered by calling MegaChatApi::addNodeHistoryListener).
     *
     * The corresponding callback is MegaChatNodeHistoryListener::onAttachmentLoaded.
     *
     * Messages are always loaded and notified in strict order, from newest to oldest.
     *
     * @note The actual number of messages loaded can be less than \c count. Because
     * the history being shorter than requested. Additionally, if the fetch is local
     * and there's no more history locally available, the number of messages could be
     * lower too (and the next call to MegaChatApi::loadMessages will fetch messages from server).
     *
     * When there are no more history available from the reported source of messages
     * (local / remote), or when the requested \c count has been already loaded,
     * the callback  MegaChatNodeHistoryListener::onAttachmentLoaded will be called with a NULL message.
     *
     * @param chatid MegaChatHandle that identifies the chat room
     * @param count The number of requested messages to load.
     *
     * @return Return the source of the messages that is going to be fetched. The possible values are:
     *   - MegaChatApi::SOURCE_ERROR = -1: we are not logged in yet
     *   - MegaChatApi::SOURCE_NONE = 0: there's no more history available (not even in the server)
     *   - MegaChatApi::SOURCE_LOCAL: messages will be fetched locally (RAM or DB)
     *   - MegaChatApi::SOURCE_REMOTE: messages will be requested to the server. Expect some delay
     *
     * The value MegaChatApi::SOURCE_REMOTE can be used to show a progress bar accordingly when network operation occurs.
     */
    int loadAttachments(MegaChatHandle chatid, int count);

private:
    MegaChatApiImpl *pImpl;
};

/**
 * @brief Represents every single chatroom where the user participates
 *
 * Unlike MegaChatRoom, which contains full information about the chatroom,
 * objects of this class include strictly the minimal information required
 * to populate a list of chats:
 *  - Chat ID
 *  - Title
 *  - Online status
 *  - Unread messages count
 *  - Visibility of the contact for 1on1 chats
 *
 * Changes on any of this fields will be reported by a callback: MegaChatListener::onChatListItemUpdate
 * It also notifies about a groupchat that has been closed (the user has left the room).
 */
class MegaChatListItem
{
public:

    enum
    {
        CHANGE_TYPE_STATUS              = 0x01,  /// obsolete
        CHANGE_TYPE_OWN_PRIV            = 0x02,  /// Our privilege level has changed
        CHANGE_TYPE_UNREAD_COUNT        = 0x04,  /// Unread count updated
        CHANGE_TYPE_PARTICIPANTS        = 0x08,  /// A participant joined/left the chatroom or its privilege changed
        CHANGE_TYPE_TITLE               = 0x10,  /// Title updated
        CHANGE_TYPE_CLOSED              = 0x20,  /// The chatroom has been left by own user
        CHANGE_TYPE_LAST_MSG            = 0x40,  /// Last message recorded in the history, or chatroom creation data if no history at all (not even clear-history message)
        CHANGE_TYPE_LAST_TS             = 0x80,  /// Timestamp of the last activity
        CHANGE_TYPE_ARCHIVE             = 0x100, /// Archived or unarchived
        CHANGE_TYPE_CALL                = 0x200, /// There's a new call or a call has finished
        CHANGE_TYPE_CHAT_MODE           = 0x400, /// User has set chat mode to private
        CHANGE_TYPE_UPDATE_PREVIEWERS   = 0x800, /// The number of previewers has changed
        CHANGE_TYPE_PREVIEW_CLOSED      = 0x1000 /// The chat preview has been closed
    };

    virtual ~MegaChatListItem() {}
    virtual MegaChatListItem *copy() const;

    virtual int getChanges() const;
    virtual bool hasChanged(int changeType) const;

    /**
     * @brief Returns the MegaChatHandle of the chat.
     * @return MegaChatHandle of the chat.
     */
    virtual MegaChatHandle getChatId() const;

    /**
     * @brief getTitle Returns the title of the chat, if any.
     *
     * @return The title of the chat as a null-terminated char array.
     */
    virtual const char *getTitle() const;

    /**
     * @brief Returns the own privilege level in this chatroom.
     *
     * This privilege is the same from MegaChatRoom::getOwnPrivilege.
     *
     * It could be used to show/hide options at the chatlist level that
     * are only allowed to peers with the highest privilege level.
     *
     * The returned value will be one of these:
     * - MegaChatRoom::PRIV_UNKNOWN = -2
     * - MegaChatRoom::PRIV_RM = -1
     * - MegaChatRoom::PRIV_RO = 0
     * - MegaChatRoom::PRIV_STANDARD = 2
     * - MegaChatRoom::PRIV_MODERATOR = 3
     *
     * @return The current privilege of the logged in user in this chatroom.
     */
    virtual int getOwnPrivilege() const;

    /**
     * @brief Returns the number of unread messages for the chatroom
     *
     * It can be used to display an unread message counter next to the chatroom name
     *
     * @return The count of unread messages as follows:
     *  - If the returned value is 0, then the indicator should be removed.
     *  - If the returned value is > 0, the indicator should show the exact count.
     *  - If the returned value is < 0, then there are at least that count unread messages,
     * and possibly more. In that case the indicator should show e.g. '2+'
     */
    virtual int getUnreadCount() const;

    /**
     * @brief Returns the content of the last message for the chatroom
     *
     * If there are no messages in the history or the last message is still
     * pending to be retrieved from the server, it returns an empty string.
     *
     * The returned value of this function depends on the type of message:
     *
     *  - MegaChatMessage::TYPE_NORMAL: content of the message
     *  - MegaChatMessage::TYPE_ATTACHMENT: filenames of the attached nodes (separated by ASCII character '0x01')
     *  - MegaChatMessage::TYPE_CONTACT: usernames of the attached contacts (separated by ASCII character '0x01')
     *  - MegaChatMessage::TYPE_CONTAINS_META: original content of the messsage
     *  - MegaChatMessage::TYPE_VOICE_CLIP: filename of the attached node
     *  - MegaChatMessage::TYPE_CHAT_TITLE: new title
     *  - MegaChatMessage::TYPE_TRUNCATE: empty string
     *  - MegaChatMessage::TYPE_ALTER_PARTICIPANTS: empty string
     *  - MegaChatMessage::TYPE_PRIV_CHANGE: empty string
     *  - MegaChatMessage::TYPE_CALL_ENDED: string set separated by ASCII character '0x01'
     *      Structure: duration(seconds)'0x01'termCode'0x01'participants1'0x01'participants2'0x01'...
     *      duration and termCode are numbers coded in ASCII, participants are handles in base64 format.
     *      Valid TermCode are:
     *          + END_CALL_REASON_ENDED
     *          + END_CALL_REASON_REJECTED
     *          + END_CALL_REASON_NO_ANSWER
     *          + END_CALL_REASON_FAILED
     *          + END_CALL_REASON_CANCELLED
     *      If termCode is END_CALL_REASON_REJECTED, END_CALL_REASON_NO_ANSWER, END_CALL_REASON_CANCELLED
     *      any participant won't be added
     *
     * The SDK retains the ownership of the returned value. It will be valid until
     * the MegaChatListItem object is deleted. If you want to save the MegaChatMessage,
     * use MegaChatMessage::copy.
     *
     * @return The content of the last message received.
     */
    virtual const char *getLastMessage() const;

    /**
     * @brief Returns message id of the last message in this chatroom.
     *
     * If the message is still not confirmed by server, the id could be a temporal
     * id. @see \c MegaChatApi::sendMessage for more information about the msg id.
     *
     * @return MegaChatHandle representing the id of last message.
     */
    virtual MegaChatHandle getLastMessageId() const;

    /**
     * @brief Returns the type of last message
     *
     * The possible values are as follows:
     *  - MegaChatMessage::TYPE_INVALID:  when no history (or truncate message)
     *  - MegaChatMessage::TYPE_NORMAL: for regular text messages
     *  - MegaChatMessage::TYPE_ATTACHMENT: for messages sharing a node
     *  - MegaChatMessage::TYPE_CONTACT: for messages sharing a contact
     *  - MegaChatMessage::TYPE_CONTAINS_META: for messages with meta-data
     *  - MegaChatMessage::TYPE_VOICE_CLIP: for voice-clips
     *  - 0xFF when it's still fetching from server (for the public API)
     *
     * @return The type of the last message
     */
    virtual int getLastMessageType() const;

    /**
     * @brief Returns the sender of last message
     *
     * This function only returns a valid user handle when the last message type is
     * not MegaChatMessage::TYPE_INVALID or 0xFF. Otherwise, it returns INVALID_HANDLE.
     *
     * @return MegaChatHandle representing the user who sent the last message
     */
    virtual MegaChatHandle getLastMessageSender() const;

    /**
     * @brief Returns the timestamp of the latest activity in the chatroom
     *
     * This function returns the timestamp of the latest message, including management messages.
     * If there's no history at all, or is still being fetched from server, it will return
     * the creation timestamp of the chatroom.
     *
     * @return The timestamp relative to the latest activity in the chatroom.
     */
    virtual int64_t getLastTimestamp() const;

    /**
     * @brief Returns whether this chat is a group chat or not
     * @return True if this chat is a group chat. Only chats with more than 2 peers are groupal chats.
     */
    virtual bool isGroup() const;

    /**
     * @brief Returns whether this chat is a public chat or not
     * @return True if this chat is a public chat.
     */
    virtual bool isPublic() const;

    /**
     * @brief Returns whether a public chat is in preview mode or not
     * @return True if this public chat is in preview mode.
     */
    virtual bool isPreview() const;

    /**
     * @brief Returns whether the user is member of the chatroom (for groupchats),
     * or the user is contact with the peer (for 1on1 chats).
     *
     * @return True if the chat is active, false otherwise.
     */
    virtual bool isActive() const;

    /**
     * @brief Returns whether the chat is currently archived or not.
     * @return True if the chat is archived, false otherwise.
     */
    virtual bool isArchived() const;

    /**
     * @brief Returns whether the chat has a call in progress or not.
     * @return True if a call is in progress in this chat, false otherwise.
     */
    virtual bool isCallInProgress() const;

    /**
     * @brief Returns the userhandle of the Contact in 1on1 chatrooms
     *
     * The returned value is only valid for 1on1 chatrooms. For groupchats, it will
     * return MEGACHAT_INVALID_HANDLE.
     *
     * @return The userhandle of the Contact
     */
    virtual MegaChatHandle getPeerHandle() const;

    /**
     * @brief Returns privilege established at last message
     *
     * The returned value is only valid if last message is from type MegaChatMessage::TYPE_ALTER_PARTICIPANTS
     * and MegaChatMessage::TYPE_PRIV_CHANGE.
     *
     * @return prilvilege stablished at last message
     */
    virtual int getLastMessagePriv() const;

    /**
     * @brief Returns the handle of the target user
     *
     * The returned value is only valid if last message is from type MegaChatMessage::TYPE_ALTER_PARTICIPANTS
     * and MegaChatMessage::TYPE_PRIV_CHANGE.
     *
     * @return Handle of the target user
     */
    virtual MegaChatHandle getLastMessageHandle() const;

    /**
     * @brief Returns the number of previewers in this chat
     * @return
     */
    virtual unsigned int getNumPreviewers() const;
};

class MegaChatRoom
{
public:

    enum
    {
        CHANGE_TYPE_STATUS              = 0x01, /// obsolete
        CHANGE_TYPE_UNREAD_COUNT        = 0x02,
        CHANGE_TYPE_PARTICIPANTS        = 0x04, /// joins/leaves/privileges/names
        CHANGE_TYPE_TITLE               = 0x08,
        CHANGE_TYPE_USER_TYPING         = 0x10, /// User is typing. \see MegaChatRoom::getUserTyping()
        CHANGE_TYPE_CLOSED              = 0x20, /// The chatroom has been left by own user
        CHANGE_TYPE_OWN_PRIV            = 0x40, /// Our privilege level has changed
        CHANGE_TYPE_USER_STOP_TYPING    = 0x80, /// User has stopped to typing. \see MegaChatRoom::getUserTyping()
        CHANGE_TYPE_ARCHIVE             = 0X100, /// Archived or unarchived
        CHANGE_TYPE_CHAT_MODE           = 0x400, /// User has set chat mode to private
        CHANGE_TYPE_UPDATE_PREVIEWERS   = 0x800,  /// The number of previewers has changed
        CHANGE_TYPE_RETENTION_TIME      = 0x1000, /// The retention time has changed
    };

    enum {
        PRIV_UNKNOWN    = -2,
        PRIV_RM         = -1,
        PRIV_RO         = 0,
        PRIV_STANDARD   = 2,
        PRIV_MODERATOR  = 3
    };

    virtual ~MegaChatRoom() {}
    virtual MegaChatRoom *copy() const;

    static const char *privToString(int);
    static const char *statusToString(int status);

    /**
     * @brief Returns the MegaChatHandle of the chat.
     * @return MegaChatHandle of the chat.
     */
    virtual MegaChatHandle getChatId() const;

    /**
     * @brief Returns your privilege level in this chat
     * @return
     */
    virtual int getOwnPrivilege() const;

    /**
     * @brief Returns the number of previewers in this chat
     * @return
     */
    virtual unsigned int getNumPreviewers() const;

    /**
     * @brief Returns the privilege level of the user in this chat.
     *
     * If the user doesn't participate in this MegaChatRoom, this function returns PRIV_UNKNOWN.
     *
     * @param userhandle Handle of the peer whose privilege is requested.
     * @return Privilege level of the chat peer with the handle specified.
     * Valid values are:
     * - MegaChatPeerList::PRIV_UNKNOWN = -2
     * - MegaChatPeerList::PRIV_RM = -1
     * - MegaChatPeerList::PRIV_RO = 0
     * - MegaChatPeerList::PRIV_STANDARD = 2
     * - MegaChatPeerList::PRIV_MODERATOR = 3
     */
    virtual int getPeerPrivilegeByHandle(MegaChatHandle userhandle) const;

    /**
     * @brief Returns the current firstname of the peer
     *
     * If the user doesn't participate in this MegaChatRoom, this function returns NULL.
     *
     * @param userhandle Handle of the peer whose name is requested.
     * @return Firstname of the chat peer with the handle specified.
     */
    virtual const char *getPeerFirstnameByHandle(MegaChatHandle userhandle) const;

    /**
     * @brief Returns the current lastname of the peer
     *
     * If the user doesn't participate in this MegaChatRoom, this function returns NULL.
     *
     * @param userhandle Handle of the peer whose name is requested.
     * @return Lastname of the chat peer with the handle specified.
     */
    virtual const char *getPeerLastnameByHandle(MegaChatHandle userhandle) const;

    /**
     * @brief Returns the current fullname of the peer
     *
     * If the user doesn't participate in this MegaChatRoom, this function returns NULL.
     *
     * You take the ownership of the returned value. Use delete [] value
     *
     * @param userhandle Handle of the peer whose name is requested.
     * @return Fullname of the chat peer with the handle specified.
     */
    virtual const char *getPeerFullnameByHandle(MegaChatHandle userhandle) const;

    /**
     * @brief Returns the email address of the peer
     *
     * If the user doesn't participate in this MegaChatRoom, this function returns NULL.
     *
     * @param userhandle Handle of the peer whose email is requested.
     * @return Email address of the chat peer with the handle specified.
     */
    virtual const char *getPeerEmailByHandle(MegaChatHandle userhandle) const;

    /**
     * @brief Returns the number of participants in the chat
     * @return Number of participants in the chat
     */
    virtual unsigned int getPeerCount() const;

    /**
     * @brief Returns the handle of the user
     *
     * If the index is >= the number of participants in this chat, this function
     * will return MEGACHAT_INVALID_HANDLE.
     *
     * @param i Position of the peer whose handle is requested
     * @return Handle of the peer in the position \c i.
     */
    virtual MegaChatHandle getPeerHandle(unsigned int i) const;

    /**
     * @brief Returns the privilege level of the user in this chat.
     *
     * If the index is >= the number of participants in this chat, this function
     * will return PRIV_UNKNOWN.
     *
     * @param i Position of the peer whose handle is requested
     * @return Privilege level of the peer in the position \c i.
     * Valid values are:
     * - MegaChatPeerList::PRIV_UNKNOWN = -2
     * - MegaChatPeerList::PRIV_RM = -1
     * - MegaChatPeerList::PRIV_RO = 0
     * - MegaChatPeerList::PRIV_STANDARD = 2
     * - MegaChatPeerList::PRIV_MODERATOR = 3
     */
    virtual int getPeerPrivilege(unsigned int i) const;

    /**
     * @brief Returns the current firstname of the peer
     *
     * If the index is >= the number of participants in this chat, this function
     * will return NULL.
     *
     * @param i Position of the peer whose name is requested
     * @return Firstname of the peer in the position \c i.
     */
    virtual const char *getPeerFirstname(unsigned int i) const;

    /**
     * @brief Returns the current lastname of the peer
     *
     * If the index is >= the number of participants in this chat, this function
     * will return NULL.
     *
     * @param i Position of the peer whose name is requested
     * @return Lastname of the peer in the position \c i.
     */
    virtual const char *getPeerLastname(unsigned int i) const;

    /**
     * @brief Returns the current fullname of the peer
     *
     * If the index is >= the number of participants in this chat, this function
     * will return NULL.
     *
     * You take the ownership of the returned value. Use delete [] value
     *
     * @param i Position of the peer whose name is requested
     * @return Fullname of the peer in the position \c i.
     */
    virtual const char *getPeerFullname(unsigned int i) const;

    /**
     * @brief Returns the email address of the peer
     *
     * If the index is >= the number of participants in this chat, this function
     * will return NULL.
     *
     * @param i Position of the peer whose email is requested
     * @return Email address of the peer in the position \c i.
     */
    virtual const char *getPeerEmail(unsigned int i) const;

    /**
     * @brief Returns whether this chat is a group chat or not
     * @return True if this chat is a group chat. Only chats with more than 2 peers are groupal chats.
     */
    virtual bool isGroup() const;

    /**
     * @brief Returns whether this chat is a public chat or not
     * @return True if this chat is a public chat.
     */
    virtual bool isPublic() const;

    /**
     * @brief Returns whether this chat is in preview mode or not
     * @return True if this chat is in preview mode.
     */
    virtual bool isPreview() const;

    /**
     * @brief Get the authorization token in preview mode
     *
     * This method returns an authorization token that can be used to authorize
     * nodes received as attachments while in preview mode, so the node can be
     * downloaded/imported into the account via MegaApi::authorizeChatNode.
     *
     * If the chat is not in preview mode, this function will return NULL.
     *
     * You take the ownership of the returned value. Use delete [] value
     *
     * @return Auth token or NULL if not in preview mode.
     */
    virtual const char *getAuthorizationToken() const;

    /**
     * @brief Returns the title of the chat, if any.
     *
     * In case the chatroom has not a customized title, it will be created using the
     * names of participants.
     *
     * @return The title of the chat as a null-terminated char array.
     */
    virtual const char *getTitle() const;

    /**
     * @brief Returns true if the chatroom has a customized title
     * @return True if custom title was set
     */
    virtual bool hasCustomTitle() const;

    /**
     * @brief Returns the number of unread messages for the chatroom
     *
     * It can be used to display an unread message counter next to the chatroom name
     *
     * @return The count of unread messages as follows:
     *  - If the returned value is 0, then the indicator should be removed.
     *  - If the returned value is > 0, the indicator should show the exact count.
     *  - If the returned value is < 0, then there are at least that count unread messages,
     * and possibly more. In that case the indicator should show e.g. '2+'
     */
    virtual int getUnreadCount() const;

    /**
     * @brief Returns the handle of the user who is typing or has stopped typing a message in the chatroom
     *
     * The app should have a timer that is reset each time a typing
     * notification is received. When the timer expires, it should hide the notification
     *
     * @return The user that is typing
     */
    virtual MegaChatHandle getUserTyping() const;

    /**
     * @brief Returns whether the user is member of the chatroom (for groupchats),
     * or the user is contact with the peer (for 1on1 chats).
     *
     * @return True if the chat is active, false otherwise.
     */
    virtual bool isActive() const;

    /**
     * @brief Returns whether the chat is currently archived or not.
     * @return True if the chat is archived, false otherwise.
     */
    virtual bool isArchived() const;

    /**
<<<<<<< HEAD
     * @brief Returns the retention time for this chat
     * @return The retention time for this chat
     */
    virtual unsigned int getRetentionTime() const;
=======
     * @brief Returns the creation timestamp of the chat.
     * @return The creation timestamp of the chat.
     */
    virtual int64_t getCreationTs() const;
>>>>>>> c108c4b7

    virtual int getChanges() const;
    virtual bool hasChanged(int changeType) const;
};

/**
 * @brief Interface to get all information related to chats of a MEGA account
 *
 * Implementations of this interface can receive all events (request, global, call, video).
 *
 * Multiple inheritance isn't used for compatibility with other programming languages
 *
 * The implementation will receive callbacks from an internal worker thread.
 *
 */
class MegaChatListener
{
public:
    virtual ~MegaChatListener() {}

    /**
     * @brief This function is called when there are new chats or relevant changes on existing chats.
     *
     * The possible changes that are notified are the following:
     *  - Title
     *  - Unread messages count
     *  - Online status
     *  - Visibility: the contact of 1on1 chat has changed. i.e. added or removed
     *  - Participants: new peer added or existing peer removed
     *  - Last message: the last relevant message in the chatroom
     *  - Last timestamp: the last date of any activity in the chatroom
     *  - Archived: when the chat becomes archived/unarchived
     *  - Calls: when there is a new call or a call has finished
     *  - Chat mode: when an user has set chat mode to private
     *  - Previewers: when the number of previewers has changed
     *  - Preview closed: when the chat preview has been closed
     *
     * The SDK retains the ownership of the MegaChatListItem in the second parameter.
     * The MegaChatListItem object will be valid until this function returns. If you
     * want to save the MegaChatListItem, use MegaChatListItem::copy
     *
     * @param api MegaChatApi connected to the account
     * @param item MegaChatListItem representing a 1on1 or groupchat in the list.
     */
    virtual void onChatListItemUpdate(MegaChatApi* api, MegaChatListItem *item);

    /**
     * @brief This function is called when the status of the initialization has changed
     *
     * The possible values are:
     *  - MegaChatApi::INIT_ERROR = -1
     *  - MegaChatApi::INIT_WAITING_NEW_SESSION = 1
     *  - MegaChatApi::INIT_OFFLINE_SESSION = 2
     *  - MegaChatApi::INIT_ONLINE_SESSION = 3
     *
     * @param api MegaChatApi connected to the account
     * @param newState New state of initialization
     */
    virtual void onChatInitStateUpdate(MegaChatApi* api, int newState);

    /**
     * @brief This function is called when the online status of a user has changed
     *
     * @param api MegaChatApi connected to the account
     * @param userhandle MegaChatHandle of the user whose online status has changed
     * @param status New online status
     * @param inProgress Whether the reported status is being set or it is definitive (only for your own changes)
     *
     * @note When the online status is in progress, apps may notice showing a blinking status or similar.
     */
    virtual void onChatOnlineStatusUpdate(MegaChatApi* api, MegaChatHandle userhandle, int status, bool inProgress);

    /**
     * @brief This function is called when the presence configuration has changed
     *
     * @param api MegaChatApi connected to the account
     * @param config New presence configuration
     */
    virtual void onChatPresenceConfigUpdate(MegaChatApi* api, MegaChatPresenceConfig *config);

    /**
     * @brief This function is called when the connection state to a chatroom has changed
     *
     * The possible values are:
     *  - MegaChatApi::CHAT_CONNECTION_OFFLINE      = 0
     *  - MegaChatApi::CHAT_CONNECTION_IN_PROGRESS  = 1
     *  - MegaChatApi::CHAT_CONNECTION_LOGGING      = 2
     *  - MegaChatApi::CHAT_CONNECTION_ONLINE       = 3
     *
     * @note If \c chatid is MEGACHAT_INVALID_HANDLE, it means that you are connected to all
     * active chatrooms. It will only happens when \c newState is MegaChatApi::CHAT_CONNECTION_ONLINE.
     * The other connection states are not notified for all chats together, but only individually.
     *
     * @param api MegaChatApi connected to the account
     * @param chatid MegaChatHandle that identifies the chat room
     * @param newState New state of the connection
     */
    virtual void onChatConnectionStateUpdate(MegaChatApi* api, MegaChatHandle chatid, int newState);

    /**
     * @brief This function is called when server notifies last-green's time of the a user
     *
     * In order to receive this notification, MegaChatApi::requestLastGreen has to be called previously.
     *
     * @note If the requested user has disabled the visibility of last-green or has never been green,
     * this callback will NOT be triggered at all.
     *
     * If the value of \c lastGreen is 65535 minutes (the maximum), apps should show "long time ago"
     * or similar, rather than the specific time period.
     *
     * @param api MegaChatApi connected to the account
     * @param userhandle MegaChatHandle of the user whose last time green is notified
     * @param lastGreen Time elapsed (minutes) since the last time user was green
     */
    virtual void onChatPresenceLastGreen(MegaChatApi* api, MegaChatHandle userhandle, int lastGreen);
};

/**
 * @brief Interface to receive information about one chatroom.
 *
 * A pointer to an implementation of this interface is required when calling MegaChatApi::openChatRoom.
 * When a chatroom is closed (MegaChatApi::closeChatRoom), the listener is automatically removed.
 * You can also register additional listeners by calling MegaChatApi::addChatRoomListener and remove them
 * by using MegaChatApi::removeChatRoomListener
 *
 * This interface uses MegaChatRoom and MegaChatMessage objects to provide information of the chatroom
 * and its messages respectively.
 *
 * The implementation will receive callbacks from an internal worker thread. *
 */
class MegaChatRoomListener
{
public:
    virtual ~MegaChatRoomListener() {}

    /**
     * @brief This function is called when there are changes in the chatroom
     *
     * The changes can include: a user join/leaves the chatroom, a user changes its name,
     * the unread messages count has changed, the online state of the connection to the
     * chat server has changed, the chat becomes archived/unarchived, there is a new call
     * or a call has finished, the chat has been changed into private mode, the number of
     * previewers has changed, the user has started/stopped typing.
     *
     * @param api MegaChatApi connected to the account
     * @param chat MegaChatRoom that contains the updates relatives to the chat
     */
    virtual void onChatRoomUpdate(MegaChatApi* api, MegaChatRoom *chat);

    /**
     * @brief This function is called when new messages are loaded
     *
     * You can use MegaChatApi::loadMessages to request loading messages.
     *
     * When there are no more message to load from the source reported by MegaChatApi::loadMessages or
     * there are no more history at all, this function is also called, but the second parameter will be NULL.
     *
     * The SDK retains the ownership of the MegaChatMessage in the second parameter. The MegaChatMessage
     * object will be valid until this function returns. If you want to save the MegaChatMessage object,
     * use MegaChatMessage::copy for the message.
     *
     * @param api MegaChatApi connected to the account
     * @param msg The MegaChatMessage object, or NULL if no more history available.
     */
    virtual void onMessageLoaded(MegaChatApi* api, MegaChatMessage *msg);   // loaded by loadMessages()

    /**
     * @brief This function is called when a new message is received
     *
     * The SDK retains the ownership of the MegaChatMessage in the second parameter. The MegaChatMessage
     * object will be valid until this function returns. If you want to save the MegaChatMessage object,
     * use MegaChatMessage::copy for the message.
     *
     * @param api MegaChatApi connected to the account
     * @param msg MegaChatMessage representing the received message
     */
    virtual void onMessageReceived(MegaChatApi* api, MegaChatMessage *msg);

    /**
     * @brief This function is called when an existing message is updated
     *
     * i.e. When a submitted message is confirmed by the server, the status chages
     * to MegaChatMessage::STATUS_SERVER_RECEIVED and its message id is considered definitive.
     *
     * An important case is when the edition of a message is rejected. In those cases, the message
     * status of \c msg will be MegaChatMessage::STATUS_SENDING_MANUAL and the app reason of rejection
     * is recorded in MegaChatMessage::getCode().
     *
     * Another edge case is when a new message was confirmed but the app didn't receive the confirmation
     * from the server. In that case, you will end up with a message in MegaChatMessage::STATUS_SENDING
     * due to the sending retry, another one in MegaChatMessage::STATUS_SERVER_RECEIVED or
     * MegaChatMessage::STATUS_DELIVERED due to the message already confirmed/delivered. Finally, you
     * will receive this callback updating the status to MegaChatMessage::STATUS_SERVER_REJECTED with
     * MegaChatMessage::getCode() equal to 0 and the corresponding MegaChatMessage::getTempId().
     * The app should discard the message in sending status, in pro of the confirmed message to avoid
     * duplicated message in the history.
     * @note if MegaChatApi::isMessageReceptionConfirmationActive returns false, messages may never
     * reach the status delivered, since the target user will not send the required acknowledge to the
     * server upon reception.
     *
     * The SDK retains the ownership of the MegaChatMessage in the second parameter. The MegaChatMessage
     * object will be valid until this function returns. If you want to save the MegaChatMessage object,
     * use MegaChatMessage::copy for the message.
     *
     * @param api MegaChatApi connected to the account
     * @param msg MegaChatMessage representing the updated message
     */
    virtual void onMessageUpdate(MegaChatApi* api, MegaChatMessage *msg);

    /**
     * @brief This function is called when the local history of a chatroom is about to be discarded and
     * reloaded from server.
     *
     * Server can reject to provide all new messages if there are too many since last connection. In that case,
     * all the locally-known history will be discarded (both from memory and cache) and the server will provide
     * the most recent messages in this chatroom.
     *
     * @note When this callback is received, any reference to messages should be discarded. New messages will be
     * loaded from server and notified as in the case where there's no cached messages at all.
     *
     * @param api MegaChatApi connected to the account
     * @param chat MegaChatRoom whose local history is about to be discarded
     */
    virtual void onHistoryReloaded(MegaChatApi* api, MegaChatRoom *chat);


    /**
     * @brief This function is called when a message has been reacted (or an existing reaction has been removed)
     *
     * @param api MegaChatApi connected to the account
     * @param msgid MegaChatHandle that identifies the message
     * @param reaction UTF-8 NULL-terminated string that represents the reaction
     * @param count Number of users who have reacted to this message with the same reaction
     */
    virtual void onReactionUpdate(MegaChatApi* api, MegaChatHandle msgid, const char* reaction, int count);

    /**
     * @brief This function is called when we need to clear messages previous to retention time,
     * all messages previous to received msg as parameter must be cleared.
     *
     * @param api MegaChatApi connected to the account
     * @param msg Most recent message whose timestamp has exceeded retention time
     */
    virtual void onRetentionHistoryTruncated(MegaChatApi* /*api*/, MegaChatMessage* /*msg*/);
};

/**
 * @brief Interface to get notifications to show to the user on mobile devices
 *
 * Mobile platforms usually provide a framework to push-notifications to mobile devices.
 * The app needs to register a push-notification token (@see MegaApi::registerPushNotifications in the SDK)
 * in order to get those notifications (triggered by MEGA servers on certain events).
 *
 * This listener provides the required data to prepare platform-specific notifications for
 * several events, such as new messages received, deletions, truncation of history...
 *
 * Multiple inheritance isn't used for compatibility with other programming languages
 *
 * The implementation will receive callbacks from an internal worker thread.
 *
 */
class MegaChatNotificationListener
{
public:
    virtual ~MegaChatNotificationListener() {}

    /**
     * @brief This function is called when there are interesting events for notifications
     *
     * The possible events that are notified are the following:
     *  - Reception of a new message from other user if still unseen.
     *  - Edition/deletion of received unseen messages.
     *  - Trucate of history (for both, when truncate is ours or theirs).
     *  - Changes on the lastest message seen by us (don't notify previous unseen messages).
     *
     * Depending on the status of the message (seen or unseen), if it has been edited/deleted,
     * or even on the type of the message (truncate), the app should add/update/clear the corresponding
     * notifications on the mobile device.
     *
     * The SDK retains the ownership of the MegaChatMessage in the third parameter.
     * The MegaChatMessage object will be valid until this function returns. If you
     * want to save the MegaChatMessage, use MegaChatMessage::copy
     *
     * @param api MegaChatApi connected to the account
     * @param chatid MegaChatHandle that identifies the chat room
     * @param msg MegaChatMessage representing a 1on1 or groupchat in the list.
     */
    virtual void onChatNotification(MegaChatApi* api, MegaChatHandle chatid, MegaChatMessage *msg);
};

/**
 * @brief Interface to receive information about node history of a chatroom.
 *
 * A pointer to an implementation of this interface is required when calling MegaChatApi::openNodeHistory.
 * When node history of a chatroom is closed (MegaChatApi::closeNodeHistory), the listener is automatically removed.
 * You can also register additional listeners by calling MegaChatApi::addNodeHistoryListener and remove them
 * by using MegaChatApi::removeNodeHistoryListener
 *
 * The implementation will receive callbacks from an internal worker thread.
 */
class MegaChatNodeHistoryListener
{
public:
    virtual ~MegaChatNodeHistoryListener() {}

    /**
     * @brief This function is called when new attachment messages are loaded
     *
     * You can use MegaChatApi::loadAttachments to request loading messages.
     *
     * When there are no more message to load from the source reported by MegaChatApi::loadAttachments or
     * there are no more history at all, this function is also called, but the second parameter will be NULL.
     *
     * The SDK retains the ownership of the MegaChatMessage in the second parameter. The MegaChatMessage
     * object will be valid until this function returns. If you want to save the MegaChatMessage object,
     * use MegaChatMessage::copy for the message.
     *
     * @param api MegaChatApi connected to the account
     * @param msg The MegaChatMessage object, or NULL if no more history available.
     */
    virtual void onAttachmentLoaded(MegaChatApi *api, MegaChatMessage *msg);

    /**
     * @brief This function is called when a new attachment message is received
     *
     * The SDK retains the ownership of the MegaChatMessage in the second parameter. The MegaChatMessage
     * object will be valid until this function returns. If you want to save the MegaChatMessage object,
     * use MegaChatMessage::copy for the message.
     *
     * @param api MegaChatApi connected to the account
     * @param msg MegaChatMessage representing the received message
     */
    virtual void onAttachmentReceived(MegaChatApi *api, MegaChatMessage *msg);

    /**
     * @brief This function is called when an attachment message is deleted
     *
     * @param api MegaChatApi connected to the account
     * @param msgid id of the message that has been deleted
     */
    virtual void onAttachmentDeleted(MegaChatApi *api, MegaChatHandle msgid);

    /**
     * @brief This function is called when history is trucated
     *
     * If no messages are left in the node-history, the msgid will be MEGACHAT_INVALID_HANDLE.
     *
     * @param api MegaChatApi connected to the account
     * @param msgid id of the message from which history has been trucated
     */
    virtual void onTruncate(MegaChatApi *api, MegaChatHandle msgid);
};

}

#endif // MEGACHATAPI_H<|MERGE_RESOLUTION|>--- conflicted
+++ resolved
@@ -1660,14 +1660,9 @@
         TYPE_LOAD_AUDIO_VIDEO_DEVICES, TYPE_ARCHIVE_CHATROOM,
         TYPE_PUSH_RECEIVED, TYPE_SET_LAST_GREEN_VISIBLE, TYPE_LAST_GREEN,
         TYPE_LOAD_PREVIEW, TYPE_CHAT_LINK_HANDLE,
-<<<<<<< HEAD
-        TYPE_SET_PRIVATE_MODE, TYPE_AUTOJOIN_PUBLIC_CHAT,
-        TYPE_CHANGE_VIDEO_STREAM, TYPE_SET_RETENTION_TIME,
+        TYPE_SET_PRIVATE_MODE, TYPE_AUTOJOIN_PUBLIC_CHAT, TYPE_CHANGE_VIDEO_STREAM,
+        TYPE_IMPORT_MESSAGES, TYPE_SET_RETENTION_TIME,
         TOTAL_OF_REQUEST_TYPES
-=======
-        TYPE_SET_PRIVATE_MODE, TYPE_AUTOJOIN_PUBLIC_CHAT, TYPE_CHANGE_VIDEO_STREAM,
-        TYPE_IMPORT_MESSAGES, TOTAL_OF_REQUEST_TYPES
->>>>>>> c108c4b7
     };
 
     enum {
@@ -5552,17 +5547,16 @@
     virtual bool isArchived() const;
 
     /**
-<<<<<<< HEAD
      * @brief Returns the retention time for this chat
      * @return The retention time for this chat
      */
     virtual unsigned int getRetentionTime() const;
-=======
+
+    /**
      * @brief Returns the creation timestamp of the chat.
      * @return The creation timestamp of the chat.
      */
     virtual int64_t getCreationTs() const;
->>>>>>> c108c4b7
 
     virtual int getChanges() const;
     virtual bool hasChanged(int changeType) const;
