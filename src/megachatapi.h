/**
 * @file megachatapi.h
 * @brief Public header file of the intermediate layer for the MEGA Chat C++ SDK.
 *
 * (c) 2013-2016 by Mega Limited, Auckland, New Zealand
 *
 * This file is part of the MEGA SDK - Client Access Engine.
 *
 * Applications using the MEGA API must present a valid application key
 * and comply with the the rules set forth in the Terms of Service.
 *
 * The MEGA SDK is distributed in the hope that it will be useful,
 * but WITHOUT ANY WARRANTY; without even the implied warranty of
 * MERCHANTABILITY or FITNESS FOR A PARTICULAR PURPOSE.
 *
 * @copyright Simplified (2-clause) BSD License.
 *
 * You should have received a copy of the license along with this
 * program.
 */

#ifndef MEGACHATAPI_H
#define MEGACHATAPI_H


#include <megaapi.h>

namespace mega { class MegaApi; }

namespace megachat
{

typedef uint64_t MegaChatHandle;
typedef int64_t MegaChatTimeStamp; // unix timestamp
typedef int MegaChatIndex;  // int32_t

/**
 * @brief MEGACHAT_INVALID_HANDLE Invalid value for a handle
 *
 * This value is used to represent an invalid handle. Several MEGA objects can have
 * a handle but it will never be megachat::MEGACHAT_INVALID_HANDLE
 *
 */
const MegaChatHandle MEGACHAT_INVALID_HANDLE = ~(MegaChatHandle)0;
const MegaChatIndex MEGACHAT_INVALID_INDEX = 0x7fffffff;
const MegaChatTimeStamp MEGACHAT_INVALID_TIMESTAMP = 0;
const int MAX_MESSAGES_PER_BLOCK = 256;
const int MIN_MESSAGES_PER_BLOCK = 1;

class MegaChatApi;
class MegaChatApiImpl;
class MegaChatRequest;
class MegaChatRequestListener;
class MegaChatError;
class MegaChatMessage;
class MegaChatRoom;
class MegaChatRoomListener;
class MegaChatCall;
class MegaChatCallListener;
class MegaChatVideoListener;
class MegaChatListener;
class MegaChatNotificationListener;
class MegaChatListItem;
class MegaChatNodeHistoryListener;
class MegaChatScheduledRules;
class MegaChatScheduledFlags;
class MegaChatScheduledMeeting;
class MegaChatScheduledMeetingList;
class MegaChatScheduledMeetingOccurrList;
class MegaChatWaitingRoom;

/**
 * @brief Provide information about a session
 *
 * A session is an object that represents a client that is active in a call which I am participating.
 * A call contains none or several sessions and it can be obtained with MegaChatCall::getMegaChatSession.
 * MegaChatCall has the ownership of the object. Session updates are notified by
 * MegaChatCallListener::onChatSessionUpdate
 *
 * The states that a session has during its life time are:
 * Outgoing call:
 *  - SESSION_STATUS_INVALID = 0xFF
 *  - SESSION_STATUS_IN_PROGRESS = 0
 *  - SESSION_STATUS_DESTROYED = 1
 */
class MegaChatSession
{
public:
    enum
    {
        SESSION_STATUS_INVALID = 0xFF,
        SESSION_STATUS_IN_PROGRESS = 0,         /// Session is operative
        SESSION_STATUS_DESTROYED            /// Session is finished and resources can be released
    };

    enum
    {
        CHANGE_TYPE_NO_CHANGES = 0x00,              /// Session doesn't have any change
        CHANGE_TYPE_STATUS = 0x01,                  /// Session status has changed
        CHANGE_TYPE_REMOTE_AVFLAGS = 0x02,          /// Remote audio/video flags has changed
        CHANGE_TYPE_SESSION_SPEAK_REQUESTED = 0x04, /// Session speak requested
        CHANGE_TYPE_SESSION_ON_LOWRES = 0x08,       /// Low-Res video received
        CHANGE_TYPE_SESSION_ON_HIRES = 0x10,        /// Hi-Res video received
        CHANGE_TYPE_SESSION_ON_HOLD = 0x20,         /// Session is on hold
        CHANGE_TYPE_AUDIO_LEVEL = 0x40,             /// Indicates if peer is speaking
        CHANGE_TYPE_PERMISSIONS = 0x80,             /// Indicates that peer moderator role status has changed
    };

    enum {
        SESS_TERM_CODE_INVALID          = -1,   // Session has been finished by an invalid reason
        SESS_TERM_CODE_RECOVERABLE      = 0,    // Session has been finished by a recoverable reason
        SESS_TERM_CODE_NON_RECOVERABLE  = 1,    // Session has been finished by a non recoverable reason
    };

    virtual ~MegaChatSession();

    /**
     * @brief Creates a copy of this MegaChatSession object
     *
     * The resulting object is fully independent of the source MegaChatSession,
     * it contains a copy of all internal attributes, so it will be valid after
     * the original object is deleted.
     *
     * You are the owner of the returned object
     *
     * @return Copy of the MegaChatSession object
     */
    virtual MegaChatSession *copy();

    /**
     * @brief Returns the status of the session
     *
     * @return the session status
     * Valid values are:
     *  - SESSION_STATUS_IN_PROGRESS = 0
     *  - SESSION_STATUS_DESTROYED = 1
     */
    virtual int getStatus() const;

    /**
     * @brief Returns the MegaChatHandle with the peer id.
     *
     * @return MegaChatHandle of the peer.
     */
    virtual MegaChatHandle getPeerid() const;

    /**
     * @brief Returns the MegaChatHandle with the id of the client.
     *
     * @return MegaChatHandle of the client.
     */
    virtual MegaChatHandle getClientid() const;

    /**
     * @brief Returns audio state for the session
     *
     * @return true if audio is enable, false if audio is disable
     */
    virtual bool hasAudio() const;

    /**
     * @brief Returns video state for the session
     *
     * This method returns if peer associated to this session is sending video (it doesn't means that we have requested)
     * This method doesn't provide information about video quality (high resolution or low resolution) nor video source (camera or screen share).
     *
     * The following methods returns more specific information about video state for this session
     *  - MegaChatSession::isHiResVideo:
     *          peer associated to this session is sending hi-res video (camera or screen share)
     *
     *  - MegaChatSession::isLowResVideo:
     *          peer associated to this session is sending low-res video (camera or screen share)
     *
     *  - MegaChatSession::hasCamera():
     *          peer associated to this session is sending video from camera (low resolution or high resolution)
     *
     *  - MegaChatSession::isLowResCamera():
     *          peer associated to this session is sending video from camera in low resolution
     *
     *  - MegaChatSession::isHiResCamera():
     *          peer associated to this session is sending video from camera in high resolution
     *
     *  - MegaChatSession::hasScreenShare():
     *          peer associated to this session is sending video from screen share (low resolution or high resolution)
     *
     *  - MegaChatSession::isHiResScreenShare():
     *          peer associated to this session is sending video from screen share in high resolution
     *
     *  - MegaChatSession::isLowResScreenShare():
     *          peer associated to this session is sending video from screen share in low resolution
     *
     *
     * @return true if video is enable, false if video is disabled
     */
    virtual bool hasVideo() const;

    /**
     * @brief Returns true if peer associated to this session is sending video (camera or screen share) in high resolution
     *
     * @note Indicate if peer is sending high resolution video (camera or screen share) at this moment.
     * We can configure the session for receive video but peer is not sending yet
     *
     * @return true if peer associated to this session is sending video (camera or screen share) in high resolution
     */
    virtual bool isHiResVideo() const;

    /**
     * @brief Returns true if peer associated to this session is sending video (camera or screen share) in low resolution
     *
     * @note Indicate if peer is sending low resolution video (camera or screen share) at this moment.
     * We can configure the session for receive video but peer is not sending yet
     *
     * @return true if peer associated to this session is sending video (camera or screen share) in low resolution
     */
    virtual bool isLowResVideo() const;

    /**
     * @brief Returns true if peer associated to this session is sending video from camera (low or high resolution)
     *
     * @note Indicate if peer is sending video from camera (low or high resolution)
     * We can configure the session for receive video but peer is not sending yet
     *
     * @return true if peer associated to this session is sending video from camera (low or high resolution)
     */
    virtual bool hasCamera() const;

    /**
     * @brief Returns true if peer associated to this session is sending video from camera in low resolution
     *
     * @note Indicate if peer is sending video from camera in low resolution
     * We can configure the session for receive video but peer is not sending yet
     *
     * @note in case peer associated to this session is sending camera and screen share simultaneously,
     * we will receive camera on low resolution track, and screen share in high resolution track
     *
     * @return true if peer associated to this session is sending video from camera in low resolution
     */
    virtual bool isLowResCamera() const;

    /**
     * @brief Returns true if peer associated to this session is sending video from camera in high resolution
     *
     * @note Indicate if peer is sending video from camera in high resolution
     * We can configure the session for receive video but peer is not sending yet
     *
     * @return true if peer associated to this session is sending video from camera in high resolution
     */
    virtual bool isHiResCamera() const;

    /**
     * @brief Returns true if peer associated to this session is sending video from screen share (low or high resolution)
     *
     * @note Indicate if peer is sending video from screen share (low or high resolution)
     * We can configure the session for receive video but peer is not sending yet
     *
     * @return true if peer associated to this session is sending video from screen share (low or high resolution)
     */
    virtual bool hasScreenShare() const;

    /**
     * @brief Returns true if peer associated to this session is sending video from screen share in high resolution
     *
     * @note Indicate if peer is sending video from screen share in high resolution
     * We can configure the session for receive video but peer is not sending yet
     *
     * @note in case peer associated to this session is sending camera and screen share simultaneously,
     * we will receive camera on low resolution track, and screen share in high resolution track
     *
     * @return true if peer associated to this session is sending video from screen share in high resolution
     */
    virtual bool isHiResScreenShare() const;

    /**
     * @brief Returns true if peer associated to this session is sending video from screen share in low resolution
     *
     * @note Indicate if peer is sending video from screen share in low resolution
     * We can configure the session for receive video but peer is not sending yet
     *
     * @return true if peer associated to this session is sending video from screen share in low resolution
     */
    virtual bool isLowResScreenShare() const;

    /**
     * @brief Returns if session is on hold
     *
     * @return true if session is on hold
     */
    virtual bool isOnHold() const;

    /**
     * @brief Returns a bit field with the changes of the session
     *
     * This value is only useful for session notified by MegaChatCallListener::onChatSessionUpdate
     * that can notify about session modifications. The value only will be valid inside
     * MegaChatCallListener::onChatSessionUpdate. A copy of MegaChatSession will be necessary to use
     * outside this callback.
     *
     * @return The returned value is an OR combination of these flags:
     *
     *  - MegaChatSession::CHANGE_TYPE_STATUS = 0x01
     * Check if the status of the session changed
     *
     *  - MegaChatSession::CHANGE_TYPE_REMOTE_AVFLAGS = 0x02
     * Check MegaChatSession::hasAudio() and MegaChatSession::hasVideo() value
     *
     *  - MegaChatSession::CHANGE_TYPE_SESSION_SPEAK_REQUESTED = 0x04
     * Check MegaChatSession::hasRequestSpeak
     *
     *  - MegaChatSession::CHANGE_TYPE_SESSION_ON_LOWRES = 0x08
     * Check MegaChatSession::canRecvVideoLowRes
     *
     *  - MegaChatSession::CHANGE_TYPE_SESSION_ON_HIRES = 0x10
     * Check MegaChatSession::canRecvVideoHiRes
     *
     * - MegaChatSession::CHANGE_TYPE_SESSION_ON_HOLD = 0x20
     * Check MegaChatSession::isOnHold
     *
     * - MegaChatSession::CHANGE_TYPE_AUDIO_LEVEL = 0x40
     * Check MegaChatSession::isAudioDetected
     *
     * - MegaChatSession::CHANGE_TYPE_PERMISSIONS = 0x80
     * Check MegaChatSession::isModerator
     */
    virtual int getChanges() const;

    /**
     * @brief Returns session termCode
     *
     * The value returned by this method will be only valid when MegaChatSession::hasChanged(MegaChatSession::CHANGE_TYPE_STATUS)
     * is true, and MegaChatSession::getStatus is MegaChatSession::SESSION_STATUS_DESTROYED.
     *
     * Posible returned values by this method:
     *  - MegaChatSession::SESS_TERM_CODE_INVALID           = -1
     *  - MegaChatSession::SESS_TERM_CODE_RECOVERABLE       = 0
     *  - MegaChatSession::SESS_TERM_CODE_NON_RECOVERABLE   = 1
     *
     * If returned value is SESS_TERM_CODE_RECOVERABLE it means that session ended by a recoverable reason, and the peer
     * represented by that session is probably trying to reconnect to the Meeting. In case that value is
     * SESS_TERM_CODE_NON_RECOVERABLE, we can asume that session has ended, and peer won't try to reconnect automatically.
     *
     * @return session termCode
     */
    virtual int getTermCode() const;

    /**
     * @brief Returns true if this session has an specific change
     *
     * This value is only useful for session notified by MegaChatCallListener::onChatSessionUpdate
     * that can notify about session modifications. The value only will be valid inside
     * MegaChatCallListener::onChatSessionUpdate. A copy of MegaChatSession will be necessary to use
     * outside this callback.
     *
     * In other cases, the return value of this function will be always false.
     *
     * @param changeType The type of change to check. It can be one of the following values:
     *
     *  - MegaChatSession::CHANGE_TYPE_STATUS = 0x01
     * Check if the status of the session changed
     *
     *  - MegaChatSession::CHANGE_TYPE_REMOTE_AVFLAGS = 0x02
     * Check MegaChatSession::hasAudio() and MegaChatSession::hasVideo() value
     *
     *  - MegaChatSession::CHANGE_TYPE_SESSION_SPEAK_REQUESTED = 0x04
     * Check MegaChatSession::hasRequestSpeak
     *
     *  - MegaChatSession::CHANGE_TYPE_SESSION_ON_LOWRES = 0x08
     * Check MegaChatSession::canRecvVideoLowRes
     *
     *  - MegaChatSession::CHANGE_TYPE_SESSION_ON_HIRES = 0x10
     * Check MegaChatSession::canRecvVideoHiRes
     *
     * - MegaChatSession::CHANGE_TYPE_SESSION_ON_HOLD = 0x20
     * Check MegaChatSession::isOnHold
     *
     * - MegaChatSession::CHANGE_TYPE_AUDIO_LEVEL = 0x40
     * Check MegaChatSession::isAudioDetected
     *
     * - MegaChatSession::CHANGE_TYPE_PERMISSIONS = 0x80
     * Check MegaChatSession::isModerator
     *
     * @return true if this session has an specific change
     */
    virtual bool hasChanged(int changeType) const;

    /**
     * @brief Returns if peer has request speak
     *
     * @note This functionality is ready but it shouldn't be used at this moment
     *
     * @return true if has request speak
     */
    virtual bool hasRequestSpeak() const;

    /**
     * @brief Returns if audio is detected for this session
     *
     * @return true if audio is detected for this session, false in other case
     */
    virtual bool isAudioDetected() const;

    /**
     * @brief Returns if our client is ready to receive high resolution video from the participant of this session
     *
     * @note If this method returns true doesn't mean that we receive video in high resolution, maybe
     * client has their video disable but we are ready to receive it
     *
     * @return true if we are ready to receive video in high resolution
     */
    virtual bool canRecvVideoHiRes() const;

    /**
     * @brief Returns if our client is ready to receive low resolution video from the participant of this session
     *
     * @note If this method returns true doesn't mean that we receive video in low resolution, maybe
     * client has their video disable but we are ready to receive it
     *
     * @return true if we are ready to receive video in low resolution
     */
    virtual bool canRecvVideoLowRes() const;

    /**
     * @brief Returns if peer associated to the session, has moderator role in the call
     *
     * Participants with moderator role can:
     *  - End groupal calls for all participants
     *  - Approve/reject speaker requests
     *
     * @return True if peer associated to the session, has moderator role in the call
     */

    virtual bool isModerator() const;

    /**
     * @brief Returns session av flags in a readable format
     *
     * You take the ownership of the returned value.
     *
     * @return session av flags in a readable format
     */
    virtual char* avFlagsToString() const;
};

/**
 * @brief Provide information about a call
 *
 * A call can be obtained with the callback MegaChatCallListener::onChatCallUpdate where MegaChatApi has
 * the ownership of the object. Or by a getter where a copy is provided, MegaChatApi::getChatCall
 * and MegaChatApi::getChatCallByCallId
 *
 * The states that a call has during its life time are:
 *  - CALL_STATUS_INITIAL
 *  - CALL_STATUS_USER_NO_PRESENT
 *  - CALL_STATUS_CONNECTING
 *  - CALL_STATUS_WAITING_ROOM
 *  - CALL_STATUS_JOINING
 *  - CALL_STATUS_IN_PROGRESS
 *  - CALL_STATUS_TERMINATING_USER_PARTICIPATION
 *  - CALL_STATUS_DESTROYED
 */
class MegaChatCall
{
public:
    enum
    {
        CALL_STATUS_INITIAL = 0,                        /// Initial state
        CALL_STATUS_USER_NO_PRESENT,                    /// User is no present in the call or you haven't answered the call yet
        CALL_STATUS_CONNECTING,                         /// Intermediate state, while connection sfu is established
        CALL_STATUS_WAITING_ROOM,                       /// User is in the waiting room
        CALL_STATUS_JOINING,                            /// In this state configure connection with SFU
        CALL_STATUS_IN_PROGRESS,                        /// Call is established and there is a full communication with SFU
        CALL_STATUS_TERMINATING_USER_PARTICIPATION,     /// User go out from call, but the call is active in other users
        CALL_STATUS_DESTROYED,                          /// Call is finished and resources can be released
    };

    enum
    {
        CHANGE_TYPE_NO_CHANGES = 0x00,              /// Call doesn't have any change
        CHANGE_TYPE_STATUS = 0x01,                  /// Call status has changed
        CHANGE_TYPE_LOCAL_AVFLAGS = 0x02,           /// Local audio/video flags has changed
        CHANGE_TYPE_RINGING_STATUS = 0x04,          /// Peer has changed its ringing state
        CHANGE_TYPE_CALL_COMPOSITION = 0x08,        /// Call composition has changed (User added or removed from call)
        CHANGE_TYPE_CALL_ON_HOLD = 0x10,            /// Call is set onHold
        CHANGE_TYPE_CALL_SPEAK = 0x20,              /// Speak has been enabled
        CHANGE_TYPE_AUDIO_LEVEL = 0x40,             /// Indicates if we are speaking
        CHANGE_TYPE_NETWORK_QUALITY = 0x80,         /// Network quality has changed
        CHANGE_TYPE_OUTGOING_RINGING_STOP = 0x100,  /// Call (1on1) outgoing ringing has stopped (only valid if our own client has started the call)
        CHANGE_TYPE_OWN_PERMISSIONS = 0x200,        /// Indicates that own peer moderator role status has changed
        CHANGE_TYPE_GENERIC_NOTIFICATION = 0x400,   /// Generic notification
        CHANGE_TYPE_WR_ALLOW = 0x800,               /// Access to call from Waiting room, has been allowed for our own user
        CHANGE_TYPE_WR_DENY = 0x1000,               /// Access to call from Waiting room, has been denied for our own user
        CHANGE_TYPE_WR_COMPOSITION = 0x2000,        /// Waiting room composition has changed
        CHANGE_TYPE_WR_USERS_ENTERED = 0x4000,      /// Notify about users that have been pushed into the waiting room
        CHANGE_TYPE_WR_USERS_LEAVE = 0x8000,        /// Notify about users that have been left the waiting room (either entered the call or disconnected).
        CHANGE_TYPE_WR_USERS_ALLOW = 0x10000,       /// Notify about users that have been granted to enter the call.
        CHANGE_TYPE_WR_USERS_DENY = 0x20000,        /// Notify about users that have been denied to enter the call.
        CHANGE_TYPE_WR_PUSHED_FROM_CALL = 0X40000   /// We have been pushed into a waiting room
    };

    enum
    {
        NOTIFICATION_TYPE_INVALID   = 0,            /// Invalid notification type
        NOTIFICATION_TYPE_SFU_ERROR = 1,            /// Error received from SFU
        NOTIFICATION_TYPE_SFU_DENY  = 2,            /// Command denied by SFU
    };

    enum
    {
        CALL_QUALITY_HIGH_DEF = 0,
        CALL_QUALITY_HIGH_MEDIUM = 1,
        CALL_QUALITY_HIGH_LOW = 2,
    };

    enum
    {
        NETWORK_QUALITY_BAD  = 0,            // Bad network quality detected
        NETWORK_QUALITY_GOOD = 1,            // Good network quality detected
    };

    enum {
        AUDIO = 0,
        VIDEO = 1,
        ANY_FLAG = 2
    };

    enum {
        PEER_REMOVED = -1,
        NO_COMPOSITION_CHANGE = 0,
        PEER_ADDED = 1,
    };

    enum {
        TERM_CODE_INVALID                   = -1,   // This value is returned while call is in states < CALL_STATUS_IN_PROGRESS
        TERM_CODE_HANGUP                    = 0,    // Call has been finished by user
        TERM_CODE_TOO_MANY_PARTICIPANTS     = 1,    // No possible to join the call, too many participants
        TERM_CODE_REJECT                    = 2,    // Caller has hang up the call before nobody answered the call
        TERM_CODE_ERROR                     = 3,    // Call error has been received
        TERM_CODE_NO_PARTICIPATE            = 4,    // User has been removed from chatroom
<<<<<<< HEAD
        TERM_CODE_KICKED                    = 5     // User has been kicked from call
=======
        TERM_CODE_TOO_MANY_CLIENTS          = 5,    // Too many clients of same user connected
        TERM_CODE_PROTOCOL_VERSION          = 6,    // SFU protocol version error
>>>>>>> 237b0c52
    };

    enum
    {
        END_CALL_REASON_INVALID         = -1,    /// Invalid endcall reason (it can be ignored)
        END_CALL_REASON_ENDED           = 1,     /// Call finished normally
        END_CALL_REASON_REJECTED        = 2,     /// Call was rejected by callee
        END_CALL_REASON_NO_ANSWER       = 3,     /// Call wasn't answered
        END_CALL_REASON_FAILED          = 4,     /// Call finished by an error
        END_CALL_REASON_CANCELLED       = 5,     /// Call was canceled by caller.
        END_CALL_REASON_BY_MODERATOR    = 6      /// group or meeting call has been ended by moderator
    };

    enum
    {
        SFU_DENY_INVALID                  = -1,   // Invalid command
        SFU_DENY_AUDIO                    = 0,    // Av command denied by SFU (enable/disable audio video)
        SFU_DENY_JOIN                     = 1,    // JOIN command denied by SFU
    };

    virtual ~MegaChatCall();

    /**
     * @brief Creates a copy of this MegaChatCall object
     *
     * The resulting object is fully independent of the source MegaChatCall,
     * it contains a copy of all internal attributes, so it will be valid after
     * the original object is deleted.
     *
     * You are the owner of the returned object
     *
     * @return Copy of the MegaChatCall object
     */
    virtual MegaChatCall *copy();

    /**
     * @brief Returns a readable string that represents a termcode
     *
     * @return A readable string that represents a termcode
     */
    static const char* termcodeToString(int termcode);

    /**
     * @brief Returns the status of the call
     *
     * @return the call status
     * Valid values are:
     *  - CALL_STATUS_INITIAL = 0
     *  - CALL_STATUS_USER_NO_PRESENT = 1
     *  - CALL_STATUS_CONNECTING = 2
     *  - CALL_STATUS_WAITING_ROOM = 3
     *  - CALL_STATUS_JOINING = 4
     *  - CALL_STATUS_IN_PROGRESS = 5
     *  - CALL_STATUS_TERMINATING_USER_PARTICIPATION = 6
     *  - CALL_STATUS_DESTROYED = 7
     */
    virtual int getStatus() const;

    /**
     * @brief Returns the MegaChatHandle of the chat. Every call is asociated to a chatroom
     *
     * @return MegaChatHandle of the chat.
     */
    virtual MegaChatHandle getChatid() const;

    /**
     * @brief Returns the call identifier
     *
     * @return MegaChatHandle of the call.
     */
    virtual MegaChatHandle getCallId() const;

    /**
     * @brief Return audio state for local
     *
     * @return true if audio is enable, false if audio is disable
     */
    virtual bool hasLocalAudio() const;

    /**
     * @brief Return video state for local
     *
     * @return true if video is enable, false if video is disable
     */
    virtual bool hasLocalVideo() const;

    /**
     * @brief Returns a bit field with the changes of the call
     *
     * This value is only useful for calls notified by MegaChatCallListener::onChatCallUpdate
     * that can notify about call modifications. The value only will be valid inside
     * MegaChatCallListener::onChatCallUpdate. A copy of MegaChatCall will be necessary to use
     * outside this callback.
     *
     * @return The returned value is an OR combination of these flags:
     *
     * - MegaChatCall::CHANGE_TYPE_STATUS   = 0x01
     * Check if the status of the call changed
     *
     * - MegaChatCall::CHANGE_TYPE_AVFLAGS  = 0x02
     * Check MegaChatCall::hasAudio() and MegaChatCall::hasVideo() value
     *
     * - MegaChatCall::CHANGE_TYPE_RINGING_STATUS = 0x04
     * Check MegaChatCall::isRinging() value
     *
     * - MegaChatCall::CHANGE_TYPE_CALL_COMPOSITION = 0x08
     * @see MegaChatCall::getClientidCallCompositionChange value
     *
     * - MegaChatCall::CHANGE_TYPE_CALL_ON_HOLD = 0x10
     * Check MegaChatCall::isOnHold()
     *
     * - MegaChatCall::CHANGE_TYPE_CALL_SPEAK = 0x20
     * Check MegaChatCall::isAllowSpeak()
     *
     * - MegaChatCall::CHANGE_TYPE_NETWORK_QUALITY = 0x80
     * Check MegaChatCall::getNetworkQuality()
     *
     * CHANGE_TYPE_OUTGOING_RINGING_STOP = 0x100
     * Call outgoing ringing has stopped (only valid if our own client has started the call)
     *
     * - MegaChatCall::CHANGE_TYPE_OWN_PERMISSIONS = 0x200
     * Own peer moderator role status has changed (Check MegaChatCall::isOwnModerator)
     *
     * - MegaChatCall::CHANGE_TYPE_GENERIC_NOTIFICATION = 0x400
     * A generic notification has been received from SFU (Check MegaChatCall::getNotificationType and MegaChatCall::getGenericMessage)
     *
     * - MegaChatCall::CHANGE_TYPE_WR_ALLOW = 0x800
     * Access to call from Waiting room, has been allowed for our own user
     * (check MegaChatCall::getModerators to get the updated moderators list)
     *
     * - MegaChatCall::CHANGE_TYPE_WR_DENY = 0x1000
     * Access to call from Waiting room, has been denied for our own user
     * (check MegaChatCall::getModerators to get the updated moderators list)
     *
     * - MegaChatCall::CHANGE_TYPE_WR_COMPOSITION = 0x2000
     * Waiting room composition has changed
     * (check MegaChatCall::getModerators to get the updated moderators list)
     *
     * - MegaChatCall::CHANGE_TYPE_WR_USERS_ENTERED = 0x4000
     * Notify about users that have been pushed into the waiting room
     * (check MegaChatCall::getHandleList to get users that have been pushed into the waiting room
     * (check MegaChatCall::getModerators to get the updated moderators list)
     *
     * - MegaChatCall::CHANGE_TYPE_WR_USERS_LEAVE = 0x8000
     * Notify about users that have been left the waiting room (either entered the call or disconnected).
     * (check MegaChatCall::getHandleList to get users that have been left the waiting room
     * (check MegaChatCall::getModerators to get the updated moderators list)
     *
     * - MegaChatCall::CHANGE_TYPE_WR_USERS_ALLOW = 0x10000
     * Notify about users that have been granted to enter the call.
     * (check MegaChatCall::getHandleList to get users that have been granted to enter the call.
     * (check MegaChatCall::getModerators to get the updated moderators list)
     *
     * - MegaChatCall::CHANGE_TYPE_WR_USERS_DENY = 0x20000
     * Notify about users that have been denied to enter the call.
     * (check MegaChatCall::getHandleList to get users that have been denied to enter the call.
     * (check MegaChatCall::getModerators to get the updated moderators list)
     *
     * - MegaChatCall::CHANGE_TYPE_WR_PUSHED_FROM_CALL = 0x80000
     * We have been pushed into a waiting room
     *
     * @return a bit field with the changes of the call
     */
    virtual int getChanges() const;

    /**
     * @brief Returns true if this call has an specific change
     *
     * This value is only useful for call notified by MegaChatCallListener::onChatCallUpdate
     * that can notify about call modifications. The value only will be valid inside
     * MegaChatCallListener::onChatCallUpdate. A copy of MegaChatCall will be necessary to use
     * outside this callback
     *
     * In other cases, the return value of this function will be always false.
     *
     * @param changeType The type of change to check. It can be one of the following values:
     *
     * - MegaChatCall::CHANGE_TYPE_STATUS   = 0x01
     * Check if the status of the call changed
     *
     * - MegaChatCall::CHANGE_TYPE_AVFLAGS  = 0x02
     * Check MegaChatCall::hasAudio() and MegaChatCall::hasVideo() value
     *
     * - MegaChatCall::CHANGE_TYPE_RINGING_STATUS = 0x04
     * Check MegaChatCall::isRinging() value
     *
     * - MegaChatCall::CHANGE_TYPE_CALL_COMPOSITION = 0x08
     * @see MegaChatCall::getClientidCallCompositionChange value
     *
     * - MegaChatCall::CHANGE_TYPE_CALL_ON_HOLD = 0x10
     * Check MegaChatCall::isOnHold()
     *
     * - MegaChatCall::CHANGE_TYPE_CALL_SPEAK = 0x20
     * Check MegaChatCall::isAllowSpeak()
     *
     * - MegaChatCall::CHANGE_TYPE_NETWORK_QUALITY = 0x80
     * Check MegaChatCall::getNetworkQuality()
     *
     * CHANGE_TYPE_OUTGOING_RINGING_STOP = 0x100
     * Call outgoing ringing has stopped (only valid if our own client has started the call)
     *
     * - MegaChatCall::CHANGE_TYPE_OWN_PERMISSIONS = 0x200
     * Own peer moderator role status has changed (Check MegaChatCall::isOwnModerator)
     *
     * - MegaChatCall::CHANGE_TYPE_GENERIC_NOTIFICATION = 0x400
     * A generic notification has been received from SFU (Check MegaChatCall::getNotificationType and MegaChatCall::getGenericMessage)
     *
     * - MegaChatCall::CHANGE_TYPE_WR_ALLOW = 0x800
     * Access to call from Waiting room, has been allowed our own user
     * (check MegaChatCall::getModerators to get the updated moderators list)
     *
     * - MegaChatCall::CHANGE_TYPE_WR_DENY = 0x1000
     * Access to call from Waiting room, has been denied for our own user
     * (check MegaChatCall::getModerators to get the updated moderators list)
     *
     * - MegaChatCall::CHANGE_TYPE_WR_COMPOSITION = 0x2000
     * Waiting room composition has changed
     * (check MegaChatCall::getModerators to get the updated moderators list)
     *
     * - MegaChatCall::CHANGE_TYPE_WR_USERS_ENTERED = 0x4000
     * Notify about users that have been pushed into the waiting room
     * (check MegaChatCall::getHandleList to get users that have been pushed into the waiting room
     * (check MegaChatCall::getModerators to get the updated moderators list)
     *
     * - MegaChatCall::CHANGE_TYPE_WR_USERS_LEAVE = 0x8000
     * Notify about users that have been left the waiting room (either entered the call or disconnected).
     * (check MegaChatCall::getHandleList to get users that have been left the waiting room
     * (check MegaChatCall::getModerators to get the updated moderators list)
     *
     * - MegaChatCall::CHANGE_TYPE_WR_USERS_ALLOW = 0x10000
     * Notify about users that have been granted to enter the call.
     * (check MegaChatCall::getHandleList to get users that have been granted to enter the call.
     * (check MegaChatCall::getModerators to get the updated moderators list)
     *
     * - MegaChatCall::CHANGE_TYPE_WR_USERS_DENY = 0x20000
     * Notify about users that have been denied to enter the call.
     * (check MegaChatCall::getHandleList to get users that have been denied to enter the call.
     * (check MegaChatCall::getModerators to get the updated moderators list)
     *
     * - MegaChatCall::CHANGE_TYPE_WR_PUSHED_FROM_CALL = 0x80000
     * We have been pushed into a waiting room
     *
     * @return true if this call has an specific change
     */
    virtual bool hasChanged(int changeType) const;

    /**
     * @brief Returns if local audio is detected
     *
     * @deprecated
     *
     * @return true if audio is detected
     */
    virtual bool isAudioDetected() const;

    /**
     * @brief Return call duration
     *
     * @note If the call is not finished yet, the returned value represents the elapsed time
     * since the beginning of the call until now.
     *
     * @return Call duration
     */
    virtual int64_t getDuration() const;

    /**
     * @brief Return the timestamp when call has started
     *
     * @return Initial timestamp
     */
    virtual int64_t getInitialTimeStamp() const;

    /**
     * @brief Return the timestamp when call has finished
     *
     * @note If call is not finished yet, it will return 0.
     *
     * @return Final timestamp or 0 if call is in progress
     */
    virtual int64_t getFinalTimeStamp() const;

    /**
     * @brief Returns an error or warning code for this call
     *
     * This method can be used for different purposes.
     *
     * If MegaChatCall::hasChanged(MegaChatCall::CHANGE_TYPE_GENERIC_NOTIFICATION) is  true and 
     * MegaChatCall::getNotificationType is equal to MegaChatCall::NOTIFICATION_TYPE_SFU_DENY,
     * this method returns the command that has been previously denied by SFU.
     * Valid values are:
<<<<<<< HEAD
     *  - TERM_CODE_INVALID
     *  - TERM_CODE_HANGUP
     *  - TERM_CODE_TOO_MANY_PARTICIPANTS
     *  - TERM_CODE_ERROR
     *  - TERM_CODE_REJECT
     *  - TERM_CODE_NO_PARTICIPATE
     *  - TERM_CODE_KICKED
=======
     *      - SFU_DENY_AUDIO
     *      - SFU_DENY_JOIN
>>>>>>> 237b0c52
     *
     * If MegaChatCall::hasChanged(MegaChatCall::CHANGE_TYPE_GENERIC_NOTIFICATION) is  true and 
     * MegaChatCall::getNotificationType is equal to MegaChatCall::NOTIFICATION_TYPE_SFU_ERROR,
     * this method returns the termination code for this call due to an error notification received from SFU
     * Valid values are:
     *      - TERM_CODE_INVALID
     *      - TERM_CODE_HANGUP
     *      - TERM_CODE_TOO_MANY_PARTICIPANTS
     *      - TERM_CODE_ERROR
     *      - TERM_CODE_REJECT
     *      - TERM_CODE_NO_PARTICIPATE
     *      - TERM_CODE_TOO_MANY_CLIENTS
     *      - TERM_CODE_PROTOCOL_VERSION
     *
     * If MegaChatCall::hasChanged(MegaChatCall::CHANGE_TYPE_STATUS) is true and MegaChatCall::getStatus() ==
     * MegaChatCall::CALL_STATUS_TERMINATING_USER_PARTICIPATION, this method returns the termination code for this call
     * Valid values are:
     *      - TERM_CODE_INVALID
     *      - TERM_CODE_HANGUP
     *      - TERM_CODE_TOO_MANY_PARTICIPANTS
     *      - TERM_CODE_ERROR
     *      - TERM_CODE_REJECT
     *      - TERM_CODE_NO_PARTICIPATE
     *
     * @return error or warning code for this call
     */
    virtual int getTermCode() const;

    /**
     * @brief Returns the remote endcall reason for this call
     *
     * @note this value only will be valid in state CALL_STATUS_DESTROYED
     *
     * Valid values are:
     *  - END_CALL_REASON_INVALID       = -1,  (Invalid endcall reason, it can be ignored)
     *  - END_CALL_REASON_ENDED         = 1,   (Call finished normally)
     *  - END_CALL_REASON_REJECTED      = 2,   (Call was rejected by callee)
     *  - END_CALL_REASON_NO_ANSWER     = 3,   (Call wasn't answered)
     *  - END_CALL_REASON_FAILED        = 4,   (Call finished by an error)
     *  - END_CALL_REASON_CANCELLED     = 5    (Call was canceled by caller)
     *  - END_CALL_REASON_BY_MODERATOR  = 6    (Call was ended by moderator)
     *
     * @return endCall reason for the call
     */
    virtual int getEndCallReason() const;

    /**
     * @brief Return the notification type, when a call notification is forwarded to the apps
     *
     * @note this value only will be valid in the following scenarios:
     *      - MegaChatCall::CHANGE_TYPE_GENERIC_NOTIFICATION is notified via MegaChatCallListener::onChatCallUpdate
     *
     * Valid values returned by this method are:
     *      - MegaChatCall::NOTIFICATION_TYPE_INVALID   = 0
     *      - MegaChatCall::NOTIFICATION_TYPE_SFU_ERROR = 1     /// Error received from SFU
     *      - MegaChatCall::NOTIFICATION_TYPE_SFU_DENY  = 2     /// Notification about command denied by SFU
     *
     * @return the notification type, when a call notification is forwarded to the apps
     */
    virtual int getNotificationType() const;

    /**
     * @brief Returns the status of the remote call
     *
     * Only valid for outgoing calls. It becomes true when the receiver of the call
     * has received the call request but have not answered yet. Once the user answers or
     * rejects the call, this function returns false.
     *
     * For incoming calls, this function always returns false.
     *
     * @return True if the receiver of the call is aware of the call and is ringing, false otherwise.
     */
    virtual bool isRinging() const;

    /**
     * @brief Returns if our own user has moderator role in the call
     *
     * Participants with moderator role can:
     *  - End groupal calls for all participants
     *  - Approve/reject speaker requests
     *
     * @return True if our own user has moderator role in the call
     */
    virtual bool isOwnModerator() const;

    /**
     * @brief Get a list with the ids of client that have a session with me
     *
     * If there aren't any sessions at the call, an empty MegaHandleList will be returned.
     *
     * You take the ownership of the returned value.
     *
     * @return A list of handles with the ids of clients
     */
    virtual mega::MegaHandleList *getSessionsClientid() const;

    /**
     * @brief Returns the session for a client
     *
     * If \c clientId has not any session in the call NULL will be returned
     *
     * The MegaChatCall retains the ownership of the returned MegaChatSession. It will be only
     * valid until the MegaChatCall is deleted. If you want to save the MegaChatSession,
     * use MegaChatSession::copy
     *
     * @param clientId MegaChatHandle that identifies the clientId
     * @return Session for \c clientId
     */
    virtual MegaChatSession *getMegaChatSession(MegaChatHandle clientId);

    /**
     * @brief Returns the handle of the peer that has been added/removed to call
     *
     * This function only returns a valid value when MegaChatCall::CHANGE_TYPE_CALL_COMPOSITION is notified
     * via MegaChatCallListener::onChatCallUpdate
     *
     * @return Handle of the peer which has been added/removed to call
     */
    virtual MegaChatHandle getPeeridCallCompositionChange() const;

    /**
     * @brief Returns if peer has been added or removed from the call
     *
     * This function only returns a valid value when MegaChatCall::CHANGE_TYPE_CALL_COMPOSITION is notified
     * via MegaChatCallListener::onChatCallUpdate
     *
     * Valid values:
     *   PEER_REMOVED = -1,
     *   NO_COMPOSITION_CHANGE = 0,
     *   PEER_ADDED = 1,
     *
     * @note During reconnection this callback has to be ignored to avoid notify that all users
     * in the call have left the call and have joined again. When status change to In-progres again,
     * the GUI can be adapted to all participants in the call
     *
     * @return if peer with peerid has been added/removed from call
     */
    virtual int  getCallCompositionChange() const;

    /**
     * @brief Get a list with the ids of peers that are participating in the call
     *
     * This function returns a value regardless your own user participates or not.
     *
     * @note If client is participating with several clients, it return only one instance
     *
     * You take the ownership of the returned value.
     *
     * @return A list of handles with the ids of peers
     */
    virtual mega::MegaHandleList *getPeeridParticipants() const;

    /**
     * @brief Get a MegaHandleList with the ids of peers that have moderator role in the call
     *
     * Participants with moderator role can:
     *  - End groupal calls for all participants
     *  - Approve/reject speaker requests
     *
     * This method always returns a valid instance of MegaHandleList.
     * The MegaChatCall retains the ownership of the returned value.
     *
     * @return A MegaHandleList of handles of peers that have moderator role in the call
     */
    virtual const mega::MegaHandleList* getModerators() const;

    /**
     * @brief Get the number of peers participating in the call
     *
     * This function returns a value regardless your own user participates or not.
     *
     * @note If client is participating with several clients, it's taken as one peer
     *
     * @return Number of active participants in the call
     */
    virtual int getNumParticipants() const;

    /**
     * @brief Returns if call has been ignored
     *
     * @return True if the call has been ignored, false otherwise.
     */
    virtual bool isIgnored() const;

    /**
     * @brief Returns if call is incoming
     *
     * @return True if incoming call, false if outgoing
     */
    virtual bool isIncoming() const;

    /**
     * @brief Returns if call is outgoing
     *
     * @note in case another client logged in with the same account, has started the call,
     * this method will also return true.
     *
     * @return True if outgoing call, false if incoming
     */
    virtual bool isOutgoing() const;

    /**
     * @brief Returns true if our client has started the call
     *
     * @note in case another client logged in with the same account, has started the call,
     * this method will return false, but MegaChatCall::isOutgoing will return true. In this
     * case call is considerated an outgoing call, but our client wouldn't have started it.
     *
     * @return True if our client has started the call
     */
    virtual bool isOwnClientCaller() const;

    /**
     * @brief Returns the handle from user that has started the call
     *
     * This function only returns a valid value when call is or has gone through CALL_STATUS_RING_IN state.
     * In any other case, it will be MEGACHAT_INVALID_HANDLE
     *
     * @return user handle of caller
     */
    virtual MegaChatHandle getCaller() const;

    /**
     * @brief Returns if call is on hold
     *
     * @return true if call is on hold
     */
    virtual bool isOnHold() const;

    /**
     * @brief getGenericMessage Returns a generic message string
     *
     * This function only returns a non empty string in the following scenarios:
     *      - MegaChatCall::CHANGE_TYPE_GENERIC_NOTIFICATION is notified via MegaChatCallListener::onChatCallUpdate
     *
     * The MegaChatCall retains the ownership of the returned string
     *
     * @return a generic message string
     */
    virtual const char* getGenericMessage() const;

    /**
     * @brief Returns if user can speak in a call
     *
     * @note If there isn't a call in that chatroom, this method returns false
     * @note This functionality is ready but it shouldn't be used at this moment
     *
     * @return True if user is allowed to speak in the call
     */
    virtual bool isSpeakAllow() const;

    /**
     * @brief Returns network quality
     *
     * The valid network quality values are:
     *  - MegaChatCall::NETWORK_QUALITY_BAD          = 0,    // Bad network quality detected
     *  - MegaChatCall::NETWORK_QUALITY_GOOD         = 1,    // Good network quality detected
     *
     * The value returned by this method, only can be considered as valid, when is notified by MegaChatCallListener::onChatCallUpdate
     * and MegaChatCall::hasChanged(MegaChatCall::CHANGE_TYPE_NETWORK_QUALITY) is true.
     *
     * @note The app may want to show a "slow network" warning when the quality is MegaChatCall::NETWORK_QUALITY_BAD, and remove it
     * when the quality is MegaChatCall::NETWORK_QUALITY_GOOD.
     *
     * @return network quality
     */
    virtual int getNetworkQuality() const;

    /**
     * @brief Returns if we have request speak
     *
     * @note This functionality is ready but it shouldn't be used at this moment
     *
     * @return true if we have request speak
     */
    virtual bool hasRequestSpeak() const;

    /**
     * @brief Returns our current permission to join the call (just valid if we are in a waiting room)
     *
     * Valid values for this method are:
     * - MegaChatWaitingRoom::MWR_NOT_ALLOWED: client is not allowed to join call (must remains in waiting room)
     * - MegaChatWaitingRoom::MWR_ALLOWED: client is allowed to join call (no further action required from app to JOIN call)
     *
     * @return our current permission to join the call
     */
    virtual int getWrJoiningState() const;

    /**
     * @brief Returns a MegaChatWaitingRoom instance for this call, if any
     *
     * The MegaChatCall retains the ownership of returned value.
     *
     * @return a MegaChatWaitingRoom for this call, if any
     */
    virtual const MegaChatWaitingRoom* getWaitingRoom() const;

    /**
     * @brief Returns a MegaHandleList that can be used for multiple purposes, or NULL in case it doesn't exists
     *
     * The MegaChatCall retains the ownership of returned value.
     *
     * This function only returns a valid MegaHandleList in the following scenarios:
     *  - When MegaChatCall::CHANGE_TYPE_WR_USERS_ENTERED is notified via MegaChatCallListener::onChatCallUpdate
     *    The list contains the users that have been pushed into the waiting room
     *
     *  - When MegaChatCall::CHANGE_TYPE_WR_USERS_LEAVE is notified via MegaChatCallListener::onChatCallUpdate
     *    The list contains the users that have been left the waiting room (either entered the call or disconnected).
     *
     *  - When MegaChatCall::CHANGE_TYPE_WR_USERS_ALLOW is notified via MegaChatCallListener::onChatCallUpdate
     *    The list contains the users that have been granted to enter the call.
     *
     *  - When MegaChatCall::CHANGE_TYPE_WR_USERS_DENY is notified via MegaChatCallListener::onChatCallUpdate
     *    The list contains the users that have been denied to enter the call.
     *
     *  - When MegaChatCall::CHANGE_TYPE_WR_USERS_ALLOW is notified via MegaChatCallListener::onChatCallUpdate
     *    The list contains the users that have requested permission to enter the call
     *
     * @return a MegaHandleList that can be used for multiple purposes, or NULL in case it doesn't exists
     */
    virtual const mega::MegaHandleList* getHandleList() const;
};

/**
 * @brief Interface to get video frames from calls
 *
 * The same interface is used to receive local or remote video, but it has to be un/registered
 * by different functions:
 *
 *  - MegaChatApi::addChatLocalVideoListener / MegaChatApi::removeChatLocalVideoListener
 *  - MegaChatApi::addChatRemoteVideoListener / MegaChatApi::removeChatRemoteVideoListener
 */
class MegaChatVideoListener
{
public:
    virtual ~MegaChatVideoListener() {}

    /**
     * @brief This function is called when a new image from a local or remote device is available
     *
     * @param api MegaChatApi connected to the account
     * @param chatid MegaChatHandle that provides the video
     * @param width Size in pixels
     * @param height Size in pixels
     * @param buffer Data buffer in format ARGB: 4 bytes per pixel (total size: width * height * 4)
     * @param size Buffer size in bytes
     *
     *  The MegaChatVideoListener retains the ownership of the buffer.
     */
    virtual void onChatVideoData(MegaChatApi *api, MegaChatHandle chatid, int width, int height, char *buffer, size_t size);
};

/**
 * @brief Interface to get notifications about calls
 *
 * You can un/subscribe to changes related to a MegaChatCall by using:
 *
 *  - MegaChatApi::addChatCallListener / MegaChatApi::removeChatCallListener
 *
 */
class MegaChatCallListener
{
public:
    virtual ~MegaChatCallListener() {}

    /**
     * @brief This function is called when there are changes in the call
     *
     * The changes can be accessed by MegaChatCall::getChanges or MegaChatCall::hasChanged
     *
     * The SDK retains the ownership of the MegaChatCall.
     * The call object that it contains will be valid until this function returns.
     * If you want to save the object, use MegaChatCall::copy.
     *
     * The api object is the one created by the application, it will be valid until
     * the application deletes it.
     *
     * @param api MegaChatApi connected to the account
     * @param call MegaChatCall that contains the call with its changes
     */
    virtual void onChatCallUpdate(MegaChatApi* api, MegaChatCall *call);

    /**
     * @brief This function is called when there are changes in a session
     *
     * The changes can be accessed by MegaChatSession::getChanges or MegaChatSession::hasChanged
     *
     * The SDK retains the ownership of the MegaChatSession.
     * The call object that it contains will be valid until this function returns.
     * If you want to save the object, use MegaChatSession::copy.
     *
     * The api object is the one created by the application, it will be valid until
     * the application deletes it.
     *
     * @param api MegaChatApi connected to the account
     * @param chatid MegaChatHandle that identifies the chat room
     * @param callid MegaChatHandle that identifies the call
     * @param session MegaChatSession that contains the session with its changes
     */
    virtual void onChatSessionUpdate(MegaChatApi* api, MegaChatHandle chatid, MegaChatHandle callid, MegaChatSession *session);
};

/**
 * @brief Interface to get notifications about scheduled meetings and scheduled meetings occurrences
 *
 * You can un/subscribe to changes by using:
 *
 *  - MegaChatApi::addSchedMeetingListener / MegaChatApi::removeSchedMeetingListener
 *
 */
class MegaChatScheduledMeetingListener
{
public:
    virtual ~MegaChatScheduledMeetingListener() {}

    /**
     * @brief This function is called when there are changes in the MegaChatScheduledMeeting
     *
     * Check documentation of MegaChatScheduledMeeting::hasChanged to get a complete list
     * of posible changes
     *
     * @param api MegaChatApi connected to the account
     * @param sm MegaChatScheduledMeeting that contains the updates relatives to the scheduled meeting
     */
    virtual void onChatSchedMeetingUpdate(MegaChatApi* /*api*/, MegaChatScheduledMeeting *sm);

    /**
     * @brief This function is called when the scheduled meeting occurrences for a chatroom have changed
     *
     * If append is false app must discard all occurrences for this chat and fetch again by calling
     * MegaChatApi->fetchScheduledMeetingOccurrencesByChat with param since equal to MEGACHAT_INVALID_TIMESTAMP.
     *
     * If append is true, new occurrences has been received from API (no need to discard current ones)
     *
     * @param api MegaChatApi connected to the account
     * @param chatid MegaChatHandle that identifies the chat room
     */
    virtual void onSchedMeetingOccurrencesUpdate(MegaChatApi* /*api*/, MegaChatHandle chatid, bool append);
};

class MegaChatPeerList
{
public:
    enum {
        PRIV_UNKNOWN = -2,
        PRIV_RM = -1,
        PRIV_RO = 0,
        PRIV_STANDARD = 2,
        PRIV_MODERATOR = 3
    };

    /**
     * @brief Creates a new instance of MegaChatPeerList
     *
     * @return A pointer to the superclass of the private object
     */
    static MegaChatPeerList * createInstance();

    virtual ~MegaChatPeerList();

    /**
     * @brief Creates a copy of this MegaChatPeerList object
     *
     * The resulting object is fully independent of the source MegaChatPeerList,
     * it contains a copy of all internal attributes, so it will be valid after
     * the original object is deleted.
     *
     * You are the owner of the returned object
     *
     * @return Copy of the MegaChatPeerList object
     */
    virtual MegaChatPeerList *copy() const;

    /**
     * @brief addPeer Adds a new chat peer to the list
     *
     * @param h MegaChatHandle of the user to be added
     * @param priv Privilege level of the user to be added
     * Valid values are:
     * - MegaChatPeerList::PRIV_RM = -1
     * - MegaChatPeerList::PRIV_RO = 0
     * - MegaChatPeerList::PRIV_STANDARD = 2
     * - MegaChatPeerList::PRIV_MODERATOR = 3
     */
    virtual void addPeer(MegaChatHandle h, int priv);

    /**
     * @brief Returns the MegaChatHandle of the chat peer at the position i in the list
     *
     * If the index is >= the size of the list, this function returns MEGACHAT_INVALID_HANDLE.
     *
     * @param i Position of the chat peer that we want to get from the list
     * @return MegaChatHandle of the chat peer at the position i in the list
     */
    virtual MegaChatHandle getPeerHandle(int i) const;

    /**
     * @brief Returns the privilege of the chat peer at the position i in the list
     *
     * If the index is >= the size of the list, this function returns PRIV_UNKNOWN.
     *
     * @param i Position of the chat peer that we want to get from the list
     * @return Privilege level of the chat peer at the position i in the list.
     * Valid values are:
     * - MegaChatPeerList::PRIV_UNKNOWN = -2
     * - MegaChatPeerList::PRIV_RM = -1
     * - MegaChatPeerList::PRIV_RO = 0
     * - MegaChatPeerList::PRIV_STANDARD = 2
     * - MegaChatPeerList::PRIV_MODERATOR = 3
     */
    virtual int getPeerPrivilege(int i) const;

    /**
     * @brief Returns the number of chat peer in the list
     * @return Number of chat peers in the list
     */
    virtual int size() const;

protected:
    MegaChatPeerList();

};

/**
 * @brief List of MegaChatRoom objects
 *
 * A MegaChatRoomList has the ownership of the MegaChatRoom objects that it contains, so they will be
 * only valid until the MegaChatRoomList is deleted. If you want to retain a MegaChatRoom returned by
 * a MegaChatRoomList, use MegaChatRoom::copy.
 *
 * Objects of this class are immutable.
 */
class MegaChatRoomList
{
public:
    virtual ~MegaChatRoomList() {}

    virtual MegaChatRoomList *copy() const;

    /**
     * @brief Returns the MegaChatRoom at the position i in the MegaChatRoomList
     *
     * The MegaChatRoomList retains the ownership of the returned MegaChatRoom. It will be only valid until
     * the MegaChatRoomList is deleted.
     *
     * If the index is >= the size of the list, this function returns NULL.
     *
     * @param i Position of the MegaChatRoom that we want to get for the list
     * @return MegaChatRoom at the position i in the list
     */
    virtual const MegaChatRoom *get(unsigned int i)  const;

    /**
     * @brief Returns the number of MegaChatRooms in the list
     * @return Number of MegaChatRooms in the list
     */
    virtual unsigned int size() const;

};

/**
 * @brief List of MegaChatListItem objects
 *
 * A MegaChatListItemList has the ownership of the MegaChatListItem objects that it contains, so they will be
 * only valid until the MegaChatListItemList is deleted. If you want to retain a MegaChatListItem returned by
 * a MegaChatListItemList, use MegaChatListItem::copy.
 *
 * Objects of this class are immutable.
 */
class MegaChatListItemList
{
public:
    virtual ~MegaChatListItemList() {}

    virtual MegaChatListItemList *copy() const;

    /**
     * @brief Returns the MegaChatRoom at the position i in the MegaChatListItemList
     *
     * The MegaChatListItemList retains the ownership of the returned MegaChatListItem. It will be only valid until
     * the MegaChatListItemList is deleted.
     *
     * If the index is >= the size of the list, this function returns NULL.
     *
     * @param i Position of the MegaChatListItem that we want to get for the list
     * @return MegaChatListItem at the position i in the list
     */
    virtual const MegaChatListItem *get(unsigned int i)  const;

    /**
     * @brief Returns the number of MegaChatListItems in the list
     * @return Number of MegaChatListItem in the list
     */
    virtual unsigned int size() const;

};

/**
 * @brief This class store rich preview data
 *
 * This class contains the data for rich links.
 */
class MegaChatRichPreview
{
public:
    virtual ~MegaChatRichPreview() {}
    virtual MegaChatRichPreview *copy() const;

    /**
      * @brief Returns rich preview text
      *
      * The MegaChatRichPreview retains the ownership of the returned string. It will
      * be only valid until the MegaChatRichPreview is deleted.
      *
      * @return Text from rich preview
      *
      * @deprecated use MegaChatContainsMeta::getTextMessage instead, it contains the same
      * value. This function will eventually be removed in future versions of MEGAchat.
      */
    virtual const char *getText() const;

    /**
      * @brief Returns rich preview title
      *
      * The MegaChatRichPreview retains the ownership of the returned string. It will
      * be only valid until the MegaChatRichPreview is deleted.
      *
      * @return Title from rich preview
      */
    virtual const char *getTitle() const;

    /**
      * @brief Returns rich preview description
      *
      * The MegaChatRichPreview retains the ownership of the returned string. It will
      * be only valid until the MegaChatRichPreview is deleted.
      *
      * @return Description from rich preview
      */
    virtual const char *getDescription() const;

    /**
      * @brief Returns rich preview image
      *
      * The MegaChatRichPreview retains the ownership of the returned string. It will
      * be only valid until the MegaChatRichPreview is deleted.
      *
      * @return Image from rich preview as a byte array encoded in Base64URL, or NULL if not available.
      */
    virtual const char *getImage() const;

    /**
      * @brief Returns rich preview image format
      *
      * The MegaChatRichPreview retains the ownership of the returned string. It will
      * be only valid until the MegaChatRichPreview is deleted.
      *
      * @return Image format from rich preview
      */
    virtual const char *getImageFormat() const;

    /**
      * @brief Returns rich preview icon
      *
      * The MegaChatRichPreview retains the ownership of the returned string. It will
      * be only valid until the MegaChatRichPreview is deleted.
      *
      * @return Icon from rich preview as a byte array encoded in Base64URL, or NULL if not available.
      */
    virtual const char *getIcon() const;

    /**
      * @brief Returns rich preview icon format
      *
      * The MegaChatRichPreview retains the ownership of the returned string. It will
      * be only valid until the MegaChatRichPreview is deleted.
      *
      * @return Icon format from rich preview
      */
    virtual const char *getIconFormat() const;

    /**
      * @brief Returns rich preview url
      *
      * The MegaChatRichPreview retains the ownership of the returned string. It will
      * be only valid until the MegaChatRichPreview is deleted.
      *
      * @return Url from rich preview
      */
    virtual const char *getUrl() const;

    /**
      * @brief Returns domain name from rich preview url
      *
      * The MegaChatRichPreview retains the ownership of the returned string. It will
      * be only valid until the MegaChatRichPreview is deleted.
      *
      * @return Domain name from rich preview url
      */
    virtual const char *getDomainName() const;
};

/**
 * @brief This class store geolocation data
 *
 * This class contains the data for geolocation.
 */
class MegaChatGeolocation
{
public:
    virtual ~MegaChatGeolocation() {}
    virtual MegaChatGeolocation *copy() const;

    /**
      * @brief Returns geolocation longitude
      *
      * @return Geolocation logitude value
      */
    virtual float getLongitude() const;

    /**
      * @brief Returns geolocation latitude
      *
      * @return Geolocation latitude value
      */
    virtual float getLatitude() const;

    /**
      * @brief Returns preview from shared geolocation
      *
      * The MegaChatGeolocation retains the ownership of the returned string. It will
      * be only valid until the MegaChatGeolocation is deleted.
      * It can be NULL
      *
      * @return Preview from geolocation as a byte array encoded in Base64URL, or NULL if not available.
      */
    virtual const char *getImage() const;
};

/**
 * @brief This class stores giphy data
 *
 * This class contains the data for giphy.
 */
class MegaChatGiphy
{
public:
    virtual ~MegaChatGiphy() {}
    virtual MegaChatGiphy* copy() const;

    /**
      * @brief Returns source of the mp4
      *
      * The MegaChatGiphy retains the ownership of the returned string. It will
      * be only valid until the MegaChatGiphy is deleted.
      * It can be nullptr
      *
      * @return mp4 source of the giphy or nullptr if not available.
      */
    virtual const char* getMp4Src() const;

    /**
      * @brief Returns source of the webp
      *
      * The MegaChatGiphy retains the ownership of the returned string. It will
      * be only valid until the MegaChatGiphy is deleted.
      * It can be nullptr
      *
      * @return webp source of the giphy or nullptr if not available.
      */
    virtual const char* getWebpSrc() const;

    /**
      * @brief Returns title of the giphy
      *
      * The MegaChatGiphy retains the ownership of the returned string. It will
      * be only valid until the MegaChatGiphy is deleted.
      * It can be nullptr
      *
      * @return title of the giphy or nullptr if not available.
      */
    virtual const char* getTitle() const;

    /**
      * @brief Returns size of the mp4
      *
      * @return mp4 size value
      */
    virtual long getMp4Size() const;

    /**
      * @brief Returns size of the webp
      *
      * @return webp size value
      */
    virtual long getWebpSize() const;

    /**
      * @brief Returns width of the giphy
      *
      * @return giphy width value
      */
    virtual int getWidth() const;

    /**
      * @brief Returns height of the giphy
      *
      * @return giphy height value
      */
    virtual int getHeight() const;
};

/**
 * @brief This class represents meta contained
 *
 * This class includes pointer to differents kind of meta contained, like MegaChatRichPreview.
 *
 * @see MegaChatMessage::containsMetaType()
 */
class MegaChatContainsMeta
{
public:
    enum
    {
      CONTAINS_META_INVALID         = -1,   /// Unknown type of meta contained
      CONTAINS_META_RICH_PREVIEW    = 0,    /// Rich-preview type for meta contained
      CONTAINS_META_GEOLOCATION     = 1,    /// Geolocation type for meta contained
      CONTAINS_META_GIPHY           = 3,    /// Giphy type for meta contained
    };

    virtual ~MegaChatContainsMeta() {}

    virtual MegaChatContainsMeta *copy() const;

    /**
     * @brief Returns the type of meta contained
     *
     *  - MegaChatContainsMeta::CONTAINS_META_INVALID        = -1
     * Unknown meta contained data in the message
     *
     *  - MegaChatContainsMeta::CONTAINS_META_RICH_PREVIEW   = 0
     * Meta contained is from rich preview type
     *
     *  - MegaChatContainsMeta::CONTAINS_META_GEOLOCATION  = 1
     * Meta contained is from geolocation type
     *
     *  - MegaChatContainsMeta::CONTAINS_META_GIPHY  = 2
     * Meta contained is from giphy type  
     * @return Type from meta contained of the message
     */
    virtual int getType() const;

    /**
     * @brief Returns a generic message to be shown when app does not support the type of the contained meta
     *
     * This string is always available for all messages of MegaChatMessage::TYPE_CONTAINS_META.
     * When the app does not support yet the sub-type of contains-meta, this string
     * can be shown as alternative.
     *
     * The MegaChatContainsMeta retains the ownership of the returned string. It will
     * be only valid until the MegaChatContainsMeta is deleted.
     *
     * @return String to be shown when app can't parse the meta contained
     */
    virtual const char *getTextMessage() const;

    /**
     * @brief Returns data about rich-links
     *
     * @note This function only returns a valid object in case the function
     * \c MegaChatContainsMeta::getType returns MegaChatContainsMeta::CONTAINS_META_RICH_PREVIEW.
     * Otherwise, it returns NULL.
     *
     * The SDK retains the ownership of the returned value. It will be valid until
     * the MegaChatContainsMeta object is deleted.
     *
     * @return MegaChatRichPreview with details about rich-link.
     */
    virtual const MegaChatRichPreview *getRichPreview() const;

    /**
     * @brief Returns data about geolocation
     *
     * @note This function only returns a valid object in case the function
     * \c MegaChatContainsMeta::getType returns MegaChatContainsMeta::CONTAINS_META_GEOLOCATION.
     * Otherwise, it returns NULL.
     *
     * The SDK retains the ownership of the returned value. It will be valid until
     * the MegaChatContainsMeta object is deleted.
     *
     * @return MegaChatGeolocation with details about geolocation.
     */
    virtual const MegaChatGeolocation *getGeolocation() const;
    
    /**
     * @brief Returns data about giphy
     *
     * @note This function only returns a valid object in case the function
     * \c MegaChatContainsMeta::getType returns MegaChatContainsMeta::CONTAINS_META_GIPHY.
     * Otherwise, it returns nullptr.
     *
     * The SDK retains the ownership of the returned value. It will be valid until
     * the MegaChatContainsMeta object is deleted.
     *
     * @return MegaChatGiphy with details about giphy.
     */
    virtual const MegaChatGiphy* getGiphy() const;
};

class MegaChatMessage
{
public:
    // Online status of message
    enum {
        STATUS_UNKNOWN              = -1,   /// Invalid status
        // for outgoing messages
        STATUS_SENDING              = 0,    /// Message has not been sent or is not yet confirmed by the server
        STATUS_SENDING_MANUAL       = 1,    /// Message is too old to auto-retry sending, or group composition has changed, or user has read-only privilege, or user doesn't belong to chatroom. User must explicitly confirm re-sending. All further messages queued for sending also need confirmation
        STATUS_SERVER_RECEIVED      = 2,    /// Message confirmed by server, but not yet delivered to recepient(s)
        STATUS_SERVER_REJECTED      = 3,    /// Message is rejected by server for some reason (the message was confirmed but we didn't receive the confirmation because went offline or closed the app before)
        STATUS_DELIVERED            = 4,    /// Peer confirmed message receipt. Available only for 1on1 chats, but currently not in use.
        // for incoming messages
        STATUS_NOT_SEEN             = 5,    /// User hasn't read this message yet
        STATUS_SEEN                 = 6     /// User has read this message
    };

    // Types of message
    enum {
        TYPE_UNKNOWN                = -1,   /// Unknown type of message (apps should hide them)
        TYPE_INVALID                = 0,    /// Invalid type
        TYPE_NORMAL                 = 1,    /// Regular text message
        TYPE_LOWEST_MANAGEMENT      = 2,
        TYPE_ALTER_PARTICIPANTS     = 2,    /// Management message indicating the participants in the chat have changed
        TYPE_TRUNCATE               = 3,    /// Management message indicating the history of the chat has been truncated
        TYPE_PRIV_CHANGE            = 4,    /// Management message indicating the privilege level of a user has changed
        TYPE_CHAT_TITLE             = 5,    /// Management message indicating the title of the chat has changed
        TYPE_CALL_ENDED             = 6,    /// Management message indicating a call has finished
        TYPE_CALL_STARTED           = 7,    /// Management message indicating a call has started
        TYPE_PUBLIC_HANDLE_CREATE   = 8,    /// Management message indicating a public handle has been created
        TYPE_PUBLIC_HANDLE_DELETE   = 9,    /// Management message indicating a public handle has been removed
        TYPE_SET_PRIVATE_MODE       = 10,   /// Management message indicating the chat mode has been set to private
        TYPE_SET_RETENTION_TIME     = 11,   /// Management message indicating the retention time has changed
        TYPE_SCHED_MEETING          = 12,   /// Management message indicating that a scheduled meeting is created/updated
        TYPE_HIGHEST_MANAGEMENT     = 12,
        TYPE_NODE_ATTACHMENT        = 101,   /// User message including info about shared nodes
        TYPE_REVOKE_NODE_ATTACHMENT = 102,   /// User message including info about a node that has stopped being shared (obsolete)
        TYPE_CONTACT_ATTACHMENT     = 103,   /// User message including info about shared contacts
        TYPE_CONTAINS_META          = 104,   /// User message including additional metadata (ie. rich-preview for links)
        TYPE_VOICE_CLIP             = 105,   /// User message including info about shared voice clip
    };

    enum
    {
        CHANGE_TYPE_STATUS          = 0x01,
        CHANGE_TYPE_CONTENT         = 0x02,
        CHANGE_TYPE_ACCESS          = 0x04,  /// When the access to attached nodes has changed (obsolete)
        CHANGE_TYPE_TIMESTAMP       = 0x08,  /// When ts has been updated by chatd in confirmation
    };

    enum
    {
        REASON_PEERS_CHANGED        = 1,    /// Group chat participants have changed
        REASON_TOO_OLD              = 2,    /// Message is too old to auto-retry sending
        REASON_GENERAL_REJECT       = 3,    /// chatd rejected the message, for unknown reason
        REASON_NO_WRITE_ACCESS      = 4,    /// Read-only privilege or not belong to the chatroom
        REASON_NO_CHANGES           = 6     /// Edited message has the same content than original message
    };

    enum
    {
        END_CALL_REASON_ENDED           = 1,    /// Call finished normally
        END_CALL_REASON_REJECTED        = 2,    /// Call was rejected by callee
        END_CALL_REASON_NO_ANSWER       = 3,    /// Call wasn't answered
        END_CALL_REASON_FAILED          = 4,    /// Call finished by an error
        END_CALL_REASON_CANCELLED       = 5,    /// Call was canceled by caller.
        END_CALL_REASON_BY_MODERATOR    = 6     /// group or meeting call has been ended by moderator
    };

    enum
    {
        DECRYPTING          = 1,        /// Message pending to be decrypted
        INVALID_KEY         = 2,        /// Key not found for the message (permanent failure)
        INVALID_SIGNATURE   = 3,        /// Signature verification failure (permanent failure)
        INVALID_FORMAT      = 4,        /// Malformed/corrupted data in the message (permanent failure)
        INVALID_TYPE        = 5         /// Management message of unknown type (transient, not supported by the app yet)
    };

    virtual ~MegaChatMessage() {}
    virtual MegaChatMessage *copy() const;

    /**
     * @brief Returns the status of the message.
     *
     * Valid values are:
     *  - STATUS_UNKNOWN            = -1
     *  - STATUS_SENDING            = 0
     *  - STATUS_SENDING_MANUAL     = 1
     *  - STATUS_SERVER_RECEIVED    = 2
     *  - STATUS_SERVER_REJECTED    = 3
     *  - STATUS_SERVER_DELIVERED   = 4
     *  - STATUS_NOT_SEEN           = 5
     *  - STATUS_SEEN               = 6
     *
     * If status is STATUS_SENDING_MANUAL, the user can whether manually retry to send the
     * message (get content and send new message as usual through MegaChatApi::sendMessage),
     * or discard the message. In both cases, the message should be removed from the manual-send
     * queue by calling MegaChatApi::removeUnsentMessage once the user has sent or discarded it.
     *
     * @return Returns the status of the message.
     */
    virtual int getStatus() const;

    /**
     * @brief Returns the identifier of the message.
     *
     * @return MegaChatHandle that identifies the message in this chatroom
     */
    virtual MegaChatHandle getMsgId() const;

    /**
     * @brief Returns the temporal identifier of the message
     *
     * The temporal identifier has different usages depending on the status of the message:
     *  - MegaChatMessage::STATUS_SENDING: valid until it's confirmed by the server.
     *  - MegaChatMessage::STATUS_SENDING_MANUAL: valid until it's removed from manual-send queue.
     *
     * @note If status is STATUS_SENDING_MANUAL, this value can be used to identify the
     * message moved into the manual-send queue. The message itself will be identified by its
     * MegaChatMessage::getRowId from now on. The row id can be passed to
     * MegaChatApi::removeUnsentMessage to definitely remove the message.
     *
     * For messages in a different status than above, this identifier should not be used.
     *
     * @return MegaChatHandle that temporary identifies the message
     */
    virtual MegaChatHandle getTempId() const;

    /**
     * @brief Returns the index of the message in the loaded history
     *
     * The higher is the value of the index, the newer is the chat message.
     * The lower is the value of the index, the older is the chat message.
     *
     * @note This index is can grow on both direction: increments are due to new
     * messages in the history, and decrements are due to old messages being loaded
     * in the history buffer.
     *
     * @return Index of the message in the loaded history.
     */
    virtual int getMsgIndex() const;

    /**
     * @brief Returns a MegaChatHandle
     *
     * If MegaChatMessage::getType returns MegaChatMessage::TYPE_SCHED_MEETING, this method
     * returns the scheduled meeting id, of the updated scheduled meeting
     *
     * If MegaChatMessage::getType doesn't returns MegaChatMessage::TYPE_SCHED_MEETING, this method returns:
     *  - For outgoing messages, the handle of the target user.
     *  - For incoming messages, the handle of the sender.
     *
     * @return a MegaChatHandle
     */
    virtual MegaChatHandle getUserHandle() const;

    /**
     * @brief Returns the type of message.
     *
     * Valid values are:
     *  - TYPE_INVALID: Invalid type. In those cases, the MegaChatMessage::getCode can take the following values:
     *      * INVALID_FORMAT
     *      * INVALID_SIGNATURE
     *  - TYPE_NORMAL: Regular text message
     *  - TYPE_ALTER_PARTICIPANTS: Management message indicating the participants in the chat have changed
     *  - TYPE_TRUNCATE: Management message indicating the history of the chat has been truncated
     *  - TYPE_PRIV_CHANGE: Management message indicating the privilege level of a user has changed
     *  - TYPE_CHAT_TITLE: Management message indicating the title of the chat has changed
     *  - TYPE_ATTACHMENT: User message including info about a shared node
     *  - TYPE_REVOKE_ATTACHMENT: User message including info about a node that has stopped being shared
     *  - TYPE_CONTACT: User message including info about a contact
     *  - TYPE_VOICE_CLIP: User messages incluiding info about a node that represents a voice-clip
     *  - TYPE_UNKNOWN: Unknown message, should be ignored/hidden. The MegaChatMessage::getCode can take the following values:
     *      * INVALID_TYPE
     *      * INVALID_KEYID
     *      * DECRYPTING
     *
     * @return Returns the Type of message.
     */
    virtual int getType() const;

    /**
     * @brief Returns if the message has any confirmed reaction.
     *
     * @return Returns true if the message has any confirmed reaction, otherwise returns false.
     */
    virtual bool hasConfirmedReactions() const;

    /**
     * @brief Returns the timestamp of the message.
     * @return Returns the timestamp of the message.
     */
    virtual int64_t getTimestamp() const;

    /**
     * @brief Returns the content of the message
     *
     * The SDK retains the ownership of the returned value. It will be valid until
     * the MegaChatMessage object is deleted.
     *
     * @note If message is of type MegaChatMessage::TYPE_CONTAINS_META, for convenience this function
     * will return the same content than MegaChatContainsMeta::getTextMessage
     *
     * @return Content of the message. If message was deleted, it returns NULL.
     */
    virtual const char *getContent() const;

    /**
     * @brief Returns whether the message is an edit of the original message
     * @return True if the message has been edited. Otherwise, false.
     */
    virtual bool isEdited() const;

    /**
     * @brief Returns whether the message has been deleted
     * @return True if the message has been deleted. Otherwise, false.
     */
    virtual bool isDeleted() const;

    /**
     * @brief Returns whether the message can be edited
     *
     * Currently, messages are editable only during a timeframe (1 hour). Later on, the
     * edit will be rejected. The same applies to deletions.
     *
     * @return True if the message can be edited. Otherwise, false.
     */
    virtual bool isEditable() const;

    /**
     * @brief Returns whether the message can be deleted
     *
     * Currently, messages can be deleted only during a timeframe (1 hour). Later on, the
     * deletion will be rejected.
     *
     * @return True if the message can be deleted. Otherwise, false.
     */
    virtual bool isDeletable() const;

    /**
     * @brief Returns whether the message is a management message
     *
     * Management messages are intented to record in the history any change related
     * to the management of the chatroom, such as a title change or an addition of a peer.
     *
     * @return True if the message is a management message.
     */
    virtual bool isManagementMessage() const;

    /**
     * @brief Return the handle of the user relative to the action
     *
     * Only valid for management messages:
     *  - MegaChatMessage::TYPE_ALTER_PARTICIPANTS: handle of the user who is added/removed
     *  - MegaChatMessage::TYPE_PRIV_CHANGE: handle of the user whose privilege is changed
     *  - MegaChatMessage::TYPE_REVOKE_ATTACHMENT: handle of the node which access has been revoked
     *  - MegaChatMessage::TYPE_SCHED_MEETING: scheduled meeting handle of the updated scheduled meeting
     * @return Handle of the user/node, depending on the type of message
     */
    virtual MegaChatHandle getHandleOfAction() const;

    /**
     * @brief Return the privilege of the user relative to the action
     *
     * Only valid for management messages:
     *  - MegaChatMessage::TYPE_ALTER_PARTICIPANTS:
     *      - When a peer is removed: MegaChatRoom::PRIV_RM
     *      - When a peer is added: MegaChatRoom::PRIV_UNKNOWN
     *  - MegaChatMessage::TYPE_PRIV_CHANGE: the new privilege of the user
     *  - MegaChatMessage::TYPE_SCHED_MEETING: bitmask with the scheduled meeting changed fields (check hasSchedMeetingChanged)
     *
     * @return Privilege level as above
     */
    virtual int getPrivilege() const;

    /**
     * @brief Return a generic code used for different purposes
     *
     * The code returned by this method is valid only in the following cases:
     *
     *  - Messages with status MegaChatMessage::STATUS_SENDING_MANUAL: the code specifies
     * the reason because the server rejects the message. The possible values are:
     *      - MegaChatMessage::REASON_PEERS_CHANGED     = 1
     *      - MegaChatMessage::REASON_TOO_OLD           = 2
     *      - MegaChatMessage::REASON_GENERAL_REJECT    = 3
     *      - MegaChatMessage::REASON_NO_WRITE_ACCESS   = 4
     *      - MegaChatMessage::REASON_NO_CHANGES        = 6
     *
     * @return A generic code for additional information about the message.
     */
    virtual int getCode() const;

    /**
     * @brief Return number of user that have been attached to the message
     *
     * Only valid for management messages:
     *  - MegaChatMessage::TYPE_CONTACT_ATTACHMENT: the number of users in the message
     *
     * @return Number of users that have been attached to the message
     */
    virtual unsigned int getUsersCount() const;

    /**
     * @brief Return the handle of the user that has been attached in \c index position
     *
     * Only valid for management messages:
     *  - MegaChatMessage::TYPE_CONTACT_ATTACHMENT: the handle of the user
     *
     * If the index is >= the number of users attached to the message, this function
     * will return MEGACHAT_INVALID_HANDLE.
     *
     * @param index of the users inside user vector
     * @return The handle of the user
     */
    virtual MegaChatHandle getUserHandle(unsigned int index) const;

    /**
     * @brief Return the name of the user that has been attached in \c index position
     *
     * Only valid for management messages:
     *  - MegaChatMessage::TYPE_CONTACT_ATTACHMENT: the name of the user
     *
     * If the index is >= the number of users attached to the message, this function
     * will return NULL.
     *
     * @param index of the users inside user vector
     * @return The name of the user
     */
    virtual const char *getUserName(unsigned int index) const;

    /**
     * @brief Return the email of the user that has been attached in \c index position
     *
     * Only valid for management messages:
     *  - MegaChatMessage::TYPE_CONTACT_ATTACHMENT: the handle of the user
     *
     * If the index is >= the number of users attached to the message, this function
     * will return NULL.
     *
     * @param index of the users inside user vector
     * @return The email of the user
     */
    virtual const char *getUserEmail(unsigned int index) const;

    /**
     * @brief Return a list with all MegaNode attached to the message
     *
     * @return list with MegaNode
     */
    virtual mega::MegaNodeList *getMegaNodeList() const;

    /**
     * @brief Return a list with handles
     *
     * The SDK retains the ownership of the returned value.It will be valid until
     * the MegaChatMessage object is deleted.
     *
     * It can be used for different purposes.
     * Valid for:
     *  - MegaChatMessage::TYPE_CALL_ENDED
     *   It will be empty if MegaChatMessage::getTermCode is not END_CALL_REASON_ENDED either END_CALL_REASON_FAILED
     *
     * @return list with MegaHandle
     */
    virtual mega::MegaHandleList *getMegaHandleList() const;

    /**
     * @brief Return call duration in seconds
     *
     * This funcion returns a valid value for:
     *  - MegaChatMessage::TYPE_CALL_ENDED
     *
     * @return Call duration
     */
    virtual int getDuration() const;

    /**
     * @brief Return retention time in seconds
     *
     * This function only returns a valid value for messages of type:
     *  - MegaChatMessage::TYPE_SET_RETENTION_TIME
     *
     * @return Retention time (in seconds)
     */
    virtual unsigned int getRetentionTime() const;

    /**
     * @brief Return the termination code of the call
     *
     * This funcion returns a valid value for:
     *  - MegaChatMessage::TYPE_CALL_ENDED
     *
     * The possible values for termination codes are the following:
     *  - END_CALL_REASON_ENDED         = 1
     *  - END_CALL_REASON_REJECTED      = 2
     *  - END_CALL_REASON_NO_ANSWER     = 3
     *  - END_CALL_REASON_FAILED        = 4
     *  - END_CALL_REASON_CANCELLED     = 5
     *  - END_CALL_REASON_BY_MODERATOR  = 6
     *
     * @return Call termination code
     */
    virtual int getTermCode() const;

    /**
     * @brief Returns true if this scheduled meeting associated to this message has an specific change
     *
     * This funcion returns a valid value for: MegaChatMessage::TYPE_SCHED_MEETING
     * In other cases, the return value of this function will be always false.
     *
     * @param changeType The type of change to check. It can be one of the following values:
     * - MegaChatScheduledMeeting::SC_PARENT    [1]  - Parent scheduled meeting id has changed
     * - MegaChatScheduledMeeting::SC_TZONE     [2]  - Timezone has changed
     * - MegaChatScheduledMeeting::SC_START     [3]  - Start date time has changed
     * - MegaChatScheduledMeeting::SC_END       [4]  - End date time has changed
     * - MegaChatScheduledMeeting::SC_TITLE     [5]  - Title has changed
     * - MegaChatScheduledMeeting::SC_DESC      [6]  - Description has changed
     * - MegaChatScheduledMeeting::SC_ATTR      [7]  - Attributes have changed
     * - MegaChatScheduledMeeting::SC_OVERR     [8]  - Override date time has changed
     * - MegaChatScheduledMeeting::SC_CANC      [9]  - Cancelled flag has changed
     * - MegaChatScheduledMeeting::SC_FLAGS     [10] - Scheduled meetings flags have changed
     * - MegaChatScheduledMeeting::SC_RULES     [11] - Repetition rules have changed
     *
     * @return true if this scheduled meeting associated to this message has an specific change
     */
    virtual bool hasSchedMeetingChanged(unsigned int change) const;

    /**
     * @brief Returns a MegaStringList list relative to the action
     *
     * The MegaChatMessage retains the ownership of the MegaStringList.
     *
     * This funcion returns a valid value for:
     * - MegaChatMessage::TYPE_SCHED_MEETING: the first element of the list, represents the old title,
     *   and the second element of the list, represents the new title
     *
     * @return a MegaStringList list relative to the action
     * for scheduled meetings params changed
     */
    virtual const mega::MegaStringList* getStringList() const;

     /** @brief Return the id for messages in manual sending status / queue
     *
     * This value can be used to identify the message moved into the manual-send
     * queue. The row id can be passed to MegaChatApi::removeUnsentMessage to
     * definitely remove the message.
     *
     * @note this id is only valid for messages in STATUS_SENDING_MANUAL. For any
     * other message, the function returns MEGACHAT_INVALID_HANDLE.
     *
     * @return The id of the message in the manual sending queue.
     */
    virtual MegaChatHandle getRowId() const;

    /**
     * @brief Returns a bit field with the changes of the message
     *
     * This value is only useful for messages notified by MegaChatRoomListener::onMessageUpdate
     * that can notify about message modifications.
     *
     * @return The returned value is an OR combination of these flags:
     *
     * - MegaChatMessage::CHANGE_TYPE_STATUS   = 0x01
     * Check if the status of the message changed
     *
     * - MegaChatMessage::CHANGE_TYPE_CONTENT  = 0x02
     * Check if the content of the message changed
     *
     * - MegaChatMessage::CHANGE_TYPE_ACCESS   = 0x04
     * Check if the access to attached nodes has changed
     *
     * - MegaChatMessage::CHANGE_TYPE_TIMESTAMP   = 0x08
     * Check if the ts has been updated by chatd
     */
    virtual int getChanges() const;

    /**
     * @brief Returns true if this message has an specific change
     *
     * This value is only useful for nodes notified by MegaChatRoomListener::onMessageUpdate
     * that can notify about the message modifications.
     *
     * In other cases, the return value of this function will be always false.
     *
     * @param changeType The type of change to check. It can be one of the following values:
     *
     * - MegaChatMessage::CHANGE_TYPE_STATUS   = 0x01
     * Check if the status of the message changed
     *
     * - MegaChatMessage::CHANGE_TYPE_CONTENT  = 0x02
     * Check if the content of the message changed
     *
     * - MegaChatMessage::CHANGE_TYPE_ACCESS   = 0x04
     * Check if the access to attached nodes has changed
     *
     * - MegaChatMessage::CHANGE_TYPE_TIMESTAMP   = 0x08
     * Check if the ts has been updated by chatd
     *
     * @return true if this message has an specific change
     */
    virtual bool hasChanged(int changeType) const;

    /**
     * @brief Returns the meta contained
     *
     * This function a valid value only if the type of the message is MegaChatMessage::TYPE_CONTAINS_META.
     * Otherwise, it returns NULL.
     *
     * The SDK retains the ownership of the returned value. It will be valid until
     * the MegaChatMessage object is deleted.
     *
     * @return MegaChatContainsMeta with the details of meta contained
     */
    virtual const MegaChatContainsMeta *getContainsMeta() const;
};

/**
 * @brief Provides information about an asynchronous request
 *
 * Most functions in this API are asynchonous, except the ones that never require to
 * contact MEGA servers. Developers can use listeners (MegaListener, MegaChatRequestListener)
 * to track the progress of each request. MegaChatRequest objects are provided in callbacks sent
 * to these listeners and allow developers to know the state of the request, their parameters
 * and their results.
 *
 * Objects of this class aren't live, they are snapshots of the state of the request
 * when the object is created, they are immutable.
 *
 * These objects have a high number of 'getters', but only some of them return valid values
 * for each type of request. Documentation of each request specify which fields are valid.
 *
 */
class MegaChatRequest
{
public:
    enum {
        TYPE_INITIALIZE,// (obsolete)
        TYPE_CONNECT,   // (obsolete) connect to chatd (call it after login+fetchnodes with MegaApi)
        TYPE_DELETE,    // delete MegaChatApi instance
        TYPE_LOGOUT,    // delete existing Client and creates a new one
        TYPE_SET_ONLINE_STATUS,
        TYPE_START_CHAT_CALL, TYPE_ANSWER_CHAT_CALL,
        TYPE_DISABLE_AUDIO_VIDEO_CALL, TYPE_HANG_CHAT_CALL,
        TYPE_CREATE_CHATROOM, TYPE_REMOVE_FROM_CHATROOM,
        TYPE_INVITE_TO_CHATROOM, TYPE_UPDATE_PEER_PERMISSIONS,
        TYPE_EDIT_CHATROOM_NAME, TYPE_EDIT_CHATROOM_PIC,
        TYPE_TRUNCATE_HISTORY,
        TYPE_SHARE_CONTACT,
        TYPE_GET_FIRSTNAME, TYPE_GET_LASTNAME,
        TYPE_DISCONNECT, TYPE_GET_EMAIL,
        TYPE_ATTACH_NODE_MESSAGE, TYPE_REVOKE_NODE_MESSAGE,
        TYPE_SET_BACKGROUND_STATUS, TYPE_RETRY_PENDING_CONNECTIONS,
        TYPE_SEND_TYPING_NOTIF, TYPE_SIGNAL_ACTIVITY,
        TYPE_SET_PRESENCE_PERSIST, TYPE_SET_PRESENCE_AUTOAWAY,
        TYPE_LOAD_AUDIO_VIDEO_DEVICES, // Deprecated
        TYPE_ARCHIVE_CHATROOM,
        TYPE_PUSH_RECEIVED, TYPE_SET_LAST_GREEN_VISIBLE, TYPE_LAST_GREEN,
        TYPE_LOAD_PREVIEW, TYPE_CHAT_LINK_HANDLE,
        TYPE_SET_PRIVATE_MODE, TYPE_AUTOJOIN_PUBLIC_CHAT, TYPE_CHANGE_VIDEO_STREAM,
        TYPE_IMPORT_MESSAGES,  TYPE_SET_RETENTION_TIME, TYPE_SET_CALL_ON_HOLD,
        TYPE_ENABLE_AUDIO_LEVEL_MONITOR, TYPE_MANAGE_REACTION,
        TYPE_GET_PEER_ATTRIBUTES, TYPE_REQUEST_SPEAK, TYPE_APPROVE_SPEAK,
        TYPE_REQUEST_HIGH_RES_VIDEO, TYPE_REQUEST_LOW_RES_VIDEO,
        TYPE_OPEN_VIDEO_DEVICE, TYPE_REQUEST_HIRES_QUALITY,
        TYPE_DEL_SPEAKER, TYPE_REQUEST_SVC_LAYERS,
        TYPE_SET_CHATROOM_OPTIONS,
        TYPE_CREATE_SCHEDULED_MEETING, // Deprecated
        TYPE_DELETE_SCHEDULED_MEETING, TYPE_FETCH_SCHEDULED_MEETING_OCCURRENCES,
        TYPE_UPDATE_SCHEDULED_MEETING_OCCURRENCE,
        TYPE_UPDATE_SCHEDULED_MEETING, TYPE_WR_PUSH, TYPE_WR_ALLOW, TYPE_WR_KICK,
        TOTAL_OF_REQUEST_TYPES
    };

    enum {
        AUDIO = 0,
        VIDEO = 1
    };

    virtual ~MegaChatRequest();

    /**
     * @brief Creates a copy of this MegaChatRequest object
     *
     * The resulting object is fully independent of the source MegaChatRequest,
     * it contains a copy of all internal attributes, so it will be valid after
     * the original object is deleted.
     *
     * You are the owner of the returned object
     *
     * @return Copy of the MegaChatRequest object
     */
    virtual MegaChatRequest *copy();

    /**
     * @brief Returns the type of request associated with the object
     * @return Type of request associated with the object
     */
    virtual int getType() const;

    /**
     * @brief Returns a readable string that shows the type of request
     *
     * This function returns a pointer to a statically allocated buffer.
     * You don't have to free the returned pointer
     *
     * @return Readable string showing the type of request
     */
    virtual const char *getRequestString() const;

    /**
     * @brief Returns a readable string that shows the type of request
     *
     * This function provides exactly the same result as MegaChatRequest::getRequestString.
     * It's provided for a better Java compatibility
     *
     * @return Readable string showing the type of request
     */
    virtual const char* toString() const;

    /**
     * @brief Returns the tag that identifies this request
     *
     * The tag is unique for the MegaChatApi object that has generated it only
     *
     * @return Unique tag that identifies this request
     */
    virtual int getTag() const;

    /**
     * @brief Returns a number related to this request
     * @return Number related to this request
     */
    virtual long long getNumber() const;

    /**
     * @brief Return the number of times that a request has temporarily failed
     * @return Number of times that a request has temporarily failed
     */
    virtual int getNumRetry() const;

    /**
     * @brief Returns a flag related to the request
     *
     * This value is valid for these requests:
     * - MegaChatApi::createChat - Creates a chat for one or more participants
     * - MegaChatApi::openChatPreview - Returns true if it's a meeting room
     * - MegaChatApi::checkChatPreview -Returns true if it's a meeting room
     *
     * @return Flag related to the request
     */
    virtual bool getFlag() const;

    /**
     * @brief Returns the list of peers in a chat.
     *
     * The SDK retains the ownership of the returned value. It will be valid until
     * the MegaChatRequest object is deleted.
     *
     * This value is valid for these requests:
     * - MegaChatApi::createChat - Returns the list of peers and their privilege level
     *
     * @return List of peers of a chat
     */
    virtual MegaChatPeerList *getMegaChatPeerList();

    /**
     * @brief Returns the handle that identifies the chat
     * @return The handle of the chat
     */
    virtual MegaChatHandle getChatHandle();

    /**
     * @brief Returns the handle that identifies the user
     * @return The handle of the user
     */
    virtual MegaChatHandle getUserHandle();

    /**
     * @brief Returns the privilege level
     * @return The access level of the user in the chat
     */
    virtual int getPrivilege();

    /**
     * @brief Returns a text relative to this request
     *
     * The SDK retains the ownership of the returned value. It will be valid until
     * the MegaChatRequest object is deleted.
     *
     * @return Text relative to this request
     */
    virtual const char *getText() const;

    /**
     * @brief Returns a link relative to this request
     *
     * The SDK retains the ownership of the returned value. It will be valid until
     * the MegaChatRequest object is deleted.
     *
     * @return Link relative to this request
     */
    virtual const char *getLink() const;

    /**
     * @brief Returns a message contained on request
     *
     * The SDK retains the ownership of the returned value. It will be valid until
     * the MegaChatRequest object is deleted.
     *
     * @return Message relative to this request
     */
    virtual MegaChatMessage *getMegaChatMessage();

    /**
     * @brief Returns the list of nodes on this request.
     *
     * The SDK retains the ownership of the returned value. It will be valid until
     * the MegaChatRequest object is deleted.
     *
     * This value is valid for these requests:
     * - MegaChatApi::attachNodes - Returns the list of nodes attached to the message
     *
     * @return List of nodes in this request
     */
    virtual mega::MegaNodeList *getMegaNodeList();

    /**
     * @brief Returns the list of handles related to this request
     *
     * The SDK retains the ownership of the returned value. It will be valid until
     * the MegaChatRequest object is deleted.
     *
     * This value is valid for these requests:
     * - MegaChatApi::pushReceived - Returns the list of ids for unread messages in the chatid
     *   (you can get the list of chatids from \c getMegaHandleList)
     *
     * @param chatid MegaChatHandle that identifies the chat room
     * @return mega::MegaHandleList of handles for a given chatid
     */
    virtual mega::MegaHandleList *getMegaHandleListByChat(MegaChatHandle chatid);

    /**
     * @brief Returns the scheduled meeting list
     *
     * The SDK retains the ownership of the returned value. It will be valid until
     * the MegaChatRequest object is deleted.
     *
     * @return scheduled meeting list
     */
    virtual MegaChatScheduledMeetingList* getMegaChatScheduledMeetingList() const;

    /**
     * @brief Returns the scheduled meeting occurrences list
     *
     * The SDK retains the ownership of the returned value. It will be valid until
     * the MegaChatRequest object is deleted.
     *
     * @return scheduled meeting occurrences list
     */
    virtual MegaChatScheduledMeetingOccurrList* getMegaChatScheduledMeetingOccurrList() const;

    /**
     * @brief Returns the list of handles related to this request
     *
     * The SDK retains the ownership of the returned value. It will be valid until
     * the MegaChatRequest object is deleted.
     *
     * This value is valid for these requests:
     * - MegaChatApi::pushReceived - Returns the list of chatids with unread messages
     * - MegaChatApi::openChatPreview - Returns a vector with one element (callid), if call doesn't exit it will be NULL
     * - MegaChatApi::checkChatPreview - Returns a vector with one element (callid), if call doesn't exit it will be NULL
     *
     * @return mega::MegaHandleList of handles for a given chatid
     */
    virtual mega::MegaHandleList *getMegaHandleList();

    /**
     * @brief Returns the type of parameter related to the request
     *
     * This value is valid for these requests:
     * - MegaChatApi::enableAudio - Returns MegaChatRequest::AUDIO
     * - MegaChatApi::disableAudio - Returns MegaChatRequest::AUDIO
     * - MegaChatApi::enableVideo - Returns MegaChatRequest::VIDEO
     * - MegaChatApi::disableVideo - Returns MegaChatRequest::VIDEO
     * - MegaChatApi::attachVoiceMessage - Returns one
     * - MegaChatApi::attachNode - Returns zero
     * - MegaChatApi::retryPendingConnections - Returns one for refreshUrl
     * - MegaChatApi::pushReceived - Returns zero Android, one IOS
     *
     * @return Type of parameter related to the request
     */
    virtual int getParamType();
};

/**
 * @brief Interface to receive information about requests
 *
 * All requests allows to pass a pointer to an implementation of this interface in the last parameter.
 * You can also get information about all requests using MegaChatApi::addChatRequestListener
 *
 * MegaListener objects can also receive information about requests
 *
 * This interface uses MegaChatRequest objects to provide information of requests. Take into account that not all
 * fields of MegaChatRequest objects are valid for all requests. See the documentation about each request to know
 * which fields contain useful information for each one.
 *
 */
class MegaChatRequestListener
{
public:
    /**
     * @brief This function is called when a request is about to start being processed
     *
     * The SDK retains the ownership of the request parameter.
     * Don't use it after this functions returns.
     *
     * The api object is the one created by the application, it will be valid until
     * the application deletes it.
     *
     * @param api MegaChatApi object that started the request
     * @param request Information about the request
     */
    virtual void onRequestStart(MegaChatApi* api, MegaChatRequest *request);

    /**
     * @brief This function is called when a request has finished
     *
     * There won't be more callbacks about this request.
     * The last parameter provides the result of the request. If the request finished without problems,
     * the error code will be API_OK
     *
     * The SDK retains the ownership of the request and error parameters.
     * Don't use them after this functions returns.
     *
     * The api object is the one created by the application, it will be valid until
     * the application deletes it.
     *
     * @param api MegaChatApi object that started the request
     * @param request Information about the request
     * @param e Error information
     */
    virtual void onRequestFinish(MegaChatApi* api, MegaChatRequest *request, MegaChatError* e);

    /**
     * @brief This function is called to inform about the progres of a request
     *
     * The SDK retains the ownership of the request parameter.
     * Don't use it after this functions returns.
     *
     * The api object is the one created by the application, it will be valid until
     * the application deletes it.
     *
     * @param api MegaChatApi object that started the request
     * @param request Information about the request
     * @see MegaChatRequest::getTotalBytes MegaChatRequest::getTransferredBytes
     */
    virtual void onRequestUpdate(MegaChatApi*api, MegaChatRequest *request);

    /**
     * @brief This function is called when there is a temporary error processing a request
     *
     * The request continues after this callback, so expect more MegaChatRequestListener::onRequestTemporaryError or
     * a MegaChatRequestListener::onRequestFinish callback
     *
     * The SDK retains the ownership of the request and error parameters.
     * Don't use them after this functions returns.
     *
     * The api object is the one created by the application, it will be valid until
     * the application deletes it.
     *
     * @param api MegaChatApi object that started the request
     * @param request Information about the request
     * @param error Error information
     */
    virtual void onRequestTemporaryError(MegaChatApi *api, MegaChatRequest *request, MegaChatError* error);
    virtual ~MegaChatRequestListener();
};

/**
 * @brief Represents the configuration of the online presence for the account
 *
 * The online presence configuration includes the following:
 *
 * - Online status - it can be one of the following values:
 *
 *      - MegaChatApi::STATUS_OFFLINE = 1
 *          The user appears as being offline
 *
 *      - MegaChatApi::STATUS_AWAY = 2
 *          The user is away and might not answer.
 *
 *      - MegaChatApi::STATUS_ONLINE = 3
 *          The user is connected and online.
 *
 *      - MegaChatApi::STATUS_BUSY = 4
 *          The user is busy and don't want to be disturbed.
 *
 * - Autoway: if enabled, the online status will change from MegaChatApi::STATUS_ONLINE to
 *  MegaChatApi::STATUS_AWAY automatically after a timeout.
 *
 * @note The autoaway settings are preserved even when the auto-away mechanism is inactive (i.e. when
 * the status is other than online or the user has enabled the persistence of the status.
 * When the autoaway mechanish is enabled, it requires the app calls \c MegaChatApi::signalPresenceActivity
 * in order to prevent becoming MegaChatApi::STATUS_AWAY automatically after the timeout.
 * You can check if the autoaway mechanism is active by calling \c MegaChatApi::isSignalActivityRequired.
 * While the is in background status, without user's activity, there is no need tosignal it.
 *
 * - Persist: if enabled, the online status will be preserved, even if user goes offline or closes the app
 *
 * - Last-green visibility: if enabled, the last-time the user was seen as MegaChatApi::STATUS_ONLINE will
 * be retrievable by other users. If disabled, it's kept secret.
 *
 * @note The last-green visibility can be changed by MegaChatApi::setLastGreenVisible and can be checked by
 * MegaChatPresenceConfig::isLastGreenVisible. The last-green time for other users can be retrieved
 * by MegaChatApi::requestLastGreen.
 * @note While the last-green visibility is disabled, the last-green time will not be recorded by the server.
 *
 * - Pending: if true, it means the configuration is being saved in the server, but not confirmed yet
 *
 * @note When the online status is pending, apps may notice showing a blinking status or similar.
 */
class MegaChatPresenceConfig
{
public:
    virtual ~MegaChatPresenceConfig() {}

    /**
     * @brief Creates a copy of this MegaChatPresenceConfig object
     *
     * The resulting object is fully independent of the source MegaChatPresenceConfig,
     * it contains a copy of all internal attributes, so it will be valid after
     * the original object is deleted.
     *
     * You are the owner of the returned object
     *
     * @return Copy of the MegaChatRequest object
     */
    virtual MegaChatPresenceConfig *copy() const;

    /**
     * @brief Get the online status specified in the settings
     *
     * It can be one of the following values:
     * - MegaChatApi::STATUS_OFFLINE = 1
     * The user appears as being offline
     *
     * - MegaChatApi::STATUS_AWAY = 2
     * The user is away and might not answer.
     *
     * - MegaChatApi::STATUS_ONLINE = 3
     * The user is connected and online.
     *
     * - MegaChatApi::STATUS_BUSY = 4
     * The user is busy and don't want to be disturbed.
     */
    virtual int getOnlineStatus() const;

    /**
     * Whether the autoaway setting is enabled or disabled. Note
     * that the option can be enabled, but the auto-away mechanism
     * can be inactive. I.e. when the status is not online or the user
     * has enabled the persistence of the status.
     *
     * @see \c MegaChatPresenceConfig::isPersist
     *
     * @return True if the user will be away after a timeout.
     */
    virtual bool isAutoawayEnabled() const;

    /**
     * @return Number of seconds to change the online status to away
     */
    virtual int64_t getAutoawayTimeout() const;

    /**
     * @return True if the online status will persist after going offline and/or closing the app
     */
    virtual bool isPersist() const;

    /**
     * @return True if the presence configuration is pending to be confirmed by server
     */
    virtual bool isPending() const;

    /**
     * @return True if our last green is visible to other users
     */
    virtual bool isLastGreenVisible() const;
};

/**
 * @brief Interface to receive SDK logs
 *
 * You can implement this class and pass an object of your subclass to MegaChatApi::setLoggerObject
 * to receive SDK logs. You will have to use also MegaChatApi::setLogLevel to select the level of
 * the logs that you want to receive.
 *
 */
class MegaChatLogger
{
public:
    /**
     * @brief This function will be called with all logs with level <= your selected
     * level of logging (by default it is MegaChatApi::LOG_LEVEL_INFO)
     *
     * The SDK retains the ownership of this string, it won't be valid after this funtion returns.
     *
     * @param loglevel Log level of this message
     *
     * Valid values are:
     * - MegaChatApi::LOG_LEVEL_ERROR   = 1
     * - MegaChatApi::LOG_LEVEL_WARNING = 2
     * - MegaChatApi::LOG_LEVEL_INFO    = 3
     * - MegaChatApi::LOG_LEVEL_VERBOSE = 4
     * - MegaChatApi::LOG_LEVEL_DEBUG   = 5
     * - MegaChatApi::LOG_LEVEL_MAX     = 6
     *
     * @param message Log message
     *
     * The SDK retains the ownership of this string, it won't be valid after this funtion returns.
     *
     */
    virtual void log(int loglevel, const char *message);
    virtual ~MegaChatLogger(){}
};

/**
 * @brief Provides information about an error
 */
class MegaChatError
{
public:
    enum {
        ERROR_OK        =   0,
        ERROR_UNKNOWN   =  -1,		// internal error
        ERROR_ARGS      =  -2,		// bad arguments
        ERROR_TOOMANY   =  -6,		// too many uses for this resource
        ERROR_NOENT     =  -9,		// resource does not exist
        ERROR_ACCESS    = -11,		// access denied
        ERROR_EXIST     = -12		// resource already exists
    };

    MegaChatError() {}
    virtual ~MegaChatError() {}

    virtual MegaChatError *copy() = 0;

    /**
     * @brief Returns the error code associated with this MegaChatError
     * @return Error code associated with this MegaChatError
     */
    virtual int getErrorCode() const = 0;

    /**
     * @brief Returns the type of the error associated with this MegaChatError
     * @return Type of the error associated with this MegaChatError
     */
    virtual int getErrorType() const = 0;

    /**
     * @brief Returns a readable description of the error
     *
     * @return Readable description of the error
     */
    virtual const char* getErrorString() const = 0;

    /**
     * @brief Returns a readable description of the error
     *
     * This function provides exactly the same result as MegaChatError::getErrorString.
     * It's provided for a better Java compatibility
     *
     * @return Readable description of the error
     */
    virtual const char* toString() const = 0;
};

/**
 * @brief Allows to manage the chat-related features of a MEGA account
 *
 * You must provide an appKey to use this SDK. You can generate an appKey for your app for free here:
 * - https://mega.nz/#sdk
 *
 * To properly initialize the chat engine and start using the chat features, you should follow this sequence:
 *     1. Create an object of MegaApi class (see https://github.com/meganz/sdk/tree/master#usage)
 *     2. Create an object of MegaChatApi class: passing the MegaApi instance to the constructor,
 * so the chat SDK can create its client and register listeners to receive the own handle, list of users and chats
 *     3. Call MegaChatApi::init() to initialize the chat engine.
 *         [at this stage, if the app provided a session id, it can retrieve chatrooms and can operate in offline mode (INIT_HAS_OFFLINE_SESSION)]
 *         [If the app provided a email+pwd, it will enter into INIT_WAITING_NEW_SESSION and needs to wait for INIT_ONLINE_SESSION]
 *     4. Call MegaApi::login() and wait for completion
 *     5. Call MegaApi::fetchnodes() and wait for completion
 *         [at this stage, cloud storage apps are ready, but chat-engine is offline]
 *     6. The app is ready to operate when the callback onChatInitStateUpdate() notifies a valid
 *          session: INIT_ONLINE_SESSION
 *
 * Important considerations:
 *  - In order to logout from the account, the app should call MegaApi::logout before MegaChatApi::logout.
 *  - The instance of MegaChatApi must be deleted before the instance of MegaApi passed to the constructor.
 *  - In case we have init session in anonymous mode the app should call MegaChatApi::logout manually.
 *
 * In order to initialize in anonymous mode, the app will skip the steps 1, 4 and 5, but needs to perform steps 2, 3 and
 * 6 accordingly (but replacing the call to MegaChatApi::init by MegaChatApi::initAnonymous).
 *
 * Some functions in this class return a pointer and give you the ownership. In all of them, memory allocations
 * are made using new (for single objects) and new[] (for arrays) so you should use delete and delete[] to free them.
 */
class MegaChatApi
{

public:
    enum {
        STATUS_OFFLINE    = 1,      /// Can be used for invisible mode
        STATUS_AWAY       = 2,      /// User is not available
        STATUS_ONLINE     = 3,      /// User is available
        STATUS_BUSY       = 4,      /// User don't expect notifications nor call requests
        STATUS_INVALID    = 15      /// Invalid value. Presence not received yet
    };

    enum
    {
        //0 is reserved to overwrite completely disabled logging. Used only by logger itself
        LOG_LEVEL_ERROR     = 1,    /// Error information but will continue application to keep running.
        LOG_LEVEL_WARNING   = 2,    /// Information representing errors in application but application will keep running
        LOG_LEVEL_INFO      = 3,    /// Mainly useful to represent current progress of application.
        LOG_LEVEL_VERBOSE   = 4,    /// More information than the usual logging mode
        LOG_LEVEL_DEBUG     = 5,    /// Informational logs, that are useful for developers. Only applicable if DEBUG is defined.
        LOG_LEVEL_MAX       = 6     /// Maximum level of informational logs
    };

    enum
    {
        SOURCE_ERROR    = -1,
        SOURCE_NONE     = 0,
        SOURCE_LOCAL,
        SOURCE_REMOTE
    };

    enum
    {
        INIT_ERROR                  = -1,   /// Initialization failed --> disable chat
        INIT_NOT_DONE               = 0,    /// Initialization not done yet
        INIT_WAITING_NEW_SESSION    = 1,    /// No \c sid provided at init() --> force a login+fetchnodes
        INIT_OFFLINE_SESSION        = 2,    /// Initialization successful for offline operation
        INIT_ONLINE_SESSION         = 3,    /// Initialization successful for online operation --> login+fetchnodes completed
        INIT_ANONYMOUS              = 4,    /// Initialization successful for anonymous operation
        INIT_TERMINATED             = 5,    /// Client is disconnected and terminated
        INIT_NO_CACHE               = 7,    /// Cache not available for \c sid provided --> it requires login+fetchnodes
    };

    enum
    {
        DISCONNECTED    = 0,    /// No connection established
        CONNECTING      = 1,    /// A call to connect() is in progress
        CONNECTED       = 2     /// A call to connect() succeed
    };

    enum
    {
        CHAT_CONNECTION_OFFLINE     = 0,    /// No connection to chatd, offline mode
        CHAT_CONNECTION_IN_PROGRESS = 1,    /// Establishing connection to chatd
        CHAT_CONNECTION_LOGGING     = 2,    /// Connected to chatd, logging in (not ready to send/receive messages, etc)
        CHAT_CONNECTION_ONLINE      = 3     /// Connection with chatd is ready and logged in
    };

    enum
    {
        DB_ERROR_UNEXPECTED         = -1,   /// Unexpected database error (not received by apps, just for internal use)
        DB_ERROR_IO                 = 1,    /// I/O error in Data base    (non recoverable)
        DB_ERROR_FULL               = 2,    /// Database or disk is full  (non recoverable)
    };

    enum
    {
        CHAT_TYPE_ALL             = 0,  /// All chats types
        CHAT_TYPE_INDIVIDUAL      = 1,  /// 1on1 chats
        CHAT_TYPE_GROUP           = 2,  /// Group chats, public and private ones (non meeting rooms)
        CHAT_TYPE_GROUP_PRIVATE   = 3,  /// Private group chats (non meeting rooms)
        CHAT_TYPE_GROUP_PUBLIC    = 4,  /// Public group chats  (non meeting rooms)
        CHAT_TYPE_MEETING_ROOM    = 5,  /// Meeting rooms
        CHAT_TYPE_NON_MEETING     = 6,  /// Non meeting rooms (1on1 and groupchats public and private ones)
    };

    enum
    {
        CHAT_OPTION_EMPTY            = 0x00,   /// Empty chat options
        CHAT_OPTION_SPEAK_REQUEST    = 0x01,   /// Speak request
        CHAT_OPTION_WAITING_ROOM     = 0x02,   /// Waiting room
        CHAT_OPTION_OPEN_INVITE      = 0x04,   /// Open invite
    };

    enum
    {
        CHAT_FILTER_BY_NO_FILTER                = 0,
        CHAT_FILTER_BY_INDIVIDUAL_OR_GROUP      = 1,
        CHAT_FILTER_BY_PUBLIC_OR_PRIVATE        = 2,
        CHAT_FILTER_BY_MEETING_OR_NON_MEETING   = 4,
        CHAT_FILTER_BY_ARCHIVED_OR_NON_ARCHIVED = 8,
        CHAT_FILTER_BY_ACTIVE_OR_NON_ACTIVE     = 16,
        CHAT_FILTER_BY_READ_OR_UNREAD           = 32,
    };

    enum
    {
        CHAT_GET_INDIVIDUAL = 1,  CHAT_GET_GROUP        = 0,
        CHAT_GET_PUBLIC     = 2,  CHAT_GET_PRIVATE      = 0,
        CHAT_GET_MEETING    = 4,  CHAT_GET_NON_MEETING  = 0,
        CHAT_GET_ARCHIVED   = 8,  CHAT_GET_NON_ARCHIVED = 0,
        CHAT_GET_ACTIVE     = 16, CHAT_GET_NON_ACTIVE   = 0,
        CHAT_GET_READ       = 32, CHAT_GET_UNREAD       = 0,
    };

    // SFUID default value. API will start calls in SFU server it consider
    static constexpr int SFU_ID_DEFAULT = -1;

    // chat will reuse an existent megaApi instance (ie. the one for cloud storage)
    /**
     * @brief Creates an instance of MegaChatApi to access to the chat-engine.
     *
     * @param megaApi Instance of MegaApi to be used by the chat-engine.
     */
    MegaChatApi(mega::MegaApi *megaApi);

    virtual ~MegaChatApi();

    static const char *getAppDir();

    /**
     * @brief Set a MegaChatLogger implementation to receive SDK logs
     *
     * Logs received by this objects depends on the active log level.
     * By default, it is MegaChatApi::LOG_LEVEL_INFO. You can change it
     * using MegaChatApi::setLogLevel.
     *
     * The logger object can be removed by passing NULL as \c megaLogger.
     *
     * @param megaLogger MegaChatLogger implementation. NULL to remove the existing object.
     */
    static void setLoggerObject(MegaChatLogger *megaLogger);

    /**
     * @brief Set the active log level
     *
     * This function sets the log level of the logging system. If you set a log listener using
     * MegaApi::setLoggerObject, you will receive logs with the same or a lower level than
     * the one passed to this function.
     *
     * @param logLevel Active log level
     *
     * Valid values are:
     * - MegaChatApi::LOG_LEVEL_ERROR   = 1
     * - MegaChatApi::LOG_LEVEL_WARNING = 2
     * - MegaChatApi::LOG_LEVEL_INFO    = 3
     * - MegaChatApi::LOG_LEVEL_VERBOSE = 4
     * - MegaChatApi::LOG_LEVEL_DEBUG   = 5
     * - MegaChatApi::LOG_LEVEL_MAX     = 6
     */
    static void setLogLevel(int logLevel);

    /**
     * @brief Enable the usage of colouring for logging in the console
     *
     * Karere library uses ANSI escape codes to color messages in the log when they
     * are printed in a terminal. However, sometimes the terminal doesn't support those
     * codes, resulting on weird characters at the beggining of each line.
     *
     * By default, colors are disabled.
     *
     * @param useColors True to enable them, false to disable.
     */
    static void setLogWithColors(bool useColors);

    /**
     * @brief Enable the logging in the console
     *
     * By default, logging to console is enabled.
     *
     * @param enable True to enable it, false to disable.
     */
    static void setLogToConsole(bool enable);

    /**
     * @brief Initializes karere
     *
     * If no session is provided, karere will listen to the fetchnodes event in order to register
     * a new session and create its cache. It will return MegaChatApi::INIT_WAITING_NEW_SESSION.
     *
     * If a session id is provided, karere will try to resume the session from its cache and will
     * return MegaChatApi::INIT_OFFLINE_SESSION.
     *
     * If a session id is provided but the correspoding cache is not available, it will return
     * MegaChatApi::INIT_NO_CACHE and the app should go through a login + fetchnodes in order to
     * re-create a new cache from scratch. No need to invalidate the SDK's cache, MEGAchat's cache
     * will be regenerated based on data from SDK's cache upong fetchnodes completion.
     *
     * The initialization status is notified via `MegaChatListener::onChatInitStateUpdate`. See
     * the documentation of the callback for possible values.
     *
     * This function should be called before MegaApi::login and MegaApi::fetchnodes.
     *
     * In case of background services, like CameraUploads or NSE, the init() should be followed by
     * a call to MegaChatApi::setBackgroundStatus(true), so the client connects to chatd/presenced
     * signalling the background state appropriately.
     *
     * @param sid Session id that wants to be resumed, or NULL if a new session will be created.
     * @return The initialization state
     */
    int init(const char *sid);

    /**
     * @brief Initializes karere in Lean Mode
     *
     * In Lean Mode, the app may skip the fetchnodes step after login.
     * MEGAchat will not wait for the completion of fetchnodes. It will resume the cached
     * state from persistent storage.
     *
     * @note This mode is required by iOS Notification Service Extension (NSE). The extension restricts
     * the amount of memory used by the app. In order to avoid OOM errors, the iOS app may use this mode
     * to skip the fetchnodes and, consequently, save some bytes by not loading all the nodes of the
     * account in memory.
     *
     * If a session id is provided, karere will try to resume the session from its cache and will
     * return MegaChatApi::INIT_OFFLINE_SESSION. Since a fetchnodes is not requires for this mode,
     * the app should not expect a transition to MegaChatApi::INIT_ONLINE_SESION.
     *
     * If no session is provided, or if it is provided but the correspoding cache is not available,
     * it will return MegaChatApi::INIT_ERROR. No Lean Mode will be available in that case.
     *
     * The initialization status is notified via `MegaChatListener::onChatInitStateUpdate`. See
     * the documentation of the callback for possible values.
     *
     * This function should be called before MegaApi::login.
     *
     * @param sid Session id that wants to be resumed.
     * @return The initialization state
     */
    int initLeanMode(const char *sid);

    /**
     * @brief Import messages from an external DB
     *
     * This method allows to import messages from an external cache. The cache should be a copy
     * of the app's cache, but may include new messages that wants to be imported into the app's
     * cache in one shot. In case the history has been truncated, this method applies truncation.
     *
     * The associated request type with this request is MegaChatRequest::TYPE_IMPORT_MESSAGES
     * Valid data in the MegaChatRequest object received on callbacks:
     * - MegaChatRequest::getText - Returns the cache path
     *
     * Valid data in the MegaChatRequest object received in onRequestFinish when the error code
     * is MegaError::ERROR_OK:
     * - MegaChatRequest::getNumber - Total number of messages added/updated
     *
     * @note This mode is required by iOS Notification Service Extension (NSE). The extension runs
     * separately from iOS app, with its independent cache.
     *
     * The request will fail with MegaChatError::ERROR_ACCESS when this function is
     * called without a previous call to \c MegaChatApi::init or when the initialization
     * state is other than MegaChatApi::INIT_OFFLINE_SESSION or MegaChatApi::INIT_ONLINE_SESSION.
     *
     * @param externalDbPath path of the external BD
     * @param listener MegaChatRequestListener to track this request
     */
    void importMessages(const char *externalDbPath, MegaChatRequestListener *listener = nullptr);

    /**
     * @brief Reset the Client Id for chatd
     *
     * When the app is running and another instance is launched i.e (share-extension in iOS),
     * chatd closes the connection if a new connection is established with the same Client Id.
     *
     * The purpose of this function is reset the Client Id in order to avoid that chatd closes
     * the other connections.
     *
     * This function should be called after MegaChatApi::init.
     */
    void resetClientid();

    /**
     * @brief Initializes karere in anonymous mode for preview of chat-links
     *
     * The initialization state will be MegaChatApi::INIT_ANONYMOUS if successful. In
     * case of initialization error, it will return MegaChatApi::INIT_ERROR.
     *
     * This function should be called to preview chat-links without a valid session (anonymous mode).
     *
     * @note The app will not call MegaApi::login nor MegaApi::fetchnodes.
     *
     * The anonymous mode is going to initialize the chat engine but is not going to login in MEGA,
     * so the way to logout in anoymous mode is call MegaChatApi::logout manually.
     *
     * @return The initialization state
     */
    int initAnonymous();

    /**
     * @brief Returns the current initialization state
     *
     * The possible values are:
     *  - MegaChatApi::INIT_ERROR = -1
     *  - MegaChatApi::INIT_NOT_DONE = 0
     *  - MegaChatApi::INIT_WAITING_NEW_SESSION = 1
     *  - MegaChatApi::INIT_OFFLINE_SESSION = 2
     *  - MegaChatApi::INIT_ONLINE_SESSION = 3
     *  - MegaChatApi::INIT_ANONYMOUS = 4
     *  - MegaChatApi::INIT_TERMINATED = 5
     *  - MegaChatApi::INIT_NO_CACHE = 7
     *
     * If \c MegaChatApi::init() has not been called yet, this function returns INIT_NOT_DONE
     *
     * If the chat-engine is being logged out, it returns INIT_TERMINATED.
     *
     * @return The current initialization state
     */
    int getInitState();

    // ============= Requests ================

    /**
     * @brief Returns the current state of the client
     *
     * It can be one of the following values:
     *  - MegaChatApi::DISCONNECTED = 0
     *  - MegaChatApi::CONNECTING   = 1
     *  - MegaChatApi::CONNECTED    = 2
     *
     * @note Even if this function returns CONNECTED, it does not mean the client
     * is fully connected to chatd and presenced.
     * @see MegaChatApi::getChatConnectionState and MegaChatApi::areAllChatsLoggedIn.
     *
     * @return The connection's state of the client
     */
    int getConnectionState();

    /**
     * @brief Returns the current state of the connection to chatd for a given chatroom
     *
     * The possible values are:
     *  - MegaChatApi::CHAT_CONNECTION_OFFLINE      = 0
     *  - MegaChatApi::CHAT_CONNECTION_IN_PROGRESS  = 1
     *  - MegaChatApi::CHAT_CONNECTION_LOGGING      = 2
     *  - MegaChatApi::CHAT_CONNECTION_ONLINE       = 3
     *
     * You can check if all chats are online with MegaChatApi::areAllChatsLoggedIn.
     *
     * @param chatid MegaChatHandle that identifies the chat room
     * @return The state of connection
     */
    int getChatConnectionState(MegaChatHandle chatid);
    
    /**
     * @brief Check whether client is logged in into all chats
     *
     * @return True if connection to chatd is MegaChatApi::CHAT_CONNECTION_ONLINE, false otherwise.
     */
    bool areAllChatsLoggedIn();

    /**
     * @brief Refresh DNS servers and retry pending connections
     *
     * The associated request type with this request is MegaChatRequest::TYPE_RETRY_PENDING_CONNECTIONS
     * Valid data in the MegaChatRequest object received on callbacks:
     * - MegaChatRequest::getFlag - Returns true if force disconnect
     * - MegaChatRequest::getParamType - Returns one for refresh url
     *
     * @param disconnect False to simply abort any backoff, true to disconnect and reconnect from scratch.
     * @param listener MegaChatRequestListener to track this request
     */
    void retryPendingConnections(bool disconnect = false, MegaChatRequestListener *listener = NULL);

    /**
     * @brief Refresh URLs and establish fresh connections
     *
     * The associated request type with this request is MegaChatRequest::TYPE_RETRY_PENDING_CONNECTIONS
     *
     * A disconnect will be forced automatically, followed by a reconnection to the fresh URLs
     * retrieved from API. This parameter is useful when the URL for the API is changed
     * via MegaApi::changeApiUrl.
     *
     * @param listener MegaChatRequestListener to track this request
     */
    void refreshUrl(MegaChatRequestListener *listener = NULL);

    /**
     * @brief Logout of chat servers invalidating the session
     *
     * The associated request type with this request is MegaChatRequest::TYPE_LOGOUT.
     *
     * The request will fail with MegaChatError::ERROR_ACCESS when this function is
     * called without a previous call to \c MegaChatApi::init or when MEGAchat is already
     * logged out.
     *
     * @note MEGAchat automatically logs out when it detects the MegaApi instance has an
     * invalid session id. No need to call it explicitely, except to disable the chat.
     *
     * @param listener MegaChatRequestListener to track this request
     */
    void logout(MegaChatRequestListener *listener = NULL);

    /**
     * @brief Logout of chat servers without invalidating the session
     *
     * The associated request type with this request is MegaChatRequest::TYPE_LOGOUT
     *
     * After calling \c localLogout, the subsequent call to MegaChatApi::init expects to
     * have an already existing session created by MegaApi::fastLogin(session)
     *
     * @param listener MegaChatRequestListener to track this request
     */
    void localLogout(MegaChatRequestListener *listener = NULL);

    /**
     * @brief Set your configuration for online status.
     *
     * The associated request type with this request is MegaChatRequest::TYPE_SET_CHAT_STATUS
     * Valid data in the MegaChatRequest object received on callbacks:
     * - MegaChatRequest::getNumber - Returns the new status of the user in chat.
     *
     * The request will fail with MegaChatError::ERROR_ARGS when this function is
     * called with the same value \c status than the currently cofigured status.
     * @see MegaChatPresenceConfig::getOnlineStatus to check the current status.
     *
     * The request will fail with MegaChatError::ERROR_ACCESS when this function is
     * called and the connection to presenced is down.
     *
     * @param status Online status in the chat.
     *
     * It can be one of the following values:
     * - MegaChatApi::STATUS_OFFLINE = 1
     * The user appears as being offline
     *
     * - MegaChatApi::STATUS_AWAY = 2
     * The user is away and might not answer.
     *
     * - MegaChatApi::STATUS_ONLINE = 3
     * The user is connected and online.
     *
     * - MegaChatApi::STATUS_BUSY = 4
     * The user is busy and don't want to be disturbed.
     *
     * @param listener MegaChatRequestListener to track this request
     */
    void setOnlineStatus(int status, MegaChatRequestListener *listener = NULL);

    /**
     * @brief Enable/disable the autoaway option, with one specific timeout
     *
     * When autoaway is enabled and persist is false, the app should call to
     * \c signalPresenceActivity regularly in order to keep the current online status.
     * Otherwise, after \c timeout seconds, the online status will be changed to away.
     *
     * The maximum timeout for the autoaway feature is 87420 seconds, roughly a day.
     *
     * The associated request type with this request is MegaChatRequest::TYPE_SET_PRESENCE_AUTOAWAY
     * Valid data in the MegaChatRequest object received on callbacks:
     * - MegaChatRequest::getFlag() - Returns true if autoaway is enabled.
     * - MegaChatRequest::getNumber - Returns the specified timeout.
     *
     * The request will fail with MegaChatError::ERROR_ARGS when this function is
     * called with a larger timeout than the maximum allowed, 87420 seconds.
     *
     * @param enable True to enable the autoaway feature
     * @param timeout Seconds to wait before turning away (if no activity has been signalled)
     * @param listener MegaChatRequestListener to track this request
     */
    void setPresenceAutoaway(bool enable, int64_t timeout, MegaChatRequestListener *listener = NULL);

    /**
     * @brief Enable/disable the persist option
     *
     * When this option is enable, the online status shown to other users will be the
     * one specified by the user, even when you are disconnected.
     *
     * The associated request type with this request is MegaChatRequest::TYPE_SET_PRESENCE_PERSIST
     * Valid data in the MegaChatRequest object received on callbacks:
     * - MegaChatRequest::getFlag() - Returns true if presence status is persistent.
     *
     * @param enable True to enable the persist feature
     * @param listener MegaChatRequestListener to track this request
     */
    void setPresencePersist(bool enable, MegaChatRequestListener *listener = NULL);

    /**
     * @brief Enable/disable the visibility of when the logged-in user was online (green)
     *
     * If this option is disabled, the last-green won't be available for other users when it is
     * requested through MegaChatApi::requestLastGreen. The visibility is enabled by default.
     *
     * While this option is disabled and the user sets the green status temporary, the number of
     * minutes since last-green won't be updated. Once enabled back, the last-green will be the
     * last-green while the visibility was enabled (or updated if the user sets the green status).
     *
     * The associated request type with this request is MegaChatRequest::TYPE_SET_LAST_GREEN_VISIBLE
     * Valid data in the MegaChatRequest object received on callbacks:
     * - MegaChatRequest::getFlag() - Returns true when attempt to enable visibility of last-green.
     *
     * @param enable True to enable the visibility of our last green
     * @param listener MegaChatRequestListener to track this request
     */
    void setLastGreenVisible(bool enable, MegaChatRequestListener *listener = NULL);

    /**
     * @brief Request the number of minutes since the user was seen as green by last time.
     *
     * Apps may call this function to retrieve the minutes elapsed since the user was seen
     * as green (MegaChatApi::STATUS_ONLINE) by last time.
     * Apps must NOT call this function if the current status of the user is already green.
     *
     * The number of minutes since the user was seen as green by last time, if any, will
     * be notified in the MegaChatListener::onChatPresenceLastGreen callback. Note that,
     * if the user was never seen green by presenced or the user has disabled the visibility
     * of the last-green with MegaChatApi::setLastGreenVisible, there will be no notification
     * at all.
     *
     * The associated request type with this request is MegaChatRequest::TYPE_LAST_GREEN
     * Valid data in the MegaChatRequest object received on callbacks:
     * - MegaChatRequest::getUserHandle() - Returns the handle of the user
     *
     * @param userid MegaChatHandle from user that last green has been requested
     * @param listener MegaChatRequestListener to track this request
     */
    void requestLastGreen(MegaChatHandle userid, MegaChatRequestListener *listener = NULL);

    /**
     * @brief Signal there is some user activity
     *
     * When the presence configuration is set to autoaway (and persist is false), this
     * function should be called regularly to not turn into away status automatically.
     *
     * A good approach is to call this function with every mouse move or keypress on desktop
     * platforms; or at any finger tap or gesture and any keypress on mobile platforms.
     *
     * Failing to call this function, you risk a user going "Away" while typing a lengthy message,
     * which would be awkward.
     *
     * The associated request type with this request is MegaChatRequest::TYPE_SIGNAL_ACTIVITY.
     *
     * @param listener MegaChatRequestListener to track this request
     */
    void signalPresenceActivity(MegaChatRequestListener *listener = NULL);

    /**
     * @brief Get your currently online status.
     *
     * @note This function may return a different online status than the online status from
     * MegaChatPresenceConfig::getOnlineStatus. In example, when the user has configured the
     * autoaway option, after the timeout has expired, the status will be Away instead of Online.
     *
     * It can be one of the following values:
     * - MegaChatApi::STATUS_OFFLINE = 1
     * The user appears as being offline
     *
     * - MegaChatApi::STATUS_AWAY = 2
     * The user is away and might not answer.
     *
     * - MegaChatApi::STATUS_ONLINE = 3
     * The user is connected and online.
     *
     * - MegaChatApi::STATUS_BUSY = 4
     * The user is busy and don't want to be disturbed.
     */
    int getOnlineStatus();

    /**
     * @brief Check if the online status is already confirmed by the server
     *
     * When a new online status is requested by MegaChatApi::setOnlineStatus, it's not
     * immediately set, but sent to server for confirmation. If the status is not confirmed
     * the requested online status will not be seen by other users yet.
     *
     * The apps may use this function to indicate the status is not confirmed somehow, like
     * with a slightly different icon, blinking or similar.
     *
     * @return True if the online status is confirmed by server
     */
    bool isOnlineStatusPending();

    /**
     * @brief Get the current presence configuration
     *
     * You take the ownership of the returned value
     *
     * @see \c MegaChatPresenceConfig for further details.
     *
     * @return The current presence configuration, or NULL if not received yet from server
     */
    MegaChatPresenceConfig *getPresenceConfig();

    /**
     * @brief Returns whether the autoaway mechanism is active.
     *
     * @note This function may return false even when the Presence settings
     * establish that autoaway option is active. It happens when the persist
     * option is enabled and when the status is offline or away.
     *
     * @return True if the app should call \c MegaChatApi::signalPresenceActivity
     */
    bool isSignalActivityRequired();

    /**
     * @brief Get the online status of a user.
     *
     * It can be one of the following values:
     *
     * - MegaChatApi::STATUS_OFFLINE = 1
     * The user appears as being offline
     *
     * - MegaChatApi::STATUS_AWAY = 2
     * The user is away and might not answer.
     *
     * - MegaChatApi::STATUS_ONLINE = 3
     * The user is connected and online.
     *
     * - MegaChatApi::STATUS_BUSY = 4
     * The user is busy and don't want to be disturbed.
     *
     * @param userhandle Handle of the peer whose name is requested.
     * @return Online status of the user
     */
    int getUserOnlineStatus(MegaChatHandle userhandle);

    /**
     * @brief Set the status of the app
     *
     * Apps in mobile devices can be in different status. Typically, foreground and
     * background. The app should define its status in order to receive notifications
     * from server when the app is in background.
     *
     * This function doesn't have any effect until MEGAchat is fully initialized (meaning that
     * MegaChatApi::getInitState returns the value MegaChatApi::INIT_OFFLINE_SESSION or
     * MegaChatApi::INIT_ONLINE_SESSION).
     *
     * If MEGAchat is currently not connected to chatd, the request will fail with a
     * MegaChatError::ERROR_ACCESS. If that case, when transitioning from foreground to
     * background, the app should wait for being reconnected (@see MegaChatListener::onChatConnectionStateUpdate)
     * in order to ensure the server is aware of the new status of the app, specially in iOS where
     * the OS may kill the connection.
     *
     * The associated request type with this request is MegaChatRequest::TYPE_SET_BACKGROUND_STATUS
     * Valid data in the MegaChatRequest object received on callbacks:
     * - MegaChatRequest::getFlag - Returns the value of 1st parameter
     *
     * @param background True if the the app is in background, false if in foreground.
     */
    void setBackgroundStatus(bool background, MegaChatRequestListener *listener = NULL);

    /**
     * @brief Returns the background status established in MEGAchat
     *
     * This function will return -1 when MEGAchat is not fully initialized. It requires that
     * MegaChatApi::getInitState returns the value MegaChatApi::INIT_OFFLINE_SESSION or
     * MegaChatApi::INIT_ONLINE_SESSION.
     *
     * @return 0 for foreground, 1 for background, -1 if not fully initialized
     */
    int getBackgroundStatus();

    /**
     * @brief Returns the current firstname of the user
     *
     * This function is useful to get the firstname of users who participated in a groupchat with
     * you but already left. If the user sent a message, you may want to show the name of the sender.
     *
     * The associated request type with this request is MegaChatRequest::TYPE_GET_FIRSTNAME
     * Valid data in the MegaChatRequest object received on callbacks:
     * - MegaChatRequest::getUserHandle - Returns the handle of the user
     * - MegaChatRequest::getLink - Returns the authorization token. Previewers of chatlinks are not allowed
     * to retrieve user attributes like firstname or lastname, unless they provide a valid authorization token.
     *
     * Valid data in the MegaChatRequest object received in onRequestFinish when the error code
     * is MegaError::ERROR_OK:
     * - MegaChatRequest::getText - Returns the firstname of the user
     *
     * @param userhandle Handle of the user whose name is requested.
     * @param authorizationToken This value can be obtained with MegaChatRoom::getAuthorizationToken
     * @param listener MegaChatRequestListener to track this request
     */
    void getUserFirstname(MegaChatHandle userhandle, const char *authorizationToken, MegaChatRequestListener *listener = NULL);

    /**
     * @brief Returns the current firstname of the user
     *
     * Returns NULL if data is not cached yet.
     *
     * You take the ownership of returned value
     *
     * @param userhandle Handle of the user whose first name is requested.
     * @return The first name from user
     */
    const char* getUserFirstnameFromCache(MegaChatHandle userhandle);

    /**
     * @brief Returns the current lastname of the user
     *
     * This function is useful to get the lastname of users who participated in a groupchat with
     * you but already left. If the user sent a message, you may want to show the name of the sender.
     *
     * The associated request type with this request is MegaChatRequest::TYPE_GET_LASTNAME
     * Valid data in the MegaChatRequest object received on callbacks:
     * - MegaChatRequest::getUserHandle - Returns the handle of the user
     * - MegaChatRequest::getLink - Returns the authorization token. Previewers of chatlinks are not allowed
     * to retrieve user attributes like firstname or lastname, unless they provide a valid authorization token.
     *
     * Valid data in the MegaChatRequest object received in onRequestFinish when the error code
     * is MegaError::ERROR_OK:
     * - MegaChatRequest::getText - Returns the lastname of the user
     *
     * @param userhandle Handle of the user whose name is requested.
     * @param authorizationToken This value can be obtained with MegaChatRoom::getAuthorizationToken
     * @param listener MegaChatRequestListener to track this request
     */
    void getUserLastname(MegaChatHandle userhandle, const char *authorizationToken, MegaChatRequestListener *listener = NULL);

    /**
     * @brief Returns the current lastname of the user
     *
     * Returns NULL if data is not cached yet.
     *
     * You take the ownership of returned value
     *
     * @param userhandle Handle of the user whose last name is requested.
     * @return The last name from user
     */
    const char* getUserLastnameFromCache(MegaChatHandle userhandle);

    /**
     * @brief Returns the current fullname of the user
     *
     * Returns NULL if data is not cached yet.
     *
     * You take the ownership of returned value
     *
     * @param userhandle Handle of the user whose fullname is requested.
     * @return The full name from user
     */
    const char* getUserFullnameFromCache(MegaChatHandle userhandle);

    /**
     * @brief Returns the current email address of the contact
     *
     * This function is useful to get the email address of users you are NOT contact with.
     * Note that for any other user without contact relationship, this function will return NULL.
     *
     * You take the ownership of the returned value
     *
     * This function is useful to get the email address of users who participate in a groupchat with
     * you but are not your contacts.
     *
     * The associated request type with this request is MegaChatRequest::TYPE_GET_EMAIL
     * Valid data in the MegaChatRequest object received on callbacks:
     * - MegaChatRequest::getUserHandle - Returns the handle of the user
     *
     * Valid data in the MegaChatRequest object received in onRequestFinish when the error code
     * is MegaError::ERROR_OK:
     * - MegaChatRequest::getText - Returns the email address of the user
     *
     * @param userhandle Handle of the user whose name is requested.
     * @param listener MegaChatRequestListener to track this request
     */
    void getUserEmail(MegaChatHandle userhandle, MegaChatRequestListener *listener = NULL);

    /**
     * @brief Returns the current email address of the user
     *
     * Returns NULL if data is not cached yet or it's not possible to get
     *
     * You take the ownership of returned value
     *
     * @param userhandle Handle of the user whose email is requested.
     * @return The email from user
     */
    const char* getUserEmailFromCache(MegaChatHandle userhandle);

    /**
     * @brief Returns the known alias given to the user
     *
     * Returns NULL if data is not cached yet or it's not possible to get
     *
     * You take the ownership of returned value
     *
     * @param userhandle Handle of the user whose alias is requested.
     * @return The alias from user
     */
    const char *getUserAliasFromCache(MegaChatHandle userhandle);

    /**
     * @brief Returns all the known aliases
     *
     * Returns NULL if data is not cached yet or it's not possible to get
     *
     * You take the ownership of returned value
     *
     * @return The list of aliases
     */
    ::mega::MegaStringMap *getUserAliasesFromCache();

    /**
     * @brief request to server user attributes
     *
     * This function is useful to get the email address, first name, last name and full name
     * from chat link participants that they are not loaded
     *
     * After request is finished, you can call to MegaChatApi::getUserFirstnameFromCache,
     * MegaChatApi::getUserLastnameFromCache, MegaChatApi::getUserFullnameFromCache,
     * MegaChatApi::getUserEmailFromCache (email will not available in anonymous mode)
     *
     * The associated request type with this request is MegaChatRequest::TYPE_GET_PEER_ATTRIBUTES
     * Valid data in the MegaChatRequest object received on callbacks:
     * - MegaChatRequest::getChatHandle - Returns the handle of chat
     * - MegaChatRequest::getMegaHandleList - Returns the handles of user that attributes have been requested
     *
     * @param chatid Handle of the chat whose member attributes requested
     * @param userList List of user whose attributes has been requested
     * @param listener MegaChatRequestListener to track this request
     */
    void loadUserAttributes(MegaChatHandle chatid, mega::MegaHandleList *userList, MegaChatRequestListener *listener = nullptr);

    /**
     * @brief Maximum number of participants in a chat whose attributes are automatically fetched
     *
     * For very large chatrooms, the user attributes that are usually pre-loaded automatically by MEGAchat
     * are not loaded. Instead, the app needs to call MegaChatApi::loadUserAttributes in order to request them.
     * Once the request finishes, attributes like the firstname or the email will be available through the getters,
     * like MegaChatApi::getUserFirstnameFromCache and alike.
     * @return Maximun number of member in public chat which attributes are requested automatically
     */
    unsigned int getMaxParticipantsWithAttributes();

    /**
     * @brief Returns the current email address of the contact
     *
     * This function is useful to get the email address of users you are contact with and users
     * you were contact with in the past and later on the contact relationship was broken.
     * Note that for any other user without contact relationship, this function will return NULL.
     *
     * You take the ownership of the returned value
     *
     * @param userhandle Handle of the user whose name is requested.
     * @return The email address of the contact, or NULL if not found.
     */
    char *getContactEmail(MegaChatHandle userhandle);

    /**
     * @brief Returns the userhandle of the contact
     *
     * This function is useful to get the handle of users you are contact with and users
     * you were contact with in the past and later on the contact relationship was broken.
     * Note that for any other user without contact relationship, this function will return
     * MEGACHAT_INVALID_HANDLE.
     *
     * @param email Email address of the user whose handle is requested.
     * @return The userhandle of the contact, or MEGACHAT_INVALID_HANDLE if not found.
     */
    MegaChatHandle getUserHandleByEmail(const char *email);

    /**
     * @brief Returns the handle of the logged in user.
     *
     * This function works even in offline mode (MegaChatApi::INIT_OFFLINE_SESSION),
     * since the value is retrieved from cache.
     *
     * @return Own user handle
     */
    MegaChatHandle getMyUserHandle();

    /**
     * @brief Returns the client id handle of the logged in user for a chatroom
     *
     * The clientId is not the same for all chatrooms. If \c chatid is invalid, this function
     * returns 0
     *
     * In offline mode (MegaChatApi::INIT_OFFLINE_SESSION), this function returns 0
     *
     * @return Own client id handle
     */
    MegaChatHandle getMyClientidHandle(MegaChatHandle chatid);

    /**
     * @brief Returns the firstname of the logged in user.
     *
     * This function works even in offline mode (MegaChatApi::INIT_OFFLINE_SESSION),
     * since the value is retrieved from cache.
     *
     * You take the ownership of the returned value
     *
     * @return Own user firstname
     */
    char *getMyFirstname();

    /**
     * @brief Returns the lastname of the logged in user.
     *
     * This function works even in offline mode (MegaChatApi::INIT_OFFLINE_SESSION),
     * since the value is retrieved from cache.
     *
     * You take the ownership of the returned value
     *
     * @return Own user lastname
     */
    char *getMyLastname();

    /**
     * @brief Returns the fullname of the logged in user.
     *
     * This function works even in offline mode (MegaChatApi::INIT_OFFLINE_SESSION),
     * since the value is retrieved from cache.
     *
     * You take the ownership of the returned value
     *
     * @return Own user fullname
     */
    char *getMyFullname();

    /**
     * @brief Returns the email of the logged in user.
     *
     * This function works even in offline mode (MegaChatApi::INIT_OFFLINE_SESSION),
     * since the value is retrieved from cache.
     *
     * You take the ownership of the returned value
     *
     * @return Own user email
     */
    char *getMyEmail();


    /**
     * @brief Get all chatrooms (1on1 and groupal) of this MEGA account
     *
     * It is needed to have successfully called \c MegaChatApi::init (the initialization
     * state should be \c MegaChatApi::INIT_OFFLINE_SESSION or \c MegaChatApi::INIT_ONLINE_SESSION)
     * before calling this function.
     *
     * You take the ownership of the returned value
     *
     * @return List of MegaChatRoom objects with all chatrooms of this account.
     */
    MegaChatRoomList *getChatRooms();

    /**
     * @brief Returns a list of chatrooms of this MEGA account filtered by type
     *
     * It is needed to have successfully called \c MegaChatApi::init (the initialization
     * state should be \c MegaChatApi::INIT_OFFLINE_SESSION or \c MegaChatApi::INIT_ONLINE_SESSION)
     * before calling this function.
     *
     * @param type Type of the chatrooms returned by this method.
     * Valid values for param type are:
     * - MegaChatApi::CHAT_TYPE_ALL             = 0,  /// All chats types
     * - MegaChatApi::CHAT_TYPE_INDIVIDUAL      = 1,  /// 1on1 chats
     * - MegaChatApi::CHAT_TYPE_GROUP           = 2,  /// Group chats, public and private ones (non meeting rooms)
     * - MegaChatApi::CHAT_TYPE_GROUP_PRIVATE   = 3,  /// Private group chats (non meeting rooms)
     * - MegaChatApi::CHAT_TYPE_GROUP_PUBLIC    = 4,  /// Public group chats  (non meeting rooms)
     * - MegaChatApi::CHAT_TYPE_MEETING_ROOM    = 5,  /// Meeting rooms
     * - MegaChatApi::CHAT_TYPE_NON_MEETING     = 6,  /// Non meeting rooms (1on1 and groupchats public and private ones)
     *
     * In case you provide an invalid value for type param, this method will returns an empty list
     *
     * You take the ownership of the returned value
     *
     * @return List of MegaChatRoom objects filtered by type of this account.
     */
    MegaChatRoomList* getChatRoomsByType(int type = CHAT_TYPE_ALL);

    /**
     * @brief Get the MegaChatRoom that has a specific handle
     *
     * You can get the handle of a MegaChatRoom using MegaChatRoom::getChatId or
     * MegaChatListItem::getChatId.
     *
     * It is needed to have successfully called \c MegaChatApi::init (the initialization
     * state should be \c MegaChatApi::INIT_OFFLINE_SESSION or \c MegaChatApi::INIT_ONLINE_SESSION)
     * before calling this function.
     *
     * You take the ownership of the returned value
     *
     * @param chatid MegaChatHandle that identifies the chat room
     * @return MegaChatRoom object for the specified \c chatid
     */
    MegaChatRoom *getChatRoom(MegaChatHandle chatid);

    /**
     * @brief Get the MegaChatRoom for the 1on1 chat with the specified user
     *
     * If the 1on1 chat with the user specified doesn't exist, this function will
     * return NULL.
     *
     * It is needed to have successfully called \c MegaChatApi::init (the initialization
     * state should be \c MegaChatApi::INIT_OFFLINE_SESSION or \c MegaChatApi::INIT_ONLINE_SESSION)
     * before calling this function.
     *
     * You take the ownership of the returned value
     *
     * @param userhandle MegaChatHandle that identifies the user
     * @return MegaChatRoom object for the specified \c userhandle
     */
    MegaChatRoom *getChatRoomByUser(MegaChatHandle userhandle);

    /**
     * @brief Get all chatrooms (individual and groupal) with limited information
     *
     * It is needed to have successfully called \c MegaChatApi::init (the initialization
     * state should be \c MegaChatApi::INIT_OFFLINE_SESSION or \c MegaChatApi::INIT_ONLINE_SESSION)
     * before calling this function.
     *
     * Note that MegaChatListItem objects don't include as much information as
     * MegaChatRoom objects, but a limited set of data that is usually displayed
     * at the list of chatrooms, like the title of the chat or the unread count.
     *
     * You take the ownership of the returned value
     *
     * @param mask represents what filters to apply to the list of chats
     * - To apply individual/group filter use       CHAT_FILTER_BY_INDIVIDUAL_OR_GROUP
     * - To apply public/private filter use         CHAT_FILTER_BY_PUBLIC_OR_PRIVATE
     * - To apply meeting/non-meeting filter use    CHAT_FILTER_BY_MEETING_OR_NON_MEETING
     * - To apply archived/non-archived filter use  CHAT_FILTER_BY_ARCHIVED_OR_NON_ARCHIVED
     * - To apply active/non-active filter use      CHAT_FILTER_BY_ACTIVE_OR_NON_ACTIVE
     * - To apply read/unread (messages) filter use CHAT_FILTER_BY_READ_OR_UNREAD
     * To combine different masks in any order use the + operator
     * CHAT_FILTER_BY_NO_FILTER mask should be used alone and it will ignore any value in the param filter
     *
     * @param filter represents the values to apply in the filter
     * To select individual chats use   CHAT_GET_INDIVIDUAL
     * To select group chats use        CHAT_GET_GROUP
     * To select public chats use       CHAT_GET_PUBLIC
     * To select private chats use      CHAT_GET_PRIVATE
     * To select meeting chats use      CHAT_GET_MEETING
     * To select non-meeting chats use  CHAT_GET_NON_MEETING
     * To select archived chats use     CHAT_GET_ARCHIVED
     * To select non-archived chats use CHAT_GET_NON_ARCHIVED
     * To select active chats use       CHAT_GET_ACTIVE
     * To select non-active chats use   CHAT_GET_NON_ACTIVE
     * To select read chats use         CHAT_GET_READ
     * To select unread chats use       CHAT_GET_UNREAD
     * Multiple conditions in any order may be applied using the + operator to combine them
     *
     * In case you provide an invalid filter (i.e. combination of mask and filter params), this function
     * returns an empty list
     *
     * @return List of MegaChatListItemList objects with all chatrooms of this account.
     */
    MegaChatListItemList* getChatListItems(const int mask, const int filter) const;

    /**
     * @brief Get all chatrooms (1on1 and groupal) with limited information
     *
     * It is needed to have successfully called \c MegaChatApi::init (the initialization
     * state should be \c MegaChatApi::INIT_OFFLINE_SESSION or \c MegaChatApi::INIT_ONLINE_SESSION)
     * before calling this function.
     *
     * Note that MegaChatListItem objects don't include as much information as
     * MegaChatRoom objects, but a limited set of data that is usually displayed
     * at the list of chatrooms, like the title of the chat or the unread count.
     *
     * This function filters out archived chatrooms. You can retrieve them by using
     * the function \c getArchivedChatListItems.
     *
     * You take the ownership of the returned value
     *
     * @deprecated use getChatListItems instead,
     * @return List of MegaChatListItemList objects with all chatrooms of this account.
     */
    MegaChatListItemList *getChatListItems();

    /**
     * @brief Get all chatrooms (1on1 and groupal) with limited information filtered by type
     *
     * It is needed to have successfully called \c MegaChatApi::init (the initialization
     * state should be \c MegaChatApi::INIT_OFFLINE_SESSION or \c MegaChatApi::INIT_ONLINE_SESSION)
     * before calling this function.
     *
     * Note that MegaChatListItem objects don't include as much information as
     * MegaChatRoom objects, but a limited set of data that is usually displayed
     * at the list of chatrooms, like the title of the chat or the unread count.
     *
     * This function filters out archived chatrooms. You can retrieve them by using
     * the function \c getArchivedChatListItems.
     *
     * You take the ownership of the returned value
     *
     * @param type Type of the chatListItems returned by this method.
     * Valid values for param type are:
     * - MegaChatApi::CHAT_TYPE_ALL             = 0,  /// All chats types
     * - MegaChatApi::CHAT_TYPE_INDIVIDUAL      = 1,  /// 1on1 chats
     * - MegaChatApi::CHAT_TYPE_GROUP           = 2,  /// Group chats, public and private ones (non meeting rooms)
     * - MegaChatApi::CHAT_TYPE_GROUP_PRIVATE   = 3,  /// Private group chats (non meeting rooms)
     * - MegaChatApi::CHAT_TYPE_GROUP_PUBLIC    = 4,  /// Public group chats  (non meeting rooms)
     * - MegaChatApi::CHAT_TYPE_MEETING_ROOM    = 5,  /// Meeting rooms
     * - MegaChatApi::CHAT_TYPE_NON_MEETING     = 6,  /// Non meeting rooms (1on1 and groupchats public and private ones)
     *
     * In case you provide an invalid value for type param, this method returns an empty list
     *
     * @deprecated use getChatListItems instead,
     * @return List of MegaChatListItemList objects with all chatrooms of this account filtered by type.
     */
    MegaChatListItemList* getChatListItemsByType(int type = CHAT_TYPE_ALL);

    /**
     * @brief Get all chatrooms (1on1 and groupal) that contains a certain set of participants
     *
     * It is needed to have successfully called \c MegaChatApi::init (the initialization
     * state should be \c MegaChatApi::INIT_OFFLINE_SESSION or \c MegaChatApi::INIT_ONLINE_SESSION)
     * before calling this function.
     *
     * Note that MegaChatListItem objects don't include as much information as
     * MegaChatRoom objects, but a limited set of data that is usually displayed
     * at the list of chatrooms, like the title of the chat or the unread count.
     *
     * This function returns even archived chatrooms.
     *
     * You take the ownership of the returned value
     *
     * @param peers MegaChatPeerList that contains the user handles of the chat participants,
     * except our own handle because MEGAchat doesn't include them in the map of members for each chatroom.
     *
     * @return List of MegaChatListItemList objects with the chatrooms that contains a certain set of participants.
     */
    MegaChatListItemList *getChatListItemsByPeers(MegaChatPeerList *peers);

    /**
     * @brief Get the MegaChatListItem that has a specific handle
     *
     * You can get the handle of the chatroom using MegaChatRoom::getChatId or
     * MegaChatListItem::getChatId.
     *
     * It is needed to have successfully called \c MegaChatApi::init (the initialization
     * state should be \c MegaChatApi::INIT_OFFLINE_SESSION or \c MegaChatApi::INIT_ONLINE_SESSION)
     * before calling this function.
     *
     * Note that MegaChatListItem objects don't include as much information as
     * MegaChatRoom objects, but a limited set of data that is usually displayed
     * at the list of chatrooms, like the title of the chat or the unread count.
     *
     * You take the ownership of the returned value
     *
     * @param chatid MegaChatHandle that identifies the chat room
     * @return MegaChatListItem object for the specified \c chatid
     */
    MegaChatListItem *getChatListItem(MegaChatHandle chatid);

    /**
     * @brief Return the number of chatrooms with unread messages
     *
     * Archived chatrooms or chatrooms in preview mode with unread messages
     * are not considered.
     *
     * @return The number of chatrooms with unread messages
     */
    int getUnreadChats();

    /**
     * @brief Return the chatrooms that are currently active
     *
     * This function filters out archived chatrooms.
     *
     * You take the onwership of the returned value.
     *
     * @deprecated use getChatListItems instead,
     * @return MegaChatListItemList including all the active chatrooms
     */
    MegaChatListItemList *getActiveChatListItems();

    /**
     * @brief Return the chatrooms that are currently inactive
     *
     * Chatrooms became inactive when you left a groupchat or you are removed by
     * a moderator. 1on1 chats do not become inactive, just read-only.
     *
     * This function filters out archived chatrooms.
     *
     * You take the onwership of the returned value.
     *
     * @deprecated use getChatListItems instead,
     * @return MegaChatListItemList including all the active chatrooms
     */
    MegaChatListItemList *getInactiveChatListItems();

    /**
     * @brief Return the archived chatrooms
     *
     * You take the onwership of the returned value.
     *
     * @deprecated use getChatListItems instead,
     * @return MegaChatListItemList including all the archived chatrooms
     */
    MegaChatListItemList *getArchivedChatListItems();

    /**
     * @brief Return the chatrooms that have unread messages
     *
     * Archived chatrooms with unread messages are not considered.
     *
     * This function filters out archived chatrooms.
     *
     * You take the onwership of the returned value.
     *
     * @deprecated use getChatListItems instead,
     * @return MegaChatListItemList including all the chatrooms with unread messages
     */
    MegaChatListItemList *getUnreadChatListItems();

    /**
     * @brief Get the chat id for the 1on1 chat with the specified user
     *
     * If the 1on1 chat with the user specified doesn't exist, this function will
     * return MEGACHAT_INVALID_HANDLE.
     *
     * @param userhandle MegaChatHandle that identifies the user
     * @return MegaChatHandle that identifies the 1on1 chatroom
     */
    MegaChatHandle getChatHandleByUser(MegaChatHandle userhandle);

    /**
     * @brief Allows to enable/disable the open invite option for a chat room
     * 
     * The open invite option allows users with MegaChatRoom::PRIV_STANDARD privilege, to invite other users into the chat
     *
     * The associated request type with this request is MegaChatRequest::TYPE_SET_CHATROOM_OPTIONS
     * Valid data in the MegaChatRequest object received on callbacks:
     * - MegaChatRequest::getChatHandle - Returns the handle of the chatroom
     * - MegaChatRequest::getPrivilege - Returns MegaChatApi::CHAT_OPTION_OPEN_INVITE
     * - MegaChatRequest::getFlag - Returns true if enabled was set true, otherwise it will return false
     *
     * On the onRequestFinish error, the error code associated to the MegaChatError can be:
     * - MegaChatError::ERROR_NOENT - If the chatroom does not exists or the chatid is invalid.
     * - MegaChatError::ERROR_ARGS - If the chatroom is a 1on1 chat
     * - MegaChatError::ERROR_ACCESS - If the caller is not an operator.
     * - MegaChatError::ERROR_EXIST - If the value of enabled is the same as open invite option
     *
     * @param chatid MegaChatHandle that identifies the chat room
     * @param enabled True if we want to enable open invite option, otherwise false.
     * @param listener MegaChatRequestListener to track this request
     */
    void setOpenInvite(MegaChatHandle chatid, bool enabled, MegaChatRequestListener* listener = NULL);

    /**
     * @brief Allows to enable/disable the speak request option for a chat room
     * 
     * If speak request option is enabled, during calls non moderator users, must request permission to speak
     *
     * The associated request type with this request is MegaChatRequest::TYPE_SET_CHATROOM_OPTIONS
     * Valid data in the MegaChatRequest object received on callbacks:
     * - MegaChatRequest::getChatHandle - Returns the handle of the chatroom
     * - MegaChatRequest::getPrivilege - Returns MegaChatApi::CHAT_OPTION_SPEAK_REQUEST
     * - MegaChatRequest::getFlag - Returns true if enabled was set true, otherwise it will return false
     *
     * On the onRequestFinish error, the error code associated to the MegaChatError can be:
     * - MegaChatError::ERROR_NOENT - If the chatroom does not exists or the chatid is invalid.
     * - MegaChatError::ERROR_ARGS - If the chatroom is a 1on1 chat
     * - MegaChatError::ERROR_ACCESS - If the caller is not an operator.
     * - MegaChatError::ERROR_EXIST - If the value of enabled is the same as speak request option
     *
     * @param chatid MegaChatHandle that identifies the chat room
     * @param enabled True if we want to enable speak request option, otherwise false.
     * @param listener MegaChatRequestListener to track this request
     */
    void setSpeakRequest(MegaChatHandle chatid, bool enabled, MegaChatRequestListener* listener = NULL);

    /**
     * @brief Allows to enable/disable the waiting room option for a chat room
     * 
     * If waiting room option is enabled, during calls non moderator members, will be placed into a waiting room.
     *
     * The associated request type with this request is MegaChatRequest::TYPE_SET_CHATROOM_OPTIONS
     * Valid data in the MegaChatRequest object received on callbacks:
     * - MegaChatRequest::getChatHandle - Returns the handle of the chatroom
     * - MegaChatRequest::getPrivilege - Returns MegaChatApi:::CHAT_OPTION_WAITING_ROOM
     * - MegaChatRequest::getFlag - Returns true if enabled was set true, otherwise it will return false
     *
     * On the onRequestFinish error, the error code associated to the MegaChatError can be:
     * - MegaChatError::ERROR_NOENT - If the chatroom does not exists or the chatid is invalid.
     * - MegaChatError::ERROR_ARGS - If the chatroom is a 1on1 chat
     * - MegaChatError::ERROR_ACCESS - If the caller is not an operator.
     * - MegaChatError::ERROR_EXIST - If the value of enabled is the same as waiting room option
     *
     * @param chatid MegaChatHandle that identifies the chat room
     * @param enabled True if we want to enable waiting room, otherwise false.
     * @param listener MegaChatRequestListener to track this request
     */
    void setWaitingRoom(MegaChatHandle chatid, bool enabled, MegaChatRequestListener* listener = NULL);

    /**
     * @brief Creates a chat for one or more participants, allowing you to specify their
     * permissions and if the chat should be a group chat or not (when it is just for 2 participants).
     *
     * There are two types of chat: permanent an group. A permanent chat is between two people, and
     * participants can not leave it.
     *
     * The creator of the chat will have moderator level privilege and should not be included in the
     * list of peers.
     *
     * The associated request type with this request is MegaChatRequest::TYPE_CREATE_CHATROOM
     * Valid data in the MegaChatRequest object received on callbacks:
     * - MegaChatRequest::getFlag - Returns if the new chat is a group chat or permanent chat
     * - MegaChatRequest::getPrivilege - Returns zero (private mode)
     * - MegaChatRequest::getMegaChatPeerList - List of participants and their privilege level
     *
     * Valid data in the MegaChatRequest object received in onRequestFinish when the error code
     * is MegaError::ERROR_OK:
     * - MegaChatRequest::getChatHandle - Returns the handle of the new chatroom
     *
     * On the onRequestFinish error, the error code associated to the MegaChatError can be:
     * - MegaChatError::ERROR_NOENT  - If the target user is the same user as caller
     * - MegaChatError::ERROR_ACCESS - If the target is not actually contact of the user.
     * - MegaChatError::ERROR_ACCESS - If no peers are provided for a 1on1 chatroom.
     *
     * @note If you are trying to create a chat with more than 1 other person, then it will be forced
     * to be a group chat.
     *
     * @note If peers list contains only one person, group chat is not set and a permament chat already
     * exists with that person, then this call will return the information for the existing chat, rather
     * than a new chat.
     *
     * @param group Flag to indicate if the chat is a group chat or not
     * @param peers MegaChatPeerList including other users and their privilege level
     * @param listener MegaChatRequestListener to track this request
     */
    void createChat(bool group, MegaChatPeerList *peers, MegaChatRequestListener *listener = NULL);

    /**
     * @brief Creates a chat for one or more participants, allowing you to specify their
     * permissions and if the chat should be a group chat or not (when it is just for 2 participants).
     *
     * There are two types of chat: permanent an group. A permanent chat is between two people, and
     * participants can not leave it.
     *
     * The creator of the chat will have moderator level privilege and should not be included in the
     * list of peers.
     *
     * The associated request type with this request is MegaChatRequest::TYPE_CREATE_CHATROOM
     * Valid data in the MegaChatRequest object received on callbacks:
     * - MegaChatRequest::getFlag - Returns if the new chat is a group chat or permanent chat
     * - MegaChatRequest::getPrivilege - Returns zero (private mode)
     * - MegaChatRequest::getMegaChatPeerList - List of participants and their privilege level
     * - MegaChatRequest::getText - Returns the title of the chat.
     *
     * Valid data in the MegaChatRequest object received in onRequestFinish when the error code
     * is MegaError::ERROR_OK:
     * - MegaChatRequest::getChatHandle - Returns the handle of the new chatroom
     *
     * On the onRequestFinish error, the error code associated to the MegaChatError can be:
     * - MegaChatError::ERROR_NOENT  - If the target user is the same user as caller
     * - MegaChatError::ERROR_ACCESS - If the target is not actually contact of the user.
     * - MegaChatError::ERROR_ACCESS - If no peers are provided for a 1on1 chatroom.
     *
     * @note If you are trying to create a chat with more than 1 other person, then it will be forced
     * to be a group chat.
     *
     * @note If peers list contains only one person, group chat is not set and a permament chat already
     * exists with that person, then this call will return the information for the existing chat, rather
     * than a new chat.
     *
     * @param group Flag to indicate if the chat is a group chat or not
     * @param title Null-terminated character string with the chat title. If the title
     * is longer than 30 characters, it will be truncated to that maximum length.
     * @param peers MegaChatPeerList including other users and their privilege level
     * @param listener MegaChatRequestListener to track this request
     */
    void createChat(bool group, MegaChatPeerList *peers, const char *title, MegaChatRequestListener *listener = NULL);

    /**
     * @brief Creates a groupal chat for one or more participants, allowing you to specify their permissions and creation chat options
     *
     * The creator of the chat will have moderator level privilege and should not be included in the
     * list of peers.
     *
     * The associated request type with this request is MegaChatRequest::TYPE_CREATE_CHATROOM
     * Valid data in the MegaChatRequest object received on callbacks:
     * - MegaChatRequest::getFlag - Returns if the new chat is a group chat or permanent chat
     * - MegaChatRequest::getPrivilege - Returns zero (private mode)
     * - MegaChatRequest::getMegaChatPeerList - List of participants and their privilege level
     * - MegaChatRequest::getText - Returns the title of the chat.
     * - MegaChatRequest::getParamType - Returns the values of params speakRequest, waitingRoom, openInvite in a bitmask.
     *  + To check if speakRequest was true you need to call MegaChatApiImpl::hasChatOptionEnabled(CHAT_OPTION_SPEAK_REQUEST, bitmask)
     *  + To check if waitingRoom was true you need to call MegaChatApiImpl::hasChatOptionEnabled(CHAT_OPTION_WAITING_ROOM, bitmask)
     *  + To check if openInvite was true you need to call MegaChatApiImpl::hasChatOptionEnabled(CHAT_OPTION_OPEN_INVITE, bitmask)
     *
     * Valid data in the MegaChatRequest object received in onRequestFinish when the error code
     * is MegaError::ERROR_OK:
     * - MegaChatRequest::getChatHandle - Returns the handle of the new chatroom
     *
     * On the onRequestFinish error, the error code associated to the MegaChatError can be:
     * - MegaChatError::ERROR_NOENT  - If the target user is the same user as caller
     * - MegaChatError::ERROR_ACCESS - If the target is not actually contact of the user.
     *
     * @note If you are trying to create a chat with more than 1 other person, then it will be forced
     * to be a group chat.
     *
     * @note If peers list contains only one person, group chat is not set and a permament chat already
     * exists with that person, then this call will return the information for the existing chat, rather
     * than a new chat.
     *
     * @param group Flag to indicate if the chat is a group chat or not
     * @param title Null-terminated character string with the chat title. If the title
     * is longer than 30 characters, it will be truncated to that maximum length.
     * @param peers MegaChatPeerList including other users and their privilege level
     * @param speakRequest True to set that during calls non moderator users, must request permission to speak
     * @param waitingRoom True to set that during calls, non moderator members will be placed into a waiting room.
     * A moderator user must grant each user access to the call.
     * @param openInvite to set that users with MegaChatRoom::PRIV_STANDARD privilege, can invite other users into the chat
     * @param listener MegaChatRequestListener to track this request
     */
    void createGroupChat(MegaChatPeerList* peers, const char* title,  bool speakRequest, bool waitingRoom, bool openInvite, MegaChatRequestListener* listener = NULL);

    /**
     * @brief Creates an public chatroom for multiple participants (groupchat)
     *
     * This function allows to create public chats, where the moderator can create chat links to share
     * the access to the chatroom via a URL (chat-link). In order to create a public chat-link, the
     * moderator can create/get a public handle for the chatroom and generate a URL by using
     * \c MegaChatApi::createChatLink. The chat-link can be deleted at any time by any moderator
     * by using \c MegaChatApi::removeChatLink.
     *
     * The chatroom remains in the public mode until a moderator calls \c MegaChatApi::setPublicChatToPrivate.
     *
     * Any user can preview the chatroom thanks to the chat-link by using \c MegaChatApi::openChatPreview.
     * Any user can join the chatroom thanks to the chat-link by using \c MegaChatApi::autojoinPublicChat.
     *
     * The associated request type with this request is MegaChatRequest::TYPE_CREATE_CHATROOM
     * Valid data in the MegaChatRequest object received on callbacks:
     * - MegaChatRequest::getFlag - Returns always true, since the new chat is a groupchat
     * - MegaChatRequest::getPrivilege - Returns one (public mode)
     * - MegaChatRequest::getMegaChatPeerList - List of participants and their privilege level
     * - MegaChatRequest::getText - Returns the title of the chat.
     *
     * Valid data in the MegaChatRequest object received in onRequestFinish when the error code
     * is MegaError::ERROR_OK:
     * - MegaChatRequest::getChatHandle - Returns the handle of the new chatroom
     *
     * On the onRequestFinish error, the error code associated to the MegaChatError can be:
     * - MegaChatError::ERROR_NOENT  - If the target user is the same user as caller
     * - MegaChatError::ERROR_ACCESS - If the target is not actually contact of the user.
     *
     * @param peers MegaChatPeerList including other users and their privilege level
     * @param title Null-terminated character string with the chat title. If the title
     * is longer than 30 characters, it will be truncated to that maximum length.
     * @param listener MegaChatRequestListener to track this request
     */
    void createPublicChat(MegaChatPeerList *peers, const char *title = NULL, MegaChatRequestListener *listener = NULL);

    /**
     * @brief Creates an public chatroom for multiple participants (groupchat) allowing you to specify creation chat options
     *
     * This function allows to create public chats, where the moderator can create chat links to share
     * the access to the chatroom via a URL (chat-link). In order to create a public chat-link, the
     * moderator can create/get a public handle for the chatroom and generate a URL by using
     * \c MegaChatApi::createChatLink. The chat-link can be deleted at any time by any moderator
     * by using \c MegaChatApi::removeChatLink.
     *
     * The chatroom remains in the public mode until a moderator calls \c MegaChatApi::setPublicChatToPrivate.
     *
     * Any user can preview the chatroom thanks to the chat-link by using \c MegaChatApi::openChatPreview.
     * Any user can join the chatroom thanks to the chat-link by using \c MegaChatApi::autojoinPublicChat.
     *
     * The associated request type with this request is MegaChatRequest::TYPE_CREATE_CHATROOM
     * Valid data in the MegaChatRequest object received on callbacks:
     * - MegaChatRequest::getFlag - Returns always true, since the new chat is a groupchat
     * - MegaChatRequest::getPrivilege - Returns one (public mode)
     * - MegaChatRequest::getMegaChatPeerList - List of participants and their privilege level
     * - MegaChatRequest::getText - Returns the title of the chat.
     * - MegaChatRequest::getParamType - Returns the values of params speakRequest, waitingRoom, openInvite in a bitmask.
     *  + To check if speakRequest was true you need to call MegaChatApiImpl::hasChatOptionEnabled(CHAT_OPTION_SPEAK_REQUEST, bitmask)
     *  + To check if waitingRoom was true you need to call MegaChatApiImpl::hasChatOptionEnabled(CHAT_OPTION_WAITING_ROOM, bitmask)
     *  + To check if openInvite was true you need to call MegaChatApiImpl::hasChatOptionEnabled(CHAT_OPTION_OPEN_INVITE, bitmask)
     *
     * Valid data in the MegaChatRequest object received in onRequestFinish when the error code
     * is MegaError::ERROR_OK:
     * - MegaChatRequest::getChatHandle - Returns the handle of the new chatroom
     *
     * On the onRequestFinish error, the error code associated to the MegaChatError can be:
     * - MegaChatError::ERROR_NOENT  - If the target user is the same user as caller
     * - MegaChatError::ERROR_ACCESS - If the target is not actually contact of the user.
     *
     * @param peers MegaChatPeerList including other users and their privilege level
     * @param title Null-terminated character string with the chat title. If the title
     * is longer than 30 characters, it will be truncated to that maximum length.
     * @param speakRequest True to set that during calls non moderator users, must request permission to speak
     * @param waitingRoom True to set that during calls, non moderator members will be placed into a waiting room.
     * A moderator user must grant each user access to the call.
     * @param openInvite to set that users with MegaChatRoom::PRIV_STANDARD privilege, can invite other users into the chat
     * @param listener MegaChatRequestListener to track this request
     */
    void createPublicChat(MegaChatPeerList* peers, const char* title, bool speakRequest, bool waitingRoom, bool openInvite,  MegaChatRequestListener* listener = NULL);

    /**
     * @brief Creates a meeting
     *
     * This function allows to create public chats, where the moderator can create chat links to share
     * the access to the chatroom via a URL (chat-link). In order to create a public chat-link, the
     * moderator can create/get a public handle for the chatroom and generate a URL by using
     * \c MegaChatApi::createChatLink. The chat-link can be deleted at any time by any moderator
     * by using \c MegaChatApi::removeChatLink.
     *
     * The chatroom remains in the public mode until a moderator calls \c MegaChatApi::setPublicChatToPrivate.
     *
     * Any user can preview the chatroom thanks to the chat-link by using \c MegaChatApi::openChatPreview.
     * Any user can join the chatroom thanks to the chat-link by using \c MegaChatApi::autojoinPublicChat.
     *
     * The associated request type with this request is MegaChatRequest::TYPE_CREATE_CHATROOM
     * Valid data in the MegaChatRequest object received on callbacks:
     * - MegaChatRequest::getFlag - Returns always true, since the new chat is a groupchat
     * - MegaChatRequest::getPrivilege - Returns one (public mode)
     * - MegaChatRequest::getMegaChatPeerList - List of participants and their privilege level
     * - MegaChatRequest::getText - Returns the title of the chat.
     * - MegaChatRequest::getNumber - Returns always 1, since the chatroom is a meeting
     *
     * Valid data in the MegaChatRequest object received in onRequestFinish when the error code
     * is MegaError::ERROR_OK:
     * - MegaChatRequest::getChatHandle - Returns the handle of the new chatroom
     *
     * On the onRequestFinish error, the error code associated to the MegaChatError can be:
     * - MegaChatError::ERROR_NOENT  - If the target user is the same user as caller
     * - MegaChatError::ERROR_ACCESS - If the target is not actually contact of the user.
     *
     * @param title Null-terminated character string with the chat title. If the title
     * is longer than 30 characters, it will be truncated to that maximum length.
     * @param listener MegaChatRequestListener to track this request
     */
    void createMeeting(const char *title = NULL, MegaChatRequestListener *listener = NULL);

    /**
     * @brief Creates a chatroom and a scheduled meeting for that chatroom
     *
     * The associated request type with this request is MegaChatRequest::TYPE_CREATE_CHATROOM
     * Valid data in the MegaChatRequest object received on callbacks:
     * - MegaChatRequest::request->getFlag - Returns always true as we are going to create a new chatroom
     * - MegaChatRequest::request->getNumber - Returns true if new chat is going to be a Meeting room
     * - MegaChatRequest::request->getPrivilege - Returns true is new chat is going to be a public chat room
     * - MegaChatRequest::getParamType - Returns the values of params speakRequest, waitingRoom, openInvite in a bitmask.
     *  + To check if speakRequest was true you need to call MegaChatApiImpl::hasChatOptionEnabled(CHAT_OPTION_SPEAK_REQUEST, bitmask)
     *  + To check if waitingRoom was true you need to call MegaChatApiImpl::hasChatOptionEnabled(CHAT_OPTION_WAITING_ROOM, bitmask)
     *  + To check if openInvite was true you need to call MegaChatApiImpl::hasChatOptionEnabled(CHAT_OPTION_OPEN_INVITE, bitmask)
     * - MegaChatRequest::request->getMegaChatScheduledMeetingList - returns a MegaChatScheduledMeetingList instance with a MegaChatScheduledMeeting
     *   (containing the params provided by user), or NULL in case request finished with an error.
     *
     * Valid data in the MegaChatRequest object received in onRequestFinish when the error code
     * is MegaError::ERROR_OK:
     * - MegaChatRequest::request->getMegaChatScheduledMeetingList - returns a MegaChatScheduledMeetingList with a MegaChatScheduledMeeting
     * (with definitive ScheduledMeeting updated from API)
     *
     * On the onRequestFinish error, the error code associated to the MegaChatError can be:
     * - MegaChatError::ERROR_ARGS  - if no peerlist is provided
     * - MegaChatError::ERROR_ARGS  - if timezone, startDateTime, endDateTime, title, or description are invalid
     * - MegaChatError::ERROR_ARGS  - if isMeeting is set true but publicChat is set to false
     * - MegaChatError::ERROR_ARGS  - if title (Max: 30 characters) or description (Max: 4000 characters) length exceed limits
     * - MegaChatError::ERROR_ACCESS  - if no user privilege is provided or no peers are provided for a group chatroom
     *
     * @param isMeeting True to create a meeting room, otherwise false
     * @param publicChat True to create a public chat, otherwise false
     * @param title Null-terminated character string with the scheduled meeting title. Minimum allowed length is 1 character without consider Null-terminated character.
     * Maximum allowed length is MegaChatScheduledMeeting::MAX_TITLE_LENGTH characters
     * @param speakRequest True to set that during calls non moderator users, must request permission to speak
     * @param waitingRoom True to set that during calls, non moderator members will be placed into a waiting room.
     * A moderator user must grant each user access to the call.
     * @param openInvite to set that users with MegaChatRoom::PRIV_STANDARD privilege, can invite other users into the chat
     * @param timezone Timezone where we want to schedule the meeting
     * @param startDate start date time of the meeting with the format (unix timestamp UTC)
     * @param endDate end date time of the meeting with the format (unix timestamp UTC)
     * @param description Null-terminated character string with the scheduled meeting description. Maximum allowed length is MegaChatScheduledMeeting::MAX_DESC_LENGTH characters
     * Note that description is a mandatory field, so in case you want to set an empty description, please provide an empty string with Null-terminated character at the end
     * @param flags Scheduled meeting flags to establish scheduled meetings flags like avoid email sending (Check MegaChatScheduledFlags class)
     * @param rules Repetition rules for creating a recurrent meeting (Check MegaChatScheduledRules class)
     * @param attributes - not supported yet
     * @param listener MegaChatRequestListener to track this request
     */
    void createChatroomAndSchedMeeting(MegaChatPeerList* peerList, bool isMeeting, bool publicChat, const char* title, bool speakRequest, bool waitingRoom, bool openInvite,
                                                          const char* timezone, MegaChatTimeStamp startDate, MegaChatTimeStamp endDate, const char* description,
                                                          const MegaChatScheduledFlags* flags, const MegaChatScheduledRules* rules,
                                                          const char* attributes = NULL, MegaChatRequestListener* listener = NULL);

    /**
     * @brief Modify an existing scheduled meeting
     *
     * Note: this action won't create a child scheduled meeting
     *
     * The associated request type with this request is MegaChatRequest::TYPE_UPDATE_SCHEDULED_MEETING
     * Valid data in the MegaChatRequest object received on callbacks:
     * - MegaChatRequest::request->getFlag - Returns always false as we are going to use an existing chatroom
     * - MegaChatRequest::request->getNumber - Returns false as we are going to use an existing chatroom
     * - MegaChatRequest::request->getPrivilege - Returns false as we are going to use an existing chatroom
     * - MegaChatRequest::request->getMegaChatScheduledMeetingList - returns a MegaChatScheduledMeetingList instance with a MegaChatScheduledMeeting
     * (containing the params provided by user), or NULL in case request finished with an error.
     *
     * Valid data in the MegaChatRequest object received in onRequestFinish when the error code
     * is MegaError::ERROR_OK:
     * - MegaChatRequest::request->getMegaChatScheduledMeetingList - returns a MegaChatScheduledMeetingList with a MegaChatScheduledMeeting
     * (with definitive ScheduledMeeting updated from API)
     *
     * On the onRequestFinish error, the error code associated to the MegaChatError can be:
     * - MegaChatError::ERROR_ARGS  - if chatid or schedId are invalid
     * - MegaChatError::ERROR_ARGS  - if timezone, startDateTime, endDateTime, title, description, flags and rules are invalid
     * - MegaChatError::ERROR_ARGS  - if title (Max: 30 characters) or description (Max: 4000 characters) length exceed limits
     * - MegaChatError::ERROR_NOENT - if chatroom or scheduled meeting don't exist
     *
     * @param chatid MegaChatHandle that identifies a chat room
     * @param schedId MegaChatHandle that identifies the scheduled meeting
     * @param timezone Timezone where we want to schedule the meeting
     * @param startDate start date time of the meeting with the format (unix timestamp UTC)
     * @param endDate end date time of the meeting with the format (unix timestamp UTC)
     * @param title Null-terminated character string with the scheduled meeting title. Maximum allowed length is MegaChatScheduledMeeting::MAX_TITLE_LENGTH characters
     * @param description Null-terminated character string with the scheduled meeting description. Maximum allowed length is MegaChatScheduledMeeting::MAX_DESC_LENGTH characters
     * @param cancelled True if scheduled meeting is going to be cancelled
     * @param flags Scheduled meeting flags to establish scheduled meetings flags like avoid email sending (Check MegaChatScheduledFlags class)
     * @param rules Repetition rules for creating a recurrent meeting (Check MegaChatScheduledRules class)
     * @param listener MegaChatRequestListener to track this request
     */
    void updateScheduledMeeting(MegaChatHandle chatid, MegaChatHandle schedId, const char* timezone, MegaChatTimeStamp startDate, MegaChatTimeStamp endDate,
                                                                         const char* title, const char* description, bool cancelled, const MegaChatScheduledFlags* flags, const MegaChatScheduledRules* rules,
                                                                         MegaChatRequestListener* listener = NULL);

    /**
     * @brief Modify an existing scheduled meeting occurrence
     *
     * Note: A scheduled meetings occurrence, is a MegaChatCall that will happen in the future
     * A scheduled meeting can produce one or multiple scheduled meeting occurrences
     *
     * Important considerations:
     *  - If the scheduled meeting associated to the occurrence we want to modify, doesn't have repetition rules, OR already has a
     *    parent scheduled meeting, this method won't to create a new child scheduled meeting (API requirement).
     *
     *  - If the scheduled meeting associated to the occurrence we want to modify, has repetition rules AND doesn't have a parent
     *    scheduled meeting, this method will create a new child scheduled meeting (with it's own schedId), that contains
     *    the modified ocurrence (API requirement)
     *
     * The associated request type with this request is MegaChatRequest::TYPE_UPDATE_SCHEDULED_MEETING_OCCURRENCE
     * Valid data in the MegaChatRequest object received on callbacks:
     * - MegaChatRequest::request->getNumber - Returns the original startDateTime of the occurrence that we want to modify
     * - MegaChatRequest::request->getMegaChatScheduledMeetingList - returns a MegaChatScheduledMeetingList instance with a MegaChatScheduledMeeting
     * (containing the params provided by user), or NULL in case request finished with an error.
     *
     * Valid data in the MegaChatRequest object received in onRequestFinish when the error code
     * is MegaError::ERROR_OK:
     * - MegaChatRequest::request->getMegaChatScheduledMeetingList - returns a MegaChatScheduledMeetingList with a MegaChatScheduledMeeting associated to the modified occurrence
     *  (with definitive ScheduledMeeting updated from API)
     *
     * On the onRequestFinish error, the error code associated to the MegaChatError can be:
     * - MegaChatError::ERROR_ARGS  - if timezone, startDateTime, endDateTime, title, or description are invalid
     *
     * @param chatid MegaChatHandle that identifies a chat room
     * @param schedId MegaChatHandle that identifies the scheduled meeting
     * @param schedStartDate start date time that along with schedId identifies the occurrence with the format (unix timestamp UTC)
     * @param overrides new start date time of the occurrence with the format (unix timestamp UTC)
     * @param newEndDate new end date time of the occurrence with the format (unix timestamp UTC)
     * @param cancelled True if scheduled meeting occurrence is going to be cancelled
     * @param listener MegaChatRequestListener to track this request
     */
    void updateScheduledMeetingOccurrence(MegaChatHandle chatid, MegaChatHandle schedId, MegaChatTimeStamp overrides,  MegaChatTimeStamp newStartDate,
                                          MegaChatTimeStamp newEndDate, bool cancelled, MegaChatRequestListener* listener = NULL);

    /**
     * @brief Removes a scheduled meeting by scheduled meeting id and chatid
     *
     * The associated request type with this request is MegaChatRequest::TYPE_DELETE_SCHEDULED_MEETING
     * Valid data in the MegaChatRequest object received on callbacks:
     * - MegaChatRequest::getChatHandle - Returns the handle of the chatroom
     * - MegaChatRequest::getUserHandle - Returns the scheduled meeting id
     *
     * On the onRequestFinish error, the error code associated to the MegaChatError can be:
     * - MegaChatError::ERROR_ARGS  - if chatid or schedId are invalid
     * - MegaChatError::ERROR_NOENT - If the chatroom or scheduled meeting does not exists
     *
     * @param chatid MegaChatHandle that identifies a chat room
     * @param schedId MegaChatHandle that identifies a scheduled meeting
     * @param listener MegaChatRequestListener to track this request
     */
    void removeScheduledMeeting(MegaChatHandle chatid, MegaChatHandle schedId, MegaChatRequestListener* listener = NULL);

    /**
     * @brief Get a list of all scheduled meeting for a chatroom
     *
     * Important consideration:
     * A Chatroom only should have one root scheduled meeting associated, it means that for all scheduled meeting
     * returned by this method, just one should have an invalid parent sched Id (MegaChatScheduledMeeting::parentSchedId)
     *
     * You take the ownership of the returned value
     *
     * @param chatid MegaChatHandle that identifies a chat room
     * @return List of MegaChatScheduledMeeting objects for a chatroom.
     */
    MegaChatScheduledMeetingList* getScheduledMeetingsByChat(MegaChatHandle chatid);

    /**
     * @brief Get a scheduled meeting given a chatid and a scheduled meeting id
     *
     * You take the ownership of the returned value
     *
     * @param chatid MegaChatHandle that identifies a chat room
     * @param schedId MegaChatHandle that identifies a scheduled meeting
     * @return A MegaChatScheduledMeeting given a chatid and a scheduled meeting id
     */
    MegaChatScheduledMeeting* getScheduledMeeting(MegaChatHandle chatid, MegaChatHandle schedId);

    /**
     * @brief Get a list of all scheduled meeting for all chatrooms
     *
     * Important consideration:
     * For every chatroom there should only exist one root scheduled meeting associated, it means that for all scheduled meeting
     * returned by this method, there should be just one scheduled meeting, with an invalid parent sched Id (MegaChatScheduledMeeting::parentSchedId),
     * for every different chatid.
     *
     * You take the ownership of the returned value
     *
     * @return List of MegaChatScheduledMeeting objects for all chatrooms.
     */
    MegaChatScheduledMeetingList* getAllScheduledMeetings();

    /**
     * @brief Get a list of all scheduled meeting occurrences for a chatroom
     *
     * A scheduled meetings occurrence, is a MegaChatCall that will happen in the future
     * A scheduled meeting can produce one or multiple scheduled meeting occurrences
     *
     * The associated request type with this request is MegaChatRequest::TYPE_FETCH_SCHEDULED_MEETING_OCCURRENCES
     * Valid data in the MegaChatRequest object received on callbacks:
     * - MegaChatRequest::getChatHandle - Returns the handle of the chatroom
     * - MegaChatRequest::getMegaChatScheduledMeetingOccurrList - Returns a list of scheduled meeting occurrences
     *
     * On the onRequestFinish error, the error code associated to the MegaChatError can be:
     * - MegaChatError::ERROR_ARGS  - if chatid is invalid
     * - MegaChatError::ERROR_NOENT - If the chatroom does not exists
     *
     * @deprecated This function must NOT be used in new developments. It will eventually become obsolete.
     *
     * @param chatid MegaChatHandle that identifies a chat room
     * @param listener MegaChatRequestListener to track this request
     */
    void fetchScheduledMeetingOccurrencesByChat(MegaChatHandle chatid, MegaChatRequestListener* listener = NULL);

    /**
     * @brief Get a list of all scheduled meeting occurrences for a chatroom
     *
     * A scheduled meetings occurrence, is a MegaChatCall that will happen in the future
     * A scheduled meeting can produce one or multiple scheduled meeting occurrences
     *
     * The associated request type with this request is MegaChatRequest::TYPE_FETCH_SCHEDULED_MEETING_OCCURRENCES
     * Valid data in the MegaChatRequest object received on callbacks:
     * - MegaChatRequest::getChatHandle - Returns the handle of the chatroom
     * - MegaChatRequest::getMegaChatScheduledMeetingOccurrList - Returns a list of scheduled meeting occurrences
     *   ordered by startDateTime, or NULL
     *
     * On the onRequestFinish error, the error code associated to the MegaChatError can be:
     * - MegaChatError::ERROR_ARGS  - if chatid is invalid
     * - MegaChatError::ERROR_NOENT - If the chatroom does not exists
     *
     * @param chatid MegaChatHandle that identifies a chat room
     * @param since Timestamp from which API will generate more occurrences
     * @param listener MegaChatRequestListener to track this request
     */
    void fetchScheduledMeetingOccurrencesByChat(MegaChatHandle chatid, MegaChatTimeStamp since, MegaChatRequestListener* listener = NULL);

    /**
     * @brief Creates a meeting
     *
     * This function allows to create public chats, where the moderator can create chat links to share
     * the access to the chatroom via a URL (chat-link). In order to create a public chat-link, the
     * moderator can create/get a public handle for the chatroom and generate a URL by using
     * \c MegaChatApi::createChatLink. The chat-link can be deleted at any time by any moderator
     * by using \c MegaChatApi::removeChatLink.
     *
     * The chatroom remains in the public mode until a moderator calls \c MegaChatApi::setPublicChatToPrivate.
     *
     * Any user can preview the chatroom thanks to the chat-link by using \c MegaChatApi::openChatPreview.
     * Any user can join the chatroom thanks to the chat-link by using \c MegaChatApi::autojoinPublicChat.
     *
     * The associated request type with this request is MegaChatRequest::TYPE_CREATE_CHATROOM
     * Valid data in the MegaChatRequest object received on callbacks:
     * - MegaChatRequest::getFlag - Returns always true, since the new chat is a groupchat
     * - MegaChatRequest::getPrivilege - Returns one (public mode)
     * - MegaChatRequest::getMegaChatPeerList - List of participants and their privilege level
     * - MegaChatRequest::getText - Returns the title of the chat.
     * - MegaChatRequest::getNumber - Returns always 1, since the chatroom is a meeting
     * - MegaChatRequest::getParamType - Returns the values of params speakRequest, waitingRoom, openInvite in a bitmask.
     *  + To check if speakRequest was true you need to call MegaChatApiImpl::hasChatOptionEnabled(CHAT_OPTION_SPEAK_REQUEST, bitmask)
     *  + To check if waitingRoom was true you need to call MegaChatApiImpl::hasChatOptionEnabled(CHAT_OPTION_WAITING_ROOM, bitmask)
     *  + To check if openInvite was true you need to call MegaChatApiImpl::hasChatOptionEnabled(CHAT_OPTION_OPEN_INVITE, bitmask)
     *
     * Valid data in the MegaChatRequest object received in onRequestFinish when the error code
     * is MegaError::ERROR_OK:
     * - MegaChatRequest::getChatHandle - Returns the handle of the new chatroom
     *
     * On the onRequestFinish error, the error code associated to the MegaChatError can be:
     * - MegaChatError::ERROR_NOENT  - If the target user is the same user as caller
     * - MegaChatError::ERROR_ACCESS - If the target is not actually contact of the user.
     *
     * @param title Null-terminated character string with the chat title. If the title
     * is longer than 30 characters, it will be truncated to that maximum length.
     * @param speakRequest True to set that during calls non moderator users, must request permission to speak
     * @param waitingRoom True to set that during calls, non moderator members will be placed into a waiting room.
     * A moderator user must grant each user access to the call.
     * @param openInvite to set that users with MegaChatRoom::PRIV_STANDARD privilege, can invite other users into the chat
     * @param listener MegaChatRequestListener to track this request
     */
    void createMeeting(const char* title, bool speakRequest, bool waitingRoom, bool openInvite, MegaChatRequestListener* listener = NULL);

    /**
     * @brief Check if there is an existing chat-link for an public chat
     *
     * This function allows any chat participant to check whether a public handle for public
     * chats exist and, if any, it returns a chat-link that any user can use to preview or join the chatroom.
     *
     * @see \c MegaChatApi::createPublicChat for more details.
     *
     * The associated request type with this request is MegaChatRequest::TYPE_CHAT_LINK_HANDLE
     * Valid data in the MegaChatRequest object received on callbacks:
     * - MegaChatRequest::getChatHandle - Returns the chat identifier
     * - MegaChatRequest::getFlag - Returns false
     * - MegaChatRequest::getNumRetry - Returns 0
     *
     * Valid data in the MegaChatRequest object received in onRequestFinish when the error code
     * is MegaError::ERROR_OK:
     * - MegaChatRequest::getText - Returns the chat-link for the chatroom, if it already exist
     *
     * On the onRequestFinish error, the error code associated to the MegaChatError can be:
     * - MegaChatError::ERROR_ARGS   - If the chatroom is not groupal or public.
     * - MegaChatError::ERROR_NOENT  - If the chatroom does not exists or the chatid is invalid.
     * - MegaChatError::ERROR_ACCESS - If the caller is not an operator.
     * - MegaChatError::ERROR_ACCESS - If the chat does not have topic.
     *
     * @param chatid MegaChatHandle that identifies the chat room
     * @param listener MegaChatRequestListener to track this request
     */
    void queryChatLink(MegaChatHandle chatid, MegaChatRequestListener *listener = NULL);

    /**
     * @brief Create a chat-link for a public chat
     *
     * This function allows moderators to create a public handle for public chats and returns
     * a chat-link that any user can use to preview or join the chatroom.
     *
     * @see \c MegaChatApi::createPublicChat for more details.
     *
     * The associated request type with this request is MegaChatRequest::TYPE_CHAT_LINK_HANDLE
     * Valid data in the MegaChatRequest object received on callbacks:
     * - MegaChatRequest::getChatHandle - Returns the chat identifier
     * - MegaChatRequest::getFlag - Returns false
     * - MegaChatRequest::getNumRetry - Returns 1
     *
     * Valid data in the MegaChatRequest object received in onRequestFinish when the error code
     * is MegaError::ERROR_OK:
     * - MegaChatRequest::getText - Returns the chat-link for the chatroom
     *
     * On the onRequestFinish error, the error code associated to the MegaChatError can be:
     * - MegaChatError::ERROR_ARGS   - If the chatroom is not groupal or public.
     * - MegaChatError::ERROR_NOENT  - If the chatroom does not exists or the chatid is invalid.
     * - MegaChatError::ERROR_ACCESS - If the caller is not an operator.
     * - MegaChatError::ERROR_ACCESS - If the chat does not have topic.
     *
     * @param chatid MegaChatHandle that identifies the chat room
     * @param listener MegaChatRequestListener to track this request
     */
    void createChatLink(MegaChatHandle chatid, MegaChatRequestListener *listener = NULL);

    /**
     * @brief Adds a user to an existing chat. To do this you must have the
     * moderator privilege in the chat, and the chat must be a group chat.
     *
     * The associated request type with this request is MegaChatRequest::TYPE_INVITE_TO_CHATROOM
     * Valid data in the MegaChatRequest object received on callbacks:
     * - MegaChatRequest::getChatHandle - Returns the chat identifier
     * - MegaChatRequest::getUserHandle - Returns the MegaChatHandle of the user to be invited
     * - MegaChatRequest::getPrivilege - Returns the privilege level wanted for the user
     *
     * On the onRequestFinish error, the error code associated to the MegaChatError can be:
     * - MegaChatError::ERROR_ACCESS - If the logged in user doesn't have privileges to invite peers
     * or the target is not actually contact of the user.
     * - MegaChatError::ERROR_NOENT - If there isn't any chat with the specified chatid.
     * - MegaChatError::ERROR_ARGS - If the chat is not a group chat (cannot invite peers)
     *
     * @param chatid MegaChatHandle that identifies the chat room
     * @param uh MegaChatHandle that identifies the user
     * @param privilege Privilege level for the new peers. Valid values are:
     * - MegaChatPeerList::PRIV_RO = 0
     * - MegaChatPeerList::PRIV_STANDARD = 2
     * - MegaChatPeerList::PRIV_MODERATOR = 3
     * @param listener MegaChatRequestListener to track this request
     */
    void inviteToChat(MegaChatHandle chatid, MegaChatHandle uh, int privilege, MegaChatRequestListener *listener = NULL);

    /**
     * @brief Allow a user to add himself to an existing public chat. To do this the public chat must be in preview mode,
     * the result of a previous call to openChatPreview(), and the public handle contained in the chat-link must be still valid.
     *
     * The associated request type with this request is MegaChatRequest::TYPE_AUTOJOIN_PUBLIC_CHAT
     * Valid data in the MegaChatRequest object received on callbacks:
     * - MegaChatRequest::getChatHandle - Returns the chat identifier
     * - MegaChatRequest::getUserHandle - Returns invalid handle to identify that is an autojoin
     *
     * On the onRequestFinish error, the error code associated to the MegaChatError can be:
     * - MegaChatError::ERROR_ARGS  - If the chatroom is not groupal, public or is not in preview mode.
     * - MegaChatError::ERROR_NOENT - If the chat room does not exists, the chatid is not valid or the
     * public handle is not valid.
     *
     * @param chatid MegaChatHandle that identifies the chat room
     * @param listener MegaChatRequestListener to track this request
     */
    void autojoinPublicChat(MegaChatHandle chatid, MegaChatRequestListener *listener = NULL);

    /**
     * @brief Allow a user to rejoin to an existing public chat. To do this the public chat
     * must have a valid public handle.
     *
     * This function must be called only after calling:
     * - MegaChatApi::openChatPreview and receive MegaChatError::ERROR_EXIST for a chatroom where
     * your own privilege is MegaChatRoom::PRIV_RM (You are trying to preview a public chat which
     * you were part of, so you have to rejoin it)
     *
     * The associated request type with this request is MegaChatRequest::TYPE_AUTOJOIN_PUBLIC_CHAT
     * Valid data in the MegaChatRequest object received on callbacks:
     * - MegaChatRequest::getChatHandle - Returns the chat identifier
     * - MegaChatRequest::getUserHandle - Returns the public handle of the chat to identify that
     * is a rejoin
     *
     * On the onRequestFinish error, the error code associated to the MegaChatError can be:
     * - MegaChatError::ERROR_ARGS - If the chatroom is not groupal, the chatroom is not public
     * or the chatroom is in preview mode.
     * - MegaChatError::ERROR_NOENT - If the chatid is not valid, there isn't any chat with the specified
     * chatid or the chat doesn't have a valid public handle.
     *
     * @param chatid MegaChatHandle that identifies the chat room
     * @param ph MegaChatHandle that corresponds with the public handle of chat room
     * @param listener MegaChatRequestListener to track this request
     */
    void autorejoinPublicChat(MegaChatHandle chatid, MegaChatHandle ph, MegaChatRequestListener *listener = NULL);

    /**
     * @brief Remove another user from a chat. To remove a user you need to have the
     * operator/moderator privilege. Only groupchats can be left.
     *
     * The associated request type with this request is MegaChatRequest::TYPE_REMOVE_FROM_CHATROOM
     * Valid data in the MegaChatRequest object received on callbacks:
     * - MegaChatRequest::getChatHandle - Returns the chat identifier
     * - MegaChatRequest::getUserHandle - Returns the MegaChatHandle of the user to be removed
     *
     * On the onRequestFinish error, the error code associated to the MegaChatError can be:
     * - MegaChatError::ERROR_ACCESS - If the logged in user doesn't have privileges to remove peers.
     * - MegaChatError::ERROR_NOENT - If there isn't any chat with the specified chatid.
     * - MegaChatError::ERROR_ARGS - If the chat is not a group chat (cannot remove peers)
     *
     * @param chatid MegaChatHandle that identifies the chat room
     * @param uh MegaChatHandle that identifies the user.
     * @param listener MegaChatRequestListener to track this request
     */
    void removeFromChat(MegaChatHandle chatid, MegaChatHandle uh, MegaChatRequestListener *listener = NULL);

    /**
     * @brief Leave a chatroom. Only groupchats can be left.
     *
     * The associated request type with this request is MegaChatRequest::TYPE_REMOVE_FROM_CHATROOM
     * Valid data in the MegaChatRequest object received on callbacks:
     * - MegaChatRequest::getChatHandle - Returns the chat identifier
     *
     * On the onRequestFinish error, the error code associated to the MegaChatError can be:
     * - MegaChatError::ERROR_ACCESS - If the logged in user doesn't have privileges to remove peers.
     * - MegaChatError::ERROR_NOENT - If there isn't any chat with the specified chatid.
     * - MegaChatError::ERROR_ARGS - If the chat is not a group chat (cannot remove peers)
     *
     * @param chatid MegaChatHandle that identifies the chat room
     * @param listener MegaChatRequestListener to track this request
     */
    void leaveChat(MegaChatHandle chatid, MegaChatRequestListener *listener = NULL);

    /**
     * @brief Allows a logged in operator/moderator to adjust the permissions on any other user
     * in their group chat. This does not work for a 1:1 chat.
     *
     * The associated request type with this request is MegaChatRequest::TYPE_UPDATE_PEER_PERMISSIONS
     * Valid data in the MegaChatRequest object received on callbacks:
     * - MegaChatRequest::getChatHandle - Returns the chat identifier
     * - MegaChatRequest::getUserHandle - Returns the MegaChatHandle of the user whose permission
     * is to be upgraded
     * - MegaChatRequest::getPrivilege - Returns the privilege level wanted for the user
     *
     * On the onRequestFinish error, the error code associated to the MegaChatError can be:
     * - MegaChatError::ERROR_ACCESS - If the logged in user doesn't have privileges to update the privilege level.
     * - MegaChatError::ERROR_NOENT - If there isn't any chat with the specified chatid.
     *
     * @param chatid MegaChatHandle that identifies the chat room
     * @param uh MegaChatHandle that identifies the user
     * @param privilege Privilege level for the existing peer. Valid values are:
     * - MegaChatPeerList::PRIV_RO = 0
     * - MegaChatPeerList::PRIV_STANDARD = 2
     * - MegaChatPeerList::PRIV_MODERATOR = 3
     * @param listener MegaChatRequestListener to track this request
     */
    void updateChatPermissions(MegaChatHandle chatid, MegaChatHandle uh, int privilege, MegaChatRequestListener *listener = NULL);

    /**
     * @brief Allows a logged in operator/moderator to truncate their chat, i.e. to clear
     * the entire chat history up to a certain message. All earlier messages are wiped,
     * but this specific message will be overwritten by a management message. In addition
     * all reactions associated to the message are wiped and must be cleared by applications.
     *
     * You can expect a call to \c MegaChatRoomListener::onMessageUpdate where the message
     * will have no content and it will be of type \c MegaChatMessage::TYPE_TRUNCATE. Any
     * reactions associated to the original message will be cleared.
     *
     * The associated request type with this request is MegaChatRequest::TYPE_TRUNCATE_HISTORY
     * Valid data in the MegaChatRequest object received on callbacks:
     * - MegaChatRequest::getChatHandle - Returns the chat identifier
     * - MegaChatRequest::getUserHandle - Returns the message identifier to truncate from.
     *
     * On the onRequestFinish error, the error code associated to the MegaChatError can be:
     * - MegaChatError::ERROR_ACCESS - If the logged in user doesn't have privileges to truncate the chat history
     * - MegaChatError::ERROR_NOENT - If there isn't any chat with the specified chatid.
     * - MegaChatError::ERROR_ARGS - If the chatid or messageid are invalid
     *
     * @param chatid MegaChatHandle that identifies the chat room
     * @param messageid MegaChatHandle that identifies the message to truncate from
     * @param listener MegaChatRequestListener to track this request
     */
    void truncateChat(MegaChatHandle chatid, MegaChatHandle messageid, MegaChatRequestListener *listener = NULL);

    /**
     * @brief Allows a logged in operator/moderator to clear the entire chat history
     *
     * If the history is not already empty, the latest message will be overwritten by
     * You can expect a call to \c MegaChatRoomListener::onMessageUpdate
     * where the message will have no content and it will be of type
     * \c MegaChatMessage::TYPE_TRUNCATE. Any reactions associated to the original
     * message will be cleared.
     *
     * The associated request type with this request is MegaChatRequest::TYPE_TRUNCATE_HISTORY
     * Valid data in the MegaChatRequest object received on callbacks:
     * - MegaChatRequest::getChatHandle - Returns the chat identifier
     *
     * On the onRequestFinish error, the error code associated to the MegaChatError can be:
     * - MegaChatError::ERROR_ACCESS - If the logged in user doesn't have privileges to truncate the chat history
     * - MegaChatError::ERROR_NOENT - If there isn't any chat with the specified chatid.
     * - MegaChatError::ERROR_ARGS - If the chatid is invalid
     *
     * @param chatid MegaChatHandle that identifies the chat room
     * @param listener MegaChatRequestListener to track this request
     */
    void clearChatHistory(MegaChatHandle chatid, MegaChatRequestListener *listener = NULL);

    /**
     * @brief Allows to set the title of a group chat
     *
     * Only participants with privilege level MegaChatPeerList::PRIV_MODERATOR are allowed to
     * set the title of a chat.
     *
     * The associated request type with this request is MegaChatRequest::TYPE_EDIT_CHATROOM_NAME
     * Valid data in the MegaChatRequest object received on callbacks:
     * - MegaChatRequest::getChatHandle - Returns the chat identifier
     * - MegaChatRequest::getText - Returns the title of the chat.
     *
     * On the onRequestFinish error, the error code associated to the MegaChatError can be:
     * - MegaChatError::ERROR_ACCESS - If the logged in user doesn't have privileges to invite peers.
     * - MegaChatError::ERROR_ARGS - If there's a title and it's not Base64url encoded.
     *
     * Valid data in the MegaChatRequest object received in onRequestFinish when the error code
     * is MegaError::ERROR_OK:
     * - MegaChatRequest::getText - Returns the title of the chat that was actually saved.
     *
     * @param chatid MegaChatHandle that identifies the chat room
     * @param title Null-terminated character string with the title that wants to be set. If the
     * title is longer than 30 characters, it will be truncated to that maximum length.
     * @param listener MegaChatRequestListener to track this request
     */
    void setChatTitle(MegaChatHandle chatid, const char *title, MegaChatRequestListener *listener = NULL);

    /**
     * @brief Allows any user to preview a public chat without being a participant
     *
     * This function loads the required data to preview a public chat referenced by a
     * chat-link. It returns the actual \c chatid, the public handle, the number of peers
     * and also the title.
     *
     * If this request success, the caller can proceed as usual with
     * \c MegaChatApi::openChatRoom to preview the chatroom in read-only mode, followed by
     * a MegaChatApi::closeChatRoom as usual.
     *
     * The previewer may choose to join the public chat permanently, becoming a participant
     * with read-write privilege, by calling MegaChatApi::autojoinPublicChat.
     *
     * Instead, if the previewer is not interested in the chat anymore, it can remove it from
     * the list of chats by calling MegaChatApi::closeChatPreview.
     * @note If the previewer doesn't explicitely close the preview, it will be lost if the
     * app is closed. A preview of a chat is not persisted in cache.
     *
     * The associated request type with this request is MegaChatRequest::TYPE_LOAD_PREVIEW
     * Valid data in the MegaChatRequest object received on callbacks:
     * - MegaChatRequest::getLink - Returns the chat link.
     * - MegaChatRequest::getFlag - Returns true (openChatPreview)
     *
     * On the onRequestFinish error, the error code associated to the MegaChatError can be:
     * - MegaChatError::ERROR_ARGS - If chatlink has not an appropiate format
     * - MegaChatError::ERROR_EXIST - If the chatroom already exists:
     *      + If the chatroom is in preview mode the user is trying to preview a public chat twice
     *      + If the chatroom is not in preview mode but is active, the user is trying to preview a
     *      chat which he is part of.
     *      + If the chatroom is not in preview mode but is inactive, the user is trying to preview a
     *      chat which he was part of. In this case the user will have to call MegaChatApi::autorejoinPublicChat to join
     *      to autojoin the chat again. Note that you won't be able to preview a public chat any more, once
     *      you have been part of the chat.
     * - MegaChatError::ERROR_NOENT - If the chatroom does not exists or the public handle is not valid.
     *
     * Valid data in the MegaChatRequest object received in onRequestFinish when the error code
     * is MegaError::ERROR_OK or MegaError::ERROR_EXIST:
     * - MegaChatRequest::getChatHandle - Returns the chatid of the chat.
     * - MegaChatRequest::getNumber - Returns the number of peers in the chat.
     * - MegaChatRequest::getText - Returns the title of the chat that was actually saved.
     * - MegaChatRequest::getUserHandle - Returns the public handle of chat.
     * - MegaChatRequest::getMegaHandleList - Returns a vector with one element (callid), if call doesn't exit it will be NULL
     * - MegaChatRequest::getParamType - Returns 1 if it's a meeting room
     *
     * On the onRequestFinish, when the error code is MegaError::ERROR_OK, you need to call
     * MegaChatApi::openChatRoom to receive notifications related to this chat
     *
     * @param link Null-terminated character string with the public chat link
     * @param listener MegaChatRequestListener to track this request
     */
    void openChatPreview(const char *link, MegaChatRequestListener *listener = NULL);

    /**
     * @brief Allows any user to obtain basic information abouts a public chat if
     * a valid public handle exists.
     *
     * This function returns the actual \c chatid, the number of peers and also the title.
     *
     * The associated request type with this request is MegaChatRequest::TYPE_LOAD_PREVIEW
     * Valid data in the MegaChatRequest object received on callbacks:
     * - MegaChatRequest::getLink - Returns the chat link.
     * - MegaChatRequest::getFlag - Returns false (checkChatLink)
     *
     * On the onRequestFinish error, the error code associated to the MegaChatError can be:
     * - MegaChatError::ERROR_ARGS - If chatlink has not an appropiate format
     * - MegaChatError::ERROR_NOENT - If the chatroom not exists or the public handle is not valid.
     *
     * Valid data in the MegaChatRequest object received in onRequestFinish when the error code
     * is MegaError::ERROR_OK:
     * - MegaChatRequest::getChatHandle - Returns the chatid of the chat.
     * - MegaChatRequest::getNumber - Returns the number of peers in the chat.
     * - MegaChatRequest::getText - Returns the title of the chat that was actually saved.
     * - MegaChatRequest::getMegaHandleList - Returns a vector with one element (callid), if call doesn't exit it will be NULL
     * - MegaChatRequest::getParamType - Returns 1 if it's a meeting room
     *
     * @param link Null-terminated character string with the public chat link
     * @param listener MegaChatRequestListener to track this request
     */
    void checkChatLink(const char *link, MegaChatRequestListener *listener = NULL);

    /**
     * @brief Set the chat mode to private
     *
     * This function set the chat mode to private and invalidates the public handle if exists
     *
     * The associated request type with this request is MegaChatRequest::TYPE_SET_PRIVATE_MODE
     * Valid data in the MegaChatRequest object received on callbacks:
     * - MegaChatRequest::getChatHandle - Returns the chatId of the chat
     *
     * On the onRequestFinish error, the error code associated to the MegaChatError can be:
     * - MegaChatError::ERROR_ARGS   - If the chatroom is not groupal or public.
     * - MegaChatError::ERROR_NOENT  - If the chat room does not exists or the chatid is invalid.
     * - MegaChatError::ERROR_ACCESS - If the caller is not an operator.
     * - MegaChatError::ERROR_TOOMANY - If the chat is public and there are too many participants.
     *
     * Valid data in the MegaChatRequest object received in onRequestFinish when the error code
     * is MegaError::ERROR_OK:
     * - MegaChatRequest::getChatHandle - Returns the chatId of the chat
     *
     * @param chatid MegaChatHandle that identifies the chat room
     * @param listener MegaChatRequestListener to track this request
     */
    void setPublicChatToPrivate(MegaChatHandle chatid, MegaChatRequestListener *listener = NULL);

    /**
     * @brief Invalidates the current public handle
     *
     * This function invalidates the current public handle.
     *
     * The associated request type with this request is MegaChatRequest::TYPE_CHAT_LINK_HANDLE
     * Valid data in the MegaChatRequest object received on callbacks:
     * - MegaChatRequest::getChatHandle - Returns the chatId of the chat
     * - MegaChatRequest::getFlag - Returns true
     * - MegaChatRequest::getNumRetry - Returns 0
     *
     * On the onRequestFinish error, the error code associated to the MegaChatError can be:
     * - MegaChatError::ERROR_ARGS   - If the chatroom is not groupal or public.
     * - MegaChatError::ERROR_NOENT  - If the chatroom does not exists or the chatid is invalid.
     * - MegaChatError::ERROR_ACCESS - If the caller is not an operator.
     * - MegaChatError::ERROR_ACCESS - If the chat does not have topic.
     *
     * @param chatid MegaChatHandle that identifies the chat room
     * @param listener MegaChatRequestListener to track this request
     */
    void removeChatLink(MegaChatHandle chatid, MegaChatRequestListener *listener = NULL);

    /**
     * @brief Allows to un/archive chats
     *
     * This is a per-chat and per-user option, and it's intended to be used when the user does
     * not care anymore about an specific chatroom. Archived chatrooms should be displayed in a
     * different section or alike, so it can be clearly identified as archived.
     *
     * The associated request type with this request is MegaChatRequest::TYPE_ARCHIVE_CHATROOM
     * Valid data in the MegaChatRequest object received on callbacks:
     * - MegaChatRequest::getChatHandle - Returns the chat identifier
     * - MegaChatRequest::getFlag - Returns if chat is to be archived or unarchived
     *
     * On the onRequestFinish error, the error code associated to the MegaChatError can be:
     * - MegaChatError::ERROR_ENOENT - If the chatroom doesn't exists.
     * - MegaChatError::ERROR_ACCESS - If caller is not operator.
     *
     * @param chatid MegaChatHandle that identifies the chat room
     * @param archive True to set the chat as archived, false to unarchive it.
     * @param listener MegaChatRequestListener to track this request
     */
    void archiveChat(MegaChatHandle chatid, bool archive, MegaChatRequestListener *listener = NULL);

    /**
     * @brief This function allows a logged in operator/moderator to specify a message retention
     * timeframe in seconds, after which older messages in the chat are automatically deleted.
     * In order to disable the feature, the period of time can be set to zero (infinite).
     *
     * The associated request type with this request is MegaChatRequest::TYPE_SET_RETENTION_TIME
     * Valid data in the MegaChatRequest object received on callbacks:
     * - MegaChatRequest::getChatHandle - Returns the chat identifier
     * - MegaChatRequest::getNumber - Returns the retention timeframe in seconds
     *
     * On the onRequestFinish error, the error code associated to the MegaChatError can be:
     * - MegaChatError::ERROR_ARGS - If the chatid is invalid
     * - MegaChatError::ERROR_NOENT - If there isn't any chat with the specified chatid.
     * - MegaChatError::ERROR_ACCESS - If the logged in user doesn't have operator privileges
     *
     * @param chatid MegaChatHandle that identifies the chat room
     * @param period retention timeframe in seconds, after which older messages in the chat are automatically deleted
     * @param listener MegaChatRequestListener to track this request
     */
    void setChatRetentionTime(MegaChatHandle chatid, unsigned int period, MegaChatRequestListener *listener = NULL);

    /**
     * @brief This method should be called when a chat is opened
     *
     * The second parameter is the listener that will receive notifications about
     * events related to the specified chatroom. The same listener should be provided at
     * MegaChatApi::closeChatRoom to unregister it.
     *
     * @param chatid MegaChatHandle that identifies the chat room
     * @param listener MegaChatRoomListener to track events on this chatroom. NULL is not allowed.
     *
     * @return True if success, false if listener is NULL or the chatroom is not found.
     */
    bool openChatRoom(MegaChatHandle chatid, MegaChatRoomListener *listener);

    /**
     * @brief This method should be called when a chat is closed.
     *
     * It automatically unregisters the listener passed as the second paramenter, in
     * order to stop receiving the related events. Note that this listener should be
     * the one registered by MegaChatApi::openChatRoom.
     *
     * @param chatid MegaChatHandle that identifies the chat room
     * @param listener MegaChatRoomListener to be unregistered.
     */
    void closeChatRoom(MegaChatHandle chatid, MegaChatRoomListener *listener);

    /**
     * @brief This method should be called when we want to close a public chat preview
     *
     * It automatically disconnect to this chat, remove all internal data related, and make
     * a cache cleanup in order to clean all the related records.
     *
     * Additionally, MegaChatListener::onChatListItemUpdate will be called with an item
     * returning true for the type of change CHANGE_TYPE_PREVIEW_CLOSED
     *
     * @param chatid MegaChatHandle that identifies the chat room
     */
    void closeChatPreview(MegaChatHandle chatid);

    /**
     * @brief Initiates fetching more history of the specified chatroom.
     *
     * The loaded messages will be notified one by one through the MegaChatRoomListener
     * specified at MegaChatApi::openChatRoom (and through any other listener you may have
     * registered by calling MegaChatApi::addChatRoomListener).
     *
     * The corresponding callback is MegaChatRoomListener::onMessageLoaded.
     * 
     * Messages are always loaded and notified in strict order, from newest to oldest.
     *
     * @note The actual number of messages loaded can be less than \c count. One reason is
     * the history being shorter than requested, the other is due to internal protocol
     * messages that are not intended to be displayed to the user. Additionally, if the fetch
     * is local and there's no more history locally available, the number of messages could be
     * lower too (and the next call to MegaChatApi::loadMessages will fetch messages from server).
     *
     * @note \c count has a maximun value of 256. If user requests more than 256 messages,
     *  only 256 messages will returned if exits
     *
     * When there are no more history available from the reported source of messages
     * (local / remote), or when the requested \c count has been already loaded,
     * the callback MegaChatRoomListener::onMessageLoaded will be called with a NULL message.
     *
     * @param chatid MegaChatHandle that identifies the chat room
     * @param count The number of requested messages to load (Range 1 - 256)
     *
     * @return Return the source of the messages that is going to be fetched. The possible values are:
     *   - MegaChatApi::SOURCE_ERROR = -1: history has to be fetched from server, but we are not logged in yet
     *   - MegaChatApi::SOURCE_NONE = 0: there's no more history available (not even in the server)
     *   - MegaChatApi::SOURCE_LOCAL: messages will be fetched locally (RAM or DB)
     *   - MegaChatApi::SOURCE_REMOTE: messages will be requested to the server. Expect some delay
     *
     * The value MegaChatApi::SOURCE_REMOTE can be used to show a progress bar accordingly when network operation occurs.
     */
    int loadMessages(MegaChatHandle chatid, int count);

    /**
     * @brief Checks whether the app has already loaded the full history of the chatroom
     *
     * @param chatid MegaChatHandle that identifies the chat room
     *
     * @return True the whole history is already loaded (including old messages from server).
     */
    bool isFullHistoryLoaded(MegaChatHandle chatid);

    /**
     * @brief Returns the MegaChatMessage specified from the chat room.
     *
     * This function allows to retrieve only those messages that are been loaded, received and/or
     * sent (confirmed and not yet confirmed). For any other message, this function
     * will return NULL.
     *
     * You take the ownership of the returned value.
     *
     * @param chatid MegaChatHandle that identifies the chat room
     * @param msgid MegaChatHandle that identifies the message (msg id or a temporal id)
     * @return The MegaChatMessage object, or NULL if not found.
     */
    MegaChatMessage *getMessage(MegaChatHandle chatid, MegaChatHandle msgid);

    /**
     * @brief Returns the MegaChatMessage specified from the chat room stored in node history
     *
     * This function allows to retrieve only those messages that are in the node history
     *
     * You take the ownership of the returned value.
     *
     * @param chatid MegaChatHandle that identifies the chat room
     * @param msgid MegaChatHandle that identifies the message
     * @return The MegaChatMessage object, or NULL if not found.
     */
    MegaChatMessage *getMessageFromNodeHistory(MegaChatHandle chatid, MegaChatHandle msgid);

    /**
     * @brief Returns the MegaChatMessage specified from manual sending queue.
     *
     * The identifier of messages in manual sending status is notified when the
     * message is moved into that queue or while loading history. In both cases,
     * the callback MegaChatRoomListener::onMessageLoaded will be received with a
     * message object including the row id.
     *
     * You take the ownership of the returned value.
     *
     * @param chatid MegaChatHandle that identifies the chat room
     * @param rowid Manual sending queue id of the message
     * @return The MegaChatMessage object, or NULL if not found.
     */
    MegaChatMessage *getManualSendingMessage(MegaChatHandle chatid, MegaChatHandle rowid);

    /**
     * @brief Sends a new message to the specified chatroom
     *
     * The MegaChatMessage object returned by this function includes a message transaction id,
     * That id is not the definitive id, which will be assigned by the server. You can obtain the
     * temporal id with MegaChatMessage::getTempId
     *
     * When the server confirms the reception of the message, the MegaChatRoomListener::onMessageUpdate
     * is called, including the definitive id and the new status: MegaChatMessage::STATUS_SERVER_RECEIVED.
     * At this point, the app should refresh the message identified by the temporal id and move it to
     * the final position in the history, based on the reported index in the callback.
     *
     * If the message is rejected by the server, the message will keep its temporal id and will have its
     * a message id set to MEGACHAT_INVALID_HANDLE.
     *
     * After this function, MegaChatApi::sendStopTypingNotification has to be called. To notify other clients
     * that it isn't typing
     *
     * You take the ownership of the returned value.
     *
     * @note Any tailing carriage return and/or line feed ('\r' and '\n') will be removed.
     *
     * @param chatid MegaChatHandle that identifies the chat room
     * @param msg Content of the message
     *
     * @return MegaChatMessage that will be sent. The message id is not definitive, but temporal.
     */
    MegaChatMessage *sendMessage(MegaChatHandle chatid, const char* msg);

    /**
     * @brief Sends a new giphy to the specified chatroom
     *
     * The MegaChatMessage object returned by this function includes a message transaction id,
     * That id is not the definitive id, which will be assigned by the server. You can obtain the
     * temporal id with MegaChatMessage::getTempId
     *
     * When the server confirms the reception of the message, the MegaChatRoomListener::onMessageUpdate
     * is called, including the definitive id and the new status: MegaChatMessage::STATUS_SERVER_RECEIVED.
     * At this point, the app should refresh the message identified by the temporal id and move it to
     * the final position in the history, based on the reported index in the callback.
     *
     * If the message is rejected by the server, the message will keep its temporal id and will have its
     * a message id set to MEGACHAT_INVALID_HANDLE.
     *
     * You take the ownership of the returned value.
     *     
     *
     * @param chatid MegaChatHandle that identifies the chat room
     * @param srcMp4 Source location of the mp4
     * @param srcWebp Source location of the webp
     * @param sizeMp4 Size in bytes of the mp4
     * @param sizeWebp Size in bytes of the webp
     * @param width Width of the giphy
     * @param height Height of the giphy
     * @param title Title of the giphy
     *
     * @return MegaChatMessage that will be sent. The message id is not definitive, but temporal.
    */
    MegaChatMessage *sendGiphy(MegaChatHandle chatid, const char* srcMp4, const char* srcWebp, long long sizeMp4, long long sizeWebp, int width, int height, const char* title);

    /**
     * @brief Sends a contact or a group of contacts to the specified chatroom
     *
     * The MegaChatMessage object returned by this function includes a message transaction id,
     * That id is not the definitive id, which will be assigned by the server. You can obtain the
     * temporal id with MegaChatMessage::getTempId
     *
     * When the server confirms the reception of the message, the MegaChatRoomListener::onMessageUpdate
     * is called, including the definitive id and the new status: MegaChatMessage::STATUS_SERVER_RECEIVED.
     * At this point, the app should refresh the message identified by the temporal id and move it to
     * the final position in the history, based on the reported index in the callback.
     *
     * If the message is rejected by the server, the message will keep its temporal id and will have its
     * a message id set to MEGACHAT_INVALID_HANDLE.
     *
     * You take the ownership of the returned value.
     *
     * @param chatid MegaChatHandle that identifies the chat room
     * @param handles mega::MegaHandleList with contacts to be attached
     * @return MegaChatMessage that will be sent. The message id is not definitive, but temporal.
     */
    MegaChatMessage *attachContacts(MegaChatHandle chatid, mega::MegaHandleList* handles);

    /**
     * @brief Forward a message with attach contact
     *
     * The MegaChatMessage object returned by this function includes a message transaction id,
     * That id is not the definitive id, which will be assigned by the server. You can obtain the
     * temporal id with MegaChatMessage::getTempId
     *
     * When the server confirms the reception of the message, the MegaChatRoomListener::onMessageUpdate
     * is called, including the definitive id and the new status: MegaChatMessage::STATUS_SERVER_RECEIVED.
     * At this point, the app should refresh the message identified by the temporal id and move it to
     * the final position in the history, based on the reported index in the callback.
     *
     * If the message is rejected by the server, the message will keep its temporal id and will have its
     * a message id set to MEGACHAT_INVALID_HANDLE.
     *
     * You take the ownership of the returned value.
     *
     * @param sourceChatid MegaChatHandle that identifies the chat room where the source message is
     * @param msgid MegaChatHandle that identifies the message that is going to be forwarded
     * @param targetChatId MegaChatHandle that identifies the chat room where the message is going to be forwarded
     * @return MegaChatMessage that will be sent. The message id is not definitive, but temporal.
     */
    MegaChatMessage *forwardContact(MegaChatHandle sourceChatid, MegaChatHandle msgid, MegaChatHandle targetChatId);

    /**
     * @brief Sends a node or a group of nodes to the specified chatroom
     *
     * In contrast to other functions to send messages, such as
     * MegaChatApi::sendMessage or MegaChatApi::attachContacts, this function
     * is asynchronous and does not return a MegaChatMessage directly. Instead, the
     * MegaChatMessage can be obtained as a result of the corresponding MegaChatRequest.
     *
     * The associated request type with this request is MegaChatRequest::TYPE_ATTACH_NODE_MESSAGE
     * Valid data in the MegaChatRequest object received on callbacks:
     * - MegaChatRequest::getChatHandle - Returns the chat identifier
     * - MegaChatRequest::getNodeList - Returns the list of nodes
     * - MegaChatRequest::getParamType - Returns 0 (to identify the attachment as regular attachment message)
     *
     * Valid data in the MegaChatRequest object received in onRequestFinish when the error code
     * is MegaError::ERROR_OK:
     * - MegaChatRequest::getMegaChatMessage - Returns the message that has been sent
     *
     * When the server confirms the reception of the message, the MegaChatRoomListener::onMessageUpdate
     * is called, including the definitive id and the new status: MegaChatMessage::STATUS_SERVER_RECEIVED.
     * At this point, the app should refresh the message identified by the temporal id and move it to
     * the final position in the history, based on the reported index in the callback.
     *
     * If the message is rejected by the server, the message will keep its temporal id and will have its
     * a message id set to MEGACHAT_INVALID_HANDLE.
     *
     * @deprecated This function must NOT be used in new developments. It will eventually become obsolete.
     *
     * @param chatid MegaChatHandle that identifies the chat room
     * @param nodes Array of nodes that the user want to attach
     * @param listener MegaChatRequestListener to track this request
     */
     void attachNodes(MegaChatHandle chatid, mega::MegaNodeList *nodes, MegaChatRequestListener *listener = NULL);

    /**
     * @brief Share a geolocation in the specified chatroom
     *
     * The MegaChatMessage object returned by this function includes a message transaction id,
     * That id is not the definitive id, which will be assigned by the server. You can obtain the
     * temporal id with MegaChatMessage::getTempId
     *
     * When the server confirms the reception of the message, the MegaChatRoomListener::onMessageUpdate
     * is called, including the definitive id and the new status: MegaChatMessage::STATUS_SERVER_RECEIVED.
     * At this point, the app should refresh the message identified by the temporal id and move it to
     * the final position in the history, based on the reported index in the callback.
     *
     * If the message is rejected by the server, the message will keep its temporal id and will have its
     * a message id set to MEGACHAT_INVALID_HANDLE.
     *
     * You take the ownership of the returned value.
     *
     * @param chatid MegaChatHandle that identifies the chat room
     * @param longitude from shared geolocation
     * @param latitude from shared geolocation
     * @param img Preview as a byte array encoded in Base64URL. It can be NULL
     * @return MegaChatMessage that will be sent. The message id is not definitive, but temporal.
     */
     MegaChatMessage *sendGeolocation(MegaChatHandle chatid, float longitude, float latitude, const char *img = NULL);

     /**
      * @brief Edit a geolocation message
      *
      * Message's edits are only allowed during a short timeframe, usually 1 hour.
      * Message's deletions are equivalent to message's edits, but with empty content.
      *
      * There is only one pending edit for not-yet confirmed edits. Therefore, this function will
      * discard previous edits that haven't been notified via MegaChatRoomListener::onMessageUpdate
      * where the message has MegaChatMessage::hasChanged(MegaChatMessage::CHANGE_TYPE_CONTENT).
      *
      * If the edit is rejected because the original message is too old, this function return NULL.
      *
      * When an already delivered message (MegaChatMessage::STATUS_DELIVERED) is edited, the status
      * of the message will change from STATUS_SENDING directly to STATUS_DELIVERED again, without
      * the transition through STATUS_SERVER_RECEIVED. In other words, the protocol doesn't allow
      * to know when an edit has been delivered to the target user, but only when the edit has been
      * received by the server, so for convenience the status of the original message is kept.
      * @note if MegaChatApi::isMessageReceptionConfirmationActive returns false, messages may never
      * reach the status delivered, since the target user will not send the required acknowledge to the
      * server upon reception.
      *
      * After this function, MegaChatApi::sendStopTypingNotification has to be called. To notify other clients
      * that it isn't typing
      *
      * You take the ownership of the returned value.
      *
      * @param chatid MegaChatHandle that identifies the chat room
      * @param msgid MegaChatHandle that identifies the message
      * @param longitude from shared geolocation
      * @param latitude from shared geolocation
      * @param img Preview as a byte array encoded in Base64URL. It can be NULL
      * @return MegaChatMessage that will be sent. The message id is not definitive, but temporal.
      */
      MegaChatMessage *editGeolocation(MegaChatHandle chatid, MegaChatHandle msgid, float longitude, float latitude, const char *img = NULL);

    /**
     * @brief Revoke the access to a node in the specified chatroom
     *
     * In contrast to other functions to send messages, such as
     * MegaChatApi::sendMessage or MegaChatApi::attachContacts, this function
     * is asynchronous and does not return a MegaChatMessage directly. Instead, the
     * MegaChatMessage can be obtained as a result of the corresponding MegaChatRequest.
     *
     * The associated request type with this request is MegaChatRequest::TYPE_REVOKE_NODE_MESSAGE
     * Valid data in the MegaChatRequest object received on callbacks:
     * - MegaChatRequest::getChatHandle - Returns the chat identifier
     * - MegaChatRequest::geUserHandle - Returns the handle of the node
     *
     * Valid data in the MegaChatRequest object received in onRequestFinish when the error code
     * is MegaError::ERROR_OK:
     * - MegaChatRequest::getMegaChatMessage - Returns the message that has been sent
     *
     * When the server confirms the reception of the message, the MegaChatRoomListener::onMessageUpdate
     * is called, including the definitive id and the new status: MegaChatMessage::STATUS_SERVER_RECEIVED.
     * At this point, the app should refresh the message identified by the temporal id and move it to
     * the final position in the history, based on the reported index in the callback.
     *
     * If the message is rejected by the server, the message will keep its temporal id and will have its
     * a message id set to MEGACHAT_INVALID_HANDLE.
     *
     * @deprecated This function must NOT be used in new developments. It will eventually become obsolete.
     *
     * @param chatid MegaChatHandle that identifies the chat room
     * @param nodeHandle MegaChatHandle that identifies the node to revoke access to
     * @param listener MegaChatRequestListener to track this request
     */
    void revokeAttachment(MegaChatHandle chatid, MegaChatHandle nodeHandle, MegaChatRequestListener *listener = NULL);

    /**
     * @brief Sends a node to the specified chatroom
     *
     * The attachment message includes information about the node, so the receiver can download
     * or import the node.
     *
     * In contrast to other functions to send messages, such as
     * MegaChatApi::sendMessage or MegaChatApi::attachContacts, this function
     * is asynchronous and does not return a MegaChatMessage directly. Instead, the
     * MegaChatMessage can be obtained as a result of the corresponding MegaChatRequest.
     *
     * The associated request type with this request is MegaChatRequest::TYPE_ATTACH_NODE_MESSAGE
     * Valid data in the MegaChatRequest object received on callbacks:
     * - MegaChatRequest::getChatHandle - Returns the chat identifier
     * - MegaChatRequest::getUserHandle - Returns the handle of the node
     * - MegaChatRequest::getParamType - Returns 0 (to identify the attachment as regular attachment message)
     *
     * Valid data in the MegaChatRequest object received in onRequestFinish when the error code
     * is MegaError::ERROR_OK:
     * - MegaChatRequest::getMegaChatMessage - Returns the message that has been sent
     *
     * When the server confirms the reception of the message, the MegaChatRoomListener::onMessageUpdate
     * is called, including the definitive id and the new status: MegaChatMessage::STATUS_SERVER_RECEIVED.
     * At this point, the app should refresh the message identified by the temporal id and move it to
     * the final position in the history, based on the reported index in the callback.
     *
     * If the message is rejected by the server, the message will keep its temporal id and will have its
     * a message id set to MEGACHAT_INVALID_HANDLE.
     *
     * On the onRequestFinish error, the error code associated to the MegaChatError can be:
     * - MegaChatError::ERROR_NOENT - If the chatroom, the node or the target user don't exists
     * - MegaChatError::ERROR_ACCESS - If the target user is the same as caller
     * - MegaChatError::ERROR_ACCESS - If the target user is anonymous but the chat room is in private mode
     * - MegaChatError::ERROR_ACCESS - If caller is not an operator or the target user is not a chat member
     *
     * @param chatid MegaChatHandle that identifies the chat room
     * @param nodehandle Handle of the node that the user wants to attach
     * @param listener MegaChatRequestListener to track this request
     */
     void attachNode(MegaChatHandle chatid, MegaChatHandle nodehandle, MegaChatRequestListener *listener = NULL);

    /**
     * @brief Sends a node that contains a voice message to the specified chatroom
     *
     * The voice clip message includes information about the node, so the receiver can reproduce it online.
     *
     * In contrast to other functions to send messages, such as MegaChatApi::sendMessage or
     * MegaChatApi::attachContacts, this function is asynchronous and does not return a MegaChatMessage
     * directly. Instead, the MegaChatMessage can be obtained as a result of the corresponding MegaChatRequest.
     *
     * The associated request type with this request is MegaChatRequest::TYPE_ATTACH_NODE_MESSAGE
     * Valid data in the MegaChatRequest object received on callbacks:
     * - MegaChatRequest::getChatHandle - Returns the chat identifier
     * - MegaChatRequest::getUserHandle - Returns the handle of the node
     * - MegaChatRequest::getParamType - Returns 1 (to identify the attachment as a voice message)
     *
     * Valid data in the MegaChatRequest object received in onRequestFinish when the error code
     * is MegaError::ERROR_OK:
     * - MegaChatRequest::getMegaChatMessage - Returns the message that has been sent
     *
     * When the server confirms the reception of the message, the MegaChatRoomListener::onMessageUpdate
     * is called, including the definitive id and the new status: MegaChatMessage::STATUS_SERVER_RECEIVED.
     * At this point, the app should refresh the message identified by the temporal id and move it to
     * the final position in the history, based on the reported index in the callback.
     *
     * If the message is rejected by the server, the message will keep its temporal id and will have its
     * a message id set to MEGACHAT_INVALID_HANDLE.
     *
     * @param chatid MegaChatHandle that identifies the chat room
     * @param nodehandle Handle of the node that the user wants to attach
     * @param listener MegaChatRequestListener to track this request
    */
    void attachVoiceMessage(MegaChatHandle chatid, MegaChatHandle nodehandle, MegaChatRequestListener *listener = NULL);

    /**
     * @brief Revoke the access to a node granted by an attachment message
     *
     * The attachment message will be deleted as any other message. Therefore,
     *
     * The revoke is actually a deletion of the former message. Hence, the behavior is the
     * same than a regular deletion.
     * @see MegaChatApi::editMessage or MegaChatApi::deleteMessage for more information.
     *
     * If the revoke is rejected because the attachment message is too old, or if the message is
     * not an attachment message, this function returns NULL.
     *
     * You take the ownership of the returned value.
     *
     * @param chatid MegaChatHandle that identifies the chat room
     * @param msgid MegaChatHandle that identifies the message
     *
     * @return MegaChatMessage that will be modified. NULL if the message cannot be edited (too old)
     */
     MegaChatMessage *revokeAttachmentMessage(MegaChatHandle chatid, MegaChatHandle msgid);

    /** Returns whether the logged in user has been granted access to the node
     *
     * Access to attached nodes received in chatrooms is granted when the message
     * is sent, but it can be revoked afterwards.
     *
     * This convenience method allows to check if you still have access to a node
     * or it was revoked. Usually, apps will show the attachment differently when
     * access has been revoked.
     *
     * @note The returned value will be valid only for nodes attached to messages
     * already loaded in an opened chatroom. The list of revoked nodes is updated
     * accordingly while the chatroom is open, based on new messages received.
     *
     * @deprecated This function must NOT be used in new developments. It will eventually become obsolete.
     *
     * @param chatid MegaChatHandle that identifies the chat room
     * @param nodeHandle MegaChatHandle that identifies the node to check its access
     *
     * @return True if the user has access to the node in this chat.
     */
    bool isRevoked(MegaChatHandle chatid, MegaChatHandle nodeHandle) const;

    /**
     * @brief Edits an existing message
     *
     * Message's edits are only allowed during a short timeframe, usually 1 hour.
     * Message's deletions are equivalent to message's edits, but with empty content.
     *
     * There is only one pending edit for not-yet confirmed edits. Therefore, this function will
     * discard previous edits that haven't been notified via MegaChatRoomListener::onMessageUpdate
     * where the message has MegaChatMessage::hasChanged(MegaChatMessage::CHANGE_TYPE_CONTENT).
     *
     * If the edit is rejected because the original message is too old, this function return NULL.
     *
     * When an already delivered message (MegaChatMessage::STATUS_DELIVERED) is edited, the status 
     * of the message will change from STATUS_SENDING directly to STATUS_DELIVERED again, without
     * the transition through STATUS_SERVER_RECEIVED. In other words, the protocol doesn't allow
     * to know when an edit has been delivered to the target user, but only when the edit has been
     * received by the server, so for convenience the status of the original message is kept.
     * @note if MegaChatApi::isMessageReceptionConfirmationActive returns false, messages may never
     * reach the status delivered, since the target user will not send the required acknowledge to the
     * server upon reception.
     *
     * After this function, MegaChatApi::sendStopTypingNotification has to be called. To notify other clients
     * that it isn't typing
     * 
     * You take the ownership of the returned value.
     *
     * @param chatid MegaChatHandle that identifies the chat room
     * @param msgid MegaChatHandle that identifies the message
     * @param msg New content of the message
     *
     * @return MegaChatMessage that will be modified. NULL if the message cannot be edited (too old)
     */
    MegaChatMessage *editMessage(MegaChatHandle chatid, MegaChatHandle msgid, const char* msg);

    /**
     * @brief Deletes an existing message
     *
     * @note Message's deletions are equivalent to message's edits, but with empty content.
     * @see \c MegaChatapi::editMessage for more information.
     *
     * You take the ownership of the returned value.
     *
     * @param chatid MegaChatHandle that identifies the chat room
     * @param msgid MegaChatHandle that identifies the message
     *
     * @return MegaChatMessage that will be deleted. NULL if the message cannot be deleted (too old)
     */
    MegaChatMessage *deleteMessage(MegaChatHandle chatid, MegaChatHandle msgid);

    /**
     * @brief Remove an existing rich-link metadata
     *
     * This function will remove the metadata associated to the URL in the content of the message.
     * The message will be edited and will be converted back to the MegaChatMessage::TYPE_NORMAL.
     *
     * @param chatid MegaChatHandle that identifies the chat room
     * @param msgid MegaChatHandle that identifies the message
     *
     * @return MegaChatMessage that will be modified. NULL if the message cannot be edited (too old, not rich-link...)
     */
    MegaChatMessage *removeRichLink(MegaChatHandle chatid, MegaChatHandle msgid);

    /**
     * @brief Sets the last-seen-by-us pointer to the specified message
     *
     * The last-seen-by-us pointer is persisted in the account, so every client will
     * be aware of the last-seen message.
     *
     * @param chatid MegaChatHandle that identifies the chat room
     * @param msgid MegaChatHandle that identifies the message
     *
     * @return False if the \c chatid is invalid or the message is older
     * than last-seen-by-us message. True if success.
     */
    bool setMessageSeen(MegaChatHandle chatid, MegaChatHandle msgid);

    /**
     * @brief Returns the last-seen-by-us message
     *
     * @param chatid MegaChatHandle that identifies the chat room
     *
     * @return The last-seen-by-us MegaChatMessage, or NULL if \c chatid is invalid or
     * last message seen is not loaded in memory.
     */
    MegaChatMessage *getLastMessageSeen(MegaChatHandle chatid);

    /**
     * @brief Returns message id of the last-seen-by-us message
     *
     * @param chatid MegaChatHandle that identifies the chat room
     *
     * @return Message id for the last-seen-by-us, or invalid handle if \c chatid is invalid or
     * the user has not seen any message in that chat
     */
    MegaChatHandle getLastMessageSeenId(MegaChatHandle chatid);

    /**
     * @brief Removes the unsent message from the queue
     *
     * Messages with status MegaChatMessage::STATUS_SENDING_MANUAL should be
     * removed from the manual send queue after user discards them or resends them.
     *
     * The identifier of messages in manual sending status is notified when the
     * message is moved into that queue or while loading history. In both cases,
     * the callback MegaChatRoomListener::onMessageLoaded will be received with a
     * message object including the row id.
     *
     * @param chatid MegaChatHandle that identifies the chat room
     * @param rowId Manual sending queue id of the message
     */
    void removeUnsentMessage(MegaChatHandle chatid, MegaChatHandle rowId);

    /**
     * @brief Send a notification to the chatroom that the user is typing
     *
     * Other peers in the chatroom will receive a notification via
     * \c MegaChatRoomListener::onChatRoomUpdate with the change type
     * \c MegaChatRoom::CHANGE_TYPE_USER_TYPING. \see MegaChatRoom::getUserTyping.
     *
     * The associated request type with this request is MegaChatRequest::TYPE_SEND_TYPING_NOTIF
     * Valid data in the MegaChatRequest object received on callbacks:
     * - MegaChatRequest::getChatHandle - Returns the chat identifier
     *
     * @param chatid MegaChatHandle that identifies the chat room
     * @param listener MegaChatRequestListener to track this request
     */
    void sendTypingNotification(MegaChatHandle chatid, MegaChatRequestListener *listener = NULL);

    /**
     * @brief Send a notification to the chatroom that the user has stopped typing
     *
     * This method has to be called when the text edit label is cleared
     *
     * Other peers in the chatroom will receive a notification via
     * \c MegaChatRoomListener::onChatRoomUpdate with the change type
     * \c MegaChatRoom::CHANGE_TYPE_USER_STOP_TYPING. \see MegaChatRoom::getUserTyping.
     *
     * The associated request type with this request is MegaChatRequest::TYPE_SEND_TYPING_NOTIF
     * Valid data in the MegaChatRequest object received on callbacks:
     * - MegaChatRequest::getChatHandle - Returns the chat identifier
     *
     * @param chatid MegaChatHandle that identifies the chat room
     * @param listener MegaChatRequestListener to track this request
     */
    void sendStopTypingNotification(MegaChatHandle chatid, MegaChatRequestListener *listener = NULL);

    /**
     * @brief Returns whether reception of messages is acknowledged
     *
     * In case this function returns true, an acknowledgement will be sent for each
     * received message, so the sender will eventually know the message is received.
     *
     * In case this function returns false, the acknowledgement is not sent and, in
     * consequence, messages at the sender-side will not reach the status MegaChatMessage::STATUS_DELIVERED.
     *
     * @note This feature is only available for 1on1 chatrooms.
     *
     * @return True if received messages are acknowledged. False if they are not.
     */
    bool isMessageReceptionConfirmationActive() const;

    /**
     * @brief Saves the current state
     *
     * The DB cache works with transactions. In order to prevent losing recent changes when the app
     * dies abruptly (usual case in mobile apps), it is recommended to call this method, so the
     * transaction is committed.
     *
     * This method should be called ONLY when the app is prone to be killed, whether by the user or the
     * operative system. Otherwise, transactions are committed regularly.
     *
     * In case disk I/O error, this function could result in the init state changing to
     * MegaChatApi::INIT_ERROR.
     */
    void saveCurrentState();

    /**
     * @brief Notify MEGAchat a push has been received (in Android)
     *
     * This method should be called when the Android app receives a push notification.
     * As result, MEGAchat will retrieve from server the latest changes in the history
     * for every chatroom and will provide to the app the list of unread messages that
     * are suitable to create OS notifications.
     *
     * The associated request type with this request is MegaChatRequest::TYPE_PUSH_RECEIVED
     * Valid data in the MegaChatRequest object received on callbacks:
     * - MegaChatRequest::getFlag - Return if the push should beep (loud) or not (silent)
     * - MegaChatRequest::getChatHandle - Return MEGACHAT_INVALID_HANDLE
     * - MegaChatRequest::getParamType - Return 0
     *
     * Valid data in the MegaChatRequest object received in onRequestFinish when the error code
     * is MegaError::ERROR_OK:
     * - MegaChatRequest::getMegaHandleList- Returns the list of chatids of chats with messages to notify
     * - MegaChatRequest::getMegaHandleListByChat- Returns the list of msgids to notify for a given chat
     *
     * You can get the MegaChatMessage object by using the function \c MegaChatApi::getMessage
     *
     * @note A maximum of 6 messages per chat is returned by this function, regardless there might be
     * more unread messages. This function only searchs among local messages known by client (already loaded
     * from server and loaded in RAM). At least 32 messages are loaded in RAM for each chat.
     *
     * @param beep True if push should generate a beep, false if it shouldn't.
     * @param listener MegaChatRequestListener to track this request
     */
    void pushReceived(bool beep, MegaChatRequestListener *listener = NULL);

    /**
     * @brief Notify MEGAchat a push has been received (in iOS)
     *
     * This method should be called when the iOS app receives a push notification.
     * As result, MEGAchat will retrieve from server the latest changes in the history
     * for one specific chatroom or for every chatroom.
     *
     * The associated request type with this request is MegaChatRequest::TYPE_PUSH_RECEIVED
     * Valid data in the MegaChatRequest object received on callbacks:
     * - MegaChatRequest::getFlag - Return if the push should beep (loud) or not (silent)
     * - MegaChatRequest::getChatHandle - Return the chatid to check for updates
     * - MegaChatRequest::getParamType - Return 1
     *
     * On the onRequestFinish error, the error code associated to the MegaChatError can be:
     * - MegaChatError::ERROR_NOENT - If the chatroom does not does not exist.
     * - MegaChatError::ERROR_ACCESS - If the chatroom is archived (no notification should be generated).
     *
     * @param beep True if push should generate a beep, false if it shouldn't.
     * @param chatid MegaChatHandle that identifies the chat room, or MEGACHAT_INVALID_HANDLE for all chats
     * @param listener MegaChatRequestListener to track this request
     */
    void pushReceived(bool beep, MegaChatHandle chatid, MegaChatRequestListener *listener = NULL);


#ifndef KARERE_DISABLE_WEBRTC
    // Video device management

    /**
     * @brief Returns a list with the names of available video devices available
     *
     * If no device is found, it returns an empty list.
     * You take the ownership of the returned value
     *
     * @return Names of the available video devices
     */
    mega::MegaStringList *getChatVideoInDevices();

    /**
     * @brief Select the video device to be used in calls
     *
     * Video device identifiers are obtained with function MegaChatApi::getChatVideoInDevices
     *
     * The associated request type with this request is MegaChatRequest::TYPE_CHANGE_VIDEO_STREAM
     * Valid data in the MegaChatRequest object received on callbacks:
     * - MegaChatRequest::getText - Returns the device
     *
     * @param device Identifier of device to be selected
     * @param listener MegaChatRequestListener to track this request
     */
    void setChatVideoInDevice(const char *device, MegaChatRequestListener *listener = NULL);

    /**
     * @brief Returns the video selected device name
     *
     * You take the ownership of the returned value
     *
     * @return Device selected name
     */
    char *getVideoDeviceSelected();

    // Call management
    /**
     * @brief Start a call in a chat room
     *
     * The associated request type with this request is MegaChatRequest::TYPE_START_CHAT_CALL
     * Valid data in the MegaChatRequest object received on callbacks:
     * - MegaChatRequest::getChatHandle - Returns the chat identifier
     * - MegaChatRequest::getFlag - Returns value of param \c enableVideo
     * - MegaChatRequest::getParamType - Returns value of param \c enableAudio
     *
     * Valid data in the MegaChatRequest object received in onRequestFinish when the error code
     * is MegaError::ERROR_OK:
     * - MegaChatRequest::getFlag - Returns effective video flag (see note)
     *
     * The request will fail with MegaChatError::ERROR_ACCESS
     *  - if our own privilege is different than MegaChatPeerList::PRIV_STANDARD or MegaChatPeerList::PRIV_MODERATOR.
     *  - if peer of a 1on1 chatroom it's a non visible contact
     *  - if this function is called without being already connected to chatd.
     *  - if the chatroom is in preview mode.
     *  - if the chatroom has waiting room option enabled.
     *
     * The request will fail with MegaChatError::ERROR_TOOMANY when there are too many participants
     * in the call and we can't join to it, or when the chat is public and there are too many participants
     * to start the call.
     *
     * The request will fail with MegaChatError::ERROR_EXISTS
     * - if there is a previous attempt still in progress (the call doesn't exist yet)
     * - if there is already another attempt to start a call for this chat, and call already exists but we don't participate
     * - if the call already exists and we already participate
     * In case that call already exists MegaChatRequest::getUserHandle will return its callid.
     *
     * The request will fail with MegaChatError::ERROR_NOENT
     * - if the chatroom doesn't exists.
     *
     * @note If the call has reached the maximum number of videos supported, the video-flag automatically be disabled.
     * @see MegaChatApi::getMaxVideoCallParticipants
     *
     * To receive call notifications, the app needs to register MegaChatCallListener.
     *
     * @param chatid MegaChatHandle that identifies the chat room
     * @param enableVideo True for audio-video call, false for audio call
     * @param enableAudio True for starting a call with audio (mute disabled)
     * @param listener MegaChatRequestListener to track this request
     */
    void startChatCall(MegaChatHandle chatid, bool enableVideo = true, bool enableAudio = true, MegaChatRequestListener *listener = NULL);

    /**
     * @brief Start a call in a chatroom without ringing the participants (just for scheduled meeting context)
     *
     * When a scheduled meeting exists for a chatroom, and a call is started in that scheduled meeting context, it won't
     * ring the participants.
     *
     * The associated request type with this request is MegaChatRequest::TYPE_START_CHAT_CALL
     * Valid data in the MegaChatRequest object received on callbacks:
     * - MegaChatRequest::getChatHandle - Returns the chat identifier
     * - MegaChatRequest::getFlag - Returns value of param \c enableVideo
     * - MegaChatRequest::getParamType - Returns value of param \c enableAudio
     * - MegaChatRequest::getUserHandle() - Returns the scheduled meeting id;
     *
     * Valid data in the MegaChatRequest object received in onRequestFinish when the error code
     * is MegaError::ERROR_OK:
     * - MegaChatRequest::getFlag - Returns effective video flag (see note)
     *
     * The request will fail with MegaChatError::ERROR_ACCESS
     *  - if our own privilege is different than MegaChatPeerList::PRIV_STANDARD or MegaChatPeerList::PRIV_MODERATOR.
     *  - if peer of a 1on1 chatroom it's a non visible contact
     *  - if this function is called without being already connected to chatd.
     *  - if the chatroom is in preview mode.
     *  - if the chatroom has waiting room option enabled.
     *
     * The request will fail with MegaChatError::ERROR_TOOMANY when there are too many participants
     * in the call and we can't join to it, or when the chat is public and there are too many participants
     * to start the call.
     *
     * The request will fail with MegaChatError::ERROR_EXISTS
     * - if there is a previous attempt still in progress (the call doesn't exist yet)
     * - if there is already another attempt to start a call for this chat, and call already exists but we don't participate
     * - if the call already exists and we already participate
     * In case that call already exists MegaChatRequest::getUserHandle will return its callid.
     *
     * The request will fail with MegaChatError::ERROR_NOENT
     * - if the chatroom doesn't exists.
     * - if the scheduled meeting doesn't exists
     *
     * @note If the call has reached the maximum number of videos supported, the video-flag automatically be disabled.
     * @see MegaChatApi::getMaxVideoCallParticipants
     *
     * To receive call notifications, the app needs to register MegaChatCallListener.
     *
     * @param chatid MegaChatHandle that identifies the chat room
     * @param schedId MegaChatHandle scheduled meeting id that identifies the scheduled meeting context in which we will start the call
     * @param enableVideo True for audio-video call, false for audio call
     * @param enableAudio True for starting a call with audio (mute disabled)
     * @param listener MegaChatRequestListener to track this request
     */
    void startChatCallNoRinging(MegaChatHandle chatid, MegaChatHandle schedId, bool enableVideo = true, bool enableAudio = true, MegaChatRequestListener* listener = NULL);

    /**
     * @brief Answer a call received in a chat room
     *
     * The associated request type with this request is MegaChatRequest::TYPE_ANSWER_CHAT_CALL
     * Valid data in the MegaChatRequest object received on callbacks:
     * - MegaChatRequest::getChatHandle - Returns the chat identifier
     * - MegaChatRequest::getFlag - Returns value of param \c enableVideo
     * - MegaChatRequest::getParamType - Returns value of param \c enableAudio
     *
     * Valid data in the MegaChatRequest object received in onRequestFinish when the error code
     * is MegaError::ERROR_OK:
     * - MegaChatRequest::getFlag - Returns effective video flag (see note)
     *
     * The request will fail with MegaChatError::ERROR_ACCESS when this function is
     * called without being already connected to chatd.
     *
     * The request will fail with MegaChatError::ERROR_ACCESS if the chatroom has waiting room option enabled.
     *
     * The request will fail with MegaChatError::ERROR_TOOMANY when there are too many participants
     * in the call and we can't join to it, or when the chat is public and there are too many participants
     * to start the call.
     *
     * The request will fail with MegaChatError::ERROR_EXISTS if there is already another attempt to answer a call
     * for this chat in progress.
     *
     * @note If the call has reached the maximum number of videos supported, the video-flag automatically be disabled.
     * @see MegaChatApi::getMaxVideoCallParticipants
     *
     * To receive call notifications, the app needs to register MegaChatCallListener.
     *
     * @param chatid MegaChatHandle that identifies the chat room
     * @param enableVideo True for audio-video call, false for audio call
     * @param enableAudio True for answering a call with audio (mute disabled)
     * @param listener MegaChatRequestListener to track this request
     */
    void answerChatCall(MegaChatHandle chatid, bool enableVideo = true, bool enableAudio = true, MegaChatRequestListener *listener = NULL);

    /**
     * @brief Hang up a call
     *
     * The associated request type with this request is MegaChatRequest::TYPE_HANG_CHAT_CALL
     * Valid data in the MegaChatRequest object received on callbacks:
     * - MegaChatRequest::getChatHandle - Returns the call identifier
     * - MegaChatRequest::getFlag - Returns false
     *
     * On the onRequestFinish error, the error code associated to the MegaChatError can be:
     * - MegaChatError::ERROR_ACCESS   - if webrtc is not initialized
     * - MegaChatError::ERROR_ARGS    - if invalid callid provided
     * - MegaChatError::ERROR_NOENT   - if there is not any call with that callid or chatroom has not been found
     *
     * @param callid MegaChatHandle that identifies the call
     * @param listener MegaChatRequestListener to track this request
     */
    void hangChatCall(MegaChatHandle callid, MegaChatRequestListener *listener = NULL);

    /**
     * @brief End a call in a chat room (user must be moderator)
     *
     * The scenario where this method is used, it's when moderator wants intentionally
     * to end a groupchat or meeting call for all participants
     *
     * The associated request type with this request is MegaChatRequest::TYPE_HANG_CHAT_CALL
     * Valid data in the MegaChatRequest object received on callbacks:
     * - MegaChatRequest::getChatHandle - Returns the call identifier
     * - MegaChatRequest::getFlag - Returns true
     *
     * On the onRequestFinish error, the error code associated to the MegaChatError can be:
     * - MegaChatError::ERROR_ACCESS   - if webrtc is not initialized
     * - MegaChatError::ERROR_ARGS    - if invalid callid provided
     * - MegaChatError::ERROR_NOENT   - if there is not any call with that callid or chatroom has not been found
     * - MegaChatError::ERROR_ACCESS  - if we try to end a call withouth enough privileges
     *
     * @param callid MegaChatHandle that identifies the chat room
     * @param listener MegaChatRequestListener to track this request
     */
    void endChatCall(MegaChatHandle callid, MegaChatRequestListener *listener = NULL);

    /**
     * @brief Enable audio for a call that is in progress
     *
     * The associated request type with this request is MegaChatRequest::TYPE_DISABLE_AUDIO_VIDEO_CALL
     * Valid data in the MegaChatRequest object received on callbacks:
     * - MegaChatRequest::getChatHandle - Returns the chat identifier
     * - MegaChatRequest::getFlag - Returns true
     * - MegaChatRequest::getParamType - Returns MegaChatRequest::AUDIO
     *
     * The request will fail with MegaChatError::ERROR_TOOMANY when there are too many participants
     * in the call sending audio already (no more audio slots are available).
     *
     * @param chatid MegaChatHandle that identifies the chat room
     * @param listener MegaChatRequestListener to track this request
     */
    void enableAudio(MegaChatHandle chatid, MegaChatRequestListener *listener = NULL);

    /**
     * @brief Disable audio for a call that is in progress
     *
     * The associated request type with this request is MegaChatRequest::TYPE_DISABLE_AUDIO_VIDEO_CALL
     * Valid data in the MegaChatRequest object received on callbacks:
     * - MegaChatRequest::getChatHandle - Returns the chat identifier
     * - MegaChatRequest::getFlag - Returns false
     * - MegaChatRequest::getParamType - Returns MegaChatRequest::AUDIO
     *
     * @param chatid MegaChatHandle that identifies the chat room
     * @param listener MegaChatRequestListener to track this request
     */
    void disableAudio(MegaChatHandle chatid, MegaChatRequestListener *listener = NULL);

    /**
     * @brief Enable video for a call that is in progress
     *
     * The associated request type with this request is MegaChatRequest::TYPE_DISABLE_AUDIO_VIDEO_CALL
     * Valid data in the MegaChatRequest object received on callbacks:
     * - MegaChatRequest::getChatHandle - Returns the chat identifier
     * - MegaChatRequest::getFlag - Returns true
     * - MegaChatRequest::getParamType - MegaChatRequest::VIDEO
     *
     * The request will fail with MegaChatError::ERROR_TOOMANY when there are too many participants
     * in the call sending video already (no more video slots are available).
     *
     * @param chatid MegaChatHandle that identifies the chat room
     * @param listener MegaChatRequestListener to track this request
     */
    void enableVideo(MegaChatHandle chatid, MegaChatRequestListener *listener = NULL);

    /**
     * @brief Disable video for a call that is in progress
     *
     * The associated request type with this request is MegaChatRequest::TYPE_DISABLE_AUDIO_VIDEO_CALL
     * Valid data in the MegaChatRequest object received on callbacks:
     * - MegaChatRequest::getChatHandle - Returns the chat identifier
     * - MegaChatRequest::getFlag - Returns false
     * - MegaChatRequest::getParamType - Returns MegachatRequest::VIDEO
     *
     * @param chatid MegaChatHandle that identifies the chat room
     * @param listener MegaChatRequestListener to track this request
     */
    void disableVideo(MegaChatHandle chatid, MegaChatRequestListener *listener = NULL);

    /**
     * @brief Request a high resolution quality level from a session
     *
     * Valid values for quality param are:
     *  + MegaChatCall::CALL_QUALITY_HIGH_DEF = 0,     // Default hi-res quality
     *  + MegaChatCall::CALL_QUALITY_HIGH_MEDIUM = 1,  // 2x lower resolution
     *  + MegaChatCall::CALL_QUALITY_HIGH_LOW = 2,     // 4x lower resolution
     *
     * Currently, the default high resolution is 960 x 540 pixels.
     *
     * This method can be used by the apps to lower the resolution according to their
     * needs. Ie. showing 2 videos in high res, each of them with 480x270, should
     * result on the app requesting to lower quality to CALL_QUALITY_HIGH_MEDIUM.
     *
     * The associated request type with this request is MegaChatRequest::TYPE_REQUEST_HIRES_QUALITY
     * Valid data in the MegaChatRequest object received on callbacks:
     * - MegaChatRequest::getChatHandle - Returns the chat identifier
     * - MegaChatRequest::getUserHandle - Returns the clientId of the user
     * - MegaChatRequest::getParamType  - Returns the quality level requested
     *
     * @param chatid MegaChatHandle that identifies the chat room
     * @param clientId MegaChatHandle that identifies the client
     * @param quality The quality level requested
     * @param listener MegaChatRequestListener to track this request
     */
    void requestHiResQuality(MegaChatHandle chatid, MegaChatHandle clientId, int quality, MegaChatRequestListener *listener = NULL);

    /**
     * @brief Remove an active speaker from the call
     *
     * This method can be called by the speaker itself (voluntary action) or by any moderator of the groupchat.
     *
     * The associated request type with this request is MegaChatRequest::TYPE_DEL_SPEAKER
     * Valid data in the MegaChatRequest object received on callbacks:
     * - MegaChatRequest::getChatHandle - Returns the chat identifier
     * - MegaChatRequest::getUserHandle - Returns the clientId of the user
     *
     * On the onRequestFinish error, the error code associated to the MegaChatError can be:
     * - MegaChatError::ERROR_ARGS   - if specified chatid is invalid
     * - MegaChatError::ERROR_NOENT  - if there's no a call in the specified chatroom
     * - MegaChatError::ERROR_ACCESS - if clientId is not MEGACHAT_INVALID_HANDLE (own user),
     * and our own privilege is different than MegaChatPeerList::PRIV_MODERATOR
     *
     * @note This functionality is ready but it shouldn't be used at this moment
     *
     * @param chatid MegaChatHandle that identifies the chat room
     * @param clientId MegaChatHandle that identifies the client, or MEGACHAT_INVALID_HANDLE for own user
     * @param listener MegaChatRequestListener to track this request
     */
    void removeSpeaker(MegaChatHandle chatid, MegaChatHandle clientId, MegaChatRequestListener *listener = NULL);

    /**
     * @brief Push a list of users (for all it's connected clients) into the waiting room.
     *
     * This method is valid only for chatrooms that have waiting room option enabled (check MegaChatRoom::isWaitingRoom)
     * This method can be called just by users with moderator role
     *
     * @note: This method won't have any effect for moderator users already joined into the call,
     * as well as non-moderator users that are already in the waiting room.
     *
     * The associated request type with this request is MegaChatRequest::TYPE_WR_PUSH
     * Valid data in the MegaChatRequest object received on callbacks:
     * - MegaChatRequest::getChatHandle - Returns the chat identifier
     * - MegaChatRequest::getFlag - true -> indicates that all users with non moderator role, must be pushed into waiting room
     * - MegaChatRequest::getMegaHandleList - Returns the list of users that must be pushed into waiting room
     *
     * On the onRequestFinish error, if the error code associated to the MegaChatError is ERROR_OK:
     * - Users with moderator role, will receive an MegaChatCallListener::onChatCallUpdate callback with change type MegaChatCall::CHANGE_TYPE_WR_USERS_ENTERED,
     *   notifying about users that could be pushed or not into the waiting room.
     *   (check MegaChatCall::getHandleList to get users that have been pushed into the waiting room
     *   (check MegaChatCall::getWaitingRoom to get the users in the waiting room and their current joining status)
     *   (check MegaChatCall::getModerators to get the updated moderators list)
     *
     * - Users with moderator role, will receive an MegaChatCallListener::onChatCallUpdate callback with change type MegaChatCall::CHANGE_TYPE_WR_USERS_DENY,
     *   just if any of the users provided in users list, is not in the call, but has permission to enter it (use case non valid for moderators users in the list)
     *   (check MegaChatCall::getHandleList to get moderator users that were tried to push into the waiting room, but didn't joined call yet.
     *
     * @note: Afected user clients by this action, will receive an MegaChatCallListener::onChatCallUpdate callback with change type
     * MegaChatCall::CHANGE_TYPE_WR_PUSHED_FROM_CALL, indicating that it's client has been pushed into a waiting room.
     *
     * On the onRequestFinish error, the error code associated to the MegaChatError can be:
     * - MegaChatError::ERROR_ARGS   - if specified chatid is invalid, or provided user list is invalid or empty
     * - MegaChatError::ERROR_NOENT  - if chatroom doesn't exists, if there's not a call in the specified chatroom, or waiting room is disabled
     * - MegaChatError::ERROR_ACCESS - if Call isn't in progress state, or our own privilege is different than MegaChatPeerList::PRIV_MODERATOR
     *
     * @param users MegaHandleList with the users that must be pushed into waiting room.
     * If param all is true, users param will be ignored.
     * @param all if true indicates that all users with non moderator role, must be pushed into waiting room
     * @param listener MegaChatRequestListener to track this request
     */
    void pushUsersIntoWaitingRoom(MegaChatHandle chatid, mega::MegaHandleList* users, const bool all = false, MegaChatRequestListener* listener = NULL);

    /**
     * @brief Disconnects all clients of the specified users, regardless of whether they are in the call or in the waiting room.
     *
     * This method is valid only for chatrooms that have waiting room option enabled (check MegaChatRoom::isWaitingRoom)
     * This method has to be called only by a user with moderator role
     *
     * If this action has succeed, for those users that are effectively kicked from call, every conected user will receive a callback MegaChatSession with change MegaChatSession::CHANGE_TYPE_STATUS
     * and MegaChatSession::getStatus == MegaChatSession::SESSION_STATUS_DESTROYED.
     *
     * @note: This method won't have any effect for users with moderator role.
     *
     * The associated request type with this request is MegaChatRequest::TYPE_WR_KICK
     * Valid data in the MegaChatRequest object received on callbacks:
     * - MegaChatRequest::getChatHandle - Returns the chat identifier
     * - MegaChatRequest::getMegaHandleList - Returns the list of users that must be disconnected from call
     *
     * On the onRequestFinish error, the error code associated to the MegaChatError can be:
     * - MegaChatError::ERROR_ARGS   - if specified chatid is invalid, or provided user list is invalid or empty
     * - MegaChatError::ERROR_NOENT  - if chatroom doesn't exists , if there's no a call in the specified chatroom, or waiting room is disabled
     * - MegaChatError::ERROR_ACCESS - if Call isn't in progress state, or our own privilege is different than MegaChatPeerList::PRIV_MODERATOR
     *
     * @param users MegaHandleList with the users that must be disconnected from call
     * @param listener MegaChatRequestListener to track this request
     */
    void kickUsersFromCall(MegaChatHandle chatid, mega::MegaHandleList* users, MegaChatRequestListener* listener = NULL);

    /**
     * @brief Allow a list of users in the waiting room to join the call.
     *
     * This method is valid only for chatrooms that have waiting room option enabled (check MegaChatRoom::isWaitingRoom)
     * This method can be called just by users with moderator role
     *
     * @note: This method won't have any effect for non-moderator users already joined into the call, as well as users with moderator role.
     *
     * The associated request type with this request is MegaChatRequest::TYPE_WR_ALLOW
     * Valid data in the MegaChatRequest object received on callbacks:
     * - MegaChatRequest::getChatHandle - Returns the chat identifier
     * - MegaChatRequest::getFlag - true -> indicates that all users with non moderator role, must be allowed to join the call
     * - MegaChatRequest::getMegaHandleList - Returns the list of users that must be allowed to join the call
     *
     * On the onRequestFinish error, if the error code associated to the MegaChatError is ERROR_OK:
     * - Users with moderator role, will receive an MegaChatCallListener::onChatCallUpdate callback with change type MegaChatCall::CHANGE_TYPE_WR_USERS_ALLOW,
     *   notifying about users that have been granted to enter the call.
     *   (check MegaChatCall::getHandleList to get users that have been granted to enter the call
     *   (check MegaChatCall::getWaitingRoom to get the users in the waiting room and their current joining status)
     *   (check MegaChatCall::getModerators to get the updated moderators list)
     *
     * - Users with moderator role, will receive an MegaChatCallListener::onChatCallUpdate callback with change type MegaChatCall::CHANGE_TYPE_WR_USERS_LEAVE,
     *   notifying about users that have been left the waiting room (already joined the call)
     *   (check MegaChatCall::getHandleList to get users that have been left the waiting room
     *   (check MegaChatCall::getWaitingRoom to get the users in the waiting room and their current joining status)
     *   (check MegaChatCall::getModerators to get the updated moderators list)
     *
     * @note: Afected user clients by this action, will receive an MegaChatCallListener::onChatCallUpdate callback with change type
     * MegaChatCall::CHANGE_TYPE_WR_ALLOW, indicating that it's client has been allowed to join call (no further action required by apps to complete call join)
     *
     * On the onRequestFinish error, the error code associated to the MegaChatError can be:
     * - MegaChatError::ERROR_ARGS   - if specified chatid is invalid, or provided user list is invalid or empty
     * - MegaChatError::ERROR_NOENT  - if chatroom doesn't exists, if there's not a call in the specified chatroom, or waiting room is disabled
     * - MegaChatError::ERROR_ACCESS - if Call isn't in progress state, or our own privilege is different than MegaChatPeerList::PRIV_MODERATOR
     *
     * @param users MegaHandleList with the users that must be allowed into waiting room.
     * If param all is true, users param will be ignored.
     * @param all if true indicates that all users with non moderator role, must be pushed into waiting room
     * @param listener MegaChatRequestListener to track this request
     */
    void allowUsersJoinCall(MegaChatHandle chatid, const mega::MegaHandleList* users, const bool all = false, MegaChatRequestListener* listener = NULL);

    /**
     * @brief Set/unset a call on hold
     *
     * The associated request type with this request is MegaChatRequest::TYPE_SET_CALL_ON_HOLD
     * Valid data in the MegaChatRequest object received on callbacks:
     * - MegaChatRequest::getChatHandle - Returns the chat identifier
     * - MegaChatRequest::getFlag - Returns true (set on hold) false (unset on hold)
     *
     * @param chatid MegaChatHandle that identifies the chat room
     * @param setOnHold indicates if call is set or unset on hold
     * @param listener MegaChatRequestListener to track this request
     */
    void setCallOnHold(MegaChatHandle chatid, bool setOnHold, MegaChatRequestListener *listener = NULL);

    /**
     * @brief Open video device
     *
     * The associated request type with this request is MegaChatRequest::TYPE_OPEN_VIDEO_DEVICE
     * Valid data in the MegaChatRequest object received on callbacks:
     * - MegaChatRequest::getFlag - Returns true open device
     *
     * @note App is responsible to release device and remove MegaChatVideoListener
     *
     * @param listener MegaChatRequestListener to track this request
     */
    void openVideoDevice(MegaChatRequestListener *listener = NULL);

    /**
     * @brief Release video device
     *
     * The associated request type with this request is MegaChatRequest::TYPE_OPEN_VIDEO_DEVICE
     * Valid data in the MegaChatRequest object received on callbacks:
     * - MegaChatRequest::getFlag - Returns false close device
     *
     * @param listener MegaChatRequestListener to track this request
     */
    void releaseVideoDevice(MegaChatRequestListener *listener = NULL);

    /**
     * @brief Get the MegaChatCall associated with a chatroom
     *
     * If \c chatid is invalid or there isn't any MegaChatCall associated with the chatroom,
     * this function returns NULL.
     *
     * You take the ownership of the returned value.
     *
     * @param chatid MegaChatHandle that identifies the chat room
     * @return MegaChatCall object associated with chatid or NULL if it doesn't exist
     */
    MegaChatCall *getChatCall(MegaChatHandle chatid);

    /**
     * @brief Mark as ignored the call associated with a chatroom
     *
     * @param chatid MegaChatHandle that identifies the chat room
     * @return true if call can be marked as ignored, otherwise return false.
     */
    bool setIgnoredCall(MegaChatHandle chatid);

    /**
     * @brief Get the MegaChatCall that has a specific id
     *
     * You can get the id of a MegaChatCall using MegaChatCall::getId().
     *
     * You take the ownership of the returned value.
     *
     * @param callId MegaChatHandle that identifies the call
     * @return MegaChatCall object for the specified \c callId. NULL if call doesn't exist
     */
    MegaChatCall *getChatCallByCallId(MegaChatHandle callId);

    /**
     * @brief Returns number of calls that are currently active
     * @note You may not participate in all those calls.
     * @return number of calls in the system
     */
    int getNumCalls();

    /**
     * @brief Get a list with the ids of chatrooms where there are active calls
     *
     * The list of ids can be retrieved for calls in one specific state by setting
     * the parameter \c callState. If state is -1, it returns all calls regardless their state.
     *
     * You take the ownership of the returned value.
     *
     * @param state of calls that you want receive, -1 to consider all states
     * @return A list of handles with the ids of chatrooms where there are active calls
     */
    mega::MegaHandleList *getChatCalls(int callState = -1);

    /**
     * @brief Get a list with the ids of active calls
     *
     * You take the ownership of the returned value.
     *
     * @return A list of ids of active calls
     */
    mega::MegaHandleList *getChatCallsIds();

    /**
     * @brief Returns true if there is a call at chatroom with id \c chatid
     *
     * @note It's not necessary that we participate in the call, but other participants do.
     *
     * @param chatid MegaChatHandle that identifies the chat room
     * @return True if there is a call in a chatroom. False in other case
     */
    bool hasCallInChatRoom(MegaChatHandle chatid);

    /**
     * @brief Returns the maximum call participants
     *
     * @return Maximum call participants
     */
    int getMaxCallParticipants();

    /**
     * @brief Returns the maximum video call participants
     *
     * @return Maximum video call participants
     */
    int getMaxVideoCallParticipants();

    /**
     * @brief Returns if audio level monitor is enabled
     *
     * It's false by default
     *
     * @note If there isn't a call in that chatroom in which user is participating,
     * audio Level monitor will be always false
     *
     * @param chatid MegaChatHandle that identifies the chat room from we want know if audio level monitor is disabled
     * @return true if audio level monitor is enabled
     */
    bool isAudioLevelMonitorEnabled(MegaChatHandle chatid);

    /**
     * @brief Enable or disable audio level monitor
     *
     * It's false by default and it's app responsibility to enable it
     *
     * The associated request type with this request is MegaChatRequest::TYPE_ENABLE_AUDIO_LEVEL_MONITOR
     * Valid data in the MegaChatRequest object received on callbacks:
     * - MegaChatRequest::getChatHandle - Returns the chat identifier
     * - MegaChatRequest::getFlag - Returns if enable or disable the audio level monitor
     *
     * @note If there isn't a call in that chatroom in which user is participating,
     * audio Level monitor won't be able established
     *
     * @param enable True for enable audio level monitor, False to disable
     * @param chatid MegaChatHandle that identifies the chat room where we can enable audio level monitor
     * @param listener MegaChatRequestListener to track this request
     */
    void enableAudioLevelMonitor(bool enable, MegaChatHandle chatid, MegaChatRequestListener *listener = NULL);

    /**
     * @brief Request become a speaker
     *
     * The associated request type with this request is MegaChatRequest::TYPE_REQUEST_SPEAK
     * Valid data in the MegaChatRequest object received on callbacks:
     * - MegaChatRequest::getChatHandle - Returns the chat identifier
     * - MegaChatRequest::getFlag - true -> indicate that it is a enable request operation
     *
     * @note This functionality is ready but it shouldn't be used at this moment
     *
     * @param chatid MegaChatHandle that identifies the chat room
     * @param listener MegaChatRequestListener to track this request
     */
    void requestSpeak(MegaChatHandle chatid, MegaChatRequestListener *listener = NULL);

    /**
     * @brief Remove a request to become a speaker
     *
     * The associated request type with this request is MegaChatRequest::TYPE_REQUEST_SPEAK
     * Valid data in the MegaChatRequest object received on callbacks:
     * - MegaChatRequest::getChatHandle - Returns the chat identifier
     * - MegaChatRequest::getFlag - false -> indicate that it is a remove request operation
     *
     * @note This functionality is ready but it shouldn't be used at this moment
     *
     * @param chatid MegaChatHandle that identifies the chat room
     * @param listener MegaChatRequestListener to track this request
     */
    void removeRequestSpeak(MegaChatHandle chatid, MegaChatRequestListener *listener = NULL);

    /**
     * @brief Approve speak request
     *
     * This method has to be called only by a user with moderator role
     *
     * The associated request type with this request is MegaChatRequest::TYPE_APPROVE_SPEAK
     * Valid data in the MegaChatRequest object received on callbacks:
     * - MegaChatRequest::getChatHandle - Returns the chat identifier
     * - MegaChatRequest::getFlag - true -> indicate that approve the request
     * - MegaChatRequest::getUserHandle - Returns the clientId of the user
     *
     * @note This functionality is ready but it shouldn't be used at this moment
     *
     * @param chatid MegaChatHandle that identifies the chat room
     * @param clientId MegaChatHandle that identifies client
     * @param listener MegaChatRequestListener to track this request
     */
    void approveSpeakRequest(MegaChatHandle chatid, MegaChatHandle clientId, MegaChatRequestListener *listener = NULL);

    /**
     * @brief Reject speak request
     *
     * This method has to be called only by a user with moderator role
     *
     * The associated request type with this request is MegaChatRequest::TYPE_APPROVE_SPEAK
     * Valid data in the MegaChatRequest object received on callbacks:
     * - MegaChatRequest::getChatHandle - Returns the chat identifier
     * - MegaChatRequest::getFlag - false -> indicate that reject the request
     * - MegaChatRequest::getUserHandle - Returns the clientId of the user
     *
     * @param chatid MegaChatHandle that identifies the chat room
     * @param clientId MegaChatHandle that identifies client
     * @param listener MegaChatRequestListener to track this request
     */
    void rejectSpeakRequest(MegaChatHandle chatid, MegaChatHandle clientId, MegaChatRequestListener *listener = NULL);

    /**
     * @brief Request high resolution video from a client
     *
     * The associated request type with this request is MegaChatRequest::TYPE_REQUEST_HIGH_RES_VIDEO
     * Valid data in the MegaChatRequest object received on callbacks:
     * - MegaChatRequest::getChatHandle - Returns the chat identifier
     * - MegaChatRequest::getFlag - true -> indicate that request high resolution video
     * - MegaChatRequest::getUserHandle - Returns the clientId of the user
     * - MegaChatRequest::getPrivilege - Returns MegaChatCall::CALL_QUALITY_HIGH_DEF
     *
     * @param chatid MegaChatHandle that identifies the chat room
     * @param clientId MegaChatHandle that identifies client
     * @param listener MegaChatRequestListener to track this request
     */
    void requestHiResVideo(MegaChatHandle chatid, MegaChatHandle clientId, MegaChatRequestListener *listener = NULL);

    /**
     * @brief Request high resolution video from a client with a specified resolution quality level
     *
     * Valid values for quality param are:
     *  + MegaChatCall::CALL_QUALITY_HIGH_DEF = 0,     // Default hi-res quality
     *  + MegaChatCall::CALL_QUALITY_HIGH_MEDIUM = 1,  // 2x lower resolution
     *  + MegaChatCall::CALL_QUALITY_HIGH_LOW = 2,     // 4x lower resolution
     *
     * The associated request type with this request is MegaChatRequest::TYPE_REQUEST_HIGH_RES_VIDEO
     * Valid data in the MegaChatRequest object received on callbacks:
     * - MegaChatRequest::getChatHandle - Returns the chat identifier
     * - MegaChatRequest::getFlag - true -> indicate that request high resolution video
     * - MegaChatRequest::getUserHandle - Returns the clientId of the user
     * - MegaChatRequest::getPrivilege - Returns the resolution quality level for received video
     *
     * @param chatid MegaChatHandle that identifies the chat room
     * @param clientId MegaChatHandle that identifies client
     * @param quality resolution quality level for received video
     * @param listener MegaChatRequestListener to track this request
     */
    void requestHiResVideoWithQuality(MegaChatHandle chatid, MegaChatHandle clientId, int quality, MegaChatRequestListener *listener = NULL);

    /**
     * @brief Stop high resolution video from a list of clients
     *
     * The associated request type with this request is MegaChatRequest::TYPE_REQUEST_HIGH_RES_VIDEO
     * Valid data in the MegaChatRequest object received on callbacks:
     * - MegaChatRequest::getChatHandle - Returns the chat identifier
     * - MegaChatRequest::getFlag - false -> indicate that stop high resolution video
     * - MegaChatRequest::getMegaHandleList - Returns the list of clients Ids
     *
     * @param chatid MegaChatHandle that identifies the chat room
     * @param clientIds List of clients Ids
     * @param listener MegaChatRequestListener to track this request
     */
    void stopHiResVideo(MegaChatHandle chatid, mega::MegaHandleList *clientIds, MegaChatRequestListener *listener = NULL);

    /**
     * @brief Request low resolution video from a list of clients
     *
     * The associated request type with this request is MegaChatRequest::TYPE_REQUEST_LOW_RES_VIDEO
     * Valid data in the MegaChatRequest object received on callbacks:
     * - MegaChatRequest::getChatHandle - Returns the chat identifier
     * - MegaChatRequest::getFlag - true -> indicate that request low resolution video
     * - MegaChatRequest::getMegaHandleList - Returns the list of client Ids
     *
     * @param chatid MegaChatHandle that identifies the chat room
     * @param clientIds List of clients Ids
     * @param listener MegaChatRequestListener to track this request
     */
    void requestLowResVideo(MegaChatHandle chatid, ::mega::MegaHandleList *clientIds, MegaChatRequestListener *listener = NULL);

    /**
     * @brief Stop low resolution video from a list of clients
     *
     * The associated request type with this request is MegaChatRequest::TYPE_REQUEST_LOW_RES_VIDEO
     * Valid data in the MegaChatRequest object received on callbacks:
     * - MegaChatRequest::getChatHandle - Returns the chat identifier
     * - MegaChatRequest::getFlag - false -> indicate that stop low resolution video
     * - MegaChatRequest::getMegaHandleList - Returns the list of clients Ids
     *
     * @param chatid MegaChatHandle that identifies the chat room
     * @param clientIds List of clients Ids
     * @param listener MegaChatRequestListener to track this request
     */
    void stopLowResVideo(MegaChatHandle chatid, ::mega::MegaHandleList *clientIds, MegaChatRequestListener *listener = NULL);

#endif

    // Listeners
    /**
     * @brief Register a listener to receive global events
     *
     * You can use MegaChatApi::removeChatListener to stop receiving events.
     *
     * @param listener Listener that will receive global events
     */
    void addChatListener(MegaChatListener *listener);

    /**
     * @brief Unregister a MegaChatListener
     *
     * This listener won't receive more events.
     *
     * @param listener Object that is unregistered
     */
    void removeChatListener(MegaChatListener *listener);

    /**
     * @brief Register a listener to receive all events about an specific chat
     *
     * You can use MegaChatApi::removeChatRoomListener to stop receiving events.
     *
     * Note this listener is feeded with data from a chatroom that is opened. It
     * is required to call \c MegaChatApi::openChatRoom. Otherwise, the listener
     * will NOT receive any callback.
     *
     * @param chatid MegaChatHandle that identifies the chat room
     * @param listener Listener that will receive all events about an specific chat
     */
    void addChatRoomListener(MegaChatHandle chatid, MegaChatRoomListener *listener);

    /**
     * @brief Unregister a MegaChatRoomListener
     *
     * This listener won't receive more events.
     *
     * @param listener Object that is unregistered
     */
    void removeChatRoomListener(MegaChatHandle chatid, MegaChatRoomListener *listener);

    /**
     * @brief Register a listener to receive all events about requests
     *
     * You can use MegaChatApi::removeChatRequestListener to stop receiving events.
     *
     * @param listener Listener that will receive all events about requests
     */
    void addChatRequestListener(MegaChatRequestListener* listener);

    /**
     * @brief Unregister a MegaChatRequestListener
     *
     * This listener won't receive more events.
     *
     * @param listener Object that is unregistered
     */
    void removeChatRequestListener(MegaChatRequestListener* listener);

    /**
     * @brief Register a listener to receive notifications
     *
     * You can use MegaChatApi::removeChatRequestListener to stop receiving events.
     *
     * @param listener Listener that will receive all events about requests
     */
    void addChatNotificationListener(MegaChatNotificationListener *listener);

    /**
     * @brief Unregister a MegaChatNotificationListener
     *
     * This listener won't receive more events.
     *
     * @param listener Object that is unregistered
     */
    void removeChatNotificationListener(MegaChatNotificationListener* listener);

    /**
     * @brief Adds a reaction for a message in a chatroom
     *
     * The reactions updates will be notified one by one through the MegaChatRoomListener
     * specified at MegaChatApi::openChatRoom (and through any other listener you may have
     * registered by calling MegaChatApi::addChatRoomListener). The corresponding callback
     * is MegaChatRoomListener::onReactionUpdate.
     *
     * Note that receiving an onRequestFinish with the error code MegaChatError::ERROR_OK, does not ensure
     * that add reaction has been applied in chatd. As we've mentioned above, reactions updates will
     * be notified through callback MegaChatRoomListener::onReactionUpdate.
     *
     * The associated request type with this request is MegaChatRequest::TYPE_MANAGE_REACTION
     * Valid data in the MegaChatRequest object received on callbacks:
     * - MegaChatRequest::getChatHandle - Returns the chatid that identifies the chatroom
     * - MegaChatRequest::getUserHandle - Returns the msgid that identifies the message
     * - MegaChatRequest::getText - Returns a UTF-8 NULL-terminated string that represents the reaction
     * - MegaChatRequest::getFlag - Returns true indicating that requested action is add reaction
     *
     * On the onRequestFinish error, the error code associated to the MegaChatError can be:
     * - MegaChatError::ERROR_ARGS - if reaction is NULL or the msgid references a management message.
     * - MegaChatError::ERROR_NOENT - if the chatroom/message doesn't exists
     * - MegaChatError::ERROR_TOOMANY - if the message has reached the maximum limit of reactions,
     * and reaction has not been added yet. MegaChatRequest::getNumber() will return -1
     * - MegaChatError::ERROR_TOOMANY - if our own user has reached the maximum limit of reactions
     * MegaChatRequest::getNumber() will return 1
     * - MegaChatError::ERROR_ACCESS - if our own privilege is different than MegaChatPeerList::PRIV_STANDARD
     * or MegaChatPeerList::PRIV_MODERATOR.
     * - MegaChatError::ERROR_EXIST - if our own user has reacted previously with this reaction for this message
     *
     * @param chatid MegaChatHandle that identifies the chatroom
     * @param msgid MegaChatHandle that identifies the message
     * @param reaction UTF-8 NULL-terminated string that represents the reaction
     * @param listener MegaChatRequestListener to track this request
     */
    void addReaction(MegaChatHandle chatid, MegaChatHandle msgid, const char *reaction, MegaChatRequestListener *listener = NULL);

    /**
     * @brief Removes a reaction for a message in a chatroom
     *
     * The reactions updates will be notified one by one through the MegaChatRoomListener
     * specified at MegaChatApi::openChatRoom (and through any other listener you may have
     * registered by calling MegaChatApi::addChatRoomListener). The corresponding callback
     * is MegaChatRoomListener::onReactionUpdate.
     *
     * Note that receiving an onRequestFinish with the error code MegaChatError::ERROR_OK, does not ensure
     * that remove reaction has been applied in chatd. As we've mentioned above, reactions updates will
     * be notified through callback MegaChatRoomListener::onReactionUpdate.
     *
     * The associated request type with this request is MegaChatRequest::TYPE_MANAGE_REACTION
     * Valid data in the MegaChatRequest object received on callbacks:
     * - MegaChatRequest::getChatHandle - Returns the chatid that identifies the chatroom
     * - MegaChatRequest::getUserHandle - Returns the msgid that identifies the message
     * - MegaChatRequest::getText - Returns a UTF-8 NULL-terminated string that represents the reaction
     * - MegaChatRequest::getFlag - Returns false indicating that requested action is remove reaction
     *
     * On the onRequestFinish error, the error code associated to the MegaChatError can be:
     * - MegaChatError::ERROR_ARGS: if reaction is NULL or the msgid references a management message.
     * - MegaChatError::ERROR_NOENT: if the chatroom/message doesn't exists
     * - MegaChatError::ERROR_ACCESS: if our own privilege is different than MegaChatPeerList::PRIV_STANDARD
     * or MegaChatPeerList::PRIV_MODERATOR
     * - MegaChatError::ERROR_EXIST - if your own user has not reacted to the message with the specified reaction.
     *
     * @param chatid MegaChatHandle that identifies the chatroom
     * @param msgid MegaChatHandle that identifies the message
     * @param reaction UTF-8 NULL-terminated string that represents the reaction
     * @param listener MegaChatRequestListener to track this request
     */
    void delReaction(MegaChatHandle chatid, MegaChatHandle msgid, const char *reaction, MegaChatRequestListener *listener = NULL);

    /**
     * @brief Returns the number of users that reacted to a message with a specific reaction
     *
     * @param chatid MegaChatHandle that identifies the chatroom
     * @param msgid MegaChatHandle that identifies the message
     * @param reaction UTF-8 NULL terminated string that represents the reaction
     *
     * @return return the number of users that reacted to a message with a specific reaction,
     * or -1 if the chatroom or message is not found.
     */
    int getMessageReactionCount(MegaChatHandle chatid, MegaChatHandle msgid, const char *reaction) const;

     /**
      * @brief Gets a list of reactions associated to a message
      *
      * You take the ownership of the returned value.
      *
      * @param chatid MegaChatHandle that identifies the chatroom
      * @param msgid MegaChatHandle that identifies the message
      * @return return a list with the reactions associated to a message.
      */
    ::mega::MegaStringList* getMessageReactions(MegaChatHandle chatid, MegaChatHandle msgid);

     /**
      * @brief Gets a list of users that reacted to a message with a specific reaction
      *
      * You take the ownership of the returned value.
      *
      * @param chatid MegaChatHandle that identifies the chatroom
      * @param msgid MegaChatHandle that identifies the message
      * @param reaction UTF-8 NULL terminated string that represents the reaction
      *
      * @return return a list with the users that reacted to a message with a specific reaction.
      */
    ::mega::MegaHandleList* getReactionUsers(MegaChatHandle chatid, MegaChatHandle msgid, const char *reaction);

    /**
     * @brief Enable / disable the public key pinning
     *
     * Public key pinning is enabled by default for all sensible communications.
     * It is strongly discouraged to disable this feature.
     *
     * @param enable true to keep public key pinning enabled, false to disable it
     */
    void setPublicKeyPinning(bool enable);

#ifndef KARERE_DISABLE_WEBRTC
    /**
     * @brief Register a listener to receive all events about calls
     *
     * You can use MegaChatApi::removeChatCallListener to stop receiving events.
     *
     * @param listener MegaChatCallListener that will receive all call events
     */
    void addChatCallListener(MegaChatCallListener *listener);

    /**
     * @brief Unregister a MegaChatCallListener
     *
     * This listener won't receive more events.
     *
     * @param listener Object that is unregistered
     */
    void removeChatCallListener(MegaChatCallListener *listener);

    /**
     * @brief Register a listener to receive all events about scheduled meetings
     *
     * You can use MegaChatApi::removeSchedMeetingListener to stop receiving events.
     *
     * @param listener MegaChatScheduledMeetingListener that will receive all scheduled meetings events
     */
    void addSchedMeetingListener(MegaChatScheduledMeetingListener* listener);

    /**
     * @brief Unregister a MegaChatScheduledMeetingListener
     *
     * This listener won't receive more events.
     *
     * @param listener Object that is unregistered
     */
    void removeSchedMeetingListener(MegaChatScheduledMeetingListener* listener);

    /**
     * @brief Register a listener to receive video from local device for an specific chat room
     *
     * You can use MegaChatApi::removeChatLocalVideoListener to stop receiving events.
     *
     * @note if we want to receive video before start a call (openVideoDevice), we have to
     * register a MegaChatVideoListener with chatid = MEGACHAT_INVALID_HANDLE
     *
     * @param chatid MegaChatHandle that identifies the chat room
     * @param listener MegaChatVideoListener that will receive local video
     */
    void addChatLocalVideoListener(MegaChatHandle chatid, MegaChatVideoListener *listener);

    /**
     * @brief Unregister a MegaChatVideoListener
     *
     * This listener won't receive more events.
     * @note if we want to remove the listener added to receive video frames before start a call
     * we have to use chatid = MEGACHAT_INVALID_HANDLE
     *
     * @param chatid MegaChatHandle that identifies the chat room
     * @param listener Object that is unregistered
     */
    void removeChatLocalVideoListener(MegaChatHandle chatid, MegaChatVideoListener *listener);

    /**
     * @brief Register a listener to receive video from remote device for an specific chat room and peer
     *
     * You can use MegaChatApi::removeChatRemoteVideoListener to stop receiving events.
     *
     * @param chatid MegaChatHandle that identifies the chat room
     * @param clientId MegaChatHandle that identifies the client
     * @param hiRes boolean that identify if video is high resolution or low resolution
     * @param listener MegaChatVideoListener that will receive remote video
     */
    void addChatRemoteVideoListener(MegaChatHandle chatid, MegaChatHandle clientId, bool hiRes, MegaChatVideoListener *listener);

    /**
     * @brief Unregister a MegaChatVideoListener
     *
     * This listener won't receive more events.
     *
     * @param chatid MegaChatHandle that identifies the chat room
     * @param clientId MegaChatHandle that identifies the client
     * @param hiRes boolean that identify if video is high resolution or low resolution
     * @param listener Object that is unregistered
     */
    void removeChatRemoteVideoListener(MegaChatHandle chatid, MegaChatHandle clientId, bool hiRes, MegaChatVideoListener *listener);

    /**
     * @brief Change the SFU id
     *
     * This function allows to set the SFU server where all chat calls will be started
     * It's only useful for testing or debugging purposes.
     *
     * Note: To restore default behavior (SFU assigned by API), sfuid param must be set to SFU_ID_DEFAULT
     *
     * @param sfuid New SFU id
     */
    void setSFUid(int sfuid);
#endif

    static void setCatchException(bool enable);

    /**
     * @brief Checks whether \c text contains a URL
     *
     * @param text String to search for a URL
     * @return True if \c text contains a URL
     */
    static bool hasUrl(const char* text);

    /**
     * @brief Checks if a chat option is enabled in a bitmask
     *
     * Valid values for option are:
     * - MegaChatApi::CHAT_OPTION_SPEAK_REQUEST
     * - MegaChatApi::CHAT_OPTION_WAITING_ROOM
     * - MegaChatApi::CHAT_OPTION_OPEN_INVITE
     *
     * @param option Option to check if it's enabled in a bitmask
     * @param chatOptionsBitMask Bitmask that represents a set of chat options
     * @return True if specified option is enabled in the bitmask
     */
    static bool hasChatOptionEnabled(int option, int chatOptionsBitMask);

    /**
     * @brief This method should be called when a node history is opened
     *
     * One node history only can be opened once before it will be closed
     * The same listener should be provided at MegaChatApi::closeChatRoom to unregister it
     *
     * @param chatid MegaChatHandle that identifies the chat room
     * @param listener MegaChatNodeHistoryListener to receive node history events. NULL is not allowed.
     *
     * @return True if success, false if listener is NULL or the chatroom is not found
     */
    bool openNodeHistory(MegaChatHandle chatid, MegaChatNodeHistoryListener *listener);

    /**
     * @brief This method should be called when a node history is closed
     *
     * Note that this listener should be the one registered by MegaChatApi::openNodeHistory
     *
     * @param chatid MegaChatHandle that identifies the chat room
     * @param listener MegaChatNodeHistoryListener to receive node history events. NULL is not allowed.
     *
     * @return True if success, false if listener is NULL or the chatroom is not found
     */
    bool closeNodeHistory(MegaChatHandle chatid, MegaChatNodeHistoryListener *listener);

    /**
     * @brief Register a listener to receive all events about a specific node history
     *
     * You can use MegaChatApi::removeNodeHistoryListener to stop receiving events.
     *
     * Note this listener is feeded with data from a node history that is opened. It
     * is required to call \c MegaChatApi::openNodeHistory. Otherwise, the listener
     * will NOT receive any callback.
     *
     * @param chatid MegaChatHandle that identifies the chat room
     * @param listener Listener that will receive node history events
     */
    void addNodeHistoryListener(MegaChatHandle chatid, MegaChatNodeHistoryListener *listener);

    /**
     * @brief Unregister a MegaChatNodeHistoryListener
     *
     * This listener won't receive more events.
     *
     * @param listener Object that is unregistered
     */
    void removeNodeHistoryListener(MegaChatHandle chatid, MegaChatNodeHistoryListener *listener);

    /**
     * @brief Initiates fetching more node history of the specified chatroom.
     *
     * The loaded messages will be notified one by one through the MegaChatNodeHistoryListener
     * specified at MegaChatApi::openNodeHistory (and through any other listener you may have
     * registered by calling MegaChatApi::addNodeHistoryListener).
     *
     * The corresponding callback is MegaChatNodeHistoryListener::onAttachmentLoaded.
     *
     * Messages are always loaded and notified in strict order, from newest to oldest.
     *
     * @note The actual number of messages loaded can be less than \c count. Because
     * the history being shorter than requested. Additionally, if the fetch is local
     * and there's no more history locally available, the number of messages could be
     * lower too (and the next call to MegaChatApi::loadMessages will fetch messages from server).
     *
     * When there are no more history available from the reported source of messages
     * (local / remote), or when the requested \c count has been already loaded,
     * the callback  MegaChatNodeHistoryListener::onAttachmentLoaded will be called with a NULL message.
     *
     * @param chatid MegaChatHandle that identifies the chat room
     * @param count The number of requested messages to load.
     *
     * @return Return the source of the messages that is going to be fetched. The possible values are:
     *   - MegaChatApi::SOURCE_ERROR = -1: we are not logged in yet
     *   - MegaChatApi::SOURCE_NONE = 0: there's no more history available (not even in the server)
     *   - MegaChatApi::SOURCE_LOCAL: messages will be fetched locally (RAM or DB)
     *   - MegaChatApi::SOURCE_REMOTE: messages will be requested to the server. Expect some delay
     *
     * The value MegaChatApi::SOURCE_REMOTE can be used to show a progress bar accordingly when network operation occurs.
     */
    int loadAttachments(MegaChatHandle chatid, int count);

private:
    MegaChatApiImpl *pImpl;
};

/**
 * @brief Represents every single chatroom where the user participates
 *
 * Unlike MegaChatRoom, which contains full information about the chatroom,
 * objects of this class include strictly the minimal information required
 * to populate a list of chats:
 *  - Chat ID
 *  - Title
 *  - Online status
 *  - Unread messages count
 *  - Visibility of the contact for 1on1 chats
 *
 * Changes on any of this fields will be reported by a callback: MegaChatListener::onChatListItemUpdate
 * It also notifies about a groupchat that has been closed (the user has left the room).
 */
class MegaChatListItem
{
public:

    enum
    {
        CHANGE_TYPE_STATUS              = 0x01,  /// obsolete
        CHANGE_TYPE_OWN_PRIV            = 0x02,  /// Our privilege level has changed
        CHANGE_TYPE_UNREAD_COUNT        = 0x04,  /// Unread count updated
        CHANGE_TYPE_PARTICIPANTS        = 0x08,  /// A participant joined/left the chatroom or its privilege changed
        CHANGE_TYPE_TITLE               = 0x10,  /// Title updated
        CHANGE_TYPE_CLOSED              = 0x20,  /// The chatroom has been left by own user
        CHANGE_TYPE_LAST_MSG            = 0x40,  /// Last message recorded in the history, or chatroom creation data if no history at all (not even clear-history message)
        CHANGE_TYPE_LAST_TS             = 0x80,  /// Timestamp of the last activity
        CHANGE_TYPE_ARCHIVE             = 0x100, /// Archived or unarchived
        CHANGE_TYPE_CALL                = 0x200, /// There's a new call or a call has finished
        CHANGE_TYPE_CHAT_MODE           = 0x400, /// User has set chat mode to private
        CHANGE_TYPE_UPDATE_PREVIEWERS   = 0x800, /// The number of previewers has changed
        CHANGE_TYPE_PREVIEW_CLOSED      = 0x1000,/// The chat preview has been closed
        CHANGE_TYPE_DELETED             = 0x2000 /// The chat has been taken down and should be hiden from the list of chats
    };

    virtual ~MegaChatListItem() {}
    virtual MegaChatListItem *copy() const;

    virtual int getChanges() const;
    virtual bool hasChanged(int changeType) const;

    /**
     * @brief Returns the MegaChatHandle of the chat.
     * @return MegaChatHandle of the chat.
     */
    virtual MegaChatHandle getChatId() const;

    /**
     * @brief getTitle Returns the title of the chat, if any.
     *
     * @return The title of the chat as a null-terminated char array.
     */
    virtual const char *getTitle() const;

    /**
     * @brief Returns the own privilege level in this chatroom.
     *
     * This privilege is the same from MegaChatRoom::getOwnPrivilege.
     *
     * It could be used to show/hide options at the chatlist level that
     * are only allowed to peers with the highest privilege level.
     *
     * The returned value will be one of these:
     * - MegaChatRoom::PRIV_UNKNOWN = -2
     * - MegaChatRoom::PRIV_RM = -1
     * - MegaChatRoom::PRIV_RO = 0
     * - MegaChatRoom::PRIV_STANDARD = 2
     * - MegaChatRoom::PRIV_MODERATOR = 3
     *
     * @return The current privilege of the logged in user in this chatroom.
     */
    virtual int getOwnPrivilege() const;

    /**
     * @brief Returns the number of unread messages for the chatroom
     *
     * It can be used to display an unread message counter next to the chatroom name
     *
     * @return The count of unread messages as follows:
     *  - If the returned value is 0, then the indicator should be removed.
     *  - If the returned value is > 0, the indicator should show the exact count.
     *  - If the returned value is < 0, then there are at least that count unread messages,
     * and possibly more. In that case the indicator should show e.g. '2+'
     */
    virtual int getUnreadCount() const;

    /**
     * @brief Returns the content of the last message for the chatroom
     *
     * If there are no messages in the history or the last message is still
     * pending to be retrieved from the server, it returns an empty string.
     *
     * The returned value of this function depends on the type of message:
     *
     *  - MegaChatMessage::TYPE_NORMAL: content of the message
     *  - MegaChatMessage::TYPE_ATTACHMENT: filenames of the attached nodes (separated by ASCII character '0x01')
     *  - MegaChatMessage::TYPE_CONTACT: usernames of the attached contacts (separated by ASCII character '0x01')
     *  - MegaChatMessage::TYPE_CONTAINS_META: original content of the messsage
     *  - MegaChatMessage::TYPE_VOICE_CLIP: filename of the attached node
     *  - MegaChatMessage::TYPE_CHAT_TITLE: new title
     *  - MegaChatMessage::TYPE_TRUNCATE: empty string
     *  - MegaChatMessage::TYPE_ALTER_PARTICIPANTS: empty string
     *  - MegaChatMessage::TYPE_PRIV_CHANGE: empty string
     *  - MegaChatMessage::TYPE_CALL_ENDED: string set separated by ASCII character '0x01'
     *      Structure: duration(seconds)'0x01'termCode'0x01'participants1'0x01'participants2'0x01'...
     *      duration and termCode are numbers coded in ASCII, participants are handles in base64 format.
     *      Valid TermCode are:
     *          + END_CALL_REASON_ENDED
     *          + END_CALL_REASON_REJECTED
     *          + END_CALL_REASON_NO_ANSWER
     *          + END_CALL_REASON_FAILED
     *          + END_CALL_REASON_CANCELLED
     *          + END_CALL_REASON_BY_MODERATOR
     *      If termCode is END_CALL_REASON_REJECTED, END_CALL_REASON_NO_ANSWER, END_CALL_REASON_CANCELLED
     *      any participant won't be added
     *
     * The SDK retains the ownership of the returned value. It will be valid until
     * the MegaChatListItem object is deleted. If you want to save the MegaChatMessage,
     * use MegaChatMessage::copy.
     *
     * @return The content of the last message received.
     */
    virtual const char *getLastMessage() const;

    /**
     * @brief Returns message id of the last message in this chatroom.
     *
     * If the message is still not confirmed by server, the id could be a temporal
     * id. @see \c MegaChatApi::sendMessage for more information about the msg id.
     *
     * @return MegaChatHandle representing the id of last message.
     */
    virtual MegaChatHandle getLastMessageId() const;

    /**
     * @brief Returns the type of last message
     *
     * The possible values are as follows:
     *  - MegaChatMessage::TYPE_INVALID:  when no history (or truncate message)
     *  - MegaChatMessage::TYPE_NORMAL: for regular text messages
     *  - MegaChatMessage::TYPE_ATTACHMENT: for messages sharing a node
     *  - MegaChatMessage::TYPE_CONTACT: for messages sharing a contact
     *  - MegaChatMessage::TYPE_CONTAINS_META: for messages with meta-data
     *  - MegaChatMessage::TYPE_VOICE_CLIP: for voice-clips
     *  - 0xFF when it's still fetching from server (for the public API)
     *
     * @return The type of the last message
     */
    virtual int getLastMessageType() const;

    /**
     * @brief Returns the sender of last message
     *
     * This function only returns a valid user handle when the last message type is
     * not MegaChatMessage::TYPE_INVALID or 0xFF. Otherwise, it returns INVALID_HANDLE.
     *
     * @return MegaChatHandle representing the user who sent the last message
     */
    virtual MegaChatHandle getLastMessageSender() const;

    /**
     * @brief Returns the timestamp of the latest activity in the chatroom
     *
     * This function returns the timestamp of the latest message, including management messages.
     * If there's no history at all, or is still being fetched from server, it will return
     * the creation timestamp of the chatroom.
     *
     * @return The timestamp relative to the latest activity in the chatroom.
     */
    virtual int64_t getLastTimestamp() const;

    /**
     * @brief Returns whether this chat is a group chat or not
     * @return True if this chat is a group chat. Only chats with more than 2 peers are groupal chats.
     */
    virtual bool isGroup() const;

    /**
     * @brief Returns whether this chat is a public chat or not
     * @return True if this chat is a public chat.
     */
    virtual bool isPublic() const;

    /**
     * @brief Returns whether a public chat is in preview mode or not
     * @return True if this public chat is in preview mode.
     */
    virtual bool isPreview() const;

    /**
     * @brief Returns whether the user is member of the chatroom (for groupchats),
     * or the user is contact with the peer (for 1on1 chats).
     *
     * @return True if the chat is active, false otherwise.
     */
    virtual bool isActive() const;

    /**
     * @brief Returns whether the chat is currently archived or not.
     * @return True if the chat is archived, false otherwise.
     */
    virtual bool isArchived() const;

    /**
     * @brief Returns whether the chat has been deleted
     * @return True if the chat is deleted, false otherwise.
     */
    virtual bool isDeleted() const;

    /**
     * @brief Returns whether the chat has a call in progress or not.
     * @return True if a call is in progress in this chat, false otherwise.
     */
    virtual bool isCallInProgress() const;

    /**
     * @brief Returns the userhandle of the Contact in 1on1 chatrooms
     *
     * The returned value is only valid for 1on1 chatrooms. For groupchats, it will
     * return MEGACHAT_INVALID_HANDLE.
     *
     * @return The userhandle of the Contact
     */
    virtual MegaChatHandle getPeerHandle() const;

    /**
     * @brief Returns privilege established at last message
     *
     * The returned value is only valid if last message is from type MegaChatMessage::TYPE_ALTER_PARTICIPANTS
     * and MegaChatMessage::TYPE_PRIV_CHANGE.
     *
     * @return prilvilege stablished at last message
     */
    virtual int getLastMessagePriv() const;

    /**
     * @brief Returns the handle of the target user
     *
     * The returned value is only valid if last message is from type MegaChatMessage::TYPE_ALTER_PARTICIPANTS
     * and MegaChatMessage::TYPE_PRIV_CHANGE.
     *
     * @return Handle of the target user
     */
    virtual MegaChatHandle getLastMessageHandle() const;

    /**
     * @brief Returns the number of previewers in this chat
     * @return
     */
    virtual unsigned int getNumPreviewers() const;

    /**
     * @brief Returns if chatroom is a meeting
     *
     * @return True if chatroom is a meeting
     */
    virtual bool isMeeting() const;

};

class MegaChatRoom
{
public:

    enum
    {
        CHANGE_TYPE_STATUS              = 0x01, /// obsolete
        CHANGE_TYPE_UNREAD_COUNT        = 0x02,
        CHANGE_TYPE_PARTICIPANTS        = 0x04, /// joins/leaves/privileges/names
        CHANGE_TYPE_TITLE               = 0x08,
        CHANGE_TYPE_USER_TYPING         = 0x10, /// User is typing. \see MegaChatRoom::getUserTyping()
        CHANGE_TYPE_CLOSED              = 0x20, /// The chatroom has been left by own user
        CHANGE_TYPE_OWN_PRIV            = 0x40, /// Our privilege level has changed
        CHANGE_TYPE_USER_STOP_TYPING    = 0x80, /// User has stopped to typing. \see MegaChatRoom::getUserTyping()
        CHANGE_TYPE_ARCHIVE             = 0X100, /// Archived or unarchived
        CHANGE_TYPE_CHAT_MODE           = 0x400, /// User has set chat mode to private
        CHANGE_TYPE_UPDATE_PREVIEWERS   = 0x800,  /// The number of previewers has changed
        CHANGE_TYPE_RETENTION_TIME      = 0x1000, /// The retention time has changed
        CHANGE_TYPE_OPEN_INVITE         = 0x2000, /// The open invite mode option has changed
        CHANGE_TYPE_SPEAK_REQUEST       = 0x4000, /// The speak request option has changed
        CHANGE_TYPE_WAITING_ROOM        = 0x8000, /// The waiting room option has changed
    };

    enum {
        PRIV_UNKNOWN    = -2,
        PRIV_RM         = -1,
        PRIV_RO         = 0,
        PRIV_STANDARD   = 2,
        PRIV_MODERATOR  = 3
    };

    virtual ~MegaChatRoom() {}
    virtual MegaChatRoom *copy() const;

    static const char *privToString(int);
    static const char *statusToString(int status);

    /**
     * @brief Returns the MegaChatHandle of the chat.
     * @return MegaChatHandle of the chat.
     */
    virtual MegaChatHandle getChatId() const;

    /**
     * @brief Returns your privilege level in this chat
     * @return
     */
    virtual int getOwnPrivilege() const;

    /**
     * @brief Returns the number of previewers in this chat
     * @return
     */
    virtual unsigned int getNumPreviewers() const;

    /**
     * @brief Returns the privilege level of the user in this chat.
     *
     * If the user doesn't participate in this MegaChatRoom, this function returns PRIV_UNKNOWN.
     *
     * @param userhandle Handle of the peer whose privilege is requested.
     * @return Privilege level of the chat peer with the handle specified.
     * Valid values are:
     * - MegaChatPeerList::PRIV_UNKNOWN = -2
     * - MegaChatPeerList::PRIV_RM = -1
     * - MegaChatPeerList::PRIV_RO = 0
     * - MegaChatPeerList::PRIV_STANDARD = 2
     * - MegaChatPeerList::PRIV_MODERATOR = 3
     */
    virtual int getPeerPrivilegeByHandle(MegaChatHandle userhandle) const;

    /**
     * @brief Returns the current firstname of the peer
     *
     * NULL can be returned in public link if number of particpants is greater
     * than MegaChatApi::getMaxParticipantsWithAttributes. In this case, you have to
     * request the user attributes with MegaChatApi::loadUserAttributes. To improve
     * the performance, if several users has to be request, call MegaChatApi::loadUserAttributes
     * with a package of users. When request is finished you can get the firstname with
     * MegaChatApi::getUserFirstnameFromCache.
     *
     * @deprecated Use MegaChatApi::getUserFirstnameFromCache
     *
     * @param userhandle Handle of the peer whose name is requested.
     * @return Firstname of the chat peer with the handle specified.
     */
    virtual const char *getPeerFirstnameByHandle(MegaChatHandle userhandle) const;

    /**
     * @brief Returns the current lastname of the peer
     *
     * NULL can be returned in public link if number of particpants is greater
     * than MegaChatApi::getMaxParticipantsWithAttributes. In this case, you have to
     * request the user attributes with MegaChatApi::loadUserAttributes. To improve
     * the performance, if several users has to be request, call MegaChatApi::loadUserAttributes
     * with a package of users. When request is finished you can get the lastname with
     * MegaChatApi::getUserLastnameFromCache.
     *
     * @deprecated Use MegaChatApi::getUserLastnameFromCache
     *
     * @param userhandle Handle of the peer whose name is requested.
     * @return Lastname of the chat peer with the handle specified.
     */
    virtual const char *getPeerLastnameByHandle(MegaChatHandle userhandle) const;

    /**
     * @brief Returns the current fullname of the peer
     *
     * NULL can be returned in public link if number of particpants is greater
     * than MegaChatApi::getMaxParticipantsWithAttributes. In this case, you have to
     * request the user attributes with MegaChatApi::loadUserAttributes. To improve
     * the performance, if several users has to be request, call MegaChatApi::loadUserAttributes
     * with a package of users. When request is finished you can get the full name  with
     * MegaChatApi::getUserFullnameFromCache
     *
     * You take the ownership of the returned value. Use delete [] value
     *
     * @deprecated Use MegaChatApi::getUserFullnameFromCache
     *
     * @param userhandle Handle of the peer whose name is requested.
     * @return Fullname of the chat peer with the handle specified.
     */
    virtual const char *getPeerFullnameByHandle(MegaChatHandle userhandle) const;

    /**
     * @brief Returns the email address of the peer
     *
     * NULL can be returned in public link if number of particpants is greater
     * than MegaChatApi::getMaxParticipantsWithAttributes. In this case, you have to
     * request the user attributes with MegaChatApi::loadUserAttributes. To improve
     * the performance, if several users has to be request, call MegaChatApi::loadUserAttributes
     * with a package of users. When request is finished you can get the email with
     * MegaChatApi::getUserEmailFromCache.
     *
     * @deprecated Use MegaChatApi::getUserEmailFromCache
     *
     * @param userhandle Handle of the peer whose email is requested.
     * @return Email address of the chat peer with the handle specified.
     */
    virtual const char *getPeerEmailByHandle(MegaChatHandle userhandle) const;

    /**
     * @brief Returns the number of participants in the chat
     * @return Number of participants in the chat
     */
    virtual unsigned int getPeerCount() const;

    /**
     * @brief Returns the handle of the user
     *
     * If the index is >= the number of participants in this chat, this function
     * will return MEGACHAT_INVALID_HANDLE.
     *
     * @param i Position of the peer whose handle is requested
     * @return Handle of the peer in the position \c i.
     */
    virtual MegaChatHandle getPeerHandle(unsigned int i) const;

    /**
     * @brief Returns the privilege level of the user in this chat.
     *
     * If the index is >= the number of participants in this chat, this function
     * will return PRIV_UNKNOWN.
     *
     * @param i Position of the peer whose handle is requested
     * @return Privilege level of the peer in the position \c i.
     * Valid values are:
     * - MegaChatPeerList::PRIV_UNKNOWN = -2
     * - MegaChatPeerList::PRIV_RM = -1
     * - MegaChatPeerList::PRIV_RO = 0
     * - MegaChatPeerList::PRIV_STANDARD = 2
     * - MegaChatPeerList::PRIV_MODERATOR = 3
     */
    virtual int getPeerPrivilege(unsigned int i) const;

    /**
     * @brief Returns the current firstname of the peer
     *
     * If the index is >= the number of participants in this chat, this function
     * will return NULL.
     *
     * NULL can be returned in public link if number of particpants is greater
     * than MegaChatApi::getMaxParticipantsWithAttributes. In this case, you have to
     * request the user attributes with MegaChatApi::loadUserAttributes. To improve
     * the performance, if several users has to be request, call MegaChatApi::loadUserAttributes
     * with a package of users. When request is finished you can get the firstname with
     * MegaChatApi::getUserFirstnameFromCache.
     *
     * @deprecated Use MegaChatApi::getUserFirstnameFromCache
     *
     * @param i Position of the peer whose name is requested
     * @return Firstname of the peer in the position \c i.
     */
    virtual const char *getPeerFirstname(unsigned int i) const;

    /**
     * @brief Returns the current lastname of the peer
     *
     * If the index is >= the number of participants in this chat, this function
     * will return NULL.
     *
     * NULL can be returned in public link if number of particpants is greater
     * than MegaChatApi::getMaxParticipantsWithAttributes. In this case, you have to
     * request the user attributes with MegaChatApi::loadUserAttributes. To improve
     * the performance, if several users has to be request, call MegaChatApi::loadUserAttributes
     * with a package of users. When request is finished you can get the lastname with
     * MegaChatApi::getUserLastnameFromCache.
     *
     * @deprecated Use MegaChatApi::getUserLastnameFromCache
     *
     * @param i Position of the peer whose name is requested
     * @return Lastname of the peer in the position \c i.
     */
    virtual const char *getPeerLastname(unsigned int i) const;

    /**
     * @brief Returns the current fullname of the peer
     *
     * If the index is >= the number of participants in this chat, this function
     * will return NULL.
     *
     * NULL can be returned in public link if number of particpants is greater
     * than MegaChatApi::getMaxParticipantsWithAttributes. In this case, you have to
     * request the user attributes with MegaChatApi::loadUserAttributes. To improve
     * the performance, if several users has to be request, call MegaChatApi::loadUserAttributes
     * with a package of users. When request is finished you can get the fullname with
     * MegaChatApi::getUserFullnameFromCache.
     *
     * You take the ownership of the returned value. Use delete [] value
     *
     * @deprecated Use MegaChatApi::getUserFullnameFromCache
     *
     * @param i Position of the peer whose name is requested
     * @return Fullname of the peer in the position \c i.
     */
    virtual const char *getPeerFullname(unsigned int i) const;

    /**
     * @brief Returns the email address of the peer
     *
     * If the index is >= the number of participants in this chat, this function
     * will return NULL.
     *
     * NULL can be returned in public link if number of particpants is greater
     * than MegaChatApi::getMaxParticipantsWithAttributes. In this case, you have to
     * request the user attributes with MegaChatApi::loadUserAttributes. To improve
     * the performance, if several users has to be request, call MegaChatApi::loadUserAttributes
     * with a package of users. When request is finished you can get the email with
     * MegaChatApi::getUserEmailFromCache.
     *
     * @deprecated Use MegaChatApi::getUserEmailFromCache
     *
     * @param i Position of the peer whose email is requested
     * @return Email address of the peer in the position \c i.
     */
    virtual const char *getPeerEmail(unsigned int i) const;

    /**
     * @brief Returns whether this chat is a group chat or not
     * @return True if this chat is a group chat. Only chats with more than 2 peers are groupal chats.
     */
    virtual bool isGroup() const;

    /**
     * @brief Returns whether this chat is a public chat or not
     * @return True if this chat is a public chat.
     */
    virtual bool isPublic() const;

    /**
     * @brief Returns whether this chat is in preview mode or not
     * @return True if this chat is in preview mode.
     */
    virtual bool isPreview() const;

    /**
     * @brief Get the authorization token in preview mode
     *
     * This method returns an authorization token that can be used to authorize
     * nodes received as attachments while in preview mode, so the node can be
     * downloaded/imported into the account via MegaApi::authorizeChatNode.
     *
     * If the chat is not in preview mode, this function will return NULL.
     *
     * You take the ownership of the returned value. Use delete [] value
     *
     * @return Auth token or NULL if not in preview mode.
     */
    virtual const char *getAuthorizationToken() const;

    /**
     * @brief Returns the title of the chat, if any.
     *
     * In case the chatroom has not a customized title, it will be created using the
     * names of participants.
     *
     * @return The title of the chat as a null-terminated char array.
     */
    virtual const char *getTitle() const;

    /**
     * @brief Returns true if the chatroom has a customized title
     * @return True if custom title was set
     */
    virtual bool hasCustomTitle() const;

    /**
     * @brief Returns the number of unread messages for the chatroom
     *
     * It can be used to display an unread message counter next to the chatroom name
     *
     * @return The count of unread messages as follows:
     *  - If the returned value is 0, then the indicator should be removed.
     *  - If the returned value is > 0, the indicator should show the exact count.
     *  - If the returned value is < 0, then there are at least that count unread messages,
     * and possibly more. In that case the indicator should show e.g. '2+'
     */
    virtual int getUnreadCount() const;

    /**
     * @brief Returns the handle of the user who is typing or has stopped typing a message in the chatroom
     *
     * The app should have a timer that is reset each time a typing
     * notification is received. When the timer expires, it should hide the notification
     *
     * @return The user that is typing
     */
    virtual MegaChatHandle getUserTyping() const;

    /**
     * @brief Returns the handle of the user who has been Joined/Removed/change its name
     *
     * This method return a valid value when hasChanged(CHANGE_TYPE_PARTICIPANTS) true
     *
     * @return The user that has changed
     */
    virtual MegaChatHandle getUserHandle() const;

    /**
     * @brief Returns whether the user is member of the chatroom (for groupchats),
     * or the user is contact with the peer (for 1on1 chats).
     *
     * @return True if the chat is active, false otherwise.
     */
    virtual bool isActive() const;

    /**
     * @brief Returns whether the chat is currently archived or not.
     * @return True if the chat is archived, false otherwise.
     */
    virtual bool isArchived() const;

    /**
     * @brief Returns the retention time for this chat
     * @return The retention time for this chat
     */
    virtual unsigned int getRetentionTime() const;

    /**
     * @brief Returns the creation timestamp of the chat.
     * @return The creation timestamp of the chat.
     */
    virtual int64_t getCreationTs() const;

    /**
     * @brief Returns whether the chat is a meeting room
     * @return True if chat is a meeting room
     */
    virtual bool isMeeting() const;

    /**
     * @brief Returns if waiting room is enabled for a chat
     * During calls, non moderator members will be placed into a waiting room.
     * A moderator user must grant each user access to the call.
     * @return True if waiting room is enabled
     */
    virtual bool isWaitingRoom() const;

    /**
     * @brief Returns if users with MegaChatRoom::PRIV_STANDARD privilege, can invite other users into the chat
     * @return True if users with MegaChatRoom::PRIV_STANDARD privilege, can invite other users into the chat
     */
    virtual bool isOpenInvite() const;

    /**
     * @brief Returns if during calls, non moderator users, must request permission to speak
     * @return True if during calls, non moderator users, must request permission to speak.
     */
    virtual bool isSpeakRequest() const;

    virtual int getChanges() const;
    virtual bool hasChanged(int changeType) const;
};

/**
 * @brief Interface to get all information related to chats of a MEGA account
 *
 * Implementations of this interface can receive all events (request, global, call, video).
 *
 * Multiple inheritance isn't used for compatibility with other programming languages
 *
 * The implementation will receive callbacks from an internal worker thread.
 *
 */
class MegaChatListener
{
public:
    virtual ~MegaChatListener() {}

    /**
     * @brief This function is called when there are new chats or relevant changes on existing chats.
     *
     * The possible changes that are notified are the following:
     *  - Title
     *  - Unread messages count
     *  - Online status
     *  - Visibility: the contact of 1on1 chat has changed. i.e. added or removed
     *  - Participants: new peer added or existing peer removed
     *  - Last message: the last relevant message in the chatroom
     *  - Last timestamp: the last date of any activity in the chatroom
     *  - Archived: when the chat becomes archived/unarchived
     *  - Calls: when there is a new call or a call has finished
     *  - Chat mode: when an user has set chat mode to private
     *  - Previewers: when the number of previewers has changed
     *  - Preview closed: when the chat preview has been closed
     *
     * The SDK retains the ownership of the MegaChatListItem in the second parameter.
     * The MegaChatListItem object will be valid until this function returns. If you
     * want to save the MegaChatListItem, use MegaChatListItem::copy
     *
     * @note changes about participants in chat link won't be notified until chat
     *  is logged in
     *
     * @param api MegaChatApi connected to the account
     * @param item MegaChatListItem representing a 1on1 or groupchat in the list.
     */
    virtual void onChatListItemUpdate(MegaChatApi* api, MegaChatListItem *item);

    /**
     * @brief This function is called when the status of the initialization has changed
     *
     * The possible values are:
     *  - MegaChatApi::INIT_ERROR = -1
     *  - MegaChatApi::INIT_WAITING_NEW_SESSION = 1
     *  - MegaChatApi::INIT_OFFLINE_SESSION = 2
     *  - MegaChatApi::INIT_ONLINE_SESSION = 3
     *
     * @param api MegaChatApi connected to the account
     * @param newState New state of initialization
     */
    virtual void onChatInitStateUpdate(MegaChatApi* api, int newState);

    /**
     * @brief This function is called when the online status of a user has changed
     *
     * @param api MegaChatApi connected to the account
     * @param userhandle MegaChatHandle of the user whose online status has changed
     * @param status New online status
     * @param inProgress Whether the reported status is being set or it is definitive (only for your own changes)
     *
     * @note When the online status is in progress, apps may notice showing a blinking status or similar.
     */
    virtual void onChatOnlineStatusUpdate(MegaChatApi* api, MegaChatHandle userhandle, int status, bool inProgress);

    /**
     * @brief This function is called when the presence configuration has changed
     *
     * @param api MegaChatApi connected to the account
     * @param config New presence configuration
     */
    virtual void onChatPresenceConfigUpdate(MegaChatApi* api, MegaChatPresenceConfig *config);

    /**
     * @brief This function is called when the connection state to a chatroom has changed
     *
     * The possible values are:
     *  - MegaChatApi::CHAT_CONNECTION_OFFLINE      = 0
     *  - MegaChatApi::CHAT_CONNECTION_IN_PROGRESS  = 1
     *  - MegaChatApi::CHAT_CONNECTION_LOGGING      = 2
     *  - MegaChatApi::CHAT_CONNECTION_ONLINE       = 3
     *
     * @note If \c chatid is MEGACHAT_INVALID_HANDLE, it means that you are connected to all
     * active chatrooms. It will only happens when \c newState is MegaChatApi::CHAT_CONNECTION_ONLINE.
     * The other connection states are not notified for all chats together, but only individually.
     *
     * @param api MegaChatApi connected to the account
     * @param chatid MegaChatHandle that identifies the chat room
     * @param newState New state of the connection
     */
    virtual void onChatConnectionStateUpdate(MegaChatApi* api, MegaChatHandle chatid, int newState);

    /**
     * @brief This function is called when server notifies last-green's time of the a user
     *
     * In order to receive this notification, MegaChatApi::requestLastGreen has to be called previously.
     *
     * @note If the requested user has disabled the visibility of last-green or has never been green,
     * this callback will NOT be triggered at all.
     *
     * If the value of \c lastGreen is 65535 minutes (the maximum), apps should show "long time ago"
     * or similar, rather than the specific time period.
     *
     * @param api MegaChatApi connected to the account
     * @param userhandle MegaChatHandle of the user whose last time green is notified
     * @param lastGreen Time elapsed (minutes) since the last time user was green
     */
    virtual void onChatPresenceLastGreen(MegaChatApi* api, MegaChatHandle userhandle, int lastGreen);

    /** @brief This function is called when an error occurred in an operation with karere Db
     * Possible returned values:
     *   - MegaChatApi::DB_ERROR_IO               = 1,    /// I/O error in Data base
     *   - MegaChatApi::DB_ERROR_FULL             = 2,    /// Database or disk is full
     *
     * @param error Numeric error code
     * @param errStr Error message
     */
    virtual void onDbError(MegaChatApi *api, int error, const char* msg);
};

/**
 * @brief Interface to receive information about one chatroom.
 *
 * A pointer to an implementation of this interface is required when calling MegaChatApi::openChatRoom.
 * When a chatroom is closed (MegaChatApi::closeChatRoom), the listener is automatically removed.
 * You can also register additional listeners by calling MegaChatApi::addChatRoomListener and remove them
 * by using MegaChatApi::removeChatRoomListener
 *
 * This interface uses MegaChatRoom and MegaChatMessage objects to provide information of the chatroom
 * and its messages respectively.
 *
 * The implementation will receive callbacks from an internal worker thread. *
 */
class MegaChatRoomListener
{
public:
    virtual ~MegaChatRoomListener() {}

    /**
     * @brief This function is called when there are changes in the chatroom
     *
     * The changes can include: a user join/leaves the chatroom, a user changes its name,
     * the unread messages count has changed, the online state of the connection to the
     * chat server has changed, the chat becomes archived/unarchived, there is a new call
     * or a call has finished, the chat has been changed into private mode, the number of
     * previewers has changed, the user has started/stopped typing.
     *
     * @note changes about participants in chat link won't be notified until chat
     * is logged in
     *
     * @param api MegaChatApi connected to the account
     * @param chat MegaChatRoom that contains the updates relatives to the chat
     */
    virtual void onChatRoomUpdate(MegaChatApi* api, MegaChatRoom *chat);

    /**
     * @brief This function is called when new messages are loaded
     *
     * You can use MegaChatApi::loadMessages to request loading messages.
     *
     * When there are no more message to load from the source reported by MegaChatApi::loadMessages or
     * there are no more history at all, this function is also called, but the second parameter will be NULL.
     *
     * The SDK retains the ownership of the MegaChatMessage in the second parameter. The MegaChatMessage
     * object will be valid until this function returns. If you want to save the MegaChatMessage object,
     * use MegaChatMessage::copy for the message.
     *
     * @param api MegaChatApi connected to the account
     * @param msg The MegaChatMessage object, or NULL if no more history available.
     */
    virtual void onMessageLoaded(MegaChatApi* api, MegaChatMessage *msg);   // loaded by loadMessages()

    /**
     * @brief This function is called when a new message is received
     *
     * The SDK retains the ownership of the MegaChatMessage in the second parameter. The MegaChatMessage
     * object will be valid until this function returns. If you want to save the MegaChatMessage object,
     * use MegaChatMessage::copy for the message.
     *
     * @param api MegaChatApi connected to the account
     * @param msg MegaChatMessage representing the received message
     */
    virtual void onMessageReceived(MegaChatApi* api, MegaChatMessage *msg);

    /**
     * @brief This function is called when an existing message is updated
     *
     * i.e. When a submitted message is confirmed by the server, the status chages
     * to MegaChatMessage::STATUS_SERVER_RECEIVED and its message id is considered definitive.
     *
     * An important case is when the edition of a message is rejected. In those cases, the message
     * status of \c msg will be MegaChatMessage::STATUS_SENDING_MANUAL and the app reason of rejection
     * is recorded in MegaChatMessage::getCode().
     *
     * Another edge case is when a new message was confirmed but the app didn't receive the confirmation
     * from the server. In that case, you will end up with a message in MegaChatMessage::STATUS_SENDING
     * due to the sending retry, another one in MegaChatMessage::STATUS_SERVER_RECEIVED or
     * MegaChatMessage::STATUS_DELIVERED due to the message already confirmed/delivered. Finally, you
     * will receive this callback updating the status to MegaChatMessage::STATUS_SERVER_REJECTED with
     * MegaChatMessage::getCode() equal to 0 and the corresponding MegaChatMessage::getTempId().
     * The app should discard the message in sending status, in pro of the confirmed message to avoid
     * duplicated message in the history.
     * @note if MegaChatApi::isMessageReceptionConfirmationActive returns false, messages may never
     * reach the status delivered, since the target user will not send the required acknowledge to the
     * server upon reception.
     *
     * The SDK retains the ownership of the MegaChatMessage in the second parameter. The MegaChatMessage
     * object will be valid until this function returns. If you want to save the MegaChatMessage object,
     * use MegaChatMessage::copy for the message.
     *
     * @param api MegaChatApi connected to the account
     * @param msg MegaChatMessage representing the updated message
     */
    virtual void onMessageUpdate(MegaChatApi* api, MegaChatMessage *msg);

    /**
     * @brief This function is called when the local history of a chatroom is about to be discarded and
     * reloaded from server.
     *
     * Server can reject to provide all new messages if there are too many since last connection. In that case,
     * all the locally-known history will be discarded (both from memory and cache) and the server will provide
     * the most recent messages in this chatroom.
     *
     * @note When this callback is received, any reference to messages should be discarded. New messages will be
     * loaded from server and notified as in the case where there's no cached messages at all.
     *
     * @param api MegaChatApi connected to the account
     * @param chat MegaChatRoom whose local history is about to be discarded
     */
    virtual void onHistoryReloaded(MegaChatApi* api, MegaChatRoom *chat);


    /**
     * @brief This function is called when a message has been reacted (or an existing reaction has been removed)
     *
     * @param api MegaChatApi connected to the account
     * @param msgid MegaChatHandle that identifies the message
     * @param reaction UTF-8 NULL-terminated string that represents the reaction
     * @param count Number of users who have reacted to this message with the same reaction
     */
    virtual void onReactionUpdate(MegaChatApi* api, MegaChatHandle msgid, const char* reaction, int count);

    /**
     * @brief This function is called when we need to clear messages previous to retention time,
     * all messages previous to received msg as parameter must be cleared.
     *
     * @param api MegaChatApi connected to the account
     * @param msg Most recent message whose timestamp has exceeded retention time
     */
    virtual void onHistoryTruncatedByRetentionTime(MegaChatApi* /*api*/, MegaChatMessage* /*msg*/);
};

/**
 * @brief Interface to get notifications to show to the user on mobile devices
 *
 * Mobile platforms usually provide a framework to push-notifications to mobile devices.
 * The app needs to register a push-notification token (@see MegaApi::registerPushNotifications in the SDK)
 * in order to get those notifications (triggered by MEGA servers on certain events).
 *
 * This listener provides the required data to prepare platform-specific notifications for
 * several events, such as new messages received, deletions, truncation of history...
 *
 * Multiple inheritance isn't used for compatibility with other programming languages
 *
 * The implementation will receive callbacks from an internal worker thread.
 *
 */
class MegaChatNotificationListener
{
public:
    virtual ~MegaChatNotificationListener() {}

    /**
     * @brief This function is called when there are interesting events for notifications
     *
     * The possible events that are notified are the following:
     *  - Reception of a new message from other user if still unseen.
     *  - Edition/deletion of received unseen messages.
     *  - Trucate of history (for both, when truncate is ours or theirs).
     *  - Changes on the lastest message seen by us (don't notify previous unseen messages).
     *
     * Depending on the status of the message (seen or unseen), if it has been edited/deleted,
     * or even on the type of the message (truncate), the app should add/update/clear the corresponding
     * notifications on the mobile device.
     *
     * The SDK retains the ownership of the MegaChatMessage in the third parameter.
     * The MegaChatMessage object will be valid until this function returns. If you
     * want to save the MegaChatMessage, use MegaChatMessage::copy
     *
     * @param api MegaChatApi connected to the account
     * @param chatid MegaChatHandle that identifies the chat room
     * @param msg MegaChatMessage representing a 1on1 or groupchat in the list.
     */
    virtual void onChatNotification(MegaChatApi* api, MegaChatHandle chatid, MegaChatMessage *msg);
};

/**
 * @brief Interface to receive information about node history of a chatroom.
 *
 * A pointer to an implementation of this interface is required when calling MegaChatApi::openNodeHistory.
 * When node history of a chatroom is closed (MegaChatApi::closeNodeHistory), the listener is automatically removed.
 * You can also register additional listeners by calling MegaChatApi::addNodeHistoryListener and remove them
 * by using MegaChatApi::removeNodeHistoryListener
 *
 * The implementation will receive callbacks from an internal worker thread.
 */
class MegaChatNodeHistoryListener
{
public:
    virtual ~MegaChatNodeHistoryListener() {}

    /**
     * @brief This function is called when new attachment messages are loaded
     *
     * You can use MegaChatApi::loadAttachments to request loading messages.
     *
     * When there are no more message to load from the source reported by MegaChatApi::loadAttachments or
     * there are no more history at all, this function is also called, but the second parameter will be NULL.
     *
     * The SDK retains the ownership of the MegaChatMessage in the second parameter. The MegaChatMessage
     * object will be valid until this function returns. If you want to save the MegaChatMessage object,
     * use MegaChatMessage::copy for the message.
     *
     * @param api MegaChatApi connected to the account
     * @param msg The MegaChatMessage object, or NULL if no more history available.
     */
    virtual void onAttachmentLoaded(MegaChatApi *api, MegaChatMessage *msg);

    /**
     * @brief This function is called when a new attachment message is received
     *
     * The SDK retains the ownership of the MegaChatMessage in the second parameter. The MegaChatMessage
     * object will be valid until this function returns. If you want to save the MegaChatMessage object,
     * use MegaChatMessage::copy for the message.
     *
     * @param api MegaChatApi connected to the account
     * @param msg MegaChatMessage representing the received message
     */
    virtual void onAttachmentReceived(MegaChatApi *api, MegaChatMessage *msg);

    /**
     * @brief This function is called when an attachment message is deleted
     *
     * @param api MegaChatApi connected to the account
     * @param msgid id of the message that has been deleted
     */
    virtual void onAttachmentDeleted(MegaChatApi *api, MegaChatHandle msgid);

    /**
     * @brief This function is called when history is trucated
     *
     * If no messages are left in the node-history, the msgid will be MEGACHAT_INVALID_HANDLE.
     *
     * @param api MegaChatApi connected to the account
     * @param msgid id of the message from which history has been trucated
     */
    virtual void onTruncate(MegaChatApi *api, MegaChatHandle msgid);
};

/**
 * @brief This class represents a set of meetings flags in a bit mask format, where every flag is represented by 1 bit
 */
class MegaChatScheduledFlags
{
public:
    enum
    {
        FLAGS_SEND_EMAILS      = 0, // API will send out calendar emails for this meeting if it's enabled
        FLAGS_SIZE             = 1, // size in bits of flags bitmask
    };

    virtual ~MegaChatScheduledFlags();

    /**
     * @brief Creates a new instance of MegaChatScheduledFlags
     *
     * @return A pointer to the superclass of the private object
     */
    static MegaChatScheduledFlags* createInstance();

    /**
     * @brief Creates a copy of this virtual MegaChatScheduledFlags object
     *
     * The resulting object is fully independent of the source MegaChatScheduledFlags,
     * it contains a copy of all internal attributes, so it will be valid after
     * the original object is deleted.
     *
     * You take the ownership of the returned object
     *
     * @return Copy of the MegaChatScheduledFlags object
     */
    virtual MegaChatScheduledFlags* copy() const;

    /**
     * @brief Reset the value of all options (to disabled)
     */
    virtual void reset();

    /**
     * @brief Enables or disables the value of sending emails flag.
     * If this flag is enabled, API will send out calendar emails for this meeting
     */
    virtual void setSendEmails(bool /*enabled*/);

    /**
     * @brief Returns true if sending emails flag is enabled
     * If this flag is enabled, API will send out calendar emails for this meeting
     *
     * @return True if sending emails flag is enabled, otherwise returns false.
     */
    virtual bool sendEmails() const;

    /**
     * @brief Returns true if all flags are disabled
     *
     * @return True if all flags are disabled, otherwise returns false.
     */
    virtual bool isEmpty() const;
};

/**
 * @brief This class represents a set of set of rules that can be defined for a Scheduled meeting.
 */
class MegaChatScheduledRules
{
public:
    enum {
        FREQ_INVALID    = -1,
        FREQ_DAILY      = 0,
        FREQ_WEEKLY     = 1,
        FREQ_MONTHLY    = 2,
    };

    static constexpr int INTERVAL_INVALID = 0;
    virtual ~MegaChatScheduledRules();

    /**
     * @brief Creates a new instance of MegaChatScheduledRules
     *
     * @param freq: scheduled meeting frequency, this is used in conjunction with interval
     * valid values for this param:
     *  + MegaChatScheduledRules::FREQ_DAILY
     *  + MegaChatScheduledRules::FREQ_WEEKLY
     *  + MegaChatScheduledRules::FREQ_MONTHLY
     *
     * @param interval: repetition interval in relation to the frequency
     * @param until: specifies when the repetitions should end
     * @param byWeekDay: allows us to specify that an event will only occur on given week day/s.
     * to use this param, freq param must be set to MegaChatScheduledRules::FREQ_WEEKLY
     *
     * @param byMonthDay: allows us to specify that an event will only occur on a given day/s of the month
     * to use this param, freq param must be set to MegaChatScheduledRules::FREQ_MONTHLY
     *
     * @param byMonthWeekDay: allows us to specify that an event will only occurs on a specific weekday offset of the month. (i.e every 2nd Sunday of each month)
     * to use this param, freq param must be set to MegaChatScheduledRules::FREQ_MONTHLY
     *
     * Important: byWeekDay, byMonthDay and byMonthWeekDay are not compatible between them, so only one of these values, can be set at the same time.
     *
     * @return A pointer to the superclass of the private object
     */
    static MegaChatScheduledRules* createInstance(int freq,
                                                  int interval = INTERVAL_INVALID,
                                                  MegaChatTimeStamp until = MEGACHAT_INVALID_TIMESTAMP,
                                                  const ::mega::MegaIntegerList* byWeekDay = NULL,
                                                  const ::mega::MegaIntegerList* byMonthDay = NULL,
                                                  const ::mega::MegaIntegerMap* byMonthWeekDay = NULL);

    /**
     * @brief Creates a copy of this MegaChatScheduledRules object
     *
     * The resulting object is fully independent of the source MegaChatScheduledRules,
     * it contains a copy of all internal attributes, so it will be valid after
     * the original object is deleted.
     *
     * You take the ownership of the returned object
     *
     * @return Copy of the MegaChatScheduledRules object
     */
    virtual MegaChatScheduledRules* copy() const;

    /**
     * @brief Sets the frequency of the scheduled meeting. This is used in conjunction with interval,
     * to allow for a repeatable skips in the event timeline.
     *
     * Valid values for frequency are:
     *  - MegaChatScheduledRules::FREQ_DAILY   = 0
     *  - MegaChatScheduledRules::FREQ_WEEKLY  = 1
     *  - MegaChatScheduledRules::FREQ_MONTHLY = 2
     *
     * @param freq The frequency of the scheduled meeting
     */
    virtual void setFreq(int freq);

    /**
     * @brief Sets the repetition interval in relation to the frequency
     *
     * @param interval The repetition interval in relation to the frequency
     */
    virtual void setInterval(int interval);

    /**
     * @brief Sets the until value that indicates when the repetitions should end
     *
     * @param until Value that indicates when the repetitions should end
     */
    virtual void setUntil(MegaChatTimeStamp until);

    /**
     * @brief Sets the week days when the event will occur
     *
     * @param byWeekDay A MegaIntegerList with the week days when the event will occur
     */
    virtual void setByWeekDay(const ::mega::MegaIntegerList* byWeekDay);

    /**
     * @brief Sets the days of the month when the event will occur
     *
     * @param byMonthDay A MegaIntegerList with the days of the month when the event will occur
     */
    virtual void setByMonthDay(const ::mega::MegaIntegerList* byMonthDay);

    /**
     * @brief Sets one or multiple weekday offset (ie: [5,4] event will occur every 5th Thursday of each month)
     *
     * @return A MegaIntegerMap <offset, weekday> that allows to specify one or multiple weekday offset
     */
    virtual void setByMonthWeekDay(const ::mega::MegaIntegerMap* byMonthWeekDay);

    /**
     * @brief Returns the frequency of the scheduled. This value is used in conjunction with interval,
     * to allow for a repeatable skips in the event timeline.
     *
     * Valid values for frequency are:
     *  - MegaChatScheduledRules::FREQ_DAILY   = 0
     *  - MegaChatScheduledRules::FREQ_WEEKLY  = 1
     *  - MegaChatScheduledRules::FREQ_MONTHLY = 2
     *
     * @return The frequency of the scheduled meeting
     */
    virtual int freq() const;

    /**
     * @brief Returns repetition interval in relation to the frequency
     *
     * @return The inverval in relation to the frequency of the scheduled meeting
     */
    virtual int interval() const;

    /**
     * @brief Returns when the repetitions should end.
     *
     * @note: If this method returns MEGACHAT_INVALID_TIMESTAMP it means that
     * the repetitions will never end.
     *
     * @return When the repetitions should end
     */
    virtual MegaChatTimeStamp until() const;

    /**
     * @brief Returns a MegaIntegerList with the week days when the event will occur
     *
     * @return A MegaIntegerList with the week days when the event will occur
     */
    virtual const mega::MegaIntegerList* byWeekDay() const;

    /**
     * @brief Returns a MegaIntegerList with the days of the month when the event will occur
     *
     * @return A MegaIntegerList with the days of the month when the event will occur
     */
    virtual const mega::MegaIntegerList* byMonthDay() const;

    /**
     * @brief Returns a MegaIntegerMap <offset, weekday> that allows to specify one or multiple weekday offset (ie: [5,4] event will occur every 5th Thursday of each month)
     *
     * @return A MegaIntegerMap <offset, weekday> that allows to specify one or multiple weekday offset
     */
    virtual const mega::MegaIntegerMap* byMonthWeekDay() const;

    /**
     * @brief Returns if a given frequency is valid or not
     *
     * @return True if freq is valid, otherwise false
     */
    static bool isValidFreq(int freq);

    /**
     * @brief Returns if a given interval is valid or not
     *
     * @return True if interval is valid, otherwise false
     */
    static bool isValidInterval(int interval);
};

/**
 * @brief This class represents a scheduled meeting. Scheduled Meetings allows the user to specify an event that will occur in the future.
 * The user can also specify a set of rules for repetition, these rules enable an event to reoccur periodically.
 *
 * Important consideration:
 * A Chatroom only should have one root scheduled meeting associated, it means that just one scheduled meeting for a chatroom,
 * should have an invalid parent sched Id (MegaChatScheduledMeeting::parentSchedId)
 *
 */
class MegaChatScheduledMeeting
{
public:
    enum
    {
       SC_NEW_SCHED        = 0,
       SC_PARENT           = 1,
       SC_TZONE            = 2,
       SC_START            = 3,
       SC_END              = 4,
       SC_TITLE            = 5,
       SC_DESC             = 6,
       SC_ATTR             = 7,
       SC_OVERR            = 8,
       SC_CANC             = 9,
       SC_FLAGS            = 10,
       SC_RULES            = 11,
       SC_FLAGS_SIZE       = 12,
    };

    static constexpr unsigned int MAX_TITLE_LENGTH = 30;
    static constexpr unsigned int MAX_DESC_LENGTH = 3000;
    static constexpr unsigned int MIN_OCURRENCES = 10;
    static constexpr unsigned int NUM_OCURRENCES_REQ = 20;

    virtual ~MegaChatScheduledMeeting();

    /**
     * @brief Creates a new instance of MegaChatScheduledMeeting
     *
     * @param chatid        : chat handle
     * @param schedId       : scheduled meeting handle
     * @param parentSchedId : parent scheduled meeting handle
     * @param cancelled     : cancelled flag
     * @param timezone      : timeZone
     * @param startDateTime : start dateTime (unix timestamp UTC)
     * @param endDateTime   : end dateTime (unix timestamp UTC)
     * @param title         : meeting title
     * @param description   : meeting description
     * @param attributes    : attributes to store any additional data
     * @param overrides     : start dateTime of the original meeting series event to be replaced (unix timestamp UTC)
     * @param flags         : flags bitmask (used to store additional boolean settings as a bitmask)
     * @param rules         : scheduled meetings rules
     *
     * @return A pointer to the superclass of the private object
     */
    static MegaChatScheduledMeeting* createInstance (MegaChatHandle chatid, MegaChatHandle schedId, MegaChatHandle parentSchedId, MegaChatHandle organizerUserId,
                                                     int cancelled, const char* timezone, MegaChatTimeStamp startDateTime,
                                                     MegaChatTimeStamp endDateTime, const char* title, const char* description, const char* attributes,
                                                     MegaChatTimeStamp overrides, const MegaChatScheduledFlags *flags, const MegaChatScheduledRules *rules);

    /**
     * @brief Creates a copy of this MegaChatScheduledMeeting object
     *
     * The resulting object is fully independent of the source MegaChatScheduledMeeting,
     * it contains a copy of all internal attributes, so it will be valid after
     * the original object is deleted.
     *
     * You take the ownership of the returned object
     *
     * @return Copy of the MegaChatScheduledMeeting object
     */
    virtual MegaChatScheduledMeeting* copy() const;

    /**
     * @brief Returns if scheduled meeting is cancelled or not
     *
     * @return True if scheduled meeting is cancelled, otherwise returns false
     */
    virtual int cancelled() const;

    /**
     * @brief Returns true if this scheduled meeting has an specific change
     *
     * This value is only useful for call notified by MegaChatScheduledMeetingListener::onChatSchedMeetingUpdate
     * that can notify about scheduled meetings modifications. The value only will be valid inside
     * MegaChatScheduledMeetingListener::onChatSchedMeetingUpdate. A copy of MegaChatScheduledMeeting will be
     * necessary to use outside this callback
     *
     * In other cases, the return value of this function will be always false.
     *
     * @param changeType The type of change to check. It can be one of the following values:
     *
     * - MegaChatScheduledMeeting::SC_PARENT    [1]  - Parent scheduled meeting id has changed
     * - MegaChatScheduledMeeting::SC_TZONE     [2]  - Timezone has changed
     * - MegaChatScheduledMeeting::SC_START     [3]  - Start date time has changed
     * - MegaChatScheduledMeeting::SC_END       [4]  - End date time has changed
     * - MegaChatScheduledMeeting::SC_TITLE     [5]  - Title has changed
     * - MegaChatScheduledMeeting::SC_DESC      [6]  - Description has changed
     * - MegaChatScheduledMeeting::SC_ATTR      [7]  - Attributes have changed
     * - MegaChatScheduledMeeting::SC_OVERR     [8]  - Override date time has changed
     * - MegaChatScheduledMeeting::SC_CANC      [9]  - Cancelled flag has changed
     * - MegaChatScheduledMeeting::SC_FLAGS     [10] - Scheduled meetings flags have changed
     * - MegaChatScheduledMeeting::SC_RULES     [11] - Repetition rules have changed
     *
     * @return true if this scheduled meeting has an specific change
     */
    virtual bool hasChanged(size_t change) const;

    /**
     * @brief Returns if the MegaChatScheduledMeeting is new
     *
     * @return True if the MegaChatScheduledMeeting is new
     */
    virtual bool isNew() const;

    /**
     * @brief Returns if the MegaChatScheduledMeeting has been removed
     *
     * @return True if the MegaChatScheduledMeeting has been removed
     */
    virtual bool isDeleted() const;

    /**
     * @brief Returns the MegaChatHandle of the chat
     *
     * @return MegaChatHandle of the chat
     */
    virtual MegaChatHandle chatId() const;

    /**
     * @brief Returns the MegaChatHandle that identifies the scheduled meeting
     *
     * @return MegaChatHandle that identifies the scheduled meeting
     */
    virtual MegaChatHandle schedId() const;

    /**
     * @brief Returns the MegaChatHandle that identifies the parent scheduled meeting
     *
     * @return MegaChatHandle that identifies the parent scheduled meeting
     */
    virtual MegaChatHandle parentSchedId() const;

    /**
     * @brief Returns the MegaChatHandle of the organizer user of the scheduled meeting
     *
     * @return MegaChatHandle of the organizer user of the scheduled meeting
     */
    virtual MegaChatHandle organizerUserId() const;

    /**
     * @brief Returns the time zone
     *
     * @return time zone
     */
    virtual const char* timezone() const;

    /**
     * @brief Returns the start dateTime (for the first occurrence) of the scheduled Meeting (unix timestamp UTC)
     *
     * To check if a recurrent scheduled meeting is a past meeting, you can check MegaChatScheduledRules::until,
     * which returns the dateDate when the repetitions ends, because this method returns the start dateTime of the first occurrence
     * without taking into account if that occurrence is in the future or in the past.
     *
     * @note The value returned by this method should only be used for purposes related to this scheduled meeting, not for
     * it's occurrences. Any information related to the occurrences of this scheduled meeting, must be retrieved by calling
     * MegaChatApi::fetchScheduledMeetingOccurrencesByChat
     *
     * @return the start dateTime of the scheduled Meeting
     */
    virtual MegaChatTimeStamp startDateTime() const;

    /**
     * @brief Returns the end dateTime of the scheduled Meeting (unix timestamp UTC)
     *
     * @return the end dateTime of the scheduled Meeting
     */
    virtual MegaChatTimeStamp endDateTime() const;

    /**
     * @brief Returns the scheduled meeting title
     *
     * @return The title of the scheduled meeting
     */
    virtual const char* title() const;

    /**
     * @brief Returns the scheduled meeting description
     *
     * @return The description of the scheduled meeting
     */
    virtual const char* description() const;

    /**
     * @brief Returns additional scheduled meetings attributes
     *
     * @return Additional scheduled meetings attributes
     */
    virtual const char* attributes() const;

    /**
     * @brief Returns the start dateTime of the original meeting series event to be replaced (unix timestamp UTC)
     *
     * @return the start dateTime of the original meeting series event to be replaced
     */
    virtual MegaChatTimeStamp overrides() const;

    /**
     * @brief Returns a pointer to MegaChatScheduledFlags that contains the scheduled meetings flags
     *
     * The SDK retains the ownership of the MegaChatScheduledFlags
     *
     * @return A pointer to MegaChatScheduledFlags that contains the scheduled meetings flags
     */
    virtual MegaChatScheduledFlags* flags() const;

    /**
     * @brief Returns a pointer to MegaChatScheduledRules that contains the scheduled meetings rules
     *
     * The SDK retains the ownership of the MegaChatScheduledRules
     *
     * @return A pointer to MegaChatScheduledRules that contains the scheduled meetings rules
     */
    virtual MegaChatScheduledRules* rules() const;


    /**
     * @brief Returns if scheduled meeting title length is valid or not
     *
     * @return True if scheduled meeting title length is valid, otherwise returns false
     */
    static int isValidTitleLength(const char* title);

    /**
     * @brief Returns if scheduled meeting description length is valid or not
     *
     * @return True if scheduled meeting description length is valid, otherwise returns false
     */
    static int isValidDescriptionLength(const char* desc);
};

/**
 * @brief This class represents a scheduled meeting occurrence.
 * A scheduled meetings occurrence, is a MegaChatCall that will happen in the future
 * A scheduled meeting can produce one or multiple scheduled meeting occurrences
 */
class MegaChatScheduledMeetingOccurr
{
public:
    virtual ~MegaChatScheduledMeetingOccurr();

    /**
     * @brief Creates a copy of this MegaChatScheduledMeetingOccurr object
     *
     * The resulting object is fully independent of the source MegaChatScheduledMeetingOccurr,
     * it contains a copy of all internal attributes, so it will be valid after
     * the original object is deleted.
     *
     * You take the ownership of the returned object
     *
     * @return Copy of the MegaChatScheduledMeetingOccurr object
     */
    virtual MegaChatScheduledMeetingOccurr* copy() const;

    /**
     * @brief Returns if scheduled meeting occurrence is cancelled or not
     *
     * @return True if scheduled meeting occurrence is cancelled, otherwise returns false
     */
    virtual int cancelled() const;

    /**
     * @brief Returns the MegaChatHandle that identifies the scheduled meeting
     *
     * @return MegaChatHandle that identifies the scheduled meeting
     */
    virtual MegaChatHandle schedId() const;

    /**
     * @brief Returns the MegaChatHandle that identifies the parent scheduled meeting
     *
     * @return MegaChatHandle that identifies the parent scheduled meeting
     */
    virtual MegaChatHandle parentSchedId() const;

    /**
     * @brief Returns the start dateTime of the original meeting series event to be replaced (unix timestamp)
     *
     * @return the start dateTime of the original meeting series event to be replaced
     */
    virtual MegaChatTimeStamp overrides() const;

    /**
     * @brief Returns the time zone
     *
     * @return time zone
     */
    virtual const char* timezone() const;

    /**
     * @brief Returns the start dateTime of the scheduled Meeting occurrence (unix timestamp UTC)
     *
     * @return the start dateTime of the scheduled Meeting occurrence
     */
    virtual MegaChatTimeStamp startDateTime() const;

    /**
     * @brief Returns the end dateTime of the scheduled Meeting occurrence (unix timestamp UTC)
     *
     * @return the end dateTime of the scheduled Meeting occurrence
     */
    virtual MegaChatTimeStamp endDateTime() const;
};

/**
 * @brief List of MegaChatScheduledMeeting objects
 */
class MegaChatScheduledMeetingList
{
public:
    virtual ~MegaChatScheduledMeetingList();

    /**
     * @brief Creates a new instance of MegaChatScheduledMeetingList
     *
     * You take the ownership of the returned object
     *
     * @return A pointer to the superclass of the private object
     */
    static MegaChatScheduledMeetingList* createInstance();

    /**
     * @brief Creates a copy of this MegaChatScheduledMeetingList object
     *
     * The resulting object is fully independent of the source MegaChatScheduledMeetingList,
     * it contains a copy of all internal attributes, so it will be valid after
     * the original object is deleted.
     *
     * You take the ownership of the returned object
     *
     * @return Copy of the MegaChatScheduledMeetingList object
     */
    virtual MegaChatScheduledMeetingList *copy() const;

    /**
     * @brief Returns the number of elements in the list
     * @return Number of elements in the list
     */
    virtual unsigned long size() const;

    /**
     * @brief Returns the MegaChatScheduledMeeting at the position i in the MegaChatScheduledMeetingList
     *
     * If the index is >= the size of the list, this function returns NULL.
     *
     * @param i Position of the element that we want to get for the list
     * @return MegaChatScheduledMeeting at the position i in the MegaChatScheduledMeetingList
     */
    virtual const MegaChatScheduledMeeting* at(unsigned long i) const;

    /**
     * @brief Add element to the MegaChatScheduledMeetingList
     *
     * The SDK adquires the ownership of provided MegaChatScheduledMeeting
     *
     * @param sm MegaChatScheduledMeeting to add to list
     */
    virtual void insert(MegaChatScheduledMeeting* sm);

    /**
     * @brief Clears the MegaChatScheduledMeetingList
     */
    virtual void clear();
};

/**
 * @brief List of MegaChatScheduledMeetingOccurr objects
 */
class MegaChatScheduledMeetingOccurrList
{
public:
    virtual ~MegaChatScheduledMeetingOccurrList();

    /**
     * @brief Creates a new instance of MegaChatScheduledMeetingList
     *
     * You take the ownership of the returned object
     *
     * @return A pointer to the superclass of the private object
     */
    static MegaChatScheduledMeetingOccurrList* createInstance();

    /**
     * @brief Creates a copy of this MegaChatScheduledMeetingOccurrList object
     *
     * The resulting object is fully independent of the source MegaChatScheduledMeetingOccurrList,
     * it contains a copy of all internal attributes, so it will be valid after
     * the original object is deleted.
     *
     * You take the ownership of the returned object
     *
     * @return Copy of the MegaChatScheduledMeetingOccurrList object
     */
    virtual MegaChatScheduledMeetingOccurrList *copy() const;

    /**
     * @brief Returns the number of elements in the list
     * @return Number of elements in the list
     */
    virtual unsigned long size() const;

    /**
     * @brief Returns the MegaChatScheduledMeetingOccurr at the position i in the MegaChatScheduledMeetingOccurrList
     *
     * If the index is >= the size of the list, this function returns NULL.
     *
     * @param i Position of the element that we want to get for the list
     * @return MegaChatScheduledMeetingOccurr at the position i in the MegaChatScheduledMeetingOccurrList
     */
    virtual const MegaChatScheduledMeetingOccurr* at(unsigned long i) const;

    /**
     * @brief Add element to the MegaChatScheduledMeetingOccurrList
     *
     * The SDK adquires the ownership of provided MegaChatScheduledMeetingOccurr
     *
     * @param sm MegaChatScheduledMeetingOccurr to add to list
     */
    virtual void insert(MegaChatScheduledMeetingOccurr* sm);

    /**
     * @brief Clears the MegaChatScheduledMeetingOccurrList
     */
    virtual void clear();
};

/**
 * @brief This class represents a waiting room
 *
 * A waiting room, is effectively a list of users pending to enter a call
 */
class MegaChatWaitingRoom
{
public:
    enum
    {
        MWR_UNKNOWN      = -1,   // client unknown joining status
        MWR_NOT_ALLOWED  = 0,    // client is not allowed to join call (must remains in waiting room)
        MWR_ALLOWED      = 1,    // client is allowed to join call (no further action required from app to JOIN call)
    };

    virtual ~MegaChatWaitingRoom()                      { };

    /**
     * @brief Returns a copy of the this instance of MegaChatWaitingRoom
     *
     * You take the ownership of returned object
     *
     * @return A pointer to the superclass of the private object.
     */
    virtual MegaChatWaitingRoom* copy() const           { return NULL; }

    /**
     * @brief Returns the list of handles of users that are in the waiting room
     *
     * This method always returns a valid instance of MegaHandleList.
     * You take the ownership of the returned value.
     *
     * @return mega::MegaHandleList of handles of users that are in the waiting room
     */
    virtual mega::MegaHandleList* getPeers() const      { return NULL; };

    /**
     * @brief Returns the number of elements in the list
     * @return Number of elements in the list
     */
    virtual size_t size() const                         { return 0; };

    /**
     * @brief Returns the waiting room joining status for the specified peer id
     *
     * Valid values are:
     *  - MegaChatWaitingRoom::MWR_UNKNOWN      = -1,   // client unknown joining status
     *  - MegaChatWaitingRoom::MWR_NOT_ALLOWED  = 0,    // client is not allowed to join call (must remains in waiting room)
     *  - MegaChatWaitingRoom::MWR_ALLOWED      = 1,    // client is allowed to join call (no further action required from app to JOIN call)
     *
     * @return The waiting room joining status for the specified peer
     */
    virtual int getPeerStatus(const uint64_t&) const    { return MWR_UNKNOWN; };

    static const char* peerStatusToString(int status)
    {
        switch (status)
        {
            case MWR_NOT_ALLOWED: return "Not allowed to join";
            case MWR_ALLOWED:     return "Allowed to join";
            case MWR_UNKNOWN:     return "Unknown join status";
            default:              return "Unknown join status";
        }
    }
};

}

#endif // MEGACHATAPI_H<|MERGE_RESOLUTION|>--- conflicted
+++ resolved
@@ -535,12 +535,9 @@
         TERM_CODE_REJECT                    = 2,    // Caller has hang up the call before nobody answered the call
         TERM_CODE_ERROR                     = 3,    // Call error has been received
         TERM_CODE_NO_PARTICIPATE            = 4,    // User has been removed from chatroom
-<<<<<<< HEAD
-        TERM_CODE_KICKED                    = 5     // User has been kicked from call
-=======
         TERM_CODE_TOO_MANY_CLIENTS          = 5,    // Too many clients of same user connected
         TERM_CODE_PROTOCOL_VERSION          = 6,    // SFU protocol version error
->>>>>>> 237b0c52
+        TERM_CODE_KICKED                    = 7     // User has been kicked from call
     };
 
     enum
@@ -827,24 +824,14 @@
      *
      * This method can be used for different purposes.
      *
-     * If MegaChatCall::hasChanged(MegaChatCall::CHANGE_TYPE_GENERIC_NOTIFICATION) is  true and 
+     * If MegaChatCall::hasChanged(MegaChatCall::CHANGE_TYPE_GENERIC_NOTIFICATION) is true and
      * MegaChatCall::getNotificationType is equal to MegaChatCall::NOTIFICATION_TYPE_SFU_DENY,
      * this method returns the command that has been previously denied by SFU.
      * Valid values are:
-<<<<<<< HEAD
-     *  - TERM_CODE_INVALID
-     *  - TERM_CODE_HANGUP
-     *  - TERM_CODE_TOO_MANY_PARTICIPANTS
-     *  - TERM_CODE_ERROR
-     *  - TERM_CODE_REJECT
-     *  - TERM_CODE_NO_PARTICIPATE
-     *  - TERM_CODE_KICKED
-=======
      *      - SFU_DENY_AUDIO
      *      - SFU_DENY_JOIN
->>>>>>> 237b0c52
-     *
-     * If MegaChatCall::hasChanged(MegaChatCall::CHANGE_TYPE_GENERIC_NOTIFICATION) is  true and 
+     *
+     * If MegaChatCall::hasChanged(MegaChatCall::CHANGE_TYPE_GENERIC_NOTIFICATION) is  true and
      * MegaChatCall::getNotificationType is equal to MegaChatCall::NOTIFICATION_TYPE_SFU_ERROR,
      * this method returns the termination code for this call due to an error notification received from SFU
      * Valid values are:
@@ -856,6 +843,7 @@
      *      - TERM_CODE_NO_PARTICIPATE
      *      - TERM_CODE_TOO_MANY_CLIENTS
      *      - TERM_CODE_PROTOCOL_VERSION
+     *      - TERM_CODE_KICKED
      *
      * If MegaChatCall::hasChanged(MegaChatCall::CHANGE_TYPE_STATUS) is true and MegaChatCall::getStatus() ==
      * MegaChatCall::CALL_STATUS_TERMINATING_USER_PARTICIPATION, this method returns the termination code for this call
