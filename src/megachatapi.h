/**
 * @file megachatapi.h
 * @brief Public header file of the intermediate layer for the MEGA Chat C++ SDK.
 *
 * (c) 2013-2016 by Mega Limited, Auckland, New Zealand
 *
 * This file is part of the MEGA SDK - Client Access Engine.
 *
 * Applications using the MEGA API must present a valid application key
 * and comply with the the rules set forth in the Terms of Service.
 *
 * The MEGA SDK is distributed in the hope that it will be useful,
 * but WITHOUT ANY WARRANTY; without even the implied warranty of
 * MERCHANTABILITY or FITNESS FOR A PARTICULAR PURPOSE.
 *
 * @copyright Simplified (2-clause) BSD License.
 *
 * You should have received a copy of the license along with this
 * program.
 */

#ifndef MEGACHATAPI_H
#define MEGACHATAPI_H


#include <megaapi.h>

namespace mega { class MegaApi; }

namespace megachat
{

typedef uint64_t MegaChatHandle;
typedef int64_t MegaChatTimeStamp; // unix timestamp
typedef int MegaChatIndex;  // int32_t

/**
 * @brief MEGACHAT_INVALID_HANDLE Invalid value for a handle
 *
 * This value is used to represent an invalid handle. Several MEGA objects can have
 * a handle but it will never be megachat::MEGACHAT_INVALID_HANDLE
 *
 */
const MegaChatHandle MEGACHAT_INVALID_HANDLE = ~(MegaChatHandle)0;
const MegaChatIndex MEGACHAT_INVALID_INDEX = 0x7fffffff;
const MegaChatTimeStamp MEGACHAT_INVALID_TIMESTAMP = 0;
const int MAX_MESSAGES_PER_BLOCK = 256;
const int MIN_MESSAGES_PER_BLOCK = 1;

class MegaChatApi;
class MegaChatApiImpl;
class MegaChatRequest;
class MegaChatRequestListener;
class MegaChatError;
class MegaChatMessage;
class MegaChatRoom;
class MegaChatRoomListener;
class MegaChatCall;
class MegaChatCallListener;
class MegaChatVideoListener;
class MegaChatListener;
class MegaChatNotificationListener;
class MegaChatListItem;
class MegaChatNodeHistoryListener;
class MegaChatScheduledRules;
class MegaChatScheduledFlags;
class MegaChatScheduledMeeting;
class MegaChatScheduledMeetingList;
class MegaChatScheduledMeetingOccurrList;
class MegaChatWaitingRoom;

/**
 * @brief Provide information about a session
 *
 * A session is an object that represents a client that is active in a call which I am participating.
 * A call contains none or several sessions and it can be obtained with MegaChatCall::getMegaChatSession.
 * MegaChatCall has the ownership of the object. Session updates are notified by
 * MegaChatCallListener::onChatSessionUpdate
 *
 * The states that a session has during its life time are:
 * Outgoing call:
 *  - SESSION_STATUS_INVALID = 0xFF
 *  - SESSION_STATUS_IN_PROGRESS = 0
 *  - SESSION_STATUS_DESTROYED = 1
 */
class MegaChatSession
{
public:
    enum
    {
        SESSION_STATUS_INVALID = 0xFF,
        SESSION_STATUS_IN_PROGRESS = 0,         /// Session is operative
        SESSION_STATUS_DESTROYED            /// Session is finished and resources can be released
    };

    enum
    {
        CHANGE_TYPE_NO_CHANGES = 0x00,              /// Session doesn't have any change
        CHANGE_TYPE_STATUS = 0x01,                  /// Session status has changed
        CHANGE_TYPE_REMOTE_AVFLAGS = 0x02,          /// Remote audio/video flags has changed
        CHANGE_TYPE_SESSION_SPEAK_REQUESTED = 0x04, /// Session speak requested
        CHANGE_TYPE_SESSION_ON_LOWRES = 0x08,       /// Low-Res video received
        CHANGE_TYPE_SESSION_ON_HIRES = 0x10,        /// Hi-Res video received
        CHANGE_TYPE_SESSION_ON_HOLD = 0x20,         /// Session is on hold
        CHANGE_TYPE_AUDIO_LEVEL = 0x40,             /// Indicates if peer is speaking
        CHANGE_TYPE_PERMISSIONS = 0x80,             /// Indicates that peer moderator role status has changed
        CHANGE_TYPE_SPEAK_PERMISSION = 0x100,       /// Speak permission has changed for peer
        CHANGE_TYPE_SESSION_ON_RECORDING = 0x200,   /// Call has been started/stopped recording by the peer associated to this Session
    };

    enum {
        SESS_TERM_CODE_INVALID          = -1,   // Session has been finished by an invalid reason
        SESS_TERM_CODE_RECOVERABLE      = 0,    // Session has been finished by a recoverable reason
        SESS_TERM_CODE_NON_RECOVERABLE  = 1,    // Session has been finished by a non recoverable reason
    };

    virtual ~MegaChatSession();

    /**
     * @brief Creates a copy of this MegaChatSession object
     *
     * The resulting object is fully independent of the source MegaChatSession,
     * it contains a copy of all internal attributes, so it will be valid after
     * the original object is deleted.
     *
     * You are the owner of the returned object
     *
     * @return Copy of the MegaChatSession object
     */
    virtual MegaChatSession *copy();

    /**
     * @brief Returns the status of the session
     *
     * @return the session status
     * Valid values are:
     *  - SESSION_STATUS_IN_PROGRESS = 0
     *  - SESSION_STATUS_DESTROYED = 1
     */
    virtual int getStatus() const;

    /**
     * @brief Returns the MegaChatHandle with the peer id.
     *
     * @return MegaChatHandle of the peer.
     */
    virtual MegaChatHandle getPeerid() const;

    /**
     * @brief Returns the MegaChatHandle with the id of the client.
     *
     * @return MegaChatHandle of the client.
     */
    virtual MegaChatHandle getClientid() const;

    /**
     * @brief Returns if peer associated to this session is allowed to speak in the call
     *
     * The hability to speak in a call depends on two factors:
     *	1) Peer must have speak permission      (Check MegaChatSession::hasSpeakPermission for more information)
     *  2) Peer must have audio av flag enabled (unmuted) (Check MegaChatSession::hasAudio for more information)
     *
     * @return True if peer associated to this session is allowed to speak in the call
     */
    virtual bool isSpeakAllowed() const;

    /**
     * @brief Returns if audio flags are enabled for the session (peer is muted or not)
     *
     * A peer with audio flag enabled, is not necessarily allowed to speak, it also must have speak permission
     * Check MegaChatSession::isSpeakAllowed() to know if peer is allowed to speak
     *
     * @return true if audio flags are enabled for the session (peer is muted or not)
     */
    virtual bool hasAudio() const;

    /**
     * @brief Returns video state for the session
     *
     * This method returns if peer associated to this session is sending video (it doesn't means that we have requested)
     * This method doesn't provide information about video quality (high resolution or low resolution) nor video source (camera or screen share).
     *
     * The following methods returns more specific information about video state for this session
     *  - MegaChatSession::isHiResVideo:
     *          peer associated to this session is sending hi-res video (camera or screen share)
     *
     *  - MegaChatSession::isLowResVideo:
     *          peer associated to this session is sending low-res video (camera or screen share)
     *
     *  - MegaChatSession::hasCamera():
     *          peer associated to this session is sending video from camera (low resolution or high resolution)
     *
     *  - MegaChatSession::isLowResCamera():
     *          peer associated to this session is sending video from camera in low resolution
     *
     *  - MegaChatSession::isHiResCamera():
     *          peer associated to this session is sending video from camera in high resolution
     *
     *  - MegaChatSession::hasScreenShare():
     *          peer associated to this session is sending video from screen share (low resolution or high resolution)
     *
     *  - MegaChatSession::isHiResScreenShare():
     *          peer associated to this session is sending video from screen share in high resolution
     *
     *  - MegaChatSession::isLowResScreenShare():
     *          peer associated to this session is sending video from screen share in low resolution
     *
     *
     * @return true if video is enable, false if video is disabled
     */
    virtual bool hasVideo() const;

    /**
     * @brief Returns true if peer associated to this session is sending video (camera or screen share) in high resolution
     *
     * @note Indicate if peer is sending high resolution video (camera or screen share) at this moment.
     * We can configure the session for receive video but peer is not sending yet
     *
     * @return true if peer associated to this session is sending video (camera or screen share) in high resolution
     */
    virtual bool isHiResVideo() const;

    /**
     * @brief Returns true if peer associated to this session is sending video (camera or screen share) in low resolution
     *
     * @note Indicate if peer is sending low resolution video (camera or screen share) at this moment.
     * We can configure the session for receive video but peer is not sending yet
     *
     * @return true if peer associated to this session is sending video (camera or screen share) in low resolution
     */
    virtual bool isLowResVideo() const;

    /**
     * @brief Returns true if peer associated to this session is sending video from camera (low or high resolution)
     *
     * @note Indicate if peer is sending video from camera (low or high resolution)
     * We can configure the session for receive video but peer is not sending yet
     *
     * @return true if peer associated to this session is sending video from camera (low or high resolution)
     */
    virtual bool hasCamera() const;

    /**
     * @brief Returns true if peer associated to this session is sending video from camera in low resolution
     *
     * @note Indicate if peer is sending video from camera in low resolution
     * We can configure the session for receive video but peer is not sending yet
     *
     * @note in case peer associated to this session is sending camera and screen share simultaneously,
     * we will receive camera on low resolution track, and screen share in high resolution track
     *
     * @return true if peer associated to this session is sending video from camera in low resolution
     */
    virtual bool isLowResCamera() const;

    /**
     * @brief Returns true if peer associated to this session is sending video from camera in high resolution
     *
     * @note Indicate if peer is sending video from camera in high resolution
     * We can configure the session for receive video but peer is not sending yet
     *
     * @return true if peer associated to this session is sending video from camera in high resolution
     */
    virtual bool isHiResCamera() const;

    /**
     * @brief Returns true if peer associated to this session is sending video from screen share (low or high resolution)
     *
     * @note Indicate if peer is sending video from screen share (low or high resolution)
     * We can configure the session for receive video but peer is not sending yet
     *
     * @return true if peer associated to this session is sending video from screen share (low or high resolution)
     */
    virtual bool hasScreenShare() const;

    /**
     * @brief Returns true if peer associated to this session is sending video from screen share in high resolution
     *
     * @note Indicate if peer is sending video from screen share in high resolution
     * We can configure the session for receive video but peer is not sending yet
     *
     * @note in case peer associated to this session is sending camera and screen share simultaneously,
     * we will receive camera on low resolution track, and screen share in high resolution track
     *
     * @return true if peer associated to this session is sending video from screen share in high resolution
     */
    virtual bool isHiResScreenShare() const;

    /**
     * @brief Returns true if peer associated to this session is sending video from screen share in low resolution
     *
     * @note Indicate if peer is sending video from screen share in low resolution
     * We can configure the session for receive video but peer is not sending yet
     *
     * @return true if peer associated to this session is sending video from screen share in low resolution
     */
    virtual bool isLowResScreenShare() const;

    /**
     * @brief Returns if session is on hold
     *
     * @return true if session is on hold
     */
    virtual bool isOnHold() const;

    /**
     * @brief Returns a bit field with the changes of the session
     *
     * This value is only useful for session notified by MegaChatCallListener::onChatSessionUpdate
     * that can notify about session modifications. The value only will be valid inside
     * MegaChatCallListener::onChatSessionUpdate. A copy of MegaChatSession will be necessary to use
     * outside this callback.
     *
     * @return The returned value is an OR combination of these flags:
     *
     *  - MegaChatSession::CHANGE_TYPE_STATUS = 0x01
     * Check if the status of the session changed
     *
     *  - MegaChatSession::CHANGE_TYPE_REMOTE_AVFLAGS = 0x02
     * Check MegaChatSession::hasAudio() and MegaChatSession::hasVideo() value
     *
     *  - MegaChatSession::CHANGE_TYPE_SESSION_SPEAK_REQUESTED = 0x04
     * Check MegaChatSession::hasRequestSpeak
     *
     *  - MegaChatSession::CHANGE_TYPE_SESSION_ON_LOWRES = 0x08
     * Check MegaChatSession::canRecvVideoLowRes
     *
     *  - MegaChatSession::CHANGE_TYPE_SESSION_ON_HIRES = 0x10
     * Check MegaChatSession::canRecvVideoHiRes
     *
     * - MegaChatSession::CHANGE_TYPE_SESSION_ON_HOLD = 0x20
     * Check MegaChatSession::isOnHold
     *
     * - MegaChatSession::CHANGE_TYPE_AUDIO_LEVEL = 0x40
     * Check MegaChatSession::isAudioDetected
     *
     * - MegaChatSession::CHANGE_TYPE_PERMISSIONS = 0x80
     * Check MegaChatSession::isModerator
     *
     * - MegaChatSession::CHANGE_TYPE_SESSION_ON_RECORDING = 0x200
     * Check MegaChatSession::isRecording
     *
     */
    virtual int getChanges() const;

    /**
     * @brief Returns session termCode
     *
     * The value returned by this method will be only valid when MegaChatSession::hasChanged(MegaChatSession::CHANGE_TYPE_STATUS)
     * is true, and MegaChatSession::getStatus is MegaChatSession::SESSION_STATUS_DESTROYED.
     *
     * Posible returned values by this method:
     *  - MegaChatSession::SESS_TERM_CODE_INVALID           = -1
     *  - MegaChatSession::SESS_TERM_CODE_RECOVERABLE       = 0
     *  - MegaChatSession::SESS_TERM_CODE_NON_RECOVERABLE   = 1
     *
     * If returned value is SESS_TERM_CODE_RECOVERABLE it means that session ended by a recoverable reason, and the peer
     * represented by that session is probably trying to reconnect to the Meeting. In case that value is
     * SESS_TERM_CODE_NON_RECOVERABLE, we can asume that session has ended, and peer won't try to reconnect automatically.
     *
     * @return session termCode
     */
    virtual int getTermCode() const;

    /**
     * @brief Returns true if this session has an specific change
     *
     * This value is only useful for session notified by MegaChatCallListener::onChatSessionUpdate
     * that can notify about session modifications. The value only will be valid inside
     * MegaChatCallListener::onChatSessionUpdate. A copy of MegaChatSession will be necessary to use
     * outside this callback.
     *
     * In other cases, the return value of this function will be always false.
     *
     * @param changeType The type of change to check. It can be one of the following values:
     *
     *  - MegaChatSession::CHANGE_TYPE_STATUS = 0x01
     * Check if the status of the session changed
     *
     *  - MegaChatSession::CHANGE_TYPE_REMOTE_AVFLAGS = 0x02
     * Check MegaChatSession::hasAudio() and MegaChatSession::hasVideo() value
     *
     *  - MegaChatSession::CHANGE_TYPE_SESSION_SPEAK_REQUESTED = 0x04
     * Check MegaChatSession::hasRequestSpeak
     *
     *  - MegaChatSession::CHANGE_TYPE_SESSION_ON_LOWRES = 0x08
     * Check MegaChatSession::canRecvVideoLowRes
     *
     *  - MegaChatSession::CHANGE_TYPE_SESSION_ON_HIRES = 0x10
     * Check MegaChatSession::canRecvVideoHiRes
     *
     * - MegaChatSession::CHANGE_TYPE_SESSION_ON_HOLD = 0x20
     * Check MegaChatSession::isOnHold
     *
     * - MegaChatSession::CHANGE_TYPE_AUDIO_LEVEL = 0x40
     * Check MegaChatSession::isAudioDetected
     *
     * - MegaChatSession::CHANGE_TYPE_PERMISSIONS = 0x80
     * Check MegaChatSession::isModerator
     *
     * - MegaChatSession::CHANGE_TYPE_SESSION_ON_RECORDING = 0x200
     * Check MegaChatSession::isRecording
     *
     * @return true if this session has an specific change
     */
    virtual bool hasChanged(int changeType) const;

    /**
     * @brief Returns if peer has a speak request pending to be approved by a host
     *
     * @return true if peer has a speak request pending to be approved by a host
     */
    virtual bool hasPendingSpeakRequest() const;

    /**
     * @brief Returns if audio is detected for this session
     *
     * @return true if audio is detected for this session, false in other case
     */
    virtual bool isAudioDetected() const;

    /**
     * @brief Returns if our client is ready to receive high resolution video from the participant of this session
     *
     * @note If this method returns true doesn't mean that we receive video in high resolution, maybe
     * client has their video disable but we are ready to receive it
     *
     * @return true if we are ready to receive video in high resolution
     */
    virtual bool canRecvVideoHiRes() const;

    /**
     * @brief Returns if our client is ready to receive low resolution video from the participant of this session
     *
     * @note If this method returns true doesn't mean that we receive video in low resolution, maybe
     * client has their video disable but we are ready to receive it
     *
     * @return true if we are ready to receive video in low resolution
     */
    virtual bool canRecvVideoLowRes() const;

    /**
     * @brief Returns if peer associated to the session, has moderator role in the call
     *
     * Participants with moderator role can:
     *  - End groupal calls for all participants
     *  - Approve/reject speaker requests
     *
     * @return True if peer associated to the session, has moderator role in the call
     */
    virtual bool isModerator() const;

    /**
     * @brief Returns if peer associated to the session, is recording or not the call
     *
     * @return True if peer associated to the session is recording the call, otherwise returns false
     */
    virtual bool isRecording() const;

    /**
     * @brief Returns if peer associated to the session, has speak permission
     *
     * This method only returns a valid value if MegaChatCall::isSpeakRequestEnabled() returns true.
     *
     * A peer with speak permission, is not necessarily allowed to speak, it also must have audio flag enabled (unmuted)
     * Check MegaChatSession::isSpeakAllowed() to know if peer has audio flag enabled
     *
     * @return True if peer associated to the session, has permission to speak
     */
    virtual bool hasSpeakPermission() const;

    /**
     * @brief Returns session av flags in a readable format
     *
     * You take the ownership of the returned value.
     *
     * @return session av flags in a readable format
     */
    virtual char* avFlagsToString() const;
};

/**
 * @brief Provide information about a call
 *
 * A call can be obtained with the callback MegaChatCallListener::onChatCallUpdate where MegaChatApi has
 * the ownership of the object. Or by a getter where a copy is provided, MegaChatApi::getChatCall
 * and MegaChatApi::getChatCallByCallId
 *
 * The states that a call has during its life time are:
 *  - CALL_STATUS_INITIAL
 *  - CALL_STATUS_USER_NO_PRESENT
 *  - CALL_STATUS_CONNECTING
 *  - CALL_STATUS_WAITING_ROOM
 *  - CALL_STATUS_JOINING
 *  - CALL_STATUS_IN_PROGRESS
 *  - CALL_STATUS_TERMINATING_USER_PARTICIPATION
 *  - CALL_STATUS_DESTROYED
 */
class MegaChatCall
{
public:
    enum
    {
        CALL_STATUS_INITIAL = 0,                        /// Initial state
        CALL_STATUS_USER_NO_PRESENT,                    /// User is no present in the call or you haven't answered the call yet
        CALL_STATUS_CONNECTING,                         /// Intermediate state, while connection sfu is established
        CALL_STATUS_WAITING_ROOM,                       /// User is in the waiting room
        CALL_STATUS_JOINING,                            /// In this state configure connection with SFU
        CALL_STATUS_IN_PROGRESS,                        /// Call is established and there is a full communication with SFU
        CALL_STATUS_TERMINATING_USER_PARTICIPATION,     /// User go out from call, but the call is active in other users
        CALL_STATUS_DESTROYED,                          /// Call is finished and resources can be released
    };

    enum
    {
        CHANGE_TYPE_NO_CHANGES = 0x00,              /// Call doesn't have any change
        CHANGE_TYPE_STATUS = 0x01,                  /// Call status has changed
        CHANGE_TYPE_LOCAL_AVFLAGS = 0x02,           /// Local audio/video flags has changed
        CHANGE_TYPE_RINGING_STATUS = 0x04,          /// Peer has changed its ringing state
        CHANGE_TYPE_CALL_COMPOSITION = 0x08,        /// Call composition has changed (User added or removed from call)
        CHANGE_TYPE_CALL_ON_HOLD = 0x10,            /// Call is set onHold
        CHANGE_TYPE_CALL_SPEAK = 0x20,              /// Speak permission has changed for own peer
        CHANGE_TYPE_AUDIO_LEVEL = 0x40,             /// Indicates if we are speaking
        CHANGE_TYPE_NETWORK_QUALITY = 0x80,         /// Network quality has changed
        CHANGE_TYPE_OUTGOING_RINGING_STOP = 0x100,  /// Call (1on1) outgoing ringing has stopped (only valid if our own client has started the call)
        CHANGE_TYPE_OWN_PERMISSIONS = 0x200,        /// Indicates that own peer moderator role status has changed
        CHANGE_TYPE_GENERIC_NOTIFICATION = 0x400,   /// Generic notification
        CHANGE_TYPE_WR_ALLOW = 0x800,               /// Access to call from Waiting room, has been allowed for our own user
        CHANGE_TYPE_WR_DENY = 0x1000,               /// Access to call from Waiting room, has been denied for our own user
        CHANGE_TYPE_WR_COMPOSITION = 0x2000,        /// Waiting room composition has changed (just for moderators)
        CHANGE_TYPE_WR_USERS_ENTERED = 0x4000,      /// Notify about users that have been pushed into the waiting room  (just for moderators)
        CHANGE_TYPE_WR_USERS_LEAVE = 0x8000,        /// Notify about users that have been left the waiting room (either entered the call or disconnected). (just for moderators)
        CHANGE_TYPE_WR_USERS_ALLOW = 0x10000,       /// Notify about users that have been granted to enter the call. (just for moderators)
        CHANGE_TYPE_WR_USERS_DENY = 0x20000,        /// Notify about users that have been denied to enter the call. (just for moderators)
        CHANGE_TYPE_WR_PUSHED_FROM_CALL = 0X40000   /// We have been pushed into a waiting room
    };

    enum
    {
        NOTIFICATION_TYPE_INVALID   = 0,            /// Invalid notification type
        NOTIFICATION_TYPE_SFU_ERROR = 1,            /// Error received from SFU
        NOTIFICATION_TYPE_SFU_DENY  = 2,            /// Command denied by SFU
    };

    enum
    {
        CALL_QUALITY_HIGH_DEF = 0,
        CALL_QUALITY_HIGH_MEDIUM = 1,
        CALL_QUALITY_HIGH_LOW = 2,
    };

    enum
    {
        NETWORK_QUALITY_BAD  = 0,            // Bad network quality detected
        NETWORK_QUALITY_GOOD = 1,            // Good network quality detected
    };

    enum {
        AUDIO = 0,
        VIDEO = 1,
        ANY_FLAG = 2
    };

    enum {
        PEER_REMOVED = -1,
        NO_COMPOSITION_CHANGE = 0,
        PEER_ADDED = 1,
    };

    enum {
        TERM_CODE_INVALID                   = -1,   // This value is returned while call is in states < CALL_STATUS_IN_PROGRESS
        TERM_CODE_HANGUP                    = 0,    // Call has been finished by user
        TERM_CODE_TOO_MANY_PARTICIPANTS     = 1,    // No possible to join the call, too many participants
        TERM_CODE_REJECT                    = 2,    // Caller has hang up the call before nobody answered the call
        TERM_CODE_ERROR                     = 3,    // Call error has been received
        TERM_CODE_NO_PARTICIPATE            = 4,    // User has been removed from chatroom
        TERM_CODE_TOO_MANY_CLIENTS          = 5,    // Too many clients of same user connected
        TERM_CODE_PROTOCOL_VERSION          = 6,    // SFU protocol version error
        TERM_CODE_KICKED                    = 7,    // User has been kicked from call
        TERM_CODE_WR_TIMEOUT                = 8,    // Timed out waiting to be allowed from waiting room into call
    };

    enum
    {
        END_CALL_REASON_INVALID         = -1,    /// Invalid endcall reason (it can be ignored)
        END_CALL_REASON_ENDED           = 1,     /// Call finished normally
        END_CALL_REASON_REJECTED        = 2,     /// Call was rejected by callee
        END_CALL_REASON_NO_ANSWER       = 3,     /// Call wasn't answered
        END_CALL_REASON_FAILED          = 4,     /// Call finished by an error
        END_CALL_REASON_CANCELLED       = 5,     /// Call was canceled by caller.
        END_CALL_REASON_BY_MODERATOR    = 6      /// group or meeting call has been ended by moderator
    };

    enum
    {
        SFU_DENY_INVALID                  = -1,   // Invalid command
        SFU_DENY_AUDIO                    = 0,    // Av command denied by SFU (enable/disable audio video)
        SFU_DENY_JOIN                     = 1,    // JOIN command denied by SFU
    };

    enum
    {
        SPEAKER_STATUS_DISABLED = 0,
        SPEAKER_STATUS_PENDING  = 1,
        SPEAKER_STATUS_ACTIVE   = 2,
    };

    virtual ~MegaChatCall();

    /**
     * @brief Creates a copy of this MegaChatCall object
     *
     * The resulting object is fully independent of the source MegaChatCall,
     * it contains a copy of all internal attributes, so it will be valid after
     * the original object is deleted.
     *
     * You are the owner of the returned object
     *
     * @return Copy of the MegaChatCall object
     */
    virtual MegaChatCall *copy();

    /**
     * @brief Returns a readable string that represents a termcode
     *
     * @return A readable string that represents a termcode
     */
    static const char* termcodeToString(int termcode);

    /**
     * @brief Returns the status of the call
     *
     * @return the call status
     * Valid values are:
     *  - CALL_STATUS_INITIAL = 0
     *  - CALL_STATUS_USER_NO_PRESENT = 1
     *  - CALL_STATUS_CONNECTING = 2
     *  - CALL_STATUS_WAITING_ROOM = 3
     *  - CALL_STATUS_JOINING = 4
     *  - CALL_STATUS_IN_PROGRESS = 5
     *  - CALL_STATUS_TERMINATING_USER_PARTICIPATION = 6
     *  - CALL_STATUS_DESTROYED = 7
     */
    virtual int getStatus() const;

    /**
     * @brief Returns the MegaChatHandle of the chat. Every call is asociated to a chatroom
     *
     * @return MegaChatHandle of the chat.
     */
    virtual MegaChatHandle getChatid() const;

    /**
     * @brief Returns the call identifier
     *
     * @return MegaChatHandle of the call.
     */
    virtual MegaChatHandle getCallId() const;

    /**
     * @brief Return if local audio flags are enabled (own peer is muted or not)
     *
     * An user with local audio flags enabled, is not necessarily allowed to speak, it also must have speak permission
     * Check MegaChatCall::isSpeakAllowed to know if own peer is allowed to speak.
     *
     * @return true if local audio flags are enabled (own peer is muted or not)
     */
    virtual bool hasLocalAudio() const;

    /**
     * @brief Return video state for local
     *
     * @return true if video is enable, false if video is disable
     */
    virtual bool hasLocalVideo() const;

    /**
     * @brief Returns a bit field with the changes of the call
     *
     * This value is only useful for calls notified by MegaChatCallListener::onChatCallUpdate
     * that can notify about call modifications. The value only will be valid inside
     * MegaChatCallListener::onChatCallUpdate. A copy of MegaChatCall will be necessary to use
     * outside this callback.
     *
     * @return The returned value is an OR combination of these flags:
     *
     * - MegaChatCall::CHANGE_TYPE_STATUS   = 0x01
     * Check if the status of the call changed
     *
     * - MegaChatCall::CHANGE_TYPE_AVFLAGS  = 0x02
     * Check MegaChatCall::hasAudio() and MegaChatCall::hasVideo() value
     *
     * - MegaChatCall::CHANGE_TYPE_RINGING_STATUS = 0x04
     * Check MegaChatCall::isRinging() value
     *
     * - MegaChatCall::CHANGE_TYPE_CALL_COMPOSITION = 0x08
     * @see MegaChatCall::getClientidCallCompositionChange value
     *
     * - MegaChatCall::CHANGE_TYPE_CALL_ON_HOLD = 0x10
     * Check MegaChatCall::isOnHold()
     *
     * - MegaChatCall::CHANGE_TYPE_CALL_SPEAK = 0x20
     * Check MegaChatCall::isAllowSpeak()
     *
     * - MegaChatCall::CHANGE_TYPE_NETWORK_QUALITY = 0x80
     * Check MegaChatCall::getNetworkQuality()
     *
     * CHANGE_TYPE_OUTGOING_RINGING_STOP = 0x100
     * Call outgoing ringing has stopped (only valid if our own client has started the call)
     *
     * - MegaChatCall::CHANGE_TYPE_OWN_PERMISSIONS = 0x200
     * Own peer moderator role status has changed (Check MegaChatCall::isOwnModerator)
     *
     * - MegaChatCall::CHANGE_TYPE_GENERIC_NOTIFICATION = 0x400
     * A generic notification has been received from SFU (Check MegaChatCall::getNotificationType and MegaChatCall::getGenericMessage)
     *
     * - MegaChatCall::CHANGE_TYPE_WR_ALLOW = 0x800
     * Access to call from Waiting room, has been allowed for our own user
     * (check MegaChatCall::getModerators to get the updated moderators list)
     *
     * - MegaChatCall::CHANGE_TYPE_WR_DENY = 0x1000
     * Access to call from Waiting room, has been denied for our own user
     * (check MegaChatCall::getModerators to get the updated moderators list)
     *
     * - MegaChatCall::CHANGE_TYPE_WR_COMPOSITION = 0x2000
     * Waiting room composition has changed
     * (check MegaChatCall::getModerators to get the updated moderators list)
     *
     * - MegaChatCall::CHANGE_TYPE_WR_USERS_ENTERED = 0x4000
     * Notify about users that have been pushed into the waiting room
     * (check MegaChatCall::getHandleList to get users that have been pushed into the waiting room)
     * (check MegaChatCall::getModerators to get the updated moderators list)
     *
     * - MegaChatCall::CHANGE_TYPE_WR_USERS_LEAVE = 0x8000
     * Notify about users that have been left the waiting room (either entered the call or disconnected).
     * (check MegaChatCall::getHandleList to get users that have been left the waiting room
     * (check MegaChatCall::getModerators to get the updated moderators list)
     *
     * - MegaChatCall::CHANGE_TYPE_WR_USERS_ALLOW = 0x10000
     * Notify about users that have been granted to enter the call.
     * (check MegaChatCall::getHandleList to get users that have been granted to enter the call.
     * (check MegaChatCall::getModerators to get the updated moderators list)
     *
     * - MegaChatCall::CHANGE_TYPE_WR_USERS_DENY = 0x20000
     * Notify about users that have been denied to enter the call.
     * (check MegaChatCall::getHandleList to get users that have been denied to enter the call.
     * (check MegaChatCall::getModerators to get the updated moderators list)
     *
     * - MegaChatCall::CHANGE_TYPE_WR_PUSHED_FROM_CALL = 0x80000
     * We have been pushed into a waiting room
     *
     * @return a bit field with the changes of the call
     */
    virtual int getChanges() const;

    /**
     * @brief Returns true if this call has an specific change
     *
     * This value is only useful for call notified by MegaChatCallListener::onChatCallUpdate
     * that can notify about call modifications. The value only will be valid inside
     * MegaChatCallListener::onChatCallUpdate. A copy of MegaChatCall will be necessary to use
     * outside this callback
     *
     * In other cases, the return value of this function will be always false.
     *
     * @param changeType The type of change to check. It can be one of the following values:
     *
     * - MegaChatCall::CHANGE_TYPE_STATUS   = 0x01
     * Check if the status of the call changed
     *
     * - MegaChatCall::CHANGE_TYPE_AVFLAGS  = 0x02
     * Check MegaChatCall::hasAudio() and MegaChatCall::hasVideo() value
     *
     * - MegaChatCall::CHANGE_TYPE_RINGING_STATUS = 0x04
     * Check MegaChatCall::isRinging() value
     *
     * - MegaChatCall::CHANGE_TYPE_CALL_COMPOSITION = 0x08
     * @see MegaChatCall::getClientidCallCompositionChange value
     *
     * - MegaChatCall::CHANGE_TYPE_CALL_ON_HOLD = 0x10
     * Check MegaChatCall::isOnHold()
     *
     * - MegaChatCall::CHANGE_TYPE_CALL_SPEAK = 0x20
     * Check MegaChatCall::isAllowSpeak()
     *
     * - MegaChatCall::CHANGE_TYPE_NETWORK_QUALITY = 0x80
     * Check MegaChatCall::getNetworkQuality()
     *
     * CHANGE_TYPE_OUTGOING_RINGING_STOP = 0x100
     * Call outgoing ringing has stopped (only valid if our own client has started the call)
     *
     * - MegaChatCall::CHANGE_TYPE_OWN_PERMISSIONS = 0x200
     * Own peer moderator role status has changed (Check MegaChatCall::isOwnModerator)
     *
     * - MegaChatCall::CHANGE_TYPE_GENERIC_NOTIFICATION = 0x400
     * A generic notification has been received from SFU (Check MegaChatCall::getNotificationType and MegaChatCall::getGenericMessage)
     *
     * - MegaChatCall::CHANGE_TYPE_WR_ALLOW = 0x800
     * Access to call from Waiting room, has been allowed our own user
     * (check MegaChatCall::getModerators to get the updated moderators list)
     *
     * - MegaChatCall::CHANGE_TYPE_WR_DENY = 0x1000
     * Access to call from Waiting room, has been denied for our own user
     * (check MegaChatCall::getModerators to get the updated moderators list)
     *
     * - MegaChatCall::CHANGE_TYPE_WR_COMPOSITION = 0x2000
     * Waiting room composition has changed
     * (check MegaChatCall::getModerators to get the updated moderators list)
     *
     * - MegaChatCall::CHANGE_TYPE_WR_USERS_ENTERED = 0x4000
     * Notify about users that have been pushed into the waiting room
     * (check MegaChatCall::getHandleList to get users that have been pushed into the waiting room)
     * (check MegaChatCall::getModerators to get the updated moderators list)
     *
     * - MegaChatCall::CHANGE_TYPE_WR_USERS_LEAVE = 0x8000
     * Notify about users that have been left the waiting room (either entered the call or disconnected).
     * (check MegaChatCall::getHandleList to get users that have been left the waiting room
     * (check MegaChatCall::getModerators to get the updated moderators list)
     *
     * - MegaChatCall::CHANGE_TYPE_WR_USERS_ALLOW = 0x10000
     * Notify about users that have been granted to enter the call.
     * (check MegaChatCall::getHandleList to get users that have been granted to enter the call.
     * (check MegaChatCall::getModerators to get the updated moderators list)
     *
     * - MegaChatCall::CHANGE_TYPE_WR_USERS_DENY = 0x20000
     * Notify about users that have been denied to enter the call.
     * (check MegaChatCall::getHandleList to get users that have been denied to enter the call.
     * (check MegaChatCall::getModerators to get the updated moderators list)
     *
     * - MegaChatCall::CHANGE_TYPE_WR_PUSHED_FROM_CALL = 0x80000
     * We have been pushed into a waiting room
     *
     * @return true if this call has an specific change
     */
    virtual bool hasChanged(int changeType) const;

    /**
     * @brief Returns if our own peer, has speak permission
     *
     * This method only returns a valid value if MegaChatCall::isSpeakRequestEnabled() returns true.
     *
     * An user with speak permission, is not necessarily allowed to speak, it also must have audio av flag enabled (unmuted).
     * Check MegaChatCall::isSpeakAllowed
     *
     * @return True if our own peer, has speak permission
     */
    virtual bool hasSpeakPermission() const;

    /**
     * @brief Returns if local audio is detected
     *
     * @deprecated
     *
     * @return true if audio is detected
     */
    virtual bool isAudioDetected() const;

    /**
     * @brief Return call duration
     *
     * @note If the call is not finished yet, the returned value represents the elapsed time
     * since the beginning of the call until now.
     *
     * @return Call duration
     */
    virtual int64_t getDuration() const;

    /**
     * @brief Return the timestamp when call has started
     *
     * @return Initial timestamp
     */
    virtual int64_t getInitialTimeStamp() const;

    /**
     * @brief Return the timestamp when call has finished
     *
     * @note If call is not finished yet, it will return 0.
     *
     * @return Final timestamp or 0 if call is in progress
     */
    virtual int64_t getFinalTimeStamp() const;

    /**
     * @brief Returns an error or warning code for this call
     *
     * This method can be used for different purposes.
     *
     * If MegaChatCall::hasChanged(MegaChatCall::CHANGE_TYPE_GENERIC_NOTIFICATION) is true and
     * MegaChatCall::getNotificationType is equal to MegaChatCall::NOTIFICATION_TYPE_SFU_DENY,
     * this method returns the command that has been previously denied by SFU.
     * Valid values are:
     *      - SFU_DENY_AUDIO
     *      - SFU_DENY_JOIN
     *
     * If MegaChatCall::hasChanged(MegaChatCall::CHANGE_TYPE_GENERIC_NOTIFICATION) is  true and
     * MegaChatCall::getNotificationType is equal to MegaChatCall::NOTIFICATION_TYPE_SFU_ERROR,
     * this method returns the termination code for this call due to an error notification received from SFU
     * Valid values are:
     *      - TERM_CODE_INVALID
     *      - TERM_CODE_TOO_MANY_PARTICIPANTS
     *      - TERM_CODE_REJECT
     *      - TERM_CODE_ERROR
     *      - TERM_CODE_NO_PARTICIPATE
     *      - TERM_CODE_TOO_MANY_CLIENTS
     *      - TERM_CODE_PROTOCOL_VERSION
     *
     * If MegaChatCall::hasChanged(MegaChatCall::CHANGE_TYPE_STATUS) is true and MegaChatCall::getStatus() ==
     * MegaChatCall::CALL_STATUS_TERMINATING_USER_PARTICIPATION, this method returns the termination code for this call
     * Valid values are:
     *      - TERM_CODE_INVALID
     *      - TERM_CODE_HANGUP
     *      - TERM_CODE_TOO_MANY_PARTICIPANTS
     *      - TERM_CODE_ERROR
     *      - TERM_CODE_REJECT
     *      - TERM_CODE_NO_PARTICIPATE
     *      - TERM_CODE_KICKED
     *      - TERM_CODE_WR_TIMEOUT
     *
     * @return error or warning code for this call
     */
    virtual int getTermCode() const;

    /**
     * @brief Returns the remote endcall reason for this call
     *
     * @note this value only will be valid in state CALL_STATUS_DESTROYED
     *
     * Valid values are:
     *  - END_CALL_REASON_INVALID       = -1,  (Invalid endcall reason, it can be ignored)
     *  - END_CALL_REASON_ENDED         = 1,   (Call finished normally)
     *  - END_CALL_REASON_REJECTED      = 2,   (Call was rejected by callee)
     *  - END_CALL_REASON_NO_ANSWER     = 3,   (Call wasn't answered)
     *  - END_CALL_REASON_FAILED        = 4,   (Call finished by an error)
     *  - END_CALL_REASON_CANCELLED     = 5    (Call was canceled by caller)
     *  - END_CALL_REASON_BY_MODERATOR  = 6    (Call was ended by moderator)
     *
     * @return endCall reason for the call
     */
    virtual int getEndCallReason() const;

    /**
     * @brief Returns if speak request option is enabled for this call
     *
     * If speak request option is enabled, users with non-host role, must request permission to speak.
     * Check MegaChatApi::requestSpeak documentation.
     *
     * An user with speak permission, is not necessarily allowed to speak, it also must have audio av flag enabled.
     * Check MegaChatCall::isSpeakAllowed
     *
     * @return if speak request option is enabled for this call
     */
    virtual bool isSpeakRequestEnabled() const;

    /**
     * @brief Return the notification type, when a call notification is forwarded to the apps
     *
     * @note this value only will be valid in the following scenarios:
     *      - MegaChatCall::CHANGE_TYPE_GENERIC_NOTIFICATION is notified via MegaChatCallListener::onChatCallUpdate
     *
     * Valid values returned by this method are:
     *      - MegaChatCall::NOTIFICATION_TYPE_INVALID   = 0
     *      - MegaChatCall::NOTIFICATION_TYPE_SFU_ERROR = 1     /// Error received from SFU
     *      - MegaChatCall::NOTIFICATION_TYPE_SFU_DENY  = 2     /// Notification about command denied by SFU
     *
     * @return the notification type, when a call notification is forwarded to the apps
     */
    virtual int getNotificationType() const;

    /**
     * @brief Returns the status of the remote call
     *
     * Only valid for outgoing calls. It becomes true when the receiver of the call
     * has received the call request but have not answered yet. Once the user answers or
     * rejects the call, this function returns false.
     *
     * For incoming calls, this function always returns false.
     *
     * @return True if the receiver of the call is aware of the call and is ringing, false otherwise.
     */
    virtual bool isRinging() const;

    /**
     * @brief Returns if our own user has moderator role in the call
     *
     * Participants with moderator role can:
     *  - End groupal calls for all participants
     *  - Approve/reject speaker requests
     *
     * @return True if our own user has moderator role in the call
     */
    virtual bool isOwnModerator() const;

    /**
     * @brief Get a list with the ids of client that have a session with me
     *
     * If there aren't any sessions at the call, an empty MegaHandleList will be returned.
     *
     * You take the ownership of the returned value.
     *
     * @return A list of handles with the ids of clients
     */
    virtual mega::MegaHandleList *getSessionsClientid() const;

    /**
     * @brief Returns the session for a client
     *
     * If \c clientId has not any session in the call NULL will be returned
     *
     * The MegaChatCall retains the ownership of the returned MegaChatSession. It will be only
     * valid until the MegaChatCall is deleted. If you want to save the MegaChatSession,
     * use MegaChatSession::copy
     *
     * @param clientId MegaChatHandle that identifies the clientId
     * @return Session for \c clientId
     */
    virtual MegaChatSession *getMegaChatSession(MegaChatHandle clientId);

    /**
     * @brief Returns the handle of the peer that has been added/removed to call
     *
     * This function only returns a valid value when MegaChatCall::CHANGE_TYPE_CALL_COMPOSITION is notified
     * via MegaChatCallListener::onChatCallUpdate
     *
     * @return Handle of the peer which has been added/removed to call
     */
    virtual MegaChatHandle getPeeridCallCompositionChange() const;

    /**
     * @brief Returns if peer has been added or removed from the call
     *
     * This function only returns a valid value when MegaChatCall::CHANGE_TYPE_CALL_COMPOSITION is notified
     * via MegaChatCallListener::onChatCallUpdate
     *
     * Valid values:
     *   PEER_REMOVED = -1,
     *   NO_COMPOSITION_CHANGE = 0,
     *   PEER_ADDED = 1,
     *
     * @note During reconnection this callback has to be ignored to avoid notify that all users
     * in the call have left the call and have joined again. When status change to In-progres again,
     * the GUI can be adapted to all participants in the call
     *
     * @return if peer with peerid has been added/removed from call
     */
    virtual int  getCallCompositionChange() const;

    /**
     * @brief Get a list with the ids of peers that are participating in the call
     *
     * This function returns a value regardless your own user participates or not.
     *
     * @note If client is participating with several clients, it return only one instance
     *
     * You take the ownership of the returned value.
     *
     * @return A list of handles with the ids of peers
     */
    virtual mega::MegaHandleList *getPeeridParticipants() const;

    /**
     * @brief Get a MegaHandleList with the ids of peers that have moderator role in the call
     *
     * Participants with moderator role can:
     *  - End groupal calls for all participants
     *  - Approve/reject speaker requests
     *
     * This method always returns a valid instance of MegaHandleList.
     * The MegaChatCall retains the ownership of the returned value.
     *
     * @return A MegaHandleList of handles of peers that have moderator role in the call
     */
    virtual const mega::MegaHandleList* getModerators() const;

    /**
     * @brief Get the number of peers participating in the call
     *
     * This function returns a value regardless your own user participates or not.
     *
     * @note If client is participating with several clients, it's taken as one peer
     *
     * @return Number of active participants in the call
     */
    virtual int getNumParticipants() const;

    /**
     * @brief Returns if call has been ignored
     *
     * @return True if the call has been ignored, false otherwise.
     */
    virtual bool isIgnored() const;

    /**
     * @brief Returns if call is incoming
     *
     * @return True if incoming call, false if outgoing
     */
    virtual bool isIncoming() const;

    /**
     * @brief Returns if call is outgoing
     *
     * @note in case another client logged in with the same account, has started the call,
     * this method will also return true.
     *
     * @return True if outgoing call, false if incoming
     */
    virtual bool isOutgoing() const;

    /**
     * @brief Returns true if our client has started the call
     *
     * @note in case another client logged in with the same account, has started the call,
     * this method will return false, but MegaChatCall::isOutgoing will return true. In this
     * case call is considerated an outgoing call, but our client wouldn't have started it.
     *
     * @return True if our client has started the call
     */
    virtual bool isOwnClientCaller() const;

    /**
     * @brief Returns the current speak status for our own client
     *
     * The value returned by this method is valid just if MegaChatCall::isSpeakRequestEnabled()
     * returns true.
     *
     * This method can return the following values:
     * - MegaChatCall::SPEAKER_STATUS_DISABLED = 0 => we don't have speak permission
     * - MegaChatCall::SPEAKER_STATUS_PENDING  = 1 => we are pending to be granted to speak
     * - MegaChatCall::SPEAKER_STATUS_ACTIVE   = 2 => we have speak permission
     *
     * @return the current speak status for our own client
     */
    virtual unsigned int getSpeakerState() const;

    /**
     * @brief Returns the handle from user that has started the call
     *
     * This function only returns a valid value when call is or has gone through CALL_STATUS_RING_IN state.
     * In any other case, it will be MEGACHAT_INVALID_HANDLE
     *
     * @return user handle of caller
     */
    virtual MegaChatHandle getCaller() const;

    /**
     * @brief Returns if call is on hold
     *
     * @return true if call is on hold
     */
    virtual bool isOnHold() const;

    /**
     * @brief getGenericMessage Returns a generic message string
     *
     * This function only returns a non empty string in the following scenarios:
     *      - MegaChatCall::CHANGE_TYPE_GENERIC_NOTIFICATION is notified via MegaChatCallListener::onChatCallUpdate
     *
     * The MegaChatCall retains the ownership of the returned string
     *
     * @return a generic message string
     */
    virtual const char* getGenericMessage() const;

    /**
     * @brief Returns if our own user is allowed to speak in the call
     *
     * The hability to speak in a call depends on two factors:
     *	1) User must have speak permission      (Check MegaChatCall::hasPermissionToSpeak for more information)
     *  2) User must have audio av flag enabled (unmuted) (Check MegaChatCall::hasLocalAudio for more information)
     *
     * @note If there isn't a call in that chatroom, this method returns false
     *
     * @return True if our own user is allowed to speak in the call
     */
    virtual bool isSpeakAllowed() const;

    /**
     * @brief Returns network quality
     *
     * The valid network quality values are:
     *  - MegaChatCall::NETWORK_QUALITY_BAD          = 0,    // Bad network quality detected
     *  - MegaChatCall::NETWORK_QUALITY_GOOD         = 1,    // Good network quality detected
     *
     * The value returned by this method, only can be considered as valid, when is notified by MegaChatCallListener::onChatCallUpdate
     * and MegaChatCall::hasChanged(MegaChatCall::CHANGE_TYPE_NETWORK_QUALITY) is true.
     *
     * @note The app may want to show a "slow network" warning when the quality is MegaChatCall::NETWORK_QUALITY_BAD, and remove it
     * when the quality is MegaChatCall::NETWORK_QUALITY_GOOD.
     *
     * @return network quality
     */
    virtual int getNetworkQuality() const;

    /**
     * @brief Returns if our own peer has a speak request pending to be approved by a host
     *
     * @return true if our own peer has a speak request pending to be approved by a host
     */
    virtual bool hasPendingSpeakRequest() const;

    /**
     * @brief Returns our current permission to join the call (just valid if we are in a waiting room)
     *
     * Valid values for this method are:
     * - MegaChatWaitingRoom::MWR_NOT_ALLOWED: client is not allowed to join call (must remains in waiting room)
     * - MegaChatWaitingRoom::MWR_ALLOWED: client is allowed to join call (no further action required from app to JOIN call)
     *
     * @return our current permission to join the call
     */
    virtual int getWrJoiningState() const;

    /**
     * @brief Returns a MegaChatWaitingRoom instance for this call, if any
     *
     * This method can be called just by users with moderator role
     * 
     * The MegaChatCall retains the ownership of returned value.
     *
     * @return a MegaChatWaitingRoom for this call, if any
     */
    virtual const MegaChatWaitingRoom* getWaitingRoom() const;

    /**
     * @brief Returns a MegaHandleList that can be used for multiple purposes, or NULL in case it doesn't exists
     *
     * The MegaChatCall retains the ownership of returned value.
     *
     * This function only returns a valid MegaHandleList in the following scenarios:
     *  - When MegaChatCall::CHANGE_TYPE_WR_USERS_ENTERED is notified via MegaChatCallListener::onChatCallUpdate
     *    The list contains the users that have been pushed into the waiting room
     *
     *  - When MegaChatCall::CHANGE_TYPE_WR_USERS_LEAVE is notified via MegaChatCallListener::onChatCallUpdate
     *    The list contains the users that have been left the waiting room (either entered the call or disconnected).
     *
     *  - When MegaChatCall::CHANGE_TYPE_WR_USERS_ALLOW is notified via MegaChatCallListener::onChatCallUpdate
     *    The list contains the users that have been granted to enter the call.
     *
     *  - When MegaChatCall::CHANGE_TYPE_WR_USERS_DENY is notified via MegaChatCallListener::onChatCallUpdate
     *    The list contains the users that have been denied to enter the call.
     *
     *  - When MegaChatCall::CHANGE_TYPE_WR_USERS_ALLOW is notified via MegaChatCallListener::onChatCallUpdate
     *    The list contains the users that have requested permission to enter the call
     *
     * @return a MegaHandleList that can be used for multiple purposes, or NULL in case it doesn't exists
     */
    virtual const mega::MegaHandleList* getHandleList() const;
};

/**
 * @brief Interface to get video frames from calls
 *
 * The same interface is used to receive local or remote video, but it has to be un/registered
 * by different functions:
 *
 *  - MegaChatApi::addChatLocalVideoListener / MegaChatApi::removeChatLocalVideoListener
 *  - MegaChatApi::addChatRemoteVideoListener / MegaChatApi::removeChatRemoteVideoListener
 */
class MegaChatVideoListener
{
public:
    virtual ~MegaChatVideoListener() {}

    /**
     * @brief This function is called when a new image from a local or remote device is available
     *
     * @param api MegaChatApi connected to the account
     * @param chatid MegaChatHandle that provides the video
     * @param width Size in pixels
     * @param height Size in pixels
     * @param buffer Data buffer in format ARGB: 4 bytes per pixel (total size: width * height * 4)
     * @param size Buffer size in bytes
     *
     *  The MegaChatVideoListener retains the ownership of the buffer.
     */
    virtual void onChatVideoData(MegaChatApi *api, MegaChatHandle chatid, int width, int height, char *buffer, size_t size);
};

/**
 * @brief Interface to get notifications about calls
 *
 * You can un/subscribe to changes related to a MegaChatCall by using:
 *
 *  - MegaChatApi::addChatCallListener / MegaChatApi::removeChatCallListener
 *
 */
class MegaChatCallListener
{
public:
    virtual ~MegaChatCallListener() {}

    /**
     * @brief This function is called when there are changes in the call
     *
     * The changes can be accessed by MegaChatCall::getChanges or MegaChatCall::hasChanged
     *
     * The SDK retains the ownership of the MegaChatCall.
     * The call object that it contains will be valid until this function returns.
     * If you want to save the object, use MegaChatCall::copy.
     *
     * The api object is the one created by the application, it will be valid until
     * the application deletes it.
     *
     * @param api MegaChatApi connected to the account
     * @param call MegaChatCall that contains the call with its changes
     */
    virtual void onChatCallUpdate(MegaChatApi* api, MegaChatCall *call);

    /**
     * @brief This function is called when there are changes in a session
     *
     * The changes can be accessed by MegaChatSession::getChanges or MegaChatSession::hasChanged
     *
     * The SDK retains the ownership of the MegaChatSession.
     * The call object that it contains will be valid until this function returns.
     * If you want to save the object, use MegaChatSession::copy.
     *
     * The api object is the one created by the application, it will be valid until
     * the application deletes it.
     *
     * @param api MegaChatApi connected to the account
     * @param chatid MegaChatHandle that identifies the chat room
     * @param callid MegaChatHandle that identifies the call
     * @param session MegaChatSession that contains the session with its changes
     */
    virtual void onChatSessionUpdate(MegaChatApi* api, MegaChatHandle chatid, MegaChatHandle callid, MegaChatSession *session);
};

/**
 * @brief Interface to get notifications about scheduled meetings and scheduled meetings occurrences
 *
 * You can un/subscribe to changes by using:
 *
 *  - MegaChatApi::addSchedMeetingListener / MegaChatApi::removeSchedMeetingListener
 *
 */
class MegaChatScheduledMeetingListener
{
public:
    virtual ~MegaChatScheduledMeetingListener() {}

    /**
     * @brief This function is called when there are changes in the MegaChatScheduledMeeting
     *
     * Check documentation of MegaChatScheduledMeeting::hasChanged to get a complete list
     * of posible changes
     *
     * @param api MegaChatApi connected to the account
     * @param sm MegaChatScheduledMeeting that contains the updates relatives to the scheduled meeting
     */
    virtual void onChatSchedMeetingUpdate(MegaChatApi* /*api*/, MegaChatScheduledMeeting *sm);

    /**
     * @brief This function is called when the scheduled meeting occurrences for a chatroom have changed
     *
     * If append is false app must discard all occurrences for this chat and fetch again by calling
     * MegaChatApi->fetchScheduledMeetingOccurrencesByChat with param since equal to MEGACHAT_INVALID_TIMESTAMP.
     *
     * If append is true, new occurrences has been received from API (no need to discard current ones)
     *
     * @param api MegaChatApi connected to the account
     * @param chatid MegaChatHandle that identifies the chat room
     */
    virtual void onSchedMeetingOccurrencesUpdate(MegaChatApi* /*api*/, MegaChatHandle chatid, bool append);
};

class MegaChatPeerList
{
public:
    enum {
        PRIV_UNKNOWN = -2,
        PRIV_RM = -1,
        PRIV_RO = 0,
        PRIV_STANDARD = 2,
        PRIV_MODERATOR = 3
    };

    /**
     * @brief Creates a new instance of MegaChatPeerList
     *
     * @return A pointer to the superclass of the private object
     */
    static MegaChatPeerList * createInstance();

    virtual ~MegaChatPeerList();

    /**
     * @brief Creates a copy of this MegaChatPeerList object
     *
     * The resulting object is fully independent of the source MegaChatPeerList,
     * it contains a copy of all internal attributes, so it will be valid after
     * the original object is deleted.
     *
     * You are the owner of the returned object
     *
     * @return Copy of the MegaChatPeerList object
     */
    virtual MegaChatPeerList *copy() const;

    /**
     * @brief addPeer Adds a new chat peer to the list
     *
     * @param h MegaChatHandle of the user to be added
     * @param priv Privilege level of the user to be added
     * Valid values are:
     * - MegaChatPeerList::PRIV_RM = -1
     * - MegaChatPeerList::PRIV_RO = 0
     * - MegaChatPeerList::PRIV_STANDARD = 2
     * - MegaChatPeerList::PRIV_MODERATOR = 3
     */
    virtual void addPeer(MegaChatHandle h, int priv);

    /**
     * @brief Returns the MegaChatHandle of the chat peer at the position i in the list
     *
     * If the index is >= the size of the list, this function returns MEGACHAT_INVALID_HANDLE.
     *
     * @param i Position of the chat peer that we want to get from the list
     * @return MegaChatHandle of the chat peer at the position i in the list
     */
    virtual MegaChatHandle getPeerHandle(int i) const;

    /**
     * @brief Returns the privilege of the chat peer at the position i in the list
     *
     * If the index is >= the size of the list, this function returns PRIV_UNKNOWN.
     *
     * @param i Position of the chat peer that we want to get from the list
     * @return Privilege level of the chat peer at the position i in the list.
     * Valid values are:
     * - MegaChatPeerList::PRIV_UNKNOWN = -2
     * - MegaChatPeerList::PRIV_RM = -1
     * - MegaChatPeerList::PRIV_RO = 0
     * - MegaChatPeerList::PRIV_STANDARD = 2
     * - MegaChatPeerList::PRIV_MODERATOR = 3
     */
    virtual int getPeerPrivilege(int i) const;

    /**
     * @brief Returns the number of chat peer in the list
     * @return Number of chat peers in the list
     */
    virtual int size() const;

protected:
    MegaChatPeerList();

};

/**
 * @brief List of MegaChatRoom objects
 *
 * A MegaChatRoomList has the ownership of the MegaChatRoom objects that it contains, so they will be
 * only valid until the MegaChatRoomList is deleted. If you want to retain a MegaChatRoom returned by
 * a MegaChatRoomList, use MegaChatRoom::copy.
 *
 * Objects of this class are immutable.
 */
class MegaChatRoomList
{
public:
    virtual ~MegaChatRoomList() {}

    virtual MegaChatRoomList *copy() const;

    /**
     * @brief Returns the MegaChatRoom at the position i in the MegaChatRoomList
     *
     * The MegaChatRoomList retains the ownership of the returned MegaChatRoom. It will be only valid until
     * the MegaChatRoomList is deleted.
     *
     * If the index is >= the size of the list, this function returns NULL.
     *
     * @param i Position of the MegaChatRoom that we want to get for the list
     * @return MegaChatRoom at the position i in the list
     */
    virtual const MegaChatRoom *get(unsigned int i)  const;

    /**
     * @brief Returns the number of MegaChatRooms in the list
     * @return Number of MegaChatRooms in the list
     */
    virtual unsigned int size() const;

};

/**
 * @brief List of MegaChatListItem objects
 *
 * A MegaChatListItemList has the ownership of the MegaChatListItem objects that it contains, so they will be
 * only valid until the MegaChatListItemList is deleted. If you want to retain a MegaChatListItem returned by
 * a MegaChatListItemList, use MegaChatListItem::copy.
 *
 * Objects of this class are immutable.
 */
class MegaChatListItemList
{
public:
    virtual ~MegaChatListItemList() {}

    virtual MegaChatListItemList *copy() const;

    /**
     * @brief Returns the MegaChatRoom at the position i in the MegaChatListItemList
     *
     * The MegaChatListItemList retains the ownership of the returned MegaChatListItem. It will be only valid until
     * the MegaChatListItemList is deleted.
     *
     * If the index is >= the size of the list, this function returns NULL.
     *
     * @param i Position of the MegaChatListItem that we want to get for the list
     * @return MegaChatListItem at the position i in the list
     */
    virtual const MegaChatListItem *get(unsigned int i)  const;

    /**
     * @brief Returns the number of MegaChatListItems in the list
     * @return Number of MegaChatListItem in the list
     */
    virtual unsigned int size() const;

};

/**
 * @brief This class store rich preview data
 *
 * This class contains the data for rich links.
 */
class MegaChatRichPreview
{
public:
    virtual ~MegaChatRichPreview() {}
    virtual MegaChatRichPreview *copy() const;

    /**
      * @brief Returns rich preview text
      *
      * The MegaChatRichPreview retains the ownership of the returned string. It will
      * be only valid until the MegaChatRichPreview is deleted.
      *
      * @return Text from rich preview
      *
      * @deprecated use MegaChatContainsMeta::getTextMessage instead, it contains the same
      * value. This function will eventually be removed in future versions of MEGAchat.
      */
    virtual const char *getText() const;

    /**
      * @brief Returns rich preview title
      *
      * The MegaChatRichPreview retains the ownership of the returned string. It will
      * be only valid until the MegaChatRichPreview is deleted.
      *
      * @return Title from rich preview
      */
    virtual const char *getTitle() const;

    /**
      * @brief Returns rich preview description
      *
      * The MegaChatRichPreview retains the ownership of the returned string. It will
      * be only valid until the MegaChatRichPreview is deleted.
      *
      * @return Description from rich preview
      */
    virtual const char *getDescription() const;

    /**
      * @brief Returns rich preview image
      *
      * The MegaChatRichPreview retains the ownership of the returned string. It will
      * be only valid until the MegaChatRichPreview is deleted.
      *
      * @return Image from rich preview as a byte array encoded in Base64URL, or NULL if not available.
      */
    virtual const char *getImage() const;

    /**
      * @brief Returns rich preview image format
      *
      * The MegaChatRichPreview retains the ownership of the returned string. It will
      * be only valid until the MegaChatRichPreview is deleted.
      *
      * @return Image format from rich preview
      */
    virtual const char *getImageFormat() const;

    /**
      * @brief Returns rich preview icon
      *
      * The MegaChatRichPreview retains the ownership of the returned string. It will
      * be only valid until the MegaChatRichPreview is deleted.
      *
      * @return Icon from rich preview as a byte array encoded in Base64URL, or NULL if not available.
      */
    virtual const char *getIcon() const;

    /**
      * @brief Returns rich preview icon format
      *
      * The MegaChatRichPreview retains the ownership of the returned string. It will
      * be only valid until the MegaChatRichPreview is deleted.
      *
      * @return Icon format from rich preview
      */
    virtual const char *getIconFormat() const;

    /**
      * @brief Returns rich preview url
      *
      * The MegaChatRichPreview retains the ownership of the returned string. It will
      * be only valid until the MegaChatRichPreview is deleted.
      *
      * @return Url from rich preview
      */
    virtual const char *getUrl() const;

    /**
      * @brief Returns domain name from rich preview url
      *
      * The MegaChatRichPreview retains the ownership of the returned string. It will
      * be only valid until the MegaChatRichPreview is deleted.
      *
      * @return Domain name from rich preview url
      */
    virtual const char *getDomainName() const;
};

/**
 * @brief This class store geolocation data
 *
 * This class contains the data for geolocation.
 */
class MegaChatGeolocation
{
public:
    virtual ~MegaChatGeolocation() {}
    virtual MegaChatGeolocation *copy() const;

    /**
      * @brief Returns geolocation longitude
      *
      * @return Geolocation logitude value
      */
    virtual float getLongitude() const;

    /**
      * @brief Returns geolocation latitude
      *
      * @return Geolocation latitude value
      */
    virtual float getLatitude() const;

    /**
      * @brief Returns preview from shared geolocation
      *
      * The MegaChatGeolocation retains the ownership of the returned string. It will
      * be only valid until the MegaChatGeolocation is deleted.
      * It can be NULL
      *
      * @return Preview from geolocation as a byte array encoded in Base64URL, or NULL if not available.
      */
    virtual const char *getImage() const;
};

/**
 * @brief This class stores giphy data
 *
 * This class contains the data for giphy.
 */
class MegaChatGiphy
{
public:
    virtual ~MegaChatGiphy() {}
    virtual MegaChatGiphy* copy() const;

    /**
      * @brief Returns source of the mp4
      *
      * The MegaChatGiphy retains the ownership of the returned string. It will
      * be only valid until the MegaChatGiphy is deleted.
      * It can be nullptr
      *
      * @return mp4 source of the giphy or nullptr if not available.
      */
    virtual const char* getMp4Src() const;

    /**
      * @brief Returns source of the webp
      *
      * The MegaChatGiphy retains the ownership of the returned string. It will
      * be only valid until the MegaChatGiphy is deleted.
      * It can be nullptr
      *
      * @return webp source of the giphy or nullptr if not available.
      */
    virtual const char* getWebpSrc() const;

    /**
      * @brief Returns title of the giphy
      *
      * The MegaChatGiphy retains the ownership of the returned string. It will
      * be only valid until the MegaChatGiphy is deleted.
      * It can be nullptr
      *
      * @return title of the giphy or nullptr if not available.
      */
    virtual const char* getTitle() const;

    /**
      * @brief Returns size of the mp4
      *
      * @return mp4 size value
      */
    virtual long getMp4Size() const;

    /**
      * @brief Returns size of the webp
      *
      * @return webp size value
      */
    virtual long getWebpSize() const;

    /**
      * @brief Returns width of the giphy
      *
      * @return giphy width value
      */
    virtual int getWidth() const;

    /**
      * @brief Returns height of the giphy
      *
      * @return giphy height value
      */
    virtual int getHeight() const;
};

/**
 * @brief This class represents meta contained
 *
 * This class includes pointer to differents kind of meta contained, like MegaChatRichPreview.
 *
 * @see MegaChatMessage::containsMetaType()
 */
class MegaChatContainsMeta
{
public:
    enum
    {
      CONTAINS_META_INVALID         = -1,   /// Unknown type of meta contained
      CONTAINS_META_RICH_PREVIEW    = 0,    /// Rich-preview type for meta contained
      CONTAINS_META_GEOLOCATION     = 1,    /// Geolocation type for meta contained
      CONTAINS_META_GIPHY           = 3,    /// Giphy type for meta contained
    };

    virtual ~MegaChatContainsMeta() {}

    virtual MegaChatContainsMeta *copy() const;

    /**
     * @brief Returns the type of meta contained
     *
     *  - MegaChatContainsMeta::CONTAINS_META_INVALID        = -1
     * Unknown meta contained data in the message
     *
     *  - MegaChatContainsMeta::CONTAINS_META_RICH_PREVIEW   = 0
     * Meta contained is from rich preview type
     *
     *  - MegaChatContainsMeta::CONTAINS_META_GEOLOCATION  = 1
     * Meta contained is from geolocation type
     *
     *  - MegaChatContainsMeta::CONTAINS_META_GIPHY  = 2
     * Meta contained is from giphy type  
     * @return Type from meta contained of the message
     */
    virtual int getType() const;

    /**
     * @brief Returns a generic message to be shown when app does not support the type of the contained meta
     *
     * This string is always available for all messages of MegaChatMessage::TYPE_CONTAINS_META.
     * When the app does not support yet the sub-type of contains-meta, this string
     * can be shown as alternative.
     *
     * The MegaChatContainsMeta retains the ownership of the returned string. It will
     * be only valid until the MegaChatContainsMeta is deleted.
     *
     * @return String to be shown when app can't parse the meta contained
     */
    virtual const char *getTextMessage() const;

    /**
     * @brief Returns data about rich-links
     *
     * @note This function only returns a valid object in case the function
     * \c MegaChatContainsMeta::getType returns MegaChatContainsMeta::CONTAINS_META_RICH_PREVIEW.
     * Otherwise, it returns NULL.
     *
     * The SDK retains the ownership of the returned value. It will be valid until
     * the MegaChatContainsMeta object is deleted.
     *
     * @return MegaChatRichPreview with details about rich-link.
     */
    virtual const MegaChatRichPreview *getRichPreview() const;

    /**
     * @brief Returns data about geolocation
     *
     * @note This function only returns a valid object in case the function
     * \c MegaChatContainsMeta::getType returns MegaChatContainsMeta::CONTAINS_META_GEOLOCATION.
     * Otherwise, it returns NULL.
     *
     * The SDK retains the ownership of the returned value. It will be valid until
     * the MegaChatContainsMeta object is deleted.
     *
     * @return MegaChatGeolocation with details about geolocation.
     */
    virtual const MegaChatGeolocation *getGeolocation() const;
    
    /**
     * @brief Returns data about giphy
     *
     * @note This function only returns a valid object in case the function
     * \c MegaChatContainsMeta::getType returns MegaChatContainsMeta::CONTAINS_META_GIPHY.
     * Otherwise, it returns nullptr.
     *
     * The SDK retains the ownership of the returned value. It will be valid until
     * the MegaChatContainsMeta object is deleted.
     *
     * @return MegaChatGiphy with details about giphy.
     */
    virtual const MegaChatGiphy* getGiphy() const;
};

class MegaChatMessage
{
public:
    // Online status of message
    enum {
        STATUS_UNKNOWN              = -1,   /// Invalid status
        // for outgoing messages
        STATUS_SENDING              = 0,    /// Message has not been sent or is not yet confirmed by the server
        STATUS_SENDING_MANUAL       = 1,    /// Message is too old to auto-retry sending, or group composition has changed, or user has read-only privilege, or user doesn't belong to chatroom. User must explicitly confirm re-sending. All further messages queued for sending also need confirmation
        STATUS_SERVER_RECEIVED      = 2,    /// Message confirmed by server, but not yet delivered to recepient(s)
        STATUS_SERVER_REJECTED      = 3,    /// Message is rejected by server for some reason (the message was confirmed but we didn't receive the confirmation because went offline or closed the app before)
        STATUS_DELIVERED            = 4,    /// Peer confirmed message receipt. Available only for 1on1 chats, but currently not in use.
        // for incoming messages
        STATUS_NOT_SEEN             = 5,    /// User hasn't read this message yet
        STATUS_SEEN                 = 6     /// User has read this message
    };

    // Types of message
    enum {
        TYPE_UNKNOWN                = -1,   /// Unknown type of message (apps should hide them)
        TYPE_INVALID                = 0,    /// Invalid type
        TYPE_NORMAL                 = 1,    /// Regular text message
        TYPE_LOWEST_MANAGEMENT      = 2,
        TYPE_ALTER_PARTICIPANTS     = 2,    /// Management message indicating the participants in the chat have changed
        TYPE_TRUNCATE               = 3,    /// Management message indicating the history of the chat has been truncated
        TYPE_PRIV_CHANGE            = 4,    /// Management message indicating the privilege level of a user has changed
        TYPE_CHAT_TITLE             = 5,    /// Management message indicating the title of the chat has changed
        TYPE_CALL_ENDED             = 6,    /// Management message indicating a call has finished
        TYPE_CALL_STARTED           = 7,    /// Management message indicating a call has started
        TYPE_PUBLIC_HANDLE_CREATE   = 8,    /// Management message indicating a public handle has been created
        TYPE_PUBLIC_HANDLE_DELETE   = 9,    /// Management message indicating a public handle has been removed
        TYPE_SET_PRIVATE_MODE       = 10,   /// Management message indicating the chat mode has been set to private
        TYPE_SET_RETENTION_TIME     = 11,   /// Management message indicating the retention time has changed
        TYPE_SCHED_MEETING          = 12,   /// Management message indicating that a scheduled meeting is created/updated
        TYPE_HIGHEST_MANAGEMENT     = 12,
        TYPE_NODE_ATTACHMENT        = 101,   /// User message including info about shared nodes
        TYPE_REVOKE_NODE_ATTACHMENT = 102,   /// User message including info about a node that has stopped being shared (obsolete)
        TYPE_CONTACT_ATTACHMENT     = 103,   /// User message including info about shared contacts
        TYPE_CONTAINS_META          = 104,   /// User message including additional metadata (ie. rich-preview for links)
        TYPE_VOICE_CLIP             = 105,   /// User message including info about shared voice clip
    };

    enum
    {
        CHANGE_TYPE_STATUS          = 0x01,
        CHANGE_TYPE_CONTENT         = 0x02,
        CHANGE_TYPE_ACCESS          = 0x04,  /// When the access to attached nodes has changed (obsolete)
        CHANGE_TYPE_TIMESTAMP       = 0x08,  /// When ts has been updated by chatd in confirmation
    };

    enum
    {
        REASON_PEERS_CHANGED        = 1,    /// Group chat participants have changed
        REASON_TOO_OLD              = 2,    /// Message is too old to auto-retry sending
        REASON_GENERAL_REJECT       = 3,    /// chatd rejected the message, for unknown reason
        REASON_NO_WRITE_ACCESS      = 4,    /// Read-only privilege or not belong to the chatroom
        REASON_NO_CHANGES           = 6     /// Edited message has the same content than original message
    };

    enum
    {
        END_CALL_REASON_ENDED           = 1,    /// Call finished normally
        END_CALL_REASON_REJECTED        = 2,    /// Call was rejected by callee
        END_CALL_REASON_NO_ANSWER       = 3,    /// Call wasn't answered
        END_CALL_REASON_FAILED          = 4,    /// Call finished by an error
        END_CALL_REASON_CANCELLED       = 5,    /// Call was canceled by caller.
        END_CALL_REASON_BY_MODERATOR    = 6     /// group or meeting call has been ended by moderator
    };

    enum
    {
        DECRYPTING          = 1,        /// Message pending to be decrypted
        INVALID_KEY         = 2,        /// Key not found for the message (permanent failure)
        INVALID_SIGNATURE   = 3,        /// Signature verification failure (permanent failure)
        INVALID_FORMAT      = 4,        /// Malformed/corrupted data in the message (permanent failure)
        INVALID_TYPE        = 5         /// Management message of unknown type (transient, not supported by the app yet)
    };

    virtual ~MegaChatMessage() {}
    virtual MegaChatMessage *copy() const;

    /**
     * @brief Returns the status of the message.
     *
     * Valid values are:
     *  - STATUS_UNKNOWN            = -1
     *  - STATUS_SENDING            = 0
     *  - STATUS_SENDING_MANUAL     = 1
     *  - STATUS_SERVER_RECEIVED    = 2
     *  - STATUS_SERVER_REJECTED    = 3
     *  - STATUS_SERVER_DELIVERED   = 4
     *  - STATUS_NOT_SEEN           = 5
     *  - STATUS_SEEN               = 6
     *
     * If status is STATUS_SENDING_MANUAL, the user can whether manually retry to send the
     * message (get content and send new message as usual through MegaChatApi::sendMessage),
     * or discard the message. In both cases, the message should be removed from the manual-send
     * queue by calling MegaChatApi::removeUnsentMessage once the user has sent or discarded it.
     *
     * @return Returns the status of the message.
     */
    virtual int getStatus() const;

    /**
     * @brief Returns the identifier of the message.
     *
     * @return MegaChatHandle that identifies the message in this chatroom
     */
    virtual MegaChatHandle getMsgId() const;

    /**
     * @brief Returns the temporal identifier of the message
     *
     * The temporal identifier has different usages depending on the status of the message:
     *  - MegaChatMessage::STATUS_SENDING: valid until it's confirmed by the server.
     *  - MegaChatMessage::STATUS_SENDING_MANUAL: valid until it's removed from manual-send queue.
     *
     * @note If status is STATUS_SENDING_MANUAL, this value can be used to identify the
     * message moved into the manual-send queue. The message itself will be identified by its
     * MegaChatMessage::getRowId from now on. The row id can be passed to
     * MegaChatApi::removeUnsentMessage to definitely remove the message.
     *
     * For messages in a different status than above, this identifier should not be used.
     *
     * @return MegaChatHandle that temporary identifies the message
     */
    virtual MegaChatHandle getTempId() const;

    /**
     * @brief Returns the index of the message in the loaded history
     *
     * The higher is the value of the index, the newer is the chat message.
     * The lower is the value of the index, the older is the chat message.
     *
     * @note This index is can grow on both direction: increments are due to new
     * messages in the history, and decrements are due to old messages being loaded
     * in the history buffer.
     *
     * @return Index of the message in the loaded history.
     */
    virtual int getMsgIndex() const;

    /**
     * @brief Returns a MegaChatHandle
     *
     * If MegaChatMessage::getType returns MegaChatMessage::TYPE_SCHED_MEETING, this method
     * returns the scheduled meeting id, of the updated scheduled meeting
     *
     * If MegaChatMessage::getType doesn't returns MegaChatMessage::TYPE_SCHED_MEETING, this method returns:
     *  - For outgoing messages, the handle of the target user.
     *  - For incoming messages, the handle of the sender.
     *
     * @return a MegaChatHandle
     */
    virtual MegaChatHandle getUserHandle() const;

    /**
     * @brief Returns the type of message.
     *
     * Valid values are:
     *  - TYPE_INVALID: Invalid type. In those cases, the MegaChatMessage::getCode can take the following values:
     *      * INVALID_FORMAT
     *      * INVALID_SIGNATURE
     *  - TYPE_NORMAL: Regular text message
     *  - TYPE_ALTER_PARTICIPANTS: Management message indicating the participants in the chat have changed
     *  - TYPE_TRUNCATE: Management message indicating the history of the chat has been truncated
     *  - TYPE_PRIV_CHANGE: Management message indicating the privilege level of a user has changed
     *  - TYPE_CHAT_TITLE: Management message indicating the title of the chat has changed
     *  - TYPE_ATTACHMENT: User message including info about a shared node
     *  - TYPE_REVOKE_ATTACHMENT: User message including info about a node that has stopped being shared
     *  - TYPE_CONTACT: User message including info about a contact
     *  - TYPE_VOICE_CLIP: User messages incluiding info about a node that represents a voice-clip
     *  - TYPE_UNKNOWN: Unknown message, should be ignored/hidden. The MegaChatMessage::getCode can take the following values:
     *      * INVALID_TYPE
     *      * INVALID_KEYID
     *      * DECRYPTING
     *
     * @return Returns the Type of message.
     */
    virtual int getType() const;

    /**
     * @brief Returns if the message has any confirmed reaction.
     *
     * @return Returns true if the message has any confirmed reaction, otherwise returns false.
     */
    virtual bool hasConfirmedReactions() const;

    /**
     * @brief Returns the timestamp of the message.
     * @return Returns the timestamp of the message.
     */
    virtual int64_t getTimestamp() const;

    /**
     * @brief Returns the content of the message
     *
     * The SDK retains the ownership of the returned value. It will be valid until
     * the MegaChatMessage object is deleted.
     *
     * @note If message is of type MegaChatMessage::TYPE_CONTAINS_META, for convenience this function
     * will return the same content than MegaChatContainsMeta::getTextMessage
     *
     * @return Content of the message. If message was deleted, it returns NULL.
     */
    virtual const char *getContent() const;

    /**
     * @brief Returns whether the message is an edit of the original message
     * @return True if the message has been edited. Otherwise, false.
     */
    virtual bool isEdited() const;

    /**
     * @brief Returns whether the message has been deleted
     * @return True if the message has been deleted. Otherwise, false.
     */
    virtual bool isDeleted() const;

    /**
     * @brief Returns whether the message can be edited
     *
     * Currently, messages are editable only during a timeframe (1 hour). Later on, the
     * edit will be rejected. The same applies to deletions.
     *
     * @return True if the message can be edited. Otherwise, false.
     */
    virtual bool isEditable() const;

    /**
     * @brief Returns whether the message can be deleted
     *
     * Currently, messages can be deleted only during a timeframe (1 hour). Later on, the
     * deletion will be rejected.
     *
     * @return True if the message can be deleted. Otherwise, false.
     */
    virtual bool isDeletable() const;

    /**
     * @brief Returns whether the message is a management message
     *
     * Management messages are intented to record in the history any change related
     * to the management of the chatroom, such as a title change or an addition of a peer.
     *
     * @return True if the message is a management message.
     */
    virtual bool isManagementMessage() const;

    /**
     * @brief Return the handle of the user relative to the action
     *
     * Only valid for management messages:
     *  - MegaChatMessage::TYPE_ALTER_PARTICIPANTS: handle of the user who is added/removed
     *  - MegaChatMessage::TYPE_PRIV_CHANGE: handle of the user whose privilege is changed
     *  - MegaChatMessage::TYPE_REVOKE_ATTACHMENT: handle of the node which access has been revoked
     *  - MegaChatMessage::TYPE_SCHED_MEETING: scheduled meeting handle of the updated scheduled meeting
     * @return Handle of the user/node, depending on the type of message
     */
    virtual MegaChatHandle getHandleOfAction() const;

    /**
     * @brief Return the privilege of the user relative to the action
     *
     * Only valid for management messages:
     *  - MegaChatMessage::TYPE_ALTER_PARTICIPANTS:
     *      - When a peer is removed: MegaChatRoom::PRIV_RM
     *      - When a peer is added: MegaChatRoom::PRIV_UNKNOWN
     *  - MegaChatMessage::TYPE_PRIV_CHANGE: the new privilege of the user
     *  - MegaChatMessage::TYPE_SCHED_MEETING: bitmask with the scheduled meeting changed fields (check hasSchedMeetingChanged)
     *
     * @return Privilege level as above
     */
    virtual int getPrivilege() const;

    /**
     * @brief Return a generic code used for different purposes
     *
     * The code returned by this method is valid only in the following cases:
     *
     *  - Messages with status MegaChatMessage::STATUS_SENDING_MANUAL: the code specifies
     * the reason because the server rejects the message. The possible values are:
     *      - MegaChatMessage::REASON_PEERS_CHANGED     = 1
     *      - MegaChatMessage::REASON_TOO_OLD           = 2
     *      - MegaChatMessage::REASON_GENERAL_REJECT    = 3
     *      - MegaChatMessage::REASON_NO_WRITE_ACCESS   = 4
     *      - MegaChatMessage::REASON_NO_CHANGES        = 6
     *
     * @return A generic code for additional information about the message.
     */
    virtual int getCode() const;

    /**
     * @brief Return number of user that have been attached to the message
     *
     * Only valid for management messages:
     *  - MegaChatMessage::TYPE_CONTACT_ATTACHMENT: the number of users in the message
     *
     * @return Number of users that have been attached to the message
     */
    virtual unsigned int getUsersCount() const;

    /**
     * @brief Return the handle of the user that has been attached in \c index position
     *
     * Only valid for management messages:
     *  - MegaChatMessage::TYPE_CONTACT_ATTACHMENT: the handle of the user
     *
     * If the index is >= the number of users attached to the message, this function
     * will return MEGACHAT_INVALID_HANDLE.
     *
     * @param index of the users inside user vector
     * @return The handle of the user
     */
    virtual MegaChatHandle getUserHandle(unsigned int index) const;

    /**
     * @brief Return the name of the user that has been attached in \c index position
     *
     * Only valid for management messages:
     *  - MegaChatMessage::TYPE_CONTACT_ATTACHMENT: the name of the user
     *
     * If the index is >= the number of users attached to the message, this function
     * will return NULL.
     *
     * @param index of the users inside user vector
     * @return The name of the user
     */
    virtual const char *getUserName(unsigned int index) const;

    /**
     * @brief Return the email of the user that has been attached in \c index position
     *
     * Only valid for management messages:
     *  - MegaChatMessage::TYPE_CONTACT_ATTACHMENT: the handle of the user
     *
     * If the index is >= the number of users attached to the message, this function
     * will return NULL.
     *
     * @param index of the users inside user vector
     * @return The email of the user
     */
    virtual const char *getUserEmail(unsigned int index) const;

    /**
     * @brief Return a list with all MegaNode attached to the message
     *
     * @return list with MegaNode
     */
    virtual mega::MegaNodeList *getMegaNodeList() const;

    /**
     * @brief Return a list with handles
     *
     * The SDK retains the ownership of the returned value.It will be valid until
     * the MegaChatMessage object is deleted.
     *
     * It can be used for different purposes.
     * Valid for:
     *  - MegaChatMessage::TYPE_CALL_ENDED
     *   It will be empty if MegaChatMessage::getTermCode is not END_CALL_REASON_ENDED either END_CALL_REASON_FAILED
     *
     * @return list with MegaHandle
     */
    virtual mega::MegaHandleList *getMegaHandleList() const;

    /**
     * @brief Return call duration in seconds
     *
     * This funcion returns a valid value for:
     *  - MegaChatMessage::TYPE_CALL_ENDED
     *
     * @return Call duration
     */
    virtual int getDuration() const;

    /**
     * @brief Return retention time in seconds
     *
     * This function only returns a valid value for messages of type:
     *  - MegaChatMessage::TYPE_SET_RETENTION_TIME
     *
     * @return Retention time (in seconds)
     */
    virtual unsigned int getRetentionTime() const;

    /**
     * @brief Return the termination code of the call
     *
     * This funcion returns a valid value for:
     *  - MegaChatMessage::TYPE_CALL_ENDED
     *
     * The possible values for termination codes are the following:
     *  - END_CALL_REASON_ENDED         = 1
     *  - END_CALL_REASON_REJECTED      = 2
     *  - END_CALL_REASON_NO_ANSWER     = 3
     *  - END_CALL_REASON_FAILED        = 4
     *  - END_CALL_REASON_CANCELLED     = 5
     *  - END_CALL_REASON_BY_MODERATOR  = 6
     *
     * @return Call termination code
     */
    virtual int getTermCode() const;

    /**
     * @brief Returns true if this scheduled meeting associated to this message has an specific change
     *
     * This funcion returns a valid value for: MegaChatMessage::TYPE_SCHED_MEETING
     * In other cases, the return value of this function will be always false.
     *
     * @param changeType The type of change to check. It can be one of the following values:
     * - MegaChatScheduledMeeting::SC_PARENT    [1]  - Parent scheduled meeting id has changed
     * - MegaChatScheduledMeeting::SC_TZONE     [2]  - Timezone has changed
     * - MegaChatScheduledMeeting::SC_START     [3]  - Start date time has changed
     * - MegaChatScheduledMeeting::SC_END       [4]  - End date time has changed
     * - MegaChatScheduledMeeting::SC_TITLE     [5]  - Title has changed
     * - MegaChatScheduledMeeting::SC_DESC      [6]  - Description has changed
     * - MegaChatScheduledMeeting::SC_ATTR      [7]  - Attributes have changed
     * - MegaChatScheduledMeeting::SC_OVERR     [8]  - Override date time has changed
     * - MegaChatScheduledMeeting::SC_CANC      [9]  - Cancelled flag has changed
     * - MegaChatScheduledMeeting::SC_FLAGS     [10] - Scheduled meetings flags have changed
     * - MegaChatScheduledMeeting::SC_RULES     [11] - Repetition rules have changed
     *
     * @return true if this scheduled meeting associated to this message has an specific change
     */
    virtual bool hasSchedMeetingChanged(unsigned int change) const;

    /**
     * @brief Returns a MegaStringList list relative to the action
     *
     * The MegaChatMessage retains the ownership of the MegaStringList.
     *
     * This funcion returns a valid value for:
     * - MegaChatMessage::TYPE_SCHED_MEETING: the first element of the list, represents the old title,
     *   and the second element of the list, represents the new title
     *
     * @return a MegaStringList list relative to the action
     * for scheduled meetings params changed
     */
    virtual const mega::MegaStringList* getStringList() const;

    /**
     * @brief Returns a MegaStringListMap list relative to the action
     *
     * The MegaChatMessage retains the ownership of the MegaStringListMap.
     *
     * This funcion returns a valid value for:
     * - MegaChatMessage::TYPE_SCHED_MEETING. check MegaChatMessage::getScheduledMeetingChange to
     *   know which scheduled meeting fields have changed
     *
     * @return a MegaStringListMap list relative to the action for scheduled meetings params changed or nullptr
     * in case no scheduled meeting param has changed (i.e new scheduled meeting created)
     *
     */
    virtual const mega::MegaStringListMap* getStringListMap() const;

    /**
     * @brief Returns a MegaStringList with the old and new value for a scheduled meeting specific field.
     *
     * @important: This method only returns old and new values for a scheduled meeting field, so it cannot be used
     *             to check if one scheduled meeting field has changed, use MegaChatMessage::hasSchedMeetingChanged instead.
     *             Some fields could have changed but for size reasons old and new valuees are not available.
     *
     * @note: - If field has not changed, or it's values are not available due to size reasons (i.e description), this method returns nullptr
     *        - If field has not changed, but just old value for that field is available (for rendering purposes), this method returns
     *          a MegaStringList with one element
     *        - If field has changed, this method returns a MegaStringList with two elements, the first one corresponds to old value,
     *          and the second one to the new one.
     *
     * For some fields values stored at MegaStringList you need to consider:
     *  - MegaChatScheduledMeeting::SC_PARENT    [1]  - C string (null terminated) that represents a handle encoded in Base64
     *  - MegaChatScheduledMeeting::SC_TZONE     [2]  - C string (null terminated) that represents timezone encoded in Base64
     *  - MegaChatScheduledMeeting::SC_START     [3]  - C string (null terminated) that represents a unix timestamp UTC
     *  - MegaChatScheduledMeeting::SC_END       [4]  - C string (null terminated) that represents a unix timestamp UTC
     *  - MegaChatScheduledMeeting::SC_TITLE     [5]  - C string (null terminated) that represents scheduled meeting title encoded in Base64
     *  - MegaChatScheduledMeeting::SC_CANC      [8]  - C string (null terminated) ("0" | "1)
     *
     * The MegaChatMessage retains the ownership of the MegaStringList.
     *
     * This funcion returns a valid value for:
     * - MegaChatMessage::TYPE_SCHED_MEETING
     *
     * @param changeType The type of change to check. It can be one of the following values:
     * - MegaChatScheduledMeeting::SC_PARENT    [1]  - Parent scheduled meeting id
     * - MegaChatScheduledMeeting::SC_TZONE     [2]  - Timezone
     * - MegaChatScheduledMeeting::SC_START     [3]  - Start date time
     * - MegaChatScheduledMeeting::SC_END       [4]  - End date time
     * - MegaChatScheduledMeeting::SC_TITLE     [5]  - Title
     * - MegaChatScheduledMeeting::SC_DESC      [6]  - Description
     * - MegaChatScheduledMeeting::SC_ATTR      [7]  - Attributes
     * - MegaChatScheduledMeeting::SC_CANC      [8]  - Cancelled flag has changed
     * - MegaChatScheduledMeeting::SC_FLAGS     [9]  - Scheduled meetings flags have changed
     *
     * In case you want to check current value for recurring rules, you need to call
     * MegaChatMessage::getScheduledMeetingRules()
     *
     * @return a MegaStringList list with the old [and new value] for a scheduled meeting specific field, or nullptr
     * in case that field has not changed or values are not available due to size reasons.
     */
    virtual const mega::MegaStringList* getScheduledMeetingChange(const unsigned int changeType) const;

    /**
     * @brief Return MegaChatScheduledRules
     *
     * The MegaChatMessage retains the ownership of the MegaStringList.
     *
     * This funcion returns a valid value for:
     * - MegaChatMessage::TYPE_SCHED_MEETING
     *
     * @return MegaChatScheduledRules if has changed or nullptr
     */
    virtual const MegaChatScheduledRules* getScheduledMeetingRules() const;

     /** @brief Return the id for messages in manual sending status / queue
     *
     * This value can be used to identify the message moved into the manual-send
     * queue. The row id can be passed to MegaChatApi::removeUnsentMessage to
     * definitely remove the message.
     *
     * @note this id is only valid for messages in STATUS_SENDING_MANUAL. For any
     * other message, the function returns MEGACHAT_INVALID_HANDLE.
     *
     * @return The id of the message in the manual sending queue.
     */
    virtual MegaChatHandle getRowId() const;

    /**
     * @brief Returns a bit field with the changes of the message
     *
     * This value is only useful for messages notified by MegaChatRoomListener::onMessageUpdate
     * that can notify about message modifications.
     *
     * @return The returned value is an OR combination of these flags:
     *
     * - MegaChatMessage::CHANGE_TYPE_STATUS   = 0x01
     * Check if the status of the message changed
     *
     * - MegaChatMessage::CHANGE_TYPE_CONTENT  = 0x02
     * Check if the content of the message changed
     *
     * - MegaChatMessage::CHANGE_TYPE_ACCESS   = 0x04
     * Check if the access to attached nodes has changed
     *
     * - MegaChatMessage::CHANGE_TYPE_TIMESTAMP   = 0x08
     * Check if the ts has been updated by chatd
     */
    virtual int getChanges() const;

    /**
     * @brief Returns true if this message has an specific change
     *
     * This value is only useful for nodes notified by MegaChatRoomListener::onMessageUpdate
     * that can notify about the message modifications.
     *
     * In other cases, the return value of this function will be always false.
     *
     * @param changeType The type of change to check. It can be one of the following values:
     *
     * - MegaChatMessage::CHANGE_TYPE_STATUS   = 0x01
     * Check if the status of the message changed
     *
     * - MegaChatMessage::CHANGE_TYPE_CONTENT  = 0x02
     * Check if the content of the message changed
     *
     * - MegaChatMessage::CHANGE_TYPE_ACCESS   = 0x04
     * Check if the access to attached nodes has changed
     *
     * - MegaChatMessage::CHANGE_TYPE_TIMESTAMP   = 0x08
     * Check if the ts has been updated by chatd
     *
     * @return true if this message has an specific change
     */
    virtual bool hasChanged(int changeType) const;

    /**
     * @brief Returns the meta contained
     *
     * This function a valid value only if the type of the message is MegaChatMessage::TYPE_CONTAINS_META.
     * Otherwise, it returns NULL.
     *
     * The SDK retains the ownership of the returned value. It will be valid until
     * the MegaChatMessage object is deleted.
     *
     * @return MegaChatContainsMeta with the details of meta contained
     */
    virtual const MegaChatContainsMeta *getContainsMeta() const;
};

/**
 * @brief Provides information about an asynchronous request
 *
 * Most functions in this API are asynchonous, except the ones that never require to
 * contact MEGA servers. Developers can use listeners (MegaListener, MegaChatRequestListener)
 * to track the progress of each request. MegaChatRequest objects are provided in callbacks sent
 * to these listeners and allow developers to know the state of the request, their parameters
 * and their results.
 *
 * Objects of this class aren't live, they are snapshots of the state of the request
 * when the object is created, they are immutable.
 *
 * These objects have a high number of 'getters', but only some of them return valid values
 * for each type of request. Documentation of each request specify which fields are valid.
 *
 */
class MegaChatRequest
{
public:
    enum {
        TYPE_INITIALIZE,// (obsolete)
        TYPE_CONNECT,   // (obsolete) connect to chatd (call it after login+fetchnodes with MegaApi)
        TYPE_DELETE,    // delete MegaChatApi instance
        TYPE_LOGOUT,    // delete existing Client and creates a new one
        TYPE_SET_ONLINE_STATUS,
        TYPE_START_CHAT_CALL, TYPE_ANSWER_CHAT_CALL,
        TYPE_DISABLE_AUDIO_VIDEO_CALL, TYPE_HANG_CHAT_CALL,
        TYPE_CREATE_CHATROOM, TYPE_REMOVE_FROM_CHATROOM,
        TYPE_INVITE_TO_CHATROOM, TYPE_UPDATE_PEER_PERMISSIONS,
        TYPE_EDIT_CHATROOM_NAME, TYPE_EDIT_CHATROOM_PIC,
        TYPE_TRUNCATE_HISTORY,
        TYPE_SHARE_CONTACT,
        TYPE_GET_FIRSTNAME, TYPE_GET_LASTNAME,
        TYPE_DISCONNECT, TYPE_GET_EMAIL,
        TYPE_ATTACH_NODE_MESSAGE, TYPE_REVOKE_NODE_MESSAGE,
        TYPE_SET_BACKGROUND_STATUS, TYPE_RETRY_PENDING_CONNECTIONS,
        TYPE_SEND_TYPING_NOTIF, TYPE_SIGNAL_ACTIVITY,
        TYPE_SET_PRESENCE_PERSIST, TYPE_SET_PRESENCE_AUTOAWAY,
        TYPE_LOAD_AUDIO_VIDEO_DEVICES, // Deprecated
        TYPE_ARCHIVE_CHATROOM,
        TYPE_PUSH_RECEIVED, TYPE_SET_LAST_GREEN_VISIBLE, TYPE_LAST_GREEN,
        TYPE_LOAD_PREVIEW, TYPE_CHAT_LINK_HANDLE,
        TYPE_SET_PRIVATE_MODE, TYPE_AUTOJOIN_PUBLIC_CHAT, TYPE_CHANGE_VIDEO_STREAM,
        TYPE_IMPORT_MESSAGES,  TYPE_SET_RETENTION_TIME, TYPE_SET_CALL_ON_HOLD,
        TYPE_ENABLE_AUDIO_LEVEL_MONITOR, TYPE_MANAGE_REACTION,
        TYPE_GET_PEER_ATTRIBUTES, TYPE_REQUEST_SPEAK, TYPE_APPROVE_SPEAK,
        TYPE_REQUEST_HIGH_RES_VIDEO, TYPE_REQUEST_LOW_RES_VIDEO,
        TYPE_OPEN_VIDEO_DEVICE, TYPE_REQUEST_HIRES_QUALITY,
        TYPE_DEL_SPEAKER, TYPE_REQUEST_SVC_LAYERS,
        TYPE_SET_CHATROOM_OPTIONS,
        TYPE_CREATE_SCHEDULED_MEETING, // Deprecated
        TYPE_DELETE_SCHEDULED_MEETING, TYPE_FETCH_SCHEDULED_MEETING_OCCURRENCES,
        TYPE_UPDATE_SCHEDULED_MEETING_OCCURRENCE,
        TYPE_UPDATE_SCHEDULED_MEETING, TYPE_WR_PUSH, TYPE_WR_ALLOW, TYPE_WR_KICK,
        TYPE_RING_INDIVIDUAL_IN_CALL, TYPE_MUTE,
        TOTAL_OF_REQUEST_TYPES
    };

    enum {
        AUDIO = 0,
        VIDEO = 1
    };

    virtual ~MegaChatRequest();

    /**
     * @brief Creates a copy of this MegaChatRequest object
     *
     * The resulting object is fully independent of the source MegaChatRequest,
     * it contains a copy of all internal attributes, so it will be valid after
     * the original object is deleted.
     *
     * You are the owner of the returned object
     *
     * @return Copy of the MegaChatRequest object
     */
    virtual MegaChatRequest *copy();

    /**
     * @brief Returns the type of request associated with the object
     * @return Type of request associated with the object
     */
    virtual int getType() const;

    /**
     * @brief Returns a readable string that shows the type of request
     *
     * This function returns a pointer to a statically allocated buffer.
     * You don't have to free the returned pointer
     *
     * @return Readable string showing the type of request
     */
    virtual const char *getRequestString() const;

    /**
     * @brief Returns a readable string that shows the type of request
     *
     * This function provides exactly the same result as MegaChatRequest::getRequestString.
     * It's provided for a better Java compatibility
     *
     * @return Readable string showing the type of request
     */
    virtual const char* toString() const;

    /**
     * @brief Returns the tag that identifies this request
     *
     * The tag is unique for the MegaChatApi object that has generated it only
     *
     * @return Unique tag that identifies this request
     */
    virtual int getTag() const;

    /**
     * @brief Returns a number related to this request
     * @return Number related to this request
     */
    virtual long long getNumber() const;

    /**
     * @brief Return the number of times that a request has temporarily failed
     * @return Number of times that a request has temporarily failed
     */
    virtual int getNumRetry() const;

    /**
     * @brief Returns a flag related to the request
     *
     * This value is valid for these requests:
     * - MegaChatApi::createChat - Creates a chat for one or more participants
     * - MegaChatApi::openChatPreview - Returns true if it's a meeting room
     * - MegaChatApi::checkChatPreview -Returns true if it's a meeting room
     *
     * @return Flag related to the request
     */
    virtual bool getFlag() const;

    /**
     * @brief Returns the list of peers in a chat.
     *
     * The SDK retains the ownership of the returned value. It will be valid until
     * the MegaChatRequest object is deleted.
     *
     * This value is valid for these requests:
     * - MegaChatApi::createChat - Returns the list of peers and their privilege level
     *
     * @return List of peers of a chat
     */
    virtual MegaChatPeerList *getMegaChatPeerList();

    /**
     * @brief Returns the handle that identifies the chat
     * @return The handle of the chat
     */
    virtual MegaChatHandle getChatHandle();

    /**
     * @brief Returns the handle that identifies the user
     * @return The handle of the user
     */
    virtual MegaChatHandle getUserHandle();

    /**
     * @brief Returns the privilege level
     * @return The access level of the user in the chat
     */
    virtual int getPrivilege();

    /**
     * @brief Returns a text relative to this request
     *
     * The SDK retains the ownership of the returned value. It will be valid until
     * the MegaChatRequest object is deleted.
     *
     * @return Text relative to this request
     */
    virtual const char *getText() const;

    /**
     * @brief Returns a link relative to this request
     *
     * The SDK retains the ownership of the returned value. It will be valid until
     * the MegaChatRequest object is deleted.
     *
     * @return Link relative to this request
     */
    virtual const char *getLink() const;

    /**
     * @brief Returns a message contained on request
     *
     * The SDK retains the ownership of the returned value. It will be valid until
     * the MegaChatRequest object is deleted.
     *
     * @return Message relative to this request
     */
    virtual MegaChatMessage *getMegaChatMessage();

    /**
     * @brief Returns the list of nodes on this request.
     *
     * The SDK retains the ownership of the returned value. It will be valid until
     * the MegaChatRequest object is deleted.
     *
     * This value is valid for these requests:
     * - MegaChatApi::attachNodes - Returns the list of nodes attached to the message
     *
     * @return List of nodes in this request
     */
    virtual mega::MegaNodeList *getMegaNodeList();

    /**
     * @brief Returns the list of handles related to this request
     *
     * The SDK retains the ownership of the returned value. It will be valid until
     * the MegaChatRequest object is deleted.
     *
     * This value is valid for these requests:
     * - MegaChatApi::pushReceived - Returns the list of ids for unread messages in the chatid
     *   (you can get the list of chatids from \c getMegaHandleList)
     *
     * @param chatid MegaChatHandle that identifies the chat room
     * @return mega::MegaHandleList of handles for a given chatid
     */
    virtual mega::MegaHandleList *getMegaHandleListByChat(MegaChatHandle chatid);

    /**
     * @brief Returns the scheduled meeting list
     *
     * The SDK retains the ownership of the returned value. It will be valid until
     * the MegaChatRequest object is deleted.
     *
     * @return scheduled meeting list
     */
    virtual MegaChatScheduledMeetingList* getMegaChatScheduledMeetingList() const;

    /**
     * @brief Returns the scheduled meeting occurrences list
     *
     * The SDK retains the ownership of the returned value. It will be valid until
     * the MegaChatRequest object is deleted.
     *
     * @return scheduled meeting occurrences list
     */
    virtual MegaChatScheduledMeetingOccurrList* getMegaChatScheduledMeetingOccurrList() const;

    /**
     * @brief Returns the list of handles related to this request
     *
     * The SDK retains the ownership of the returned value. It will be valid until
     * the MegaChatRequest object is deleted.
     *
     * This value is valid for these requests:
     * - MegaChatApi::pushReceived - Returns the list of chatids with unread messages
     * - MegaChatApi::openChatPreview - Returns a vector with one element (callid), if call doesn't exit it will be NULL
     * - MegaChatApi::checkChatPreview - Returns a vector with one element (callid), if call doesn't exit it will be NULL
     *
     * @return mega::MegaHandleList of handles for a given chatid
     */
    virtual mega::MegaHandleList *getMegaHandleList();

    /**
     * @brief Returns the type of parameter related to the request
     *
     * This value is valid for these requests:
     * - MegaChatApi::enableAudio - Returns MegaChatRequest::AUDIO
     * - MegaChatApi::disableAudio - Returns MegaChatRequest::AUDIO
     * - MegaChatApi::enableVideo - Returns MegaChatRequest::VIDEO
     * - MegaChatApi::disableVideo - Returns MegaChatRequest::VIDEO
     * - MegaChatApi::attachVoiceMessage - Returns one
     * - MegaChatApi::attachNode - Returns zero
     * - MegaChatApi::retryPendingConnections - Returns one for refreshUrl
     * - MegaChatApi::pushReceived - Returns zero Android, one IOS
     *
     * @return Type of parameter related to the request
     */
    virtual int getParamType();
};

/**
 * @brief Interface to receive information about requests
 *
 * All requests allows to pass a pointer to an implementation of this interface in the last parameter.
 * You can also get information about all requests using MegaChatApi::addChatRequestListener
 *
 * MegaListener objects can also receive information about requests
 *
 * This interface uses MegaChatRequest objects to provide information of requests. Take into account that not all
 * fields of MegaChatRequest objects are valid for all requests. See the documentation about each request to know
 * which fields contain useful information for each one.
 *
 */
class MegaChatRequestListener
{
public:
    /**
     * @brief This function is called when a request is about to start being processed
     *
     * The SDK retains the ownership of the request parameter.
     * Don't use it after this functions returns.
     *
     * The api object is the one created by the application, it will be valid until
     * the application deletes it.
     *
     * @param api MegaChatApi object that started the request
     * @param request Information about the request
     */
    virtual void onRequestStart(MegaChatApi* api, MegaChatRequest *request);

    /**
     * @brief This function is called when a request has finished
     *
     * There won't be more callbacks about this request.
     * The last parameter provides the result of the request. If the request finished without problems,
     * the error code will be API_OK
     *
     * The SDK retains the ownership of the request and error parameters.
     * Don't use them after this functions returns.
     *
     * The api object is the one created by the application, it will be valid until
     * the application deletes it.
     *
     * @param api MegaChatApi object that started the request
     * @param request Information about the request
     * @param e Error information
     */
    virtual void onRequestFinish(MegaChatApi* api, MegaChatRequest *request, MegaChatError* e);

    /**
     * @brief This function is called to inform about the progres of a request
     *
     * The SDK retains the ownership of the request parameter.
     * Don't use it after this functions returns.
     *
     * The api object is the one created by the application, it will be valid until
     * the application deletes it.
     *
     * @param api MegaChatApi object that started the request
     * @param request Information about the request
     * @see MegaChatRequest::getTotalBytes MegaChatRequest::getTransferredBytes
     */
    virtual void onRequestUpdate(MegaChatApi*api, MegaChatRequest *request);

    /**
     * @brief This function is called when there is a temporary error processing a request
     *
     * The request continues after this callback, so expect more MegaChatRequestListener::onRequestTemporaryError or
     * a MegaChatRequestListener::onRequestFinish callback
     *
     * The SDK retains the ownership of the request and error parameters.
     * Don't use them after this functions returns.
     *
     * The api object is the one created by the application, it will be valid until
     * the application deletes it.
     *
     * @param api MegaChatApi object that started the request
     * @param request Information about the request
     * @param error Error information
     */
    virtual void onRequestTemporaryError(MegaChatApi *api, MegaChatRequest *request, MegaChatError* error);
    virtual ~MegaChatRequestListener();
};

/**
 * @brief Represents the configuration of the online presence for the account
 *
 * The online presence configuration includes the following:
 *
 * - Online status - it can be one of the following values:
 *
 *      - MegaChatApi::STATUS_OFFLINE = 1
 *          The user appears as being offline
 *
 *      - MegaChatApi::STATUS_AWAY = 2
 *          The user is away and might not answer.
 *
 *      - MegaChatApi::STATUS_ONLINE = 3
 *          The user is connected and online.
 *
 *      - MegaChatApi::STATUS_BUSY = 4
 *          The user is busy and don't want to be disturbed.
 *
 * - Autoway: if enabled, the online status will change from MegaChatApi::STATUS_ONLINE to
 *  MegaChatApi::STATUS_AWAY automatically after a timeout.
 *
 * @note The autoaway settings are preserved even when the auto-away mechanism is inactive (i.e. when
 * the status is other than online or the user has enabled the persistence of the status.
 * When the autoaway mechanish is enabled, it requires the app calls \c MegaChatApi::signalPresenceActivity
 * in order to prevent becoming MegaChatApi::STATUS_AWAY automatically after the timeout.
 * You can check if the autoaway mechanism is active by calling \c MegaChatApi::isSignalActivityRequired.
 * While the is in background status, without user's activity, there is no need tosignal it.
 *
 * - Persist: if enabled, the online status will be preserved, even if user goes offline or closes the app
 *
 * - Last-green visibility: if enabled, the last-time the user was seen as MegaChatApi::STATUS_ONLINE will
 * be retrievable by other users. If disabled, it's kept secret.
 *
 * @note The last-green visibility can be changed by MegaChatApi::setLastGreenVisible and can be checked by
 * MegaChatPresenceConfig::isLastGreenVisible. The last-green time for other users can be retrieved
 * by MegaChatApi::requestLastGreen.
 * @note While the last-green visibility is disabled, the last-green time will not be recorded by the server.
 *
 * - Pending: if true, it means the configuration is being saved in the server, but not confirmed yet
 *
 * @note When the online status is pending, apps may notice showing a blinking status or similar.
 */
class MegaChatPresenceConfig
{
public:
    virtual ~MegaChatPresenceConfig() {}

    /**
     * @brief Creates a copy of this MegaChatPresenceConfig object
     *
     * The resulting object is fully independent of the source MegaChatPresenceConfig,
     * it contains a copy of all internal attributes, so it will be valid after
     * the original object is deleted.
     *
     * You are the owner of the returned object
     *
     * @return Copy of the MegaChatRequest object
     */
    virtual MegaChatPresenceConfig *copy() const;

    /**
     * @brief Get the online status specified in the settings
     *
     * It can be one of the following values:
     * - MegaChatApi::STATUS_OFFLINE = 1
     * The user appears as being offline
     *
     * - MegaChatApi::STATUS_AWAY = 2
     * The user is away and might not answer.
     *
     * - MegaChatApi::STATUS_ONLINE = 3
     * The user is connected and online.
     *
     * - MegaChatApi::STATUS_BUSY = 4
     * The user is busy and don't want to be disturbed.
     */
    virtual int getOnlineStatus() const;

    /**
     * Whether the autoaway setting is enabled or disabled. Note
     * that the option can be enabled, but the auto-away mechanism
     * can be inactive. I.e. when the status is not online or the user
     * has enabled the persistence of the status.
     *
     * @see \c MegaChatPresenceConfig::isPersist
     *
     * @return True if the user will be away after a timeout.
     */
    virtual bool isAutoawayEnabled() const;

    /**
     * @return Number of seconds to change the online status to away
     */
    virtual int64_t getAutoawayTimeout() const;

    /**
     * @return True if the online status will persist after going offline and/or closing the app
     */
    virtual bool isPersist() const;

    /**
     * @return True if the presence configuration is pending to be confirmed by server
     */
    virtual bool isPending() const;

    /**
     * @return True if our last green is visible to other users
     */
    virtual bool isLastGreenVisible() const;
};

/**
 * @brief Interface to receive SDK logs
 *
 * You can implement this class and pass an object of your subclass to MegaChatApi::setLoggerObject
 * to receive SDK logs. You will have to use also MegaChatApi::setLogLevel to select the level of
 * the logs that you want to receive.
 *
 */
class MegaChatLogger
{
public:
    /**
     * @brief This function will be called with all logs with level <= your selected
     * level of logging (by default it is MegaChatApi::LOG_LEVEL_INFO)
     *
     * The SDK retains the ownership of this string, it won't be valid after this funtion returns.
     *
     * @param loglevel Log level of this message
     *
     * Valid values are:
     * - MegaChatApi::LOG_LEVEL_ERROR   = 1
     * - MegaChatApi::LOG_LEVEL_WARNING = 2
     * - MegaChatApi::LOG_LEVEL_INFO    = 3
     * - MegaChatApi::LOG_LEVEL_VERBOSE = 4
     * - MegaChatApi::LOG_LEVEL_DEBUG   = 5
     * - MegaChatApi::LOG_LEVEL_MAX     = 6
     *
     * @param message Log message
     *
     * The SDK retains the ownership of this string, it won't be valid after this funtion returns.
     *
     */
    virtual void log(int loglevel, const char *message);
    virtual ~MegaChatLogger(){}
};

/**
 * @brief Provides information about an error
 */
class MegaChatError
{
public:
    enum {
        ERROR_OK        =   0,
        ERROR_UNKNOWN   =  -1,		// internal error
        ERROR_ARGS      =  -2,		// bad arguments
        ERROR_TOOMANY   =  -6,		// too many uses for this resource
        ERROR_NOENT     =  -9,		// resource does not exist
        ERROR_ACCESS    = -11,		// access denied
        ERROR_EXIST     = -12		// resource already exists
    };

    MegaChatError() {}
    virtual ~MegaChatError() {}

    virtual MegaChatError *copy() = 0;

    /**
     * @brief Returns the error code associated with this MegaChatError
     * @return Error code associated with this MegaChatError
     */
    virtual int getErrorCode() const = 0;

    /**
     * @brief Returns the type of the error associated with this MegaChatError
     * @return Type of the error associated with this MegaChatError
     */
    virtual int getErrorType() const = 0;

    /**
     * @brief Returns a readable description of the error
     *
     * @return Readable description of the error
     */
    virtual const char* getErrorString() const = 0;

    /**
     * @brief Returns a readable description of the error
     *
     * This function provides exactly the same result as MegaChatError::getErrorString.
     * It's provided for a better Java compatibility
     *
     * @return Readable description of the error
     */
    virtual const char* toString() const = 0;
};

/**
 * @brief Allows to manage the chat-related features of a MEGA account
 *
 * You must provide an appKey to use this SDK. You can generate an appKey for your app for free here:
 * - https://mega.nz/#sdk
 *
 * To properly initialize the chat engine and start using the chat features, you should follow this sequence:
 *     1. Create an object of MegaApi class (see https://github.com/meganz/sdk/tree/master#usage)
 *     2. Create an object of MegaChatApi class: passing the MegaApi instance to the constructor,
 * so the chat SDK can create its client and register listeners to receive the own handle, list of users and chats
 *     3. Call MegaChatApi::init() to initialize the chat engine.
 *         [at this stage, if the app provided a session id, it can retrieve chatrooms and can operate in offline mode (INIT_HAS_OFFLINE_SESSION)]
 *         [If the app provided a email+pwd, it will enter into INIT_WAITING_NEW_SESSION and needs to wait for INIT_ONLINE_SESSION]
 *     4. Call MegaApi::login() and wait for completion
 *     5. Call MegaApi::fetchnodes() and wait for completion
 *         [at this stage, cloud storage apps are ready, but chat-engine is offline]
 *     6. The app is ready to operate when the callback onChatInitStateUpdate() notifies a valid
 *          session: INIT_ONLINE_SESSION
 *
 * Important considerations:
 *  - In order to logout from the account, the app should call MegaApi::logout before MegaChatApi::logout.
 *  - The instance of MegaChatApi must be deleted before the instance of MegaApi passed to the constructor.
 *  - In case we have init session in anonymous mode the app should call MegaChatApi::logout manually.
 *
 * In order to initialize in anonymous mode, the app will skip the steps 1, 4 and 5, but needs to perform steps 2, 3 and
 * 6 accordingly (but replacing the call to MegaChatApi::init by MegaChatApi::initAnonymous).
 *
 * Some functions in this class return a pointer and give you the ownership. In all of them, memory allocations
 * are made using new (for single objects) and new[] (for arrays) so you should use delete and delete[] to free them.
 */
class MegaChatApi
{

public:
    enum {
        STATUS_OFFLINE    = 1,      /// Can be used for invisible mode
        STATUS_AWAY       = 2,      /// User is not available
        STATUS_ONLINE     = 3,      /// User is available
        STATUS_BUSY       = 4,      /// User don't expect notifications nor call requests
        STATUS_INVALID    = 15      /// Invalid value. Presence not received yet
    };

    enum
    {
        //0 is reserved to overwrite completely disabled logging. Used only by logger itself
        LOG_LEVEL_ERROR     = 1,    /// Error information but will continue application to keep running.
        LOG_LEVEL_WARNING   = 2,    /// Information representing errors in application but application will keep running
        LOG_LEVEL_INFO      = 3,    /// Mainly useful to represent current progress of application.
        LOG_LEVEL_VERBOSE   = 4,    /// More information than the usual logging mode
        LOG_LEVEL_DEBUG     = 5,    /// Informational logs, that are useful for developers. Only applicable if DEBUG is defined.
        LOG_LEVEL_MAX       = 6     /// Maximum level of informational logs
    };

    enum
    {
        SOURCE_ERROR    = -1,
        SOURCE_NONE     = 0,
        SOURCE_LOCAL,
        SOURCE_REMOTE
    };

    enum
    {
        INIT_ERROR                  = -1,   /// Initialization failed --> disable chat
        INIT_NOT_DONE               = 0,    /// Initialization not done yet
        INIT_WAITING_NEW_SESSION    = 1,    /// No \c sid provided at init() --> force a login+fetchnodes
        INIT_OFFLINE_SESSION        = 2,    /// Initialization successful for offline operation
        INIT_ONLINE_SESSION         = 3,    /// Initialization successful for online operation --> login+fetchnodes completed
        INIT_ANONYMOUS              = 4,    /// Initialization successful for anonymous operation
        INIT_TERMINATED             = 5,    /// Client is disconnected and terminated
        INIT_NO_CACHE               = 7,    /// Cache not available for \c sid provided --> it requires login+fetchnodes
    };

    enum
    {
        DISCONNECTED    = 0,    /// No connection established
        CONNECTING      = 1,    /// A call to connect() is in progress
        CONNECTED       = 2     /// A call to connect() succeed
    };

    enum
    {
        CHAT_CONNECTION_OFFLINE     = 0,    /// No connection to chatd, offline mode
        CHAT_CONNECTION_IN_PROGRESS = 1,    /// Establishing connection to chatd
        CHAT_CONNECTION_LOGGING     = 2,    /// Connected to chatd, logging in (not ready to send/receive messages, etc)
        CHAT_CONNECTION_ONLINE      = 3     /// Connection with chatd is ready and logged in
    };

    enum
    {
        DB_ERROR_UNEXPECTED         = -1,   /// Unexpected database error (not received by apps, just for internal use)
        DB_ERROR_IO                 = 1,    /// I/O error in Data base    (non recoverable)
        DB_ERROR_FULL               = 2,    /// Database or disk is full  (non recoverable)
    };

    enum
    {
        CHAT_TYPE_ALL             = 0,  /// All chats types
        CHAT_TYPE_INDIVIDUAL      = 1,  /// 1on1 chats
        CHAT_TYPE_GROUP           = 2,  /// Group chats, public and private ones (non meeting rooms)
        CHAT_TYPE_GROUP_PRIVATE   = 3,  /// Private group chats (non meeting rooms)
        CHAT_TYPE_GROUP_PUBLIC    = 4,  /// Public group chats  (non meeting rooms)
        CHAT_TYPE_MEETING_ROOM    = 5,  /// Meeting rooms
        CHAT_TYPE_NON_MEETING     = 6,  /// Non meeting rooms (1on1 and groupchats public and private ones)
    };

    enum
    {
        CHAT_OPTION_EMPTY            = 0x00,   /// Empty chat options
        CHAT_OPTION_SPEAK_REQUEST    = 0x01,   /// Speak request
        CHAT_OPTION_WAITING_ROOM     = 0x02,   /// Waiting room
        CHAT_OPTION_OPEN_INVITE      = 0x04,   /// Open invite
    };

    enum
    {
        CHAT_FILTER_BY_NO_FILTER                = 0,
        CHAT_FILTER_BY_INDIVIDUAL_OR_GROUP      = 1,
        CHAT_FILTER_BY_PUBLIC_OR_PRIVATE        = 2,
        CHAT_FILTER_BY_MEETING_OR_NON_MEETING   = 4,
        CHAT_FILTER_BY_ARCHIVED_OR_NON_ARCHIVED = 8,
        CHAT_FILTER_BY_ACTIVE_OR_NON_ACTIVE     = 16,
        CHAT_FILTER_BY_READ_OR_UNREAD           = 32,
    };

    enum
    {
        CHAT_GET_INDIVIDUAL = 1,  CHAT_GET_GROUP        = 0,
        CHAT_GET_PUBLIC     = 2,  CHAT_GET_PRIVATE      = 0,
        CHAT_GET_MEETING    = 4,  CHAT_GET_NON_MEETING  = 0,
        CHAT_GET_ARCHIVED   = 8,  CHAT_GET_NON_ARCHIVED = 0,
        CHAT_GET_ACTIVE     = 16, CHAT_GET_NON_ACTIVE   = 0,
        CHAT_GET_READ       = 32, CHAT_GET_UNREAD       = 0,
    };

    // Invalid value for number of simultaneous video tracks the call supports.
    static constexpr int INVALID_CALL_VIDEO_SENDERS = -1;

    // SFUID default value. API will start calls in SFU server it consider
    static constexpr int SFU_ID_DEFAULT = -1;

    // chat will reuse an existent megaApi instance (ie. the one for cloud storage)
    /**
     * @brief Creates an instance of MegaChatApi to access to the chat-engine.
     *
     * @param megaApi Instance of MegaApi to be used by the chat-engine.
     */
    MegaChatApi(mega::MegaApi *megaApi);

    virtual ~MegaChatApi();

    static const char *getAppDir();

    /**
     * @brief Set a MegaChatLogger implementation to receive SDK logs
     *
     * Logs received by this objects depends on the active log level.
     * By default, it is MegaChatApi::LOG_LEVEL_INFO. You can change it
     * using MegaChatApi::setLogLevel.
     *
     * The logger object can be removed by passing NULL as \c megaLogger.
     *
     * @param megaLogger MegaChatLogger implementation. NULL to remove the existing object.
     */
    static void setLoggerObject(MegaChatLogger *megaLogger);

    /**
     * @brief Set the active log level
     *
     * This function sets the log level of the logging system. If you set a log listener using
     * MegaApi::setLoggerObject, you will receive logs with the same or a lower level than
     * the one passed to this function.
     *
     * @param logLevel Active log level
     *
     * Valid values are:
     * - MegaChatApi::LOG_LEVEL_ERROR   = 1
     * - MegaChatApi::LOG_LEVEL_WARNING = 2
     * - MegaChatApi::LOG_LEVEL_INFO    = 3
     * - MegaChatApi::LOG_LEVEL_VERBOSE = 4
     * - MegaChatApi::LOG_LEVEL_DEBUG   = 5
     * - MegaChatApi::LOG_LEVEL_MAX     = 6
     */
    static void setLogLevel(int logLevel);

    /**
     * @brief Enable the usage of colouring for logging in the console
     *
     * Karere library uses ANSI escape codes to color messages in the log when they
     * are printed in a terminal. However, sometimes the terminal doesn't support those
     * codes, resulting on weird characters at the beggining of each line.
     *
     * By default, colors are disabled.
     *
     * @param useColors True to enable them, false to disable.
     */
    static void setLogWithColors(bool useColors);

    /**
     * @brief Enable the logging in the console
     *
     * By default, logging to console is enabled.
     *
     * @param enable True to enable it, false to disable.
     */
    static void setLogToConsole(bool enable);

    /**
     * @brief Initializes karere
     *
     * If no session is provided, karere will listen to the fetchnodes event in order to register
     * a new session and create its cache. It will return MegaChatApi::INIT_WAITING_NEW_SESSION.
     *
     * If a session id is provided, karere will try to resume the session from its cache and will
     * return MegaChatApi::INIT_OFFLINE_SESSION.
     *
     * If a session id is provided but the correspoding cache is not available, it will return
     * MegaChatApi::INIT_NO_CACHE and the app should go through a login + fetchnodes in order to
     * re-create a new cache from scratch. No need to invalidate the SDK's cache, MEGAchat's cache
     * will be regenerated based on data from SDK's cache upong fetchnodes completion.
     *
     * The initialization status is notified via `MegaChatListener::onChatInitStateUpdate`. See
     * the documentation of the callback for possible values.
     *
     * This function should be called before MegaApi::login and MegaApi::fetchnodes.
     *
     * In case of background services, like CameraUploads or NSE, the init() should be followed by
     * a call to MegaChatApi::setBackgroundStatus(true), so the client connects to chatd/presenced
     * signalling the background state appropriately.
     *
     * @param sid Session id that wants to be resumed, or NULL if a new session will be created.
     * @return The initialization state
     */
    int init(const char *sid);

    /**
     * @brief Initializes karere in Lean Mode
     *
     * In Lean Mode, the app may skip the fetchnodes step after login.
     * MEGAchat will not wait for the completion of fetchnodes. It will resume the cached
     * state from persistent storage.
     *
     * @note This mode is required by iOS Notification Service Extension (NSE). The extension restricts
     * the amount of memory used by the app. In order to avoid OOM errors, the iOS app may use this mode
     * to skip the fetchnodes and, consequently, save some bytes by not loading all the nodes of the
     * account in memory.
     *
     * If a session id is provided, karere will try to resume the session from its cache and will
     * return MegaChatApi::INIT_OFFLINE_SESSION. Since a fetchnodes is not requires for this mode,
     * the app should not expect a transition to MegaChatApi::INIT_ONLINE_SESION.
     *
     * If no session is provided, or if it is provided but the correspoding cache is not available,
     * it will return MegaChatApi::INIT_ERROR. No Lean Mode will be available in that case.
     *
     * The initialization status is notified via `MegaChatListener::onChatInitStateUpdate`. See
     * the documentation of the callback for possible values.
     *
     * This function should be called before MegaApi::login.
     *
     * @param sid Session id that wants to be resumed.
     * @return The initialization state
     */
    int initLeanMode(const char *sid);

    /**
     * @brief Import messages from an external DB
     *
     * This method allows to import messages from an external cache. The cache should be a copy
     * of the app's cache, but may include new messages that wants to be imported into the app's
     * cache in one shot. In case the history has been truncated, this method applies truncation.
     *
     * The associated request type with this request is MegaChatRequest::TYPE_IMPORT_MESSAGES
     * Valid data in the MegaChatRequest object received on callbacks:
     * - MegaChatRequest::getText - Returns the cache path
     *
     * Valid data in the MegaChatRequest object received in onRequestFinish when the error code
     * is MegaError::ERROR_OK:
     * - MegaChatRequest::getNumber - Total number of messages added/updated
     *
     * @note This mode is required by iOS Notification Service Extension (NSE). The extension runs
     * separately from iOS app, with its independent cache.
     *
     * The request will fail with MegaChatError::ERROR_ACCESS when this function is
     * called without a previous call to \c MegaChatApi::init or when the initialization
     * state is other than MegaChatApi::INIT_OFFLINE_SESSION or MegaChatApi::INIT_ONLINE_SESSION.
     *
     * @param externalDbPath path of the external BD
     * @param listener MegaChatRequestListener to track this request
     */
    void importMessages(const char *externalDbPath, MegaChatRequestListener *listener = nullptr);

    /**
     * @brief Reset the Client Id for chatd
     *
     * When the app is running and another instance is launched i.e (share-extension in iOS),
     * chatd closes the connection if a new connection is established with the same Client Id.
     *
     * The purpose of this function is reset the Client Id in order to avoid that chatd closes
     * the other connections.
     *
     * This function should be called after MegaChatApi::init.
     */
    void resetClientid();

    /**
     * @brief Initializes karere in anonymous mode for preview of chat-links
     *
     * The initialization state will be MegaChatApi::INIT_ANONYMOUS if successful. In
     * case of initialization error, it will return MegaChatApi::INIT_ERROR.
     *
     * This function should be called to preview chat-links without a valid session (anonymous mode).
     *
     * @note The app will not call MegaApi::login nor MegaApi::fetchnodes.
     *
     * The anonymous mode is going to initialize the chat engine but is not going to login in MEGA,
     * so the way to logout in anoymous mode is call MegaChatApi::logout manually.
     *
     * @return The initialization state
     */
    int initAnonymous();

    /**
     * @brief Returns the current initialization state
     *
     * The possible values are:
     *  - MegaChatApi::INIT_ERROR = -1
     *  - MegaChatApi::INIT_NOT_DONE = 0
     *  - MegaChatApi::INIT_WAITING_NEW_SESSION = 1
     *  - MegaChatApi::INIT_OFFLINE_SESSION = 2
     *  - MegaChatApi::INIT_ONLINE_SESSION = 3
     *  - MegaChatApi::INIT_ANONYMOUS = 4
     *  - MegaChatApi::INIT_TERMINATED = 5
     *  - MegaChatApi::INIT_NO_CACHE = 7
     *
     * If \c MegaChatApi::init() has not been called yet, this function returns INIT_NOT_DONE
     *
     * If the chat-engine is being logged out, it returns INIT_TERMINATED.
     *
     * @return The current initialization state
     */
    int getInitState();

    // ============= Requests ================

    /**
     * @brief Returns the current state of the client
     *
     * It can be one of the following values:
     *  - MegaChatApi::DISCONNECTED = 0
     *  - MegaChatApi::CONNECTING   = 1
     *  - MegaChatApi::CONNECTED    = 2
     *
     * @note Even if this function returns CONNECTED, it does not mean the client
     * is fully connected to chatd and presenced.
     * @see MegaChatApi::getChatConnectionState and MegaChatApi::areAllChatsLoggedIn.
     *
     * @return The connection's state of the client
     */
    int getConnectionState();

    /**
     * @brief Returns the current state of the connection to chatd for a given chatroom
     *
     * The possible values are:
     *  - MegaChatApi::CHAT_CONNECTION_OFFLINE      = 0
     *  - MegaChatApi::CHAT_CONNECTION_IN_PROGRESS  = 1
     *  - MegaChatApi::CHAT_CONNECTION_LOGGING      = 2
     *  - MegaChatApi::CHAT_CONNECTION_ONLINE       = 3
     *
     * You can check if all chats are online with MegaChatApi::areAllChatsLoggedIn.
     *
     * @param chatid MegaChatHandle that identifies the chat room
     * @return The state of connection
     */
    int getChatConnectionState(MegaChatHandle chatid);
    
    /**
     * @brief Check whether client is logged in into all chats
     *
     * @return True if connection to chatd is MegaChatApi::CHAT_CONNECTION_ONLINE, false otherwise.
     */
    bool areAllChatsLoggedIn();

    /**
     * @brief Refresh DNS servers and retry pending connections
     *
     * The associated request type with this request is MegaChatRequest::TYPE_RETRY_PENDING_CONNECTIONS
     * Valid data in the MegaChatRequest object received on callbacks:
     * - MegaChatRequest::getFlag - Returns true if force disconnect
     * - MegaChatRequest::getParamType - Returns one for refresh url
     *
     * @param disconnect False to simply abort any backoff, true to disconnect and reconnect from scratch.
     * @param listener MegaChatRequestListener to track this request
     */
    void retryPendingConnections(bool disconnect = false, MegaChatRequestListener *listener = NULL);

    /**
     * @brief Refresh URLs and establish fresh connections
     *
     * The associated request type with this request is MegaChatRequest::TYPE_RETRY_PENDING_CONNECTIONS
     *
     * A disconnect will be forced automatically, followed by a reconnection to the fresh URLs
     * retrieved from API. This parameter is useful when the URL for the API is changed
     * via MegaApi::changeApiUrl.
     *
     * @param listener MegaChatRequestListener to track this request
     */
    void refreshUrl(MegaChatRequestListener *listener = NULL);

    /**
     * @brief Logout of chat servers invalidating the session
     *
     * The associated request type with this request is MegaChatRequest::TYPE_LOGOUT.
     *
     * The request will fail with MegaChatError::ERROR_ACCESS when this function is
     * called without a previous call to \c MegaChatApi::init or when MEGAchat is already
     * logged out.
     *
     * @note MEGAchat automatically logs out when it detects the MegaApi instance has an
     * invalid session id. No need to call it explicitely, except to disable the chat.
     *
     * @param listener MegaChatRequestListener to track this request
     */
    void logout(MegaChatRequestListener *listener = NULL);

    /**
     * @brief Logout of chat servers without invalidating the session
     *
     * The associated request type with this request is MegaChatRequest::TYPE_LOGOUT
     *
     * After calling \c localLogout, the subsequent call to MegaChatApi::init expects to
     * have an already existing session created by MegaApi::fastLogin(session)
     *
     * @param listener MegaChatRequestListener to track this request
     */
    void localLogout(MegaChatRequestListener *listener = NULL);

    /**
     * @brief Set your configuration for online status.
     *
     * The associated request type with this request is MegaChatRequest::TYPE_SET_CHAT_STATUS
     * Valid data in the MegaChatRequest object received on callbacks:
     * - MegaChatRequest::getNumber - Returns the new status of the user in chat.
     *
     * The request will fail with MegaChatError::ERROR_ARGS when this function is
     * called with the same value \c status than the currently cofigured status.
     * @see MegaChatPresenceConfig::getOnlineStatus to check the current status.
     *
     * The request will fail with MegaChatError::ERROR_ACCESS when this function is
     * called and the connection to presenced is down.
     *
     * @param status Online status in the chat.
     *
     * It can be one of the following values:
     * - MegaChatApi::STATUS_OFFLINE = 1
     * The user appears as being offline
     *
     * - MegaChatApi::STATUS_AWAY = 2
     * The user is away and might not answer.
     *
     * - MegaChatApi::STATUS_ONLINE = 3
     * The user is connected and online.
     *
     * - MegaChatApi::STATUS_BUSY = 4
     * The user is busy and don't want to be disturbed.
     *
     * @param listener MegaChatRequestListener to track this request
     */
    void setOnlineStatus(int status, MegaChatRequestListener *listener = NULL);

    /**
     * @brief Enable/disable the autoaway option, with one specific timeout
     *
     * When autoaway is enabled and persist is false, the app should call to
     * \c signalPresenceActivity regularly in order to keep the current online status.
     * Otherwise, after \c timeout seconds, the online status will be changed to away.
     *
     * The maximum timeout for the autoaway feature is 87420 seconds, roughly a day.
     *
     * The associated request type with this request is MegaChatRequest::TYPE_SET_PRESENCE_AUTOAWAY
     * Valid data in the MegaChatRequest object received on callbacks:
     * - MegaChatRequest::getFlag() - Returns true if autoaway is enabled.
     * - MegaChatRequest::getNumber - Returns the specified timeout.
     *
     * The request will fail with MegaChatError::ERROR_ARGS when this function is
     * called with a larger timeout than the maximum allowed, 87420 seconds.
     *
     * @param enable True to enable the autoaway feature
     * @param timeout Seconds to wait before turning away (if no activity has been signalled)
     * @param listener MegaChatRequestListener to track this request
     */
    void setPresenceAutoaway(bool enable, int64_t timeout, MegaChatRequestListener *listener = NULL);

    /**
     * @brief Enable/disable the persist option
     *
     * When this option is enable, the online status shown to other users will be the
     * one specified by the user, even when you are disconnected.
     *
     * The associated request type with this request is MegaChatRequest::TYPE_SET_PRESENCE_PERSIST
     * Valid data in the MegaChatRequest object received on callbacks:
     * - MegaChatRequest::getFlag() - Returns true if presence status is persistent.
     *
     * @param enable True to enable the persist feature
     * @param listener MegaChatRequestListener to track this request
     */
    void setPresencePersist(bool enable, MegaChatRequestListener *listener = NULL);

    /**
     * @brief Enable/disable the visibility of when the logged-in user was online (green)
     *
     * If this option is disabled, the last-green won't be available for other users when it is
     * requested through MegaChatApi::requestLastGreen. The visibility is enabled by default.
     *
     * While this option is disabled and the user sets the green status temporary, the number of
     * minutes since last-green won't be updated. Once enabled back, the last-green will be the
     * last-green while the visibility was enabled (or updated if the user sets the green status).
     *
     * The associated request type with this request is MegaChatRequest::TYPE_SET_LAST_GREEN_VISIBLE
     * Valid data in the MegaChatRequest object received on callbacks:
     * - MegaChatRequest::getFlag() - Returns true when attempt to enable visibility of last-green.
     *
     * @param enable True to enable the visibility of our last green
     * @param listener MegaChatRequestListener to track this request
     */
    void setLastGreenVisible(bool enable, MegaChatRequestListener *listener = NULL);

    /**
     * @brief Request the number of minutes since the user was seen as green by last time.
     *
     * Apps may call this function to retrieve the minutes elapsed since the user was seen
     * as green (MegaChatApi::STATUS_ONLINE) by last time.
     * Apps must NOT call this function if the current status of the user is already green.
     *
     * The number of minutes since the user was seen as green by last time, if any, will
     * be notified in the MegaChatListener::onChatPresenceLastGreen callback. Note that,
     * if the user was never seen green by presenced or the user has disabled the visibility
     * of the last-green with MegaChatApi::setLastGreenVisible, there will be no notification
     * at all.
     *
     * The associated request type with this request is MegaChatRequest::TYPE_LAST_GREEN
     * Valid data in the MegaChatRequest object received on callbacks:
     * - MegaChatRequest::getUserHandle() - Returns the handle of the user
     *
     * @param userid MegaChatHandle from user that last green has been requested
     * @param listener MegaChatRequestListener to track this request
     */
    void requestLastGreen(MegaChatHandle userid, MegaChatRequestListener *listener = NULL);

    /**
     * @brief Signal there is some user activity
     *
     * When the presence configuration is set to autoaway (and persist is false), this
     * function should be called regularly to not turn into away status automatically.
     *
     * A good approach is to call this function with every mouse move or keypress on desktop
     * platforms; or at any finger tap or gesture and any keypress on mobile platforms.
     *
     * Failing to call this function, you risk a user going "Away" while typing a lengthy message,
     * which would be awkward.
     *
     * The associated request type with this request is MegaChatRequest::TYPE_SIGNAL_ACTIVITY.
     *
     * @param listener MegaChatRequestListener to track this request
     */
    void signalPresenceActivity(MegaChatRequestListener *listener = NULL);

    /**
     * @brief Get your currently online status.
     *
     * @note This function may return a different online status than the online status from
     * MegaChatPresenceConfig::getOnlineStatus. In example, when the user has configured the
     * autoaway option, after the timeout has expired, the status will be Away instead of Online.
     *
     * It can be one of the following values:
     * - MegaChatApi::STATUS_OFFLINE = 1
     * The user appears as being offline
     *
     * - MegaChatApi::STATUS_AWAY = 2
     * The user is away and might not answer.
     *
     * - MegaChatApi::STATUS_ONLINE = 3
     * The user is connected and online.
     *
     * - MegaChatApi::STATUS_BUSY = 4
     * The user is busy and don't want to be disturbed.
     */
    int getOnlineStatus();

    /**
     * @brief Check if the online status is already confirmed by the server
     *
     * When a new online status is requested by MegaChatApi::setOnlineStatus, it's not
     * immediately set, but sent to server for confirmation. If the status is not confirmed
     * the requested online status will not be seen by other users yet.
     *
     * The apps may use this function to indicate the status is not confirmed somehow, like
     * with a slightly different icon, blinking or similar.
     *
     * @return True if the online status is confirmed by server
     */
    bool isOnlineStatusPending();

    /**
     * @brief Get the current presence configuration
     *
     * You take the ownership of the returned value
     *
     * @see \c MegaChatPresenceConfig for further details.
     *
     * @return The current presence configuration, or NULL if not received yet from server
     */
    MegaChatPresenceConfig *getPresenceConfig();

    /**
     * @brief Returns whether the autoaway mechanism is active.
     *
     * @note This function may return false even when the Presence settings
     * establish that autoaway option is active. It happens when the persist
     * option is enabled and when the status is offline or away.
     *
     * @return True if the app should call \c MegaChatApi::signalPresenceActivity
     */
    bool isSignalActivityRequired();

    /**
     * @brief Get the online status of a user.
     *
     * It can be one of the following values:
     *
     * - MegaChatApi::STATUS_OFFLINE = 1
     * The user appears as being offline
     *
     * - MegaChatApi::STATUS_AWAY = 2
     * The user is away and might not answer.
     *
     * - MegaChatApi::STATUS_ONLINE = 3
     * The user is connected and online.
     *
     * - MegaChatApi::STATUS_BUSY = 4
     * The user is busy and don't want to be disturbed.
     *
     * @param userhandle Handle of the peer whose name is requested.
     * @return Online status of the user
     */
    int getUserOnlineStatus(MegaChatHandle userhandle);

    /**
     * @brief Set the status of the app
     *
     * Apps in mobile devices can be in different status. Typically, foreground and
     * background. The app should define its status in order to receive notifications
     * from server when the app is in background.
     *
     * This function doesn't have any effect until MEGAchat is fully initialized (meaning that
     * MegaChatApi::getInitState returns the value MegaChatApi::INIT_OFFLINE_SESSION or
     * MegaChatApi::INIT_ONLINE_SESSION).
     *
     * If MEGAchat is currently not connected to chatd, the request will fail with a
     * MegaChatError::ERROR_ACCESS. If that case, when transitioning from foreground to
     * background, the app should wait for being reconnected (@see MegaChatListener::onChatConnectionStateUpdate)
     * in order to ensure the server is aware of the new status of the app, specially in iOS where
     * the OS may kill the connection.
     *
     * The associated request type with this request is MegaChatRequest::TYPE_SET_BACKGROUND_STATUS
     * Valid data in the MegaChatRequest object received on callbacks:
     * - MegaChatRequest::getFlag - Returns the value of 1st parameter
     *
     * @param background True if the the app is in background, false if in foreground.
     */
    void setBackgroundStatus(bool background, MegaChatRequestListener *listener = NULL);

    /**
     * @brief Returns the background status established in MEGAchat
     *
     * This function will return -1 when MEGAchat is not fully initialized. It requires that
     * MegaChatApi::getInitState returns the value MegaChatApi::INIT_OFFLINE_SESSION or
     * MegaChatApi::INIT_ONLINE_SESSION.
     *
     * @return 0 for foreground, 1 for background, -1 if not fully initialized
     */
    int getBackgroundStatus();

    /**
     * @brief Returns the current firstname of the user
     *
     * This function is useful to get the firstname of users who participated in a groupchat with
     * you but already left. If the user sent a message, you may want to show the name of the sender.
     *
     * The associated request type with this request is MegaChatRequest::TYPE_GET_FIRSTNAME
     * Valid data in the MegaChatRequest object received on callbacks:
     * - MegaChatRequest::getUserHandle - Returns the handle of the user
     * - MegaChatRequest::getLink - Returns the authorization token. Previewers of chatlinks are not allowed
     * to retrieve user attributes like firstname or lastname, unless they provide a valid authorization token.
     *
     * Valid data in the MegaChatRequest object received in onRequestFinish when the error code
     * is MegaError::ERROR_OK:
     * - MegaChatRequest::getText - Returns the firstname of the user
     *
     * @param userhandle Handle of the user whose name is requested.
     * @param authorizationToken This value can be obtained with MegaChatRoom::getAuthorizationToken
     * @param listener MegaChatRequestListener to track this request
     */
    void getUserFirstname(MegaChatHandle userhandle, const char *authorizationToken, MegaChatRequestListener *listener = NULL);

    /**
     * @brief Returns the current firstname of the user
     *
     * Returns NULL if data is not cached yet.
     *
     * You take the ownership of returned value
     *
     * @param userhandle Handle of the user whose first name is requested.
     * @return The first name from user
     */
    const char* getUserFirstnameFromCache(MegaChatHandle userhandle);

    /**
     * @brief Returns the current lastname of the user
     *
     * This function is useful to get the lastname of users who participated in a groupchat with
     * you but already left. If the user sent a message, you may want to show the name of the sender.
     *
     * The associated request type with this request is MegaChatRequest::TYPE_GET_LASTNAME
     * Valid data in the MegaChatRequest object received on callbacks:
     * - MegaChatRequest::getUserHandle - Returns the handle of the user
     * - MegaChatRequest::getLink - Returns the authorization token. Previewers of chatlinks are not allowed
     * to retrieve user attributes like firstname or lastname, unless they provide a valid authorization token.
     *
     * Valid data in the MegaChatRequest object received in onRequestFinish when the error code
     * is MegaError::ERROR_OK:
     * - MegaChatRequest::getText - Returns the lastname of the user
     *
     * @param userhandle Handle of the user whose name is requested.
     * @param authorizationToken This value can be obtained with MegaChatRoom::getAuthorizationToken
     * @param listener MegaChatRequestListener to track this request
     */
    void getUserLastname(MegaChatHandle userhandle, const char *authorizationToken, MegaChatRequestListener *listener = NULL);

    /**
     * @brief Returns the current lastname of the user
     *
     * Returns NULL if data is not cached yet.
     *
     * You take the ownership of returned value
     *
     * @param userhandle Handle of the user whose last name is requested.
     * @return The last name from user
     */
    const char* getUserLastnameFromCache(MegaChatHandle userhandle);

    /**
     * @brief Returns the current fullname of the user
     *
     * Returns NULL if data is not cached yet.
     *
     * You take the ownership of returned value
     *
     * @param userhandle Handle of the user whose fullname is requested.
     * @return The full name from user
     */
    const char* getUserFullnameFromCache(MegaChatHandle userhandle);

    /**
     * @brief Returns the current email address of the contact
     *
     * This function is useful to get the email address of users you are NOT contact with.
     * Note that for any other user without contact relationship, this function will return NULL.
     *
     * You take the ownership of the returned value
     *
     * This function is useful to get the email address of users who participate in a groupchat with
     * you but are not your contacts.
     *
     * The associated request type with this request is MegaChatRequest::TYPE_GET_EMAIL
     * Valid data in the MegaChatRequest object received on callbacks:
     * - MegaChatRequest::getUserHandle - Returns the handle of the user
     *
     * Valid data in the MegaChatRequest object received in onRequestFinish when the error code
     * is MegaError::ERROR_OK:
     * - MegaChatRequest::getText - Returns the email address of the user
     *
     * @param userhandle Handle of the user whose name is requested.
     * @param listener MegaChatRequestListener to track this request
     */
    void getUserEmail(MegaChatHandle userhandle, MegaChatRequestListener *listener = NULL);

    /**
     * @brief Returns the current email address of the user
     *
     * Returns NULL if data is not cached yet or it's not possible to get
     *
     * You take the ownership of returned value
     *
     * @param userhandle Handle of the user whose email is requested.
     * @return The email from user
     */
    const char* getUserEmailFromCache(MegaChatHandle userhandle);

    /**
     * @brief Returns the known alias given to the user
     *
     * Returns NULL if data is not cached yet or it's not possible to get
     *
     * You take the ownership of returned value
     *
     * @param userhandle Handle of the user whose alias is requested.
     * @return The alias from user
     */
    const char *getUserAliasFromCache(MegaChatHandle userhandle);

    /**
     * @brief Returns all the known aliases
     *
     * Returns NULL if data is not cached yet or it's not possible to get
     *
     * You take the ownership of returned value
     *
     * @return The list of aliases
     */
    ::mega::MegaStringMap *getUserAliasesFromCache();

    /**
     * @brief request to server user attributes
     *
     * This function is useful to get the email address, first name, last name and full name
     * from chat link participants that they are not loaded
     *
     * After request is finished, you can call to MegaChatApi::getUserFirstnameFromCache,
     * MegaChatApi::getUserLastnameFromCache, MegaChatApi::getUserFullnameFromCache,
     * MegaChatApi::getUserEmailFromCache (email will not available in anonymous mode)
     *
     * The associated request type with this request is MegaChatRequest::TYPE_GET_PEER_ATTRIBUTES
     * Valid data in the MegaChatRequest object received on callbacks:
     * - MegaChatRequest::getChatHandle - Returns the handle of chat
     * - MegaChatRequest::getMegaHandleList - Returns the handles of user that attributes have been requested
     *
     * @param chatid Handle of the chat whose member attributes requested
     * @param userList List of user whose attributes has been requested
     * @param listener MegaChatRequestListener to track this request
     */
    void loadUserAttributes(MegaChatHandle chatid, mega::MegaHandleList *userList, MegaChatRequestListener *listener = nullptr);

    /**
     * @brief Maximum number of participants in a chat whose attributes are automatically fetched
     *
     * For very large chatrooms, the user attributes that are usually pre-loaded automatically by MEGAchat
     * are not loaded. Instead, the app needs to call MegaChatApi::loadUserAttributes in order to request them.
     * Once the request finishes, attributes like the firstname or the email will be available through the getters,
     * like MegaChatApi::getUserFirstnameFromCache and alike.
     * @return Maximun number of member in public chat which attributes are requested automatically
     */
    unsigned int getMaxParticipantsWithAttributes();

    /**
     * @brief Returns the current email address of the contact
     *
     * This function is useful to get the email address of users you are contact with and users
     * you were contact with in the past and later on the contact relationship was broken.
     * Note that for any other user without contact relationship, this function will return NULL.
     *
     * You take the ownership of the returned value
     *
     * @param userhandle Handle of the user whose name is requested.
     * @return The email address of the contact, or NULL if not found.
     */
    char *getContactEmail(MegaChatHandle userhandle);

    /**
     * @brief Returns the userhandle of the contact
     *
     * This function is useful to get the handle of users you are contact with and users
     * you were contact with in the past and later on the contact relationship was broken.
     * Note that for any other user without contact relationship, this function will return
     * MEGACHAT_INVALID_HANDLE.
     *
     * @param email Email address of the user whose handle is requested.
     * @return The userhandle of the contact, or MEGACHAT_INVALID_HANDLE if not found.
     */
    MegaChatHandle getUserHandleByEmail(const char *email);

    /**
     * @brief Returns the handle of the logged in user.
     *
     * This function works even in offline mode (MegaChatApi::INIT_OFFLINE_SESSION),
     * since the value is retrieved from cache.
     *
     * @return Own user handle
     */
    MegaChatHandle getMyUserHandle();

    /**
     * @brief Returns the client id handle of the logged in user for a chatroom
     *
     * The clientId is not the same for all chatrooms. If \c chatid is invalid, this function
     * returns 0
     *
     * In offline mode (MegaChatApi::INIT_OFFLINE_SESSION), this function returns 0
     *
     * @return Own client id handle
     */
    MegaChatHandle getMyClientidHandle(MegaChatHandle chatid);

    /**
     * @brief Returns the firstname of the logged in user.
     *
     * This function works even in offline mode (MegaChatApi::INIT_OFFLINE_SESSION),
     * since the value is retrieved from cache.
     *
     * You take the ownership of the returned value
     *
     * @return Own user firstname
     */
    char *getMyFirstname();

    /**
     * @brief Returns the lastname of the logged in user.
     *
     * This function works even in offline mode (MegaChatApi::INIT_OFFLINE_SESSION),
     * since the value is retrieved from cache.
     *
     * You take the ownership of the returned value
     *
     * @return Own user lastname
     */
    char *getMyLastname();

    /**
     * @brief Returns the fullname of the logged in user.
     *
     * This function works even in offline mode (MegaChatApi::INIT_OFFLINE_SESSION),
     * since the value is retrieved from cache.
     *
     * You take the ownership of the returned value
     *
     * @return Own user fullname
     */
    char *getMyFullname();

    /**
     * @brief Returns the email of the logged in user.
     *
     * This function works even in offline mode (MegaChatApi::INIT_OFFLINE_SESSION),
     * since the value is retrieved from cache.
     *
     * You take the ownership of the returned value
     *
     * @return Own user email
     */
    char *getMyEmail();


    /**
     * @brief Get all chatrooms (1on1 and groupal) of this MEGA account
     *
     * It is needed to have successfully called \c MegaChatApi::init (the initialization
     * state should be \c MegaChatApi::INIT_OFFLINE_SESSION or \c MegaChatApi::INIT_ONLINE_SESSION)
     * before calling this function.
     *
     * You take the ownership of the returned value
     *
     * @return List of MegaChatRoom objects with all chatrooms of this account.
     */
    MegaChatRoomList *getChatRooms();

    /**
     * @brief Returns a list of chatrooms of this MEGA account filtered by type
     *
     * It is needed to have successfully called \c MegaChatApi::init (the initialization
     * state should be \c MegaChatApi::INIT_OFFLINE_SESSION or \c MegaChatApi::INIT_ONLINE_SESSION)
     * before calling this function.
     *
     * @param type Type of the chatrooms returned by this method.
     * Valid values for param type are:
     * - MegaChatApi::CHAT_TYPE_ALL             = 0,  /// All chats types
     * - MegaChatApi::CHAT_TYPE_INDIVIDUAL      = 1,  /// 1on1 chats
     * - MegaChatApi::CHAT_TYPE_GROUP           = 2,  /// Group chats, public and private ones (non meeting rooms)
     * - MegaChatApi::CHAT_TYPE_GROUP_PRIVATE   = 3,  /// Private group chats (non meeting rooms)
     * - MegaChatApi::CHAT_TYPE_GROUP_PUBLIC    = 4,  /// Public group chats  (non meeting rooms)
     * - MegaChatApi::CHAT_TYPE_MEETING_ROOM    = 5,  /// Meeting rooms
     * - MegaChatApi::CHAT_TYPE_NON_MEETING     = 6,  /// Non meeting rooms (1on1 and groupchats public and private ones)
     *
     * In case you provide an invalid value for type param, this method will returns an empty list
     *
     * You take the ownership of the returned value
     *
     * @return List of MegaChatRoom objects filtered by type of this account.
     */
    MegaChatRoomList* getChatRoomsByType(int type = CHAT_TYPE_ALL);

    /**
     * @brief Get the MegaChatRoom that has a specific handle
     *
     * You can get the handle of a MegaChatRoom using MegaChatRoom::getChatId or
     * MegaChatListItem::getChatId.
     *
     * It is needed to have successfully called \c MegaChatApi::init (the initialization
     * state should be \c MegaChatApi::INIT_OFFLINE_SESSION or \c MegaChatApi::INIT_ONLINE_SESSION)
     * before calling this function.
     *
     * You take the ownership of the returned value
     *
     * @param chatid MegaChatHandle that identifies the chat room
     * @return MegaChatRoom object for the specified \c chatid
     */
    MegaChatRoom *getChatRoom(MegaChatHandle chatid);

    /**
     * @brief Get the MegaChatRoom for the 1on1 chat with the specified user
     *
     * If the 1on1 chat with the user specified doesn't exist, this function will
     * return NULL.
     *
     * It is needed to have successfully called \c MegaChatApi::init (the initialization
     * state should be \c MegaChatApi::INIT_OFFLINE_SESSION or \c MegaChatApi::INIT_ONLINE_SESSION)
     * before calling this function.
     *
     * You take the ownership of the returned value
     *
     * @param userhandle MegaChatHandle that identifies the user
     * @return MegaChatRoom object for the specified \c userhandle
     */
    MegaChatRoom *getChatRoomByUser(MegaChatHandle userhandle);

    /**
     * @brief Get all chatrooms (individual and groupal) with limited information
     *
     * It is needed to have successfully called \c MegaChatApi::init (the initialization
     * state should be \c MegaChatApi::INIT_OFFLINE_SESSION or \c MegaChatApi::INIT_ONLINE_SESSION)
     * before calling this function.
     *
     * Note that MegaChatListItem objects don't include as much information as
     * MegaChatRoom objects, but a limited set of data that is usually displayed
     * at the list of chatrooms, like the title of the chat or the unread count.
     *
     * You take the ownership of the returned value
     *
     * @param mask represents what filters to apply to the list of chats
     * - To apply individual/group filter use       CHAT_FILTER_BY_INDIVIDUAL_OR_GROUP
     * - To apply public/private filter use         CHAT_FILTER_BY_PUBLIC_OR_PRIVATE
     * - To apply meeting/non-meeting filter use    CHAT_FILTER_BY_MEETING_OR_NON_MEETING
     * - To apply archived/non-archived filter use  CHAT_FILTER_BY_ARCHIVED_OR_NON_ARCHIVED
     * - To apply active/non-active filter use      CHAT_FILTER_BY_ACTIVE_OR_NON_ACTIVE
     * - To apply read/unread (messages) filter use CHAT_FILTER_BY_READ_OR_UNREAD
     * To combine different masks in any order use the + operator
     * CHAT_FILTER_BY_NO_FILTER mask should be used alone and it will ignore any value in the param filter
     *
     * @param filter represents the values to apply in the filter
     * To select individual chats use   CHAT_GET_INDIVIDUAL
     * To select group chats use        CHAT_GET_GROUP
     * To select public chats use       CHAT_GET_PUBLIC
     * To select private chats use      CHAT_GET_PRIVATE
     * To select meeting chats use      CHAT_GET_MEETING
     * To select non-meeting chats use  CHAT_GET_NON_MEETING
     * To select archived chats use     CHAT_GET_ARCHIVED
     * To select non-archived chats use CHAT_GET_NON_ARCHIVED
     * To select active chats use       CHAT_GET_ACTIVE
     * To select non-active chats use   CHAT_GET_NON_ACTIVE
     * To select read chats use         CHAT_GET_READ
     * To select unread chats use       CHAT_GET_UNREAD
     * Multiple conditions in any order may be applied using the + operator to combine them
     *
     * In case you provide an invalid filter (i.e. combination of mask and filter params), this function
     * returns an empty list
     *
     * @return List of MegaChatListItemList objects with all chatrooms of this account.
     */
    MegaChatListItemList* getChatListItems(const int mask, const int filter) const;

    /**
     * @brief Get all chatrooms (1on1 and groupal) with limited information
     *
     * It is needed to have successfully called \c MegaChatApi::init (the initialization
     * state should be \c MegaChatApi::INIT_OFFLINE_SESSION or \c MegaChatApi::INIT_ONLINE_SESSION)
     * before calling this function.
     *
     * Note that MegaChatListItem objects don't include as much information as
     * MegaChatRoom objects, but a limited set of data that is usually displayed
     * at the list of chatrooms, like the title of the chat or the unread count.
     *
     * This function filters out archived chatrooms. You can retrieve them by using
     * the function \c getArchivedChatListItems.
     *
     * You take the ownership of the returned value
     *
     * @deprecated use getChatListItems instead,
     * @return List of MegaChatListItemList objects with all chatrooms of this account.
     */
    MegaChatListItemList *getChatListItems();

    /**
     * @brief Get all chatrooms (1on1 and groupal) with limited information filtered by type
     *
     * It is needed to have successfully called \c MegaChatApi::init (the initialization
     * state should be \c MegaChatApi::INIT_OFFLINE_SESSION or \c MegaChatApi::INIT_ONLINE_SESSION)
     * before calling this function.
     *
     * Note that MegaChatListItem objects don't include as much information as
     * MegaChatRoom objects, but a limited set of data that is usually displayed
     * at the list of chatrooms, like the title of the chat or the unread count.
     *
     * This function filters out archived chatrooms. You can retrieve them by using
     * the function \c getArchivedChatListItems.
     *
     * You take the ownership of the returned value
     *
     * @param type Type of the chatListItems returned by this method.
     * Valid values for param type are:
     * - MegaChatApi::CHAT_TYPE_ALL             = 0,  /// All chats types
     * - MegaChatApi::CHAT_TYPE_INDIVIDUAL      = 1,  /// 1on1 chats
     * - MegaChatApi::CHAT_TYPE_GROUP           = 2,  /// Group chats, public and private ones (non meeting rooms)
     * - MegaChatApi::CHAT_TYPE_GROUP_PRIVATE   = 3,  /// Private group chats (non meeting rooms)
     * - MegaChatApi::CHAT_TYPE_GROUP_PUBLIC    = 4,  /// Public group chats  (non meeting rooms)
     * - MegaChatApi::CHAT_TYPE_MEETING_ROOM    = 5,  /// Meeting rooms
     * - MegaChatApi::CHAT_TYPE_NON_MEETING     = 6,  /// Non meeting rooms (1on1 and groupchats public and private ones)
     *
     * In case you provide an invalid value for type param, this method returns an empty list
     *
     * @deprecated use getChatListItems instead,
     * @return List of MegaChatListItemList objects with all chatrooms of this account filtered by type.
     */
    MegaChatListItemList* getChatListItemsByType(int type = CHAT_TYPE_ALL);

    /**
     * @brief Get all chatrooms (1on1 and groupal) that contains a certain set of participants
     *
     * It is needed to have successfully called \c MegaChatApi::init (the initialization
     * state should be \c MegaChatApi::INIT_OFFLINE_SESSION or \c MegaChatApi::INIT_ONLINE_SESSION)
     * before calling this function.
     *
     * Note that MegaChatListItem objects don't include as much information as
     * MegaChatRoom objects, but a limited set of data that is usually displayed
     * at the list of chatrooms, like the title of the chat or the unread count.
     *
     * This function returns even archived chatrooms.
     *
     * You take the ownership of the returned value
     *
     * @param peers MegaChatPeerList that contains the user handles of the chat participants,
     * except our own handle because MEGAchat doesn't include them in the map of members for each chatroom.
     *
     * @return List of MegaChatListItemList objects with the chatrooms that contains a certain set of participants.
     */
    MegaChatListItemList *getChatListItemsByPeers(MegaChatPeerList *peers);

    /**
     * @brief Get the MegaChatListItem that has a specific handle
     *
     * You can get the handle of the chatroom using MegaChatRoom::getChatId or
     * MegaChatListItem::getChatId.
     *
     * It is needed to have successfully called \c MegaChatApi::init (the initialization
     * state should be \c MegaChatApi::INIT_OFFLINE_SESSION or \c MegaChatApi::INIT_ONLINE_SESSION)
     * before calling this function.
     *
     * Note that MegaChatListItem objects don't include as much information as
     * MegaChatRoom objects, but a limited set of data that is usually displayed
     * at the list of chatrooms, like the title of the chat or the unread count.
     *
     * You take the ownership of the returned value
     *
     * @param chatid MegaChatHandle that identifies the chat room
     * @return MegaChatListItem object for the specified \c chatid
     */
    MegaChatListItem *getChatListItem(MegaChatHandle chatid);

    /**
     * @brief Return the number of chatrooms with unread messages
     *
     * Archived chatrooms or chatrooms in preview mode with unread messages
     * are not considered.
     *
     * @return The number of chatrooms with unread messages
     */
    int getUnreadChats();

    /**
     * @brief Return the chatrooms that are currently active
     *
     * This function filters out archived chatrooms.
     *
     * You take the onwership of the returned value.
     *
     * @deprecated use getChatListItems instead,
     * @return MegaChatListItemList including all the active chatrooms
     */
    MegaChatListItemList *getActiveChatListItems();

    /**
     * @brief Return the chatrooms that are currently inactive
     *
     * Chatrooms became inactive when you left a groupchat or you are removed by
     * a moderator. 1on1 chats do not become inactive, just read-only.
     *
     * This function filters out archived chatrooms.
     *
     * You take the onwership of the returned value.
     *
     * @deprecated use getChatListItems instead,
     * @return MegaChatListItemList including all the active chatrooms
     */
    MegaChatListItemList *getInactiveChatListItems();

    /**
     * @brief Return the archived chatrooms
     *
     * You take the onwership of the returned value.
     *
     * @deprecated use getChatListItems instead,
     * @return MegaChatListItemList including all the archived chatrooms
     */
    MegaChatListItemList *getArchivedChatListItems();

    /**
     * @brief Return the chatrooms that have unread messages
     *
     * Archived chatrooms with unread messages are not considered.
     *
     * This function filters out archived chatrooms.
     *
     * You take the onwership of the returned value.
     *
     * @deprecated use getChatListItems instead,
     * @return MegaChatListItemList including all the chatrooms with unread messages
     */
    MegaChatListItemList *getUnreadChatListItems();

    /**
     * @brief Get the chat id for the 1on1 chat with the specified user
     *
     * If the 1on1 chat with the user specified doesn't exist, this function will
     * return MEGACHAT_INVALID_HANDLE.
     *
     * @param userhandle MegaChatHandle that identifies the user
     * @return MegaChatHandle that identifies the 1on1 chatroom
     */
    MegaChatHandle getChatHandleByUser(MegaChatHandle userhandle);

    /**
     * @brief Allows to enable/disable the open invite option for a chat room
     * 
     * The open invite option allows users with MegaChatRoom::PRIV_STANDARD privilege, to invite other users into the chat
     *
     * The associated request type with this request is MegaChatRequest::TYPE_SET_CHATROOM_OPTIONS
     * Valid data in the MegaChatRequest object received on callbacks:
     * - MegaChatRequest::getChatHandle - Returns the handle of the chatroom
     * - MegaChatRequest::getPrivilege - Returns MegaChatApi::CHAT_OPTION_OPEN_INVITE
     * - MegaChatRequest::getFlag - Returns true if enabled was set true, otherwise it will return false
     *
     * On the onRequestFinish error, the error code associated to the MegaChatError can be:
     * - MegaChatError::ERROR_NOENT - If the chatroom does not exists or the chatid is invalid.
     * - MegaChatError::ERROR_ARGS - If the chatroom is a 1on1 chat
     * - MegaChatError::ERROR_ACCESS - If the caller is not an operator.
     * - MegaChatError::ERROR_EXIST - If the value of enabled is the same as open invite option
     *
     * @param chatid MegaChatHandle that identifies the chat room
     * @param enabled True if we want to enable open invite option, otherwise false.
     * @param listener MegaChatRequestListener to track this request
     */
    void setOpenInvite(MegaChatHandle chatid, bool enabled, MegaChatRequestListener* listener = NULL);

    /**
     * @brief Allows to enable/disable the speak request option for a chat room
     * 
     * If speak request option is enabled, during calls non moderator users, must request permission to speak
     *
     * The associated request type with this request is MegaChatRequest::TYPE_SET_CHATROOM_OPTIONS
     * Valid data in the MegaChatRequest object received on callbacks:
     * - MegaChatRequest::getChatHandle - Returns the handle of the chatroom
     * - MegaChatRequest::getPrivilege - Returns MegaChatApi::CHAT_OPTION_SPEAK_REQUEST
     * - MegaChatRequest::getFlag - Returns true if enabled was set true, otherwise it will return false
     *
     * On the onRequestFinish error, the error code associated to the MegaChatError can be:
     * - MegaChatError::ERROR_NOENT - If the chatroom does not exists or the chatid is invalid.
     * - MegaChatError::ERROR_ARGS - If the chatroom is a 1on1 chat
     * - MegaChatError::ERROR_ACCESS - If the caller is not an operator.
     * - MegaChatError::ERROR_EXIST - If the value of enabled is the same as speak request option
     *
     * @param chatid MegaChatHandle that identifies the chat room
     * @param enabled True if we want to enable speak request option, otherwise false.
     * @param listener MegaChatRequestListener to track this request
     */
    void setSpeakRequest(MegaChatHandle chatid, bool enabled, MegaChatRequestListener* listener = NULL);

    /**
     * @brief Allows to enable/disable the waiting room option for a chat room
     * 
     * If waiting room option is enabled, during calls non moderator members, will be placed into a waiting room.
     *
     * The associated request type with this request is MegaChatRequest::TYPE_SET_CHATROOM_OPTIONS
     * Valid data in the MegaChatRequest object received on callbacks:
     * - MegaChatRequest::getChatHandle - Returns the handle of the chatroom
     * - MegaChatRequest::getPrivilege - Returns MegaChatApi:::CHAT_OPTION_WAITING_ROOM
     * - MegaChatRequest::getFlag - Returns true if enabled was set true, otherwise it will return false
     *
     * On the onRequestFinish error, the error code associated to the MegaChatError can be:
     * - MegaChatError::ERROR_NOENT - If the chatroom does not exists or the chatid is invalid.
     * - MegaChatError::ERROR_ARGS - If the chatroom is a 1on1 chat
     * - MegaChatError::ERROR_ACCESS - If the caller is not an operator.
     * - MegaChatError::ERROR_EXIST - If the value of enabled is the same as waiting room option
     *
     * @param chatid MegaChatHandle that identifies the chat room
     * @param enabled True if we want to enable waiting room, otherwise false.
     * @param listener MegaChatRequestListener to track this request
     */
    void setWaitingRoom(MegaChatHandle chatid, bool enabled, MegaChatRequestListener* listener = NULL);

    /**
     * @brief Creates a chat for one or more participants, allowing you to specify their
     * permissions and if the chat should be a group chat or not (when it is just for 2 participants).
     *
     * There are two types of chat: permanent an group. A permanent chat is between two people, and
     * participants can not leave it.
     *
     * The creator of the chat will have moderator level privilege and should not be included in the
     * list of peers.
     *
     * The associated request type with this request is MegaChatRequest::TYPE_CREATE_CHATROOM
     * Valid data in the MegaChatRequest object received on callbacks:
     * - MegaChatRequest::getFlag - Returns if the new chat is a group chat or permanent chat
     * - MegaChatRequest::getPrivilege - Returns zero (private mode)
     * - MegaChatRequest::getMegaChatPeerList - List of participants and their privilege level
     *
     * Valid data in the MegaChatRequest object received in onRequestFinish when the error code
     * is MegaError::ERROR_OK:
     * - MegaChatRequest::getChatHandle - Returns the handle of the new chatroom
     *
     * On the onRequestFinish error, the error code associated to the MegaChatError can be:
     * - MegaChatError::ERROR_NOENT  - If the target user is the same user as caller
     * - MegaChatError::ERROR_ACCESS - If the target is not actually contact of the user.
     * - MegaChatError::ERROR_ACCESS - If no peers are provided for a 1on1 chatroom.
     *
     * @note If you are trying to create a chat with more than 1 other person, then it will be forced
     * to be a group chat.
     *
     * @note If peers list contains only one person, group chat is not set and a permament chat already
     * exists with that person, then this call will return the information for the existing chat, rather
     * than a new chat.
     *
     * @param group Flag to indicate if the chat is a group chat or not
     * @param peers MegaChatPeerList including other users and their privilege level
     * @param listener MegaChatRequestListener to track this request
     */
    void createChat(bool group, MegaChatPeerList *peers, MegaChatRequestListener *listener = NULL);

    /**
     * @brief Creates a chat for one or more participants, allowing you to specify their
     * permissions and if the chat should be a group chat or not (when it is just for 2 participants).
     *
     * There are two types of chat: permanent an group. A permanent chat is between two people, and
     * participants can not leave it.
     *
     * The creator of the chat will have moderator level privilege and should not be included in the
     * list of peers.
     *
     * The associated request type with this request is MegaChatRequest::TYPE_CREATE_CHATROOM
     * Valid data in the MegaChatRequest object received on callbacks:
     * - MegaChatRequest::getFlag - Returns if the new chat is a group chat or permanent chat
     * - MegaChatRequest::getPrivilege - Returns zero (private mode)
     * - MegaChatRequest::getMegaChatPeerList - List of participants and their privilege level
     * - MegaChatRequest::getText - Returns the title of the chat.
     *
     * Valid data in the MegaChatRequest object received in onRequestFinish when the error code
     * is MegaError::ERROR_OK:
     * - MegaChatRequest::getChatHandle - Returns the handle of the new chatroom
     *
     * On the onRequestFinish error, the error code associated to the MegaChatError can be:
     * - MegaChatError::ERROR_NOENT  - If the target user is the same user as caller
     * - MegaChatError::ERROR_ACCESS - If the target is not actually contact of the user.
     * - MegaChatError::ERROR_ACCESS - If no peers are provided for a 1on1 chatroom.
     *
     * @note If you are trying to create a chat with more than 1 other person, then it will be forced
     * to be a group chat.
     *
     * @note If peers list contains only one person, group chat is not set and a permament chat already
     * exists with that person, then this call will return the information for the existing chat, rather
     * than a new chat.
     *
     * @param group Flag to indicate if the chat is a group chat or not
     * @param title Null-terminated character string with the chat title. If the title
     * is longer than 30 characters, it will be truncated to that maximum length.
     * @param peers MegaChatPeerList including other users and their privilege level
     * @param listener MegaChatRequestListener to track this request
     */
    void createChat(bool group, MegaChatPeerList *peers, const char *title, MegaChatRequestListener *listener = NULL);

    /**
     * @brief Creates a groupal chat for one or more participants, allowing you to specify their permissions and creation chat options
     *
     * The creator of the chat will have moderator level privilege and should not be included in the
     * list of peers.
     *
     * The associated request type with this request is MegaChatRequest::TYPE_CREATE_CHATROOM
     * Valid data in the MegaChatRequest object received on callbacks:
     * - MegaChatRequest::getFlag - Returns if the new chat is a group chat or permanent chat
     * - MegaChatRequest::getPrivilege - Returns zero (private mode)
     * - MegaChatRequest::getMegaChatPeerList - List of participants and their privilege level
     * - MegaChatRequest::getText - Returns the title of the chat.
     * - MegaChatRequest::getParamType - Returns the values of params speakRequest, waitingRoom, openInvite in a bitmask.
     *  + To check if speakRequest was true you need to call MegaChatApi::hasChatOptionEnabled(MegaChatApi::CHAT_OPTION_SPEAK_REQUEST, bitmask)
     *  + To check if waitingRoom was true you need to call MegaChatApi::hasChatOptionEnabled(MegaChatApi::CHAT_OPTION_WAITING_ROOM, bitmask)
     *  + To check if openInvite was true you need to call MegaChatApi::hasChatOptionEnabled(MegaChatApi::CHAT_OPTION_OPEN_INVITE, bitmask)
     *
     * Valid data in the MegaChatRequest object received in onRequestFinish when the error code
     * is MegaError::ERROR_OK:
     * - MegaChatRequest::getChatHandle - Returns the handle of the new chatroom
     *
     * On the onRequestFinish error, the error code associated to the MegaChatError can be:
     * - MegaChatError::ERROR_NOENT  - If the target user is the same user as caller
     * - MegaChatError::ERROR_ACCESS - If the target is not actually contact of the user.
     *
     * @note If you are trying to create a chat with more than 1 other person, then it will be forced
     * to be a group chat.
     *
     * @note If peers list contains only one person, group chat is not set and a permament chat already
     * exists with that person, then this call will return the information for the existing chat, rather
     * than a new chat.
     *
     * @param group Flag to indicate if the chat is a group chat or not
     * @param title Null-terminated character string with the chat title. If the title
     * is longer than 30 characters, it will be truncated to that maximum length.
     * @param peers MegaChatPeerList including other users and their privilege level
     * @param speakRequest True to set that during calls non moderator users, must request permission to speak
     * @param waitingRoom True to set that during calls, non moderator members will be placed into a waiting room.
     * A moderator user must grant each user access to the call.
     * @param openInvite to set that users with MegaChatRoom::PRIV_STANDARD privilege, can invite other users into the chat
     * @param listener MegaChatRequestListener to track this request
     */
    void createGroupChat(MegaChatPeerList* peers, const char* title,  bool speakRequest, bool waitingRoom, bool openInvite, MegaChatRequestListener* listener = NULL);

    /**
     * @brief Creates an public chatroom for multiple participants (groupchat)
     *
     * This function allows to create public chats, where the moderator can create chat links to share
     * the access to the chatroom via a URL (chat-link). In order to create a public chat-link, the
     * moderator can create/get a public handle for the chatroom and generate a URL by using
     * \c MegaChatApi::createChatLink. The chat-link can be deleted at any time by any moderator
     * by using \c MegaChatApi::removeChatLink.
     *
     * The chatroom remains in the public mode until a moderator calls \c MegaChatApi::setPublicChatToPrivate.
     *
     * Any user can preview the chatroom thanks to the chat-link by using \c MegaChatApi::openChatPreview.
     * Any user can join the chatroom thanks to the chat-link by using \c MegaChatApi::autojoinPublicChat.
     *
     * The associated request type with this request is MegaChatRequest::TYPE_CREATE_CHATROOM
     * Valid data in the MegaChatRequest object received on callbacks:
     * - MegaChatRequest::getFlag - Returns always true, since the new chat is a groupchat
     * - MegaChatRequest::getPrivilege - Returns one (public mode)
     * - MegaChatRequest::getMegaChatPeerList - List of participants and their privilege level
     * - MegaChatRequest::getText - Returns the title of the chat.
     *
     * Valid data in the MegaChatRequest object received in onRequestFinish when the error code
     * is MegaError::ERROR_OK:
     * - MegaChatRequest::getChatHandle - Returns the handle of the new chatroom
     *
     * On the onRequestFinish error, the error code associated to the MegaChatError can be:
     * - MegaChatError::ERROR_NOENT  - If the target user is the same user as caller
     * - MegaChatError::ERROR_ACCESS - If the target is not actually contact of the user.
     *
     * @param peers MegaChatPeerList including other users and their privilege level
     * @param title Null-terminated character string with the chat title. If the title
     * is longer than 30 characters, it will be truncated to that maximum length.
     * @param listener MegaChatRequestListener to track this request
     */
    void createPublicChat(MegaChatPeerList *peers, const char *title = NULL, MegaChatRequestListener *listener = NULL);

    /**
     * @brief Creates an public chatroom for multiple participants (groupchat) allowing you to specify creation chat options
     *
     * This function allows to create public chats, where the moderator can create chat links to share
     * the access to the chatroom via a URL (chat-link). In order to create a public chat-link, the
     * moderator can create/get a public handle for the chatroom and generate a URL by using
     * \c MegaChatApi::createChatLink. The chat-link can be deleted at any time by any moderator
     * by using \c MegaChatApi::removeChatLink.
     *
     * The chatroom remains in the public mode until a moderator calls \c MegaChatApi::setPublicChatToPrivate.
     *
     * Any user can preview the chatroom thanks to the chat-link by using \c MegaChatApi::openChatPreview.
     * Any user can join the chatroom thanks to the chat-link by using \c MegaChatApi::autojoinPublicChat.
     *
     * The associated request type with this request is MegaChatRequest::TYPE_CREATE_CHATROOM
     * Valid data in the MegaChatRequest object received on callbacks:
     * - MegaChatRequest::getFlag - Returns always true, since the new chat is a groupchat
     * - MegaChatRequest::getPrivilege - Returns one (public mode)
     * - MegaChatRequest::getMegaChatPeerList - List of participants and their privilege level
     * - MegaChatRequest::getText - Returns the title of the chat.
     * - MegaChatRequest::getParamType - Returns the values of params speakRequest, waitingRoom, openInvite in a bitmask.
     *  + To check if speakRequest was true you need to call MegaChatApi::hasChatOptionEnabled(MegaChatApi::CHAT_OPTION_SPEAK_REQUEST, bitmask)
     *  + To check if waitingRoom was true you need to call MegaChatApi::hasChatOptionEnabled(MegaChatApi::CHAT_OPTION_WAITING_ROOM, bitmask)
     *  + To check if openInvite was true you need to call MegaChatApi::hasChatOptionEnabled(MegaChatApi::CHAT_OPTION_OPEN_INVITE, bitmask)
     *
     * Valid data in the MegaChatRequest object received in onRequestFinish when the error code
     * is MegaError::ERROR_OK:
     * - MegaChatRequest::getChatHandle - Returns the handle of the new chatroom
     *
     * On the onRequestFinish error, the error code associated to the MegaChatError can be:
     * - MegaChatError::ERROR_NOENT  - If the target user is the same user as caller
     * - MegaChatError::ERROR_ACCESS - If the target is not actually contact of the user.
     *
     * @param peers MegaChatPeerList including other users and their privilege level
     * @param title Null-terminated character string with the chat title. If the title
     * is longer than 30 characters, it will be truncated to that maximum length.
     * @param speakRequest True to set that during calls non moderator users, must request permission to speak
     * @param waitingRoom True to set that during calls, non moderator members will be placed into a waiting room.
     * A moderator user must grant each user access to the call.
     * @param openInvite to set that users with MegaChatRoom::PRIV_STANDARD privilege, can invite other users into the chat
     * @param listener MegaChatRequestListener to track this request
     */
    void createPublicChat(MegaChatPeerList* peers, const char* title, bool speakRequest, bool waitingRoom, bool openInvite,  MegaChatRequestListener* listener = NULL);

    /**
     * @brief Creates a meeting
     *
     * This function allows to create public chats, where the moderator can create chat links to share
     * the access to the chatroom via a URL (chat-link). In order to create a public chat-link, the
     * moderator can create/get a public handle for the chatroom and generate a URL by using
     * \c MegaChatApi::createChatLink. The chat-link can be deleted at any time by any moderator
     * by using \c MegaChatApi::removeChatLink.
     *
     * The chatroom remains in the public mode until a moderator calls \c MegaChatApi::setPublicChatToPrivate.
     *
     * Any user can preview the chatroom thanks to the chat-link by using \c MegaChatApi::openChatPreview.
     * Any user can join the chatroom thanks to the chat-link by using \c MegaChatApi::autojoinPublicChat.
     *
     * The associated request type with this request is MegaChatRequest::TYPE_CREATE_CHATROOM
     * Valid data in the MegaChatRequest object received on callbacks:
     * - MegaChatRequest::getFlag - Returns always true, since the new chat is a groupchat
     * - MegaChatRequest::getPrivilege - Returns one (public mode)
     * - MegaChatRequest::getMegaChatPeerList - List of participants and their privilege level
     * - MegaChatRequest::getText - Returns the title of the chat.
     * - MegaChatRequest::getNumber - Returns always 1, since the chatroom is a meeting
     *
     * Valid data in the MegaChatRequest object received in onRequestFinish when the error code
     * is MegaError::ERROR_OK:
     * - MegaChatRequest::getChatHandle - Returns the handle of the new chatroom
     *
     * On the onRequestFinish error, the error code associated to the MegaChatError can be:
     * - MegaChatError::ERROR_NOENT  - If the target user is the same user as caller
     * - MegaChatError::ERROR_ACCESS - If the target is not actually contact of the user.
     *
     * @param title Null-terminated character string with the chat title. If the title
     * is longer than 30 characters, it will be truncated to that maximum length.
     * @param listener MegaChatRequestListener to track this request
     */
    void createMeeting(const char *title = NULL, MegaChatRequestListener *listener = NULL);

    /**
     * @brief Creates a chatroom and a scheduled meeting for that chatroom
     *
     * The associated request type with this request is MegaChatRequest::TYPE_CREATE_CHATROOM
     * Valid data in the MegaChatRequest object received on callbacks:
     * - MegaChatRequest::request->getFlag - Returns always true as we are going to create a new chatroom
     * - MegaChatRequest::request->getNumber - Returns true if new chat is going to be a Meeting room
     * - MegaChatRequest::request->getPrivilege - Returns true is new chat is going to be a public chat room
     * - MegaChatRequest::getParamType - Returns the values of params speakRequest, waitingRoom, openInvite in a bitmask.
     *  + To check if speakRequest was true you need to call MegaChatApi::hasChatOptionEnabled(MegaChatApi::CHAT_OPTION_SPEAK_REQUEST, bitmask)
     *  + To check if waitingRoom was true you need to call MegaChatApi::hasChatOptionEnabled(MegaChatApi::CHAT_OPTION_WAITING_ROOM, bitmask)
     *  + To check if openInvite was true you need to call MegaChatApi::hasChatOptionEnabled(MegaChatApi::CHAT_OPTION_OPEN_INVITE, bitmask)
     * - MegaChatRequest::request->getMegaChatScheduledMeetingList - returns a MegaChatScheduledMeetingList instance with a MegaChatScheduledMeeting
     *   (containing the params provided by user), or NULL in case request finished with an error.
     *
     * Valid data in the MegaChatRequest object received in onRequestFinish when the error code
     * is MegaError::ERROR_OK:
     * - MegaChatRequest::request->getMegaChatScheduledMeetingList - returns a MegaChatScheduledMeetingList with a MegaChatScheduledMeeting
     * (with definitive ScheduledMeeting updated from API)
     *
     * On the onRequestFinish error, the error code associated to the MegaChatError can be:
     * - MegaChatError::ERROR_ARGS  - if no peerlist is provided
     * - MegaChatError::ERROR_ARGS  - if timezone, startDateTime, endDateTime, title, or description are invalid
     * - MegaChatError::ERROR_ARGS  - if isMeeting is set true but publicChat is set to false
     * - MegaChatError::ERROR_ARGS  - if title (Max: 30 characters) or description (Max: 4000 characters) length exceed limits
     * - MegaChatError::ERROR_ACCESS  - if no user privilege is provided or no peers are provided for a group chatroom
     *
     * @param isMeeting True to create a meeting room, otherwise false
     * @param publicChat True to create a public chat, otherwise false
     * @param title Null-terminated character string with the scheduled meeting title. Minimum allowed length is 1 character without consider Null-terminated character.
     * Maximum allowed length is MegaChatScheduledMeeting::MAX_TITLE_LENGTH characters
     * @param speakRequest True to set that during calls non moderator users, must request permission to speak
     * @param waitingRoom True to set that during calls, non moderator members will be placed into a waiting room.
     * A moderator user must grant each user access to the call.
     * @param openInvite to set that users with MegaChatRoom::PRIV_STANDARD privilege, can invite other users into the chat
     * @param timezone Timezone where we want to schedule the meeting
     * @param startDate start date time of the meeting with the format (unix timestamp UTC)
     * @param endDate end date time of the meeting with the format (unix timestamp UTC)
     * @param description Null-terminated character string with the scheduled meeting description. Maximum allowed length is MegaChatScheduledMeeting::MAX_DESC_LENGTH characters
     * Note that description is a mandatory field, so in case you want to set an empty description, please provide an empty string with Null-terminated character at the end
     * @param flags Scheduled meeting flags to establish scheduled meetings flags like avoid email sending (Check MegaChatScheduledFlags class)
     * @param rules Repetition rules for creating a recurrent meeting (Check MegaChatScheduledRules class).
     * Provide NULL in case you want to create a non recurring meeting, otherwise a valid instance of MegaChatScheduledRules must be provided
     * @param attributes - not supported yet
     * @param listener MegaChatRequestListener to track this request
     */
    void createChatroomAndSchedMeeting(MegaChatPeerList* peerList, bool isMeeting, bool publicChat, const char* title, bool speakRequest, bool waitingRoom, bool openInvite,
                                                          const char* timezone, MegaChatTimeStamp startDate, MegaChatTimeStamp endDate, const char* description,
                                                          const MegaChatScheduledFlags* flags, const MegaChatScheduledRules* rules = NULL,
                                                          const char* attributes = NULL, MegaChatRequestListener* listener = NULL);

    /**
     * @brief Modify an existing scheduled meeting. This action won't create a child scheduled meeting
     *
     * @note: You need to provide the current values of scheduled meeting for those params that you don't want to modify
     *
     * The associated request type with this request is MegaChatRequest::TYPE_UPDATE_SCHEDULED_MEETING
     * Valid data in the MegaChatRequest object received on callbacks:
     * - MegaChatRequest::request->getFlag - Returns always false as we are going to use an existing chatroom
     * - MegaChatRequest::request->getNumber - Returns false as we are going to use an existing chatroom
     * - MegaChatRequest::request->getPrivilege - Returns false as we are going to use an existing chatroom
     * - MegaChatRequest::request->getMegaChatScheduledMeetingList - returns a MegaChatScheduledMeetingList instance with a MegaChatScheduledMeeting
     * (containing the params provided by user), or NULL in case request finished with an error.
     *
     * Valid data in the MegaChatRequest object received in onRequestFinish when the error code
     * is MegaError::ERROR_OK:
     * - MegaChatRequest::request->getMegaChatScheduledMeetingList - returns a MegaChatScheduledMeetingList with a MegaChatScheduledMeeting
     * (with definitive ScheduledMeeting updated from API)
     *
     * On the onRequestFinish error, the error code associated to the MegaChatError can be:
     * - MegaChatError::ERROR_ARGS  - if chatid or schedId are invalid
     * - MegaChatError::ERROR_ARGS  - if title, timezone, startDateTime or endDateTime are invalid
     * - MegaChatError::ERROR_ARGS  - if title (Max: 30 characters) or description (Max: 4000 characters) length exceed limits
     * - MegaChatError::ERROR_NOENT - if chatroom or scheduled meeting don't exist
     *
     * @param chatid MegaChatHandle that identifies a chat room
     * @param schedId MegaChatHandle that identifies the scheduled meeting
     * @param timezone Timezone where we want to schedule the meeting
     * @param startDate start date time of the meeting with the format (unix timestamp UTC)
     * @param endDate end date time of the meeting with the format (unix timestamp UTC)
     * @param title Null-terminated character string with the scheduled meeting title. Maximum allowed length is MegaChatScheduledMeeting::MAX_TITLE_LENGTH characters
     * @param description Null-terminated character string with the scheduled meeting description. Maximum allowed length is MegaChatScheduledMeeting::MAX_DESC_LENGTH characters.
     * Provide nullptr to remove description
     * @param cancelled True if scheduled meeting is going to be cancelled
     * @param flags Scheduled meeting flags to establish scheduled meetings flags like avoid email sending (Check MegaChatScheduledFlags class), or nullptr to remove current flags
     * @param rules Repetition rules for creating a recurrent meeting (Check MegaChatScheduledRules class), or nullptr to remove current repetition rules
     * @param listener MegaChatRequestListener to track this request
     */
    void updateScheduledMeeting(MegaChatHandle chatid, MegaChatHandle schedId, const char* timezone, MegaChatTimeStamp startDate, MegaChatTimeStamp endDate,
                                                                         const char* title, const char* description, bool cancelled, const MegaChatScheduledFlags* flags, const MegaChatScheduledRules* rules,
                                                                         MegaChatRequestListener* listener = NULL);

    /**
     * @brief Modify an existing scheduled meeting occurrence
     *
     * Note: A scheduled meetings occurrence, is a MegaChatCall that will happen in the future
     * A scheduled meeting can produce one or multiple scheduled meeting occurrences
     *
     * Important considerations:
     *  - If the scheduled meeting associated to the occurrence we want to modify, doesn't have repetition rules, OR already has a
     *    parent scheduled meeting, this method won't to create a new child scheduled meeting (API requirement).
     *
     *  - If the scheduled meeting associated to the occurrence we want to modify, has repetition rules AND doesn't have a parent
     *    scheduled meeting, this method will create a new child scheduled meeting (with it's own schedId), that contains
     *    the modified ocurrence (API requirement)
     *
     * The associated request type with this request is MegaChatRequest::TYPE_UPDATE_SCHEDULED_MEETING_OCCURRENCE
     * Valid data in the MegaChatRequest object received on callbacks:
     * - MegaChatRequest::request->getNumber - Returns the original startDateTime of the occurrence that we want to modify
     * - MegaChatRequest::request->getMegaChatScheduledMeetingList - returns a MegaChatScheduledMeetingList instance with a MegaChatScheduledMeeting
     * (containing the params provided by user), or NULL in case request finished with an error.
     *
     * Valid data in the MegaChatRequest object received in onRequestFinish when the error code
     * is MegaError::ERROR_OK:
     * - MegaChatRequest::request->getMegaChatScheduledMeetingList - returns a MegaChatScheduledMeetingList with a MegaChatScheduledMeeting associated to the modified occurrence
     *  (with definitive ScheduledMeeting updated from API)
     *
     * On the onRequestFinish error, the error code associated to the MegaChatError can be:
     * - MegaChatError::ERROR_ARGS  - if timezone, startDateTime, endDateTime, title, or description are invalid
     * - MegaChatError::ERROR_NOENT - if chatRoom, scheduled meeting or occurrence to be modified could not be found
     * - MegaChatError::ERROR_TOOMANY - occurrence could not be found in local and we need to fetch for more occurrences to API.
     *
     * @param chatid MegaChatHandle that identifies a chat room
     * @param schedId MegaChatHandle that identifies the scheduled meeting
     * @param overrides start date time that along with schedId identifies the occurrence with the format (unix timestamp UTC)
     * @param newStartDate new start date time of the occurrence with the format (unix timestamp UTC)
     * @param newEndDate new end date time of the occurrence with the format (unix timestamp UTC)
     * @param cancelled True if scheduled meeting occurrence is going to be cancelled
     * @param listener MegaChatRequestListener to track this request
     */
    void updateScheduledMeetingOccurrence(MegaChatHandle chatid, MegaChatHandle schedId, MegaChatTimeStamp overrides,  MegaChatTimeStamp newStartDate,
                                          MegaChatTimeStamp newEndDate, bool cancelled, MegaChatRequestListener* listener = NULL);

    /**
     * @brief Removes a scheduled meeting by scheduled meeting id and chatid
     *
     * The associated request type with this request is MegaChatRequest::TYPE_DELETE_SCHEDULED_MEETING
     * Valid data in the MegaChatRequest object received on callbacks:
     * - MegaChatRequest::getChatHandle - Returns the handle of the chatroom
     * - MegaChatRequest::getUserHandle - Returns the scheduled meeting id
     *
     * On the onRequestFinish error, the error code associated to the MegaChatError can be:
     * - MegaChatError::ERROR_ARGS  - if chatid or schedId are invalid
     * - MegaChatError::ERROR_NOENT - If the chatroom or scheduled meeting does not exists
     *
     * @param chatid MegaChatHandle that identifies a chat room
     * @param schedId MegaChatHandle that identifies a scheduled meeting
     * @param listener MegaChatRequestListener to track this request
     */
    void removeScheduledMeeting(MegaChatHandle chatid, MegaChatHandle schedId, MegaChatRequestListener* listener = NULL);

    /**
     * @brief Get a list of all scheduled meeting for a chatroom
     *
     * Important consideration:
     * A Chatroom only should have one root scheduled meeting associated, it means that for all scheduled meeting
     * returned by this method, just one should have an invalid parent sched Id (MegaChatScheduledMeeting::parentSchedId)
     *
     * You take the ownership of the returned value
     *
     * @param chatid MegaChatHandle that identifies a chat room
     * @return List of MegaChatScheduledMeeting objects for a chatroom.
     */
    MegaChatScheduledMeetingList* getScheduledMeetingsByChat(MegaChatHandle chatid);

    /**
     * @brief Get a scheduled meeting given a chatid and a scheduled meeting id
     *
     * You take the ownership of the returned value
     *
     * @param chatid MegaChatHandle that identifies a chat room
     * @param schedId MegaChatHandle that identifies a scheduled meeting
     * @return A MegaChatScheduledMeeting given a chatid and a scheduled meeting id
     */
    MegaChatScheduledMeeting* getScheduledMeeting(MegaChatHandle chatid, MegaChatHandle schedId);

    /**
     * @brief Get a list of all scheduled meeting for all chatrooms
     *
     * Important consideration:
     * For every chatroom there should only exist one root scheduled meeting associated, it means that for all scheduled meeting
     * returned by this method, there should be just one scheduled meeting, with an invalid parent sched Id (MegaChatScheduledMeeting::parentSchedId),
     * for every different chatid.
     *
     * You take the ownership of the returned value
     *
     * @return List of MegaChatScheduledMeeting objects for all chatrooms.
     */
    MegaChatScheduledMeetingList* getAllScheduledMeetings();

    /**
     * @brief Get a list of all scheduled meeting occurrences for a chatroom
     *
     * A scheduled meetings occurrence, is a MegaChatCall that will happen in the future
     * A scheduled meeting can produce one or multiple scheduled meeting occurrences
     *
     * The associated request type with this request is MegaChatRequest::TYPE_FETCH_SCHEDULED_MEETING_OCCURRENCES
     * Valid data in the MegaChatRequest object received on callbacks:
     * - MegaChatRequest::getChatHandle - Returns the handle of the chatroom
     * - MegaChatRequest::getMegaChatScheduledMeetingOccurrList - Returns a list of scheduled meeting occurrences
     *
     * On the onRequestFinish error, the error code associated to the MegaChatError can be:
     * - MegaChatError::ERROR_ARGS  - if chatid is invalid
     * - MegaChatError::ERROR_NOENT - If the chatroom does not exists
     *
     * @deprecated This function must NOT be used in new developments. It will eventually become obsolete.
     *
     * @param chatid MegaChatHandle that identifies a chat room
     * @param listener MegaChatRequestListener to track this request
     */
    void fetchScheduledMeetingOccurrencesByChat(MegaChatHandle chatid, MegaChatRequestListener* listener = NULL);

    /**
     * @brief Get a list of all scheduled meeting occurrences for a chatroom
     *
     * A scheduled meetings occurrence, is a MegaChatCall that will happen in the future
     * A scheduled meeting can produce one or multiple scheduled meeting occurrences
     *
     * The associated request type with this request is MegaChatRequest::TYPE_FETCH_SCHEDULED_MEETING_OCCURRENCES
     * Valid data in the MegaChatRequest object received on callbacks:
     * - MegaChatRequest::getChatHandle - Returns the handle of the chatroom
     * - MegaChatRequest::getMegaChatScheduledMeetingOccurrList - Returns a list of scheduled meeting occurrences
     *   ordered by startDateTime, or NULL
     *
     * On the onRequestFinish error, the error code associated to the MegaChatError can be:
     * - MegaChatError::ERROR_ARGS  - if chatid is invalid
     * - MegaChatError::ERROR_NOENT - If the chatroom does not exists
     *
     * @param chatid MegaChatHandle that identifies a chat room
     * @param since Timestamp from which API will generate more occurrences
     * @param listener MegaChatRequestListener to track this request
     */
    void fetchScheduledMeetingOccurrencesByChat(MegaChatHandle chatid, MegaChatTimeStamp since, MegaChatRequestListener* listener = NULL);

    /**
     * @brief Creates a meeting
     *
     * This function allows to create public chats, where the moderator can create chat links to share
     * the access to the chatroom via a URL (chat-link). In order to create a public chat-link, the
     * moderator can create/get a public handle for the chatroom and generate a URL by using
     * \c MegaChatApi::createChatLink. The chat-link can be deleted at any time by any moderator
     * by using \c MegaChatApi::removeChatLink.
     *
     * The chatroom remains in the public mode until a moderator calls \c MegaChatApi::setPublicChatToPrivate.
     *
     * Any user can preview the chatroom thanks to the chat-link by using \c MegaChatApi::openChatPreview.
     * Any user can join the chatroom thanks to the chat-link by using \c MegaChatApi::autojoinPublicChat.
     *
     * The associated request type with this request is MegaChatRequest::TYPE_CREATE_CHATROOM
     * Valid data in the MegaChatRequest object received on callbacks:
     * - MegaChatRequest::getFlag - Returns always true, since the new chat is a groupchat
     * - MegaChatRequest::getPrivilege - Returns one (public mode)
     * - MegaChatRequest::getMegaChatPeerList - List of participants and their privilege level
     * - MegaChatRequest::getText - Returns the title of the chat.
     * - MegaChatRequest::getNumber - Returns always 1, since the chatroom is a meeting
     * - MegaChatRequest::getParamType - Returns the values of params speakRequest, waitingRoom, openInvite in a bitmask.
     *  + To check if speakRequest was true you need to call MegaChatApi::hasChatOptionEnabled(MegaChatApi::CHAT_OPTION_SPEAK_REQUEST, bitmask)
     *  + To check if waitingRoom was true you need to call MegaChatApi::hasChatOptionEnabled(MegaChatApi::CHAT_OPTION_WAITING_ROOM, bitmask)
     *  + To check if openInvite was true you need to call MegaChatApi::hasChatOptionEnabled(MegaChatApi::CHAT_OPTION_OPEN_INVITE, bitmask)
     *
     * Valid data in the MegaChatRequest object received in onRequestFinish when the error code
     * is MegaError::ERROR_OK:
     * - MegaChatRequest::getChatHandle - Returns the handle of the new chatroom
     *
     * On the onRequestFinish error, the error code associated to the MegaChatError can be:
     * - MegaChatError::ERROR_NOENT  - If the target user is the same user as caller
     * - MegaChatError::ERROR_ACCESS - If the target is not actually contact of the user.
     *
     * @param title Null-terminated character string with the chat title. If the title
     * is longer than 30 characters, it will be truncated to that maximum length.
     * @param speakRequest True to set that during calls non moderator users, must request permission to speak
     * @param waitingRoom True to set that during calls, non moderator members will be placed into a waiting room.
     * A moderator user must grant each user access to the call.
     * @param openInvite to set that users with MegaChatRoom::PRIV_STANDARD privilege, can invite other users into the chat
     * @param listener MegaChatRequestListener to track this request
     */
    void createMeeting(const char* title, bool speakRequest, bool waitingRoom, bool openInvite, MegaChatRequestListener* listener = NULL);

    /**
     * @brief Check if there is an existing chat-link for an public chat
     *
     * This function allows any chat participant to check whether a public handle for public
     * chats exist and, if any, it returns a chat-link that any user can use to preview or join the chatroom.
     *
     * @see \c MegaChatApi::createPublicChat for more details.
     *
     * The associated request type with this request is MegaChatRequest::TYPE_CHAT_LINK_HANDLE
     * Valid data in the MegaChatRequest object received on callbacks:
     * - MegaChatRequest::getChatHandle - Returns the chat identifier
     * - MegaChatRequest::getFlag - Returns false
     * - MegaChatRequest::getNumRetry - Returns 0
     *
     * Valid data in the MegaChatRequest object received in onRequestFinish when the error code
     * is MegaError::ERROR_OK:
     * - MegaChatRequest::getText - Returns the chat-link for the chatroom, if it already exist
     *
     * On the onRequestFinish error, the error code associated to the MegaChatError can be:
     * - MegaChatError::ERROR_ARGS   - If the chatroom is not groupal or public.
     * - MegaChatError::ERROR_NOENT  - If the chatroom does not exists or the chatid is invalid.
     * - MegaChatError::ERROR_ACCESS - If the caller is not an operator.
     * - MegaChatError::ERROR_ACCESS - If the chat does not have topic.
     *
     * @param chatid MegaChatHandle that identifies the chat room
     * @param listener MegaChatRequestListener to track this request
     */
    void queryChatLink(MegaChatHandle chatid, MegaChatRequestListener *listener = NULL);

    /**
     * @brief Create a chat-link for a public chat
     *
     * This function allows moderators to create a public handle for public chats and returns
     * a chat-link that any user can use to preview or join the chatroom.
     *
     * @see \c MegaChatApi::createPublicChat for more details.
     *
     * The associated request type with this request is MegaChatRequest::TYPE_CHAT_LINK_HANDLE
     * Valid data in the MegaChatRequest object received on callbacks:
     * - MegaChatRequest::getChatHandle - Returns the chat identifier
     * - MegaChatRequest::getFlag - Returns false
     * - MegaChatRequest::getNumRetry - Returns 1
     *
     * Valid data in the MegaChatRequest object received in onRequestFinish when the error code
     * is MegaError::ERROR_OK:
     * - MegaChatRequest::getText - Returns the chat-link for the chatroom
     *
     * On the onRequestFinish error, the error code associated to the MegaChatError can be:
     * - MegaChatError::ERROR_ARGS   - If the chatroom is not groupal or public.
     * - MegaChatError::ERROR_NOENT  - If the chatroom does not exists or the chatid is invalid.
     * - MegaChatError::ERROR_ACCESS - If the caller is not an operator.
     * - MegaChatError::ERROR_ACCESS - If the chat does not have topic.
     *
     * @param chatid MegaChatHandle that identifies the chat room
     * @param listener MegaChatRequestListener to track this request
     */
    void createChatLink(MegaChatHandle chatid, MegaChatRequestListener *listener = NULL);

    /**
     * @brief Adds a user to an existing chat. To do this you must have the
     * moderator privilege in the chat, and the chat must be a group chat.
     *
     * The associated request type with this request is MegaChatRequest::TYPE_INVITE_TO_CHATROOM
     * Valid data in the MegaChatRequest object received on callbacks:
     * - MegaChatRequest::getChatHandle - Returns the chat identifier
     * - MegaChatRequest::getUserHandle - Returns the MegaChatHandle of the user to be invited
     * - MegaChatRequest::getPrivilege - Returns the privilege level wanted for the user
     *
     * On the onRequestFinish error, the error code associated to the MegaChatError can be:
     * - MegaChatError::ERROR_ACCESS - If the logged in user doesn't have privileges to invite peers
     * or the target is not actually contact of the user.
     * - MegaChatError::ERROR_NOENT - If there isn't any chat with the specified chatid.
     * - MegaChatError::ERROR_ARGS - If the chat is not a group chat (cannot invite peers)
     *
     * @param chatid MegaChatHandle that identifies the chat room
     * @param uh MegaChatHandle that identifies the user
     * @param privilege Privilege level for the new peers. Valid values are:
     * - MegaChatPeerList::PRIV_RO = 0
     * - MegaChatPeerList::PRIV_STANDARD = 2
     * - MegaChatPeerList::PRIV_MODERATOR = 3
     * @param listener MegaChatRequestListener to track this request
     */
    void inviteToChat(MegaChatHandle chatid, MegaChatHandle uh, int privilege, MegaChatRequestListener *listener = NULL);

    /**
     * @brief Allow a user to add himself to an existing public chat. To do this the public chat must be in preview mode,
     * the result of a previous call to openChatPreview(), and the public handle contained in the chat-link must be still valid.
     *
     * The associated request type with this request is MegaChatRequest::TYPE_AUTOJOIN_PUBLIC_CHAT
     * Valid data in the MegaChatRequest object received on callbacks:
     * - MegaChatRequest::getChatHandle - Returns the chat identifier
     * - MegaChatRequest::getUserHandle - Returns invalid handle to identify that is an autojoin
     *
     * On the onRequestFinish error, the error code associated to the MegaChatError can be:
     * - MegaChatError::ERROR_ARGS  - If the chatroom is not groupal, public or is not in preview mode.
     * - MegaChatError::ERROR_NOENT - If the chat room does not exists, the chatid is not valid or the
     * public handle is not valid.
     *
     * @param chatid MegaChatHandle that identifies the chat room
     * @param listener MegaChatRequestListener to track this request
     */
    void autojoinPublicChat(MegaChatHandle chatid, MegaChatRequestListener *listener = NULL);

    /**
     * @brief Allow a user to rejoin to an existing public chat. To do this the public chat
     * must have a valid public handle.
     *
     * This function must be called only after calling:
     * - MegaChatApi::openChatPreview and receive MegaChatError::ERROR_EXIST for a chatroom where
     * your own privilege is MegaChatRoom::PRIV_RM (You are trying to preview a public chat which
     * you were part of, so you have to rejoin it)
     *
     * The associated request type with this request is MegaChatRequest::TYPE_AUTOJOIN_PUBLIC_CHAT
     * Valid data in the MegaChatRequest object received on callbacks:
     * - MegaChatRequest::getChatHandle - Returns the chat identifier
     * - MegaChatRequest::getUserHandle - Returns the public handle of the chat to identify that
     * is a rejoin
     *
     * On the onRequestFinish error, the error code associated to the MegaChatError can be:
     * - MegaChatError::ERROR_ARGS - If the chatroom is not groupal, the chatroom is not public
     * or the chatroom is in preview mode.
     * - MegaChatError::ERROR_NOENT - If the chatid is not valid, there isn't any chat with the specified
     * chatid or the chat doesn't have a valid public handle.
     *
     * @param chatid MegaChatHandle that identifies the chat room
     * @param ph MegaChatHandle that corresponds with the public handle of chat room
     * @param listener MegaChatRequestListener to track this request
     */
    void autorejoinPublicChat(MegaChatHandle chatid, MegaChatHandle ph, MegaChatRequestListener *listener = NULL);

    /**
     * @brief Remove another user from a chat. To remove a user you need to have the
     * operator/moderator privilege. Only groupchats can be left.
     *
     * The associated request type with this request is MegaChatRequest::TYPE_REMOVE_FROM_CHATROOM
     * Valid data in the MegaChatRequest object received on callbacks:
     * - MegaChatRequest::getChatHandle - Returns the chat identifier
     * - MegaChatRequest::getUserHandle - Returns the MegaChatHandle of the user to be removed
     *
     * On the onRequestFinish error, the error code associated to the MegaChatError can be:
     * - MegaChatError::ERROR_ACCESS - If the logged in user doesn't have privileges to remove peers.
     * - MegaChatError::ERROR_NOENT - If there isn't any chat with the specified chatid.
     * - MegaChatError::ERROR_ARGS - If the chat is not a group chat (cannot remove peers)
     *
     * @param chatid MegaChatHandle that identifies the chat room
     * @param uh MegaChatHandle that identifies the user.
     * @param listener MegaChatRequestListener to track this request
     */
    void removeFromChat(MegaChatHandle chatid, MegaChatHandle uh, MegaChatRequestListener *listener = NULL);

    /**
     * @brief Leave a chatroom. Only groupchats can be left.
     *
     * The associated request type with this request is MegaChatRequest::TYPE_REMOVE_FROM_CHATROOM
     * Valid data in the MegaChatRequest object received on callbacks:
     * - MegaChatRequest::getChatHandle - Returns the chat identifier
     *
     * On the onRequestFinish error, the error code associated to the MegaChatError can be:
     * - MegaChatError::ERROR_ACCESS - If the logged in user doesn't have privileges to remove peers.
     * - MegaChatError::ERROR_NOENT - If there isn't any chat with the specified chatid.
     * - MegaChatError::ERROR_ARGS - If the chat is not a group chat (cannot remove peers)
     *
     * @param chatid MegaChatHandle that identifies the chat room
     * @param listener MegaChatRequestListener to track this request
     */
    void leaveChat(MegaChatHandle chatid, MegaChatRequestListener *listener = NULL);

    /**
     * @brief Allows a logged in operator/moderator to adjust the permissions on any other user
     * in their group chat. This does not work for a 1:1 chat.
     *
     * The associated request type with this request is MegaChatRequest::TYPE_UPDATE_PEER_PERMISSIONS
     * Valid data in the MegaChatRequest object received on callbacks:
     * - MegaChatRequest::getChatHandle - Returns the chat identifier
     * - MegaChatRequest::getUserHandle - Returns the MegaChatHandle of the user whose permission
     * is to be upgraded
     * - MegaChatRequest::getPrivilege - Returns the privilege level wanted for the user
     *
     * On the onRequestFinish error, the error code associated to the MegaChatError can be:
     * - MegaChatError::ERROR_ACCESS - If the logged in user doesn't have privileges to update the privilege level.
     * - MegaChatError::ERROR_NOENT - If there isn't any chat with the specified chatid.
     *
     * @param chatid MegaChatHandle that identifies the chat room
     * @param uh MegaChatHandle that identifies the user
     * @param privilege Privilege level for the existing peer. Valid values are:
     * - MegaChatPeerList::PRIV_RO = 0
     * - MegaChatPeerList::PRIV_STANDARD = 2
     * - MegaChatPeerList::PRIV_MODERATOR = 3
     * @param listener MegaChatRequestListener to track this request
     */
    void updateChatPermissions(MegaChatHandle chatid, MegaChatHandle uh, int privilege, MegaChatRequestListener *listener = NULL);

    /**
     * @brief Allows a logged in operator/moderator to truncate their chat, i.e. to clear
     * the entire chat history up to a certain message. All earlier messages are wiped,
     * but this specific message will be overwritten by a management message. In addition
     * all reactions associated to the message are wiped and must be cleared by applications.
     *
     * You can expect a call to \c MegaChatRoomListener::onMessageUpdate where the message
     * will have no content and it will be of type \c MegaChatMessage::TYPE_TRUNCATE. Any
     * reactions associated to the original message will be cleared.
     *
     * The associated request type with this request is MegaChatRequest::TYPE_TRUNCATE_HISTORY
     * Valid data in the MegaChatRequest object received on callbacks:
     * - MegaChatRequest::getChatHandle - Returns the chat identifier
     * - MegaChatRequest::getUserHandle - Returns the message identifier to truncate from.
     *
     * On the onRequestFinish error, the error code associated to the MegaChatError can be:
     * - MegaChatError::ERROR_ACCESS - If the logged in user doesn't have privileges to truncate the chat history
     * - MegaChatError::ERROR_NOENT - If there isn't any chat with the specified chatid.
     * - MegaChatError::ERROR_ARGS - If the chatid or messageid are invalid
     *
     * @param chatid MegaChatHandle that identifies the chat room
     * @param messageid MegaChatHandle that identifies the message to truncate from
     * @param listener MegaChatRequestListener to track this request
     */
    void truncateChat(MegaChatHandle chatid, MegaChatHandle messageid, MegaChatRequestListener *listener = NULL);

    /**
     * @brief Allows a logged in operator/moderator to clear the entire chat history
     *
     * If the history is not already empty, the latest message will be overwritten by
     * You can expect a call to \c MegaChatRoomListener::onMessageUpdate
     * where the message will have no content and it will be of type
     * \c MegaChatMessage::TYPE_TRUNCATE. Any reactions associated to the original
     * message will be cleared.
     *
     * The associated request type with this request is MegaChatRequest::TYPE_TRUNCATE_HISTORY
     * Valid data in the MegaChatRequest object received on callbacks:
     * - MegaChatRequest::getChatHandle - Returns the chat identifier
     *
     * On the onRequestFinish error, the error code associated to the MegaChatError can be:
     * - MegaChatError::ERROR_ACCESS - If the logged in user doesn't have privileges to truncate the chat history
     * - MegaChatError::ERROR_NOENT - If there isn't any chat with the specified chatid.
     * - MegaChatError::ERROR_ARGS - If the chatid is invalid
     *
     * @param chatid MegaChatHandle that identifies the chat room
     * @param listener MegaChatRequestListener to track this request
     */
    void clearChatHistory(MegaChatHandle chatid, MegaChatRequestListener *listener = NULL);

    /**
     * @brief Allows to set the title of a group chat
     *
     * Only participants with privilege level MegaChatPeerList::PRIV_MODERATOR are allowed to
     * set the title of a chat.
     *
     * The associated request type with this request is MegaChatRequest::TYPE_EDIT_CHATROOM_NAME
     * Valid data in the MegaChatRequest object received on callbacks:
     * - MegaChatRequest::getChatHandle - Returns the chat identifier
     * - MegaChatRequest::getText - Returns the title of the chat.
     *
     * On the onRequestFinish error, the error code associated to the MegaChatError can be:
     * - MegaChatError::ERROR_ACCESS - If the logged in user doesn't have privileges to invite peers.
     * - MegaChatError::ERROR_ARGS - If there's a title and it's not Base64url encoded.
     *
     * Valid data in the MegaChatRequest object received in onRequestFinish when the error code
     * is MegaError::ERROR_OK:
     * - MegaChatRequest::getText - Returns the title of the chat that was actually saved.
     *
     * @param chatid MegaChatHandle that identifies the chat room
     * @param title Null-terminated character string with the title that wants to be set. If the
     * title is longer than 30 characters, it will be truncated to that maximum length.
     * @param listener MegaChatRequestListener to track this request
     */
    void setChatTitle(MegaChatHandle chatid, const char *title, MegaChatRequestListener *listener = NULL);

    /**
     * @brief Allows any user to preview a public chat without being a participant
     *
     * This function loads the required data to preview a public chat referenced by a
     * chat-link. It returns the actual \c chatid, the public handle, the number of peers
     * and also the title.
     *
     * If this request success, the caller can proceed as usual with
     * \c MegaChatApi::openChatRoom to preview the chatroom in read-only mode, followed by
     * a MegaChatApi::closeChatRoom as usual.
     *
     * The previewer may choose to join the public chat permanently, becoming a participant
     * with read-write privilege, by calling MegaChatApi::autojoinPublicChat.
     *
     * Instead, if the previewer is not interested in the chat anymore, it can remove it from
     * the list of chats by calling MegaChatApi::closeChatPreview.
     * @note If the previewer doesn't explicitely close the preview, it will be lost if the
     * app is closed. A preview of a chat is not persisted in cache.
     *
     * The associated request type with this request is MegaChatRequest::TYPE_LOAD_PREVIEW
     * Valid data in the MegaChatRequest object received on callbacks:
     * - MegaChatRequest::getLink - Returns the chat link.
     * - MegaChatRequest::getFlag - Returns true (openChatPreview)
     *
     * On the onRequestFinish error, the error code associated to the MegaChatError can be:
     * - MegaChatError::ERROR_ARGS - If chatlink has not an appropiate format
     * - MegaChatError::ERROR_EXIST - If the chatroom already exists:
     *      + If the chatroom is in preview mode the user is trying to preview a public chat twice
     *      + If the chatroom is not in preview mode but is active, the user is trying to preview a
     *      chat which he is part of.
     *      + If the chatroom is not in preview mode but is inactive, the user is trying to preview a
     *      chat which he was part of. In this case the user will have to call MegaChatApi::autorejoinPublicChat to join
     *      to autojoin the chat again. Note that you won't be able to preview a public chat any more, once
     *      you have been part of the chat.
     * - MegaChatError::ERROR_NOENT - If the chatroom does not exists or the public handle is not valid.
     *
     * Valid data in the MegaChatRequest object received in onRequestFinish when the error code
     * is MegaError::ERROR_OK or MegaError::ERROR_EXIST:
     * - MegaChatRequest::getChatHandle - Returns the chatid of the chat.
     * - MegaChatRequest::getNumber - Returns the number of peers in the chat.
     * - MegaChatRequest::getText - Returns the title of the chat that was actually saved.
     * - MegaChatRequest::getUserHandle - Returns the public handle of chat.
     * - MegaChatRequest::getMegaHandleList - Returns a vector with one element (callid), if call doesn't exit it will be NULL
     * - MegaChatRequest::getParamType - Returns 1 if it's a meeting room
     * - MegaChatRequest::request->getMegaChatScheduledMeetingList - returns a MegaChatScheduledMeetingList instance
     * (with a list of scheduled meetings associated to the chatroom) or nullptr if none.
     * - MegaChatRequest::getPrivilege - Returns the values of chatroom options speakRequest, waitingRoom, openInvite in a bitmask.
     *  + To check if speakRequest is enabled for chatroom, you need to call MegaChatApi::hasChatOptionEnabled(MegaChatApi::CHAT_OPTION_SPEAK_REQUEST, bitmask)
     *  + To check if waitingRoom is enabled for chatroom, you need to call MegaChatApi::hasChatOptionEnabled(MegaChatApi::CHAT_OPTION_WAITING_ROOM, bitmask)
     *  + To check if openInvite is enabled for chatroom, you need to call MegaChatApi::hasChatOptionEnabled(MegaChatApi::CHAT_OPTION_OPEN_INVITE, bitmask)
     *
     * On the onRequestFinish, when the error code is MegaError::ERROR_OK, you need to call
     * MegaChatApi::openChatRoom to receive notifications related to this chat
     *
     * @param link Null-terminated character string with the public chat link
     * @param listener MegaChatRequestListener to track this request
     */
    void openChatPreview(const char *link, MegaChatRequestListener *listener = NULL);

    /**
     * @brief Allows any user to obtain basic information abouts a public chat if
     * a valid public handle exists.
     *
     * This function returns the actual \c chatid, the number of peers and also the title.
     *
     * The associated request type with this request is MegaChatRequest::TYPE_LOAD_PREVIEW
     * Valid data in the MegaChatRequest object received on callbacks:
     * - MegaChatRequest::getLink - Returns the chat link.
     * - MegaChatRequest::getFlag - Returns false (checkChatLink)
     *
     * On the onRequestFinish error, the error code associated to the MegaChatError can be:
     * - MegaChatError::ERROR_ARGS - If chatlink has not an appropiate format
     * - MegaChatError::ERROR_NOENT - If the chatroom not exists or the public handle is not valid.
     *
     * Valid data in the MegaChatRequest object received in onRequestFinish when the error code
     * is MegaError::ERROR_OK:
     * - MegaChatRequest::getChatHandle - Returns the chatid of the chat.
     * - MegaChatRequest::getNumber - Returns the number of peers in the chat.
     * - MegaChatRequest::getText - Returns the title of the chat that was actually saved.
     * - MegaChatRequest::getParamType - Returns 1 if it's a meeting room
     * - MegaChatRequest::getMegaHandleList - Returns a vector with one element (callid), if call doesn't exit it will be NULL
     * - MegaChatRequest::getPrivilege - Returns the values of chatroom options speakRequest, waitingRoom, openInvite in a bitmask.
     *  + To check if speakRequest is enabled for chatroom, you need to call MegaChatApi::hasChatOptionEnabled(MegaChatApi::CHAT_OPTION_SPEAK_REQUEST, bitmask)
     *  + To check if waitingRoom is enabled for chatroom, you need to call MegaChatApi::hasChatOptionEnabled(MegaChatApi::CHAT_OPTION_WAITING_ROOM, bitmask)
     *  + To check if openInvite is enabled for chatroom, you need to call MegaChatApi::hasChatOptionEnabled(MegaChatApi::CHAT_OPTION_OPEN_INVITE, bitmask)
     *
     * @param link Null-terminated character string with the public chat link
     * @param listener MegaChatRequestListener to track this request
     */
    void checkChatLink(const char *link, MegaChatRequestListener *listener = NULL);

    /**
     * @brief Set the chat mode to private
     *
     * This function set the chat mode to private and invalidates the public handle if exists
     *
     * The associated request type with this request is MegaChatRequest::TYPE_SET_PRIVATE_MODE
     * Valid data in the MegaChatRequest object received on callbacks:
     * - MegaChatRequest::getChatHandle - Returns the chatId of the chat
     *
     * On the onRequestFinish error, the error code associated to the MegaChatError can be:
     * - MegaChatError::ERROR_ARGS   - If the chatroom is not groupal or public.
     * - MegaChatError::ERROR_NOENT  - If the chat room does not exists or the chatid is invalid.
     * - MegaChatError::ERROR_ACCESS - If the caller is not an operator.
     * - MegaChatError::ERROR_TOOMANY - If the chat is public and there are too many participants.
     *
     * Valid data in the MegaChatRequest object received in onRequestFinish when the error code
     * is MegaError::ERROR_OK:
     * - MegaChatRequest::getChatHandle - Returns the chatId of the chat
     *
     * @param chatid MegaChatHandle that identifies the chat room
     * @param listener MegaChatRequestListener to track this request
     */
    void setPublicChatToPrivate(MegaChatHandle chatid, MegaChatRequestListener *listener = NULL);

    /**
     * @brief Invalidates the current public handle
     *
     * This function invalidates the current public handle.
     *
     * The associated request type with this request is MegaChatRequest::TYPE_CHAT_LINK_HANDLE
     * Valid data in the MegaChatRequest object received on callbacks:
     * - MegaChatRequest::getChatHandle - Returns the chatId of the chat
     * - MegaChatRequest::getFlag - Returns true
     * - MegaChatRequest::getNumRetry - Returns 0
     *
     * On the onRequestFinish error, the error code associated to the MegaChatError can be:
     * - MegaChatError::ERROR_ARGS   - If the chatroom is not groupal or public.
     * - MegaChatError::ERROR_NOENT  - If the chatroom does not exists or the chatid is invalid.
     * - MegaChatError::ERROR_ACCESS - If the caller is not an operator.
     * - MegaChatError::ERROR_ACCESS - If the chat does not have topic.
     *
     * @param chatid MegaChatHandle that identifies the chat room
     * @param listener MegaChatRequestListener to track this request
     */
    void removeChatLink(MegaChatHandle chatid, MegaChatRequestListener *listener = NULL);

    /**
     * @brief Allows to un/archive chats
     *
     * This is a per-chat and per-user option, and it's intended to be used when the user does
     * not care anymore about an specific chatroom. Archived chatrooms should be displayed in a
     * different section or alike, so it can be clearly identified as archived.
     *
     * The associated request type with this request is MegaChatRequest::TYPE_ARCHIVE_CHATROOM
     * Valid data in the MegaChatRequest object received on callbacks:
     * - MegaChatRequest::getChatHandle - Returns the chat identifier
     * - MegaChatRequest::getFlag - Returns if chat is to be archived or unarchived
     *
     * On the onRequestFinish error, the error code associated to the MegaChatError can be:
     * - MegaChatError::ERROR_ENOENT - If the chatroom doesn't exists.
     * - MegaChatError::ERROR_ACCESS - If caller is not operator.
     *
     * @param chatid MegaChatHandle that identifies the chat room
     * @param archive True to set the chat as archived, false to unarchive it.
     * @param listener MegaChatRequestListener to track this request
     */
    void archiveChat(MegaChatHandle chatid, bool archive, MegaChatRequestListener *listener = NULL);

    /**
     * @brief This function allows a logged in operator/moderator to specify a message retention
     * timeframe in seconds, after which older messages in the chat are automatically deleted.
     * In order to disable the feature, the period of time can be set to zero (infinite).
     *
     * The associated request type with this request is MegaChatRequest::TYPE_SET_RETENTION_TIME
     * Valid data in the MegaChatRequest object received on callbacks:
     * - MegaChatRequest::getChatHandle - Returns the chat identifier
     * - MegaChatRequest::getNumber - Returns the retention timeframe in seconds
     *
     * On the onRequestFinish error, the error code associated to the MegaChatError can be:
     * - MegaChatError::ERROR_ARGS - If the chatid is invalid
     * - MegaChatError::ERROR_NOENT - If there isn't any chat with the specified chatid.
     * - MegaChatError::ERROR_ACCESS - If the logged in user doesn't have operator privileges
     *
     * @param chatid MegaChatHandle that identifies the chat room
     * @param period retention timeframe in seconds, after which older messages in the chat are automatically deleted
     * @param listener MegaChatRequestListener to track this request
     */
    void setChatRetentionTime(MegaChatHandle chatid, unsigned int period, MegaChatRequestListener *listener = NULL);

    /**
     * @brief This method should be called when a chat is opened
     *
     * The second parameter is the listener that will receive notifications about
     * events related to the specified chatroom. The same listener should be provided at
     * MegaChatApi::closeChatRoom to unregister it.
     *
     * @param chatid MegaChatHandle that identifies the chat room
     * @param listener MegaChatRoomListener to track events on this chatroom. NULL is not allowed.
     *
     * @return True if success, false if listener is NULL, the chatroom is not found, or chatroom is already opened.
     */
    bool openChatRoom(MegaChatHandle chatid, MegaChatRoomListener *listener);

    /**
     * @brief This method should be called when a chat is closed.
     *
     * It automatically unregisters the listener passed as the second paramenter, in
     * order to stop receiving the related events. Note that this listener should be
     * the one registered by MegaChatApi::openChatRoom.
     *
     * @param chatid MegaChatHandle that identifies the chat room
     * @param listener MegaChatRoomListener to be unregistered.
     */
    void closeChatRoom(MegaChatHandle chatid, MegaChatRoomListener *listener);

    /**
     * @brief This method should be called when we want to close a public chat preview
     *
     * It automatically disconnect to this chat, remove all internal data related, and make
     * a cache cleanup in order to clean all the related records.
     *
     * Additionally, MegaChatListener::onChatListItemUpdate will be called with an item
     * returning true for the type of change CHANGE_TYPE_PREVIEW_CLOSED
     *
     * @param chatid MegaChatHandle that identifies the chat room
     */
    void closeChatPreview(MegaChatHandle chatid);

    /**
     * @brief Initiates fetching more history of the specified chatroom.
     *
     * The loaded messages will be notified one by one through the MegaChatRoomListener
     * specified at MegaChatApi::openChatRoom (and through any other listener you may have
     * registered by calling MegaChatApi::addChatRoomListener).
     *
     * The corresponding callback is MegaChatRoomListener::onMessageLoaded.
     * 
     * Messages are always loaded and notified in strict order, from newest to oldest.
     *
     * @note The actual number of messages loaded can be less than \c count. One reason is
     * the history being shorter than requested, the other is due to internal protocol
     * messages that are not intended to be displayed to the user. Additionally, if the fetch
     * is local and there's no more history locally available, the number of messages could be
     * lower too (and the next call to MegaChatApi::loadMessages will fetch messages from server).
     *
     * @note \c count has a maximun value of 256. If user requests more than 256 messages,
     *  only 256 messages will returned if exits
     *
     * When there are no more history available from the reported source of messages
     * (local / remote), or when the requested \c count has been already loaded,
     * the callback MegaChatRoomListener::onMessageLoaded will be called with a NULL message.
     *
     * @param chatid MegaChatHandle that identifies the chat room
     * @param count The number of requested messages to load (Range 1 - 256)
     *
     * @return Return the source of the messages that is going to be fetched. The possible values are:
     *   - MegaChatApi::SOURCE_ERROR = -1: history has to be fetched from server, but we are not logged in yet
     *   - MegaChatApi::SOURCE_NONE = 0: there's no more history available (not even in the server)
     *   - MegaChatApi::SOURCE_LOCAL: messages will be fetched locally (RAM or DB)
     *   - MegaChatApi::SOURCE_REMOTE: messages will be requested to the server. Expect some delay
     *
     * The value MegaChatApi::SOURCE_REMOTE can be used to show a progress bar accordingly when network operation occurs.
     */
    int loadMessages(MegaChatHandle chatid, int count);

    /**
     * @brief Checks whether the app has already loaded the full history of the chatroom
     *
     * @param chatid MegaChatHandle that identifies the chat room
     *
     * @return True the whole history is already loaded (including old messages from server).
     */
    bool isFullHistoryLoaded(MegaChatHandle chatid);

    /**
     * @brief Returns the MegaChatMessage specified from the chat room.
     *
     * This function allows to retrieve only those messages that are been loaded, received and/or
     * sent (confirmed and not yet confirmed). For any other message, this function
     * will return NULL.
     *
     * You take the ownership of the returned value.
     *
     * @param chatid MegaChatHandle that identifies the chat room
     * @param msgid MegaChatHandle that identifies the message (msg id or a temporal id)
     * @return The MegaChatMessage object, or NULL if not found.
     */
    MegaChatMessage *getMessage(MegaChatHandle chatid, MegaChatHandle msgid);

    /**
     * @brief Returns the MegaChatMessage specified from the chat room stored in node history
     *
     * This function allows to retrieve only those messages that are in the node history
     *
     * You take the ownership of the returned value.
     *
     * @param chatid MegaChatHandle that identifies the chat room
     * @param msgid MegaChatHandle that identifies the message
     * @return The MegaChatMessage object, or NULL if not found.
     */
    MegaChatMessage *getMessageFromNodeHistory(MegaChatHandle chatid, MegaChatHandle msgid);

    /**
     * @brief Returns the MegaChatMessage specified from manual sending queue.
     *
     * The identifier of messages in manual sending status is notified when the
     * message is moved into that queue or while loading history. In both cases,
     * the callback MegaChatRoomListener::onMessageLoaded will be received with a
     * message object including the row id.
     *
     * You take the ownership of the returned value.
     *
     * @param chatid MegaChatHandle that identifies the chat room
     * @param rowid Manual sending queue id of the message
     * @return The MegaChatMessage object, or NULL if not found.
     */
    MegaChatMessage *getManualSendingMessage(MegaChatHandle chatid, MegaChatHandle rowid);

    /**
     * @brief Sends a new message to the specified chatroom
     *
     * The MegaChatMessage object returned by this function includes a message transaction id,
     * That id is not the definitive id, which will be assigned by the server. You can obtain the
     * temporal id with MegaChatMessage::getTempId
     *
     * When the server confirms the reception of the message, the MegaChatRoomListener::onMessageUpdate
     * is called, including the definitive id and the new status: MegaChatMessage::STATUS_SERVER_RECEIVED.
     * At this point, the app should refresh the message identified by the temporal id and move it to
     * the final position in the history, based on the reported index in the callback.
     *
     * If the message is rejected by the server, the message will keep its temporal id and will have its
     * a message id set to MEGACHAT_INVALID_HANDLE.
     *
     * After this function, MegaChatApi::sendStopTypingNotification has to be called. To notify other clients
     * that it isn't typing
     *
     * You take the ownership of the returned value.
     *
     * @note Any tailing carriage return and/or line feed ('\r' and '\n') will be removed.
     *
     * @param chatid MegaChatHandle that identifies the chat room
     * @param msg Content of the message
     *
     * @return MegaChatMessage that will be sent. The message id is not definitive, but temporal.
     */
    MegaChatMessage *sendMessage(MegaChatHandle chatid, const char* msg);

    /**
     * @brief Sends a new giphy to the specified chatroom
     *
     * The MegaChatMessage object returned by this function includes a message transaction id,
     * That id is not the definitive id, which will be assigned by the server. You can obtain the
     * temporal id with MegaChatMessage::getTempId
     *
     * When the server confirms the reception of the message, the MegaChatRoomListener::onMessageUpdate
     * is called, including the definitive id and the new status: MegaChatMessage::STATUS_SERVER_RECEIVED.
     * At this point, the app should refresh the message identified by the temporal id and move it to
     * the final position in the history, based on the reported index in the callback.
     *
     * If the message is rejected by the server, the message will keep its temporal id and will have its
     * a message id set to MEGACHAT_INVALID_HANDLE.
     *
     * You take the ownership of the returned value.
     *     
     *
     * @param chatid MegaChatHandle that identifies the chat room
     * @param srcMp4 Source location of the mp4
     * @param srcWebp Source location of the webp
     * @param sizeMp4 Size in bytes of the mp4
     * @param sizeWebp Size in bytes of the webp
     * @param width Width of the giphy
     * @param height Height of the giphy
     * @param title Title of the giphy
     *
     * @return MegaChatMessage that will be sent. The message id is not definitive, but temporal.
    */
    MegaChatMessage *sendGiphy(MegaChatHandle chatid, const char* srcMp4, const char* srcWebp, long long sizeMp4, long long sizeWebp, int width, int height, const char* title);

    /**
     * @brief Sends a contact or a group of contacts to the specified chatroom
     *
     * The MegaChatMessage object returned by this function includes a message transaction id,
     * That id is not the definitive id, which will be assigned by the server. You can obtain the
     * temporal id with MegaChatMessage::getTempId
     *
     * When the server confirms the reception of the message, the MegaChatRoomListener::onMessageUpdate
     * is called, including the definitive id and the new status: MegaChatMessage::STATUS_SERVER_RECEIVED.
     * At this point, the app should refresh the message identified by the temporal id and move it to
     * the final position in the history, based on the reported index in the callback.
     *
     * If the message is rejected by the server, the message will keep its temporal id and will have its
     * a message id set to MEGACHAT_INVALID_HANDLE.
     *
     * You take the ownership of the returned value.
     *
     * @param chatid MegaChatHandle that identifies the chat room
     * @param handles mega::MegaHandleList with contacts to be attached
     * @return MegaChatMessage that will be sent. The message id is not definitive, but temporal.
     */
    MegaChatMessage *attachContacts(MegaChatHandle chatid, mega::MegaHandleList* handles);

    /**
     * @brief Forward a message with attach contact
     *
     * The MegaChatMessage object returned by this function includes a message transaction id,
     * That id is not the definitive id, which will be assigned by the server. You can obtain the
     * temporal id with MegaChatMessage::getTempId
     *
     * When the server confirms the reception of the message, the MegaChatRoomListener::onMessageUpdate
     * is called, including the definitive id and the new status: MegaChatMessage::STATUS_SERVER_RECEIVED.
     * At this point, the app should refresh the message identified by the temporal id and move it to
     * the final position in the history, based on the reported index in the callback.
     *
     * If the message is rejected by the server, the message will keep its temporal id and will have its
     * a message id set to MEGACHAT_INVALID_HANDLE.
     *
     * You take the ownership of the returned value.
     *
     * @param sourceChatid MegaChatHandle that identifies the chat room where the source message is
     * @param msgid MegaChatHandle that identifies the message that is going to be forwarded
     * @param targetChatId MegaChatHandle that identifies the chat room where the message is going to be forwarded
     * @return MegaChatMessage that will be sent. The message id is not definitive, but temporal.
     */
    MegaChatMessage *forwardContact(MegaChatHandle sourceChatid, MegaChatHandle msgid, MegaChatHandle targetChatId);

    /**
     * @brief Sends a node or a group of nodes to the specified chatroom
     *
     * In contrast to other functions to send messages, such as
     * MegaChatApi::sendMessage or MegaChatApi::attachContacts, this function
     * is asynchronous and does not return a MegaChatMessage directly. Instead, the
     * MegaChatMessage can be obtained as a result of the corresponding MegaChatRequest.
     *
     * The associated request type with this request is MegaChatRequest::TYPE_ATTACH_NODE_MESSAGE
     * Valid data in the MegaChatRequest object received on callbacks:
     * - MegaChatRequest::getChatHandle - Returns the chat identifier
     * - MegaChatRequest::getNodeList - Returns the list of nodes
     * - MegaChatRequest::getParamType - Returns 0 (to identify the attachment as regular attachment message)
     *
     * Valid data in the MegaChatRequest object received in onRequestFinish when the error code
     * is MegaError::ERROR_OK:
     * - MegaChatRequest::getMegaChatMessage - Returns the message that has been sent
     *
     * When the server confirms the reception of the message, the MegaChatRoomListener::onMessageUpdate
     * is called, including the definitive id and the new status: MegaChatMessage::STATUS_SERVER_RECEIVED.
     * At this point, the app should refresh the message identified by the temporal id and move it to
     * the final position in the history, based on the reported index in the callback.
     *
     * If the message is rejected by the server, the message will keep its temporal id and will have its
     * a message id set to MEGACHAT_INVALID_HANDLE.
     *
     * @deprecated This function must NOT be used in new developments. It will eventually become obsolete.
     *
     * @param chatid MegaChatHandle that identifies the chat room
     * @param nodes Array of nodes that the user want to attach
     * @param listener MegaChatRequestListener to track this request
     */
     void attachNodes(MegaChatHandle chatid, mega::MegaNodeList *nodes, MegaChatRequestListener *listener = NULL);

    /**
     * @brief Share a geolocation in the specified chatroom
     *
     * The MegaChatMessage object returned by this function includes a message transaction id,
     * That id is not the definitive id, which will be assigned by the server. You can obtain the
     * temporal id with MegaChatMessage::getTempId
     *
     * When the server confirms the reception of the message, the MegaChatRoomListener::onMessageUpdate
     * is called, including the definitive id and the new status: MegaChatMessage::STATUS_SERVER_RECEIVED.
     * At this point, the app should refresh the message identified by the temporal id and move it to
     * the final position in the history, based on the reported index in the callback.
     *
     * If the message is rejected by the server, the message will keep its temporal id and will have its
     * a message id set to MEGACHAT_INVALID_HANDLE.
     *
     * You take the ownership of the returned value.
     *
     * @param chatid MegaChatHandle that identifies the chat room
     * @param longitude from shared geolocation
     * @param latitude from shared geolocation
     * @param img Preview as a byte array encoded in Base64URL. It can be NULL
     * @return MegaChatMessage that will be sent. The message id is not definitive, but temporal.
     */
     MegaChatMessage *sendGeolocation(MegaChatHandle chatid, float longitude, float latitude, const char *img = NULL);

     /**
      * @brief Edit a geolocation message
      *
      * Message's edits are only allowed during a short timeframe, usually 1 hour.
      * Message's deletions are equivalent to message's edits, but with empty content.
      *
      * There is only one pending edit for not-yet confirmed edits. Therefore, this function will
      * discard previous edits that haven't been notified via MegaChatRoomListener::onMessageUpdate
      * where the message has MegaChatMessage::hasChanged(MegaChatMessage::CHANGE_TYPE_CONTENT).
      *
      * If the edit is rejected because the original message is too old, this function return NULL.
      *
      * When an already delivered message (MegaChatMessage::STATUS_DELIVERED) is edited, the status
      * of the message will change from STATUS_SENDING directly to STATUS_DELIVERED again, without
      * the transition through STATUS_SERVER_RECEIVED. In other words, the protocol doesn't allow
      * to know when an edit has been delivered to the target user, but only when the edit has been
      * received by the server, so for convenience the status of the original message is kept.
      * @note if MegaChatApi::isMessageReceptionConfirmationActive returns false, messages may never
      * reach the status delivered, since the target user will not send the required acknowledge to the
      * server upon reception.
      *
      * After this function, MegaChatApi::sendStopTypingNotification has to be called. To notify other clients
      * that it isn't typing
      *
      * You take the ownership of the returned value.
      *
      * @param chatid MegaChatHandle that identifies the chat room
      * @param msgid MegaChatHandle that identifies the message
      * @param longitude from shared geolocation
      * @param latitude from shared geolocation
      * @param img Preview as a byte array encoded in Base64URL. It can be NULL
      * @return MegaChatMessage that will be sent. The message id is not definitive, but temporal.
      */
      MegaChatMessage *editGeolocation(MegaChatHandle chatid, MegaChatHandle msgid, float longitude, float latitude, const char *img = NULL);

    /**
     * @brief Revoke the access to a node in the specified chatroom
     *
     * In contrast to other functions to send messages, such as
     * MegaChatApi::sendMessage or MegaChatApi::attachContacts, this function
     * is asynchronous and does not return a MegaChatMessage directly. Instead, the
     * MegaChatMessage can be obtained as a result of the corresponding MegaChatRequest.
     *
     * The associated request type with this request is MegaChatRequest::TYPE_REVOKE_NODE_MESSAGE
     * Valid data in the MegaChatRequest object received on callbacks:
     * - MegaChatRequest::getChatHandle - Returns the chat identifier
     * - MegaChatRequest::geUserHandle - Returns the handle of the node
     *
     * Valid data in the MegaChatRequest object received in onRequestFinish when the error code
     * is MegaError::ERROR_OK:
     * - MegaChatRequest::getMegaChatMessage - Returns the message that has been sent
     *
     * When the server confirms the reception of the message, the MegaChatRoomListener::onMessageUpdate
     * is called, including the definitive id and the new status: MegaChatMessage::STATUS_SERVER_RECEIVED.
     * At this point, the app should refresh the message identified by the temporal id and move it to
     * the final position in the history, based on the reported index in the callback.
     *
     * If the message is rejected by the server, the message will keep its temporal id and will have its
     * a message id set to MEGACHAT_INVALID_HANDLE.
     *
     * @deprecated This function must NOT be used in new developments. It will eventually become obsolete.
     *
     * @param chatid MegaChatHandle that identifies the chat room
     * @param nodeHandle MegaChatHandle that identifies the node to revoke access to
     * @param listener MegaChatRequestListener to track this request
     */
    void revokeAttachment(MegaChatHandle chatid, MegaChatHandle nodeHandle, MegaChatRequestListener *listener = NULL);

    /**
     * @brief Sends a node to the specified chatroom
     *
     * The attachment message includes information about the node, so the receiver can download
     * or import the node.
     *
     * In contrast to other functions to send messages, such as
     * MegaChatApi::sendMessage or MegaChatApi::attachContacts, this function
     * is asynchronous and does not return a MegaChatMessage directly. Instead, the
     * MegaChatMessage can be obtained as a result of the corresponding MegaChatRequest.
     *
     * The associated request type with this request is MegaChatRequest::TYPE_ATTACH_NODE_MESSAGE
     * Valid data in the MegaChatRequest object received on callbacks:
     * - MegaChatRequest::getChatHandle - Returns the chat identifier
     * - MegaChatRequest::getUserHandle - Returns the handle of the node
     * - MegaChatRequest::getParamType - Returns 0 (to identify the attachment as regular attachment message)
     *
     * Valid data in the MegaChatRequest object received in onRequestFinish when the error code
     * is MegaError::ERROR_OK:
     * - MegaChatRequest::getMegaChatMessage - Returns the message that has been sent
     *
     * When the server confirms the reception of the message, the MegaChatRoomListener::onMessageUpdate
     * is called, including the definitive id and the new status: MegaChatMessage::STATUS_SERVER_RECEIVED.
     * At this point, the app should refresh the message identified by the temporal id and move it to
     * the final position in the history, based on the reported index in the callback.
     *
     * If the message is rejected by the server, the message will keep its temporal id and will have its
     * a message id set to MEGACHAT_INVALID_HANDLE.
     *
     * On the onRequestFinish error, the error code associated to the MegaChatError can be:
     * - MegaChatError::ERROR_NOENT - If the chatroom, the node or the target user don't exists
     * - MegaChatError::ERROR_ACCESS - If the target user is the same as caller
     * - MegaChatError::ERROR_ACCESS - If the target user is anonymous but the chat room is in private mode
     * - MegaChatError::ERROR_ACCESS - If caller is not an operator or the target user is not a chat member
     *
     * @param chatid MegaChatHandle that identifies the chat room
     * @param nodehandle Handle of the node that the user wants to attach
     * @param listener MegaChatRequestListener to track this request
     */
     void attachNode(MegaChatHandle chatid, MegaChatHandle nodehandle, MegaChatRequestListener *listener = NULL);

    /**
     * @brief Sends a node that contains a voice message to the specified chatroom
     *
     * The voice clip message includes information about the node, so the receiver can reproduce it online.
     *
     * In contrast to other functions to send messages, such as MegaChatApi::sendMessage or
     * MegaChatApi::attachContacts, this function is asynchronous and does not return a MegaChatMessage
     * directly. Instead, the MegaChatMessage can be obtained as a result of the corresponding MegaChatRequest.
     *
     * The associated request type with this request is MegaChatRequest::TYPE_ATTACH_NODE_MESSAGE
     * Valid data in the MegaChatRequest object received on callbacks:
     * - MegaChatRequest::getChatHandle - Returns the chat identifier
     * - MegaChatRequest::getUserHandle - Returns the handle of the node
     * - MegaChatRequest::getParamType - Returns 1 (to identify the attachment as a voice message)
     *
     * Valid data in the MegaChatRequest object received in onRequestFinish when the error code
     * is MegaError::ERROR_OK:
     * - MegaChatRequest::getMegaChatMessage - Returns the message that has been sent
     *
     * When the server confirms the reception of the message, the MegaChatRoomListener::onMessageUpdate
     * is called, including the definitive id and the new status: MegaChatMessage::STATUS_SERVER_RECEIVED.
     * At this point, the app should refresh the message identified by the temporal id and move it to
     * the final position in the history, based on the reported index in the callback.
     *
     * If the message is rejected by the server, the message will keep its temporal id and will have its
     * a message id set to MEGACHAT_INVALID_HANDLE.
     *
     * @param chatid MegaChatHandle that identifies the chat room
     * @param nodehandle Handle of the node that the user wants to attach
     * @param listener MegaChatRequestListener to track this request
    */
    void attachVoiceMessage(MegaChatHandle chatid, MegaChatHandle nodehandle, MegaChatRequestListener *listener = NULL);

    /**
     * @brief Revoke the access to a node granted by an attachment message
     *
     * The attachment message will be deleted as any other message. Therefore,
     *
     * The revoke is actually a deletion of the former message. Hence, the behavior is the
     * same than a regular deletion.
     * @see MegaChatApi::editMessage or MegaChatApi::deleteMessage for more information.
     *
     * If the revoke is rejected because the attachment message is too old, or if the message is
     * not an attachment message, this function returns NULL.
     *
     * You take the ownership of the returned value.
     *
     * @param chatid MegaChatHandle that identifies the chat room
     * @param msgid MegaChatHandle that identifies the message
     *
     * @return MegaChatMessage that will be modified. NULL if the message cannot be edited (too old)
     */
     MegaChatMessage *revokeAttachmentMessage(MegaChatHandle chatid, MegaChatHandle msgid);

    /** Returns whether the logged in user has been granted access to the node
     *
     * Access to attached nodes received in chatrooms is granted when the message
     * is sent, but it can be revoked afterwards.
     *
     * This convenience method allows to check if you still have access to a node
     * or it was revoked. Usually, apps will show the attachment differently when
     * access has been revoked.
     *
     * @note The returned value will be valid only for nodes attached to messages
     * already loaded in an opened chatroom. The list of revoked nodes is updated
     * accordingly while the chatroom is open, based on new messages received.
     *
     * @deprecated This function must NOT be used in new developments. It will eventually become obsolete.
     *
     * @param chatid MegaChatHandle that identifies the chat room
     * @param nodeHandle MegaChatHandle that identifies the node to check its access
     *
     * @return True if the user has access to the node in this chat.
     */
    bool isRevoked(MegaChatHandle chatid, MegaChatHandle nodeHandle) const;

    /**
     * @brief Edits an existing message
     *
     * Message's edits are only allowed during a short timeframe, usually 1 hour.
     * Message's deletions are equivalent to message's edits, but with empty content.
     *
     * There is only one pending edit for not-yet confirmed edits. Therefore, this function will
     * discard previous edits that haven't been notified via MegaChatRoomListener::onMessageUpdate
     * where the message has MegaChatMessage::hasChanged(MegaChatMessage::CHANGE_TYPE_CONTENT).
     *
     * If the edit is rejected because the original message is too old, this function return NULL.
     *
     * When an already delivered message (MegaChatMessage::STATUS_DELIVERED) is edited, the status 
     * of the message will change from STATUS_SENDING directly to STATUS_DELIVERED again, without
     * the transition through STATUS_SERVER_RECEIVED. In other words, the protocol doesn't allow
     * to know when an edit has been delivered to the target user, but only when the edit has been
     * received by the server, so for convenience the status of the original message is kept.
     * @note if MegaChatApi::isMessageReceptionConfirmationActive returns false, messages may never
     * reach the status delivered, since the target user will not send the required acknowledge to the
     * server upon reception.
     *
     * After this function, MegaChatApi::sendStopTypingNotification has to be called. To notify other clients
     * that it isn't typing
     * 
     * You take the ownership of the returned value.
     *
     * @param chatid MegaChatHandle that identifies the chat room
     * @param msgid MegaChatHandle that identifies the message
     * @param msg New content of the message
     *
     * @return MegaChatMessage that will be modified. NULL if the message cannot be edited (too old)
     */
    MegaChatMessage *editMessage(MegaChatHandle chatid, MegaChatHandle msgid, const char* msg);

    /**
     * @brief Deletes an existing message
     *
     * @note Message's deletions are equivalent to message's edits, but with empty content.
     * @see \c MegaChatapi::editMessage for more information.
     *
     * You take the ownership of the returned value.
     *
     * @param chatid MegaChatHandle that identifies the chat room
     * @param msgid MegaChatHandle that identifies the message
     *
     * @return MegaChatMessage that will be deleted. NULL if the message cannot be deleted (too old)
     */
    MegaChatMessage *deleteMessage(MegaChatHandle chatid, MegaChatHandle msgid);

    /**
     * @brief Remove an existing rich-link metadata
     *
     * This function will remove the metadata associated to the URL in the content of the message.
     * The message will be edited and will be converted back to the MegaChatMessage::TYPE_NORMAL.
     *
     * @param chatid MegaChatHandle that identifies the chat room
     * @param msgid MegaChatHandle that identifies the message
     *
     * @return MegaChatMessage that will be modified. NULL if the message cannot be edited (too old, not rich-link...)
     */
    MegaChatMessage *removeRichLink(MegaChatHandle chatid, MegaChatHandle msgid);

    /**
     * @brief Sets the last-seen-by-us pointer to the specified message
     *
     * The last-seen-by-us pointer is persisted in the account, so every client will
     * be aware of the last-seen message.
     *
     * @param chatid MegaChatHandle that identifies the chat room
     * @param msgid MegaChatHandle that identifies the message
     *
     * @return False if the \c chatid is invalid or the message is older
     * than last-seen-by-us message. True if success.
     */
    bool setMessageSeen(MegaChatHandle chatid, MegaChatHandle msgid);

    /**
     * @brief Returns the last-seen-by-us message
     *
     * @param chatid MegaChatHandle that identifies the chat room
     *
     * @return The last-seen-by-us MegaChatMessage, or NULL if \c chatid is invalid or
     * last message seen is not loaded in memory.
     */
    MegaChatMessage *getLastMessageSeen(MegaChatHandle chatid);

    /**
     * @brief Returns message id of the last-seen-by-us message
     *
     * @param chatid MegaChatHandle that identifies the chat room
     *
     * @return Message id for the last-seen-by-us, or invalid handle if \c chatid is invalid or
     * the user has not seen any message in that chat
     */
    MegaChatHandle getLastMessageSeenId(MegaChatHandle chatid);

    /**
     * @brief Removes the unsent message from the queue
     *
     * Messages with status MegaChatMessage::STATUS_SENDING_MANUAL should be
     * removed from the manual send queue after user discards them or resends them.
     *
     * The identifier of messages in manual sending status is notified when the
     * message is moved into that queue or while loading history. In both cases,
     * the callback MegaChatRoomListener::onMessageLoaded will be received with a
     * message object including the row id.
     *
     * @param chatid MegaChatHandle that identifies the chat room
     * @param rowId Manual sending queue id of the message
     */
    void removeUnsentMessage(MegaChatHandle chatid, MegaChatHandle rowId);

    /**
     * @brief Send a notification to the chatroom that the user is typing
     *
     * Other peers in the chatroom will receive a notification via
     * \c MegaChatRoomListener::onChatRoomUpdate with the change type
     * \c MegaChatRoom::CHANGE_TYPE_USER_TYPING. \see MegaChatRoom::getUserTyping.
     *
     * The associated request type with this request is MegaChatRequest::TYPE_SEND_TYPING_NOTIF
     * Valid data in the MegaChatRequest object received on callbacks:
     * - MegaChatRequest::getChatHandle - Returns the chat identifier
     *
     * @param chatid MegaChatHandle that identifies the chat room
     * @param listener MegaChatRequestListener to track this request
     */
    void sendTypingNotification(MegaChatHandle chatid, MegaChatRequestListener *listener = NULL);

    /**
     * @brief Send a notification to the chatroom that the user has stopped typing
     *
     * This method has to be called when the text edit label is cleared
     *
     * Other peers in the chatroom will receive a notification via
     * \c MegaChatRoomListener::onChatRoomUpdate with the change type
     * \c MegaChatRoom::CHANGE_TYPE_USER_STOP_TYPING. \see MegaChatRoom::getUserTyping.
     *
     * The associated request type with this request is MegaChatRequest::TYPE_SEND_TYPING_NOTIF
     * Valid data in the MegaChatRequest object received on callbacks:
     * - MegaChatRequest::getChatHandle - Returns the chat identifier
     *
     * @param chatid MegaChatHandle that identifies the chat room
     * @param listener MegaChatRequestListener to track this request
     */
    void sendStopTypingNotification(MegaChatHandle chatid, MegaChatRequestListener *listener = NULL);

    /**
     * @brief Returns whether reception of messages is acknowledged
     *
     * In case this function returns true, an acknowledgement will be sent for each
     * received message, so the sender will eventually know the message is received.
     *
     * In case this function returns false, the acknowledgement is not sent and, in
     * consequence, messages at the sender-side will not reach the status MegaChatMessage::STATUS_DELIVERED.
     *
     * @note This feature is only available for 1on1 chatrooms.
     *
     * @return True if received messages are acknowledged. False if they are not.
     */
    bool isMessageReceptionConfirmationActive() const;

    /**
     * @brief Saves the current state
     *
     * The DB cache works with transactions. In order to prevent losing recent changes when the app
     * dies abruptly (usual case in mobile apps), it is recommended to call this method, so the
     * transaction is committed.
     *
     * This method should be called ONLY when the app is prone to be killed, whether by the user or the
     * operative system. Otherwise, transactions are committed regularly.
     *
     * In case disk I/O error, this function could result in the init state changing to
     * MegaChatApi::INIT_ERROR.
     */
    void saveCurrentState();

    /**
     * @brief Notify MEGAchat a push has been received (in Android)
     *
     * This method should be called when the Android app receives a push notification.
     * As result, MEGAchat will retrieve from server the latest changes in the history
     * for every chatroom and will provide to the app the list of unread messages that
     * are suitable to create OS notifications.
     *
     * The associated request type with this request is MegaChatRequest::TYPE_PUSH_RECEIVED
     * Valid data in the MegaChatRequest object received on callbacks:
     * - MegaChatRequest::getFlag - Return if the push should beep (loud) or not (silent)
     * - MegaChatRequest::getChatHandle - Return MEGACHAT_INVALID_HANDLE
     * - MegaChatRequest::getParamType - Return 0
     *
     * Valid data in the MegaChatRequest object received in onRequestFinish when the error code
     * is MegaError::ERROR_OK:
     * - MegaChatRequest::getMegaHandleList- Returns the list of chatids of chats with messages to notify
     * - MegaChatRequest::getMegaHandleListByChat- Returns the list of msgids to notify for a given chat
     *
     * You can get the MegaChatMessage object by using the function \c MegaChatApi::getMessage
     *
     * @note A maximum of 6 messages per chat is returned by this function, regardless there might be
     * more unread messages. This function only searchs among local messages known by client (already loaded
     * from server and loaded in RAM). At least 32 messages are loaded in RAM for each chat.
     *
     * @param beep True if push should generate a beep, false if it shouldn't.
     * @param listener MegaChatRequestListener to track this request
     */
    void pushReceived(bool beep, MegaChatRequestListener *listener = NULL);

    /**
     * @brief Notify MEGAchat a push has been received (in iOS)
     *
     * This method should be called when the iOS app receives a push notification.
     * As result, MEGAchat will retrieve from server the latest changes in the history
     * for one specific chatroom or for every chatroom.
     *
     * The associated request type with this request is MegaChatRequest::TYPE_PUSH_RECEIVED
     * Valid data in the MegaChatRequest object received on callbacks:
     * - MegaChatRequest::getFlag - Return if the push should beep (loud) or not (silent)
     * - MegaChatRequest::getChatHandle - Return the chatid to check for updates
     * - MegaChatRequest::getParamType - Return 1
     *
     * On the onRequestFinish error, the error code associated to the MegaChatError can be:
     * - MegaChatError::ERROR_NOENT - If the chatroom does not does not exist.
     * - MegaChatError::ERROR_ACCESS - If the chatroom is archived (no notification should be generated).
     *
     * @param beep True if push should generate a beep, false if it shouldn't.
     * @param chatid MegaChatHandle that identifies the chat room, or MEGACHAT_INVALID_HANDLE for all chats
     * @param listener MegaChatRequestListener to track this request
     */
    void pushReceived(bool beep, MegaChatHandle chatid, MegaChatRequestListener *listener = NULL);


#ifndef KARERE_DISABLE_WEBRTC
    // Video device management

    /**
     * @brief Returns a list with the names of available video devices available
     *
     * If no device is found, it returns an empty list.
     * You take the ownership of the returned value
     *
     * @return Names of the available video devices
     */
    mega::MegaStringList *getChatVideoInDevices();

    /**
     * @brief Select the video device to be used in calls
     *
     * Video device identifiers are obtained with function MegaChatApi::getChatVideoInDevices
     *
     * The associated request type with this request is MegaChatRequest::TYPE_CHANGE_VIDEO_STREAM
     * Valid data in the MegaChatRequest object received on callbacks:
     * - MegaChatRequest::getText - Returns the device
     *
     * @param device Identifier of device to be selected
     * @param listener MegaChatRequestListener to track this request
     */
    void setChatVideoInDevice(const char *device, MegaChatRequestListener *listener = NULL);

    /**
     * @brief Returns the video selected device name
     *
     * You take the ownership of the returned value
     *
     * @return Device selected name
     */
    char *getVideoDeviceSelected();

    // Call management
    /**
     * @brief Starts a call in a chat room
     *
     * @note Call started will have waiting room enabled or not, depending on the value of waiting room flag for the chat room.
     * Check MegaChatRoom::isWaitingRoom().
     *
     * As we have commented above, if waiting room flag is enabled for chat room, call will have waiting room feature enabled.
     * - If call is ringing, all participants that answers the call, will bypass the waiting room.
     * - If call has stopped ringing, or call was started with notRinging param true, all participants will be redirected to waiting room,
     *   as soon as they answer the call
     *
     * The associated request type with this request is MegaChatRequest::TYPE_START_CHAT_CALL
     * Valid data in the MegaChatRequest object received on callbacks:
     * - MegaChatRequest::getChatHandle - Returns the chat identifier
     * - MegaChatRequest::getFlag - Returns value of param \c enableVideo
     * - MegaChatRequest::getParamType - Returns value of param \c enableAudio
     * - MegaChatRequest::getNumber() - Returns 1 indicating that call rings for the rest of participants, otherwise returns 0
     *
     * Valid data in the MegaChatRequest object received in onRequestFinish when the error code
     * is MegaError::ERROR_OK:
     * - MegaChatRequest::getFlag - Returns effective video flag (see note)
     *
     * The request will fail with MegaChatError::ERROR_ARGS
     * - If maximum value for simultaneous input video tracks is invalid. Check MegaChatApi::getCurrentInputVideoTracksLimit()
     *
     * The request will fail with MegaChatError::ERROR_ACCESS
     *  - if our own privilege is different than MegaChatPeerList::PRIV_STANDARD or MegaChatPeerList::PRIV_MODERATOR.
     *  - if peer of a 1on1 chatroom it's a non visible contact
     *  - if this function is called without being already connected to chatd.
     *  - if the chatroom is in preview mode.
     *  - if our own privilege is not MegaChatPeerList::PRIV_MODERATOR and the chatroom has waiting room option enabled.
     *
     * The request will fail with MegaChatError::ERROR_TOOMANY when there are too many participants
     * in the call and we can't join to it, or when the chat is public and there are too many participants
     * to start the call.
     *
     * The request will fail with MegaChatError::ERROR_EXISTS
     * - if there is a previous attempt still in progress (the call doesn't exist yet)
     * - if there is already another attempt to start a call for this chat, and call already exists but we don't participate
     * - if the call already exists and we already participate
     * In case that call already exists MegaChatRequest::getUserHandle will return its callid.
     *
     * The request will fail with MegaChatError::ERROR_NOENT
     * - if the chatroom doesn't exists.
     *
     * @note If the call has reached the maximum number of videos supported, the video-flag automatically be disabled.
     * @see MegaChatApi::getMaxSupportedVideoCallParticipants
     *
     * To receive call notifications, the app needs to register MegaChatCallListener.
     *
     * @param chatid MegaChatHandle that identifies the chat room
     * @param enableVideo True for audio-video call, false for audio call
     * @param enableAudio True for starting a call with audio (mute disabled)
     * @param notRinging if true call won't ring for participants when it's started
     * @param listener MegaChatRequestListener to track this request
     */
    void startCallInChat(const MegaChatHandle chatid, const bool enableVideo, const bool enableAudio, const bool notRinging, MegaChatRequestListener *listener = NULL);

    /**
     * @brief Start a call in a chat room
     *
     * @note This method is not valid for chatrooms with waiting room option enabled, use MegaChatApi::startMeetingInWaitingRoomChat instead.
     * Use MegaChatRoom::isWaitingRoom() to check if that option is enabled or not.
     *
     * The associated request type with this request is MegaChatRequest::TYPE_START_CHAT_CALL
     * Valid data in the MegaChatRequest object received on callbacks:
     * - MegaChatRequest::getChatHandle - Returns the chat identifier
     * - MegaChatRequest::getFlag - Returns value of param \c enableVideo
     * - MegaChatRequest::getParamType - Returns value of param \c enableAudio
     * - MegaChatRequest::getPrivilege() - Returns 0 indicating that we want to start a call in a chatroom with waiting room disabled
     *
     * Valid data in the MegaChatRequest object received in onRequestFinish when the error code
     * is MegaError::ERROR_OK:
     * - MegaChatRequest::getFlag - Returns effective video flag (see note)
     *
     * The request will fail with MegaChatError::ERROR_ARGS
     * - If maximum value for simultaneous input video tracks is invalid. Check MegaChatApi::getCurrentInputVideoTracksLimit()
     *
     * The request will fail with MegaChatError::ERROR_ARGS
     * - If MegaChatRoom::isSpeakRequest() returns true, enableAudio param is also true, and we don't have moderator role in the call.
     *
     * The request will fail with MegaChatError::ERROR_ACCESS
     *  - if our own privilege is different than MegaChatPeerList::PRIV_STANDARD or MegaChatPeerList::PRIV_MODERATOR.
     *  - if peer of a 1on1 chatroom it's a non visible contact
     *  - if this function is called without being already connected to chatd.
     *  - if the chatroom is in preview mode.
     *  - if our own privilege is not MegaChatPeerList::PRIV_MODERATOR and the chatroom has waiting room option enabled.
     *
     * The request will fail with MegaChatError::ERROR_TOOMANY when there are too many participants
     * in the call and we can't join to it, or when the chat is public and there are too many participants
     * to start the call.
     *
     * The request will fail with MegaChatError::ERROR_EXISTS
     * - if there is a previous attempt still in progress (the call doesn't exist yet)
     * - if there is already another attempt to start a call for this chat, and call already exists but we don't participate
     * - if the call already exists and we already participate
     * In case that call already exists MegaChatRequest::getUserHandle will return its callid.
     *
     * The request will fail with MegaChatError::ERROR_NOENT
     * - if the chatroom doesn't exists.
     *
     * @note If the call has reached the maximum number of videos supported, the video-flag automatically be disabled.
     * @see MegaChatApi::getMaxSupportedVideoCallParticipants
     *
     * To receive call notifications, the app needs to register MegaChatCallListener.
     *
     * @deprecated This function must NOT be used in new developments. It will eventually become obsolete.
     * Use the other MegaChatApi::startCallInChat instead.
     *
     * @param chatid MegaChatHandle that identifies the chat room
     * @param enableVideo True for audio-video call, false for audio call
     * @param enableAudio True for starting a call with audio (mute disabled)
     * @param listener MegaChatRequestListener to track this request
     */
    void startChatCall(MegaChatHandle chatid, bool enableVideo, bool enableAudio, MegaChatRequestListener *listener = NULL);

    /**
     * @brief Start a call in a chatroom without ringing the participants (just for scheduled meeting context)
     *
     * When a scheduled meeting exists for a chatroom, and a call is started in that scheduled meeting context, it won't
     * ring the participants.
     *
     * @note This method is not valid for chatrooms with waiting room option enabled, use MegaChatApi::startMeetingInWaitingRoomChat instead.
     * Use MegaChatRoom::isWaitingRoom() to check if that option is enabled or not.
     *
     * The associated request type with this request is MegaChatRequest::TYPE_START_CHAT_CALL
     * Valid data in the MegaChatRequest object received on callbacks:
     * - MegaChatRequest::getChatHandle - Returns the chat identifier
     * - MegaChatRequest::getFlag - Returns value of param \c enableVideo
     * - MegaChatRequest::getParamType - Returns value of param \c enableAudio
     * - MegaChatRequest::getUserHandle() - Returns the scheduled meeting id;
     * - MegaChatRequest::getPrivilege() - Returns 0 indicating that we want to start a call in a chatroom with waiting room disabled
     *
     * Valid data in the MegaChatRequest object received in onRequestFinish when the error code
     * is MegaError::ERROR_OK:
     * - MegaChatRequest::getFlag - Returns effective video flag (see note)
     *
     * The request will fail with MegaChatError::ERROR_ARGS
     * - If maximum value for simultaneous input video tracks is invalid. Check MegaChatApi::getCurrentInputVideoTracksLimit()
     *
     * The request will fail with MegaChatError::ERROR_ACCESS
     *  - if our own privilege is different than MegaChatPeerList::PRIV_STANDARD or MegaChatPeerList::PRIV_MODERATOR.
     *  - if peer of a 1on1 chatroom it's a non visible contact
     *  - if this function is called without being already connected to chatd.
     *  - if the chatroom is in preview mode.
     *  - if our own privilege is not MegaChatPeerList::PRIV_MODERATOR and the chatroom has waiting room option enabled.
     *
     * The request will fail with MegaChatError::ERROR_TOOMANY when there are too many participants
     * in the call and we can't join to it, or when the chat is public and there are too many participants
     * to start the call.
     *
     * The request will fail with MegaChatError::ERROR_EXISTS
     * - if there is a previous attempt still in progress (the call doesn't exist yet)
     * - if there is already another attempt to start a call for this chat, and call already exists but we don't participate
     * - if the call already exists and we already participate
     * In case that call already exists MegaChatRequest::getUserHandle will return its callid.
     *
     * The request will fail with MegaChatError::ERROR_NOENT
     * - if the chatroom doesn't exists.
     * - if the scheduled meeting doesn't exists
     *
<<<<<<< HEAD
=======
     * The request will fail with MegaChatError::ERROR_ARGS
     * - if chatroom has waiting room option enabled
     *
     * The request will fail with MegaChatError::ERROR_ARGS
     * - If MegaChatRoom::isSpeakRequest() returns true, enableAudio param is also true, and we don't have moderator role in the call.
     *
>>>>>>> 709a661c
     * @note If the call has reached the maximum number of videos supported, the video-flag automatically be disabled.
     * @see MegaChatApi::getMaxSupportedVideoCallParticipants
     *
     * To receive call notifications, the app needs to register MegaChatCallListener.
     *
     * @deprecated This function must NOT be used in new developments. It will eventually become obsolete.
     * Use the other MegaChatApi::startCallInChat instead.
     *
     * @param chatid MegaChatHandle that identifies the chat room
     * @param schedId MegaChatHandle scheduled meeting id that identifies the scheduled meeting context in which we will start the call
     * @param enableVideo True for audio-video call, false for audio call
     * @param enableAudio True for starting a call with audio (mute disabled)
     * @param listener MegaChatRequestListener to track this request
     */
    void startChatCallNoRinging(MegaChatHandle chatid, MegaChatHandle schedId, bool enableVideo, bool enableAudio, MegaChatRequestListener* listener = NULL);

    /**
     * @brief Ring a user in chatroom with an ongoing call that they didn't pick up
     *
     * When a call is started and one user doesn't pick it up, ringing stops for that user/participant after a given time.
     * This function can be used to force another ringing event at said user/participant.
     *
     * The associated request type with this request is MegaChatRequest::TYPE_RING_INDIVIDUAL_IN_CALL
     * Valid data in the MegaChatRequest object received on callbacks:
     * - MegaChatRequest::getChatHandle - Returns the chat identifier
     * - MegaChatRequest::getUserHandle() - Returns the user's id to ring again
     *
     * Valid data in the MegaChatRequest object received in onRequestFinish when the error code
     * is MegaError::ERROR_OK:
     *
     * The request will fail with MegaChatError::ERROR_ARGS
     * - if chat id provided as param is invalid
     * - if user id to ring again provided as param is invalid
     *
     * The request will fail with MegaChatError::ERROR_NOENT
     * - if the chatroom doesn't exists.
     * - if an ongoing call cannot be found for the chat id provided as a param
     *
     * To receive call notifications, the app needs to register MegaChatCallListener.
     *
     * @param chatId MegaChatHandle that identifies the chat room
     * @param userId MegaChatHandle that identifies the user to ring again
     * @param ringTimeout timeout in seconds (greater than 0) for the call to stop ringing
     * @param listener MegaChatRequestListener to track this request
     */
    void ringIndividualInACall(const MegaChatHandle chatId, const MegaChatHandle userId, const int ringTimeout, MegaChatRequestListener* listener = NULL);

    /**
     * @brief Answer a call received in a chat room
     *
     * The associated request type with this request is MegaChatRequest::TYPE_ANSWER_CHAT_CALL
     * Valid data in the MegaChatRequest object received on callbacks:
     * - MegaChatRequest::getChatHandle - Returns the chat identifier
     * - MegaChatRequest::getFlag - Returns value of param \c enableVideo
     * - MegaChatRequest::getParamType - Returns value of param \c enableAudio
     *
     * Valid data in the MegaChatRequest object received in onRequestFinish when the error code
     * is MegaError::ERROR_OK:
     * - MegaChatRequest::getFlag - Returns effective video flag (see note)
     *
     * The request will fail with MegaChatError::ERROR_ARGS
     * - If maximum value for simultaneous input video tracks is invalid. Check MegaChatApi::getCurrentInputVideoTracksLimit()
     *
     * The request will fail with MegaChatError::ERROR_ARGS
     * - If MegaChatRoom::isSpeakRequest() returns true, enableAudio param is also true, and we don't have moderator role in the call.
     *
     * The request will fail with MegaChatError::ERROR_ACCESS when this function is
     * called without being already connected to chatd.
     *
     * The request will fail with MegaChatError::ERROR_ACCESS if the chatroom has waiting room option enabled.
     *
     * The request will fail with MegaChatError::ERROR_TOOMANY when there are too many participants
     * in the call and we can't join to it, or when the chat is public and there are too many participants
     * to start the call.
     *
     * The request will fail with MegaChatError::ERROR_EXISTS if there is already another attempt to answer a call
     * for this chat in progress.
     *
     * @note If the call has reached the maximum number of videos supported, the video-flag automatically be disabled.
     * @see MegaChatApi::getMaxSupportedVideoCallParticipants
     *
     * To receive call notifications, the app needs to register MegaChatCallListener.
     *
     * @param chatid MegaChatHandle that identifies the chat room
     * @param enableVideo True for audio-video call, false for audio call
     * @param enableAudio True for answering a call with audio (mute disabled)
     * @param listener MegaChatRequestListener to track this request
     */
    void answerChatCall(MegaChatHandle chatid, bool enableVideo, bool enableAudio, MegaChatRequestListener *listener = NULL);

    /**
     * @brief Starts a call in a chatroom with waiting room option enabled
     *
     * When waiting room option is enabled for a chatroom, you can start a call in two different ways.
     *   - start a waiting room call, where all participants will be redirected to waiting room, when they start/answer a call,
     *     and it won't ring for the rest of participants.
     *   - start an adhoc call where all participants will be redirected to the call (bypassing waiting room),
     *     and it will ring for the rest of participants.
     * Check schedId param below.
     *
     * The associated request type with this request is MegaChatRequest::TYPE_START_CHAT_CALL
     * Valid data in the MegaChatRequest object received on callbacks:
     * - MegaChatRequest::getChatHandle - Returns the chat identifier
     * - MegaChatRequest::getFlag - Returns value of param \c enableVideo
     * - MegaChatRequest::getParamType - Returns value of param \c enableAudio
     * - MegaChatRequest::getUserHandle() - Returns the scheduled meeting id;
     * - MegaChatRequest::getPrivilege() - Returns 1 indicating that we want to start a call in a chatroom with waiting room enabled
     *
     * Valid data in the MegaChatRequest object received in onRequestFinish when the error code
     * is MegaError::ERROR_OK:
     * - MegaChatRequest::getFlag - Returns effective video flag (see note)
     *
     * The request will fail with MegaChatError::ERROR_ACCESS
     *  - if chatroom doesn't have waiting room option enabled
     *
     * The request will fail with MegaChatError::ERROR_ACCESS
     *  - if our own privilege is different than MegaChatPeerList::PRIV_STANDARD or MegaChatPeerList::PRIV_MODERATOR.
     *  - if peer of a 1on1 chatroom it's a non visible contact
     *  - if this function is called without being already connected to chatd.
     *  - if the chatroom is in preview mode.
     *  - if our own privilege is not MegaChatPeerList::PRIV_MODERATOR and the chatroom has waiting room option enabled.
     *
     * The request will fail with MegaChatError::ERROR_TOOMANY when there are too many participants
     * in the call and we can't join to it, or when the chat is public and there are too many participants
     * to start the call.
     *
     * The request will fail with MegaChatError::ERROR_EXISTS
     * - if there is a previous attempt still in progress (the call doesn't exist yet)
     * - if there is already another attempt to start a call for this chat, and call already exists but we don't participate
     * - if the call already exists and we already participate
     * In case that call already exists MegaChatRequest::getUserHandle will return its callid.
     *
     * The request will fail with MegaChatError::ERROR_NOENT
     * - if the chatroom doesn't exists.
     * - if the scheduled meeting doesn't exists
     *
<<<<<<< HEAD
=======
     * The request will fail with MegaChatError::ERROR_ARGS
     * - if chatroom has waiting room option disabled
     *
     * The request will fail with MegaChatError::ERROR_ARGS
     * - If MegaChatRoom::isSpeakRequest() returns true, enableAudio param is also true, and we don't have moderator role in the call.
     *
>>>>>>> 709a661c
     * @note If the call has reached the maximum number of videos supported, the video-flag automatically be disabled.
     * @see MegaChatApi::getMaxVideoCallParticipants
     *
     * To receive call notifications, the app needs to register MegaChatCallListener.
     *
     * @deprecated This function must NOT be used in new developments. It will eventually become obsolete.
     * Use the other MegaChatApi::startCallInChat instead.
     *
     * @param chatid MegaChatHandle that identifies the chat room
     * @param schedId MegaChatHandle scheduled meeting id, that identifies the scheduled meeting context in which we will start the call.
     *  - If it's valid, users will be redirected to Waiting room when they answer, but the call won't ring to the rest of participants
     *    The rest of participants will be notified that there's a new call via MegaChatCallListener::onChatCallUpdate.
     *  - If it's MEGACHAT_INVALID_HANDLE, Waiting room will be ignored, and call will ring for the rest of participants (Adhoc call)
     * @param enableVideo True for audio-video call, false for audio call
     * @param enableAudio True for starting a call with audio (mute disabled)
     * @param listener MegaChatRequestListener to track this request
     */
    void startMeetingInWaitingRoomChat(const MegaChatHandle chatid, const MegaChatHandle schedIdWr, const bool enableVideo, const bool enableAudio, MegaChatRequestListener* listener = NULL);

    /**
     * @brief Hang up a call
     *
     * The associated request type with this request is MegaChatRequest::TYPE_HANG_CHAT_CALL
     * Valid data in the MegaChatRequest object received on callbacks:
     * - MegaChatRequest::getChatHandle - Returns the call identifier
     * - MegaChatRequest::getFlag - Returns false
     *
     * On the onRequestFinish error, the error code associated to the MegaChatError can be:
     * - MegaChatError::ERROR_ACCESS   - if webrtc is not initialized
     * - MegaChatError::ERROR_ARGS    - if invalid callid provided
     * - MegaChatError::ERROR_NOENT   - if there is not any call with that callid or chatroom has not been found
     *
     * @param callid MegaChatHandle that identifies the call
     * @param listener MegaChatRequestListener to track this request
     */
    void hangChatCall(MegaChatHandle callid, MegaChatRequestListener *listener = NULL);

    /**
     * @brief End a call in a chat room (user must be moderator)
     *
     * The scenario where this method is used, it's when moderator wants intentionally
     * to end a groupchat or meeting call for all participants
     *
     * The associated request type with this request is MegaChatRequest::TYPE_HANG_CHAT_CALL
     * Valid data in the MegaChatRequest object received on callbacks:
     * - MegaChatRequest::getChatHandle - Returns the call identifier
     * - MegaChatRequest::getFlag - Returns true
     *
     * On the onRequestFinish error, the error code associated to the MegaChatError can be:
     * - MegaChatError::ERROR_ACCESS   - if webrtc is not initialized
     * - MegaChatError::ERROR_ARGS    - if invalid callid provided
     * - MegaChatError::ERROR_NOENT   - if there is not any call with that callid or chatroom has not been found
     * - MegaChatError::ERROR_ACCESS  - if we try to end a call withouth enough privileges
     *
     * @param callid MegaChatHandle that identifies the chat room
     * @param listener MegaChatRequestListener to track this request
     */
    void endChatCall(MegaChatHandle callid, MegaChatRequestListener *listener = NULL);

    /**
     * @brief Enable audio for a call that is in progress
     *
     * The associated request type with this request is MegaChatRequest::TYPE_DISABLE_AUDIO_VIDEO_CALL
     * Valid data in the MegaChatRequest object received on callbacks:
     * - MegaChatRequest::getChatHandle - Returns the chat identifier
     * - MegaChatRequest::getFlag - Returns true
     * - MegaChatRequest::getParamType - Returns MegaChatRequest::AUDIO
     *
     * The request will fail with MegaChatError::ERROR_TOOMANY when there are too many participants
     * in the call sending audio already (no more audio slots are available).
     *
     * @param chatid MegaChatHandle that identifies the chat room
     * @param listener MegaChatRequestListener to track this request
     */
    void enableAudio(MegaChatHandle chatid, MegaChatRequestListener *listener = NULL);

    /**
     * @brief Disable audio for a call that is in progress
     *
     * The associated request type with this request is MegaChatRequest::TYPE_DISABLE_AUDIO_VIDEO_CALL
     * Valid data in the MegaChatRequest object received on callbacks:
     * - MegaChatRequest::getChatHandle - Returns the chat identifier
     * - MegaChatRequest::getFlag - Returns false
     * - MegaChatRequest::getParamType - Returns MegaChatRequest::AUDIO
     *
     * @param chatid MegaChatHandle that identifies the chat room
     * @param listener MegaChatRequestListener to track this request
     */
    void disableAudio(MegaChatHandle chatid, MegaChatRequestListener *listener = NULL);

    /**
     * @brief Enable video for a call that is in progress
     *
     * The associated request type with this request is MegaChatRequest::TYPE_DISABLE_AUDIO_VIDEO_CALL
     * Valid data in the MegaChatRequest object received on callbacks:
     * - MegaChatRequest::getChatHandle - Returns the chat identifier
     * - MegaChatRequest::getFlag - Returns true
     * - MegaChatRequest::getParamType - MegaChatRequest::VIDEO
     *
     * The request will fail with MegaChatError::ERROR_TOOMANY when there are too many participants
     * in the call sending video already (no more video slots are available).
     *
     * @param chatid MegaChatHandle that identifies the chat room
     * @param listener MegaChatRequestListener to track this request
     */
    void enableVideo(MegaChatHandle chatid, MegaChatRequestListener *listener = NULL);

    /**
     * @brief Disable video for a call that is in progress
     *
     * The associated request type with this request is MegaChatRequest::TYPE_DISABLE_AUDIO_VIDEO_CALL
     * Valid data in the MegaChatRequest object received on callbacks:
     * - MegaChatRequest::getChatHandle - Returns the chat identifier
     * - MegaChatRequest::getFlag - Returns false
     * - MegaChatRequest::getParamType - Returns MegachatRequest::VIDEO
     *
     * @param chatid MegaChatHandle that identifies the chat room
     * @param listener MegaChatRequestListener to track this request
     */
    void disableVideo(MegaChatHandle chatid, MegaChatRequestListener *listener = NULL);

    /**
     * @brief Request a high resolution quality level from a session
     *
     * Valid values for quality param are:
     *  + MegaChatCall::CALL_QUALITY_HIGH_DEF = 0,     // Default hi-res quality
     *  + MegaChatCall::CALL_QUALITY_HIGH_MEDIUM = 1,  // 2x lower resolution
     *  + MegaChatCall::CALL_QUALITY_HIGH_LOW = 2,     // 4x lower resolution
     *
     * Currently, the default high resolution is 960 x 540 pixels.
     *
     * This method can be used by the apps to lower the resolution according to their
     * needs. Ie. showing 2 videos in high res, each of them with 480x270, should
     * result on the app requesting to lower quality to CALL_QUALITY_HIGH_MEDIUM.
     *
     * The associated request type with this request is MegaChatRequest::TYPE_REQUEST_HIRES_QUALITY
     * Valid data in the MegaChatRequest object received on callbacks:
     * - MegaChatRequest::getChatHandle - Returns the chat identifier
     * - MegaChatRequest::getUserHandle - Returns the clientId of the user
     * - MegaChatRequest::getParamType  - Returns the quality level requested
     *
     * @param chatid MegaChatHandle that identifies the chat room
     * @param clientId MegaChatHandle that identifies the client
     * @param quality The quality level requested
     * @param listener MegaChatRequestListener to track this request
     */
    void requestHiResQuality(MegaChatHandle chatid, MegaChatHandle clientId, int quality, MegaChatRequestListener *listener = NULL);

    /**
     * @brief Remove an active speaker from the call
     *
     * This method can be called by the speaker itself (voluntary action) or by any moderator of the groupchat.
     *
     * The associated request type with this request is MegaChatRequest::TYPE_DEL_SPEAKER
     * Valid data in the MegaChatRequest object received on callbacks:
     * - MegaChatRequest::getChatHandle - Returns the chat identifier
     * - MegaChatRequest::getUserHandle - Returns the clientId of the user
     *
     * On the onRequestFinish error, the error code associated to the MegaChatError can be:
     * - MegaChatError::ERROR_ARGS   - if specified chatid is invalid
     * - MegaChatError::ERROR_NOENT  - if there's no a call in the specified chatroom
     * - MegaChatError::ERROR_ACCESS - if clientId is not MEGACHAT_INVALID_HANDLE (own user),
     * and our own privilege is different than MegaChatPeerList::PRIV_MODERATOR
     *
     * @param chatid MegaChatHandle that identifies the chat room
     * @param clientId MegaChatHandle that identifies the client, or MEGACHAT_INVALID_HANDLE for own user
     * @param listener MegaChatRequestListener to track this request
     */
    void removeSpeaker(MegaChatHandle chatid, MegaChatHandle clientId, MegaChatRequestListener *listener = NULL);

    /**
     * @brief Push a list of users (for all it's connected clients) into the waiting room.
     *
     * This method is valid only for chatrooms that have waiting room option enabled (check MegaChatRoom::isWaitingRoom)
     * This method can be called just by users with moderator role
     *
     * @note: This method won't have any effect for moderator users already joined into the call,
     * as well as non-moderator users that are already in the waiting room.
     *
     * The associated request type with this request is MegaChatRequest::TYPE_WR_PUSH
     * Valid data in the MegaChatRequest object received on callbacks:
     * - MegaChatRequest::getChatHandle - Returns the chat identifier
     * - MegaChatRequest::getFlag - true -> indicates that all users with non moderator role, must be pushed into waiting room
     * - MegaChatRequest::getMegaHandleList - Returns the list of users that must be pushed into waiting room
     *
     * On the onRequestFinish error, if the error code associated to the MegaChatError is ERROR_OK:
     * - Users with moderator role, will receive an MegaChatCallListener::onChatCallUpdate callback with change type MegaChatCall::CHANGE_TYPE_WR_USERS_ENTERED,
     *   notifying about users that could be pushed or not into the waiting room.
     *   (check MegaChatCall::getHandleList to get users that have been pushed into the waiting room)
     *   (check MegaChatCall::getWaitingRoom to get the users in the waiting room and their current joining status)
     *   (check MegaChatCall::getModerators to get the updated moderators list)
     *
     * - Users with moderator role, will receive an MegaChatCallListener::onChatCallUpdate callback with change type MegaChatCall::CHANGE_TYPE_WR_USERS_DENY,
     *   just if any of the users provided in users list, is not in the call, but has permission to enter it (use case non valid for moderators users in the list)
     *   (check MegaChatCall::getHandleList to get moderator users that were tried to push into the waiting room, but didn't joined call yet.
     *
     * @note: Afected user clients by this action, will receive an MegaChatCallListener::onChatCallUpdate callback with change type
     * MegaChatCall::CHANGE_TYPE_WR_PUSHED_FROM_CALL, indicating that it's client has been pushed into a waiting room.
     *
     * On the onRequestFinish error, the error code associated to the MegaChatError can be:
     * - MegaChatError::ERROR_ARGS   - if specified chatid is invalid, or provided user list is invalid or empty
     * - MegaChatError::ERROR_NOENT  - if chatroom doesn't exists, if there's not a call in the specified chatroom, or waiting room is disabled
     * - MegaChatError::ERROR_ACCESS - if Call isn't in progress state, or our own privilege is different than MegaChatPeerList::PRIV_MODERATOR
     *
     * @param users MegaHandleList with the users that must be pushed into waiting room.
     * If param all is true, users param will be ignored.
     * @param all if true indicates that all users with non moderator role, must be pushed into waiting room
     * @param listener MegaChatRequestListener to track this request
     */
    void pushUsersIntoWaitingRoom(MegaChatHandle chatid, mega::MegaHandleList* users, const bool all = false, MegaChatRequestListener* listener = NULL);

    /**
     * @brief Disconnects all clients of the specified users, regardless of whether they are in the call or in the waiting room.
     *
     * This method is valid only for chatrooms that have waiting room option enabled (check MegaChatRoom::isWaitingRoom)
     * This method has to be called only by a user with moderator role
     *
     * If this action has succeed, for those users that are effectively kicked from call, every conected user will receive a callback MegaChatSession with change MegaChatSession::CHANGE_TYPE_STATUS
     * and MegaChatSession::getStatus == MegaChatSession::SESSION_STATUS_DESTROYED.
     *
     * @note: This method won't have any effect for users with moderator role.
     *
     * The associated request type with this request is MegaChatRequest::TYPE_WR_KICK
     * Valid data in the MegaChatRequest object received on callbacks:
     * - MegaChatRequest::getChatHandle - Returns the chat identifier
     * - MegaChatRequest::getMegaHandleList - Returns the list of users that must be disconnected from call
     *
     * On the onRequestFinish error, the error code associated to the MegaChatError can be:
     * - MegaChatError::ERROR_ARGS   - if specified chatid is invalid, or provided user list is invalid or empty
     * - MegaChatError::ERROR_NOENT  - if chatroom doesn't exists , if there's no a call in the specified chatroom, or waiting room is disabled
     * - MegaChatError::ERROR_ACCESS - if Call isn't in progress state, or our own privilege is different than MegaChatPeerList::PRIV_MODERATOR
     *
     * @param users MegaHandleList with the users that must be disconnected from call
     * @param listener MegaChatRequestListener to track this request
     */
    void kickUsersFromCall(MegaChatHandle chatid, mega::MegaHandleList* users, MegaChatRequestListener* listener = NULL);

    /** @brief Mute a specific client or all of them in a call
     * This method can be called only by users with moderator role
     *
     * The associated request type with this request is MegaChatRequest::TYPE_MUTE
     * Valid data in the MegaChatRequest object received on callbacks:
     * - MegaChatRequest::getChatHandle - Returns the chat identifier
     * - MegaChatRequest::getUserHandle - Returns the user handle for the user we want to mute, or MEGACHAT_INVALID_HANDLE
     * in case we want to mute all peers
     *
     * On the onRequestFinish error, the error code associated to the MegaChatError can be:
     * - MegaChatError::ERROR_ARGS   - if specified chatid is invalid
     * - MegaChatError::ERROR_NOENT  - if there's no a call in the specified chatroom, or there's no session with provided clientId
     * - MegaChatError::ERROR_ACCESS - if Call isn't in progress state, or our own privilege is different than MegaChatPeerList::PRIV_MODERATOR
     *
     * @param chatid MegaChatHandle that identifies the chat room
     * @param clientId MegaChatHandle that identifies the client we want to mute, or MEGACHAT_INVALID_HANDLE to mute all participants
     * @param listener MegaChatRequestListener to track this request
     */
    void mutePeers(const MegaChatHandle chatid, const MegaChatHandle clientId, MegaChatRequestListener* listener = NULL);

    /**
     * @brief Allow a list of users in the waiting room to join the call.
     *
     * This method is valid only for chatrooms that have waiting room option enabled (check MegaChatRoom::isWaitingRoom)
     * This method can be called just by users with moderator role
     *
     * @note: This method won't have any effect for non-moderator users already joined into the call, as well as users with moderator role.
     *
     * The associated request type with this request is MegaChatRequest::TYPE_WR_ALLOW
     * Valid data in the MegaChatRequest object received on callbacks:
     * - MegaChatRequest::getChatHandle - Returns the chat identifier
     * - MegaChatRequest::getFlag - true -> indicates that all users with non moderator role, must be allowed to join the call
     * - MegaChatRequest::getMegaHandleList - Returns the list of users that must be allowed to join the call
     *
     * On the onRequestFinish error, if the error code associated to the MegaChatError is ERROR_OK:
     * - Users with moderator role, will receive an MegaChatCallListener::onChatCallUpdate callback with change type MegaChatCall::CHANGE_TYPE_WR_USERS_ALLOW,
     *   notifying about users that have been granted to enter the call.
     *   (check MegaChatCall::getHandleList to get users that have been granted to enter the call
     *   (check MegaChatCall::getWaitingRoom to get the users in the waiting room and their current joining status)
     *   (check MegaChatCall::getModerators to get the updated moderators list)
     *
     * - Users with moderator role, will receive an MegaChatCallListener::onChatCallUpdate callback with change type MegaChatCall::CHANGE_TYPE_WR_USERS_LEAVE,
     *   notifying about users that have been left the waiting room (already joined the call)
     *   (check MegaChatCall::getHandleList to get users that have been left the waiting room
     *   (check MegaChatCall::getWaitingRoom to get the users in the waiting room and their current joining status)
     *   (check MegaChatCall::getModerators to get the updated moderators list)
     *
     * @note: Afected user clients by this action, will receive an MegaChatCallListener::onChatCallUpdate callback with change type
     * MegaChatCall::CHANGE_TYPE_WR_ALLOW, indicating that it's client has been allowed to join call (no further action required by apps to complete call join)
     *
     * On the onRequestFinish error, the error code associated to the MegaChatError can be:
     * - MegaChatError::ERROR_ARGS   - if specified chatid is invalid, or provided user list is invalid or empty
     * - MegaChatError::ERROR_NOENT  - if chatroom doesn't exists, if there's not a call in the specified chatroom, or waiting room is disabled
     * - MegaChatError::ERROR_ACCESS - if Call isn't in progress state, or our own privilege is different than MegaChatPeerList::PRIV_MODERATOR
     *
     * @param users MegaHandleList with the users that must be allowed into waiting room.
     * If param all is true, users param will be ignored.
     * @param all if true indicates that all users with non moderator role, must be pushed into waiting room
     * @param listener MegaChatRequestListener to track this request
     */
    void allowUsersJoinCall(MegaChatHandle chatid, const mega::MegaHandleList* users, const bool all = false, MegaChatRequestListener* listener = NULL);

    /**
     * @brief Set/unset a call on hold
     *
     * The associated request type with this request is MegaChatRequest::TYPE_SET_CALL_ON_HOLD
     * Valid data in the MegaChatRequest object received on callbacks:
     * - MegaChatRequest::getChatHandle - Returns the chat identifier
     * - MegaChatRequest::getFlag - Returns true (set on hold) false (unset on hold)
     *
     * @param chatid MegaChatHandle that identifies the chat room
     * @param setOnHold indicates if call is set or unset on hold
     * @param listener MegaChatRequestListener to track this request
     */
    void setCallOnHold(MegaChatHandle chatid, bool setOnHold, MegaChatRequestListener *listener = NULL);

    /**
     * @brief Open video device
     *
     * The associated request type with this request is MegaChatRequest::TYPE_OPEN_VIDEO_DEVICE
     * Valid data in the MegaChatRequest object received on callbacks:
     * - MegaChatRequest::getFlag - Returns true open device
     *
     * @note App is responsible to release device and remove MegaChatVideoListener
     *
     * @param listener MegaChatRequestListener to track this request
     */
    void openVideoDevice(MegaChatRequestListener *listener = NULL);

    /**
     * @brief Release video device
     *
     * The associated request type with this request is MegaChatRequest::TYPE_OPEN_VIDEO_DEVICE
     * Valid data in the MegaChatRequest object received on callbacks:
     * - MegaChatRequest::getFlag - Returns false close device
     *
     * @param listener MegaChatRequestListener to track this request
     */
    void releaseVideoDevice(MegaChatRequestListener *listener = NULL);

    /**
     * @brief Get the MegaChatCall associated with a chatroom
     *
     * If \c chatid is invalid or there isn't any MegaChatCall associated with the chatroom,
     * this function returns NULL.
     *
     * You take the ownership of the returned value.
     *
     * @param chatid MegaChatHandle that identifies the chat room
     * @return MegaChatCall object associated with chatid or NULL if it doesn't exist
     */
    MegaChatCall *getChatCall(MegaChatHandle chatid);

    /**
     * @brief Mark as ignored the call associated with a chatroom
     *
     * @param chatid MegaChatHandle that identifies the chat room
     * @return true if call can be marked as ignored, otherwise return false.
     */
    bool setIgnoredCall(MegaChatHandle chatid);

    /**
     * @brief Get the MegaChatCall that has a specific id
     *
     * You can get the id of a MegaChatCall using MegaChatCall::getId().
     *
     * You take the ownership of the returned value.
     *
     * @param callId MegaChatHandle that identifies the call
     * @return MegaChatCall object for the specified \c callId. NULL if call doesn't exist
     */
    MegaChatCall *getChatCallByCallId(MegaChatHandle callId);

    /**
     * @brief Returns number of calls that are currently active
     * @note You may not participate in all those calls.
     * @return number of calls in the system
     */
    int getNumCalls();

    /**
     * @brief Get a list with the ids of chatrooms where there are active calls
     *
     * The list of ids can be retrieved for calls in one specific state by setting
     * the parameter \c callState. If state is -1, it returns all calls regardless their state.
     *
     * You take the ownership of the returned value.
     *
     * @param state of calls that you want receive, -1 to consider all states
     * @return A list of handles with the ids of chatrooms where there are active calls
     */
    mega::MegaHandleList *getChatCalls(int callState = -1);

    /**
     * @brief Get a list with the ids of active calls
     *
     * You take the ownership of the returned value.
     *
     * @return A list of ids of active calls
     */
    mega::MegaHandleList *getChatCallsIds();

    /**
     * @brief Returns true if there is a call at chatroom with id \c chatid
     *
     * @note It's not necessary that we participate in the call, but other participants do.
     *
     * @param chatid MegaChatHandle that identifies the chat room
     * @return True if there is a call in a chatroom. False in other case
     */
    bool hasCallInChatRoom(MegaChatHandle chatid);

    /**
     * @brief Returns the maximum call participants
     *
     * @return Maximum call participants
     */
    int getMaxCallParticipants();

    /**
     * @brief Returns the maximum simultaneous input video tracks supported by MegaChat for a call
     *
     * @return Maximum simultaneous input video tracks supported by MegaChat for a call
     */
    int getMaxSupportedVideoCallParticipants() const;

    /**
     * @brief Returns if audio level monitor is enabled
     *
     * It's false by default
     *
     * @note If there isn't a call in that chatroom in which user is participating,
     * audio Level monitor will be always false
     *
     * @param chatid MegaChatHandle that identifies the chat room from we want know if audio level monitor is disabled
     * @return true if audio level monitor is enabled
     */
    bool isAudioLevelMonitorEnabled(MegaChatHandle chatid);

    /**
     * @brief Enable or disable audio level monitor.
     *
     * Audio level monitor detects when a peer starts or stops speaking, and triggers a callback
     * (onChatSessionUpdate with change type CHANGE_TYPE_AUDIO_LEVEL) to inform apps about that event.
     *
     * It's false by default and it's app responsibility to enable it
     *
     * The associated request type with this request is MegaChatRequest::TYPE_ENABLE_AUDIO_LEVEL_MONITOR
     *
     * Valid data in the MegaChatRequest object received on callbacks:
     * - MegaChatRequest::getChatHandle - Returns the chat identifier
     * - MegaChatRequest::getFlag - Returns if enable or disable the audio level monitor
     *
     * Valid data in the MegaChatRequest object received in onRequestFinish when the error code
     * is MegaError::ERROR_TOOMANY:
     * - MegaChatRequest::getMegaHandleList - Returns a MegaHandleList with Client Ids of peers sessions where
     *   audio level monitor could not be enabled.
     *
     * On the onRequestFinish error, the error code associated to the MegaChatError can be:
     * - MegaChatError::ERROR_ARGS    - if specified chatid is invalid
     * - MegaChatError::ERROR_NOENT   - if there's not a call in the specified chatid
     * - MegaChatError::ERROR_ACCESS  - if we don't participate in the call
     * - MegaChatError::ERROR_TOOMANY - if audio level monitor couldn't be enabled for any session
     *   call MegaChatRequest::getMegaHandleList to get the list of Client Ids
     *
     * @param enable True for enable audio level monitor, False to disable
     * @param chatid MegaChatHandle that identifies the chat room where we can enable audio level monitor
     * @param listener MegaChatRequestListener to track this request
     */
    void enableAudioLevelMonitor(bool enable, MegaChatHandle chatid, MegaChatRequestListener *listener = NULL);

    /**
     * @brief Request become a speaker
     *
     * The associated request type with this request is MegaChatRequest::TYPE_REQUEST_SPEAK
     * Valid data in the MegaChatRequest object received on callbacks:
     * - MegaChatRequest::getChatHandle - Returns the chat identifier
     * - MegaChatRequest::getFlag - true -> indicate that it is a enable request operation
     *
     * @param chatid MegaChatHandle that identifies the chat room
     * @param listener MegaChatRequestListener to track this request
     */
    void requestSpeak(MegaChatHandle chatid, MegaChatRequestListener *listener = NULL);

    /**
     * @brief Remove a request to become a speaker
     *
     * The associated request type with this request is MegaChatRequest::TYPE_REQUEST_SPEAK
     * Valid data in the MegaChatRequest object received on callbacks:
     * - MegaChatRequest::getChatHandle - Returns the chat identifier
     * - MegaChatRequest::getFlag - false -> indicate that it is a remove request operation
     *
     * @param chatid MegaChatHandle that identifies the chat room
     * @param listener MegaChatRequestListener to track this request
     */
    void removeRequestSpeak(MegaChatHandle chatid, MegaChatRequestListener *listener = NULL);

    /**
     * @brief Approve speak request
     *
     * This method has to be called only by a user with moderator role
     *
     * The associated request type with this request is MegaChatRequest::TYPE_APPROVE_SPEAK
     * Valid data in the MegaChatRequest object received on callbacks:
     * - MegaChatRequest::getChatHandle - Returns the chat identifier
     * - MegaChatRequest::getFlag - true -> indicate that approve the request
     * - MegaChatRequest::getUserHandle - Returns the clientId of the user
     *
     * @param chatid MegaChatHandle that identifies the chat room
     * @param clientId MegaChatHandle that identifies client
     * @param listener MegaChatRequestListener to track this request
     */
    void approveSpeakRequest(MegaChatHandle chatid, MegaChatHandle clientId, MegaChatRequestListener *listener = NULL);

    /**
     * @brief Reject speak request
     *
     * This method has to be called only by a user with moderator role
     *
     * The associated request type with this request is MegaChatRequest::TYPE_APPROVE_SPEAK
     * Valid data in the MegaChatRequest object received on callbacks:
     * - MegaChatRequest::getChatHandle - Returns the chat identifier
     * - MegaChatRequest::getFlag - false -> indicate that reject the request
     * - MegaChatRequest::getUserHandle - Returns the clientId of the user
     *
     * @param chatid MegaChatHandle that identifies the chat room
     * @param clientId MegaChatHandle that identifies client
     * @param listener MegaChatRequestListener to track this request
     */
    void rejectSpeakRequest(MegaChatHandle chatid, MegaChatHandle clientId, MegaChatRequestListener *listener = NULL);

    /**
     * @brief Request high resolution video from a client
     *
     * The associated request type with this request is MegaChatRequest::TYPE_REQUEST_HIGH_RES_VIDEO
     * Valid data in the MegaChatRequest object received on callbacks:
     * - MegaChatRequest::getChatHandle - Returns the chat identifier
     * - MegaChatRequest::getFlag - true -> indicate that request high resolution video
     * - MegaChatRequest::getUserHandle - Returns the clientId of the user
     * - MegaChatRequest::getPrivilege - Returns MegaChatCall::CALL_QUALITY_HIGH_DEF
     *
     * @param chatid MegaChatHandle that identifies the chat room
     * @param clientId MegaChatHandle that identifies client
     * @param listener MegaChatRequestListener to track this request
     */
    void requestHiResVideo(MegaChatHandle chatid, MegaChatHandle clientId, MegaChatRequestListener *listener = NULL);

    /**
     * @brief Request high resolution video from a client with a specified resolution quality level
     *
     * Valid values for quality param are:
     *  + MegaChatCall::CALL_QUALITY_HIGH_DEF = 0,     // Default hi-res quality
     *  + MegaChatCall::CALL_QUALITY_HIGH_MEDIUM = 1,  // 2x lower resolution
     *  + MegaChatCall::CALL_QUALITY_HIGH_LOW = 2,     // 4x lower resolution
     *
     * The associated request type with this request is MegaChatRequest::TYPE_REQUEST_HIGH_RES_VIDEO
     * Valid data in the MegaChatRequest object received on callbacks:
     * - MegaChatRequest::getChatHandle - Returns the chat identifier
     * - MegaChatRequest::getFlag - true -> indicate that request high resolution video
     * - MegaChatRequest::getUserHandle - Returns the clientId of the user
     * - MegaChatRequest::getPrivilege - Returns the resolution quality level for received video
     *
     * @param chatid MegaChatHandle that identifies the chat room
     * @param clientId MegaChatHandle that identifies client
     * @param quality resolution quality level for received video
     * @param listener MegaChatRequestListener to track this request
     */
    void requestHiResVideoWithQuality(MegaChatHandle chatid, MegaChatHandle clientId, int quality, MegaChatRequestListener *listener = NULL);

    /**
     * @brief Stop high resolution video from a list of clients
     *
     * The associated request type with this request is MegaChatRequest::TYPE_REQUEST_HIGH_RES_VIDEO
     * Valid data in the MegaChatRequest object received on callbacks:
     * - MegaChatRequest::getChatHandle - Returns the chat identifier
     * - MegaChatRequest::getFlag - false -> indicate that stop high resolution video
     * - MegaChatRequest::getMegaHandleList - Returns the list of clients Ids
     *
     * @param chatid MegaChatHandle that identifies the chat room
     * @param clientIds List of clients Ids
     * @param listener MegaChatRequestListener to track this request
     */
    void stopHiResVideo(MegaChatHandle chatid, mega::MegaHandleList *clientIds, MegaChatRequestListener *listener = NULL);

    /**
     * @brief Request low resolution video from a list of clients
     *
     * The associated request type with this request is MegaChatRequest::TYPE_REQUEST_LOW_RES_VIDEO
     * Valid data in the MegaChatRequest object received on callbacks:
     * - MegaChatRequest::getChatHandle - Returns the chat identifier
     * - MegaChatRequest::getFlag - true -> indicate that request low resolution video
     * - MegaChatRequest::getMegaHandleList - Returns the list of client Ids
     *
     * @param chatid MegaChatHandle that identifies the chat room
     * @param clientIds List of clients Ids
     * @param listener MegaChatRequestListener to track this request
     */
    void requestLowResVideo(MegaChatHandle chatid, ::mega::MegaHandleList *clientIds, MegaChatRequestListener *listener = NULL);

    /**
     * @brief Stop low resolution video from a list of clients
     *
     * The associated request type with this request is MegaChatRequest::TYPE_REQUEST_LOW_RES_VIDEO
     * Valid data in the MegaChatRequest object received on callbacks:
     * - MegaChatRequest::getChatHandle - Returns the chat identifier
     * - MegaChatRequest::getFlag - false -> indicate that stop low resolution video
     * - MegaChatRequest::getMegaHandleList - Returns the list of clients Ids
     *
     * @param chatid MegaChatHandle that identifies the chat room
     * @param clientIds List of clients Ids
     * @param listener MegaChatRequestListener to track this request
     */
    void stopLowResVideo(MegaChatHandle chatid, ::mega::MegaHandleList *clientIds, MegaChatRequestListener *listener = NULL);

#endif

    // Listeners
    /**
     * @brief Register a listener to receive global events
     *
     * You can use MegaChatApi::removeChatListener to stop receiving events.
     *
     * @param listener Listener that will receive global events
     */
    void addChatListener(MegaChatListener *listener);

    /**
     * @brief Unregister a MegaChatListener
     *
     * This listener won't receive more events.
     *
     * @param listener Object that is unregistered
     */
    void removeChatListener(MegaChatListener *listener);

    /**
     * @brief Register a listener to receive all events about an specific chat
     *
     * You can use MegaChatApi::removeChatRoomListener to stop receiving events.
     *
     * Note this listener is feeded with data from a chatroom that is opened. It
     * is required to call \c MegaChatApi::openChatRoom. Otherwise, the listener
     * will NOT receive any callback.
     *
     * @param chatid MegaChatHandle that identifies the chat room
     * @param listener Listener that will receive all events about an specific chat
     */
    void addChatRoomListener(MegaChatHandle chatid, MegaChatRoomListener *listener);

    /**
     * @brief Unregister a MegaChatRoomListener
     *
     * This listener won't receive more events.
     *
     * @param listener Object that is unregistered
     */
    void removeChatRoomListener(MegaChatHandle chatid, MegaChatRoomListener *listener);

    /**
     * @brief Register a listener to receive all events about requests
     *
     * You can use MegaChatApi::removeChatRequestListener to stop receiving events.
     *
     * @param listener Listener that will receive all events about requests
     */
    void addChatRequestListener(MegaChatRequestListener* listener);

    /**
     * @brief Unregister a MegaChatRequestListener
     *
     * This listener won't receive more events.
     *
     * @param listener Object that is unregistered
     */
    void removeChatRequestListener(MegaChatRequestListener* listener);

    /**
     * @brief Register a listener to receive notifications
     *
     * You can use MegaChatApi::removeChatRequestListener to stop receiving events.
     *
     * @param listener Listener that will receive all events about requests
     */
    void addChatNotificationListener(MegaChatNotificationListener *listener);

    /**
     * @brief Unregister a MegaChatNotificationListener
     *
     * This listener won't receive more events.
     *
     * @param listener Object that is unregistered
     */
    void removeChatNotificationListener(MegaChatNotificationListener* listener);

    /**
     * @brief Adds a reaction for a message in a chatroom
     *
     * The reactions updates will be notified one by one through the MegaChatRoomListener
     * specified at MegaChatApi::openChatRoom (and through any other listener you may have
     * registered by calling MegaChatApi::addChatRoomListener). The corresponding callback
     * is MegaChatRoomListener::onReactionUpdate.
     *
     * Note that receiving an onRequestFinish with the error code MegaChatError::ERROR_OK, does not ensure
     * that add reaction has been applied in chatd. As we've mentioned above, reactions updates will
     * be notified through callback MegaChatRoomListener::onReactionUpdate.
     *
     * The associated request type with this request is MegaChatRequest::TYPE_MANAGE_REACTION
     * Valid data in the MegaChatRequest object received on callbacks:
     * - MegaChatRequest::getChatHandle - Returns the chatid that identifies the chatroom
     * - MegaChatRequest::getUserHandle - Returns the msgid that identifies the message
     * - MegaChatRequest::getText - Returns a UTF-8 NULL-terminated string that represents the reaction
     * - MegaChatRequest::getFlag - Returns true indicating that requested action is add reaction
     *
     * On the onRequestFinish error, the error code associated to the MegaChatError can be:
     * - MegaChatError::ERROR_ARGS - if reaction is NULL or the msgid references a management message.
     * - MegaChatError::ERROR_NOENT - if the chatroom/message doesn't exists
     * - MegaChatError::ERROR_TOOMANY - if the message has reached the maximum limit of reactions,
     * and reaction has not been added yet. MegaChatRequest::getNumber() will return -1
     * - MegaChatError::ERROR_TOOMANY - if our own user has reached the maximum limit of reactions
     * MegaChatRequest::getNumber() will return 1
     * - MegaChatError::ERROR_ACCESS - if our own privilege is different than MegaChatPeerList::PRIV_STANDARD
     * or MegaChatPeerList::PRIV_MODERATOR.
     * - MegaChatError::ERROR_EXIST - if our own user has reacted previously with this reaction for this message
     *
     * @param chatid MegaChatHandle that identifies the chatroom
     * @param msgid MegaChatHandle that identifies the message
     * @param reaction UTF-8 NULL-terminated string that represents the reaction
     * @param listener MegaChatRequestListener to track this request
     */
    void addReaction(MegaChatHandle chatid, MegaChatHandle msgid, const char *reaction, MegaChatRequestListener *listener = NULL);

    /**
     * @brief Removes a reaction for a message in a chatroom
     *
     * The reactions updates will be notified one by one through the MegaChatRoomListener
     * specified at MegaChatApi::openChatRoom (and through any other listener you may have
     * registered by calling MegaChatApi::addChatRoomListener). The corresponding callback
     * is MegaChatRoomListener::onReactionUpdate.
     *
     * Note that receiving an onRequestFinish with the error code MegaChatError::ERROR_OK, does not ensure
     * that remove reaction has been applied in chatd. As we've mentioned above, reactions updates will
     * be notified through callback MegaChatRoomListener::onReactionUpdate.
     *
     * The associated request type with this request is MegaChatRequest::TYPE_MANAGE_REACTION
     * Valid data in the MegaChatRequest object received on callbacks:
     * - MegaChatRequest::getChatHandle - Returns the chatid that identifies the chatroom
     * - MegaChatRequest::getUserHandle - Returns the msgid that identifies the message
     * - MegaChatRequest::getText - Returns a UTF-8 NULL-terminated string that represents the reaction
     * - MegaChatRequest::getFlag - Returns false indicating that requested action is remove reaction
     *
     * On the onRequestFinish error, the error code associated to the MegaChatError can be:
     * - MegaChatError::ERROR_ARGS: if reaction is NULL or the msgid references a management message.
     * - MegaChatError::ERROR_NOENT: if the chatroom/message doesn't exists
     * - MegaChatError::ERROR_ACCESS: if our own privilege is different than MegaChatPeerList::PRIV_STANDARD
     * or MegaChatPeerList::PRIV_MODERATOR
     * - MegaChatError::ERROR_EXIST - if your own user has not reacted to the message with the specified reaction.
     *
     * @param chatid MegaChatHandle that identifies the chatroom
     * @param msgid MegaChatHandle that identifies the message
     * @param reaction UTF-8 NULL-terminated string that represents the reaction
     * @param listener MegaChatRequestListener to track this request
     */
    void delReaction(MegaChatHandle chatid, MegaChatHandle msgid, const char *reaction, MegaChatRequestListener *listener = NULL);

    /**
     * @brief Returns the number of users that reacted to a message with a specific reaction
     *
     * @param chatid MegaChatHandle that identifies the chatroom
     * @param msgid MegaChatHandle that identifies the message
     * @param reaction UTF-8 NULL terminated string that represents the reaction
     *
     * @return return the number of users that reacted to a message with a specific reaction,
     * or -1 if the chatroom or message is not found.
     */
    int getMessageReactionCount(MegaChatHandle chatid, MegaChatHandle msgid, const char *reaction) const;

     /**
      * @brief Gets a list of reactions associated to a message
      *
      * You take the ownership of the returned value.
      *
      * @param chatid MegaChatHandle that identifies the chatroom
      * @param msgid MegaChatHandle that identifies the message
      * @return return a list with the reactions associated to a message.
      */
    ::mega::MegaStringList* getMessageReactions(MegaChatHandle chatid, MegaChatHandle msgid);

     /**
      * @brief Gets a list of users that reacted to a message with a specific reaction
      *
      * You take the ownership of the returned value.
      *
      * @param chatid MegaChatHandle that identifies the chatroom
      * @param msgid MegaChatHandle that identifies the message
      * @param reaction UTF-8 NULL terminated string that represents the reaction
      *
      * @return return a list with the users that reacted to a message with a specific reaction.
      */
    ::mega::MegaHandleList* getReactionUsers(MegaChatHandle chatid, MegaChatHandle msgid, const char *reaction);

    /**
     * @brief Enable / disable the public key pinning
     *
     * Public key pinning is enabled by default for all sensible communications.
     * It is strongly discouraged to disable this feature.
     *
     * @param enable true to keep public key pinning enabled, false to disable it
     */
    void setPublicKeyPinning(bool enable);

#ifndef KARERE_DISABLE_WEBRTC
    /**
     * @brief Register a listener to receive all events about calls
     *
     * You can use MegaChatApi::removeChatCallListener to stop receiving events.
     *
     * @param listener MegaChatCallListener that will receive all call events
     */
    void addChatCallListener(MegaChatCallListener *listener);

    /**
     * @brief Unregister a MegaChatCallListener
     *
     * This listener won't receive more events.
     *
     * @param listener Object that is unregistered
     */
    void removeChatCallListener(MegaChatCallListener *listener);

    /**
     * @brief Register a listener to receive all events about scheduled meetings
     *
     * You can use MegaChatApi::removeSchedMeetingListener to stop receiving events.
     *
     * @param listener MegaChatScheduledMeetingListener that will receive all scheduled meetings events
     */
    void addSchedMeetingListener(MegaChatScheduledMeetingListener* listener);

    /**
     * @brief Unregister a MegaChatScheduledMeetingListener
     *
     * This listener won't receive more events.
     *
     * @param listener Object that is unregistered
     */
    void removeSchedMeetingListener(MegaChatScheduledMeetingListener* listener);

    /**
     * @brief Register a listener to receive video from local device for an specific chat room
     *
     * You can use MegaChatApi::removeChatLocalVideoListener to stop receiving events.
     *
     * @note if we want to receive video before start a call (openVideoDevice), we have to
     * register a MegaChatVideoListener with chatid = MEGACHAT_INVALID_HANDLE
     *
     * @param chatid MegaChatHandle that identifies the chat room
     * @param listener MegaChatVideoListener that will receive local video
     */
    void addChatLocalVideoListener(MegaChatHandle chatid, MegaChatVideoListener *listener);

    /**
     * @brief Unregister a MegaChatVideoListener
     *
     * This listener won't receive more events.
     * @note if we want to remove the listener added to receive video frames before start a call
     * we have to use chatid = MEGACHAT_INVALID_HANDLE
     *
     * @param chatid MegaChatHandle that identifies the chat room
     * @param listener Object that is unregistered
     */
    void removeChatLocalVideoListener(MegaChatHandle chatid, MegaChatVideoListener *listener);

    /**
     * @brief Register a listener to receive video from remote device for an specific chat room and peer
     *
     * You can use MegaChatApi::removeChatRemoteVideoListener to stop receiving events.
     *
     * @param chatid MegaChatHandle that identifies the chat room
     * @param clientId MegaChatHandle that identifies the client
     * @param hiRes boolean that identify if video is high resolution or low resolution
     * @param listener MegaChatVideoListener that will receive remote video
     */
    void addChatRemoteVideoListener(MegaChatHandle chatid, MegaChatHandle clientId, bool hiRes, MegaChatVideoListener *listener);

    /**
     * @brief Unregister a MegaChatVideoListener
     *
     * This listener won't receive more events.
     *
     * @param chatid MegaChatHandle that identifies the chat room
     * @param clientId MegaChatHandle that identifies the client
     * @param hiRes boolean that identify if video is high resolution or low resolution
     * @param listener Object that is unregistered
     */
    void removeChatRemoteVideoListener(MegaChatHandle chatid, MegaChatHandle clientId, bool hiRes, MegaChatVideoListener *listener);

    /**
     * @brief Change the SFU id
     *
     * This function allows to set the SFU server where all chat calls will be started
     * It's only useful for testing or debugging purposes.
     *
     * Note: To restore default behavior (SFU assigned by API), sfuid param must be set to SFU_ID_DEFAULT
     *
     * @param sfuid New SFU id
     */
    void setSFUid(int sfuid);

    /**
     * @brief Returns the current limit for simultaneous input video tracks that call supports.
     *
     * @return returns INVALID_CALL_VIDEO_SENDERS if karere client is not valid, or current limit is not supported, otherwise
     * returns the current limit for simultaneous input video tracks that call supports.
     */
    int getCurrentInputVideoTracksLimit() const;

    /**
     * @brief Sets the current limit for simultaneous video tracks that call supports.
     *
     * @param numInputVideoTracks the current limit for simultaneous video tracks that call supports.
     * - Minimum value for this param is 1 (otherwise app won't be able to receive any video track)
     * - Maximum value for this param is returned by MegaChatApi::getMaxSupportedVideoCallParticipants()
     *
     * @return false if karere client is not valid, or numInputVideoTracks is not supported, otherwise returns true.
     */
    bool setCurrentInputVideoTracksLimit(const int numInputVideoTracks);
#endif

    static void setCatchException(bool enable);

    /**
     * @brief Checks whether \c text contains a URL
     *
     * @param text String to search for a URL
     * @return True if \c text contains a URL
     */
    static bool hasUrl(const char* text);

    /**
     * @brief Checks if a chat option is enabled in a bitmask
     *
     * Valid values for option are:
     * - MegaChatApi::CHAT_OPTION_SPEAK_REQUEST
     * - MegaChatApi::CHAT_OPTION_WAITING_ROOM
     * - MegaChatApi::CHAT_OPTION_OPEN_INVITE
     *
     * @param option Option to check if it's enabled in a bitmask
     * @param chatOptionsBitMask Bitmask that represents a set of chat options
     * @return True if specified option is enabled in the bitmask
     */
    static bool hasChatOptionEnabled(int option, int chatOptionsBitMask);

    /**
     * @brief This method should be called when a node history is opened
     *
     * One node history only can be opened once before it will be closed
     * The same listener should be provided at MegaChatApi::closeChatRoom to unregister it
     *
     * @param chatid MegaChatHandle that identifies the chat room
     * @param listener MegaChatNodeHistoryListener to receive node history events. NULL is not allowed.
     *
     * @return True if success, false if listener is NULL or the chatroom is not found
     */
    bool openNodeHistory(MegaChatHandle chatid, MegaChatNodeHistoryListener *listener);

    /**
     * @brief This method should be called when a node history is closed
     *
     * Note that this listener should be the one registered by MegaChatApi::openNodeHistory
     *
     * @param chatid MegaChatHandle that identifies the chat room
     * @param listener MegaChatNodeHistoryListener to receive node history events. NULL is not allowed.
     *
     * @return True if success, false if listener is NULL or the chatroom is not found
     */
    bool closeNodeHistory(MegaChatHandle chatid, MegaChatNodeHistoryListener *listener);

    /**
     * @brief Register a listener to receive all events about a specific node history
     *
     * You can use MegaChatApi::removeNodeHistoryListener to stop receiving events.
     *
     * Note this listener is feeded with data from a node history that is opened. It
     * is required to call \c MegaChatApi::openNodeHistory. Otherwise, the listener
     * will NOT receive any callback.
     *
     * @param chatid MegaChatHandle that identifies the chat room
     * @param listener Listener that will receive node history events
     */
    void addNodeHistoryListener(MegaChatHandle chatid, MegaChatNodeHistoryListener *listener);

    /**
     * @brief Unregister a MegaChatNodeHistoryListener
     *
     * This listener won't receive more events.
     *
     * @param listener Object that is unregistered
     */
    void removeNodeHistoryListener(MegaChatHandle chatid, MegaChatNodeHistoryListener *listener);

    /**
     * @brief Initiates fetching more node history of the specified chatroom.
     *
     * The loaded messages will be notified one by one through the MegaChatNodeHistoryListener
     * specified at MegaChatApi::openNodeHistory (and through any other listener you may have
     * registered by calling MegaChatApi::addNodeHistoryListener).
     *
     * The corresponding callback is MegaChatNodeHistoryListener::onAttachmentLoaded.
     *
     * Messages are always loaded and notified in strict order, from newest to oldest.
     *
     * @note The actual number of messages loaded can be less than \c count. Because
     * the history being shorter than requested. Additionally, if the fetch is local
     * and there's no more history locally available, the number of messages could be
     * lower too (and the next call to MegaChatApi::loadMessages will fetch messages from server).
     *
     * When there are no more history available from the reported source of messages
     * (local / remote), or when the requested \c count has been already loaded,
     * the callback  MegaChatNodeHistoryListener::onAttachmentLoaded will be called with a NULL message.
     *
     * @param chatid MegaChatHandle that identifies the chat room
     * @param count The number of requested messages to load.
     *
     * @return Return the source of the messages that is going to be fetched. The possible values are:
     *   - MegaChatApi::SOURCE_ERROR = -1: we are not logged in yet
     *   - MegaChatApi::SOURCE_NONE = 0: there's no more history available (not even in the server)
     *   - MegaChatApi::SOURCE_LOCAL: messages will be fetched locally (RAM or DB)
     *   - MegaChatApi::SOURCE_REMOTE: messages will be requested to the server. Expect some delay
     *
     * The value MegaChatApi::SOURCE_REMOTE can be used to show a progress bar accordingly when network operation occurs.
     */
    int loadAttachments(MegaChatHandle chatid, int count);

private:
    MegaChatApiImpl *pImpl;
};

/**
 * @brief Represents every single chatroom where the user participates
 *
 * Unlike MegaChatRoom, which contains full information about the chatroom,
 * objects of this class include strictly the minimal information required
 * to populate a list of chats:
 *  - Chat ID
 *  - Title
 *  - Online status
 *  - Unread messages count
 *  - Visibility of the contact for 1on1 chats
 *
 * Changes on any of this fields will be reported by a callback: MegaChatListener::onChatListItemUpdate
 * It also notifies about a groupchat that has been closed (the user has left the room).
 */
class MegaChatListItem
{
public:

    enum
    {
        CHANGE_TYPE_STATUS              = 0x01,  /// obsolete
        CHANGE_TYPE_OWN_PRIV            = 0x02,  /// Our privilege level has changed
        CHANGE_TYPE_UNREAD_COUNT        = 0x04,  /// Unread count updated
        CHANGE_TYPE_PARTICIPANTS        = 0x08,  /// A participant joined/left the chatroom or its privilege changed
        CHANGE_TYPE_TITLE               = 0x10,  /// Title updated
        CHANGE_TYPE_CLOSED              = 0x20,  /// The chatroom has been left by own user
        CHANGE_TYPE_LAST_MSG            = 0x40,  /// Last message recorded in the history, or chatroom creation data if no history at all (not even clear-history message)
        CHANGE_TYPE_LAST_TS             = 0x80,  /// Timestamp of the last activity
        CHANGE_TYPE_ARCHIVE             = 0x100, /// Archived or unarchived
        CHANGE_TYPE_CALL                = 0x200, /// There's a new call or a call has finished
        CHANGE_TYPE_CHAT_MODE           = 0x400, /// User has set chat mode to private
        CHANGE_TYPE_UPDATE_PREVIEWERS   = 0x800, /// The number of previewers has changed
        CHANGE_TYPE_PREVIEW_CLOSED      = 0x1000,/// The chat preview has been closed
        CHANGE_TYPE_DELETED             = 0x2000 /// The chat has been taken down and should be hiden from the list of chats
    };

    virtual ~MegaChatListItem() {}
    virtual MegaChatListItem *copy() const;

    virtual int getChanges() const;
    virtual bool hasChanged(int changeType) const;

    /**
     * @brief Returns the MegaChatHandle of the chat.
     * @return MegaChatHandle of the chat.
     */
    virtual MegaChatHandle getChatId() const;

    /**
     * @brief getTitle Returns the title of the chat, if any.
     *
     * @return The title of the chat as a null-terminated char array.
     */
    virtual const char *getTitle() const;

    /**
     * @brief Returns the own privilege level in this chatroom.
     *
     * This privilege is the same from MegaChatRoom::getOwnPrivilege.
     *
     * It could be used to show/hide options at the chatlist level that
     * are only allowed to peers with the highest privilege level.
     *
     * The returned value will be one of these:
     * - MegaChatRoom::PRIV_UNKNOWN = -2
     * - MegaChatRoom::PRIV_RM = -1
     * - MegaChatRoom::PRIV_RO = 0
     * - MegaChatRoom::PRIV_STANDARD = 2
     * - MegaChatRoom::PRIV_MODERATOR = 3
     *
     * @return The current privilege of the logged in user in this chatroom.
     */
    virtual int getOwnPrivilege() const;

    /**
     * @brief Returns the number of unread messages for the chatroom
     *
     * It can be used to display an unread message counter next to the chatroom name
     *
     * @return The count of unread messages as follows:
     *  - If the returned value is 0, then the indicator should be removed.
     *  - If the returned value is > 0, the indicator should show the exact count.
     *  - If the returned value is < 0, then there are at least that count unread messages,
     * and possibly more. In that case the indicator should show e.g. '2+'
     */
    virtual int getUnreadCount() const;

    /**
     * @brief Returns the content of the last message for the chatroom
     *
     * If there are no messages in the history or the last message is still
     * pending to be retrieved from the server, it returns an empty string.
     *
     * The returned value of this function depends on the type of message:
     *
     *  - MegaChatMessage::TYPE_NORMAL: content of the message
     *  - MegaChatMessage::TYPE_ATTACHMENT: filenames of the attached nodes (separated by ASCII character '0x01')
     *  - MegaChatMessage::TYPE_CONTACT: usernames of the attached contacts (separated by ASCII character '0x01')
     *  - MegaChatMessage::TYPE_CONTAINS_META: original content of the messsage
     *  - MegaChatMessage::TYPE_VOICE_CLIP: filename of the attached node
     *  - MegaChatMessage::TYPE_CHAT_TITLE: new title
     *  - MegaChatMessage::TYPE_TRUNCATE: empty string
     *  - MegaChatMessage::TYPE_ALTER_PARTICIPANTS: empty string
     *  - MegaChatMessage::TYPE_PRIV_CHANGE: empty string
     *  - MegaChatMessage::TYPE_CALL_ENDED: string set separated by ASCII character '0x01'
     *      Structure: duration(seconds)'0x01'termCode'0x01'participants1'0x01'participants2'0x01'...
     *      duration and termCode are numbers coded in ASCII, participants are handles in base64 format.
     *      Valid TermCode are:
     *          + END_CALL_REASON_ENDED
     *          + END_CALL_REASON_REJECTED
     *          + END_CALL_REASON_NO_ANSWER
     *          + END_CALL_REASON_FAILED
     *          + END_CALL_REASON_CANCELLED
     *          + END_CALL_REASON_BY_MODERATOR
     *      If termCode is END_CALL_REASON_REJECTED, END_CALL_REASON_NO_ANSWER, END_CALL_REASON_CANCELLED
     *      any participant won't be added
     *
     * The SDK retains the ownership of the returned value. It will be valid until
     * the MegaChatListItem object is deleted. If you want to save the MegaChatMessage,
     * use MegaChatMessage::copy.
     *
     * @return The content of the last message received.
     */
    virtual const char *getLastMessage() const;

    /**
     * @brief Returns message id of the last message in this chatroom.
     *
     * If the message is still not confirmed by server, the id could be a temporal
     * id. @see \c MegaChatApi::sendMessage for more information about the msg id.
     *
     * @return MegaChatHandle representing the id of last message.
     */
    virtual MegaChatHandle getLastMessageId() const;

    /**
     * @brief Returns the type of last message
     *
     * The possible values are as follows:
     *  - MegaChatMessage::TYPE_INVALID:  when no history (or truncate message)
     *  - MegaChatMessage::TYPE_NORMAL: for regular text messages
     *  - MegaChatMessage::TYPE_ATTACHMENT: for messages sharing a node
     *  - MegaChatMessage::TYPE_CONTACT: for messages sharing a contact
     *  - MegaChatMessage::TYPE_CONTAINS_META: for messages with meta-data
     *  - MegaChatMessage::TYPE_VOICE_CLIP: for voice-clips
     *  - 0xFF when it's still fetching from server (for the public API)
     *
     * @return The type of the last message
     */
    virtual int getLastMessageType() const;

    /**
     * @brief Returns the sender of last message
     *
     * This function only returns a valid user handle when the last message type is
     * not MegaChatMessage::TYPE_INVALID or 0xFF. Otherwise, it returns INVALID_HANDLE.
     *
     * @return MegaChatHandle representing the user who sent the last message
     */
    virtual MegaChatHandle getLastMessageSender() const;

    /**
     * @brief Returns the timestamp of the latest activity in the chatroom
     *
     * This function returns the timestamp of the latest message, including management messages.
     * If there's no history at all, or is still being fetched from server, it will return
     * the creation timestamp of the chatroom.
     *
     * @return The timestamp relative to the latest activity in the chatroom.
     */
    virtual int64_t getLastTimestamp() const;

    /**
     * @brief Returns whether this chat is a group chat or not
     * @return True if this chat is a group chat. Only chats with more than 2 peers are groupal chats.
     */
    virtual bool isGroup() const;

    /**
     * @brief Returns whether this chat is a public chat or not
     * @return True if this chat is a public chat.
     */
    virtual bool isPublic() const;

    /**
     * @brief Returns whether a public chat is in preview mode or not
     * @return True if this public chat is in preview mode.
     */
    virtual bool isPreview() const;

    /**
     * @brief Returns whether the user is member of the chatroom (for groupchats),
     * or the user is contact with the peer (for 1on1 chats).
     *
     * @return True if the chat is active, false otherwise.
     */
    virtual bool isActive() const;

    /**
     * @brief Returns whether the chat is currently archived or not.
     * @return True if the chat is archived, false otherwise.
     */
    virtual bool isArchived() const;

    /**
     * @brief Returns whether the chat has been deleted
     * @return True if the chat is deleted, false otherwise.
     */
    virtual bool isDeleted() const;

    /**
     * @brief Returns whether the chat has a call in progress or not.
     * @return True if a call is in progress in this chat, false otherwise.
     */
    virtual bool isCallInProgress() const;

    /**
     * @brief Returns the userhandle of the Contact in 1on1 chatrooms
     *
     * The returned value is only valid for 1on1 chatrooms. For groupchats, it will
     * return MEGACHAT_INVALID_HANDLE.
     *
     * @return The userhandle of the Contact
     */
    virtual MegaChatHandle getPeerHandle() const;

    /**
     * @brief Returns privilege established at last message
     *
     * The returned value is only valid if last message is from type MegaChatMessage::TYPE_ALTER_PARTICIPANTS
     * and MegaChatMessage::TYPE_PRIV_CHANGE.
     *
     * @return prilvilege stablished at last message
     */
    virtual int getLastMessagePriv() const;

    /**
     * @brief Returns the handle of the target user
     *
     * The returned value is only valid if last message is from type MegaChatMessage::TYPE_ALTER_PARTICIPANTS
     * and MegaChatMessage::TYPE_PRIV_CHANGE.
     *
     * @return Handle of the target user
     */
    virtual MegaChatHandle getLastMessageHandle() const;

    /**
     * @brief Returns the number of previewers in this chat
     * @return
     */
    virtual unsigned int getNumPreviewers() const;

    /**
     * @brief Returns if chatroom is a meeting
     *
     * @return True if chatroom is a meeting
     */
    virtual bool isMeeting() const;

};

class MegaChatRoom
{
public:

    enum
    {
        CHANGE_TYPE_STATUS              = 0x01, /// obsolete
        CHANGE_TYPE_UNREAD_COUNT        = 0x02,
        CHANGE_TYPE_PARTICIPANTS        = 0x04, /// joins/leaves/privileges/names
        CHANGE_TYPE_TITLE               = 0x08,
        CHANGE_TYPE_USER_TYPING         = 0x10, /// User is typing. \see MegaChatRoom::getUserTyping()
        CHANGE_TYPE_CLOSED              = 0x20, /// The chatroom has been left by own user
        CHANGE_TYPE_OWN_PRIV            = 0x40, /// Our privilege level has changed
        CHANGE_TYPE_USER_STOP_TYPING    = 0x80, /// User has stopped to typing. \see MegaChatRoom::getUserTyping()
        CHANGE_TYPE_ARCHIVE             = 0X100, /// Archived or unarchived
        CHANGE_TYPE_CHAT_MODE           = 0x400, /// User has set chat mode to private
        CHANGE_TYPE_UPDATE_PREVIEWERS   = 0x800,  /// The number of previewers has changed
        CHANGE_TYPE_RETENTION_TIME      = 0x1000, /// The retention time has changed
        CHANGE_TYPE_OPEN_INVITE         = 0x2000, /// The open invite mode option has changed
        CHANGE_TYPE_SPEAK_REQUEST       = 0x4000, /// The speak request option has changed
        CHANGE_TYPE_WAITING_ROOM        = 0x8000, /// The waiting room option has changed
    };

    enum {
        PRIV_UNKNOWN    = -2,
        PRIV_RM         = -1,
        PRIV_RO         = 0,
        PRIV_STANDARD   = 2,
        PRIV_MODERATOR  = 3
    };

    virtual ~MegaChatRoom() {}
    virtual MegaChatRoom *copy() const;

    static const char *privToString(int);
    static const char *statusToString(int status);

    /**
     * @brief Returns the MegaChatHandle of the chat.
     * @return MegaChatHandle of the chat.
     */
    virtual MegaChatHandle getChatId() const;

    /**
     * @brief Returns your privilege level in this chat
     * @return
     */
    virtual int getOwnPrivilege() const;

    /**
     * @brief Returns the number of previewers in this chat
     * @return
     */
    virtual unsigned int getNumPreviewers() const;

    /**
     * @brief Returns the privilege level of the user in this chat.
     *
     * If the user doesn't participate in this MegaChatRoom, this function returns PRIV_UNKNOWN.
     *
     * @param userhandle Handle of the peer whose privilege is requested.
     * @return Privilege level of the chat peer with the handle specified.
     * Valid values are:
     * - MegaChatPeerList::PRIV_UNKNOWN = -2
     * - MegaChatPeerList::PRIV_RM = -1
     * - MegaChatPeerList::PRIV_RO = 0
     * - MegaChatPeerList::PRIV_STANDARD = 2
     * - MegaChatPeerList::PRIV_MODERATOR = 3
     */
    virtual int getPeerPrivilegeByHandle(MegaChatHandle userhandle) const;

    /**
     * @brief Returns the current firstname of the peer
     *
     * NULL can be returned in public link if number of particpants is greater
     * than MegaChatApi::getMaxParticipantsWithAttributes. In this case, you have to
     * request the user attributes with MegaChatApi::loadUserAttributes. To improve
     * the performance, if several users has to be request, call MegaChatApi::loadUserAttributes
     * with a package of users. When request is finished you can get the firstname with
     * MegaChatApi::getUserFirstnameFromCache.
     *
     * @deprecated Use MegaChatApi::getUserFirstnameFromCache
     *
     * @param userhandle Handle of the peer whose name is requested.
     * @return Firstname of the chat peer with the handle specified.
     */
    virtual const char *getPeerFirstnameByHandle(MegaChatHandle userhandle) const;

    /**
     * @brief Returns the current lastname of the peer
     *
     * NULL can be returned in public link if number of particpants is greater
     * than MegaChatApi::getMaxParticipantsWithAttributes. In this case, you have to
     * request the user attributes with MegaChatApi::loadUserAttributes. To improve
     * the performance, if several users has to be request, call MegaChatApi::loadUserAttributes
     * with a package of users. When request is finished you can get the lastname with
     * MegaChatApi::getUserLastnameFromCache.
     *
     * @deprecated Use MegaChatApi::getUserLastnameFromCache
     *
     * @param userhandle Handle of the peer whose name is requested.
     * @return Lastname of the chat peer with the handle specified.
     */
    virtual const char *getPeerLastnameByHandle(MegaChatHandle userhandle) const;

    /**
     * @brief Returns the current fullname of the peer
     *
     * NULL can be returned in public link if number of particpants is greater
     * than MegaChatApi::getMaxParticipantsWithAttributes. In this case, you have to
     * request the user attributes with MegaChatApi::loadUserAttributes. To improve
     * the performance, if several users has to be request, call MegaChatApi::loadUserAttributes
     * with a package of users. When request is finished you can get the full name  with
     * MegaChatApi::getUserFullnameFromCache
     *
     * You take the ownership of the returned value. Use delete [] value
     *
     * @deprecated Use MegaChatApi::getUserFullnameFromCache
     *
     * @param userhandle Handle of the peer whose name is requested.
     * @return Fullname of the chat peer with the handle specified.
     */
    virtual const char *getPeerFullnameByHandle(MegaChatHandle userhandle) const;

    /**
     * @brief Returns the email address of the peer
     *
     * NULL can be returned in public link if number of particpants is greater
     * than MegaChatApi::getMaxParticipantsWithAttributes. In this case, you have to
     * request the user attributes with MegaChatApi::loadUserAttributes. To improve
     * the performance, if several users has to be request, call MegaChatApi::loadUserAttributes
     * with a package of users. When request is finished you can get the email with
     * MegaChatApi::getUserEmailFromCache.
     *
     * @deprecated Use MegaChatApi::getUserEmailFromCache
     *
     * @param userhandle Handle of the peer whose email is requested.
     * @return Email address of the chat peer with the handle specified.
     */
    virtual const char *getPeerEmailByHandle(MegaChatHandle userhandle) const;

    /**
     * @brief Returns the number of participants in the chat
     * @return Number of participants in the chat
     */
    virtual unsigned int getPeerCount() const;

    /**
     * @brief Returns the handle of the user
     *
     * If the index is >= the number of participants in this chat, this function
     * will return MEGACHAT_INVALID_HANDLE.
     *
     * @param i Position of the peer whose handle is requested
     * @return Handle of the peer in the position \c i.
     */
    virtual MegaChatHandle getPeerHandle(unsigned int i) const;

    /**
     * @brief Returns the privilege level of the user in this chat.
     *
     * If the index is >= the number of participants in this chat, this function
     * will return PRIV_UNKNOWN.
     *
     * @param i Position of the peer whose handle is requested
     * @return Privilege level of the peer in the position \c i.
     * Valid values are:
     * - MegaChatPeerList::PRIV_UNKNOWN = -2
     * - MegaChatPeerList::PRIV_RM = -1
     * - MegaChatPeerList::PRIV_RO = 0
     * - MegaChatPeerList::PRIV_STANDARD = 2
     * - MegaChatPeerList::PRIV_MODERATOR = 3
     */
    virtual int getPeerPrivilege(unsigned int i) const;

    /**
     * @brief Returns the current firstname of the peer
     *
     * If the index is >= the number of participants in this chat, this function
     * will return NULL.
     *
     * NULL can be returned in public link if number of particpants is greater
     * than MegaChatApi::getMaxParticipantsWithAttributes. In this case, you have to
     * request the user attributes with MegaChatApi::loadUserAttributes. To improve
     * the performance, if several users has to be request, call MegaChatApi::loadUserAttributes
     * with a package of users. When request is finished you can get the firstname with
     * MegaChatApi::getUserFirstnameFromCache.
     *
     * @deprecated Use MegaChatApi::getUserFirstnameFromCache
     *
     * @param i Position of the peer whose name is requested
     * @return Firstname of the peer in the position \c i.
     */
    virtual const char *getPeerFirstname(unsigned int i) const;

    /**
     * @brief Returns the current lastname of the peer
     *
     * If the index is >= the number of participants in this chat, this function
     * will return NULL.
     *
     * NULL can be returned in public link if number of particpants is greater
     * than MegaChatApi::getMaxParticipantsWithAttributes. In this case, you have to
     * request the user attributes with MegaChatApi::loadUserAttributes. To improve
     * the performance, if several users has to be request, call MegaChatApi::loadUserAttributes
     * with a package of users. When request is finished you can get the lastname with
     * MegaChatApi::getUserLastnameFromCache.
     *
     * @deprecated Use MegaChatApi::getUserLastnameFromCache
     *
     * @param i Position of the peer whose name is requested
     * @return Lastname of the peer in the position \c i.
     */
    virtual const char *getPeerLastname(unsigned int i) const;

    /**
     * @brief Returns the current fullname of the peer
     *
     * If the index is >= the number of participants in this chat, this function
     * will return NULL.
     *
     * NULL can be returned in public link if number of particpants is greater
     * than MegaChatApi::getMaxParticipantsWithAttributes. In this case, you have to
     * request the user attributes with MegaChatApi::loadUserAttributes. To improve
     * the performance, if several users has to be request, call MegaChatApi::loadUserAttributes
     * with a package of users. When request is finished you can get the fullname with
     * MegaChatApi::getUserFullnameFromCache.
     *
     * You take the ownership of the returned value. Use delete [] value
     *
     * @deprecated Use MegaChatApi::getUserFullnameFromCache
     *
     * @param i Position of the peer whose name is requested
     * @return Fullname of the peer in the position \c i.
     */
    virtual const char *getPeerFullname(unsigned int i) const;

    /**
     * @brief Returns the email address of the peer
     *
     * If the index is >= the number of participants in this chat, this function
     * will return NULL.
     *
     * NULL can be returned in public link if number of particpants is greater
     * than MegaChatApi::getMaxParticipantsWithAttributes. In this case, you have to
     * request the user attributes with MegaChatApi::loadUserAttributes. To improve
     * the performance, if several users has to be request, call MegaChatApi::loadUserAttributes
     * with a package of users. When request is finished you can get the email with
     * MegaChatApi::getUserEmailFromCache.
     *
     * @deprecated Use MegaChatApi::getUserEmailFromCache
     *
     * @param i Position of the peer whose email is requested
     * @return Email address of the peer in the position \c i.
     */
    virtual const char *getPeerEmail(unsigned int i) const;

    /**
     * @brief Returns whether this chat is a group chat or not
     * @return True if this chat is a group chat. Only chats with more than 2 peers are groupal chats.
     */
    virtual bool isGroup() const;

    /**
     * @brief Returns whether this chat is a public chat or not
     * @return True if this chat is a public chat.
     */
    virtual bool isPublic() const;

    /**
     * @brief Returns whether this chat is in preview mode or not
     * @return True if this chat is in preview mode.
     */
    virtual bool isPreview() const;

    /**
     * @brief Get the authorization token in preview mode
     *
     * This method returns an authorization token that can be used to authorize
     * nodes received as attachments while in preview mode, so the node can be
     * downloaded/imported into the account via MegaApi::authorizeChatNode.
     *
     * If the chat is not in preview mode, this function will return NULL.
     *
     * You take the ownership of the returned value. Use delete [] value
     *
     * @return Auth token or NULL if not in preview mode.
     */
    virtual const char *getAuthorizationToken() const;

    /**
     * @brief Returns the title of the chat, if any.
     *
     * In case the chatroom has not a customized title, it will be created using the
     * names of participants.
     *
     * @return The title of the chat as a null-terminated char array.
     */
    virtual const char *getTitle() const;

    /**
     * @brief Returns true if the chatroom has a customized title
     * @return True if custom title was set
     */
    virtual bool hasCustomTitle() const;

    /**
     * @brief Returns the number of unread messages for the chatroom
     *
     * It can be used to display an unread message counter next to the chatroom name
     *
     * @return The count of unread messages as follows:
     *  - If the returned value is 0, then the indicator should be removed.
     *  - If the returned value is > 0, the indicator should show the exact count.
     *  - If the returned value is < 0, then there are at least that count unread messages,
     * and possibly more. In that case the indicator should show e.g. '2+'
     */
    virtual int getUnreadCount() const;

    /**
     * @brief Returns the handle of the user who is typing or has stopped typing a message in the chatroom
     *
     * The app should have a timer that is reset each time a typing
     * notification is received. When the timer expires, it should hide the notification
     *
     * @return The user that is typing
     */
    virtual MegaChatHandle getUserTyping() const;

    /**
     * @brief Returns the handle of the user who has been Joined/Removed/change its name
     *
     * This method return a valid value when hasChanged(CHANGE_TYPE_PARTICIPANTS) true
     *
     * @return The user that has changed
     */
    virtual MegaChatHandle getUserHandle() const;

    /**
     * @brief Returns whether the user is member of the chatroom (for groupchats),
     * or the user is contact with the peer (for 1on1 chats).
     *
     * @return True if the chat is active, false otherwise.
     */
    virtual bool isActive() const;

    /**
     * @brief Returns whether the chat is currently archived or not.
     * @return True if the chat is archived, false otherwise.
     */
    virtual bool isArchived() const;

    /**
     * @brief Returns the retention time for this chat
     * @return The retention time for this chat
     */
    virtual unsigned int getRetentionTime() const;

    /**
     * @brief Returns the creation timestamp of the chat.
     * @return The creation timestamp of the chat.
     */
    virtual int64_t getCreationTs() const;

    /**
     * @brief Returns whether the chat is a meeting room
     * @return True if chat is a meeting room
     */
    virtual bool isMeeting() const;

    /**
     * @brief Returns if waiting room is enabled for a chat
     * During calls, non moderator members will be placed into a waiting room.
     * A moderator user must grant each user access to the call.
     * @return True if waiting room is enabled
     */
    virtual bool isWaitingRoom() const;

    /**
     * @brief Returns if users with MegaChatRoom::PRIV_STANDARD privilege, can invite other users into the chat
     * @return True if users with MegaChatRoom::PRIV_STANDARD privilege, can invite other users into the chat
     */
    virtual bool isOpenInvite() const;

    /**
     * @brief Returns if during calls, non moderator users, must request permission to speak
     * @return True if during calls, non moderator users, must request permission to speak.
     */
    virtual bool isSpeakRequest() const;

    virtual int getChanges() const;
    virtual bool hasChanged(int changeType) const;
};

/**
 * @brief Interface to get all information related to chats of a MEGA account
 *
 * Implementations of this interface can receive all events (request, global, call, video).
 *
 * Multiple inheritance isn't used for compatibility with other programming languages
 *
 * The implementation will receive callbacks from an internal worker thread.
 *
 */
class MegaChatListener
{
public:
    virtual ~MegaChatListener() {}

    /**
     * @brief This function is called when there are new chats or relevant changes on existing chats.
     *
     * The possible changes that are notified are the following:
     *  - Title
     *  - Unread messages count
     *  - Online status
     *  - Visibility: the contact of 1on1 chat has changed. i.e. added or removed
     *  - Participants: new peer added or existing peer removed
     *  - Last message: the last relevant message in the chatroom
     *  - Last timestamp: the last date of any activity in the chatroom
     *  - Archived: when the chat becomes archived/unarchived
     *  - Calls: when there is a new call or a call has finished
     *  - Chat mode: when an user has set chat mode to private
     *  - Previewers: when the number of previewers has changed
     *  - Preview closed: when the chat preview has been closed
     *
     * The SDK retains the ownership of the MegaChatListItem in the second parameter.
     * The MegaChatListItem object will be valid until this function returns. If you
     * want to save the MegaChatListItem, use MegaChatListItem::copy
     *
     * @note changes about participants in chat link won't be notified until chat
     *  is logged in
     *
     * @param api MegaChatApi connected to the account
     * @param item MegaChatListItem representing a 1on1 or groupchat in the list.
     */
    virtual void onChatListItemUpdate(MegaChatApi* api, MegaChatListItem *item);

    /**
     * @brief This function is called when the status of the initialization has changed
     *
     * The possible values are:
     *  - MegaChatApi::INIT_ERROR = -1
     *  - MegaChatApi::INIT_WAITING_NEW_SESSION = 1
     *  - MegaChatApi::INIT_OFFLINE_SESSION = 2
     *  - MegaChatApi::INIT_ONLINE_SESSION = 3
     *
     * @param api MegaChatApi connected to the account
     * @param newState New state of initialization
     */
    virtual void onChatInitStateUpdate(MegaChatApi* api, int newState);

    /**
     * @brief This function is called when the online status of a user has changed
     *
     * @param api MegaChatApi connected to the account
     * @param userhandle MegaChatHandle of the user whose online status has changed
     * @param status New online status
     * @param inProgress Whether the reported status is being set or it is definitive (only for your own changes)
     *
     * @note When the online status is in progress, apps may notice showing a blinking status or similar.
     */
    virtual void onChatOnlineStatusUpdate(MegaChatApi* api, MegaChatHandle userhandle, int status, bool inProgress);

    /**
     * @brief This function is called when the presence configuration has changed
     *
     * @param api MegaChatApi connected to the account
     * @param config New presence configuration
     */
    virtual void onChatPresenceConfigUpdate(MegaChatApi* api, MegaChatPresenceConfig *config);

    /**
     * @brief This function is called when the connection state to a chatroom has changed
     *
     * The possible values are:
     *  - MegaChatApi::CHAT_CONNECTION_OFFLINE      = 0
     *  - MegaChatApi::CHAT_CONNECTION_IN_PROGRESS  = 1
     *  - MegaChatApi::CHAT_CONNECTION_LOGGING      = 2
     *  - MegaChatApi::CHAT_CONNECTION_ONLINE       = 3
     *
     * @note If \c chatid is MEGACHAT_INVALID_HANDLE, it means that you are connected to all
     * active chatrooms. It will only happens when \c newState is MegaChatApi::CHAT_CONNECTION_ONLINE.
     * The other connection states are not notified for all chats together, but only individually.
     *
     * @param api MegaChatApi connected to the account
     * @param chatid MegaChatHandle that identifies the chat room
     * @param newState New state of the connection
     */
    virtual void onChatConnectionStateUpdate(MegaChatApi* api, MegaChatHandle chatid, int newState);

    /**
     * @brief This function is called when server notifies last-green's time of the a user
     *
     * In order to receive this notification, MegaChatApi::requestLastGreen has to be called previously.
     *
     * @note If the requested user has disabled the visibility of last-green or has never been green,
     * this callback will NOT be triggered at all.
     *
     * If the value of \c lastGreen is 65535 minutes (the maximum), apps should show "long time ago"
     * or similar, rather than the specific time period.
     *
     * @param api MegaChatApi connected to the account
     * @param userhandle MegaChatHandle of the user whose last time green is notified
     * @param lastGreen Time elapsed (minutes) since the last time user was green
     */
    virtual void onChatPresenceLastGreen(MegaChatApi* api, MegaChatHandle userhandle, int lastGreen);

    /** @brief This function is called when an error occurred in an operation with karere Db
     * Possible returned values:
     *   - MegaChatApi::DB_ERROR_IO               = 1,    /// I/O error in Data base
     *   - MegaChatApi::DB_ERROR_FULL             = 2,    /// Database or disk is full
     *
     * @param error Numeric error code
     * @param errStr Error message
     */
    virtual void onDbError(MegaChatApi *api, int error, const char* msg);
};

/**
 * @brief Interface to receive information about one chatroom.
 *
 * A pointer to an implementation of this interface is required when calling MegaChatApi::openChatRoom.
 * When a chatroom is closed (MegaChatApi::closeChatRoom), the listener is automatically removed.
 * You can also register additional listeners by calling MegaChatApi::addChatRoomListener and remove them
 * by using MegaChatApi::removeChatRoomListener
 *
 * This interface uses MegaChatRoom and MegaChatMessage objects to provide information of the chatroom
 * and its messages respectively.
 *
 * The implementation will receive callbacks from an internal worker thread. *
 */
class MegaChatRoomListener
{
public:
    virtual ~MegaChatRoomListener() {}

    /**
     * @brief This function is called when there are changes in the chatroom
     *
     * The changes can include: a user join/leaves the chatroom, a user changes its name,
     * the unread messages count has changed, the online state of the connection to the
     * chat server has changed, the chat becomes archived/unarchived, there is a new call
     * or a call has finished, the chat has been changed into private mode, the number of
     * previewers has changed, the user has started/stopped typing.
     *
     * @note changes about participants in chat link won't be notified until chat
     * is logged in
     *
     * @param api MegaChatApi connected to the account
     * @param chat MegaChatRoom that contains the updates relatives to the chat
     */
    virtual void onChatRoomUpdate(MegaChatApi* api, MegaChatRoom *chat);

    /**
     * @brief This function is called when new messages are loaded
     *
     * You can use MegaChatApi::loadMessages to request loading messages.
     *
     * When there are no more message to load from the source reported by MegaChatApi::loadMessages or
     * there are no more history at all, this function is also called, but the second parameter will be NULL.
     *
     * The SDK retains the ownership of the MegaChatMessage in the second parameter. The MegaChatMessage
     * object will be valid until this function returns. If you want to save the MegaChatMessage object,
     * use MegaChatMessage::copy for the message.
     *
     * @param api MegaChatApi connected to the account
     * @param msg The MegaChatMessage object, or NULL if no more history available.
     */
    virtual void onMessageLoaded(MegaChatApi* api, MegaChatMessage *msg);   // loaded by loadMessages()

    /**
     * @brief This function is called when a new message is received
     *
     * The SDK retains the ownership of the MegaChatMessage in the second parameter. The MegaChatMessage
     * object will be valid until this function returns. If you want to save the MegaChatMessage object,
     * use MegaChatMessage::copy for the message.
     *
     * @param api MegaChatApi connected to the account
     * @param msg MegaChatMessage representing the received message
     */
    virtual void onMessageReceived(MegaChatApi* api, MegaChatMessage *msg);

    /**
     * @brief This function is called when an existing message is updated
     *
     * i.e. When a submitted message is confirmed by the server, the status chages
     * to MegaChatMessage::STATUS_SERVER_RECEIVED and its message id is considered definitive.
     *
     * An important case is when the edition of a message is rejected. In those cases, the message
     * status of \c msg will be MegaChatMessage::STATUS_SENDING_MANUAL and the app reason of rejection
     * is recorded in MegaChatMessage::getCode().
     *
     * Another edge case is when a new message was confirmed but the app didn't receive the confirmation
     * from the server. In that case, you will end up with a message in MegaChatMessage::STATUS_SENDING
     * due to the sending retry, another one in MegaChatMessage::STATUS_SERVER_RECEIVED or
     * MegaChatMessage::STATUS_DELIVERED due to the message already confirmed/delivered. Finally, you
     * will receive this callback updating the status to MegaChatMessage::STATUS_SERVER_REJECTED with
     * MegaChatMessage::getCode() equal to 0 and the corresponding MegaChatMessage::getTempId().
     * The app should discard the message in sending status, in pro of the confirmed message to avoid
     * duplicated message in the history.
     * @note if MegaChatApi::isMessageReceptionConfirmationActive returns false, messages may never
     * reach the status delivered, since the target user will not send the required acknowledge to the
     * server upon reception.
     *
     * The SDK retains the ownership of the MegaChatMessage in the second parameter. The MegaChatMessage
     * object will be valid until this function returns. If you want to save the MegaChatMessage object,
     * use MegaChatMessage::copy for the message.
     *
     * @param api MegaChatApi connected to the account
     * @param msg MegaChatMessage representing the updated message
     */
    virtual void onMessageUpdate(MegaChatApi* api, MegaChatMessage *msg);

    /**
     * @brief This function is called when the local history of a chatroom is about to be discarded and
     * reloaded from server.
     *
     * Server can reject to provide all new messages if there are too many since last connection. In that case,
     * all the locally-known history will be discarded (both from memory and cache) and the server will provide
     * the most recent messages in this chatroom.
     *
     * @note When this callback is received, any reference to messages should be discarded. New messages will be
     * loaded from server and notified as in the case where there's no cached messages at all.
     *
     * @param api MegaChatApi connected to the account
     * @param chat MegaChatRoom whose local history is about to be discarded
     */
    virtual void onHistoryReloaded(MegaChatApi* api, MegaChatRoom *chat);


    /**
     * @brief This function is called when a message has been reacted (or an existing reaction has been removed)
     *
     * @param api MegaChatApi connected to the account
     * @param msgid MegaChatHandle that identifies the message
     * @param reaction UTF-8 NULL-terminated string that represents the reaction
     * @param count Number of users who have reacted to this message with the same reaction
     */
    virtual void onReactionUpdate(MegaChatApi* api, MegaChatHandle msgid, const char* reaction, int count);

    /**
     * @brief This function is called when we need to clear messages previous to retention time,
     * all messages previous to received msg as parameter must be cleared.
     *
     * @param api MegaChatApi connected to the account
     * @param msg Most recent message whose timestamp has exceeded retention time
     */
    virtual void onHistoryTruncatedByRetentionTime(MegaChatApi* /*api*/, MegaChatMessage* /*msg*/);
};

/**
 * @brief Interface to get notifications to show to the user on mobile devices
 *
 * Mobile platforms usually provide a framework to push-notifications to mobile devices.
 * The app needs to register a push-notification token (@see MegaApi::registerPushNotifications in the SDK)
 * in order to get those notifications (triggered by MEGA servers on certain events).
 *
 * This listener provides the required data to prepare platform-specific notifications for
 * several events, such as new messages received, deletions, truncation of history...
 *
 * Multiple inheritance isn't used for compatibility with other programming languages
 *
 * The implementation will receive callbacks from an internal worker thread.
 *
 */
class MegaChatNotificationListener
{
public:
    virtual ~MegaChatNotificationListener() {}

    /**
     * @brief This function is called when there are interesting events for notifications
     *
     * The possible events that are notified are the following:
     *  - Reception of a new message from other user if still unseen.
     *  - Edition/deletion of received unseen messages.
     *  - Trucate of history (for both, when truncate is ours or theirs).
     *  - Changes on the lastest message seen by us (don't notify previous unseen messages).
     *
     * Depending on the status of the message (seen or unseen), if it has been edited/deleted,
     * or even on the type of the message (truncate), the app should add/update/clear the corresponding
     * notifications on the mobile device.
     *
     * The SDK retains the ownership of the MegaChatMessage in the third parameter.
     * The MegaChatMessage object will be valid until this function returns. If you
     * want to save the MegaChatMessage, use MegaChatMessage::copy
     *
     * @param api MegaChatApi connected to the account
     * @param chatid MegaChatHandle that identifies the chat room
     * @param msg MegaChatMessage representing a 1on1 or groupchat in the list.
     */
    virtual void onChatNotification(MegaChatApi* api, MegaChatHandle chatid, MegaChatMessage *msg);
};

/**
 * @brief Interface to receive information about node history of a chatroom.
 *
 * A pointer to an implementation of this interface is required when calling MegaChatApi::openNodeHistory.
 * When node history of a chatroom is closed (MegaChatApi::closeNodeHistory), the listener is automatically removed.
 * You can also register additional listeners by calling MegaChatApi::addNodeHistoryListener and remove them
 * by using MegaChatApi::removeNodeHistoryListener
 *
 * The implementation will receive callbacks from an internal worker thread.
 */
class MegaChatNodeHistoryListener
{
public:
    virtual ~MegaChatNodeHistoryListener() {}

    /**
     * @brief This function is called when new attachment messages are loaded
     *
     * You can use MegaChatApi::loadAttachments to request loading messages.
     *
     * When there are no more message to load from the source reported by MegaChatApi::loadAttachments or
     * there are no more history at all, this function is also called, but the second parameter will be NULL.
     *
     * The SDK retains the ownership of the MegaChatMessage in the second parameter. The MegaChatMessage
     * object will be valid until this function returns. If you want to save the MegaChatMessage object,
     * use MegaChatMessage::copy for the message.
     *
     * @param api MegaChatApi connected to the account
     * @param msg The MegaChatMessage object, or NULL if no more history available.
     */
    virtual void onAttachmentLoaded(MegaChatApi *api, MegaChatMessage *msg);

    /**
     * @brief This function is called when a new attachment message is received
     *
     * The SDK retains the ownership of the MegaChatMessage in the second parameter. The MegaChatMessage
     * object will be valid until this function returns. If you want to save the MegaChatMessage object,
     * use MegaChatMessage::copy for the message.
     *
     * @param api MegaChatApi connected to the account
     * @param msg MegaChatMessage representing the received message
     */
    virtual void onAttachmentReceived(MegaChatApi *api, MegaChatMessage *msg);

    /**
     * @brief This function is called when an attachment message is deleted
     *
     * @param api MegaChatApi connected to the account
     * @param msgid id of the message that has been deleted
     */
    virtual void onAttachmentDeleted(MegaChatApi *api, MegaChatHandle msgid);

    /**
     * @brief This function is called when history is trucated
     *
     * If no messages are left in the node-history, the msgid will be MEGACHAT_INVALID_HANDLE.
     *
     * @param api MegaChatApi connected to the account
     * @param msgid id of the message from which history has been trucated
     */
    virtual void onTruncate(MegaChatApi *api, MegaChatHandle msgid);
};

/**
 * @brief This class represents a set of meetings flags in a bit mask format, where every flag is represented by 1 bit
 */
class MegaChatScheduledFlags
{
public:
    enum
    {
        FLAGS_SEND_EMAILS      = 0, // API will send out calendar emails for this meeting if it's enabled
        FLAGS_SIZE             = 1, // size in bits of flags bitmask
    };

    virtual ~MegaChatScheduledFlags();

    /**
     * @brief Creates a new instance of MegaChatScheduledFlags
     *
     * @return A pointer to the superclass of the private object
     */
    static MegaChatScheduledFlags* createInstance();

    /**
     * @brief Creates a copy of this virtual MegaChatScheduledFlags object
     *
     * The resulting object is fully independent of the source MegaChatScheduledFlags,
     * it contains a copy of all internal attributes, so it will be valid after
     * the original object is deleted.
     *
     * You take the ownership of the returned object
     *
     * @return Copy of the MegaChatScheduledFlags object
     */
    virtual MegaChatScheduledFlags* copy() const;

    /**
     * @brief Reset the value of all options (to disabled)
     */
    virtual void reset();

    /**
     * @brief Enables or disables the value of sending emails flag.
     * If this flag is enabled, API will send out calendar emails for this meeting
     */
    virtual void setSendEmails(bool /*enabled*/);

    /**
     * @brief Returns true if sending emails flag is enabled
     * If this flag is enabled, API will send out calendar emails for this meeting
     *
     * @return True if sending emails flag is enabled, otherwise returns false.
     */
    virtual bool sendEmails() const;

    /**
     * @brief Returns true if all flags are disabled
     *
     * @return True if all flags are disabled, otherwise returns false.
     */
    virtual bool isEmpty() const;
};

/**
 * @brief This class represents a set of set of rules that can be defined for a Scheduled meeting.
 */
class MegaChatScheduledRules
{
public:
    enum {
        FREQ_INVALID    = -1,
        FREQ_DAILY      = 0,
        FREQ_WEEKLY     = 1,
        FREQ_MONTHLY    = 2,
    };

    static constexpr int INTERVAL_INVALID = 0;
    virtual ~MegaChatScheduledRules();

    /**
     * @brief Creates a new instance of MegaChatScheduledRules
     *
     * @param freq: scheduled meeting frequency, this is used in conjunction with interval
     * This param is mandatory to create a valid MegaChatScheduledRules instance
     * valid values for this param:
     *  + MegaChatScheduledRules::FREQ_DAILY
     *  + MegaChatScheduledRules::FREQ_WEEKLY
     *  + MegaChatScheduledRules::FREQ_MONTHLY
     *
     * @param interval: repetition interval in relation to the frequency
     * @param until: specifies when the repetitions should end
     * @param byWeekDay: allows us to specify that an event will only occur on given week day/s.
     * to use this param, freq param must be set to MegaChatScheduledRules::FREQ_WEEKLY
     *
     * @param byMonthDay: allows us to specify that an event will only occur on a given day/s of the month
     * to use this param, freq param must be set to MegaChatScheduledRules::FREQ_MONTHLY
     *
     * @param byMonthWeekDay: allows us to specify that an event will only occurs on a specific weekday offset of the month. (i.e every 2nd Sunday of each month)
     * to use this param, freq param must be set to MegaChatScheduledRules::FREQ_MONTHLY
     *
     * Important: byWeekDay, byMonthDay and byMonthWeekDay are not compatible between them, so only one of these values, can be set at the same time.
     *
     * @return A pointer to the superclass of the private object
     */
    static MegaChatScheduledRules* createInstance(int freq,
                                                  int interval = INTERVAL_INVALID,
                                                  MegaChatTimeStamp until = MEGACHAT_INVALID_TIMESTAMP,
                                                  const ::mega::MegaIntegerList* byWeekDay = NULL,
                                                  const ::mega::MegaIntegerList* byMonthDay = NULL,
                                                  const ::mega::MegaIntegerMap* byMonthWeekDay = NULL);

    /**
     * @brief Creates a copy of this MegaChatScheduledRules object
     *
     * The resulting object is fully independent of the source MegaChatScheduledRules,
     * it contains a copy of all internal attributes, so it will be valid after
     * the original object is deleted.
     *
     * You take the ownership of the returned object
     *
     * @return Copy of the MegaChatScheduledRules object
     */
    virtual MegaChatScheduledRules* copy() const;

    /**
     * @brief Sets the frequency of the scheduled meeting. This is used in conjunction with interval,
     * to allow for a repeatable skips in the event timeline.
     *
     * Valid values for frequency are:
     *  - MegaChatScheduledRules::FREQ_DAILY   = 0
     *  - MegaChatScheduledRules::FREQ_WEEKLY  = 1
     *  - MegaChatScheduledRules::FREQ_MONTHLY = 2
     *
     * @param freq The frequency of the scheduled meeting
     */
    virtual void setFreq(int freq);

    /**
     * @brief Sets the repetition interval in relation to the frequency
     *
     * @param interval The repetition interval in relation to the frequency
     */
    virtual void setInterval(int interval);

    /**
     * @brief Sets the until value that indicates when the repetitions should end
     *
     * @param until Value that indicates when the repetitions should end
     */
    virtual void setUntil(MegaChatTimeStamp until);

    /**
     * @brief Sets the week days when the event will occur
     *
     * @param byWeekDay A MegaIntegerList with the week days when the event will occur
     */
    virtual void setByWeekDay(const ::mega::MegaIntegerList* byWeekDay);

    /**
     * @brief Sets the days of the month when the event will occur
     *
     * @param byMonthDay A MegaIntegerList with the days of the month when the event will occur
     */
    virtual void setByMonthDay(const ::mega::MegaIntegerList* byMonthDay);

    /**
     * @brief Sets one or multiple weekday offset
     * + Positive offset: (ie: [5,4] event will occur every 5th Thursday of each month)
     * + Negative offset: (ie: [-1,1] event will occur every last Monday of each month)
     *
     * @return A MegaIntegerMap <offset, weekday> that allows to specify one or multiple weekday offset
     */
    virtual void setByMonthWeekDay(const ::mega::MegaIntegerMap* byMonthWeekDay);

    /**
     * @brief Returns the frequency of the scheduled. This value is used in conjunction with interval,
     * to allow for a repeatable skips in the event timeline.
     *
     * Valid values for frequency are:
     *  - MegaChatScheduledRules::FREQ_DAILY   = 0
     *  - MegaChatScheduledRules::FREQ_WEEKLY  = 1
     *  - MegaChatScheduledRules::FREQ_MONTHLY = 2
     *
     * @return The frequency of the scheduled meeting
     */
    virtual int freq() const;

    /**
     * @brief Returns repetition interval in relation to the frequency
     *
     * @return The inverval in relation to the frequency of the scheduled meeting
     */
    virtual int interval() const;

    /**
     * @brief Returns when the repetitions should end.
     *
     * @note: If this method returns MEGACHAT_INVALID_TIMESTAMP it means that
     * the repetitions will never end.
     *
     * @return When the repetitions should end
     */
    virtual MegaChatTimeStamp until() const;

    /**
     * @brief Returns a MegaIntegerList with the week days when the event will occur
     *
     * @return A MegaIntegerList with the week days when the event will occur
     */
    virtual const mega::MegaIntegerList* byWeekDay() const;

    /**
     * @brief Returns a MegaIntegerList with the days of the month when the event will occur
     *
     * @return A MegaIntegerList with the days of the month when the event will occur
     */
    virtual const mega::MegaIntegerList* byMonthDay() const;

    /**
     * @brief Returns a MegaIntegerMap <offset, weekday> that allows to specify one or multiple weekday offset
     * + Positive offset: (ie: [5,4] event will occur every 5th Thursday of each month)
     * + Negative offset: (ie: [-1,1] event will occur every last Monday of each month)
     *
     * @return A MegaIntegerMap <offset, weekday> that allows to specify one or multiple weekday offset
     */
    virtual const mega::MegaIntegerMap* byMonthWeekDay() const;

    /**
     * @brief Returns if a given frequency is valid or not
     *
     * @return True if freq is valid, otherwise false
     */
    static bool isValidFreq(int freq);

    /**
     * @brief Returns if a given interval is valid or not
     *
     * @return True if interval is valid, otherwise false
     */
    static bool isValidInterval(int interval);
};

/**
 * @brief This class represents a scheduled meeting. Scheduled Meetings allows the user to specify an event that will occur in the future.
 * The user can also specify a set of rules for repetition, these rules enable an event to reoccur periodically.
 *
 * Important consideration:
 * A Chatroom only should have one root scheduled meeting associated, it means that just one scheduled meeting for a chatroom,
 * should have an invalid parent sched Id (MegaChatScheduledMeeting::parentSchedId)
 *
 */
class MegaChatScheduledMeeting
{
public:
    enum
    {
       SC_NEW_SCHED        = 0,
       SC_PARENT           = 1,
       SC_TZONE            = 2,
       SC_START            = 3,
       SC_END              = 4,
       SC_TITLE            = 5,
       SC_DESC             = 6,
       SC_ATTR             = 7,
       SC_OVERR            = 8,
       SC_CANC             = 9,
       SC_FLAGS            = 10,
       SC_RULES            = 11,
       SC_FLAGS_SIZE       = 12,
    };

    static constexpr unsigned int MAX_TITLE_LENGTH = 30;
    static constexpr unsigned int MAX_DESC_LENGTH = 3000;
    static constexpr unsigned int MIN_OCURRENCES = 10;
    static constexpr unsigned int NUM_OCURRENCES_REQ = 20;

    virtual ~MegaChatScheduledMeeting();

    /**
     * @brief Creates a new instance of MegaChatScheduledMeeting
     *
     * @param chatid        : chat handle
     * @param schedId       : scheduled meeting handle
     * @param parentSchedId : parent scheduled meeting handle
     * @param cancelled     : cancelled flag
     * @param timezone      : timeZone
     * @param startDateTime : start dateTime (unix timestamp UTC)
     * @param endDateTime   : end dateTime (unix timestamp UTC)
     * @param title         : meeting title
     * @param description   : meeting description
     * @param attributes    : attributes to store any additional data
     * @param overrides     : start dateTime of the original meeting series event to be replaced (unix timestamp UTC)
     * @param flags         : flags bitmask (used to store additional boolean settings as a bitmask)
     * @param rules         : scheduled meetings rules
     *
     * @return A pointer to the superclass of the private object
     */
    static MegaChatScheduledMeeting* createInstance (MegaChatHandle chatid, MegaChatHandle schedId, MegaChatHandle parentSchedId, MegaChatHandle organizerUserId,
                                                     int cancelled, const char* timezone, MegaChatTimeStamp startDateTime,
                                                     MegaChatTimeStamp endDateTime, const char* title, const char* description, const char* attributes,
                                                     MegaChatTimeStamp overrides, const MegaChatScheduledFlags *flags, const MegaChatScheduledRules *rules);

    /**
     * @brief Creates a copy of this MegaChatScheduledMeeting object
     *
     * The resulting object is fully independent of the source MegaChatScheduledMeeting,
     * it contains a copy of all internal attributes, so it will be valid after
     * the original object is deleted.
     *
     * You take the ownership of the returned object
     *
     * @return Copy of the MegaChatScheduledMeeting object
     */
    virtual MegaChatScheduledMeeting* copy() const;

    /**
     * @brief Returns if scheduled meeting is cancelled or not
     *
     * @return True if scheduled meeting is cancelled, otherwise returns false
     */
    virtual int cancelled() const;

    /**
     * @brief Returns true if this scheduled meeting has an specific change
     *
     * This value is only useful for call notified by MegaChatScheduledMeetingListener::onChatSchedMeetingUpdate
     * that can notify about scheduled meetings modifications. The value only will be valid inside
     * MegaChatScheduledMeetingListener::onChatSchedMeetingUpdate. A copy of MegaChatScheduledMeeting will be
     * necessary to use outside this callback
     *
     * In other cases, the return value of this function will be always false.
     *
     * @param changeType The type of change to check. It can be one of the following values:
     *
     * - MegaChatScheduledMeeting::SC_PARENT    [1]  - Parent scheduled meeting id has changed
     * - MegaChatScheduledMeeting::SC_TZONE     [2]  - Timezone has changed
     * - MegaChatScheduledMeeting::SC_START     [3]  - Start date time has changed
     * - MegaChatScheduledMeeting::SC_END       [4]  - End date time has changed
     * - MegaChatScheduledMeeting::SC_TITLE     [5]  - Title has changed
     * - MegaChatScheduledMeeting::SC_DESC      [6]  - Description has changed
     * - MegaChatScheduledMeeting::SC_ATTR      [7]  - Attributes have changed
     * - MegaChatScheduledMeeting::SC_OVERR     [8]  - Override date time has changed
     * - MegaChatScheduledMeeting::SC_CANC      [9]  - Cancelled flag has changed
     * - MegaChatScheduledMeeting::SC_FLAGS     [10] - Scheduled meetings flags have changed
     * - MegaChatScheduledMeeting::SC_RULES     [11] - Repetition rules have changed
     *
     * @return true if this scheduled meeting has an specific change
     */
    virtual bool hasChanged(size_t change) const;

    /**
     * @brief Returns if the MegaChatScheduledMeeting is new
     *
     * @return True if the MegaChatScheduledMeeting is new
     */
    virtual bool isNew() const;

    /**
     * @brief Returns if the MegaChatScheduledMeeting has been removed
     *
     * @return True if the MegaChatScheduledMeeting has been removed
     */
    virtual bool isDeleted() const;

    /**
     * @brief Returns the MegaChatHandle of the chat
     *
     * @return MegaChatHandle of the chat
     */
    virtual MegaChatHandle chatId() const;

    /**
     * @brief Returns the MegaChatHandle that identifies the scheduled meeting
     *
     * @return MegaChatHandle that identifies the scheduled meeting
     */
    virtual MegaChatHandle schedId() const;

    /**
     * @brief Returns the MegaChatHandle that identifies the parent scheduled meeting
     *
     * @return MegaChatHandle that identifies the parent scheduled meeting
     */
    virtual MegaChatHandle parentSchedId() const;

    /**
     * @brief Returns the MegaChatHandle of the organizer user of the scheduled meeting
     *
     * @return MegaChatHandle of the organizer user of the scheduled meeting
     */
    virtual MegaChatHandle organizerUserId() const;

    /**
     * @brief Returns the time zone
     *
     * @return time zone
     */
    virtual const char* timezone() const;

    /**
     * @brief Returns the start dateTime (for the first occurrence) of the scheduled Meeting (unix timestamp UTC)
     *
     * To check if a recurrent scheduled meeting is a past meeting, you can check MegaChatScheduledRules::until,
     * which returns the dateDate when the repetitions ends, because this method returns the start dateTime of the first occurrence
     * without taking into account if that occurrence is in the future or in the past.
     *
     * @note The value returned by this method should only be used for purposes related to this scheduled meeting, not for
     * it's occurrences. Any information related to the occurrences of this scheduled meeting, must be retrieved by calling
     * MegaChatApi::fetchScheduledMeetingOccurrencesByChat
     *
     * @return the start dateTime of the scheduled Meeting
     */
    virtual MegaChatTimeStamp startDateTime() const;

    /**
     * @brief Returns the end dateTime of the scheduled Meeting (unix timestamp UTC)
     *
     * @return the end dateTime of the scheduled Meeting
     */
    virtual MegaChatTimeStamp endDateTime() const;

    /**
     * @brief Returns the scheduled meeting title
     *
     * @return The title of the scheduled meeting
     */
    virtual const char* title() const;

    /**
     * @brief Returns the scheduled meeting description
     *
     * @return The description of the scheduled meeting
     */
    virtual const char* description() const;

    /**
     * @brief Returns additional scheduled meetings attributes
     *
     * @return Additional scheduled meetings attributes
     */
    virtual const char* attributes() const;

    /**
     * @brief Returns the start dateTime of the original meeting series event to be replaced (unix timestamp UTC)
     *
     * @return the start dateTime of the original meeting series event to be replaced
     */
    virtual MegaChatTimeStamp overrides() const;

    /**
     * @brief Returns a pointer to MegaChatScheduledFlags that contains the scheduled meetings flags
     *
     * The SDK retains the ownership of the MegaChatScheduledFlags
     *
     * @return A pointer to MegaChatScheduledFlags that contains the scheduled meetings flags
     */
    virtual MegaChatScheduledFlags* flags() const;

    /**
     * @brief Returns a pointer to MegaChatScheduledRules that contains the scheduled meetings rules
     *
     * The SDK retains the ownership of the MegaChatScheduledRules
     *
     * @return A pointer to MegaChatScheduledRules that contains the scheduled meetings rules
     */
    virtual MegaChatScheduledRules* rules() const;


    /**
     * @brief Returns if scheduled meeting title length is valid or not
     *
     * @return True if scheduled meeting title length is valid, otherwise returns false
     */
    static int isValidTitleLength(const char* title);

    /**
     * @brief Returns if scheduled meeting description length is valid or not
     *
     * @return True if scheduled meeting description length is valid, otherwise returns false
     */
    static int isValidDescriptionLength(const char* desc);
};

/**
 * @brief This class represents a scheduled meeting occurrence.
 * A scheduled meetings occurrence, is a MegaChatCall that will happen in the future
 * A scheduled meeting can produce one or multiple scheduled meeting occurrences
 */
class MegaChatScheduledMeetingOccurr
{
public:
    virtual ~MegaChatScheduledMeetingOccurr();

    /**
     * @brief Creates a copy of this MegaChatScheduledMeetingOccurr object
     *
     * The resulting object is fully independent of the source MegaChatScheduledMeetingOccurr,
     * it contains a copy of all internal attributes, so it will be valid after
     * the original object is deleted.
     *
     * You take the ownership of the returned object
     *
     * @return Copy of the MegaChatScheduledMeetingOccurr object
     */
    virtual MegaChatScheduledMeetingOccurr* copy() const;

    /**
     * @brief Returns if scheduled meeting occurrence is cancelled or not
     *
     * @return True if scheduled meeting occurrence is cancelled, otherwise returns false
     */
    virtual int cancelled() const;

    /**
     * @brief Returns the MegaChatHandle that identifies the scheduled meeting
     *
     * @return MegaChatHandle that identifies the scheduled meeting
     */
    virtual MegaChatHandle schedId() const;

    /**
     * @brief Returns the MegaChatHandle that identifies the parent scheduled meeting
     *
     * @return MegaChatHandle that identifies the parent scheduled meeting
     */
    virtual MegaChatHandle parentSchedId() const;

    /**
     * @brief Returns the start dateTime of the original meeting series event to be replaced (unix timestamp)
     *
     * @return the start dateTime of the original meeting series event to be replaced
     */
    virtual MegaChatTimeStamp overrides() const;

    /**
     * @brief Returns the time zone
     *
     * @return time zone
     */
    virtual const char* timezone() const;

    /**
     * @brief Returns the start dateTime of the scheduled Meeting occurrence (unix timestamp UTC)
     *
     * @return the start dateTime of the scheduled Meeting occurrence
     */
    virtual MegaChatTimeStamp startDateTime() const;

    /**
     * @brief Returns the end dateTime of the scheduled Meeting occurrence (unix timestamp UTC)
     *
     * @return the end dateTime of the scheduled Meeting occurrence
     */
    virtual MegaChatTimeStamp endDateTime() const;
};

/**
 * @brief List of MegaChatScheduledMeeting objects
 */
class MegaChatScheduledMeetingList
{
public:
    virtual ~MegaChatScheduledMeetingList();

    /**
     * @brief Creates a new instance of MegaChatScheduledMeetingList
     *
     * You take the ownership of the returned object
     *
     * @return A pointer to the superclass of the private object
     */
    static MegaChatScheduledMeetingList* createInstance();

    /**
     * @brief Creates a copy of this MegaChatScheduledMeetingList object
     *
     * The resulting object is fully independent of the source MegaChatScheduledMeetingList,
     * it contains a copy of all internal attributes, so it will be valid after
     * the original object is deleted.
     *
     * You take the ownership of the returned object
     *
     * @return Copy of the MegaChatScheduledMeetingList object
     */
    virtual MegaChatScheduledMeetingList *copy() const;

    /**
     * @brief Returns the number of elements in the list
     * @return Number of elements in the list
     */
    virtual unsigned long size() const;

    /**
     * @brief Returns the MegaChatScheduledMeeting at the position i in the MegaChatScheduledMeetingList
     *
     * If the index is >= the size of the list, this function returns NULL.
     *
     * @param i Position of the element that we want to get for the list
     * @return MegaChatScheduledMeeting at the position i in the MegaChatScheduledMeetingList
     */
    virtual const MegaChatScheduledMeeting* at(unsigned long i) const;

    /**
     * @brief Add element to the MegaChatScheduledMeetingList
     *
     * The SDK adquires the ownership of provided MegaChatScheduledMeeting
     *
     * @param sm MegaChatScheduledMeeting to add to list
     */
    virtual void insert(MegaChatScheduledMeeting* sm);

    /**
     * @brief Clears the MegaChatScheduledMeetingList
     */
    virtual void clear();
};

/**
 * @brief List of MegaChatScheduledMeetingOccurr objects
 */
class MegaChatScheduledMeetingOccurrList
{
public:
    virtual ~MegaChatScheduledMeetingOccurrList();

    /**
     * @brief Creates a new instance of MegaChatScheduledMeetingList
     *
     * You take the ownership of the returned object
     *
     * @return A pointer to the superclass of the private object
     */
    static MegaChatScheduledMeetingOccurrList* createInstance();

    /**
     * @brief Creates a copy of this MegaChatScheduledMeetingOccurrList object
     *
     * The resulting object is fully independent of the source MegaChatScheduledMeetingOccurrList,
     * it contains a copy of all internal attributes, so it will be valid after
     * the original object is deleted.
     *
     * You take the ownership of the returned object
     *
     * @return Copy of the MegaChatScheduledMeetingOccurrList object
     */
    virtual MegaChatScheduledMeetingOccurrList *copy() const;

    /**
     * @brief Returns the number of elements in the list
     * @return Number of elements in the list
     */
    virtual unsigned long size() const;

    /**
     * @brief Returns the MegaChatScheduledMeetingOccurr at the position i in the MegaChatScheduledMeetingOccurrList
     *
     * If the index is >= the size of the list, this function returns NULL.
     *
     * @param i Position of the element that we want to get for the list
     * @return MegaChatScheduledMeetingOccurr at the position i in the MegaChatScheduledMeetingOccurrList
     */
    virtual const MegaChatScheduledMeetingOccurr* at(unsigned long i) const;

    /**
     * @brief Add element to the MegaChatScheduledMeetingOccurrList
     *
     * The SDK adquires the ownership of provided MegaChatScheduledMeetingOccurr
     *
     * @param sm MegaChatScheduledMeetingOccurr to add to list
     */
    virtual void insert(MegaChatScheduledMeetingOccurr* sm);

    /**
     * @brief Clears the MegaChatScheduledMeetingOccurrList
     */
    virtual void clear();
};

/**
 * @brief This class represents a waiting room
 *
 * A waiting room, is effectively a list of users pending to enter a call
 */
class MegaChatWaitingRoom
{
public:
    enum
    {
        MWR_UNKNOWN      = -1,   // client unknown joining status
        MWR_NOT_ALLOWED  = 0,    // client is not allowed to join call (must remains in waiting room)
        MWR_ALLOWED      = 1,    // client is allowed to join call (no further action required from app to JOIN call)
    };

    virtual ~MegaChatWaitingRoom()                      { };

    /**
     * @brief Returns a copy of the this instance of MegaChatWaitingRoom
     *
     * You take the ownership of returned object
     *
     * @return A pointer to the superclass of the private object.
     */
    virtual MegaChatWaitingRoom* copy() const           { return NULL; }

    /**
     * @brief Returns the list of handles of users that are in the waiting room
     *
     * This method always returns a valid instance of MegaHandleList.
     * You take the ownership of the returned value.
     *
     * @return mega::MegaHandleList of handles of users that are in the waiting room
     */
    virtual mega::MegaHandleList* getPeers() const      { return NULL; };

    /**
     * @brief Returns the number of elements in the list
     * @return Number of elements in the list
     */
    virtual size_t size() const                         { return 0; };

    /**
     * @brief Returns the waiting room joining status for the specified peer id
     *
     * Valid values are:
     *  - MegaChatWaitingRoom::MWR_UNKNOWN      = -1,   // client unknown joining status
     *  - MegaChatWaitingRoom::MWR_NOT_ALLOWED  = 0,    // client is not allowed to join call (must remains in waiting room)
     *  - MegaChatWaitingRoom::MWR_ALLOWED      = 1,    // client is allowed to join call (no further action required from app to JOIN call)
     *
     * @return The waiting room joining status for the specified peer
     */
    virtual int getPeerStatus(const uint64_t&) const    { return MWR_UNKNOWN; };

    static const char* peerStatusToString(int status)
    {
        switch (status)
        {
            case MWR_NOT_ALLOWED: return "Not allowed to join";
            case MWR_ALLOWED:     return "Allowed to join";
            case MWR_UNKNOWN:     return "Unknown join status";
            default:              return "Invalid join status";
        }
    }
};

}

#endif // MEGACHATAPI_H<|MERGE_RESOLUTION|>--- conflicted
+++ resolved
@@ -6162,15 +6162,12 @@
      * - if the chatroom doesn't exists.
      * - if the scheduled meeting doesn't exists
      *
-<<<<<<< HEAD
-=======
      * The request will fail with MegaChatError::ERROR_ARGS
      * - if chatroom has waiting room option enabled
      *
      * The request will fail with MegaChatError::ERROR_ARGS
      * - If MegaChatRoom::isSpeakRequest() returns true, enableAudio param is also true, and we don't have moderator role in the call.
      *
->>>>>>> 709a661c
      * @note If the call has reached the maximum number of videos supported, the video-flag automatically be disabled.
      * @see MegaChatApi::getMaxSupportedVideoCallParticipants
      *
@@ -6307,15 +6304,12 @@
      * - if the chatroom doesn't exists.
      * - if the scheduled meeting doesn't exists
      *
-<<<<<<< HEAD
-=======
      * The request will fail with MegaChatError::ERROR_ARGS
      * - if chatroom has waiting room option disabled
      *
      * The request will fail with MegaChatError::ERROR_ARGS
      * - If MegaChatRoom::isSpeakRequest() returns true, enableAudio param is also true, and we don't have moderator role in the call.
      *
->>>>>>> 709a661c
      * @note If the call has reached the maximum number of videos supported, the video-flag automatically be disabled.
      * @see MegaChatApi::getMaxVideoCallParticipants
      *
