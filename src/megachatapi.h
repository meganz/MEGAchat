/**
 * @file megachatapi.h
 * @brief Public header file of the intermediate layer for the MEGA Chat C++ SDK.
 *
 * (c) 2013-2016 by Mega Limited, Auckland, New Zealand
 *
 * This file is part of the MEGA SDK - Client Access Engine.
 *
 * Applications using the MEGA API must present a valid application key
 * and comply with the the rules set forth in the Terms of Service.
 *
 * The MEGA SDK is distributed in the hope that it will be useful,
 * but WITHOUT ANY WARRANTY; without even the implied warranty of
 * MERCHANTABILITY or FITNESS FOR A PARTICULAR PURPOSE.
 *
 * @copyright Simplified (2-clause) BSD License.
 *
 * You should have received a copy of the license along with this
 * program.
 */

#ifndef MEGACHATAPI_H
#define MEGACHATAPI_H


#include <megaapi.h>

namespace mega { class MegaApi; }

namespace megachat
{

typedef uint64_t MegaChatHandle;
typedef int MegaChatIndex;  // int32_t

/**
 * @brief MEGACHAT_INVALID_HANDLE Invalid value for a handle
 *
 * This value is used to represent an invalid handle. Several MEGA objects can have
 * a handle but it will never be megachat::MEGACHAT_INVALID_HANDLE
 *
 */
const MegaChatHandle MEGACHAT_INVALID_HANDLE = ~(MegaChatHandle)0;
const MegaChatIndex MEGACHAT_INVALID_INDEX = 0x7fffffff;

class MegaChatApi;
class MegaChatApiImpl;
class MegaChatRequest;
class MegaChatRequestListener;
class MegaChatError;
class MegaChatMessage;
class MegaChatRoom;
class MegaChatRoomListener;
class MegaChatCall;
class MegaChatCallListener;
class MegaChatVideoListener;
class MegaChatListener;
class MegaChatListItem;

class MegaChatCall
{
public:
    enum
    {
        CALL_STATUS_CONNECTING = 0,
        CALL_STATUS_RINGING,
        CALL_STATUS_CONNECTED,
        CALL_STATUS_DISCONNECTED
    };

    virtual ~MegaChatCall();
    virtual MegaChatCall *copy();

    virtual int getStatus() const;
    virtual int getTag() const;
    virtual MegaChatHandle getContactHandle() const;
};

class MegaChatVideoListener
{
public:
    virtual ~MegaChatVideoListener() {}

    virtual void onChatVideoData(MegaChatApi *api, MegaChatCall *chatCall, int width, int height, char*buffer);
};

class MegaChatCallListener
{
public:
    virtual ~MegaChatCallListener() {}

    virtual void onChatCallStart(MegaChatApi* api, MegaChatCall *call);
    virtual void onChatCallStateChange(MegaChatApi *api, MegaChatCall *call);
    virtual void onChatCallTemporaryError(MegaChatApi* api, MegaChatCall *call, MegaChatError* error);
    virtual void onChatCallFinish(MegaChatApi* api, MegaChatCall *call, MegaChatError* error);
};

class MegaChatPeerList
{
public:
    enum {
        PRIV_UNKNOWN = -2,
        PRIV_RM = -1,
        PRIV_RO = 0,
        PRIV_STANDARD = 2,
        PRIV_MODERATOR = 3
    };

    /**
     * @brief Creates a new instance of MegaChatPeerList
     * @return A pointer to the superclass of the private object
     */
    static MegaChatPeerList * createInstance();

    virtual ~MegaChatPeerList();

    /**
     * @brief Creates a copy of this MegaChatPeerList object
     *
     * The resulting object is fully independent of the source MegaChatPeerList,
     * it contains a copy of all internal attributes, so it will be valid after
     * the original object is deleted.
     *
     * You are the owner of the returned object
     *
     * @return Copy of the MegaChatPeerList object
     */
    virtual MegaChatPeerList *copy() const;

    /**
     * @brief addPeer Adds a new chat peer to the list
     *
     * @param h MegaChatHandle of the user to be added
     * @param priv Privilege level of the user to be added
     * Valid values are:
     * - MegaChatPeerList::PRIV_RM = -1
     * - MegaChatPeerList::PRIV_RO = 0
     * - MegaChatPeerList::PRIV_STANDARD = 2
     * - MegaChatPeerList::PRIV_MODERATOR = 3
     */
    virtual void addPeer(MegaChatHandle h, int priv);

    /**
     * @brief Returns the MegaChatHandle of the chat peer at the position i in the list
     *
     * If the index is >= the size of the list, this function returns MEGACHAT_INVALID_HANDLE.
     *
     * @param i Position of the chat peer that we want to get from the list
     * @return MegaChatHandle of the chat peer at the position i in the list
     */
    virtual MegaChatHandle getPeerHandle(int i) const;

    /**
     * @brief Returns the privilege of the chat peer at the position i in the list
     *
     * If the index is >= the size of the list, this function returns PRIV_UNKNOWN.
     *
     * @param i Position of the chat peer that we want to get from the list
     * @return Privilege level of the chat peer at the position i in the list.
     * Valid values are:
     * - MegaChatPeerList::PRIV_UNKNOWN = -2
     * - MegaChatPeerList::PRIV_RM = -1
     * - MegaChatPeerList::PRIV_RO = 0
     * - MegaChatPeerList::PRIV_STANDARD = 2
     * - MegaChatPeerList::PRIV_MODERATOR = 3
     */
    virtual int getPeerPrivilege(int i) const;

    /**
     * @brief Returns the number of chat peer in the list
     * @return Number of chat peers in the list
     */
    virtual int size() const;

protected:
    MegaChatPeerList();

};

/**
 * @brief List of MegaChatRoom objects
 *
 * A MegaChatRoomList has the ownership of the MegaChatRoom objects that it contains, so they will be
 * only valid until the MegaChatRoomList is deleted. If you want to retain a MegaChatRoom returned by
 * a MegaChatRoomList, use MegaChatRoom::copy.
 *
 * Objects of this class are immutable.
 */
class MegaChatRoomList
{
public:
    virtual ~MegaChatRoomList() {}

    virtual MegaChatRoomList *copy() const;

    /**
     * @brief Returns the MegaChatRoom at the position i in the MegaChatRoomList
     *
     * The MegaChatRoomList retains the ownership of the returned MegaChatRoom. It will be only valid until
     * the MegaChatRoomList is deleted.
     *
     * If the index is >= the size of the list, this function returns NULL.
     *
     * @param i Position of the MegaChatRoom that we want to get for the list
     * @return MegaChatRoom at the position i in the list
     */
    virtual const MegaChatRoom *get(unsigned int i)  const;

    /**
     * @brief Returns the number of MegaChatRooms in the list
     * @return Number of MegaChatRooms in the list
     */
    virtual unsigned int size() const;

};

/**
 * @brief List of MegaChatListItem objects
 *
 * A MegaChatListItemList has the ownership of the MegaChatListItem objects that it contains, so they will be
 * only valid until the MegaChatListItemList is deleted. If you want to retain a MegaChatListItem returned by
 * a MegaChatListItemList, use MegaChatListItem::copy.
 *
 * Objects of this class are immutable.
 */
class MegaChatListItemList
{
public:
    virtual ~MegaChatListItemList() {}

    virtual MegaChatListItemList *copy() const;

    /**
     * @brief Returns the MegaChatRoom at the position i in the MegaChatListItemList
     *
     * The MegaChatListItemList retains the ownership of the returned MegaChatListItem. It will be only valid until
     * the MegaChatListItemList is deleted.
     *
     * If the index is >= the size of the list, this function returns NULL.
     *
     * @param i Position of the MegaChatListItem that we want to get for the list
     * @return MegaChatListItem at the position i in the list
     */
    virtual const MegaChatListItem *get(unsigned int i)  const;

    /**
     * @brief Returns the number of MegaChatListItems in the list
     * @return Number of MegaChatListItem in the list
     */
    virtual unsigned int size() const;

};

class MegaChatMessage
{
public:
    // Online status of message
    enum {
        STATUS_UNKNOWN              = -1,   /// Invalid status
        // for outgoing messages
        STATUS_SENDING              = 0,    /// Message has not been sent or is not yet confirmed by the server
        STATUS_SENDING_MANUAL       = 1,    /// Message is too old to auto-retry sending, or group composition has changed, or user has read-only privilege, or user doesn't belong to chatroom. User must explicitly confirm re-sending. All further messages queued for sending also need confirmation
        STATUS_SERVER_RECEIVED      = 2,    /// Message confirmed by server, but not yet delivered to recepient(s)
        STATUS_SERVER_REJECTED      = 3,    /// Message is rejected by server for some reason (the message was confirmed but we didn't receive the confirmation because went offline or closed the app before)
        STATUS_DELIVERED            = 4,    /// Peer confirmed message receipt. Used only for 1on1 chats
        // for incoming messages
        STATUS_NOT_SEEN             = 5,    /// User hasn't read this message yet
        STATUS_SEEN                 = 6     /// User has read this message
    };

    // Types of message
    enum {
        TYPE_INVALID                = 0,    /// Invalid type
        TYPE_NORMAL                 = 1,    /// Regular text message
        TYPE_ALTER_PARTICIPANTS     = 2,    /// Management message indicating the participants in the chat have changed
        TYPE_TRUNCATE               = 3,    /// Management message indicating the history of the chat has been truncated
        TYPE_PRIV_CHANGE            = 4,    /// Management message indicating the privilege level of a user has changed
        TYPE_CHAT_TITLE             = 5,    /// Management message indicating the title of the chat has changed
        TYPE_NODE_ATTACHMENT        = 16,   /// User message including info about shared nodes
        TYPE_REVOKE_NODE_ATTACHMENT = 17,   /// User message including info about a node that has stopped being shared
        TYPE_CONTACT_ATTACHMENT     = 18,   /// User message including info about shared contacts
    };

    enum
    {
        CHANGE_TYPE_STATUS          = 0x01,
        CHANGE_TYPE_CONTENT         = 0x02,
        CHANGE_TYPE_ACCESS          = 0x04  /// When the access to attached nodes has changed
    };

    enum
    {
        REASON_PEERS_CHANGED        = 1,    /// Group chat participants have changed
        REASON_TOO_OLD              = 2,    /// Message is too old to auto-retry sending
        REASON_GENERAL_REJECT       = 3,    /// chatd rejected the message, for unknown reason
        REASON_NO_WRITE_ACCESS      = 4,    /// Read-only privilege or not belong to the chatroom
        REASON_NO_CHANGES           = 6     /// Edited message has the same content than original message
    };

    virtual ~MegaChatMessage() {}
    virtual MegaChatMessage *copy() const;

    /**
     * @brief Returns the status of the message.
     *
     * Valid values are:
     *  - STATUS_UNKNOWN            = -1
     *  - STATUS_SENDING            = 0
     *  - STATUS_SENDING_MANUAL     = 1
     *  - STATUS_SERVER_RECEIVED    = 2
     *  - STATUS_SERVER_REJECTED    = 3
     *  - STATUS_SERVER_DELIVERED   = 4
     *  - STATUS_NOT_SEEN           = 5
     *  - STATUS_SEEN               = 6
     *
     * If status is STATUS_SENDING_MANUAL, the user can whether manually retry to send the
     * message (get content and send new message as usual through MegaChatApi::sendMessage),
     * or discard the message. In both cases, the message should be removed from the manual-send
     * queue by calling MegaChatApi::removeUnsentMessage once the user has sent or discarded it.
     *
     * @return Returns the status of the message.
     */
    virtual int getStatus() const;

    /**
     * @brief Returns the identifier of the message.
     *
     * @return MegaChatHandle that identifies the message in this chatroom
     */
    virtual MegaChatHandle getMsgId() const;

    /**
     * @brief Returns the temporal identifier of the message
     *
     * The temporal identifier has different usages depending on the status of the message:
     *  - MegaChatMessage::STATUS_SENDING: valid until it's confirmed by the server.
     *  - MegaChatMessage::STATUS_SENDING_MANUAL: valid until it's remove from manual-send queue.
     *
     * @note If status is STATUS_SENDING_MANUAL, this value can be used to identify the
     * message moved into the manual-send queue. The message itself will be identified by its
     * MegaChatMessage::getRowId from now on. The row id can be passed to
     * MegaChatApi::removeUnsentMessage to definitely remove the message.
     *
     * For messages in a different status than above, this identifier should not be used.
     *
     * @return MegaChatHandle that temporary identifies the message
     */
    virtual MegaChatHandle getTempId() const;

    /**
     * @brief Returns the index of the message in the loaded history
     *
     * The higher is the value of the index, the newer is the chat message.
     * The lower is the value of the index, the older is the chat message.
     *
     * @note This index is can grow on both direction: increments are due to new
     * messages in the history, and decrements are due to old messages being loaded
     * in the history buffer.
     *
     * @return Index of the message in the loaded history.
     */
    virtual int getMsgIndex() const;

    /**
     * @brief Returns the handle of the user.
     *
     * @return For outgoing messages, it returns the handle of the target user.
     * For incoming messages, it returns the handle of the sender.
     */
    virtual MegaChatHandle getUserHandle() const;

    /**
     * @brief Returns the type of message.
     *
     * Valid values are:
     *  - TYPE_INVALID: Invalid type
     *  - TYPE_NORMAL: Regular text message
     *  - TYPE_ALTER_PARTICIPANTS: Management message indicating the participants in the chat have changed
     *  - TYPE_TRUNCATE: Management message indicating the history of the chat has been truncated
     *  - TYPE_PRIV_CHANGE: Management message indicating the privilege level of a user has changed
     *  - TYPE_CHAT_TITLE: Management message indicating the title of the chat has changed
     *  - TYPE_ATTACHMENT: User message including info about a shared node
     *  - TYPE_REVOKE_ATTACHMENT: User message including info about a node that has stopped being shared
     *  - TYPE_CONTACT: User message including info about a contact
     *
     * @return Returns the Type of message.
     */
    virtual int getType() const;

    /**
     * @brief Returns the timestamp of the message.
     * @return Returns the timestamp of the message.
     */
    virtual int64_t getTimestamp() const;

    /**
     * @brief Returns the content of the message
     *
     * The SDK retains the ownership of the returned value. It will be valid until
     * the MegaChatMessage object is deleted.
     *
     * @return Content of the message. If message was deleted, it returns NULL.
     */
    virtual const char *getContent() const;

    /**
     * @brief Returns whether the message is an edit of the original message
     * @return True if the message has been edited. Otherwise, false.
     */
    virtual bool isEdited() const;

    /**
     * @brief Returns whether the message has been deleted
     * @return True if the message has been deleted. Otherwise, false.
     */
    virtual bool isDeleted() const;

    /**
     * @brief Returns whether the message can be edited
     *
     * Currently, messages are editable only during a timeframe (1 hour). Later on, the
     * edit will be rejected. The same applies to deletions.
     *
     * @return True if the message can be edited. Otherwise, false.
     */
    virtual bool isEditable() const;

    /**
     * @brief Returns whether the message can be deleted
     *
     * Currently, messages can be deleted only during a timeframe (1 hour). Later on, the
     * deletion will be rejected.
     *
     * @return True if the message can be deleted. Otherwise, false.
     */
    virtual bool isDeletable() const;

    /**
     * @brief Returns whether the message is a management message
     *
     * Management messages are intented to record in the history any change related
     * to the management of the chatroom, such as a title change or an addition of a peer.
     *
     * @return True if the message is a management message.
     */
    virtual bool isManagementMessage() const;

    /**
     * @brief Return the handle of the user relative to the action
     *
     * Only valid for management messages:
     *  - MegaChatMessage::TYPE_ALTER_PARTICIPANTS: handle of the user who is added/removed
     *  - MegaChatMessage::TYPE_PRIV_CHANGE: handle of the user whose privilege is changed
     *  - MegaChatMessage::TYPE_REVOKE_ATTACHMENT: handle of the node which access has been revoked
     *
     * @return Handle of the user/node, depending on the type of message
     */
    virtual MegaChatHandle getHandleOfAction() const;

    /**
     * @brief Return the privilege of the user relative to the action
     *
     * Only valid for management messages:
     *  - MegaChatMessage::TYPE_ALTER_PARTICIPANTS:
     *      - When a peer is removed: MegaChatRoom::PRIV_RM
     *      - When a peer is added: MegaChatRoom::PRIV_UNKNOWN
     *  - MegaChatMessage::TYPE_PRIV_CHANGE: the new privilege of the user
     *
     * @return Privilege level as above
     */
    virtual int getPrivilege() const;

    /**
     * @brief Return a generic code used for different purposes
     *
     * The code returned by this method is valid only in the following cases:
     *
     *  - Messages with status MegaChatMessage::STATUS_SENDING_MANUAL: the code specifies
     * the reason because the server rejects the message. The possible values are:
     *      - MegaChatMessage::REASON_PEERS_CHANGED     = 1
     *      - MegaChatMessage::REASON_TOO_OLD           = 2
     *      - MegaChatMessage::REASON_GENERAL_REJECT    = 3
     *      - MegaChatMessage::REASON_NO_WRITE_ACCESS   = 4
     *      - MegaChatMessage::REASON_NO_CHANGES        = 6
     *
     * @return A generic code for additional information about the message.
     */
    virtual int getCode() const;

    /**
     * @brief Return number of user that have been attached to the message
     *
     * Only valid for management messages:
     *  - MegaChatMessage::TYPE_CONTACT_ATTACHMENT: the number of users in the message
     *
     * @return Number of users that have been attached to the message
     */
    virtual unsigned int getUsersCount() const;

    /**
     * @brief Return the handle of the user that has been attached in \c index position
     *
     * Only valid for management messages:
     *  - MegaChatMessage::TYPE_CONTACT_ATTACHMENT: the handle of the user
     *
     * If the index is >= the number of users attached to the message, this function
     * will return MEGACHAT_INVALID_HANDLE.
     *
     * @param index of the users inside user vector
     * @return The handle of the user
     */
    virtual MegaChatHandle getUserHandle(unsigned int index) const;

    /**
     * @brief Return the name of the user that has been attached in \c index position
     *
     * Only valid for management messages:
     *  - MegaChatMessage::TYPE_CONTACT_ATTACHMENT: the name of the user
     *
     * If the index is >= the number of users attached to the message, this function
     * will return NULL.
     *
     * @param index of the users inside user vector
     * @return The name of the user
     */
    virtual const char *getUserName(unsigned int index) const;

    /**
     * @brief Return the email of the user that has been attached in \c index position
     *
     * Only valid for management messages:
     *  - MegaChatMessage::TYPE_CONTACT_ATTACHMENT: the handle of the user
     *
     * If the index is >= the number of users attached to the message, this function
     * will return NULL.
     *
     * @param index of the users inside user vector
     * @return The email of the user
     */
    virtual const char *getUserEmail(unsigned int index) const;

    /**
     * @brief Return a list with all MegaNode attached to the message
     * @return list with MegaNode
     */
    virtual mega::MegaNodeList *getMegaNodeList() const;

     /** @brief Return the id for messages in manual sending status / queue
     *
     * This value can be used to identify the message moved into the manual-send
     * queue. The row id can be passed to MegaChatApi::removeUnsentMessage to
     * definitely remove the message.
     *
     * @note this id is only valid for messages in STATUS_SENDING_MANUAL. For any
     * other message, the function returns MEGACHAT_INVALID_HANDLE.
     *
     * @return The id of the message in the manual sending queue.
     */
    virtual MegaChatHandle getRowId() const;


    /**
     * @brief Returns a bit field with the changes of the message
     *
     * This value is only useful for messages notified by MegaChatRoomListener::onMessageUpdate
     * that can notify about message modifications.
     *
     * @return The returned value is an OR combination of these flags:
     *
     * - MegaChatMessage::CHANGE_TYPE_STATUS   = 0x01
     * Check if the status of the message changed
     *
     * - MegaChatMessage::CHANGE_TYPE_CONTENT  = 0x02
     * Check if the content of the message changed
     *
     * - MegaChatMessage::CHANGE_TYPE_ACCESS   = 0x04
     * Check if the access to attached nodes has changed
     */
    virtual int getChanges() const;

    /**
     * @brief Returns true if this message has an specific change
     *
     * This value is only useful for nodes notified by MegaChatRoomListener::onMessageUpdate
     * that can notify about the message modifications.
     *
     * In other cases, the return value of this function will be always false.
     *
     * @param changeType The type of change to check. It can be one of the following values:
     *
     * - MegaChatMessage::CHANGE_TYPE_STATUS   = 0x01
     * Check if the status of the message changed
     *
     * - MegaChatMessage::CHANGE_TYPE_CONTENT  = 0x02
     * Check if the content of the message changed
     *
     * - MegaChatMessage::CHANGE_TYPE_ACCESS   = 0x04
     * Check if the access to attached nodes has changed
     *
     * @return true if this message has an specific change
     */
    virtual bool hasChanged(int changeType) const;
};

/**
 * @brief Provides information about an asynchronous request
 *
 * Most functions in this API are asynchonous, except the ones that never require to
 * contact MEGA servers. Developers can use listeners (MegaListener, MegaChatRequestListener)
 * to track the progress of each request. MegaChatRequest objects are provided in callbacks sent
 * to these listeners and allow developers to know the state of the request, their parameters
 * and their results.
 *
 * Objects of this class aren't live, they are snapshots of the state of the request
 * when the object is created, they are immutable.
 *
 * These objects have a high number of 'getters', but only some of them return valid values
 * for each type of request. Documentation of each request specify which fields are valid.
 *
 */
class MegaChatRequest
{
public:
    enum {
        TYPE_INITIALIZE,// (obsolete)
        TYPE_CONNECT,   // connect to chatd (call it after login+fetchnodes with MegaApi)
        TYPE_DELETE,    // delete MegaChatApi instance
        TYPE_LOGOUT,    // delete existing Client and creates a new one
        TYPE_SET_ONLINE_STATUS,
        TYPE_START_CHAT_CALL, TYPE_ANSWER_CHAT_CALL,
        TYPE_MUTE_CHAT_CALL, TYPE_HANG_CHAT_CALL,
        TYPE_CREATE_CHATROOM, TYPE_REMOVE_FROM_CHATROOM,
        TYPE_INVITE_TO_CHATROOM, TYPE_UPDATE_PEER_PERMISSIONS,
        TYPE_EDIT_CHATROOM_NAME, TYPE_EDIT_CHATROOM_PIC,
        TYPE_TRUNCATE_HISTORY,
        TYPE_SHARE_CONTACT,
        TYPE_GET_FIRSTNAME, TYPE_GET_LASTNAME,
        TYPE_DISCONNECT, TYPE_GET_EMAIL,
        TYPE_ATTACH_NODE_MESSAGE, TYPE_REVOKE_NODE_MESSAGE,
        TYPE_SET_BACKGROUND_STATUS, TYPE_RETRY_PENDING_CONNECTIONS,
        TOTAL_OF_REQUEST_TYPES
    };

    virtual ~MegaChatRequest();

    /**
     * @brief Creates a copy of this MegaChatRequest object
     *
     * The resulting object is fully independent of the source MegaChatRequest,
     * it contains a copy of all internal attributes, so it will be valid after
     * the original object is deleted.
     *
     * You are the owner of the returned object
     *
     * @return Copy of the MegaChatRequest object
     */
    virtual MegaChatRequest *copy();

    /**
     * @brief Returns the type of request associated with the object
     * @return Type of request associated with the object
     */
    virtual int getType() const;

    /**
     * @brief Returns a readable string that shows the type of request
     *
     * This function returns a pointer to a statically allocated buffer.
     * You don't have to free the returned pointer
     *
     * @return Readable string showing the type of request
     */
    virtual const char *getRequestString() const;

    /**
     * @brief Returns a readable string that shows the type of request
     *
     * This function provides exactly the same result as MegaChatRequest::getRequestString.
     * It's provided for a better Java compatibility
     *
     * @return Readable string showing the type of request
     */
    virtual const char* toString() const;

    /**
     * @brief Returns the tag that identifies this request
     *
     * The tag is unique for the MegaChatApi object that has generated it only
     *
     * @return Unique tag that identifies this request
     */
    virtual int getTag() const;

    /**
     * @brief Returns a number related to this request
     * @return Number related to this request
     */
    virtual long long getNumber() const;

    /**
     * @brief Return the number of times that a request has temporarily failed
     * @return Number of times that a request has temporarily failed
     */
    virtual int getNumRetry() const;

    /**
     * @brief Returns a flag related to the request
     *
     * This value is valid for these requests:
     * - MegaChatApi::createChat - Creates a chat for one or more participants
     *
     * @return Flag related to the request
     */
    virtual bool getFlag() const;

    /**
     * @brief Returns the list of peers in a chat.
     *
     * The SDK retains the ownership of the returned value. It will be valid until
     * the MegaChatRequest object is deleted.
     *
     * This value is valid for these requests:
     * - MegaChatApi::createChat - Returns the list of peers and their privilege level
     *
     * @return List of peers of a chat
     */
    virtual MegaChatPeerList *getMegaChatPeerList();

    /**
     * @brief Returns the handle that identifies the chat
     * @return The handle of the chat
     */
    virtual MegaChatHandle getChatHandle();

    /**
     * @brief Returns the handle that identifies the user
     * @return The handle of the user
     */
    virtual MegaChatHandle getUserHandle();

    /**
     * @brief Returns the privilege level
     * @return The access level of the user in the chat
     */
    virtual int getPrivilege();

    /**
     * @brief Returns a text relative to this request
     *
     * The SDK retains the ownership of the returned value. It will be valid until
     * the MegaChatRequest object is deleted.
     *
     * @return Text relative to this request
     */
    virtual const char *getText() const;

    /**
     * @brief Returns a message contained on request
     *
     * The SDK retains the ownership of the returned value. It will be valid until
     * the MegaChatRequest object is deleted.
     *
     * @return Message relative to this request
     */
    virtual MegaChatMessage *getMegaChatMessage();

    /**
     * @brief Returns the list of nodes on this request.
     *
     * The SDK retains the ownership of the returned value. It will be valid until
     * the MegaChatRequest object is deleted.
     *
     * This value is valid for these requests:
     * - MegaChatApi::attachNodes - Returns the list of nodes attached to the message
     *
     * @return List of nodes in this request
     */
    virtual mega::MegaNodeList *getMegaNodeList();
};

/**
 * @brief Interface to receive information about requests
 *
 * All requests allows to pass a pointer to an implementation of this interface in the last parameter.
 * You can also get information about all requests using MegaChatApi::addChatRequestListener
 *
 * MegaListener objects can also receive information about requests
 *
 * This interface uses MegaChatRequest objects to provide information of requests. Take into account that not all
 * fields of MegaChatRequest objects are valid for all requests. See the documentation about each request to know
 * which fields contain useful information for each one.
 *
 */
class MegaChatRequestListener
{
public:
    /**
     * @brief This function is called when a request is about to start being processed
     *
     * The SDK retains the ownership of the request parameter.
     * Don't use it after this functions returns.
     *
     * The api object is the one created by the application, it will be valid until
     * the application deletes it.
     *
     * @param api MegaChatApi object that started the request
     * @param request Information about the request
     */
    virtual void onRequestStart(MegaChatApi* api, MegaChatRequest *request);

    /**
     * @brief This function is called when a request has finished
     *
     * There won't be more callbacks about this request.
     * The last parameter provides the result of the request. If the request finished without problems,
     * the error code will be API_OK
     *
     * The SDK retains the ownership of the request and error parameters.
     * Don't use them after this functions returns.
     *
     * The api object is the one created by the application, it will be valid until
     * the application deletes it.
     *
     * @param api MegaChatApi object that started the request
     * @param request Information about the request
     * @param e Error information
     */
    virtual void onRequestFinish(MegaChatApi* api, MegaChatRequest *request, MegaChatError* e);

    /**
     * @brief This function is called to inform about the progres of a request
     *
     * The SDK retains the ownership of the request parameter.
     * Don't use it after this functions returns.
     *
     * The api object is the one created by the application, it will be valid until
     * the application deletes it.
     *
     * @param api MegaChatApi object that started the request
     * @param request Information about the request
     * @see MegaChatRequest::getTotalBytes MegaChatRequest::getTransferredBytes
     */
    virtual void onRequestUpdate(MegaChatApi*api, MegaChatRequest *request);

    /**
     * @brief This function is called when there is a temporary error processing a request
     *
     * The request continues after this callback, so expect more MegaChatRequestListener::onRequestTemporaryError or
     * a MegaChatRequestListener::onRequestFinish callback
     *
     * The SDK retains the ownership of the request and error parameters.
     * Don't use them after this functions returns.
     *
     * The api object is the one created by the application, it will be valid until
     * the application deletes it.
     *
     * @param api MegaChatApi object that started the request
     * @param request Information about the request
     * @param error Error information
     */
    virtual void onRequestTemporaryError(MegaChatApi *api, MegaChatRequest *request, MegaChatError* error);
    virtual ~MegaChatRequestListener();
};

/**
 * @brief Represents the configuration of the online presence for the account
 *
 * The online presence configuration includes the following:
 *
 * - Online status - it can be one of the following values:
 *
 *      - MegaChatApi::STATUS_OFFLINE = 1
 *          The user appears as being offline
 *
 *      - MegaChatApi::STATUS_AWAY = 2
 *          The user is away and might not answer.
 *
 *      - MegaChatApi::STATUS_ONLINE = 3
 *          The user is connected and online.
 *
 *      - MegaChatApi::STATUS_BUSY = 4
 *          The user is busy and don't want to be disturbed.
 *
 * - Autoway: if enabled, the online status will change from MegaChatApi::STATUS_ONLINE to
 *  MegaChatApi::STATUS_AWAY automatically after a timeout.
 *
 * @note The autoaway settings are preserved even when the auto-away mechanism is inactive (i.e. when
 * the status is other than online or the user has enabled the persistence of the status.
 * When the autoaway mechanish is enabled, it requires the app calls \c MegaChatApi::signalPresenceActivity
 * in order to prevent becoming MegaChatApi::STATUS_AWAY automatically after the timeout. *
 * You can check if the autoaway mechanism is active by calling \c MegaChatApi::isSignalActivityRequired
 * or also by checking \c MegaChatPresenceConfig::isSignalActivityRequired.
 *
 * - Persist: if enabled, the online status will be preserved, even if user goes offline or closes the app
 *
 * - Pending: if true, it means the configuration is being saved in the server, but not confirmed yet
 *
 * @note When the online status is pending, apps may notice showing a blinking status or similar.
 */
class MegaChatPresenceConfig
{
public:
    virtual ~MegaChatPresenceConfig() {}

    /**
     * @brief Creates a copy of this MegaChatPresenceConfig object
     *
     * The resulting object is fully independent of the source MegaChatPresenceConfig,
     * it contains a copy of all internal attributes, so it will be valid after
     * the original object is deleted.
     *
     * You are the owner of the returned object
     *
     * @return Copy of the MegaChatRequest object
     */
    virtual MegaChatPresenceConfig *copy() const;

    /**
     * @brief Get the online status specified in the settings
     *
     * It can be one of the following values:
     * - MegaChatApi::STATUS_OFFLINE = 1
     * The user appears as being offline
     *
     * - MegaChatApi::STATUS_AWAY = 2
     * The user is away and might not answer.
     *
     * - MegaChatApi::STATUS_ONLINE = 3
     * The user is connected and online.
     *
     * - MegaChatApi::STATUS_BUSY = 4
     * The user is busy and don't want to be disturbed.
     */
    virtual int getOnlineStatus() const;

    /**
     * Whether the autoaway setting is enabled or disabled. Note
     * that the option can be enabled, but the auto-away mechanism
     * can be inactive. I.e. when the status is not online or the user
     * has enabled the persistence of the status.
     *
     * @see \c MegaChatPresenceConfig::isPersist
     *
     * @return True if the user will be away after a timeout.
     */
    virtual bool isAutoawayEnabled() const;

    /**
     * @return Number of seconds to change the online status to away
     */
    virtual int64_t getAutoawayTimeout() const;

    /**
     * @return True if the online status will persist after going offline and/or closing the app
     */
    virtual bool isPersist() const;

    /**
     * @return True if the presence configuration is pending to be confirmed by server
     */
    virtual bool isPending() const;

    /**
     * @return True if the app is required to call MegaChatApi::signalPresenceActivity
     */
    virtual bool isSignalActivityRequired() const;
};

/**
 * @brief Interface to receive SDK logs
 *
 * You can implement this class and pass an object of your subclass to MegaChatApi::setLoggerObject
 * to receive SDK logs. You will have to use also MegaChatApi::setLogLevel to select the level of
 * the logs that you want to receive.
 *
 */
class MegaChatLogger
{
public:
    /**
     * @brief This function will be called with all logs with level <= your selected
     * level of logging (by default it is MegaChatApi::LOG_LEVEL_INFO)
     *
     * The SDK retains the ownership of this string, it won't be valid after this funtion returns.
     *
     * @param loglevel Log level of this message
     *
     * Valid values are:
     * - MegaChatApi::LOG_LEVEL_ERROR   = 1
     * - MegaChatApi::LOG_LEVEL_WARNING = 2
     * - MegaChatApi::LOG_LEVEL_INFO    = 3
     * - MegaChatApi::LOG_LEVEL_VERBOSE = 4
     * - MegaChatApi::LOG_LEVEL_DEBUG   = 5
     * - MegaChatApi::LOG_LEVEL_MAX     = 6
     *
     * @param source Location where this log was generated
     *
     * For logs generated inside the SDK, this will contain the source file and the line of code.
     * The SDK retains the ownership of this string, it won't be valid after this funtion returns.
     *
     * @param message Log message
     *
     * The SDK retains the ownership of this string, it won't be valid after this funtion returns.
     *
     */
    virtual void log(int loglevel, const char *message);
    virtual ~MegaChatLogger(){}
};

/**
 * @brief Provides information about an error
 */
class MegaChatError
{
public:
    enum {
        ERROR_OK        =   0,
        ERROR_UNKNOWN   =  -1,		// internal error
        ERROR_ARGS      =  -2,		// bad arguments
        ERROR_NOENT     =  -9,		// resource does not exist
        ERROR_ACCESS    = -11,		// access denied
        ERROR_EXIST     = -12		// resource already exists
    };

    MegaChatError() {}
    virtual ~MegaChatError() {}

    virtual MegaChatError *copy() = 0;

    /**
     * @brief Returns the error code associated with this MegaChatError
     * @return Error code associated with this MegaChatError
     */
    virtual int getErrorCode() const = 0;

    /**
     * @brief Returns the type of the error associated with this MegaChatError
     * @return Type of the error associated with this MegaChatError
     */
    virtual int getErrorType() const = 0;

    /**
     * @brief Returns a readable description of the error
     *
     * @return Readable description of the error
     */
    virtual const char* getErrorString() const = 0;

    /**
     * @brief Returns a readable description of the error
     *
     * This function provides exactly the same result as MegaChatError::getErrorString.
     * It's provided for a better Java compatibility
     *
     * @return Readable description of the error
     */
    virtual const char* toString() const = 0;
};

/**
 * @brief Allows to manage the chat-related features of a MEGA account
 *
 * You must provide an appKey to use this SDK. You can generate an appKey for your app for free here:
 * - https://mega.nz/#sdk
 *
 * To properly initialize the chat engine and start using the chat features, you should follow this sequence:
 *     1. Create an object of MegaApi class (see https://github.com/meganz/sdk/tree/master#usage)
 *     2. Create an object of MegaChatApi class: passing the MegaApi instance to the constructor,
 * so the chat SDK can create its client and register listeners to receive the own handle, list of users and chats
 *     3. Call MegaChatApi::init() to initialize the chat engine.
 *         [at this stage, the app can retrieve chatrooms and can operate in offline mode]
 *     4. Call MegaApi::login() and wait for completion
 *     5. Call MegaApi::fetchnodes() and wait for completion
 *         [at this stage, cloud storage apps are ready, but chat-engine is offline]
 *     6. Call MegaChatApi::connect() and wait for completion
 *     7. The app is ready to operate
 *
 * Important considerations:
 *  - In order to logout from the account, the app should call MegaApi::logout before MegaChatApi::logout.
 *  - The instance of MegaChatApi must be deleted before the instance of MegaApi passed to the constructor.
 *
 * Some functions in this class return a pointer and give you the ownership. In all of them, memory allocations
 * are made using new (for single objects) and new[] (for arrays) so you should use delete and delete[] to free them.
 */
class MegaChatApi
{

public:
    enum {
<<<<<<< HEAD
        STATUS_OFFLINE    = 1,
        STATUS_AWAY       = 2,
        STATUS_ONLINE     = 3,
        STATUS_BUSY       = 4
=======
        STATUS_OFFLINE    = 1,      /// Can be used for invisible mode
        STATUS_AWAY       = 2,      /// User is not available
        STATUS_ONLINE     = 3,      /// User is available
        STATUS_BUSY       = 4,      /// User don't expect notifications nor call requests
        STATUS_INVALID    = 0xFF    /// Invalid value
>>>>>>> abe72190
    };

    enum
    {
        //0 is reserved to overwrite completely disabled logging. Used only by logger itself
        LOG_LEVEL_ERROR     = 1,    /// Error information but will continue application to keep running.
        LOG_LEVEL_WARNING   = 2,    /// Information representing errors in application but application will keep running
        LOG_LEVEL_INFO      = 3,    /// Mainly useful to represent current progress of application.
        LOG_LEVEL_VERBOSE   = 4,    /// More information than the usual logging mode
        LOG_LEVEL_DEBUG     = 5,    /// Informational logs, that are useful for developers. Only applicable if DEBUG is defined.
        LOG_LEVEL_MAX       = 6     /// Maximum level of informational logs
    };

    enum
    {
        SOURCE_ERROR    = -1,
        SOURCE_NONE     = 0,
        SOURCE_LOCAL,
        SOURCE_REMOTE
    };

    enum
    {
        INIT_ERROR                  = -1,   /// Initialization failed --> force a logout
<<<<<<< HEAD
        INIT_NO_CACHE               = 0,    /// Cache not available for \c sid provided --> remove SDK cache and force a login+fetchnodes
        INIT_WAITING_NEW_SESSION    = 1,    /// No \c sid provided at init() --> force a login
        INIT_OFFLINE_SESSION        = 2,    /// Initialization successful for offline operation
        INIT_ONLINE_SESSION         = 3     /// Initialization successful for online operation --> login+fetchnodes completed
=======
        INIT_WAITING_NEW_SESSION    = 1,    /// No \c sid provided at init() --> force a login
        INIT_OFFLINE_SESSION        = 2,    /// Initialization successful for offline operation
        INIT_ONLINE_SESSION         = 3,    /// Initialization successful for online operation --> login+fetchnodes completed
        INIT_NO_CACHE               = 7     /// Cache not available for \c sid provided --> remove SDK cache and force a login+fetchnodes
>>>>>>> abe72190
    };


    // chat will reuse an existent megaApi instance (ie. the one for cloud storage)
    /**
     * @brief Creates an instance of MegaChatApi to access to the chat-engine.
     *
     * @param megaApi Instance of MegaApi to be used by the chat-engine.
     */
    MegaChatApi(mega::MegaApi *megaApi);

//    // chat will use its own megaApi, a new instance
//    MegaChatApi(const char *appKey, const char* appDir);

    virtual ~MegaChatApi();

    /**
     * @brief Clean up resources used by application.
     * This function only has to be called one time just before application closes by external causes.
     * If application finish correctly, it will not be necessary to call it
     */
    static void cleanupServices();


    /**
     * @brief Set a MegaChatLogger implementation to receive SDK logs
     *
     * Logs received by this objects depends on the active log level.
     * By default, it is MegaChatApi::LOG_LEVEL_INFO. You can change it
     * using MegaChatApi::setLogLevel.
     *
     * The logger object can be removed by passing NULL as \c megaLogger.
     *
     * @param megaLogger MegaChatLogger implementation. NULL to remove the existing object.
     */
    static void setLoggerObject(MegaChatLogger *megaLogger);

    /**
     * @brief Set the active log level
     *
     * This function sets the log level of the logging system. If you set a log listener using
     * MegaApi::setLoggerObject, you will receive logs with the same or a lower level than
     * the one passed to this function.
     *
     * @param logLevel Active log level
     *
     * Valid values are:
     * - MegaChatApi::LOG_LEVEL_ERROR   = 1
     * - MegaChatApi::LOG_LEVEL_WARNING = 2
     * - MegaChatApi::LOG_LEVEL_INFO    = 3
     * - MegaChatApi::LOG_LEVEL_VERBOSE = 4
     * - MegaChatApi::LOG_LEVEL_DEBUG   = 5
     * - MegaChatApi::LOG_LEVEL_MAX     = 6
     */
    static void setLogLevel(int logLevel);

    /**
<<<<<<< HEAD
     * @brief Initializes karere
     *
     * If a session id is provided, karere will try to resume the session from cache.
     * If no session is provided, karere will listen to login event in order to register a new
     * session.
     *
     * The initialization status is notified via `MegaChatListener::onChatInitStateUpdate`. See
     * the documentation of the callback for possible values.
     *
     * This function should be called before MegaApi::login and MegaApi::fetchnodes.
     *
     * @param sid Session id that wants to be resumed, or NULL if a new session will be created.
     */
    int init(const char *sid);

    /**
     * @brief Returns the current initialization state
     *
     * The possible values are:
     *  - MegaChatApi::INIT_ERROR = -1
     *  - MegaChatApi::INIT_NO_CACHE = 0
     *  - MegaChatApi::INIT_WAITING_NEW_SESSION = 1
     *  - MegaChatApi::INIT_OFFLINE_SESSION = 2
     *  - MegaChatApi::INIT_ONLINE_SESSION = 3
     *
     * The returned value will be undefined if \c init(sid) has not been called yet.
     *
     * @return The current initialization state
     */
    int getInitState();

    // ============= Requests ================
=======
     * @brief Enable the usage of colouring for logging in the console
     *
     * Karere library uses ANSI escape codes to color messages in the log when they
     * are printed in a terminal. However, sometimes the terminal doesn't support those
     * codes, resulting on weird characters at the beggining of each line.
     *
     * By default, colors are disabled.
     *
     * @param useColors True to enable them, false to disable.
     */
    static void setLogWithColors(bool useColors);

    /**
     * @brief Enable the logging in the console
     *
     * By default, logging to console is enabled.
     *
     * @param enable True to enable it, false to disable.
     */
    static void setLogToConsole(bool enable);

    /**
     * @brief Initializes karere
     *
     * If a session id is provided, karere will try to resume the session from cache.
     * If no session is provided, karere will listen to login event in order to register a new
     * session.
     *
     * The initialization status is notified via `MegaChatListener::onChatInitStateUpdate`. See
     * the documentation of the callback for possible values.
     *
     * This function should be called before MegaApi::login and MegaApi::fetchnodes.
     *
     * @param sid Session id that wants to be resumed, or NULL if a new session will be created.
     */
    int init(const char *sid);
>>>>>>> abe72190

    /**
     * @brief Returns the current initialization state
     *
     * The possible values are:
     *  - MegaChatApi::INIT_ERROR = -1
     *  - MegaChatApi::INIT_WAITING_NEW_SESSION = 1
     *  - MegaChatApi::INIT_OFFLINE_SESSION = 2
     *  - MegaChatApi::INIT_ONLINE_SESSION = 3
     *  - MegaChatApi::INIT_NO_CACHE = 7
     *
     * The returned value will be undefined if \c init(sid) has not been called yet.
     *
     * @return The current initialization state
     */
    int getInitState();

    // ============= Requests ================

    /**
     * @brief Establish the connection with chat-related servers (chatd, presenced and Gelb).
     *
     * This function must be called only after calling:
     *  - MegaChatApi::init to initialize the chat engine
     *  - MegaApi::login to login in MEGA
     *  - MegaApi::fetchNodes to retrieve current state of the account
     *
     * At that point, the initialization state should be MegaChatApi::INIT_ONLINE_SESSION.
     *
     * The online status after connecting will be whatever was last used.
     *
     * The associated request type with this request is MegaChatRequest::TYPE_CONNECT
     *
     * @param listener MegaChatRequestListener to track this request
     */
    void connect(MegaChatRequestListener *listener = NULL);

    /**
     * @brief Disconnect from chat-related servers (chatd, presenced and Gelb).
     *
     * The associated request type with this request is MegaChatRequest::TYPE_DISCONNECT
     *
     * @param listener MegaChatRequestListener to track this request
     */
    void disconnect(MegaChatRequestListener *listener = NULL);
    
    /**
     * @brief Refresh DNS servers and retry pending connections
     *
     * The associated request type with this request is MegaChatRequest::TYPE_RETRY_PENDING_CONNECTIONS
     *
     * @param listener MegaChatRequestListener to track this request
     */
    void retryPendingConnections(MegaChatRequestListener *listener = NULL);

    /**
     * @brief Logout of chat servers invalidating the session
     *
     * The associated request type with this request is MegaChatRequest::TYPE_LOGOUT.
     *
     * The request will fail with MegaChatError::ERROR_ACCESS when this function is
     * called without a previous call to \c MegaChatApi::init.
     *
     * @param listener MegaChatRequestListener to track this request
     */
    void logout(MegaChatRequestListener *listener = NULL);

    /**
     * @brief Logout of chat servers without invalidating the session
     *
     * The associated request type with this request is MegaChatRequest::TYPE_LOGOUT
     *
     * After calling \c localLogout, the subsequent call to MegaChatApi::init expects to
     * have an already existing session created by MegaApi::fastLogin(session)
     *
     * @param listener MegaChatRequestListener to track this request
     */
    void localLogout(MegaChatRequestListener *listener = NULL);

    /**
     * @brief Set your online status.
     *
     * The associated request type with this request is MegaChatRequest::TYPE_SET_CHAT_STATUS
     * Valid data in the MegaChatRequest object received on callbacks:
     * - MegaChatRequest::getNumber - Returns the new status of the user in chat.
     *
     * @param status Online status in the chat.
     *
     * It can be one of the following values:
     * - MegaChatApi::STATUS_OFFLINE = 1
     * The user appears as being offline
     *
     * - MegaChatApi::STATUS_AWAY = 2
     * The user is away and might not answer.
     *
     * - MegaChatApi::STATUS_ONLINE = 3
     * The user is connected and online.
     *
     * - MegaChatApi::STATUS_BUSY = 4
     * The user is busy and don't want to be disturbed.
     *
     * @param listener MegaChatRequestListener to track this request
     */
    void setOnlineStatus(int status, MegaChatRequestListener *listener = NULL);

    /**
     * @brief Enable/disable the autoaway option, with one specific timeout
     *
     * When autoaway is enabled and persist is false, the app should call to
     * \c signalPresenceActivity regularly in order to keep the current online status.
     * Otherwise, after \c timeout seconds, the online status will be changed to away.
     *
     * @param enable True to enable the autoaway feature
     * @param timeout Seconds to wait before turning away (if no activity has been signalled)
     */
    void setPresenceAutoaway(bool enable, int64_t timeout);

    /**
     * @brief Enable/disable the persist option
     *
     * When this option is enable, the online status shown to other users will be the
     * one specified by the user, even when you are disconnected.
     *
     * @param enable True to enable the persist feature
     */
    void setPresencePersist(bool enable);

    /**
     * @brief Signal there is some user activity
     *
     * When the presence configuration is set to autoaway (and persist is false), this
     * function should be called regularly to not turn into away status automatically.
     *
     * A good approach is to call this function with every mouse move or keypress on desktop
     * platforms; or at any finger tap or gesture and any keypress on mobile platforms.
     *
     * Failing to call this function, you risk a user going "Away" while typing a lengthy message,
     * which would be awkward.
     */
    void signalPresenceActivity();

    /**
     * @brief Get your online status.
     *
     * It can be one of the following values:
     * - MegaChatApi::STATUS_OFFLINE = 1
     * The user appears as being offline
     *
     * - MegaChatApi::STATUS_AWAY = 2
     * The user is away and might not answer.
     *
     * - MegaChatApi::STATUS_ONLINE = 3
     * The user is connected and online.
     *
     * - MegaChatApi::STATUS_BUSY = 4
     * The user is busy and don't want to be disturbed.
     */
    int getOnlineStatus();

    /**
     * @brief Get the current presence configuration
     *
     * @see \c MegaChatPresenceConfig for further details.
     *
     * @return The current presence configuration, or NULL if not received yet from server
     */
    MegaChatPresenceConfig *getPresenceConfig();

    /**
     * @brief Returns whether the autoaway mechanism is active.
     *
     * @note This function may return false even when the Presence settings
     * establish that autoaway option is active. It happens when the persist
     * option is enabled and when the status is offline or away.
     *
     * @return True if the app should call \c MegaChatApi::signalPresenceActivity
     */
    bool isSignalActivityRequired();

    /**
     * @brief Get the online status of a user.
     *
     * It can be one of the following values:
     *
     * - MegaChatApi::STATUS_OFFLINE = 1
     * The user appears as being offline
     *
     * - MegaChatApi::STATUS_AWAY = 2
     * The user is away and might not answer.
     *
     * - MegaChatApi::STATUS_ONLINE = 3
     * The user is connected and online.
     *
     * - MegaChatApi::STATUS_BUSY = 4
     * The user is busy and don't want to be disturbed.
     *
     * @param userhandle Handle of the peer whose name is requested.
     * @return Online status of the user
     */
    int getUserOnlineStatus(MegaChatHandle userhandle);

    /**
     * @brief Set the status of the app
     *
     * Apps in mobile devices can be in different status. Typically, foreground and
     * background. The app should define its status in order to receive notifications
     * from server when the app is in background.
     *
     * The associated request type with this request is MegaChatRequest::TYPE_SET_BACKGROUND_STATUS
     * Valid data in the MegaChatRequest object received on callbacks:
     * - MegaChatRequest::getfLAG - Returns the background status
     *
     * @param status True if the the app is in background, false if in foreground.
     */
    void setBackgroundStatus(bool background, MegaChatRequestListener *listener = NULL);

    /**
     * @brief Returns the current firstname of the user
     *
     * This function is useful to get the firstname of users who participated in a groupchat with
     * you but already left. If the user sent a message, you may want to show the name of the sender.
     *
     * The associated request type with this request is MegaChatRequest::TYPE_GET_FIRSTNAME
     * Valid data in the MegaChatRequest object received on callbacks:
     * - MegaChatRequest::getUserHandle - Returns the handle of the user
     *
     * Valid data in the MegaChatRequest object received in onRequestFinish when the error code
     * is MegaError::ERROR_OK:
     * - MegaChatRequest::getText - Returns the firstname of the user
     *
     * @param userhandle Handle of the user whose name is requested.
     * @param listener MegaChatRequestListener to track this request
     */
    void getUserFirstname(MegaChatHandle userhandle, MegaChatRequestListener *listener = NULL);

    /**
     * @brief Returns the current lastname of the user
     *
     * This function is useful to get the lastname of users who participated in a groupchat with
     * you but already left. If the user sent a message, you may want to show the name of the sender.
     *
     * The associated request type with this request is MegaChatRequest::TYPE_GET_LASTNAME
     * Valid data in the MegaChatRequest object received on callbacks:
     * - MegaChatRequest::getUserHandle - Returns the handle of the user
     *
     * Valid data in the MegaChatRequest object received in onRequestFinish when the error code
     * is MegaError::ERROR_OK:
     * - MegaChatRequest::getText - Returns the lastname of the user
     *
     * @param userhandle Handle of the user whose name is requested.
     * @param listener MegaChatRequestListener to track this request
     */
    void getUserLastname(MegaChatHandle userhandle, MegaChatRequestListener *listener = NULL);

    /**
     * @brief Returns the current email address of the contact
     *
     * This function is useful to get the email address of users you are NOT contact with.
     * Note that for any other user without contact relationship, this function will return NULL.
     *
     * You take the ownership of the returned value
     *
     * This function is useful to get the email address of users who participate in a groupchat with
     * you but are not your contacts.
     *
     * The associated request type with this request is MegaChatRequest::TYPE_GET_EMAIL
     * Valid data in the MegaChatRequest object received on callbacks:
     * - MegaChatRequest::getUserHandle - Returns the handle of the user
     *
     * Valid data in the MegaChatRequest object received in onRequestFinish when the error code
     * is MegaError::ERROR_OK:
     * - MegaChatRequest::getText - Returns the email address of the user
     *
     * @param userhandle Handle of the user whose name is requested.
     * @param listener MegaChatRequestListener to track this request
     */
    void getUserEmail(MegaChatHandle userhandle, MegaChatRequestListener *listener = NULL);

    /**
     * @brief Returns the current email address of the contact
     *
     * This function is useful to get the email address of users you are contact with and users
     * you were contact with in the past and later on the contact relationship was broken.
     * Note that for any other user without contact relationship, this function will return NULL.
     *
     * You take the ownership of the returned value
     *
     * @param userhandle Handle of the user whose name is requested.
     * @return The email address of the contact, or NULL if not found.
     */
    char *getContactEmail(MegaChatHandle userhandle);

    /**
     * @brief Returns the userhandle of the contact
     *
     * This function is useful to get the handle of users you are contact with and users
     * you were contact with in the past and later on the contact relationship was broken.
     * Note that for any other user without contact relationship, this function will return
     * MEGACHAT_INVALID_HANDLE.
     *
     * @param email Email address of the user whose handle is requested.
     * @return The userhandle of the contact, or MEGACHAT_INVALID_HANDLE if not found.
     */
    MegaChatHandle getUserHandleByEmail(const char *email);

    /**
     * @brief Returns the handle of the logged in user.
     *
     * This function works even in offline mode (MegaChatApi::INIT_OFFLINE_SESSION),
     * since the value is retrieved from cache.
     *
     * @return Own user handle
     */
    MegaChatHandle getMyUserHandle();

    /**
     * @brief Returns the firstname of the logged in user.
     *
     * This function works even in offline mode (MegaChatApi::INIT_OFFLINE_SESSION),
     * since the value is retrieved from cache.
     *
     * You take the ownership of the returned value
     *
     * @return Own user firstname
     */
    char *getMyFirstname();

    /**
     * @brief Returns the lastname of the logged in user.
     *
     * This function works even in offline mode (MegaChatApi::INIT_OFFLINE_SESSION),
     * since the value is retrieved from cache.
     *
     * You take the ownership of the returned value
     *
     * @return Own user lastname
     */
    char *getMyLastname();

    /**
     * @brief Returns the fullname of the logged in user.
     *
     * This function works even in offline mode (MegaChatApi::INIT_OFFLINE_SESSION),
     * since the value is retrieved from cache.
     *
     * You take the ownership of the returned value
     *
     * @return Own user fullname
     */
    char *getMyFullname();

    /**
     * @brief Returns the email of the logged in user.
     *
     * This function works even in offline mode (MegaChatApi::INIT_OFFLINE_SESSION),
     * since the value is retrieved from cache.
     *
     * You take the ownership of the returned value
     *
     * @return Own user email
     */
    char *getMyEmail();


    /**
     * @brief Get all chatrooms (1on1 and groupal) of this MEGA account
     *
     * It is needed to have successfully called \c MegaChatApi::init (the initialization
     * state should be \c MegaChatApi::INIT_OFFLINE_SESSION or \c MegaChatApi::INIT_ONLINE_SESSION)
     * before calling this function.
     *
     * You take the ownership of the returned value
     *
     * @return List of MegaChatRoom objects with all chatrooms of this account.
     */
    MegaChatRoomList *getChatRooms();

    /**
     * @brief Get the MegaChatRoom that has a specific handle
     *
     * You can get the handle of a MegaChatRoom using MegaChatRoom::getChatId or
     * MegaChatListItem::getChatId.
     *
     * It is needed to have successfully called \c MegaChatApi::init (the initialization
     * state should be \c MegaChatApi::INIT_OFFLINE_SESSION or \c MegaChatApi::INIT_ONLINE_SESSION)
     * before calling this function.
     *
     * You take the ownership of the returned value
     *
     * @param chatid MegaChatHandle that identifies the chat room
     * @return MegaChatRoom object for the specified \c chatid
     */
    MegaChatRoom *getChatRoom(MegaChatHandle chatid);

    /**
     * @brief Get the MegaChatRoom for the 1on1 chat with the specified user
     *
     * If the 1on1 chat with the user specified doesn't exist, this function will
     * return NULL.
     *
     * It is needed to have successfully called \c MegaChatApi::init (the initialization
     * state should be \c MegaChatApi::INIT_OFFLINE_SESSION or \c MegaChatApi::INIT_ONLINE_SESSION)
     * before calling this function.
     *
     * You take the ownership of the returned value
     *
     * @param userhandle MegaChatHandle that identifies the user
     * @return MegaChatRoom object for the specified \c userhandle
     */
    MegaChatRoom *getChatRoomByUser(MegaChatHandle userhandle);

    /**
     * @brief Get all chatrooms (1on1 and groupal) with limited information
     *
     * It is needed to have successfully called \c MegaChatApi::init (the initialization
     * state should be \c MegaChatApi::INIT_OFFLINE_SESSION or \c MegaChatApi::INIT_ONLINE_SESSION)
     * before calling this function.
     *
     * Note that MegaChatListItem objects don't include as much information as
     * MegaChatRoom objects, but a limited set of data that is usually displayed
     * at the list of chatrooms, like the title of the chat or the unread count.
     *
     * You take the ownership of the returned value
     *
     * @return List of MegaChatListItemList objects with all chatrooms of this account.
     */
    MegaChatListItemList *getChatListItems();

    /**
     * @brief Get the MegaChatListItem that has a specific handle
     *
     * You can get the handle of the chatroom using MegaChatRoom::getChatId or
     * MegaChatListItem::getChatId.
     *
     * It is needed to have successfully called \c MegaChatApi::init (the initialization
     * state should be \c MegaChatApi::INIT_OFFLINE_SESSION or \c MegaChatApi::INIT_ONLINE_SESSION)
     * before calling this function.
     *
     * Note that MegaChatListItem objects don't include as much information as
     * MegaChatRoom objects, but a limited set of data that is usually displayed
     * at the list of chatrooms, like the title of the chat or the unread count.
     *
     * You take the ownership of the returned value
     *
     * @param chatid MegaChatHandle that identifies the chat room
     * @return MegaChatListItem object for the specified \c chatid
     */
    MegaChatListItem *getChatListItem(MegaChatHandle chatid);

    /**
     * @brief Return the number of chatrooms with unread messages
     *
     * Inactive chatrooms with unread messages are not considered.
     *
     * @return The number of chatrooms with unread messages
     */
    int getUnreadChats();

    /**
     * @brief Return the chatrooms that are currently active
     *
     * You take the onwership of the returned value.
     *
     * @return MegaChatListItemList including all the active chatrooms
     */
    MegaChatListItemList *getActiveChatListItems();

    /**
     * @brief Return the chatrooms that are currently inactive
     *
     * Chatrooms became inactive when you left a groupchat or, for 1on1 chats,
     * when the contact-relationship is broken (you remove the contact or you are
     * removed by the other contact).
     *
     * You take the onwership of the returned value.
     *
     * @return MegaChatListItemList including all the active chatrooms
     */
    MegaChatListItemList *getInactiveChatListItems();

    /**
     * @brief Get the chat id for the 1on1 chat with the specified user
     *
     * If the 1on1 chat with the user specified doesn't exist, this function will
     * return MEGACHAT_INVALID_HANDLE.
     *
     * @param userhandle MegaChatHandle that identifies the user
     * @return MegaChatHandle that identifies the 1on1 chatroom
     */
    MegaChatHandle getChatHandleByUser(MegaChatHandle userhandle);

    /**
     * @brief Creates a chat for one or more participants, allowing you to specify their
     * permissions and if the chat should be a group chat or not (when it is just for 2 participants).
     *
     * There are two types of chat: permanent an group. A permanent chat is between two people, and
     * participants can not leave it.
     *
     * The creator of the chat will have moderator level privilege and should not be included in the
     * list of peers.
     *
     * The associated request type with this request is MegaChatRequest::TYPE_CREATE_CHATROOM
     * Valid data in the MegaChatRequest object received on callbacks:
     * - MegaChatRequest::getFlag - Returns if the new chat is a group chat or permanent chat
     * - MegaChatRequest::getMegaChatPeerList - List of participants and their privilege level
     *
     * Valid data in the MegaChatRequest object received in onRequestFinish when the error code
     * is MegaError::ERROR_OK:
     * - MegaChatRequest::getChatHandle - Returns the handle of the new chatroom
     *
     * @note If you are trying to create a chat with more than 1 other person, then it will be forced
     * to be a group chat.
     *
     * @note If peers list contains only one person, group chat is not set and a permament chat already
     * exists with that person, then this call will return the information for the existing chat, rather
     * than a new chat.
     *
     * @param group Flag to indicate if the chat is a group chat or not
     * @param peers MegaChatPeerList including other users and their privilege level
     * @param listener MegaChatRequestListener to track this request
     */
    void createChat(bool group, MegaChatPeerList *peers, MegaChatRequestListener *listener = NULL);

    /**
     * @brief Adds a user to an existing chat. To do this you must have the
     * moderator privilege in the chat, and the chat must be a group chat.
     *
     * The associated request type with this request is MegaChatRequest::TYPE_INVITE_TO_CHATROOM
     * Valid data in the MegaChatRequest object received on callbacks:
     * - MegaChatRequest::getChatHandle - Returns the chat identifier
     * - MegaChatRequest::getUserHandle - Returns the MegaChatHandle of the user to be invited
     * - MegaChatRequest::getPrivilege - Returns the privilege level wanted for the user
     *
     * On the onRequestFinish error, the error code associated to the MegaChatError can be:
     * - MegaChatError::ERROR_ACCESS - If the logged in user doesn't have privileges to invite peers.
     * - MegaChatError::ERROR_NOENT - If there isn't any chat with the specified chatid.
     * - MegaChatError::ERROR_ARGS - If the chat is not a group chat (cannot invite peers)
     *
     * @param chatid MegaChatHandle that identifies the chat room
     * @param uh MegaChatHandle that identifies the user
     * @param privilege Privilege level for the new peers. Valid values are:
     * - MegaChatPeerList::PRIV_RO = 0
     * - MegaChatPeerList::PRIV_STANDARD = 2
     * - MegaChatPeerList::PRIV_MODERATOR = 3
     * @param listener MegaChatRequestListener to track this request
     */
    void inviteToChat(MegaChatHandle chatid, MegaChatHandle uh, int privilege, MegaChatRequestListener *listener = NULL);

    /**
     * @brief Remove another user from a chat. To remove a user you need to have the
     * operator/moderator privilege. Only groupchats can be left.
     *
     * The associated request type with this request is MegaChatRequest::TYPE_REMOVE_FROM_CHATROOM
     * Valid data in the MegaChatRequest object received on callbacks:
     * - MegaChatRequest::getChatHandle - Returns the chat identifier
     * - MegaChatRequest::getUserHandle - Returns the MegaChatHandle of the user to be removed
     *
     * On the onRequestFinish error, the error code associated to the MegaChatError can be:
     * - MegaChatError::ERROR_ACCESS - If the logged in user doesn't have privileges to remove peers.
     * - MegaChatError::ERROR_NOENT - If there isn't any chat with the specified chatid.
     * - MegaChatError::ERROR_ARGS - If the chat is not a group chat (cannot remove peers)
     *
     * @param chatid MegaChatHandle that identifies the chat room
     * @param uh MegaChatHandle that identifies the user.
     * @param listener MegaChatRequestListener to track this request
     */
    void removeFromChat(MegaChatHandle chatid, MegaChatHandle uh, MegaChatRequestListener *listener = NULL);

    /**
     * @brief Leave a chatroom. Only groupchats can be left.
     *
     * The associated request type with this request is MegaChatRequest::TYPE_REMOVE_FROM_CHATROOM
     * Valid data in the MegaChatRequest object received on callbacks:
     * - MegaChatRequest::getChatHandle - Returns the chat identifier
     *
     * On the onRequestFinish error, the error code associated to the MegaChatError can be:
     * - MegaChatError::ERROR_ACCESS - If the logged in user doesn't have privileges to remove peers.
     * - MegaChatError::ERROR_NOENT - If there isn't any chat with the specified chatid.
     * - MegaChatError::ERROR_ARGS - If the chat is not a group chat (cannot remove peers)
     *
     * @param chatid MegaChatHandle that identifies the chat room
     * @param listener MegaChatRequestListener to track this request
     */
    void leaveChat(MegaChatHandle chatid, MegaChatRequestListener *listener = NULL);

    /**
     * @brief Allows a logged in operator/moderator to adjust the permissions on any other user
     * in their group chat. This does not work for a 1:1 chat.
     *
     * The associated request type with this request is MegaChatRequest::TYPE_UPDATE_PEER_PERMISSIONS
     * Valid data in the MegaChatRequest object received on callbacks:
     * - MegaChatRequest::getChatHandle - Returns the chat identifier
     * - MegaChatRequest::getUserHandle - Returns the MegaChatHandle of the user whose permission
     * is to be upgraded
     * - MegaChatRequest::getPrivilege - Returns the privilege level wanted for the user
     *
     * On the onRequestFinish error, the error code associated to the MegaChatError can be:
     * - MegaChatError::ERROR_ACCESS - If the logged in user doesn't have privileges to update the privilege level.
     * - MegaChatError::ERROR_NOENT - If there isn't any chat with the specified chatid.
     * - MegaChatError::ERROR_ARGS - If the chatid or user handle are invalid
     *
     * @param chatid MegaChatHandle that identifies the chat room
     * @param uh MegaChatHandle that identifies the user
     * @param privilege Privilege level for the existing peer. Valid values are:
     * - MegaChatPeerList::PRIV_RO = 0
     * - MegaChatPeerList::PRIV_STANDARD = 2
     * - MegaChatPeerList::PRIV_MODERATOR = 3
     * @param listener MegaChatRequestListener to track this request
     */
    void updateChatPermissions(MegaChatHandle chatid, MegaChatHandle uh, int privilege, MegaChatRequestListener *listener = NULL);

    /**
     * @brief Allows a logged in operator/moderator to truncate their chat, i.e. to clear
     * the entire chat history up to a certain message. All earlier messages are wiped,
     * but this specific message will be overwritten by a management message. You can
     * expect a call to \c MegaChatRoomListener::onMessageUpdate where the message
     * will have no content and it will be of type \c MegaChatMessage::TYPE_TRUNCATE.
     *
     * The associated request type with this request is MegaChatRequest::TYPE_TRUNCATE_HISTORY
     * Valid data in the MegaChatRequest object received on callbacks:
     * - MegaChatRequest::getChatHandle - Returns the chat identifier
     * - MegaChatRequest::getUserHandle - Returns the message identifier to truncate from.
     *
     * On the onRequestFinish error, the error code associated to the MegaChatError can be:
     * - MegaChatError::ERROR_ACCESS - If the logged in user doesn't have privileges to truncate the chat history
     * - MegaChatError::ERROR_NOENT - If there isn't any chat with the specified chatid.
     * - MegaChatError::ERROR_ARGS - If the chatid or messageid are invalid
     *
     * @param chatid MegaChatHandle that identifies the chat room
     * @param messageid MegaChatHandle that identifies the message to truncate from
     * @param listener MegaChatRequestListener to track this request
     */
    void truncateChat(MegaChatHandle chatid, MegaChatHandle messageid, MegaChatRequestListener *listener = NULL);

    /**
     * @brief Allows a logged in operator/moderator to clear the entire history of a chat
     *
     * If the history is not already empty, the latest message will be overwritten by
     * a management message. You can expect a call to \c MegaChatRoomListener::onMessageUpdate
     * where the message will have no content and it will be of type
     * \c MegaChatMessage::TYPE_TRUNCATE.
     *
     * The associated request type with this request is MegaChatRequest::TYPE_TRUNCATE_HISTORY
     * Valid data in the MegaChatRequest object received on callbacks:
     * - MegaChatRequest::getChatHandle - Returns the chat identifier
     *
     * On the onRequestFinish error, the error code associated to the MegaChatError can be:
     * - MegaChatError::ERROR_ACCESS - If the logged in user doesn't have privileges to truncate the chat history
     * - MegaChatError::ERROR_NOENT - If there isn't any chat with the specified chatid.
     * - MegaChatError::ERROR_ARGS - If the chatid is invalid
     *
     * @param chatid MegaChatHandle that identifies the chat room
     * @param listener MegaChatRequestListener to track this request
     */
    void clearChatHistory(MegaChatHandle chatid, MegaChatRequestListener *listener = NULL);

    /**
     * @brief Allows to set the title of a group chat
     *
     * Only participants with privilege level MegaChatPeerList::PRIV_MODERATOR are allowed to
     * set the title of a chat.
     *
     * The associated request type with this request is MegaChatRequest::TYPE_EDIT_CHATROOM_NAME
     * Valid data in the MegaChatRequest object received on callbacks:
     * - MegaChatRequest::getChatHandle - Returns the chat identifier
     * - MegaChatRequest::getText - Returns the title of the chat.
     *
     * On the onRequestFinish error, the error code associated to the MegaChatError can be:
     * - MegaChatError::ERROR_ACCESS - If the logged in user doesn't have privileges to invite peers.
     * - MegaChatError::ERROR_ARGS - If there's a title and it's not Base64url encoded.
     *
     * Valid data in the MegaChatRequest object received in onRequestFinish when the error code
     * is MegaError::ERROR_OK:
     * - MegaChatRequest::getText - Returns the title of the chat that was actually saved.
     *
     * @param chatid MegaChatHandle that identifies the chat room
     * @param title Null-terminated character string with the title that wants to be set. If the
     * title is longer than 30 characters, it will be truncated to that maximum length.
     * @param listener MegaChatRequestListener to track this request
     */
    void setChatTitle(MegaChatHandle chatid, const char *title, MegaChatRequestListener *listener = NULL);

    /**
     * @brief This method should be called when a chat is opened
     *
     * The second parameter is the listener that will receive notifications about
     * events related to the specified chatroom. The same listener should be provided at
     * MegaChatApi::closeChatRoom to unregister it.
     *
     * @param chatid MegaChatHandle that identifies the chat room
     * @param listener MegaChatRoomListener to track events on this chatroom. NULL is not allowed.
     *
     * @return True if success, false if listener is NULL or the chatroom is not found.
     */
    bool openChatRoom(MegaChatHandle chatid, MegaChatRoomListener *listener);

    /**
     * @brief This method should be called when a chat is closed.
     *
     * It automatically unregisters the listener passed as the second paramenter, in
     * order to stop receiving the related events. Note that this listener should be
     * the one registered by MegaChatApi::openChatRoom.
     *
     * @param chatid MegaChatHandle that identifies the chat room
     * @param listener MegaChatRoomListener to be unregistered.
     */
    void closeChatRoom(MegaChatHandle chatid, MegaChatRoomListener *listener);

    /**
     * @brief Initiates fetching more history of the specified chatroom.
     *
     * The loaded messages will be notified one by one through the MegaChatRoomListener
     * specified at MegaChatApi::openChatRoom (and through any other listener you may have
     * registered by calling MegaChatApi::addChatRoomListener).
     *
     * The corresponding callback is MegaChatRoomListener::onMessageLoaded.
     * 
     * Messages are always loaded and notified in strict order, from newest to oldest.
     *
     * @note The actual number of messages loaded can be less than \c count. One reason is
     * the history being shorter than requested, the other is due to internal protocol
     * messages that are not intended to be displayed to the user. Additionally, if the fetch
     * is local and there's no more history locally available, the number of messages could be
     * lower too (and the next call to MegaChatApi::loadMessages will fetch messages from server).
     *
     * When there are no more history available from the reported source of messages
     * (local / remote), or when the requested \c count has been already loaded,
     * the callback MegaChatRoomListener::onMessageLoaded will be called with a NULL message.
     *
     * @param chatid MegaChatHandle that identifies the chat room
     * @param count The number of requested messages to load.
     *
     * @return Return the source of the messages that is going to be fetched. The possible values are:
     *   - MegaChatApi::SOURCE_ERROR = -1: history has to be fetched from server, but we are offline
     *   - MegaChatApi::SOURCE_NONE = 0: there's no more history available (not even int the server)
     *   - MegaChatApi::SOURCE_LOCAL: messages will be fetched locally (RAM or DB)
     *   - MegaChatApi::SOURCE_REMOTE: messages will be requested to the server. Expect some delay
     *
     * The value MegaChatApi::SOURCE_REMOTE can be used to show a progress bar accordingly when network operation occurs.
     */
    int loadMessages(MegaChatHandle chatid, int count);

    /**
     * @brief Checks whether the app has already loaded the full history of the chatroom
     *
     * @param chatid MegaChatHandle that identifies the chat room
     *
     * @return True the whole history is already loaded (including old messages from server).
     */
    bool isFullHistoryLoaded(MegaChatHandle chatid);

    /**
     * @brief Returns the MegaChatMessage specified from the chat room.
     *
     * Only the messages that are already loaded and notified
     * by MegaChatRoomListener::onMessageLoaded can be requested. For any
     * other message, this function will return NULL.
     *
     * You take the ownership of the returned value.
     *
     * @param chatid MegaChatHandle that identifies the chat room
     * @param msgid MegaChatHandle that identifies the message
     * @return The MegaChatMessage object, or NULL if not found.
     */
    MegaChatMessage *getMessage(MegaChatHandle chatid, MegaChatHandle msgid);

    /**
     * @brief Returns the MegaChatMessage specified from manual sending queue.
     *
     * The identifier of messages in manual sending status is notified when the
     * message is moved into that queue or while loading history. In both cases,
     * the callback MegaChatRoomListener::onMessageLoaded will be received with a
     * message object including the row id.
     *
     * You take the ownership of the returned value.
     *
     * @param chatid MegaChatHandle that identifies the chat room
     * @param rowId Manual sending queue id of the message
     * @return The MegaChatMessage object, or NULL if not found.
     */
    MegaChatMessage *getManualSendingMessage(MegaChatHandle chatid, MegaChatHandle rowid);

    /**
     * @brief Sends a new message to the specified chatroom
     *
     * The MegaChatMessage object returned by this function includes a message transaction id,
     * That id is not the definitive id, which will be assigned by the server. You can obtain the
     * temporal id with MegaChatMessage::getTempId()
     *
     * When the server confirms the reception of the message, the MegaChatRoomListener::onMessageUpdate
     * is called, including the definitive id and the new status: MegaChatMessage::STATUS_SERVER_RECEIVED.
     * At this point, the app should refresh the message identified by the temporal id and move it to
     * the final position in the history, based on the reported index in the callback.
     *
     * If the message is rejected by the server, the message will keep its temporal id and will have its
     * a message id set to MEGACHAT_INVALID_HANDLE.
     *
     * You take the ownership of the returned value.
     *
     * @note Any tailing carriage return and/or line feed ('\r' and '\n') will be removed.
     *
     * @param chatid MegaChatHandle that identifies the chat room
     * @param msg Content of the message
     *
     * @return MegaChatMessage that will be sent. The message id is not definitive, but temporal.
     */
    MegaChatMessage *sendMessage(MegaChatHandle chatid, const char* msg);

    /**
     * @brief Sends a contact or a group of contacts to the specified chatroom
     *
     * The MegaChatMessage object returned by this function includes a message transaction id,
     * That id is not the definitive id, which will be assigned by the server. You can obtain the
     * temporal id with MegaChatMessage::getTempId()
     *
     * When the server confirms the reception of the message, the MegaChatRoomListener::onMessageUpdate
     * is called, including the definitive id and the new status: MegaChatMessage::STATUS_SERVER_RECEIVED.
     * At this point, the app should refresh the message identified by the temporal id and move it to
     * the final position in the history, based on the reported index in the callback.
     *
     * If the message is rejected by the server, the message will keep its temporal id and will have its
     * a message id set to MEGACHAT_INVALID_HANDLE.
     *
     * You take the ownership of the returned value.
     *
     * @param chatid MegaChatHandle that identifies the chat room
     * @param handles mega::MegaHandleList with contacts to be attached
     * @return MegaChatMessage that will be sent. The message id is not definitive, but temporal.
     */
    MegaChatMessage *attachContacts(MegaChatHandle chatid, mega::MegaHandleList* handles);

    /**
     * @brief Sends a node or a group of nodes to the specified chatroom
     *
     * In contrast to other functions to send messages, such as
     * MegaChatApi::sendMessage or MegaChatApi::attachContacts, this function
     * is asynchronous and does not return a MegaChatMessage directly. Instead, the
     * MegaChatMessage can be obtained as a result of the corresponding MegaChatRequest.
     *
     * The associated request type with this request is MegaChatRequest::TYPE_ATTACH_NODE_MESSAGE
     * Valid data in the MegaChatRequest object received on callbacks:
     * - MegaChatRequest::getChatHandle - Returns the chat identifier
     * - MegaChatRequest::getNodeList - Returns the list of nodes
     *
     * Valid data in the MegaChatRequest object received in onRequestFinish when the error code
     * is MegaError::ERROR_OK:
     * - MegaChatRequest::getMegaChatMessage - Returns the message that has been sent
     *
     * When the server confirms the reception of the message, the MegaChatRoomListener::onMessageUpdate
     * is called, including the definitive id and the new status: MegaChatMessage::STATUS_SERVER_RECEIVED.
     * At this point, the app should refresh the message identified by the temporal id and move it to
     * the final position in the history, based on the reported index in the callback.
     *
     * If the message is rejected by the server, the message will keep its temporal id and will have its
     * a message id set to MEGACHAT_INVALID_HANDLE.
     *
     * @param chatid MegaChatHandle that identifies the chat room
     * @param nodes Array of nodes that the user want to attach
     * @param listener MegaChatRequestListener to track this request
     * @return MegaChatMessage that will be sent. The message id is not definitive, but temporal.
     */
     void attachNodes(MegaChatHandle chatid, mega::MegaNodeList *nodes, MegaChatRequestListener *listener = NULL);

    /**
     * @brief Revoke the access to a node in the specified chatroom
     *
     * In contrast to other functions to send messages, such as
     * MegaChatApi::sendMessage or MegaChatApi::attachContacts, this function
     * is asynchronous and does not return a MegaChatMessage directly. Instead, the
     * MegaChatMessage can be obtained as a result of the corresponding MegaChatRequest.
     *
     * The associated request type with this request is MegaChatRequest::TYPE_REVOKE_NODE_MESSAGE
     * Valid data in the MegaChatRequest object received on callbacks:
     * - MegaChatRequest::getChatHandle - Returns the chat identifier
     * - MegaChatRequest::geUserHandle - Returns the handle of the node
     *
     * Valid data in the MegaChatRequest object received in onRequestFinish when the error code
     * is MegaError::ERROR_OK:
     * - MegaChatRequest::getMegaChatMessage - Returns the message that has been sent
     *
     * When the server confirms the reception of the message, the MegaChatRoomListener::onMessageUpdate
     * is called, including the definitive id and the new status: MegaChatMessage::STATUS_SERVER_RECEIVED.
     * At this point, the app should refresh the message identified by the temporal id and move it to
     * the final position in the history, based on the reported index in the callback.
     *
     * If the message is rejected by the server, the message will keep its temporal id and will have its
     * a message id set to MEGACHAT_INVALID_HANDLE.
     *
     * @param chatid MegaChatHandle that identifies the chat room
     * @param nodeHandle MegaChatHandle that identifies the node to revoke access to
     * @param listener MegaChatRequestListener to track this request
     *
     * @return MegaChatMessage that will be sent. The message id is not definitive, but temporal.
     */
    void revokeAttachment(MegaChatHandle chatid, MegaChatHandle nodeHandle, MegaChatRequestListener *listener = NULL);


    /** Returns whether the logged in user has been granted access to the node
     *
     * Access to attached nodes received in chatrooms is granted when the message
     * is sent, but it can be revoked afterwards.
     *
     * This convenience method allows to check if you still have access to a node
     * or it was revoked. Usually, apps will show the attachment differently when
     * access has been revoked.
     *
     * @note The returned value will be valid only for nodes attached to messages
     * already loaded in an opened chatroom. The list of revoked nodes is updated
     * accordingly while the chatroom is open, based on new messages received.
     *
     * @param chatid MegaChatHandle that identifies the chat room
     * @param nodeHandle MegaChatHandle that identifies the node to check its access
     *
     * @return True if the user has access to the node in this chat.
     */
    bool isRevoked(MegaChatHandle chatid, MegaChatHandle nodeHandle) const;

    /**
     * @brief Edits an existing message
     *
     * Message's edits are only allowed during a short timeframe, usually 1 hour.
     * Message's deletions are equivalent to message's edits, but with empty content.
     *
     * There is only one pending edit for not-yet confirmed edits. Therefore, this function will
     * discard previous edits that haven't been notified via MegaChatRoomListener::onMessageUpdate
     * where the message has MegaChatMessage::hasChanged(MegaChatMessage::CHANGE_TYPE_CONTENT).
     *
     * If the edit is rejected because the original message is too old, this function return NULL.
     *
     * When an already delivered message (MegaChatMessage::STATUS_DELIVERED) is edited, the status 
     * of the message will change from STATUS_SENDING directly to STATUS_DELIVERED again, without
     * the transition through STATUS_SERVER_RECEIVED. In other words, the protocol doesn't allow
     * to know when an edit has been delived to the target user, but only when the edit has been
     * received by the server, so for convenience the status of the original message is kept.
     * 
     * You take the ownership of the returned value.
     *
     * @param chatid MegaChatHandle that identifies the chat room
     * @param msgid MegaChatHandle that identifies the message
     * @param msg New content of the message
     * @param msglen New length of the message
     *
     * @return MegaChatMessage that will be modified. NULL if the message cannot be edited (too old)
     */
    MegaChatMessage *editMessage(MegaChatHandle chatid, MegaChatHandle msgid, const char* msg);

    /**
     * @brief Deletes an existing message
     *
     * You take the ownership of the returned value.
     *
     * @param chatid MegaChatHandle that identifies the chat room
     * @param msgid MegaChatHandle that identifies the message
     *
     * @return MegaChatMessage that will be deleted. NULL if the message cannot be deleted (too old)
     */
    MegaChatMessage *deleteMessage(MegaChatHandle chatid, MegaChatHandle msgid);

    /**
     * @brief Sets the last-seen-by-us pointer to the specified message
     *
     * The last-seen-by-us pointer is persisted in the account, so every client will
     * be aware of the last-seen message.
     *
     * @param chatid MegaChatHandle that identifies the chat room
     * @param msgid MegaChatHandle that identifies the message
     *
     * @return False if the \c chatid is invalid or the message is older
     * than last-seen-by-us message. True if success.
     */
    bool setMessageSeen(MegaChatHandle chatid, MegaChatHandle msgid);

    /**
     * @brief Returns the last-seen-by-us message
     *
     * @param chatid MegaChatHandle that identifies the chat room
     *
     * @return The last-seen-by-us MegaChatMessage, or NULL if error.
     */
    MegaChatMessage *getLastMessageSeen(MegaChatHandle chatid);

    /**
     * @brief Removes the unsent message from the queue
     *
     * Messages with status MegaChatMessage::STATUS_SENDING_MANUAL should be
     * removed from the manual send queue after user discards them or resends them.
     *
     * The identifier of messages in manual sending status is notified when the
     * message is moved into that queue or while loading history. In both cases,
     * the callback MegaChatRoomListener::onMessageLoaded will be received with a
     * message object including the row id.
     *
     * @param chatid MegaChatHandle that identifies the chat room
     * @param rowId Manual sending queue id of the message
     */
    void removeUnsentMessage(MegaChatHandle chatid, MegaChatHandle rowId);

    /**
     * @brief Send a notification to the chatroom that the user is typing
     *
     * Other peers in the chatroom will receive a notification via
     * \c MegaChatRoomListener::onChatRoomUpdate with the change type
     * \c MegaChatRoom::CHANGE_TYPE_USER_TYPING. \see MegaChatRoom::getUserTyping.
     *
     * @param chatid MegaChatHandle that identifies the chat room
     */
    void sendTypingNotification(MegaChatHandle chatid);

    // Audio/Video device management
    mega::MegaStringList *getChatAudioInDevices();
    mega::MegaStringList *getChatVideoInDevices();
    bool setChatAudioInDevice(const char *device);
    bool setChatVideoInDevice(const char *device);

    // Call management
    void startChatCall(mega::MegaUser *peer, bool enableVideo = true, MegaChatRequestListener *listener = NULL);
    void answerChatCall(MegaChatCall *call, bool accept, MegaChatRequestListener *listener = NULL);
    void hangAllChatCalls();

    // Listeners
    /**
     * @brief Register a listener to receive global events
     *
     * You can use MegaChatApi::removeChatListener to stop receiving events.
     *
     * @param listener Listener that will receive global events
     */
    void addChatListener(MegaChatListener *listener);

    /**
     * @brief Unregister a MegaChatListener
     *
     * This listener won't receive more events.
     *
     * @param listener Object that is unregistered
     */
    void removeChatListener(MegaChatListener *listener);

    /**
     * @brief Register a listener to receive all events about an specific chat
     *
     * You can use MegaChatApi::removeChatRoomListener to stop receiving events.
     *
     * Note this listener is feeded with data from a chatroom that is opened. It
     * is required to call \c MegaChatApi::openChatRoom. Otherwise, the listener
     * will NOT receive any callback.
     *
     * @param chatid MegaChatHandle that identifies the chat room
     * @param listener Listener that will receive all events about an specific chat
     */
    void addChatRoomListener(MegaChatHandle chatid, MegaChatRoomListener *listener);

    /**
     * @brief Unregister a MegaChatRoomListener
     *
     * This listener won't receive more events.
     *
     * @param listener Object that is unregistered
     */
    void removeChatRoomListener(MegaChatRoomListener *listener);

    /**
     * @brief Register a listener to receive all events about requests
     *
     * You can use MegaChatApi::removeChatRequestListener to stop receiving events.
     *
     * @param listener Listener that will receive all events about requests
     */
    void addChatRequestListener(MegaChatRequestListener* listener);

    /**
     * @brief Unregister a MegaChatRequestListener
     *
     * This listener won't receive more events.
     *
     * @param listener Object that is unregistered
     */
    void removeChatRequestListener(MegaChatRequestListener* listener);

    void addChatCallListener(MegaChatCallListener *listener);
    void removeChatCallListener(MegaChatCallListener *listener);
    void addChatLocalVideoListener(MegaChatVideoListener *listener);
    void removeChatLocalVideoListener(MegaChatVideoListener *listener);
    void addChatRemoteVideoListener(MegaChatVideoListener *listener);
    void removeChatRemoteVideoListener(MegaChatVideoListener *listener);

private:
    MegaChatApiImpl *pImpl;
};

/**
 * @brief Represents every single chatroom where the user participates
 *
 * Unlike MegaChatRoom, which contains full information about the chatroom,
 * objects of this class include strictly the minimal information required
 * to populate a list of chats:
 *  - Chat ID
 *  - Title
 *  - Online status
 *  - Unread messages count
 *  - Visibility of the contact for 1on1 chats
 *
 * Changes on any of this fields will be reported by a callback: MegaChatListener::onChatListItemUpdate
 * It also notifies about a groupchat that has been closed (the user has left the room).
 */
class MegaChatListItem
{
public:

    enum
    {
        CHANGE_TYPE_STATUS          = 0x01, /// obsolete
        CHANGE_TYPE_OWN_PRIV        = 0x02, /// Our privilege level has changed
        CHANGE_TYPE_UNREAD_COUNT    = 0x04,
        CHANGE_TYPE_PARTICIPANTS    = 0x08, /// A participant joined/left the chatroom or its privilege changed
        CHANGE_TYPE_TITLE           = 0x10,
        CHANGE_TYPE_CLOSED          = 0x20, /// The chatroom has been left by own user
        CHANGE_TYPE_LAST_MSG        = 0x40, /// Last message recorded in the history, or chatroom creation data if no history at all (not even clear-history message)
        CHANGE_TYPE_LAST_TS         = 0x80  /// Timestamp of the last activity
    };

    virtual ~MegaChatListItem() {}
    virtual MegaChatListItem *copy() const;

    virtual int getChanges() const;
    virtual bool hasChanged(int changeType) const;

    /**
     * @brief Returns the MegaChatHandle of the chat.
     * @return MegaChatHandle of the chat.
     */
    virtual MegaChatHandle getChatId() const;

    /**
     * @brief getTitle Returns the title of the chat, if any.
     *
     * @return The title of the chat as a null-terminated char array.
     */
    virtual const char *getTitle() const;

    /**
<<<<<<< HEAD
     * @brief Returns the online status of the chatroom
     *
     * The app may use this value to show in the chatlist the status of the chat
     *
     * It can be one of the following values:
     *
     * - MegaChatApi::STATUS_OFFLINE = 1
     * It is not connected
     *
     * - MegaChatApi::STATUS_ONLINE = 3
     * The connection is alive and properly joined to the chatroom.
     *
     * Additionally, for 1on1 chatrooms, the following values are also valid:
     *
     * - MegaChatApi::STATUS_AWAY = 2
     * The peer of the chat is away and might not answer
     *
     * - MegaChatApi::STATUS_BUSY = 4
     * The peer of the chat is busy and don't want to be disturbed.
=======
     * @brief Returns the own privilege level in this chatroom.
>>>>>>> abe72190
     *
     * This privilege is the same from MegaChatRoom::getOwnPrivilege.
     *
     * It could be used to show/hide options at the chatlist level that
     * are only allowed to peers with the highest privilege level.
     *
     * The returned value will be one of these:
     * - MegaChatRoom::PRIV_UNKNOWN = -2
     * - MegaChatRoom::PRIV_RM = -1
     * - MegaChatRoom::PRIV_RO = 0
     * - MegaChatRoom::PRIV_STANDARD = 2
     * - MegaChatRoom::PRIV_MODERATOR = 3
     *
     * @return The current privilege of the logged in user in this chatroom.
     */
    virtual int getOwnPrivilege() const;

    /**
     * @brief Returns the number of unread messages for the chatroom
     *
     * It can be used to display an unread message counter next to the chatroom name
     *
     * @return The count of unread messages as follows:
     *  - If the returned value is 0, then the indicator should be removed.
     *  - If the returned value is > 0, the indicator should show the exact count.
     *  - If the returned value is < 0, then there are at least that count unread messages,
     * and possibly more. In that case the indicator should show e.g. '2+'
     */
    virtual int getUnreadCount() const;

    /**
     * @brief Returns the content of the last message for the chatroom
     *
     * If there are no messages in the history or the last message is still
     * pending to be retrieved from the server, it returns an empty string.
     *
     * If the message is of type MegaChatMessage::TYPE_ATTACHMENT, this function
     * returns the filenames of the attached nodes. The filenames of nodes are separated
     * by ASCII character '0x01'
     * If the message is of type MegaChatMessage::TYPE_CONTACT, this function
     * returns the usernames. The usernames are separated
     * by ASCII character '0x01'
     * 
     * The SDK retains the ownership of the returned value. It will be valid until
     * the MegaChatListItem object is deleted. If you want to save the MegaChatMessage,
     * use MegaChatMessage::copy
     *
     * @return The last message received.
     */
    virtual const char *getLastMessage() const;

    /**
     * @brief Returns the type of last message
     *
     * The possible values are as follows:
     *  - MegaChatMessage::TYPE_INVALID:  when no history (or truncate message)
     *  - MegaChatMessage::TYPE_NORMAL: for regular text messages
     *  - MegaChatMessage::TYPE_ATTACHMENT: for messages sharing a node
     *  - MegaChatMessage::TYPE_CONTACT: for messages sharing a contact
     *  - 0xFF when it's still fetching from server (for the public API)
     *  - 0xFE when cannot fetch from server, since we're offline (for the public API)
     *
     * @return The type of the last message
     */
    virtual int getLastMessageType() const;

    /**
     * @brief Returns the sender of last message
     * @return MegaChatHandle representing the user who sent the last message
     */
    virtual MegaChatHandle getLastMessageSender() const;

    /**
     * @brief Returns the timestamp of the latest activity in the chatroom
     *
     * This function returns the timestamp of the latest message, including management messages.
     * If there's no history at all, or is still being fetched from server, it will return
     * the creation timestamp of the chatroom.
     *
     * @return The timestamp relative to the latest activity in the chatroom.
     */
    virtual int64_t getLastTimestamp() const;

    /**
     * @brief Returns whether this chat is a group chat or not
     * @return True if this chat is a group chat. Only chats with more than 2 peers are groupal chats.
     */
    virtual bool isGroup() const;

    /**
     * @brief Returns whether the user is member of the chatroom (for groupchats),
     * or the user is contact with the peer (for 1on1 chats).
     *
     * @return True if the chat is active, false otherwise.
     */
    virtual bool isActive() const;

    /**
     * @brief Returns the userhandle of the Contact in 1on1 chatrooms
     *
     * The returned value is only valid for 1on1 chatrooms. For groupchats, it will
     * return MEGACHAT_INVALID_HANDLE.
     *
     * @return The userhandle of the Contact
     */
    virtual MegaChatHandle getPeerHandle() const;
};

class MegaChatRoom
{
public:

    enum
    {
        CHANGE_TYPE_STATUS          = 0x01, /// obsolete
        CHANGE_TYPE_UNREAD_COUNT    = 0x02,
        CHANGE_TYPE_PARTICIPANTS    = 0x04, /// joins/leaves/privileges/names
        CHANGE_TYPE_TITLE           = 0x08,
        CHANGE_TYPE_USER_TYPING     = 0x10, /// User is typing. \see MegaChatRoom::getUserTyping()
        CHANGE_TYPE_CLOSED          = 0X20, /// The chatroom has been left by own user
    };

    enum {
        PRIV_UNKNOWN    = -2,
        PRIV_RM         = -1,
        PRIV_RO         = 0,
        PRIV_STANDARD   = 2,
        PRIV_MODERATOR  = 3
    };

    virtual ~MegaChatRoom() {}
    virtual MegaChatRoom *copy() const;

    static const char *privToString(int);
    static const char *statusToString(int status);

    /**
     * @brief Returns the MegaChatHandle of the chat.
     * @return MegaChatHandle of the chat.
     */
    virtual MegaChatHandle getChatId() const;

    /**
     * @brief Returns your privilege level in this chat
     * @return
     */
    virtual int getOwnPrivilege() const;

    /**
     * @brief Returns the privilege level of the user in this chat.
     *
     * If the user doesn't participate in this MegaChatRoom, this function returns PRIV_UNKNOWN.
     *
     * @param Handle of the peer whose privilege is requested.
     * @return Privilege level of the chat peer with the handle specified.
     * Valid values are:
     * - MegaChatPeerList::PRIV_UNKNOWN = -2
     * - MegaChatPeerList::PRIV_RM = -1
     * - MegaChatPeerList::PRIV_RO = 0
     * - MegaChatPeerList::PRIV_STANDARD = 2
     * - MegaChatPeerList::PRIV_MODERATOR = 3
     */
    virtual int getPeerPrivilegeByHandle(MegaChatHandle userhandle) const;

    /**
     * @brief Returns the current firstname of the peer
     *
     * If the user doesn't participate in this MegaChatRoom, this function returns NULL.
     *
     * @param Handle of the peer whose name is requested.
     * @return Firstname of the chat peer with the handle specified.
     */
    virtual const char *getPeerFirstnameByHandle(MegaChatHandle userhandle) const;

    /**
     * @brief Returns the current lastname of the peer
     *
     * If the user doesn't participate in this MegaChatRoom, this function returns NULL.
     *
     * @param Handle of the peer whose name is requested.
     * @return Lastname of the chat peer with the handle specified.
     */
    virtual const char *getPeerLastnameByHandle(MegaChatHandle userhandle) const;

    /**
     * @brief Returns the current fullname of the peer
     *
     * If the user doesn't participate in this MegaChatRoom, this function returns NULL.
     *
     * You take the ownership of the returned value. Use delete [] value
     *
     * @param Handle of the peer whose name is requested.
     * @return Fullname of the chat peer with the handle specified.
     */
    virtual const char *getPeerFullnameByHandle(MegaChatHandle userhandle) const;

    /**
     * @brief Returns the email address of the peer
     *
     * If the user doesn't participate in this MegaChatRoom, this function returns NULL.
     *
     * @param Handle of the peer whose email is requested.
     * @return Email address of the chat peer with the handle specified.
     */
    virtual const char *getPeerEmailByHandle(MegaChatHandle userhandle) const;

    /**
     * @brief Returns the number of participants in the chat
     * @return Number of participants in the chat
     */
    virtual unsigned int getPeerCount() const;

    /**
     * @brief Returns the handle of the user
     *
     * If the index is >= the number of participants in this chat, this function
     * will return MEGACHAT_INVALID_HANDLE.
     *
     * @param i Position of the peer whose handle is requested
     * @return Handle of the peer in the position \c i.
     */
    virtual MegaChatHandle getPeerHandle(unsigned int i) const;

    /**
     * @brief Returns the privilege level of the user in this chat.
     *
     * If the index is >= the number of participants in this chat, this function
     * will return PRIV_UNKNOWN.
     *
     * @param i Position of the peer whose handle is requested
     * @return Privilege level of the peer in the position \c i.
     * Valid values are:
     * - MegaChatPeerList::PRIV_UNKNOWN = -2
     * - MegaChatPeerList::PRIV_RM = -1
     * - MegaChatPeerList::PRIV_RO = 0
     * - MegaChatPeerList::PRIV_STANDARD = 2
     * - MegaChatPeerList::PRIV_MODERATOR = 3
     */
    virtual int getPeerPrivilege(unsigned int i) const;

    /**
     * @brief Returns the current firstname of the peer
     *
     * If the index is >= the number of participants in this chat, this function
     * will return NULL.
     *
     * @param i Position of the peer whose name is requested
     * @return Firstname of the peer in the position \c i.
     */
    virtual const char *getPeerFirstname(unsigned int i) const;

    /**
     * @brief Returns the current lastname of the peer
     *
     * If the index is >= the number of participants in this chat, this function
     * will return NULL.
     *
     * @param i Position of the peer whose name is requested
     * @return Lastname of the peer in the position \c i.
     */
    virtual const char *getPeerLastname(unsigned int i) const;

    /**
     * @brief Returns the current fullname of the peer
     *
     * If the index is >= the number of participants in this chat, this function
     * will return NULL.
     *
     * You take the ownership of the returned value. Use delete [] value
     *
     * @param i Position of the peer whose name is requested
     * @return Fullname of the peer in the position \c i.
     */
    virtual const char *getPeerFullname(unsigned int i) const;

    /**
     * @brief Returns the email address of the peer
     *
     * If the index is >= the number of participants in this chat, this function
     * will return NULL.
     *
     * @param i Position of the peer whose email is requested
     * @return Email address of the peer in the position \c i.
     */
    virtual const char *getPeerEmail(unsigned int i) const;

    /**
     * @brief Returns whether this chat is a group chat or not
     * @return True if this chat is a group chat. Only chats with more than 2 peers are groupal chats.
     */
    virtual bool isGroup() const;

    /**
<<<<<<< HEAD
     * @brief Returns the online status of the chatroom
     *
     * The app may use this value to show in the chatlist the status of the chat
     *
     * It can be one of the following values:
     *
     * - MegaChatApi::STATUS_OFFLINE = 1
     * It is not connected
     *
     * - MegaChatApi::STATUS_ONLINE = 3
     * The connection is alive and properly joined to the chatroom.
     *
     * Additionally, for 1on1 chatrooms, the following values are also valid:
     *
     * - MegaChatApi::STATUS_AWAY = 2
     * The peer of the chat is away and might not answer
     *
     * - MegaChatApi::STATUS_BUSY = 4
     * The peer of the chat is busy and don't want to be disturbed.
=======
     * @brief getTitle Returns the title of the chat, if any.
>>>>>>> abe72190
     *
     * @return The title of the chat as a null-terminated char array.
     */
    virtual const char *getTitle() const;

    /**
     * @brief Returns the number of unread messages for the chatroom
     *
     * It can be used to display an unread message counter next to the chatroom name
     *
     * @return The count of unread messages as follows:
     *  - If the returned value is 0, then the indicator should be removed.
     *  - If the returned value is > 0, the indicator should show the exact count.
     *  - If the returned value is < 0, then there are at least that count unread messages,
     * and possibly more. In that case the indicator should show e.g. '2+'
     */
    virtual int getUnreadCount() const;

    /**
     * @brief Returns the handle of the user who is typing a message in the chatroom
     *
     * Normally the app should have a timer that is reset each time a typing
     * notification is received. When the timer expires, it should hide the notification GUI.
     *
     * @return The user that is typing
     */
    virtual MegaChatHandle getUserTyping() const;

    /**
     * @brief Returns whether the user is member of the chatroom (for groupchats),
     * or the user is contact with the peer (for 1on1 chats).
     *
     * @return True if the chat is active, false otherwise.
     */
    virtual bool isActive() const;

    virtual int getChanges() const;
    virtual bool hasChanged(int changeType) const;
};

/**
 * @brief Interface to get all information related to chats of a MEGA account
 *
 * Implementations of this interface can receive all events (request, global, call, video).
 *
 * Multiple inheritance isn't used for compatibility with other programming languages
 *
 * The implementation will receive callbacks from an internal worker thread.
 *
 */
class MegaChatListener
{
public:
    virtual ~MegaChatListener() {}

    /**
     * @brief This function is called when there are new chats or relevant changes on existing chats.
     *
     * The possible changes that are notified are the following:
     *  - Title
     *  - Unread messages count
     *  - Online status
     *  - Visibility: the contact of 1on1 chat has changed. i.e. added or removed
     *  - Participants: new peer added or existing peer removed
<<<<<<< HEAD
=======
     *  - Last message: the last relevant message in the chatroom
     *  - Last timestamp: the last date of any activity in the chatroom
>>>>>>> abe72190
     *
     * The SDK retains the ownership of the MegaChatListItem in the second parameter.
     * The MegaChatListItem object will be valid until this function returns. If you
     * want to save the MegaChatListItem, use MegaChatListItem::copy
     *
     * @param api MegaChatApi connected to the account
     * @param item MegaChatListItem representing a 1on1 or groupchat in the list.
     */
    virtual void onChatListItemUpdate(MegaChatApi* api, MegaChatListItem *item);

    /**
     * @brief This function is called when the status of the initialization has changed
     *
     * The possible values are:
     *  - MegaChatApi::INIT_ERROR = -1
     *  - MegaChatApi::INIT_WAITING_NEW_SESSION = 0
     *  - MegaChatApi::INIT_OFFLINE_SESSION = 1
     *  - MegaChatApi::INIT_ONLINE_SESSION = 2
     *
     * @param api MegaChatApi connected to the account
     * @param newState New state of initialization
     */
    virtual void onChatInitStateUpdate(MegaChatApi* api, int newState);
<<<<<<< HEAD

    /**
     * @brief This function is called when the own online status has changed
     *
     * @param api MegaChatApi connected to the account
     * @param newState New online status
     */
    virtual void onChatOnlineStatusUpdate(MegaChatApi* api, int status);
=======

    /**
     * @brief This function is called when the online status of a user has changed
     *
     * @param api MegaChatApi connected to the account
     * @param userhandle MegaChatHandle of the user whose online status has changed
     * @param status New online status
     * @param inProgress Whether the reported status is being set or it is definitive (only for your own changes)
     *
     * @note When the online status is in progress, apps may notice showing a blinking status or similar.
     */
    virtual void onChatOnlineStatusUpdate(MegaChatApi* api, MegaChatHandle userhandle, int status, bool inProgress);

    /**
     * @brief This function is called when the presence configuration has changed
     *
     * @param api MegaChatApi connected to the account
     * @param config New presence configuration
     */
    virtual void onChatPresenceConfigUpdate(MegaChatApi* api, MegaChatPresenceConfig *config);
>>>>>>> abe72190
};

/**
 * @brief Interface to receive information about one chatroom.
 *
 * A pointer to an implementation of this interface is required when calling MegaChatApi::openChatRoom.
 * When a chatroom is closed (MegaChatApi::closeChatRoom), the listener is automatically removed.
 * You can also register additional listeners by calling MegaChatApi::addChatRoomListener and remove them
 * by using MegaChatApi::removeChatRoomListener
 *
 * This interface uses MegaChatRoom and MegaChatMessage objects to provide information of the chatroom
 * and its messages respectively.
 *
 * The implementation will receive callbacks from an internal worker thread. *
 */
class MegaChatRoomListener
{
public:
    virtual ~MegaChatRoomListener() {}

    /**
     * @brief This function is called when there are changes in the chatroom
     *
     * The changes can include: a user join/leaves the chatroom, a user changes its name,
     * the unread messages count has changed, the online state of the connection to the
     * chat server has changed.
     *
     * @param api MegaChatApi connected to the account
     * @param chat MegaChatRoom that contains the updates relatives to the chat
     */
    virtual void onChatRoomUpdate(MegaChatApi* api, MegaChatRoom *chat);

    /**
     * @brief This function is called when new messages are loaded
     *
     * You can use MegaChatApi::loadMessages to request loading messages.
     *
     * When there are no more message to load from the source reported by MegaChatApi::loadMessages or
     * there are no more history at all, this function is also called, but the second parameter will be NULL.
     *
     * The SDK retains the ownership of the MegaChatMessage in the second parameter. The MegaChatMessage
     * object will be valid until this function returns. If you want to save the MegaChatMessage object,
     * use MegaChatMessage::copy for the message.
     *
     * @param api MegaChatApi connected to the account
     * @param msg The MegaChatMessage object, or NULL if no more history available.
     */
    virtual void onMessageLoaded(MegaChatApi* api, MegaChatMessage *msg);   // loaded by loadMessages()

    /**
     * @brief This function is called when a new message is received
     *
     * The SDK retains the ownership of the MegaChatMessage in the second parameter. The MegaChatMessage
     * object will be valid until this function returns. If you want to save the MegaChatMessage object,
     * use MegaChatMessage::copy for the message.
     *
     * @param api MegaChatApi connected to the account
     * @param msg MegaChatMessage representing the received message
     */
    virtual void onMessageReceived(MegaChatApi* api, MegaChatMessage *msg);

    /**
     * @brief This function is called when an existing message is updated
     *
     * i.e. When a submitted message is confirmed by the server, the status chages
     * to MegaChatMessage::STATUS_SERVER_RECEIVED and its message id is considered definitive.
     *
     * An important case is when the edition of a message is rejected. In those cases, the message
     * status of \c msg will be MegaChatMessage::STATUS_SENDING_MANUAL and the app reason of rejection
     * is recorded in MegaChatMessage::getCode().
     *
     * The SDK retains the ownership of the MegaChatMessage in the second parameter. The MegaChatMessage
     * object will be valid until this function returns. If you want to save the MegaChatMessage object,
     * use MegaChatMessage::copy for the message.
     *
     * @param api MegaChatApi connected to the account
     * @param msg MegaChatMessage representing the updated message
     */
    virtual void onMessageUpdate(MegaChatApi* api, MegaChatMessage *msg);
};

}

#endif // MEGACHATAPI_H<|MERGE_RESOLUTION|>--- conflicted
+++ resolved
@@ -1087,18 +1087,11 @@
 
 public:
     enum {
-<<<<<<< HEAD
-        STATUS_OFFLINE    = 1,
-        STATUS_AWAY       = 2,
-        STATUS_ONLINE     = 3,
-        STATUS_BUSY       = 4
-=======
         STATUS_OFFLINE    = 1,      /// Can be used for invisible mode
         STATUS_AWAY       = 2,      /// User is not available
         STATUS_ONLINE     = 3,      /// User is available
         STATUS_BUSY       = 4,      /// User don't expect notifications nor call requests
         STATUS_INVALID    = 0xFF    /// Invalid value
->>>>>>> abe72190
     };
 
     enum
@@ -1123,17 +1116,10 @@
     enum
     {
         INIT_ERROR                  = -1,   /// Initialization failed --> force a logout
-<<<<<<< HEAD
-        INIT_NO_CACHE               = 0,    /// Cache not available for \c sid provided --> remove SDK cache and force a login+fetchnodes
-        INIT_WAITING_NEW_SESSION    = 1,    /// No \c sid provided at init() --> force a login
-        INIT_OFFLINE_SESSION        = 2,    /// Initialization successful for offline operation
-        INIT_ONLINE_SESSION         = 3     /// Initialization successful for online operation --> login+fetchnodes completed
-=======
         INIT_WAITING_NEW_SESSION    = 1,    /// No \c sid provided at init() --> force a login
         INIT_OFFLINE_SESSION        = 2,    /// Initialization successful for offline operation
         INIT_ONLINE_SESSION         = 3,    /// Initialization successful for online operation --> login+fetchnodes completed
         INIT_NO_CACHE               = 7     /// Cache not available for \c sid provided --> remove SDK cache and force a login+fetchnodes
->>>>>>> abe72190
     };
 
 
@@ -1191,7 +1177,28 @@
     static void setLogLevel(int logLevel);
 
     /**
-<<<<<<< HEAD
+     * @brief Enable the usage of colouring for logging in the console
+     *
+     * Karere library uses ANSI escape codes to color messages in the log when they
+     * are printed in a terminal. However, sometimes the terminal doesn't support those
+     * codes, resulting on weird characters at the beggining of each line.
+     *
+     * By default, colors are disabled.
+     *
+     * @param useColors True to enable them, false to disable.
+     */
+    static void setLogWithColors(bool useColors);
+
+    /**
+     * @brief Enable the logging in the console
+     *
+     * By default, logging to console is enabled.
+     *
+     * @param enable True to enable it, false to disable.
+     */
+    static void setLogToConsole(bool enable);
+
+    /**
      * @brief Initializes karere
      *
      * If a session id is provided, karere will try to resume the session from cache.
@@ -1206,62 +1213,6 @@
      * @param sid Session id that wants to be resumed, or NULL if a new session will be created.
      */
     int init(const char *sid);
-
-    /**
-     * @brief Returns the current initialization state
-     *
-     * The possible values are:
-     *  - MegaChatApi::INIT_ERROR = -1
-     *  - MegaChatApi::INIT_NO_CACHE = 0
-     *  - MegaChatApi::INIT_WAITING_NEW_SESSION = 1
-     *  - MegaChatApi::INIT_OFFLINE_SESSION = 2
-     *  - MegaChatApi::INIT_ONLINE_SESSION = 3
-     *
-     * The returned value will be undefined if \c init(sid) has not been called yet.
-     *
-     * @return The current initialization state
-     */
-    int getInitState();
-
-    // ============= Requests ================
-=======
-     * @brief Enable the usage of colouring for logging in the console
-     *
-     * Karere library uses ANSI escape codes to color messages in the log when they
-     * are printed in a terminal. However, sometimes the terminal doesn't support those
-     * codes, resulting on weird characters at the beggining of each line.
-     *
-     * By default, colors are disabled.
-     *
-     * @param useColors True to enable them, false to disable.
-     */
-    static void setLogWithColors(bool useColors);
-
-    /**
-     * @brief Enable the logging in the console
-     *
-     * By default, logging to console is enabled.
-     *
-     * @param enable True to enable it, false to disable.
-     */
-    static void setLogToConsole(bool enable);
-
-    /**
-     * @brief Initializes karere
-     *
-     * If a session id is provided, karere will try to resume the session from cache.
-     * If no session is provided, karere will listen to login event in order to register a new
-     * session.
-     *
-     * The initialization status is notified via `MegaChatListener::onChatInitStateUpdate`. See
-     * the documentation of the callback for possible values.
-     *
-     * This function should be called before MegaApi::login and MegaApi::fetchnodes.
-     *
-     * @param sid Session id that wants to be resumed, or NULL if a new session will be created.
-     */
-    int init(const char *sid);
->>>>>>> abe72190
 
     /**
      * @brief Returns the current initialization state
@@ -2403,29 +2354,7 @@
     virtual const char *getTitle() const;
 
     /**
-<<<<<<< HEAD
-     * @brief Returns the online status of the chatroom
-     *
-     * The app may use this value to show in the chatlist the status of the chat
-     *
-     * It can be one of the following values:
-     *
-     * - MegaChatApi::STATUS_OFFLINE = 1
-     * It is not connected
-     *
-     * - MegaChatApi::STATUS_ONLINE = 3
-     * The connection is alive and properly joined to the chatroom.
-     *
-     * Additionally, for 1on1 chatrooms, the following values are also valid:
-     *
-     * - MegaChatApi::STATUS_AWAY = 2
-     * The peer of the chat is away and might not answer
-     *
-     * - MegaChatApi::STATUS_BUSY = 4
-     * The peer of the chat is busy and don't want to be disturbed.
-=======
      * @brief Returns the own privilege level in this chatroom.
->>>>>>> abe72190
      *
      * This privilege is the same from MegaChatRoom::getOwnPrivilege.
      *
@@ -2719,29 +2648,7 @@
     virtual bool isGroup() const;
 
     /**
-<<<<<<< HEAD
-     * @brief Returns the online status of the chatroom
-     *
-     * The app may use this value to show in the chatlist the status of the chat
-     *
-     * It can be one of the following values:
-     *
-     * - MegaChatApi::STATUS_OFFLINE = 1
-     * It is not connected
-     *
-     * - MegaChatApi::STATUS_ONLINE = 3
-     * The connection is alive and properly joined to the chatroom.
-     *
-     * Additionally, for 1on1 chatrooms, the following values are also valid:
-     *
-     * - MegaChatApi::STATUS_AWAY = 2
-     * The peer of the chat is away and might not answer
-     *
-     * - MegaChatApi::STATUS_BUSY = 4
-     * The peer of the chat is busy and don't want to be disturbed.
-=======
      * @brief getTitle Returns the title of the chat, if any.
->>>>>>> abe72190
      *
      * @return The title of the chat as a null-terminated char array.
      */
@@ -2806,11 +2713,8 @@
      *  - Online status
      *  - Visibility: the contact of 1on1 chat has changed. i.e. added or removed
      *  - Participants: new peer added or existing peer removed
-<<<<<<< HEAD
-=======
      *  - Last message: the last relevant message in the chatroom
      *  - Last timestamp: the last date of any activity in the chatroom
->>>>>>> abe72190
      *
      * The SDK retains the ownership of the MegaChatListItem in the second parameter.
      * The MegaChatListItem object will be valid until this function returns. If you
@@ -2834,16 +2738,6 @@
      * @param newState New state of initialization
      */
     virtual void onChatInitStateUpdate(MegaChatApi* api, int newState);
-<<<<<<< HEAD
-
-    /**
-     * @brief This function is called when the own online status has changed
-     *
-     * @param api MegaChatApi connected to the account
-     * @param newState New online status
-     */
-    virtual void onChatOnlineStatusUpdate(MegaChatApi* api, int status);
-=======
 
     /**
      * @brief This function is called when the online status of a user has changed
@@ -2864,7 +2758,6 @@
      * @param config New presence configuration
      */
     virtual void onChatPresenceConfigUpdate(MegaChatApi* api, MegaChatPresenceConfig *config);
->>>>>>> abe72190
 };
 
 /**
