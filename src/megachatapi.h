/**
 * @file megachatapi.h
 * @brief Public header file of the intermediate layer for the MEGA Chat C++ SDK.
 *
 * (c) 2013-2016 by Mega Limited, Auckland, New Zealand
 *
 * This file is part of the MEGA SDK - Client Access Engine.
 *
 * Applications using the MEGA API must present a valid application key
 * and comply with the the rules set forth in the Terms of Service.
 *
 * The MEGA SDK is distributed in the hope that it will be useful,
 * but WITHOUT ANY WARRANTY; without even the implied warranty of
 * MERCHANTABILITY or FITNESS FOR A PARTICULAR PURPOSE.
 *
 * @copyright Simplified (2-clause) BSD License.
 *
 * You should have received a copy of the license along with this
 * program.
 */

#ifndef MEGACHATAPI_H
#define MEGACHATAPI_H


#include <megaapi.h>

namespace mega { class MegaApi; }

namespace megachat
{

typedef uint64_t MegaChatHandle;
typedef int64_t MegaChatTimeStamp; // unix timestamp
typedef int MegaChatIndex;  // int32_t

/**
 * @brief MEGACHAT_INVALID_HANDLE Invalid value for a handle
 *
 * This value is used to represent an invalid handle. Several MEGA objects can have
 * a handle but it will never be megachat::MEGACHAT_INVALID_HANDLE
 *
 */
const MegaChatHandle MEGACHAT_INVALID_HANDLE = ~(MegaChatHandle)0;
const MegaChatIndex MEGACHAT_INVALID_INDEX = 0x7fffffff;
const MegaChatTimeStamp MEGACHAT_INVALID_TIMESTAMP = 0;
const int MAX_MESSAGES_PER_BLOCK = 256;
const int MIN_MESSAGES_PER_BLOCK = 1;

class MegaChatApi;
class MegaChatApiImpl;
class MegaChatRequest;
class MegaChatRequestListener;
class MegaChatError;
class MegaChatMessage;
class MegaChatRoom;
class MegaChatRoomListener;
class MegaChatCall;
class MegaChatCallListener;
class MegaChatVideoListener;
class MegaChatListener;
class MegaChatNotificationListener;
class MegaChatListItem;
class MegaChatNodeHistoryListener;
class MegaChatScheduledRules;
class MegaChatScheduledFlags;
class MegaChatScheduledMeeting;
class MegaChatScheduledMeetingList;
class MegaChatScheduledMeetingOccurrList;
class MegaChatWaitingRoom;

/**
 * @brief Provide information about a session
 *
 * A session is an object that represents a client that is active in a call which I am participating.
 * A call contains none or several sessions and it can be obtained with MegaChatCall::getMegaChatSession.
 * MegaChatCall has the ownership of the object. Session updates are notified by
 * MegaChatCallListener::onChatSessionUpdate
 *
 * The states that a session has during its life time are:
 * Outgoing call:
 *  - SESSION_STATUS_INVALID = 0xFF
 *  - SESSION_STATUS_IN_PROGRESS = 0
 *  - SESSION_STATUS_DESTROYED = 1
 */
class MegaChatSession
{
public:
    enum
    {
        SESSION_STATUS_INVALID = 0xFF,
        SESSION_STATUS_IN_PROGRESS = 0,         /// Session is operative
        SESSION_STATUS_DESTROYED            /// Session is finished and resources can be released
    };

    enum
    {
        CHANGE_TYPE_NO_CHANGES = 0x00,              /// Session doesn't have any change
        CHANGE_TYPE_STATUS = 0x01,                  /// Session status has changed
        CHANGE_TYPE_REMOTE_AVFLAGS = 0x02,          /// Remote audio/video flags has changed
        CHANGE_TYPE_SESSION_SPEAK_REQUESTED = 0x04, /// Deprecated - Session speak requested
        CHANGE_TYPE_SESSION_ON_LOWRES = 0x08,       /// Low-Res video received
        CHANGE_TYPE_SESSION_ON_HIRES = 0x10,        /// Hi-Res video received
        CHANGE_TYPE_SESSION_ON_HOLD = 0x20,         /// Session is on hold
        CHANGE_TYPE_AUDIO_LEVEL = 0x40,             /// Indicates if peer is speaking
        CHANGE_TYPE_PERMISSIONS = 0x80,             /// Indicates that peer moderator role status has changed
        CHANGE_TYPE_SPEAK_PERMISSION = 0x100,       /// Deprecated - Speak permission has changed for peer
        CHANGE_TYPE_SESSION_ON_RECORDING = 0x200,   /// Call has been started/stopped recording by the peer associated to this Session
    };

    enum {
        SESS_TERM_CODE_INVALID          = -1,   // Session has been finished by an invalid reason
        SESS_TERM_CODE_RECOVERABLE      = 0,    // Session has been finished by a recoverable reason
        SESS_TERM_CODE_NON_RECOVERABLE  = 1,    // Session has been finished by a non recoverable reason
    };

    virtual ~MegaChatSession();

    /**
     * @brief Creates a copy of this MegaChatSession object
     *
     * The resulting object is fully independent of the source MegaChatSession,
     * it contains a copy of all internal attributes, so it will be valid after
     * the original object is deleted.
     *
     * You are the owner of the returned object
     *
     * @return Copy of the MegaChatSession object
     */
    virtual MegaChatSession *copy();

    /**
     * @brief Returns the status of the session
     *
     * @return the session status
     * Valid values are:
     *  - SESSION_STATUS_IN_PROGRESS = 0
     *  - SESSION_STATUS_DESTROYED = 1
     */
    virtual int getStatus() const;

    /**
     * @brief Returns the MegaChatHandle with the peer id.
     *
     * @return MegaChatHandle of the peer.
     */
    virtual MegaChatHandle getPeerid() const;

    /**
     * @brief Returns the MegaChatHandle with the id of the client.
     *
     * @return MegaChatHandle of the client.
     */
    virtual MegaChatHandle getClientid() const;

    /**
     * @brief Returns if audio flags are enabled for the session (peer is muted or not)
     *
     * A peer with audio flag enabled, is not necessarily allowed to speak, it also must have speak permission
     * Check MegaChatCall::hasUserSpeakPermission to know if peer is allowed to speak
     *
     * @return true if audio flags are enabled for the session (peer is muted or not)
     */
    virtual bool hasAudio() const;

    /**
     * @brief Returns video state for the session
     *
     * This method returns if peer associated to this session is sending video (it doesn't means that we have requested)
     * This method doesn't provide information about video quality (high resolution or low resolution) nor video source (camera or screen share).
     *
     * The following methods returns more specific information about video state for this session
     *  - MegaChatSession::isHiResVideo:
     *          peer associated to this session is sending hi-res video (camera or screen share)
     *
     *  - MegaChatSession::isLowResVideo:
     *          peer associated to this session is sending low-res video (camera or screen share)
     *
     *  - MegaChatSession::hasCamera():
     *          peer associated to this session is sending video from camera (low resolution or high resolution)
     *
     *  - MegaChatSession::isLowResCamera():
     *          peer associated to this session is sending video from camera in low resolution
     *
     *  - MegaChatSession::isHiResCamera():
     *          peer associated to this session is sending video from camera in high resolution
     *
     *  - MegaChatSession::hasScreenShare():
     *          peer associated to this session is sending video from screen share (low resolution or high resolution)
     *
     *  - MegaChatSession::isHiResScreenShare():
     *          peer associated to this session is sending video from screen share in high resolution
     *
     *  - MegaChatSession::isLowResScreenShare():
     *          peer associated to this session is sending video from screen share in low resolution
     *
     *
     * @return true if video is enable, false if video is disabled
     */
    virtual bool hasVideo() const;

    /**
     * @brief Returns true if peer associated to this session is sending video (camera or screen share) in high resolution
     *
     * @note Indicate if peer is sending high resolution video (camera or screen share) at this moment.
     * We can configure the session for receive video but peer is not sending yet
     *
     * @return true if peer associated to this session is sending video (camera or screen share) in high resolution
     */
    virtual bool isHiResVideo() const;

    /**
     * @brief Returns true if peer associated to this session is sending video (camera or screen share) in low resolution
     *
     * @note Indicate if peer is sending low resolution video (camera or screen share) at this moment.
     * We can configure the session for receive video but peer is not sending yet
     *
     * @return true if peer associated to this session is sending video (camera or screen share) in low resolution
     */
    virtual bool isLowResVideo() const;

    /**
     * @brief Returns true if peer associated to this session is sending video from camera (low or high resolution)
     *
     * @note Indicate if peer is sending video from camera (low or high resolution)
     * We can configure the session for receive video but peer is not sending yet
     *
     * @return true if peer associated to this session is sending video from camera (low or high resolution)
     */
    virtual bool hasCamera() const;

    /**
     * @brief Returns true if peer associated to this session is sending video from camera in low resolution
     *
     * @note Indicate if peer is sending video from camera in low resolution
     * We can configure the session for receive video but peer is not sending yet
     *
     * @note in case peer associated to this session is sending camera and screen share simultaneously,
     * we will receive camera on low resolution track, and screen share in high resolution track
     *
     * @return true if peer associated to this session is sending video from camera in low resolution
     */
    virtual bool isLowResCamera() const;

    /**
     * @brief Returns true if peer associated to this session is sending video from camera in high resolution
     *
     * @note Indicate if peer is sending video from camera in high resolution
     * We can configure the session for receive video but peer is not sending yet
     *
     * @return true if peer associated to this session is sending video from camera in high resolution
     */
    virtual bool isHiResCamera() const;

    /**
     * @brief Returns true if peer associated to this session is sending video from screen share (low or high resolution)
     *
     * @note Indicate if peer is sending video from screen share (low or high resolution)
     * We can configure the session for receive video but peer is not sending yet
     *
     * @return true if peer associated to this session is sending video from screen share (low or high resolution)
     */
    virtual bool hasScreenShare() const;

    /**
     * @brief Returns true if peer associated to this session is sending video from screen share in high resolution
     *
     * @note Indicate if peer is sending video from screen share in high resolution
     * We can configure the session for receive video but peer is not sending yet
     *
     * @note in case peer associated to this session is sending camera and screen share simultaneously,
     * we will receive camera on low resolution track, and screen share in high resolution track
     *
     * @return true if peer associated to this session is sending video from screen share in high resolution
     */
    virtual bool isHiResScreenShare() const;

    /**
     * @brief Returns true if peer associated to this session is sending video from screen share in low resolution
     *
     * @note Indicate if peer is sending video from screen share in low resolution
     * We can configure the session for receive video but peer is not sending yet
     *
     * @return true if peer associated to this session is sending video from screen share in low resolution
     */
    virtual bool isLowResScreenShare() const;

    /**
     * @brief Returns if session is on hold
     *
     * @return true if session is on hold
     */
    virtual bool isOnHold() const;

    /**
     * @brief Returns a bit field with the changes of the session
     *
     * This value is only useful for session notified by MegaChatCallListener::onChatSessionUpdate
     * that can notify about session modifications. The value only will be valid inside
     * MegaChatCallListener::onChatSessionUpdate. A copy of MegaChatSession will be necessary to use
     * outside this callback.
     *
     * @return The returned value is an OR combination of these flags:
     *
     *  - MegaChatSession::CHANGE_TYPE_STATUS = 0x01
     * Check if the status of the session changed
     *
     *  - MegaChatSession::CHANGE_TYPE_REMOTE_AVFLAGS = 0x02
     * Check MegaChatSession::hasAudio() and MegaChatSession::hasVideo() value
     *
     *  - MegaChatSession::CHANGE_TYPE_SESSION_SPEAK_REQUESTED = 0x04 - Deprecated
     *
     *  - MegaChatSession::CHANGE_TYPE_SESSION_ON_LOWRES = 0x08
     * Check MegaChatSession::canRecvVideoLowRes
     *
     *  - MegaChatSession::CHANGE_TYPE_SESSION_ON_HIRES = 0x10
     * Check MegaChatSession::canRecvVideoHiRes
     *
     * - MegaChatSession::CHANGE_TYPE_SESSION_ON_HOLD = 0x20
     * Check MegaChatSession::isOnHold
     *
     * - MegaChatSession::CHANGE_TYPE_AUDIO_LEVEL = 0x40
     * Check MegaChatSession::isAudioDetected
     *
     * - MegaChatSession::CHANGE_TYPE_PERMISSIONS = 0x80
     * Check MegaChatSession::isModerator
     *
     * - MegaChatSession::CHANGE_TYPE_SPEAK_PERMISSION = 0x100 - Deprecated
     *
     * - MegaChatSession::CHANGE_TYPE_SESSION_ON_RECORDING = 0x200
     * Check MegaChatSession::isRecording
     *
     */
    virtual int getChanges() const;

    /**
     * @brief Returns session termCode
     *
     * The value returned by this method will be only valid when MegaChatSession::hasChanged(MegaChatSession::CHANGE_TYPE_STATUS)
     * is true, and MegaChatSession::getStatus is MegaChatSession::SESSION_STATUS_DESTROYED.
     *
     * Posible returned values by this method:
     *  - MegaChatSession::SESS_TERM_CODE_INVALID           = -1
     *  - MegaChatSession::SESS_TERM_CODE_RECOVERABLE       = 0
     *  - MegaChatSession::SESS_TERM_CODE_NON_RECOVERABLE   = 1
     *
     * If returned value is SESS_TERM_CODE_RECOVERABLE it means that session ended by a recoverable reason, and the peer
     * represented by that session is probably trying to reconnect to the Meeting. In case that value is
     * SESS_TERM_CODE_NON_RECOVERABLE, we can asume that session has ended, and peer won't try to reconnect automatically.
     *
     * @return session termCode
     */
    virtual int getTermCode() const;

    /**
     * @brief Returns true if this session has an specific change
     *
     * This value is only useful for session notified by MegaChatCallListener::onChatSessionUpdate
     * that can notify about session modifications. The value only will be valid inside
     * MegaChatCallListener::onChatSessionUpdate. A copy of MegaChatSession will be necessary to use
     * outside this callback.
     *
     * In other cases, the return value of this function will be always false.
     *
     * @param changeType The type of change to check. It can be one of the following values:
     *
     *  - MegaChatSession::CHANGE_TYPE_STATUS = 0x01
     * Check if the status of the session changed
     *
     *  - MegaChatSession::CHANGE_TYPE_REMOTE_AVFLAGS = 0x02
     * Check MegaChatSession::hasAudio() and MegaChatSession::hasVideo() value
     *
     *  - MegaChatSession::CHANGE_TYPE_SESSION_SPEAK_REQUESTED = 0x04  - Deprecated
     *
     *  - MegaChatSession::CHANGE_TYPE_SESSION_ON_LOWRES = 0x08
     * Check MegaChatSession::canRecvVideoLowRes
     *
     *  - MegaChatSession::CHANGE_TYPE_SESSION_ON_HIRES = 0x10
     * Check MegaChatSession::canRecvVideoHiRes
     *
     * - MegaChatSession::CHANGE_TYPE_SESSION_ON_HOLD = 0x20
     * Check MegaChatSession::isOnHold
     *
     * - MegaChatSession::CHANGE_TYPE_AUDIO_LEVEL = 0x40
     * Check MegaChatSession::isAudioDetected
     *
     * - MegaChatSession::CHANGE_TYPE_PERMISSIONS = 0x80
     * Check MegaChatSession::isModerator
     *
     * - MegaChatSession::CHANGE_TYPE_SPEAK_PERMISSION = 0x100 - Deprecated
     *
     * - MegaChatSession::CHANGE_TYPE_SESSION_ON_RECORDING = 0x200
     * Check MegaChatSession::isRecording
     *
     * @return true if this session has an specific change
     */
    virtual bool hasChanged(int changeType) const;

    /**
     * @brief Returns if audio is detected for this session
     *
     * @return true if audio is detected for this session, false in other case
     */
    virtual bool isAudioDetected() const;

    /**
     * @brief Returns if our client is ready to receive high resolution video from the participant of this session
     *
     * @note If this method returns true doesn't mean that we receive video in high resolution, maybe
     * client has their video disable but we are ready to receive it
     *
     * @return true if we are ready to receive video in high resolution
     */
    virtual bool canRecvVideoHiRes() const;

    /**
     * @brief Returns if our client is ready to receive low resolution video from the participant of this session
     *
     * @note If this method returns true doesn't mean that we receive video in low resolution, maybe
     * client has their video disable but we are ready to receive it
     *
     * @return true if we are ready to receive video in low resolution
     */
    virtual bool canRecvVideoLowRes() const;

    /**
     * @brief Returns if peer associated to the session, has moderator role in the call
     *
     * Participants with moderator role can:
     *  - End groupal calls for all participants
     *  - Approve/reject speaker requests
     *
     * @return True if peer associated to the session, has moderator role in the call
     */
    virtual bool isModerator() const;

    /**
     * @brief Returns if peer associated to the session, is recording or not the call
     *
     * @return True if peer associated to the session is recording the call, otherwise returns false
     */
    virtual bool isRecording() const;

    /**
     * @brief Returns session av flags in a readable format
     *
     * You take the ownership of the returned value.
     *
     * @return session av flags in a readable format
     */
    virtual char* avFlagsToString() const;
};

/**
 * @brief Provide information about a call
 *
 * A call can be obtained with the callback MegaChatCallListener::onChatCallUpdate where MegaChatApi has
 * the ownership of the object. Or by a getter where a copy is provided, MegaChatApi::getChatCall
 * and MegaChatApi::getChatCallByCallId
 *
 * The states that a call has during its life time are:
 *  - CALL_STATUS_INITIAL
 *  - CALL_STATUS_USER_NO_PRESENT
 *  - CALL_STATUS_CONNECTING
 *  - CALL_STATUS_WAITING_ROOM
 *  - CALL_STATUS_JOINING
 *  - CALL_STATUS_IN_PROGRESS
 *  - CALL_STATUS_TERMINATING_USER_PARTICIPATION
 *  - CALL_STATUS_DESTROYED
 */
class MegaChatCall
{
public:
    enum
    {
        CALL_STATUS_INITIAL = 0,                        /// Initial state
        CALL_STATUS_USER_NO_PRESENT,                    /// User is no present in the call or you haven't answered the call yet
        CALL_STATUS_CONNECTING,                         /// Intermediate state, while connection sfu is established
        CALL_STATUS_WAITING_ROOM,                       /// User is in the waiting room
        CALL_STATUS_JOINING,                            /// In this state configure connection with SFU
        CALL_STATUS_IN_PROGRESS,                        /// Call is established and there is a full communication with SFU
        CALL_STATUS_TERMINATING_USER_PARTICIPATION,     /// User go out from call, but the call is active in other users
        CALL_STATUS_DESTROYED,                          /// Call is finished and resources can be released
    };

    enum
    {
        CHANGE_TYPE_NO_CHANGES = 0x00,              /// Call doesn't have any change
        CHANGE_TYPE_STATUS = 0x01,                  /// Call status has changed
        CHANGE_TYPE_LOCAL_AVFLAGS = 0x02,           /// Local audio/video flags has changed
        CHANGE_TYPE_RINGING_STATUS = 0x04,          /// Peer has changed its ringing state
        CHANGE_TYPE_CALL_COMPOSITION = 0x08,        /// Call composition has changed (User added or removed from call)
        CHANGE_TYPE_CALL_ON_HOLD = 0x10,            /// Call is set onHold
        CHANGE_TYPE_CALL_SPEAK = 0x20,              /// Speak permission has changed for own peer
        CHANGE_TYPE_AUDIO_LEVEL = 0x40,             /// Indicates if we are speaking
        CHANGE_TYPE_NETWORK_QUALITY = 0x80,         /// Network quality has changed
        CHANGE_TYPE_OUTGOING_RINGING_STOP = 0x100,  /// Call (1on1) outgoing ringing has stopped (only valid if our own client has started the call)
        CHANGE_TYPE_OWN_PERMISSIONS = 0x200,        /// Indicates that own peer moderator role status has changed
        CHANGE_TYPE_GENERIC_NOTIFICATION = 0x400,   /// Generic notification
        CHANGE_TYPE_WR_ALLOW = 0x800,               /// Access to call from Waiting room, has been allowed for our own user
        CHANGE_TYPE_WR_DENY = 0x1000,               /// Access to call from Waiting room, has been denied for our own user
        CHANGE_TYPE_WR_COMPOSITION = 0x2000,        /// Waiting room composition has changed (just for moderators)
        CHANGE_TYPE_WR_USERS_ENTERED = 0x4000,      /// Notify about users that have been pushed into the waiting room  (just for moderators)
        CHANGE_TYPE_WR_USERS_LEAVE = 0x8000,        /// Notify about users that have been left the waiting room (either entered the call or disconnected). (just for moderators)
        CHANGE_TYPE_WR_USERS_ALLOW = 0x10000,       /// Notify about users that have been granted to enter the call. (just for moderators)
        CHANGE_TYPE_WR_USERS_DENY = 0x20000,        /// Notify about users that have been denied to enter the call. (just for moderators)
        CHANGE_TYPE_WR_PUSHED_FROM_CALL = 0X40000,  /// We have been pushed into a waiting room
        CHANGE_TYPE_SPEAK_REQUESTED = 0X80000,      /// Speak request added/removed for a call participant
        CHANGE_TYPE_CALL_WILL_END = 0x100000,       /// Notify that call will end due to duration restrictions associated to MEGA account plan
        CHANGE_TYPE_CALL_LIMITS_UPDATED = 0x200000, /// Notify that call limits have been updated
    };

    enum
    {
        NOTIFICATION_TYPE_INVALID   = 0,            /// Invalid notification type
        NOTIFICATION_TYPE_SFU_ERROR = 1,            /// Error received from SFU
        NOTIFICATION_TYPE_SFU_DENY  = 2,            /// Command denied by SFU
    };

    enum
    {
        CALL_QUALITY_HIGH_DEF = 0,
        CALL_QUALITY_HIGH_MEDIUM = 1,
        CALL_QUALITY_HIGH_LOW = 2,
    };

    enum
    {
        NETWORK_QUALITY_BAD  = 0,            // Bad network quality detected
        NETWORK_QUALITY_GOOD = 1,            // Good network quality detected
    };

    enum {
        AUDIO = 0,
        VIDEO = 1,
        ANY_FLAG = 2
    };

    enum {
        PEER_REMOVED = -1,
        NO_COMPOSITION_CHANGE = 0,
        PEER_ADDED = 1,
    };

    enum {
        TERM_CODE_INVALID                   = -1,   // This value is returned while call is in states < CALL_STATUS_IN_PROGRESS
        TERM_CODE_HANGUP                    = 0,    // Call has been finished by user
        TERM_CODE_TOO_MANY_PARTICIPANTS     = 1,    // No possible to join the call, too many participants
        TERM_CODE_REJECT                    = 2,    // Caller has hang up the call before nobody answered the call
        TERM_CODE_ERROR                     = 3,    // Call error has been received
        TERM_CODE_NO_PARTICIPATE            = 4,    // User has been removed from chatroom
        TERM_CODE_TOO_MANY_CLIENTS          = 5,    // Too many clients of same user connected
        TERM_CODE_PROTOCOL_VERSION          = 6,    // SFU protocol version error
        TERM_CODE_KICKED                    = 7,    // User has been kicked from call
        TERM_CODE_WR_TIMEOUT                = 8,    // Timed out waiting to be allowed from waiting room into call
        TERM_CODE_CALL_DUR_LIMIT            = 9,    // Free plan limitations. Call duration exceeded for call
        TERM_CODE_CALL_USERS_LIMIT          = 10,   // Free plan limitations. Call max different users exceeded for call
    };

    enum
    {
        END_CALL_REASON_INVALID         = -1,    /// Invalid endcall reason (it can be ignored)
        END_CALL_REASON_ENDED           = 1,     /// Call finished normally
        END_CALL_REASON_REJECTED        = 2,     /// Call was rejected by callee
        END_CALL_REASON_NO_ANSWER       = 3,     /// Call wasn't answered
        END_CALL_REASON_FAILED          = 4,     /// Call finished by an error
        END_CALL_REASON_CANCELLED       = 5,     /// Call was canceled by caller.
        END_CALL_REASON_BY_MODERATOR    = 6      /// group or meeting call has been ended by moderator
    };

    enum
    {
        SFU_DENY_INVALID                  = -1,   // Invalid command
        SFU_DENY_AUDIO                    = 0,    // Av command denied by SFU (enable/disable audio video)
        SFU_DENY_JOIN                     = 1,    // JOIN command denied by SFU
    };

    enum
    {
        SPEAKER_STATUS_DISABLED = 0,
        SPEAKER_STATUS_PENDING  = 1,
        SPEAKER_STATUS_ACTIVE   = 2,
    };

    // Call duration restriction disabled
    static constexpr int CALL_LIMIT_DISABLED = -1;

    // Call limit restriction no present (Call limit won't be modified)
    static constexpr unsigned long CALL_LIMIT_NO_PRESENT = 0xFFFFFFFF;

    // No limit set for a call option like (duration, max clients per call...)
    static constexpr unsigned long CALL_LIMIT_RESET = 0;

    virtual ~MegaChatCall();

    /**
     * @brief Creates a copy of this MegaChatCall object
     *
     * The resulting object is fully independent of the source MegaChatCall,
     * it contains a copy of all internal attributes, so it will be valid after
     * the original object is deleted.
     *
     * You are the owner of the returned object
     *
     * @return Copy of the MegaChatCall object
     */
    virtual MegaChatCall *copy();

    /**
     * @brief Returns a readable string that represents a termcode
     *
     * @return A readable string that represents a termcode
     */
    static const char* termcodeToString(int termcode);

    /**
     * @brief Returns the status of the call
     *
     * @return the call status
     * Valid values are:
     *  - CALL_STATUS_INITIAL = 0
     *  - CALL_STATUS_USER_NO_PRESENT = 1
     *  - CALL_STATUS_CONNECTING = 2
     *  - CALL_STATUS_WAITING_ROOM = 3
     *  - CALL_STATUS_JOINING = 4
     *  - CALL_STATUS_IN_PROGRESS = 5
     *  - CALL_STATUS_TERMINATING_USER_PARTICIPATION = 6
     *  - CALL_STATUS_DESTROYED = 7
     */
    virtual int getStatus() const;

    /**
     * @brief Returns the MegaChatHandle of the chat. Every call is asociated to a chatroom
     *
     * @return MegaChatHandle of the chat.
     */
    virtual MegaChatHandle getChatid() const;

    /**
     * @brief Returns the call identifier
     *
     * @return MegaChatHandle of the call.
     */
    virtual MegaChatHandle getCallId() const;

    /**
     * @brief Return if local audio flags are enabled (own peer is muted or not)
     *
     * An user with local audio flags enabled, is not necessarily allowed to speak, it also must have speak permission
     * Check MegaChatCall::hasUserSpeakPermission to know if own peer is allowed to speak.
     *
     * @return true if local audio flags are enabled (own peer is muted or not)
     */
    virtual bool hasLocalAudio() const;

    /**
     * @brief Return video state for local
     *
     * @return true if video is enable, false if video is disable
     */
    virtual bool hasLocalVideo() const;

    /**
     * @brief Returns a bit field with the changes of the call
     *
     * This value is only useful for calls notified by MegaChatCallListener::onChatCallUpdate
     * that can notify about call modifications. The value only will be valid inside
     * MegaChatCallListener::onChatCallUpdate. A copy of MegaChatCall will be necessary to use
     * outside this callback.
     *
     * @return The returned value is an OR combination of these flags:
     *
     * - MegaChatCall::CHANGE_TYPE_STATUS   = 0x01
     * Check if the status of the call changed
     *
     * - MegaChatCall::CHANGE_TYPE_LOCAL_AVFLAGS  = 0x02
     * Check MegaChatCall::hasAudio() and MegaChatCall::hasVideo() value
     * In case we have been muted by another participant, check MegaChatCall::getAuxHandle()
     * To retrieve the clientid of the participant that performed the action. Otherwise
     * MegaChatCall::getAuxHandle() will return MEGACHAT_INVALID_HANDLE
     *
     * - MegaChatCall::CHANGE_TYPE_RINGING_STATUS = 0x04
     * Check MegaChatCall::isRinging() value
     *
     * - MegaChatCall::CHANGE_TYPE_CALL_COMPOSITION = 0x08
     * @see MegaChatCall::getClientidCallCompositionChange value
     *
     * - MegaChatCall::CHANGE_TYPE_CALL_ON_HOLD = 0x10
     * Check MegaChatCall::isOnHold()
     *
     * - MegaChatCall::CHANGE_TYPE_CALL_SPEAK = 0x20
     * Check MegaChatCall::isAllowSpeak()
     *
     * - MegaChatCall::CHANGE_TYPE_NETWORK_QUALITY = 0x80
     * Check MegaChatCall::getNetworkQuality()
     *
     * CHANGE_TYPE_OUTGOING_RINGING_STOP = 0x100
     * Call outgoing ringing has stopped (only valid if our own client has started the call)
     *
     * - MegaChatCall::CHANGE_TYPE_OWN_PERMISSIONS = 0x200
     * Own peer moderator role status has changed (Check MegaChatCall::isOwnModerator)
     *
     * - MegaChatCall::CHANGE_TYPE_GENERIC_NOTIFICATION = 0x400
     * A generic notification has been received from SFU (Check MegaChatCall::getNotificationType and MegaChatCall::getGenericMessage)
     *
     * - MegaChatCall::CHANGE_TYPE_WR_ALLOW = 0x800
     * Access to call from Waiting room, has been allowed for our own user
     * (check MegaChatCall::getModerators to get the updated moderators list)
     *
     * - MegaChatCall::CHANGE_TYPE_WR_DENY = 0x1000
     * Access to call from Waiting room, has been denied for our own user
     * (check MegaChatCall::getModerators to get the updated moderators list)
     *
     * - MegaChatCall::CHANGE_TYPE_WR_COMPOSITION = 0x2000
     * Waiting room composition has changed
     * (check MegaChatCall::getModerators to get the updated moderators list)
     *
     * - MegaChatCall::CHANGE_TYPE_WR_USERS_ENTERED = 0x4000
     * Notify about users that have been pushed into the waiting room
     * (check MegaChatCall::getHandleList to get users that have been pushed into the waiting room)
     * (check MegaChatCall::getModerators to get the updated moderators list)
     *
     * - MegaChatCall::CHANGE_TYPE_WR_USERS_LEAVE = 0x8000
     * Notify about users that have been left the waiting room (either entered the call or disconnected).
     * (check MegaChatCall::getHandleList to get users that have been left the waiting room
     * (check MegaChatCall::getModerators to get the updated moderators list)
     *
     * - MegaChatCall::CHANGE_TYPE_WR_USERS_ALLOW = 0x10000
     * Notify about users that have been granted to enter the call.
     * (check MegaChatCall::getHandleList to get users that have been granted to enter the call.
     * (check MegaChatCall::getModerators to get the updated moderators list)
     *
     * - MegaChatCall::CHANGE_TYPE_WR_USERS_DENY = 0x20000
     * Notify about users that have been denied to enter the call.
     * (check MegaChatCall::getHandleList to get users that have been denied to enter the call.
     * (check MegaChatCall::getModerators to get the updated moderators list)
     *
     * - MegaChatCall::CHANGE_TYPE_WR_PUSHED_FROM_CALL = 0x40000
     * We have been pushed into a waiting room
     *
     * - MegaChatCall:: CHANGE_TYPE_SPEAK_REQUESTED = 0x80000
     * Notify that speak request added/removed for a call participant
     *
     * - MegaChatCall:: CHANGE_TYPE_CALL_WILL_END = 0x100000
     * Notify that call will end due to duration restrictions associated to MEGA account plan
     * (check MegaChatCall::getCallWillEndTs to get time stamp (unix), in which the call will be ended)
     *
     * - MegaChatCall:: CHANGE_TYPE_CALL_LIMITS_UPDATED = 0x200000
     * Notify that call limits have been updated
     *
     * @return a bit field with the changes of the call
     */
    virtual int getChanges() const;

    /**
     * @brief Returns true if this call has an specific change
     *
     * This value is only useful for call notified by MegaChatCallListener::onChatCallUpdate
     * that can notify about call modifications. The value only will be valid inside
     * MegaChatCallListener::onChatCallUpdate. A copy of MegaChatCall will be necessary to use
     * outside this callback
     *
     * In other cases, the return value of this function will be always false.
     *
     * @param changeType The type of change to check. It can be one of the following values:
     *
     * - MegaChatCall::CHANGE_TYPE_STATUS   = 0x01
     * Check if the status of the call changed
     *
     * - MegaChatCall::CHANGE_TYPE_LOCAL_AVFLAGS  = 0x02
     * Check MegaChatCall::hasAudio() and MegaChatCall::hasVideo() value
     * In case we have been muted by another participant, check MegaChatCall::getAuxHandle()
     * To retrieve the clientid of the participant that performed the action. Otherwise
     * MegaChatCall::getAuxHandle() will return MEGACHAT_INVALID_HANDLE
     *
     * - MegaChatCall::CHANGE_TYPE_RINGING_STATUS = 0x04
     * Check MegaChatCall::isRinging() value
     *
     * - MegaChatCall::CHANGE_TYPE_CALL_COMPOSITION = 0x08
     * @see MegaChatCall::getClientidCallCompositionChange value
     *
     * - MegaChatCall::CHANGE_TYPE_CALL_ON_HOLD = 0x10
     * Check MegaChatCall::isOnHold()
     *
     * - MegaChatCall::CHANGE_TYPE_CALL_SPEAK = 0x20
     * Check MegaChatCall::isAllowSpeak()
     *
     * - MegaChatCall::CHANGE_TYPE_NETWORK_QUALITY = 0x80
     * Check MegaChatCall::getNetworkQuality()
     *
     * CHANGE_TYPE_OUTGOING_RINGING_STOP = 0x100
     * Call outgoing ringing has stopped (only valid if our own client has started the call)
     *
     * - MegaChatCall::CHANGE_TYPE_OWN_PERMISSIONS = 0x200
     * Own peer moderator role status has changed (Check MegaChatCall::isOwnModerator)
     *
     * - MegaChatCall::CHANGE_TYPE_GENERIC_NOTIFICATION = 0x400
     * A generic notification has been received from SFU (Check MegaChatCall::getNotificationType and MegaChatCall::getGenericMessage)
     *
     * - MegaChatCall::CHANGE_TYPE_WR_ALLOW = 0x800
     * Access to call from Waiting room, has been allowed our own user
     * (check MegaChatCall::getModerators to get the updated moderators list)
     *
     * - MegaChatCall::CHANGE_TYPE_WR_DENY = 0x1000
     * Access to call from Waiting room, has been denied for our own user
     * (check MegaChatCall::getModerators to get the updated moderators list)
     *
     * - MegaChatCall::CHANGE_TYPE_WR_COMPOSITION = 0x2000
     * Waiting room composition has changed
     * (check MegaChatCall::getModerators to get the updated moderators list)
     *
     * - MegaChatCall::CHANGE_TYPE_WR_USERS_ENTERED = 0x4000
     * Notify about users that have been pushed into the waiting room
     * (check MegaChatCall::getHandleList to get users that have been pushed into the waiting room)
     * (check MegaChatCall::getModerators to get the updated moderators list)
     *
     * - MegaChatCall::CHANGE_TYPE_WR_USERS_LEAVE = 0x8000
     * Notify about users that have been left the waiting room (either entered the call or disconnected).
     * (check MegaChatCall::getHandleList to get users that have been left the waiting room
     * (check MegaChatCall::getModerators to get the updated moderators list)
     *
     * - MegaChatCall::CHANGE_TYPE_WR_USERS_ALLOW = 0x10000
     * Notify about users that have been granted to enter the call.
     * (check MegaChatCall::getHandleList to get users that have been granted to enter the call.
     * (check MegaChatCall::getModerators to get the updated moderators list)
     *
     * - MegaChatCall::CHANGE_TYPE_WR_USERS_DENY = 0x20000
     * Notify about users that have been denied to enter the call.
     * (check MegaChatCall::getHandleList to get users that have been denied to enter the call.
     * (check MegaChatCall::getModerators to get the updated moderators list)
     *
     * - MegaChatCall::CHANGE_TYPE_WR_PUSHED_FROM_CALL = 0x40000
     * We have been pushed into a waiting room
     *
     * - MegaChatCall:: CHANGE_TYPE_SPEAK_REQUESTED = 0x80000
     * Notify that speak request added/removed for a call participant
     *
     * - MegaChatCall:: CHANGE_TYPE_CALL_WILL_END = 0x100000
     * Notify that call will end due to duration restrictions associated to MEGA account plan
     * (check MegaChatCall::getCallWillEndTs to get time stamp (unix), in which the call will be ended)
     *
     * - MegaChatCall:: CHANGE_TYPE_CALL_LIMITS_UPDATED = 0x200000
     * Notify that call limits have been updated
     *
     * @return true if this call has an specific change
     */
    virtual bool hasChanged(int changeType) const;

    /**
     * @brief Returns if local audio is detected
     *
     * @deprecated
     *
     * @return true if audio is detected
     */
    virtual bool isAudioDetected() const;

    /**
     * @brief Returns if all clients for the same user account have permission to speak in this call
     *
     * The hability to speak in a call, not only depends on having permission to speak,
     * but also audio av flags must be enabled for that user (unmuted), so you need to
     * call MegaChatSession::hasAudio to check if a specific participant has audio av flags enabled.
     *
     * @note: If this method returns true, it means that all clients for the same user account has permission to speak
     * in this call
     *
     * @return true if all clients for the same user account have permission to speak in this call, otherwise returns false
     */
    virtual bool hasUserSpeakPermission(const MegaChatHandle /*uh*/) const;

    /**
     * @brief Return call duration
     *
     * @note If the call is not finished yet, the returned value represents the elapsed time
     * since the beginning of the call until now.
     *
     * @return Call duration
     */
    virtual int64_t getDuration() const;

    /**
     * @brief Return the timestamp when call has started
     *
     * @return Initial timestamp
     */
    virtual int64_t getInitialTimeStamp() const;

    /**
     * @brief Return the timestamp when call has finished
     *
     * @note If call is not finished yet, it will return 0.
     *
     * @return Final timestamp or 0 if call is in progress
     */
    virtual int64_t getFinalTimeStamp() const;

    /**
     * @brief Returns an error or warning code for this call
     *
     * This method can be used for different purposes.
     *
     * If MegaChatCall::hasChanged(MegaChatCall::CHANGE_TYPE_GENERIC_NOTIFICATION) is true and
     * MegaChatCall::getNotificationType is equal to MegaChatCall::NOTIFICATION_TYPE_SFU_DENY,
     * this method returns the command that has been previously denied by SFU.
     * Valid values are:
     *      - SFU_DENY_AUDIO
     *      - SFU_DENY_JOIN
     *
     * If MegaChatCall::hasChanged(MegaChatCall::CHANGE_TYPE_GENERIC_NOTIFICATION) is  true and
     * MegaChatCall::getNotificationType is equal to MegaChatCall::NOTIFICATION_TYPE_SFU_ERROR,
     * this method returns the termination code for this call due to an error notification received from SFU
     * Valid values are:
     *      - TERM_CODE_INVALID
     *      - TERM_CODE_TOO_MANY_PARTICIPANTS
     *      - TERM_CODE_REJECT
     *      - TERM_CODE_ERROR
     *      - TERM_CODE_NO_PARTICIPATE
     *      - TERM_CODE_TOO_MANY_CLIENTS
     *      - TERM_CODE_PROTOCOL_VERSION
     *      - TERM_CODE_CALL_DUR_LIMIT
     *      - TERM_CODE_CALL_USERS_LIMIT
     *
     * If MegaChatCall::hasChanged(MegaChatCall::CHANGE_TYPE_STATUS) is true and MegaChatCall::getStatus() ==
     * MegaChatCall::CALL_STATUS_TERMINATING_USER_PARTICIPATION, this method returns the termination code for this call
     * Valid values are:
     *      - TERM_CODE_INVALID
     *      - TERM_CODE_HANGUP
     *      - TERM_CODE_TOO_MANY_PARTICIPANTS
     *      - TERM_CODE_ERROR
     *      - TERM_CODE_REJECT
     *      - TERM_CODE_NO_PARTICIPATE
     *      - TERM_CODE_KICKED
     *      - TERM_CODE_WR_TIMEOUT
     *      - TERM_CODE_CALL_DUR_LIMIT
     *      - TERM_CODE_CALL_USERS_LIMIT
     *
     * @return error or warning code for this call
     */
    virtual int getTermCode() const;

    /**
     * @brief Returns the time stamp at which the call will be ended due to restrictions
     *
     * @note this value only will be valid in the following scenarios:
     *     - MegaChatCall::CHANGE_TYPE_CALL_WILL_END is notified via MegaChatCallListener::onChatCallUpdate
     *       In this case this method returns the time stamp associated to the call finishing with
     *       TERM_CODE_CALL_DUR_LIMIT.
     *
     * @return The call finishing time stamp if there is any duration limit. If there
     * are no limits, MEGACHAT_INVALID_TIMESTAMP will be returned.
     */
    virtual MegaChatTimeStamp getCallWillEndTs() const;

    /**
     * @brief Returns the call duration limit, specified in seconds
     *
     * Calls started from MEGA accounts with free plans, have a limited duration
     *
     * @return The call duration limit, specified in seconds, or MegaChatCall::CALL_LIMIT_DISABLED if it's disabled
     */
    virtual int getCallDurationLimit() const;

    /**
     * @brief Returns the maximum number of users allowed in call
     *
     * Calls started from MEGA accounts with free plans, have a limited number of users
     *
     * @return The call users limit or MegaChatCall::CALL_LIMIT_DISABLED if it's disabled
     */
    virtual int getCallUsersLimit() const;

    /**
     * @brief Returns the maximum number of clients allowed in call
     *
     * Calls started from MEGA accounts with free plans, have a limited number of clients
     *
     * @return The call clients limit or MegaChatCall::CALL_LIMIT_DISABLED if it's disabled
     */
    virtual int getCallClientsLimit() const;

    /**
     * @brief Returns the maximum number of clients allowed per user in call
     *
     * Calls started from MEGA accounts with free plans, have a limited number of clients per user
     *
     * @return The call clients limit per user or MegaChatCall::CALL_LIMIT_DISABLED if it's disabled
     */
    virtual int getCallClientsPerUserLimit() const;

    /**
     * @brief Returns the remote endcall reason for this call
     *
     * @note this value only will be valid in state CALL_STATUS_DESTROYED
     *
     * Valid values are:
     *  - END_CALL_REASON_INVALID       = -1,  (Invalid endcall reason, it can be ignored)
     *  - END_CALL_REASON_ENDED         = 1,   (Call finished normally)
     *  - END_CALL_REASON_REJECTED      = 2,   (Call was rejected by callee)
     *  - END_CALL_REASON_NO_ANSWER     = 3,   (Call wasn't answered)
     *  - END_CALL_REASON_FAILED        = 4,   (Call finished by an error)
     *  - END_CALL_REASON_CANCELLED     = 5    (Call was canceled by caller)
     *  - END_CALL_REASON_BY_MODERATOR  = 6    (Call was ended by moderator)
     *
     * @return endCall reason for the call
     */
    virtual int getEndCallReason() const;

    /**
     * @brief Returns if speak request option is enabled for this call
     *
     * If speak request option is enabled, users with non-host role, must request permission to speak.
     * Check MegaChatApi::sendSpeakRequest and MegaChatApi::removeSpeakRequest documentation.
     *
     * An user with speak permission, is not necessarily abled to speak, it also must have audio av flag enabled (unmuted).
     * MegaChatCall::hasUserSpeakPermission
     *
     * @return if speak request option is enabled for this call
     */
    virtual bool isSpeakRequestEnabled() const;

    /**
     * @brief Return the notification type, when a call notification is forwarded to the apps
     *
     * @note this value only will be valid in the following scenarios:
     *      - MegaChatCall::CHANGE_TYPE_GENERIC_NOTIFICATION is notified via MegaChatCallListener::onChatCallUpdate
     *
     * Valid values returned by this method are:
     *      - MegaChatCall::NOTIFICATION_TYPE_INVALID   = 0
     *      - MegaChatCall::NOTIFICATION_TYPE_SFU_ERROR = 1     /// Error received from SFU
     *      - MegaChatCall::NOTIFICATION_TYPE_SFU_DENY  = 2     /// Notification about command denied by SFU
     *
     * @return the notification type, when a call notification is forwarded to the apps
     */
    virtual int getNotificationType() const;

    /**
     * @brief Returns a MegaChatHandle that can be used for multiple purposes
     *
     * This function only returns a valid value in the following cases:
     *  - MegaChatCall::CHANGE_TYPE_CALL_COMPOSITION is notified via MegaChatCallListener::CHANGE_TYPE_LOCAL_AVFLAGS.
     *    The returned value represents the clientid of the user that MUTED our own client
     *
     * In any other case, it will be MEGACHAT_INVALID_HANDLE
     *
     * @return MegaChatHandle that can be used for multiple purposes
     */
    virtual MegaChatHandle getAuxHandle() const;

    /**
     * @brief Returns the status of the remote call
     *
     * Only valid for outgoing calls. It becomes true when the receiver of the call
     * has received the call request but have not answered yet. Once the user answers or
     * rejects the call, this function returns false.
     *
     * For incoming calls, this function always returns false.
     *
     * @return True if the receiver of the call is aware of the call and is ringing, false otherwise.
     */
    virtual bool isRinging() const;

    /**
     * @brief Returns if our own user has moderator role in the call
     *
     * Participants with moderator role can:
     *  - End groupal calls for all participants
     *  - Approve/reject speaker requests
     *
     * @return True if our own user has moderator role in the call
     */
    virtual bool isOwnModerator() const;

    /**
     * @brief Get a list with the ids of client that have a session with me, and whose user handle matches with uh param
     *
     * If no elements found, an empty MegaHandleList will be returned.
     *
     * You take the ownership of the returned value.
     *
     * @return A list of handles with the ids of clients whose user handle matches with uh param
     */
    virtual mega::MegaHandleList* getSessionsClientidByUserHandle(const MegaChatHandle /*uh*/) const;

    /**
     * @brief Get a list with the ids of client that have a session with me
     *
     * If there aren't any sessions at the call, an empty MegaHandleList will be returned.
     *
     * You take the ownership of the returned value.
     *
     * @return A list of handles with the ids of clients
     */
    virtual mega::MegaHandleList *getSessionsClientid() const;

    /**
     * @brief Returns the session for a client
     *
     * If \c clientId has not any session in the call NULL will be returned
     *
     * The MegaChatCall retains the ownership of the returned MegaChatSession. It will be only
     * valid until the MegaChatCall is deleted. If you want to save the MegaChatSession,
     * use MegaChatSession::copy
     *
     * @param clientId MegaChatHandle that identifies the clientId
     * @return Session for \c clientId
     */
    virtual MegaChatSession *getMegaChatSession(MegaChatHandle clientId);

    /**
     * @brief Returns the handle of the peer that has been added/removed to call
     *
     * This function only returns a valid value when MegaChatCall::CHANGE_TYPE_CALL_COMPOSITION is notified
     * via MegaChatCallListener::onChatCallUpdate
     *
     * @return Handle of the peer which has been added/removed to call
     */
    virtual MegaChatHandle getPeeridCallCompositionChange() const;

    /**
     * @brief Returns if peer has been added or removed from the call
     *
     * This function only returns a valid value when MegaChatCall::CHANGE_TYPE_CALL_COMPOSITION is notified
     * via MegaChatCallListener::onChatCallUpdate
     *
     * Valid values:
     *   PEER_REMOVED = -1,
     *   NO_COMPOSITION_CHANGE = 0,
     *   PEER_ADDED = 1,
     *
     * @note During reconnection this callback has to be ignored to avoid notify that all users
     * in the call have left the call and have joined again. When status change to In-progres again,
     * the GUI can be adapted to all participants in the call
     *
     * @return if peer with peerid has been added/removed from call
     */
    virtual int  getCallCompositionChange() const;

    /**
     * @brief Get a list with the ids of peers that are participating in the call
     *
     * This function returns a value regardless your own user participates or not.
     *
     * @note If client is participating with several clients, it return only one instance
     *
     * You take the ownership of the returned value.
     *
     * @return A list of handles with the ids of peers
     */
    virtual mega::MegaHandleList *getPeeridParticipants() const;

    /**
     * @brief Get a MegaChatHandle used to notify multiple events
     *
     * This function only returns a valid MegaChatHandle in the following scenarios:
     * - MegaChatCall::CHANGE_TYPE_CALL_SPEAK is notified via MegaChatCallListener::onChatCallUpdate
     *   to indicate that speak permission for a call participant has changed
     *
     * @return a MegaChatHandle used to notify multiple events
     */
    virtual MegaChatHandle getHandle() const;

    /**
     * @brief Get a boolean used to notify multiple events
     *
     * This function only returns a valid value in the following scenarios:
     * - MegaChatCall::CHANGE_TYPE_CALL_SPEAK is notified via MegaChatCallListener::onChatCallUpdate
     *   + this method returns true to indicate that speak permission for a call participant has been granted
     *   + this method returns false to indicate that speak permission for a call participant has been revoked
     *
     * @return a boolean used to notify multiple events
     */
    virtual bool getFlag() const;

    /**
     * @brief Get a MegaHandleList with the ids of peers that have moderator role in the call
     *
     * Participants with moderator role can:
     *  - End groupal calls for all participants
     *  - Approve/reject speaker requests
     *
     * This method always returns a valid instance of MegaHandleList.
     * The MegaChatCall retains the ownership of the returned value.
     *
     * @return A MegaHandleList of handles of peers that have moderator role in the call
     */
    virtual const mega::MegaHandleList* getModerators() const;

    /**
     * @brief Get the number of peers participating in the call
     *
     * This function returns a value regardless your own user participates or not.
     *
     * @note If client is participating with several clients, it's taken as one peer
     *
     * @return Number of active participants in the call
     */
    virtual int getNumParticipants() const;

    /**
     * @brief Returns if call has been ignored
     *
     * @return True if the call has been ignored, false otherwise.
     */
    virtual bool isIgnored() const;

    /**
     * @brief Returns if call is incoming
     *
     * @return True if incoming call, false if outgoing
     */
    virtual bool isIncoming() const;

    /**
     * @brief Returns if call is outgoing
     *
     * @note in case another client logged in with the same account, has started the call,
     * this method will also return true.
     *
     * @return True if outgoing call, false if incoming
     */
    virtual bool isOutgoing() const;

    /**
     * @brief Returns true if our client has started the call
     *
     * @note in case another client logged in with the same account, has started the call,
     * this method will return false, but MegaChatCall::isOutgoing will return true. In this
     * case call is considerated an outgoing call, but our client wouldn't have started it.
     *
     * @return True if our client has started the call
     */
    virtual bool isOwnClientCaller() const;

    /**
     * @brief Returns the handle from user that has started the call
     *
     * This function only returns a valid value when call is or has gone through CALL_STATUS_RING_IN state.
     * In any other case, it will be MEGACHAT_INVALID_HANDLE
     *
     * @return user handle of caller
     */
    virtual MegaChatHandle getCaller() const;

    /**
     * @brief Returns if call is on hold
     *
     * @return true if call is on hold
     */
    virtual bool isOnHold() const;

    /**
     * @brief getGenericMessage Returns a generic message string
     *
     * This function only returns a non empty string in the following scenarios:
     *      - MegaChatCall::CHANGE_TYPE_GENERIC_NOTIFICATION is notified via MegaChatCallListener::onChatCallUpdate
     *
     * The MegaChatCall retains the ownership of the returned string
     *
     * @return a generic message string
     */
    virtual const char* getGenericMessage() const;

    /**
     * @brief Returns network quality
     *
     * The valid network quality values are:
     *  - MegaChatCall::NETWORK_QUALITY_BAD          = 0,    // Bad network quality detected
     *  - MegaChatCall::NETWORK_QUALITY_GOOD         = 1,    // Good network quality detected
     *
     * The value returned by this method, only can be considered as valid, when is notified by MegaChatCallListener::onChatCallUpdate
     * and MegaChatCall::hasChanged(MegaChatCall::CHANGE_TYPE_NETWORK_QUALITY) is true.
     *
     * @note The app may want to show a "slow network" warning when the quality is MegaChatCall::NETWORK_QUALITY_BAD, and remove it
     * when the quality is MegaChatCall::NETWORK_QUALITY_GOOD.
     *
     * @return network quality
     */
    virtual int getNetworkQuality() const;

    /**
     * @brief Returns if a user account that participates in a call has a pending speak request in flight
     *
     * @note: speak permission affects to all clients for the same account, so when a speak request is
     * accepted or rejected, it affects to all clients for the same account.
     *
     * @return true if a user account that participates in a call has a pending speak request in flight
     */
    virtual bool hasUserPendingSpeakRequest(const MegaChatHandle /*uh*/) const;

    /**
     * @brief Returns our current permission to join the call (just valid if we are in a waiting room)
     *
     * Valid values for this method are:
     * - MegaChatWaitingRoom::MWR_NOT_ALLOWED: client is not allowed to join call (must remains in waiting room)
     * - MegaChatWaitingRoom::MWR_ALLOWED: client is allowed to join call (no further action required from app to JOIN call)
     *
     * @return our current permission to join the call
     */
    virtual int getWrJoiningState() const;

    /**
     * @brief Returns a MegaChatWaitingRoom instance for this call, if any
     *
     * This method can be called just by users with moderator role
     * 
     * The MegaChatCall retains the ownership of returned value.
     *
     * @return a MegaChatWaitingRoom for this call, if any
     */
    virtual const MegaChatWaitingRoom* getWaitingRoom() const;

    /**
     * @brief Returns a MegaHandleList that can be used for multiple purposes, or NULL in case it doesn't exists
     *
     * The MegaChatCall retains the ownership of returned value.
     *
     * This function only returns a valid MegaHandleList in the following scenarios:
     *  - When MegaChatCall::CHANGE_TYPE_WR_USERS_ENTERED is notified via MegaChatCallListener::onChatCallUpdate
     *    The list contains the users that have been pushed into the waiting room
     *
     *  - When MegaChatCall::CHANGE_TYPE_WR_USERS_LEAVE is notified via MegaChatCallListener::onChatCallUpdate
     *    The list contains the users that have been left the waiting room (either entered the call or disconnected).
     *
     *  - When MegaChatCall::CHANGE_TYPE_WR_USERS_ALLOW is notified via MegaChatCallListener::onChatCallUpdate
     *    The list contains the users that have been granted to enter the call.
     *
     *  - When MegaChatCall::CHANGE_TYPE_WR_USERS_DENY is notified via MegaChatCallListener::onChatCallUpdate
     *    The list contains the users that have been denied to enter the call.
     *
     *  - When MegaChatCall::CHANGE_TYPE_WR_USERS_ALLOW is notified via MegaChatCallListener::onChatCallUpdate
     *    The list contains the users that have requested permission to enter the call
     *
     * @return a MegaHandleList that can be used for multiple purposes, or NULL in case it doesn't exists
     */
    virtual const mega::MegaHandleList* getHandleList() const;

    /**
     * @brief Returns a MegaHandleList that contains the user handles of all non-moderator users that have
     * been given speak permission.
     *
     * This method will return a valid MegaHandleList instance even if speakers list doesn't contain any element
     *
     * The MegaChatCall retains the ownership of returned value
     *
     * @return a MegaHandleList that contains the user handles of all non-moderator users that have
     * been given speak permission.
     */
    virtual const mega::MegaHandleList* getSpeakersList() const;

    /**
     * @brief Returns a MegaHandleList that contains the user handles of all non-moderator users that have
     * a pending speak request in flight
     *
     * This method will return a valid MegaHandleList instance even if speak requests list doesn't contain any element
     *
     * The MegaChatCall retains the ownership of returned value
     *
     * @return a MegaHandleList that contains the user handles of all non-moderator users that have
     * a pending speak request in flight
     */
    virtual const ::mega::MegaHandleList* getSpeakRequestsList() const;
};

/**
 * @brief Interface to get video frames from calls
 *
 * The same interface is used to receive local or remote video, but it has to be un/registered
 * by different functions:
 *
 *  - MegaChatApi::addChatLocalVideoListener / MegaChatApi::removeChatLocalVideoListener
 *  - MegaChatApi::addChatRemoteVideoListener / MegaChatApi::removeChatRemoteVideoListener
 */
class MegaChatVideoListener
{
public:
    virtual ~MegaChatVideoListener() {}

    /**
     * @brief This function is called when a new image from a local or remote device is available
     *
     * @param api MegaChatApi connected to the account
     * @param chatid MegaChatHandle that provides the video
     * @param width Size in pixels
     * @param height Size in pixels
     * @param buffer Data buffer in format ARGB: 4 bytes per pixel (total size: width * height * 4)
     * @param size Buffer size in bytes
     *
     *  The MegaChatVideoListener retains the ownership of the buffer.
     */
    virtual void onChatVideoData(MegaChatApi *api, MegaChatHandle chatid, int width, int height, char *buffer, size_t size);
};

/**
 * @brief Interface to get notifications about calls
 *
 * You can un/subscribe to changes related to a MegaChatCall by using:
 *
 *  - MegaChatApi::addChatCallListener / MegaChatApi::removeChatCallListener
 *
 */
class MegaChatCallListener
{
public:
    virtual ~MegaChatCallListener() {}

    /**
     * @brief This function is called when there are changes in the call
     *
     * The changes can be accessed by MegaChatCall::getChanges or MegaChatCall::hasChanged
     *
     * The SDK retains the ownership of the MegaChatCall.
     * The call object that it contains will be valid until this function returns.
     * If you want to save the object, use MegaChatCall::copy.
     *
     * The api object is the one created by the application, it will be valid until
     * the application deletes it.
     *
     * @param api MegaChatApi connected to the account
     * @param call MegaChatCall that contains the call with its changes
     */
    virtual void onChatCallUpdate(MegaChatApi* api, MegaChatCall *call);

    /**
     * @brief This function is called when there are changes in a session
     *
     * The changes can be accessed by MegaChatSession::getChanges or MegaChatSession::hasChanged
     *
     * The SDK retains the ownership of the MegaChatSession.
     * The call object that it contains will be valid until this function returns.
     * If you want to save the object, use MegaChatSession::copy.
     *
     * The api object is the one created by the application, it will be valid until
     * the application deletes it.
     *
     * @param api MegaChatApi connected to the account
     * @param chatid MegaChatHandle that identifies the chat room
     * @param callid MegaChatHandle that identifies the call
     * @param session MegaChatSession that contains the session with its changes
     */
    virtual void onChatSessionUpdate(MegaChatApi* api, MegaChatHandle chatid, MegaChatHandle callid, MegaChatSession *session);
};

/**
 * @brief Interface to get notifications about scheduled meetings and scheduled meetings occurrences
 *
 * You can un/subscribe to changes by using:
 *
 *  - MegaChatApi::addSchedMeetingListener / MegaChatApi::removeSchedMeetingListener
 *
 */
class MegaChatScheduledMeetingListener
{
public:
    virtual ~MegaChatScheduledMeetingListener() {}

    /**
     * @brief This function is called when there are changes in the MegaChatScheduledMeeting
     *
     * Check documentation of MegaChatScheduledMeeting::hasChanged to get a complete list
     * of posible changes
     *
     * @param api MegaChatApi connected to the account
     * @param sm MegaChatScheduledMeeting that contains the updates relatives to the scheduled meeting
     */
    virtual void onChatSchedMeetingUpdate(MegaChatApi* /*api*/, MegaChatScheduledMeeting *sm);

    /**
     * @brief This function is called when the scheduled meeting occurrences for a chatroom have changed
     *
     * If append is false app must discard all occurrences for this chat and fetch again by calling
     * MegaChatApi->fetchScheduledMeetingOccurrencesByChat with param since equal to MEGACHAT_INVALID_TIMESTAMP.
     *
     * If append is true, new occurrences has been received from API (no need to discard current ones)
     *
     * @param api MegaChatApi connected to the account
     * @param chatid MegaChatHandle that identifies the chat room
     */
    virtual void onSchedMeetingOccurrencesUpdate(MegaChatApi* /*api*/, MegaChatHandle chatid, bool append);
};

class MegaChatPeerList
{
public:
    enum {
        PRIV_UNKNOWN = -2,
        PRIV_RM = -1,
        PRIV_RO = 0,
        PRIV_STANDARD = 2,
        PRIV_MODERATOR = 3
    };

    /**
     * @brief Creates a new instance of MegaChatPeerList
     *
     * @return A pointer to the superclass of the private object
     */
    static MegaChatPeerList * createInstance();

    virtual ~MegaChatPeerList();

    /**
     * @brief Creates a copy of this MegaChatPeerList object
     *
     * The resulting object is fully independent of the source MegaChatPeerList,
     * it contains a copy of all internal attributes, so it will be valid after
     * the original object is deleted.
     *
     * You are the owner of the returned object
     *
     * @return Copy of the MegaChatPeerList object
     */
    virtual MegaChatPeerList *copy() const;

    /**
     * @brief addPeer Adds a new chat peer to the list
     *
     * @param h MegaChatHandle of the user to be added
     * @param priv Privilege level of the user to be added
     * Valid values are:
     * - MegaChatPeerList::PRIV_RM = -1
     * - MegaChatPeerList::PRIV_RO = 0
     * - MegaChatPeerList::PRIV_STANDARD = 2
     * - MegaChatPeerList::PRIV_MODERATOR = 3
     */
    virtual void addPeer(MegaChatHandle h, int priv);

    /**
     * @brief Returns the MegaChatHandle of the chat peer at the position i in the list
     *
     * If the index is >= the size of the list, this function returns MEGACHAT_INVALID_HANDLE.
     *
     * @param i Position of the chat peer that we want to get from the list
     * @return MegaChatHandle of the chat peer at the position i in the list
     */
    virtual MegaChatHandle getPeerHandle(int i) const;

    /**
     * @brief Returns the privilege of the chat peer at the position i in the list
     *
     * If the index is >= the size of the list, this function returns PRIV_UNKNOWN.
     *
     * @param i Position of the chat peer that we want to get from the list
     * @return Privilege level of the chat peer at the position i in the list.
     * Valid values are:
     * - MegaChatPeerList::PRIV_UNKNOWN = -2
     * - MegaChatPeerList::PRIV_RM = -1
     * - MegaChatPeerList::PRIV_RO = 0
     * - MegaChatPeerList::PRIV_STANDARD = 2
     * - MegaChatPeerList::PRIV_MODERATOR = 3
     */
    virtual int getPeerPrivilege(int i) const;

    /**
     * @brief Returns the number of chat peer in the list
     * @return Number of chat peers in the list
     */
    virtual int size() const;

protected:
    MegaChatPeerList();

};

/**
 * @brief List of MegaChatRoom objects
 *
 * A MegaChatRoomList has the ownership of the MegaChatRoom objects that it contains, so they will be
 * only valid until the MegaChatRoomList is deleted. If you want to retain a MegaChatRoom returned by
 * a MegaChatRoomList, use MegaChatRoom::copy.
 *
 * Objects of this class are immutable.
 */
class MegaChatRoomList
{
public:
    virtual ~MegaChatRoomList() {}

    virtual MegaChatRoomList *copy() const;

    /**
     * @brief Returns the MegaChatRoom at the position i in the MegaChatRoomList
     *
     * The MegaChatRoomList retains the ownership of the returned MegaChatRoom. It will be only valid until
     * the MegaChatRoomList is deleted.
     *
     * If the index is >= the size of the list, this function returns NULL.
     *
     * @param i Position of the MegaChatRoom that we want to get for the list
     * @return MegaChatRoom at the position i in the list
     */
    virtual const MegaChatRoom *get(unsigned int i)  const;

    /**
     * @brief Returns the number of MegaChatRooms in the list
     * @return Number of MegaChatRooms in the list
     */
    virtual unsigned int size() const;

};

/**
 * @brief List of MegaChatListItem objects
 *
 * A MegaChatListItemList has the ownership of the MegaChatListItem objects that it contains, so they will be
 * only valid until the MegaChatListItemList is deleted. If you want to retain a MegaChatListItem returned by
 * a MegaChatListItemList, use MegaChatListItem::copy.
 *
 * Objects of this class are immutable.
 */
class MegaChatListItemList
{
public:
    virtual ~MegaChatListItemList() {}

    virtual MegaChatListItemList *copy() const;

    /**
     * @brief Returns the MegaChatRoom at the position i in the MegaChatListItemList
     *
     * The MegaChatListItemList retains the ownership of the returned MegaChatListItem. It will be only valid until
     * the MegaChatListItemList is deleted.
     *
     * If the index is >= the size of the list, this function returns NULL.
     *
     * @param i Position of the MegaChatListItem that we want to get for the list
     * @return MegaChatListItem at the position i in the list
     */
    virtual const MegaChatListItem *get(unsigned int i)  const;

    /**
     * @brief Returns the number of MegaChatListItems in the list
     * @return Number of MegaChatListItem in the list
     */
    virtual unsigned int size() const;

};

/**
 * @brief This class store rich preview data
 *
 * This class contains the data for rich links.
 */
class MegaChatRichPreview
{
public:
    virtual ~MegaChatRichPreview() {}
    virtual MegaChatRichPreview *copy() const;

    /**
      * @brief Returns rich preview text
      *
      * The MegaChatRichPreview retains the ownership of the returned string. It will
      * be only valid until the MegaChatRichPreview is deleted.
      *
      * @return Text from rich preview
      *
      * @deprecated use MegaChatContainsMeta::getTextMessage instead, it contains the same
      * value. This function will eventually be removed in future versions of MEGAchat.
      */
    virtual const char *getText() const;

    /**
      * @brief Returns rich preview title
      *
      * The MegaChatRichPreview retains the ownership of the returned string. It will
      * be only valid until the MegaChatRichPreview is deleted.
      *
      * @return Title from rich preview
      */
    virtual const char *getTitle() const;

    /**
      * @brief Returns rich preview description
      *
      * The MegaChatRichPreview retains the ownership of the returned string. It will
      * be only valid until the MegaChatRichPreview is deleted.
      *
      * @return Description from rich preview
      */
    virtual const char *getDescription() const;

    /**
      * @brief Returns rich preview image
      *
      * The MegaChatRichPreview retains the ownership of the returned string. It will
      * be only valid until the MegaChatRichPreview is deleted.
      *
      * @return Image from rich preview as a byte array encoded in Base64URL, or NULL if not available.
      */
    virtual const char *getImage() const;

    /**
      * @brief Returns rich preview image format
      *
      * The MegaChatRichPreview retains the ownership of the returned string. It will
      * be only valid until the MegaChatRichPreview is deleted.
      *
      * @return Image format from rich preview
      */
    virtual const char *getImageFormat() const;

    /**
      * @brief Returns rich preview icon
      *
      * The MegaChatRichPreview retains the ownership of the returned string. It will
      * be only valid until the MegaChatRichPreview is deleted.
      *
      * @return Icon from rich preview as a byte array encoded in Base64URL, or NULL if not available.
      */
    virtual const char *getIcon() const;

    /**
      * @brief Returns rich preview icon format
      *
      * The MegaChatRichPreview retains the ownership of the returned string. It will
      * be only valid until the MegaChatRichPreview is deleted.
      *
      * @return Icon format from rich preview
      */
    virtual const char *getIconFormat() const;

    /**
      * @brief Returns rich preview url
      *
      * The MegaChatRichPreview retains the ownership of the returned string. It will
      * be only valid until the MegaChatRichPreview is deleted.
      *
      * @return Url from rich preview
      */
    virtual const char *getUrl() const;

    /**
      * @brief Returns domain name from rich preview url
      *
      * The MegaChatRichPreview retains the ownership of the returned string. It will
      * be only valid until the MegaChatRichPreview is deleted.
      *
      * @return Domain name from rich preview url
      */
    virtual const char *getDomainName() const;
};

/**
 * @brief This class store geolocation data
 *
 * This class contains the data for geolocation.
 */
class MegaChatGeolocation
{
public:
    virtual ~MegaChatGeolocation() {}
    virtual MegaChatGeolocation *copy() const;

    /**
      * @brief Returns geolocation longitude
      *
      * @return Geolocation logitude value
      */
    virtual float getLongitude() const;

    /**
      * @brief Returns geolocation latitude
      *
      * @return Geolocation latitude value
      */
    virtual float getLatitude() const;

    /**
      * @brief Returns preview from shared geolocation
      *
      * The MegaChatGeolocation retains the ownership of the returned string. It will
      * be only valid until the MegaChatGeolocation is deleted.
      * It can be NULL
      *
      * @return Preview from geolocation as a byte array encoded in Base64URL, or NULL if not available.
      */
    virtual const char *getImage() const;
};

/**
 * @brief This class stores giphy data
 *
 * This class contains the data for giphy.
 */
class MegaChatGiphy
{
public:
    virtual ~MegaChatGiphy() {}
    virtual MegaChatGiphy* copy() const;

    /**
      * @brief Returns source of the mp4
      *
      * The MegaChatGiphy retains the ownership of the returned string. It will
      * be only valid until the MegaChatGiphy is deleted.
      * It can be nullptr
      *
      * @return mp4 source of the giphy or nullptr if not available.
      */
    virtual const char* getMp4Src() const;

    /**
      * @brief Returns source of the webp
      *
      * The MegaChatGiphy retains the ownership of the returned string. It will
      * be only valid until the MegaChatGiphy is deleted.
      * It can be nullptr
      *
      * @return webp source of the giphy or nullptr if not available.
      */
    virtual const char* getWebpSrc() const;

    /**
      * @brief Returns title of the giphy
      *
      * The MegaChatGiphy retains the ownership of the returned string. It will
      * be only valid until the MegaChatGiphy is deleted.
      * It can be nullptr
      *
      * @return title of the giphy or nullptr if not available.
      */
    virtual const char* getTitle() const;

    /**
      * @brief Returns size of the mp4
      *
      * @return mp4 size value
      */
    virtual long getMp4Size() const;

    /**
      * @brief Returns size of the webp
      *
      * @return webp size value
      */
    virtual long getWebpSize() const;

    /**
      * @brief Returns width of the giphy
      *
      * @return giphy width value
      */
    virtual int getWidth() const;

    /**
      * @brief Returns height of the giphy
      *
      * @return giphy height value
      */
    virtual int getHeight() const;
};

/**
 * @brief This class represents meta contained
 *
 * This class includes pointer to differents kind of meta contained, like MegaChatRichPreview.
 *
 * @see MegaChatMessage::containsMetaType()
 */
class MegaChatContainsMeta
{
public:
    enum
    {
      CONTAINS_META_INVALID         = -1,   /// Unknown type of meta contained
      CONTAINS_META_RICH_PREVIEW    = 0,    /// Rich-preview type for meta contained
      CONTAINS_META_GEOLOCATION     = 1,    /// Geolocation type for meta contained
      CONTAINS_META_GIPHY           = 3,    /// Giphy type for meta contained
    };

    virtual ~MegaChatContainsMeta() {}

    virtual MegaChatContainsMeta *copy() const;

    /**
     * @brief Returns the type of meta contained
     *
     *  - MegaChatContainsMeta::CONTAINS_META_INVALID        = -1
     * Unknown meta contained data in the message
     *
     *  - MegaChatContainsMeta::CONTAINS_META_RICH_PREVIEW   = 0
     * Meta contained is from rich preview type
     *
     *  - MegaChatContainsMeta::CONTAINS_META_GEOLOCATION  = 1
     * Meta contained is from geolocation type
     *
     *  - MegaChatContainsMeta::CONTAINS_META_GIPHY  = 2
     * Meta contained is from giphy type  
     * @return Type from meta contained of the message
     */
    virtual int getType() const;

    /**
     * @brief Returns a generic message to be shown when app does not support the type of the contained meta
     *
     * This string is always available for all messages of MegaChatMessage::TYPE_CONTAINS_META.
     * When the app does not support yet the sub-type of contains-meta, this string
     * can be shown as alternative.
     *
     * The MegaChatContainsMeta retains the ownership of the returned string. It will
     * be only valid until the MegaChatContainsMeta is deleted.
     *
     * @return String to be shown when app can't parse the meta contained
     */
    virtual const char *getTextMessage() const;

    /**
     * @brief Returns data about rich-links
     *
     * @note This function only returns a valid object in case the function
     * \c MegaChatContainsMeta::getType returns MegaChatContainsMeta::CONTAINS_META_RICH_PREVIEW.
     * Otherwise, it returns NULL.
     *
     * The SDK retains the ownership of the returned value. It will be valid until
     * the MegaChatContainsMeta object is deleted.
     *
     * @return MegaChatRichPreview with details about rich-link.
     */
    virtual const MegaChatRichPreview *getRichPreview() const;

    /**
     * @brief Returns data about geolocation
     *
     * @note This function only returns a valid object in case the function
     * \c MegaChatContainsMeta::getType returns MegaChatContainsMeta::CONTAINS_META_GEOLOCATION.
     * Otherwise, it returns NULL.
     *
     * The SDK retains the ownership of the returned value. It will be valid until
     * the MegaChatContainsMeta object is deleted.
     *
     * @return MegaChatGeolocation with details about geolocation.
     */
    virtual const MegaChatGeolocation *getGeolocation() const;
    
    /**
     * @brief Returns data about giphy
     *
     * @note This function only returns a valid object in case the function
     * \c MegaChatContainsMeta::getType returns MegaChatContainsMeta::CONTAINS_META_GIPHY.
     * Otherwise, it returns nullptr.
     *
     * The SDK retains the ownership of the returned value. It will be valid until
     * the MegaChatContainsMeta object is deleted.
     *
     * @return MegaChatGiphy with details about giphy.
     */
    virtual const MegaChatGiphy* getGiphy() const;
};

class MegaChatMessage
{
public:
    // Online status of message
    enum {
        STATUS_UNKNOWN              = -1,   /// Invalid status
        // for outgoing messages
        STATUS_SENDING              = 0,    /// Message has not been sent or is not yet confirmed by the server
        STATUS_SENDING_MANUAL       = 1,    /// Message is too old to auto-retry sending, or group composition has changed, or user has read-only privilege, or user doesn't belong to chatroom. User must explicitly confirm re-sending. All further messages queued for sending also need confirmation
        STATUS_SERVER_RECEIVED      = 2,    /// Message confirmed by server, but not yet delivered to recepient(s)
        STATUS_SERVER_REJECTED      = 3,    /// Message is rejected by server for some reason (the message was confirmed but we didn't receive the confirmation because went offline or closed the app before)
        STATUS_DELIVERED            = 4,    /// Peer confirmed message receipt. Available only for 1on1 chats, but currently not in use.
        // for incoming messages
        STATUS_NOT_SEEN             = 5,    /// User hasn't read this message yet
        STATUS_SEEN                 = 6     /// User has read this message
    };

    // Types of message
    enum {
        TYPE_UNKNOWN                = -1,   /// Unknown type of message (apps should hide them)
        TYPE_INVALID                = 0,    /// Invalid type
        TYPE_NORMAL                 = 1,    /// Regular text message
        TYPE_LOWEST_MANAGEMENT      = 2,
        TYPE_ALTER_PARTICIPANTS     = 2,    /// Management message indicating the participants in the chat have changed
        TYPE_TRUNCATE               = 3,    /// Management message indicating the history of the chat has been truncated
        TYPE_PRIV_CHANGE            = 4,    /// Management message indicating the privilege level of a user has changed
        TYPE_CHAT_TITLE             = 5,    /// Management message indicating the title of the chat has changed
        TYPE_CALL_ENDED             = 6,    /// Management message indicating a call has finished
        TYPE_CALL_STARTED           = 7,    /// Management message indicating a call has started
        TYPE_PUBLIC_HANDLE_CREATE   = 8,    /// Management message indicating a public handle has been created
        TYPE_PUBLIC_HANDLE_DELETE   = 9,    /// Management message indicating a public handle has been removed
        TYPE_SET_PRIVATE_MODE       = 10,   /// Management message indicating the chat mode has been set to private
        TYPE_SET_RETENTION_TIME     = 11,   /// Management message indicating the retention time has changed
        TYPE_SCHED_MEETING          = 12,   /// Management message indicating that a scheduled meeting is created/updated
        TYPE_HIGHEST_MANAGEMENT     = 12,
        TYPE_NODE_ATTACHMENT        = 101,   /// User message including info about shared nodes
        TYPE_REVOKE_NODE_ATTACHMENT = 102,   /// User message including info about a node that has stopped being shared (obsolete)
        TYPE_CONTACT_ATTACHMENT     = 103,   /// User message including info about shared contacts
        TYPE_CONTAINS_META          = 104,   /// User message including additional metadata (ie. rich-preview for links)
        TYPE_VOICE_CLIP             = 105,   /// User message including info about shared voice clip
    };

    enum
    {
        CHANGE_TYPE_STATUS          = 0x01,
        CHANGE_TYPE_CONTENT         = 0x02,
        CHANGE_TYPE_ACCESS          = 0x04,  /// When the access to attached nodes has changed (obsolete)
        CHANGE_TYPE_TIMESTAMP       = 0x08,  /// When ts has been updated by chatd in confirmation
    };

    enum
    {
        REASON_PEERS_CHANGED        = 1,    /// Group chat participants have changed
        REASON_TOO_OLD              = 2,    /// Message is too old to auto-retry sending
        REASON_GENERAL_REJECT       = 3,    /// chatd rejected the message, for unknown reason
        REASON_NO_WRITE_ACCESS      = 4,    /// Read-only privilege or not belong to the chatroom
        REASON_NO_CHANGES           = 6     /// Edited message has the same content than original message
    };

    enum
    {
        END_CALL_REASON_ENDED           = 1,    /// Call finished normally
        END_CALL_REASON_REJECTED        = 2,    /// Call was rejected by callee
        END_CALL_REASON_NO_ANSWER       = 3,    /// Call wasn't answered
        END_CALL_REASON_FAILED          = 4,    /// Call finished by an error
        END_CALL_REASON_CANCELLED       = 5,    /// Call was canceled by caller.
        END_CALL_REASON_BY_MODERATOR    = 6     /// group or meeting call has been ended by moderator
    };

    enum
    {
        DECRYPTING          = 1,        /// Message pending to be decrypted
        INVALID_KEY         = 2,        /// Key not found for the message (permanent failure)
        INVALID_SIGNATURE   = 3,        /// Signature verification failure (permanent failure)
        INVALID_FORMAT      = 4,        /// Malformed/corrupted data in the message (permanent failure)
        INVALID_TYPE        = 5         /// Management message of unknown type (transient, not supported by the app yet)
    };

    virtual ~MegaChatMessage() {}
    virtual MegaChatMessage *copy() const;

    /**
     * @brief Returns the status of the message.
     *
     * Valid values are:
     *  - STATUS_UNKNOWN            = -1
     *  - STATUS_SENDING            = 0
     *  - STATUS_SENDING_MANUAL     = 1
     *  - STATUS_SERVER_RECEIVED    = 2
     *  - STATUS_SERVER_REJECTED    = 3
     *  - STATUS_SERVER_DELIVERED   = 4
     *  - STATUS_NOT_SEEN           = 5
     *  - STATUS_SEEN               = 6
     *
     * If status is STATUS_SENDING_MANUAL, the user can whether manually retry to send the
     * message (get content and send new message as usual through MegaChatApi::sendMessage),
     * or discard the message. In both cases, the message should be removed from the manual-send
     * queue by calling MegaChatApi::removeUnsentMessage once the user has sent or discarded it.
     *
     * @return Returns the status of the message.
     */
    virtual int getStatus() const;

    /**
     * @brief Returns the identifier of the message.
     *
     * @return MegaChatHandle that identifies the message in this chatroom
     */
    virtual MegaChatHandle getMsgId() const;

    /**
     * @brief Returns the temporal identifier of the message
     *
     * The temporal identifier has different usages depending on the status of the message:
     *  - MegaChatMessage::STATUS_SENDING: valid until it's confirmed by the server.
     *  - MegaChatMessage::STATUS_SENDING_MANUAL: valid until it's removed from manual-send queue.
     *
     * @note If status is STATUS_SENDING_MANUAL, this value can be used to identify the
     * message moved into the manual-send queue. The message itself will be identified by its
     * MegaChatMessage::getRowId from now on. The row id can be passed to
     * MegaChatApi::removeUnsentMessage to definitely remove the message.
     *
     * For messages in a different status than above, this identifier should not be used.
     *
     * @return MegaChatHandle that temporary identifies the message
     */
    virtual MegaChatHandle getTempId() const;

    /**
     * @brief Returns the index of the message in the loaded history
     *
     * The higher is the value of the index, the newer is the chat message.
     * The lower is the value of the index, the older is the chat message.
     *
     * @note This index is can grow on both direction: increments are due to new
     * messages in the history, and decrements are due to old messages being loaded
     * in the history buffer.
     *
     * @return Index of the message in the loaded history.
     */
    virtual int getMsgIndex() const;

    /**
     * @brief Returns a MegaChatHandle
     *
     * If MegaChatMessage::getType returns MegaChatMessage::TYPE_SCHED_MEETING, this method
     * returns the scheduled meeting id, of the updated scheduled meeting
     *
     * If MegaChatMessage::getType doesn't returns MegaChatMessage::TYPE_SCHED_MEETING, this method returns:
     *  - For outgoing messages, the handle of the target user.
     *  - For incoming messages, the handle of the sender.
     *
     * @return a MegaChatHandle
     */
    virtual MegaChatHandle getUserHandle() const;

    /**
     * @brief Returns the type of message.
     *
     * Valid values are:
     *  - TYPE_INVALID: Invalid type. In those cases, the MegaChatMessage::getCode can take the following values:
     *      * INVALID_FORMAT
     *      * INVALID_SIGNATURE
     *  - TYPE_NORMAL: Regular text message
     *  - TYPE_ALTER_PARTICIPANTS: Management message indicating the participants in the chat have changed
     *  - TYPE_TRUNCATE: Management message indicating the history of the chat has been truncated
     *  - TYPE_PRIV_CHANGE: Management message indicating the privilege level of a user has changed
     *  - TYPE_CHAT_TITLE: Management message indicating the title of the chat has changed
     *  - TYPE_ATTACHMENT: User message including info about a shared node
     *  - TYPE_REVOKE_ATTACHMENT: User message including info about a node that has stopped being shared
     *  - TYPE_CONTACT: User message including info about a contact
     *  - TYPE_VOICE_CLIP: User messages incluiding info about a node that represents a voice-clip
     *  - TYPE_UNKNOWN: Unknown message, should be ignored/hidden. The MegaChatMessage::getCode can take the following values:
     *      * INVALID_TYPE
     *      * INVALID_KEYID
     *      * DECRYPTING
     *
     * @return Returns the Type of message.
     */
    virtual int getType() const;

    /**
     * @brief Returns if the message has any confirmed reaction.
     *
     * @return Returns true if the message has any confirmed reaction, otherwise returns false.
     */
    virtual bool hasConfirmedReactions() const;

    /**
     * @brief Returns the timestamp of the message.
     * @return Returns the timestamp of the message.
     */
    virtual int64_t getTimestamp() const;

    /**
     * @brief Returns the content of the message
     *
     * The SDK retains the ownership of the returned value. It will be valid until
     * the MegaChatMessage object is deleted.
     *
     * @note If message is of type MegaChatMessage::TYPE_CONTAINS_META, for convenience this function
     * will return the same content than MegaChatContainsMeta::getTextMessage
     *
     * @return Content of the message. If message was deleted, it returns NULL.
     */
    virtual const char *getContent() const;

    /**
     * @brief Returns whether the message is an edit of the original message
     * @return True if the message has been edited. Otherwise, false.
     */
    virtual bool isEdited() const;

    /**
     * @brief Returns whether the message has been deleted
     * @return True if the message has been deleted. Otherwise, false.
     */
    virtual bool isDeleted() const;

    /**
     * @brief Returns whether the message can be edited
     *
     * Currently, messages are editable only during a timeframe (1 hour). Later on, the
     * edit will be rejected. The same applies to deletions.
     *
     * @return True if the message can be edited. Otherwise, false.
     */
    virtual bool isEditable() const;

    /**
     * @brief Returns whether the message can be deleted
     *
     * Currently, messages can be deleted only during a timeframe (1 hour). Later on, the
     * deletion will be rejected.
     *
     * @return True if the message can be deleted. Otherwise, false.
     */
    virtual bool isDeletable() const;

    /**
     * @brief Returns whether the message is a management message
     *
     * Management messages are intented to record in the history any change related
     * to the management of the chatroom, such as a title change or an addition of a peer.
     *
     * @return True if the message is a management message.
     */
    virtual bool isManagementMessage() const;

    /**
     * @brief Return the handle of the user relative to the action
     *
     * Only valid for management messages:
     *  - MegaChatMessage::TYPE_ALTER_PARTICIPANTS: handle of the user who is added/removed
     *  - MegaChatMessage::TYPE_PRIV_CHANGE: handle of the user whose privilege is changed
     *  - MegaChatMessage::TYPE_REVOKE_ATTACHMENT: handle of the node which access has been revoked
     *  - MegaChatMessage::TYPE_SCHED_MEETING: scheduled meeting handle of the updated scheduled meeting
     * @return Handle of the user/node, depending on the type of message
     */
    virtual MegaChatHandle getHandleOfAction() const;

    /**
     * @brief Return the privilege of the user relative to the action
     *
     * Only valid for management messages:
     *  - MegaChatMessage::TYPE_ALTER_PARTICIPANTS:
     *      - When a peer is removed: MegaChatRoom::PRIV_RM
     *      - When a peer is added: MegaChatRoom::PRIV_UNKNOWN
     *  - MegaChatMessage::TYPE_PRIV_CHANGE: the new privilege of the user
     *  - MegaChatMessage::TYPE_SCHED_MEETING: bitmask with the scheduled meeting changed fields (check hasSchedMeetingChanged)
     *
     * @return Privilege level as above
     */
    virtual int getPrivilege() const;

    /**
     * @brief Return a generic code used for different purposes
     *
     * The code returned by this method is valid only in the following cases:
     *
     *  - Messages with status MegaChatMessage::STATUS_SENDING_MANUAL: the code specifies
     * the reason because the server rejects the message. The possible values are:
     *      - MegaChatMessage::REASON_PEERS_CHANGED     = 1
     *      - MegaChatMessage::REASON_TOO_OLD           = 2
     *      - MegaChatMessage::REASON_GENERAL_REJECT    = 3
     *      - MegaChatMessage::REASON_NO_WRITE_ACCESS   = 4
     *      - MegaChatMessage::REASON_NO_CHANGES        = 6
     *
     * @return A generic code for additional information about the message.
     */
    virtual int getCode() const;

    /**
     * @brief Return number of user that have been attached to the message
     *
     * Only valid for management messages:
     *  - MegaChatMessage::TYPE_CONTACT_ATTACHMENT: the number of users in the message
     *
     * @return Number of users that have been attached to the message
     */
    virtual unsigned int getUsersCount() const;

    /**
     * @brief Return the handle of the user that has been attached in \c index position
     *
     * Only valid for management messages:
     *  - MegaChatMessage::TYPE_CONTACT_ATTACHMENT: the handle of the user
     *
     * If the index is >= the number of users attached to the message, this function
     * will return MEGACHAT_INVALID_HANDLE.
     *
     * @param index of the users inside user vector
     * @return The handle of the user
     */
    virtual MegaChatHandle getUserHandle(unsigned int index) const;

    /**
     * @brief Return the name of the user that has been attached in \c index position
     *
     * Only valid for management messages:
     *  - MegaChatMessage::TYPE_CONTACT_ATTACHMENT: the name of the user
     *
     * If the index is >= the number of users attached to the message, this function
     * will return NULL.
     *
     * @param index of the users inside user vector
     * @return The name of the user
     */
    virtual const char *getUserName(unsigned int index) const;

    /**
     * @brief Return the email of the user that has been attached in \c index position
     *
     * Only valid for management messages:
     *  - MegaChatMessage::TYPE_CONTACT_ATTACHMENT: the handle of the user
     *
     * If the index is >= the number of users attached to the message, this function
     * will return NULL.
     *
     * @param index of the users inside user vector
     * @return The email of the user
     */
    virtual const char *getUserEmail(unsigned int index) const;

    /**
     * @brief Return a list with all MegaNode attached to the message
     *
     * @return list with MegaNode
     */
    virtual mega::MegaNodeList *getMegaNodeList() const;

    /**
     * @brief Return a list with handles
     *
     * The SDK retains the ownership of the returned value.It will be valid until
     * the MegaChatMessage object is deleted.
     *
     * It can be used for different purposes.
     * Valid for:
     *  - MegaChatMessage::TYPE_CALL_ENDED
     *   It will be empty if MegaChatMessage::getTermCode is not END_CALL_REASON_ENDED either END_CALL_REASON_FAILED
     *
     * @return list with MegaHandle
     */
    virtual mega::MegaHandleList *getMegaHandleList() const;

    /**
     * @brief Return call duration in seconds
     *
     * This funcion returns a valid value for:
     *  - MegaChatMessage::TYPE_CALL_ENDED
     *
     * @return Call duration
     */
    virtual int getDuration() const;

    /**
     * @brief Return retention time in seconds
     *
     * This function only returns a valid value for messages of type:
     *  - MegaChatMessage::TYPE_SET_RETENTION_TIME
     *
     * @return Retention time (in seconds)
     */
    virtual unsigned int getRetentionTime() const;

    /**
     * @brief Return the termination code of the call
     *
     * This funcion returns a valid value for:
     *  - MegaChatMessage::TYPE_CALL_ENDED
     *
     * The possible values for termination codes are the following:
     *  - END_CALL_REASON_ENDED         = 1
     *  - END_CALL_REASON_REJECTED      = 2
     *  - END_CALL_REASON_NO_ANSWER     = 3
     *  - END_CALL_REASON_FAILED        = 4
     *  - END_CALL_REASON_CANCELLED     = 5
     *  - END_CALL_REASON_BY_MODERATOR  = 6
     *
     * @return Call termination code
     */
    virtual int getTermCode() const;

    /**
     * @brief Returns true if this scheduled meeting associated to this message has an specific change
     *
     * This funcion returns a valid value for: MegaChatMessage::TYPE_SCHED_MEETING
     * In other cases, the return value of this function will be always false.
     *
     * @param changeType The type of change to check. It can be one of the following values:
     * - MegaChatScheduledMeeting::SC_PARENT    [1]  - Parent scheduled meeting id has changed
     * - MegaChatScheduledMeeting::SC_TZONE     [2]  - Timezone has changed
     * - MegaChatScheduledMeeting::SC_START     [3]  - Start date time has changed
     * - MegaChatScheduledMeeting::SC_END       [4]  - End date time has changed
     * - MegaChatScheduledMeeting::SC_TITLE     [5]  - Title has changed
     * - MegaChatScheduledMeeting::SC_DESC      [6]  - Description has changed
     * - MegaChatScheduledMeeting::SC_ATTR      [7]  - Attributes have changed
     * - MegaChatScheduledMeeting::SC_OVERR     [8]  - Override date time has changed
     * - MegaChatScheduledMeeting::SC_CANC      [9]  - Cancelled flag has changed
     * - MegaChatScheduledMeeting::SC_FLAGS     [10] - Scheduled meetings flags have changed
     * - MegaChatScheduledMeeting::SC_RULES     [11] - Repetition rules have changed
     *
     * @return true if this scheduled meeting associated to this message has an specific change
     */
    virtual bool hasSchedMeetingChanged(unsigned int change) const;

    /**
     * @brief Returns a MegaStringList list relative to the action
     *
     * The MegaChatMessage retains the ownership of the MegaStringList.
     *
     * This funcion returns a valid value for:
     * - MegaChatMessage::TYPE_SCHED_MEETING: the first element of the list, represents the old title,
     *   and the second element of the list, represents the new title
     *
     * @return a MegaStringList list relative to the action
     * for scheduled meetings params changed
     */
    virtual const mega::MegaStringList* getStringList() const;

    /**
     * @brief Returns a MegaStringListMap list relative to the action
     *
     * The MegaChatMessage retains the ownership of the MegaStringListMap.
     *
     * This funcion returns a valid value for:
     * - MegaChatMessage::TYPE_SCHED_MEETING. check MegaChatMessage::getScheduledMeetingChange to
     *   know which scheduled meeting fields have changed
     *
     * @return a MegaStringListMap list relative to the action for scheduled meetings params changed or nullptr
     * in case no scheduled meeting param has changed (i.e new scheduled meeting created)
     *
     */
    virtual const mega::MegaStringListMap* getStringListMap() const;

    /**
     * @brief Returns a MegaStringList with the old and new value for a scheduled meeting specific field.
     *
     * @important: This method only returns old and new values for a scheduled meeting field, so it cannot be used
     *             to check if one scheduled meeting field has changed, use MegaChatMessage::hasSchedMeetingChanged instead.
     *             Some fields could have changed but for size reasons old and new valuees are not available.
     *
     * @note: - If field has not changed, or it's values are not available due to size reasons (i.e description), this method returns nullptr
     *        - If field has not changed, but just old value for that field is available (for rendering purposes), this method returns
     *          a MegaStringList with one element
     *        - If field has changed, this method returns a MegaStringList with two elements, the first one corresponds to old value,
     *          and the second one to the new one.
     *
     * For some fields values stored at MegaStringList you need to consider:
     *  - MegaChatScheduledMeeting::SC_PARENT    [1]  - C string (null terminated) that represents a handle encoded in Base64
     *  - MegaChatScheduledMeeting::SC_TZONE     [2]  - C string (null terminated) that represents timezone encoded in Base64
     *  - MegaChatScheduledMeeting::SC_START     [3]  - C string (null terminated) that represents a unix timestamp UTC
     *  - MegaChatScheduledMeeting::SC_END       [4]  - C string (null terminated) that represents a unix timestamp UTC
     *  - MegaChatScheduledMeeting::SC_TITLE     [5]  - C string (null terminated) that represents scheduled meeting title encoded in Base64
     *  - MegaChatScheduledMeeting::SC_CANC      [8]  - C string (null terminated) ("0" | "1)
     *
     * The MegaChatMessage retains the ownership of the MegaStringList.
     *
     * This funcion returns a valid value for:
     * - MegaChatMessage::TYPE_SCHED_MEETING
     *
     * @param changeType The type of change to check. It can be one of the following values:
     * - MegaChatScheduledMeeting::SC_PARENT    [1]  - Parent scheduled meeting id
     * - MegaChatScheduledMeeting::SC_TZONE     [2]  - Timezone
     * - MegaChatScheduledMeeting::SC_START     [3]  - Start date time
     * - MegaChatScheduledMeeting::SC_END       [4]  - End date time
     * - MegaChatScheduledMeeting::SC_TITLE     [5]  - Title
     * - MegaChatScheduledMeeting::SC_DESC      [6]  - Description
     * - MegaChatScheduledMeeting::SC_ATTR      [7]  - Attributes
     * - MegaChatScheduledMeeting::SC_CANC      [8]  - Cancelled flag has changed
     * - MegaChatScheduledMeeting::SC_FLAGS     [9]  - Scheduled meetings flags have changed
     *
     * In case you want to check current value for recurring rules, you need to call
     * MegaChatMessage::getScheduledMeetingRules()
     *
     * @return a MegaStringList list with the old [and new value] for a scheduled meeting specific field, or nullptr
     * in case that field has not changed or values are not available due to size reasons.
     */
    virtual const mega::MegaStringList* getScheduledMeetingChange(const unsigned int changeType) const;

    /**
     * @brief Return MegaChatScheduledRules
     *
     * The MegaChatMessage retains the ownership of the MegaStringList.
     *
     * This funcion returns a valid value for:
     * - MegaChatMessage::TYPE_SCHED_MEETING
     *
     * @return MegaChatScheduledRules if has changed or nullptr
     */
    virtual const MegaChatScheduledRules* getScheduledMeetingRules() const;

     /** @brief Return the id for messages in manual sending status / queue
     *
     * This value can be used to identify the message moved into the manual-send
     * queue. The row id can be passed to MegaChatApi::removeUnsentMessage to
     * definitely remove the message.
     *
     * @note this id is only valid for messages in STATUS_SENDING_MANUAL. For any
     * other message, the function returns MEGACHAT_INVALID_HANDLE.
     *
     * @return The id of the message in the manual sending queue.
     */
    virtual MegaChatHandle getRowId() const;

    /**
     * @brief Returns a bit field with the changes of the message
     *
     * This value is only useful for messages notified by MegaChatRoomListener::onMessageUpdate
     * that can notify about message modifications.
     *
     * @return The returned value is an OR combination of these flags:
     *
     * - MegaChatMessage::CHANGE_TYPE_STATUS   = 0x01
     * Check if the status of the message changed
     *
     * - MegaChatMessage::CHANGE_TYPE_CONTENT  = 0x02
     * Check if the content of the message changed
     *
     * - MegaChatMessage::CHANGE_TYPE_ACCESS   = 0x04
     * Check if the access to attached nodes has changed
     *
     * - MegaChatMessage::CHANGE_TYPE_TIMESTAMP   = 0x08
     * Check if the ts has been updated by chatd
     */
    virtual int getChanges() const;

    /**
     * @brief Returns true if this message has an specific change
     *
     * This value is only useful for nodes notified by MegaChatRoomListener::onMessageUpdate
     * that can notify about the message modifications.
     *
     * In other cases, the return value of this function will be always false.
     *
     * @param changeType The type of change to check. It can be one of the following values:
     *
     * - MegaChatMessage::CHANGE_TYPE_STATUS   = 0x01
     * Check if the status of the message changed
     *
     * - MegaChatMessage::CHANGE_TYPE_CONTENT  = 0x02
     * Check if the content of the message changed
     *
     * - MegaChatMessage::CHANGE_TYPE_ACCESS   = 0x04
     * Check if the access to attached nodes has changed
     *
     * - MegaChatMessage::CHANGE_TYPE_TIMESTAMP   = 0x08
     * Check if the ts has been updated by chatd
     *
     * @return true if this message has an specific change
     */
    virtual bool hasChanged(int changeType) const;

    /**
     * @brief Returns the meta contained
     *
     * This function a valid value only if the type of the message is MegaChatMessage::TYPE_CONTAINS_META.
     * Otherwise, it returns NULL.
     *
     * The SDK retains the ownership of the returned value. It will be valid until
     * the MegaChatMessage object is deleted.
     *
     * @return MegaChatContainsMeta with the details of meta contained
     */
    virtual const MegaChatContainsMeta *getContainsMeta() const;
};

/**
 * @brief Provides information about an asynchronous request
 *
 * Most functions in this API are asynchonous, except the ones that never require to
 * contact MEGA servers. Developers can use listeners (MegaListener, MegaChatRequestListener)
 * to track the progress of each request. MegaChatRequest objects are provided in callbacks sent
 * to these listeners and allow developers to know the state of the request, their parameters
 * and their results.
 *
 * Objects of this class aren't live, they are snapshots of the state of the request
 * when the object is created, they are immutable.
 *
 * These objects have a high number of 'getters', but only some of them return valid values
 * for each type of request. Documentation of each request specify which fields are valid.
 *
 */
class MegaChatRequest
{
public:
    enum{
        TYPE_INITIALIZE                             = 0, // (obsolete)
        TYPE_CONNECT                                = 1, // (obsolete) connect to chatd (call it after login+fetchnodes with MegaApi)
        TYPE_DELETE                                 = 2, // delete MegaChatApi instance
        TYPE_LOGOUT                                 = 3, // delete existing Client and create a new one
        TYPE_SET_ONLINE_STATUS                      = 4,
        TYPE_START_CHAT_CALL                        = 5,
        TYPE_ANSWER_CHAT_CALL                       = 6,
        TYPE_DISABLE_AUDIO_VIDEO_CALL               = 7,
        TYPE_HANG_CHAT_CALL                         = 8,
        TYPE_CREATE_CHATROOM                        = 9,
        TYPE_REMOVE_FROM_CHATROOM                   = 10,
        TYPE_INVITE_TO_CHATROOM                     = 11,
        TYPE_UPDATE_PEER_PERMISSIONS                = 12,
        TYPE_EDIT_CHATROOM_NAME                     = 13,
        TYPE_EDIT_CHATROOM_PIC                      = 14,
        TYPE_TRUNCATE_HISTORY                       = 15,
        TYPE_SHARE_CONTACT                          = 16,
        TYPE_GET_FIRSTNAME                          = 17,
        TYPE_GET_LASTNAME                           = 18,
        TYPE_DISCONNECT                             = 19,
        TYPE_GET_EMAIL                              = 20,
        TYPE_ATTACH_NODE_MESSAGE                    = 21,
        TYPE_REVOKE_NODE_MESSAGE                    = 22,
        TYPE_SET_BACKGROUND_STATUS                  = 23,
        TYPE_RETRY_PENDING_CONNECTIONS              = 24,
        TYPE_SEND_TYPING_NOTIF                      = 25,
        TYPE_SIGNAL_ACTIVITY                        = 26,
        TYPE_SET_PRESENCE_PERSIST                   = 27,
        TYPE_SET_PRESENCE_AUTOAWAY                  = 28,
        TYPE_LOAD_AUDIO_VIDEO_DEVICES               = 29, // Deprecated
        TYPE_ARCHIVE_CHATROOM                       = 30,
        TYPE_PUSH_RECEIVED                          = 31,
        TYPE_SET_LAST_GREEN_VISIBLE                 = 32,
        TYPE_LAST_GREEN                             = 33,
        TYPE_LOAD_PREVIEW                           = 34,
        TYPE_CHAT_LINK_HANDLE                       = 35,
        TYPE_SET_PRIVATE_MODE                       = 36,
        TYPE_AUTOJOIN_PUBLIC_CHAT                   = 37,
        TYPE_CHANGE_VIDEO_STREAM                    = 38,
        TYPE_IMPORT_MESSAGES                        = 39,
        TYPE_SET_RETENTION_TIME                     = 40,
        TYPE_SET_CALL_ON_HOLD                       = 41,
        TYPE_ENABLE_AUDIO_LEVEL_MONITOR             = 42,
        TYPE_MANAGE_REACTION                        = 43,
        TYPE_GET_PEER_ATTRIBUTES                    = 44,
        TYPE_REQUEST_SPEAK                          = 45, // Deprecated
        TYPE_APPROVE_SPEAK                          = 46, // Deprecated
        TYPE_REQUEST_HIGH_RES_VIDEO                 = 47,
        TYPE_REQUEST_LOW_RES_VIDEO                  = 48,
        TYPE_OPEN_VIDEO_DEVICE                      = 49,
        TYPE_REQUEST_HIRES_QUALITY                  = 50,
        TYPE_DEL_SPEAKER                            = 51, // Deprecated
        TYPE_REQUEST_SVC_LAYERS                     = 52,
        TYPE_SET_CHATROOM_OPTIONS                   = 53,
        TYPE_CREATE_SCHEDULED_MEETING               = 54, // Deprecated
        TYPE_DELETE_SCHEDULED_MEETING               = 55,
        TYPE_FETCH_SCHEDULED_MEETING_OCCURRENCES    = 56,
        TYPE_UPDATE_SCHEDULED_MEETING_OCCURRENCE    = 57,
        TYPE_UPDATE_SCHEDULED_MEETING               = 58,
        TYPE_WR_PUSH                                = 59,
        TYPE_WR_ALLOW                               = 60,
        TYPE_WR_KICK                                = 61,
        TYPE_RING_INDIVIDUAL_IN_CALL                = 62,
        TYPE_MUTE                                   = 63,
        TYPE_SPEAKER_ADD_DEL                        = 64,
        TYPE_SPEAKRQ_ADD_DEL                        = 65,
        TYPE_REJECT_CALL                            = 66,
        TYPE_SET_LIMIT_CALL                         = 67,
        TOTAL_OF_REQUEST_TYPES                      = 68,
    };

    enum {
        AUDIO = 0,
        VIDEO = 1
    };

    virtual ~MegaChatRequest();

    /**
     * @brief Creates a copy of this MegaChatRequest object
     *
     * The resulting object is fully independent of the source MegaChatRequest,
     * it contains a copy of all internal attributes, so it will be valid after
     * the original object is deleted.
     *
     * You are the owner of the returned object
     *
     * @return Copy of the MegaChatRequest object
     */
    virtual MegaChatRequest *copy();

    /**
     * @brief Returns the type of request associated with the object
     * @return Type of request associated with the object
     */
    virtual int getType() const;

    /**
     * @brief Returns a readable string that shows the type of request
     *
     * This function returns a pointer to a statically allocated buffer.
     * You don't have to free the returned pointer
     *
     * @return Readable string showing the type of request
     */
    virtual const char *getRequestString() const;

    /**
     * @brief Returns a readable string that shows the type of request
     *
     * This function provides exactly the same result as MegaChatRequest::getRequestString.
     * It's provided for a better Java compatibility
     *
     * @return Readable string showing the type of request
     */
    virtual const char* toString() const;

    /**
     * @brief Returns the tag that identifies this request
     *
     * The tag is unique for the MegaChatApi object that has generated it only
     *
     * @return Unique tag that identifies this request
     */
    virtual int getTag() const;

    /**
     * @brief Returns a number related to this request
     * @return Number related to this request
     */
    virtual long long getNumber() const;

    /**
     * @brief Return the number of times that a request has temporarily failed
     * @return Number of times that a request has temporarily failed
     */
    virtual int getNumRetry() const;

    /**
     * @brief Returns a flag related to the request
     *
     * This value is valid for these requests:
     * - MegaChatApi::createChat - Creates a chat for one or more participants
     * - MegaChatApi::openChatPreview - Returns true if it's a meeting room
     * - MegaChatApi::checkChatPreview -Returns true if it's a meeting room
     *
     * @return Flag related to the request
     */
    virtual bool getFlag() const;

    /**
     * @brief Returns the list of peers in a chat.
     *
     * The SDK retains the ownership of the returned value. It will be valid until
     * the MegaChatRequest object is deleted.
     *
     * This value is valid for these requests:
     * - MegaChatApi::createChat - Returns the list of peers and their privilege level
     *
     * @return List of peers of a chat
     */
    virtual MegaChatPeerList *getMegaChatPeerList();

    /**
     * @brief Returns the handle that identifies the chat
     * @return The handle of the chat
     */
    virtual MegaChatHandle getChatHandle();

    /**
     * @brief Returns the handle that identifies the user
     * @return The handle of the user
     */
    virtual MegaChatHandle getUserHandle();

    /**
     * @brief Returns the privilege level
     * @return The access level of the user in the chat
     */
    virtual int getPrivilege();

    /**
     * @brief Returns a text relative to this request
     *
     * The SDK retains the ownership of the returned value. It will be valid until
     * the MegaChatRequest object is deleted.
     *
     * @return Text relative to this request
     */
    virtual const char *getText() const;

    /**
     * @brief Returns a link relative to this request
     *
     * The SDK retains the ownership of the returned value. It will be valid until
     * the MegaChatRequest object is deleted.
     *
     * @return Link relative to this request
     */
    virtual const char *getLink() const;

    /**
     * @brief Returns a message contained on request
     *
     * The SDK retains the ownership of the returned value. It will be valid until
     * the MegaChatRequest object is deleted.
     *
     * @return Message relative to this request
     */
    virtual MegaChatMessage *getMegaChatMessage();

    /**
     * @brief Returns the list of nodes on this request.
     *
     * The SDK retains the ownership of the returned value. It will be valid until
     * the MegaChatRequest object is deleted.
     *
     * This value is valid for these requests:
     * - MegaChatApi::attachNodes - Returns the list of nodes attached to the message
     *
     * @return List of nodes in this request
     */
    virtual mega::MegaNodeList *getMegaNodeList();

    /**
     * @brief Returns the list of handles related to this request
     *
     * The SDK retains the ownership of the returned value. It will be valid until
     * the MegaChatRequest object is deleted.
     *
     * This value is valid for these requests:
     * - MegaChatApi::pushReceived - Returns the list of ids for unread messages in the chatid
     *   (you can get the list of chatids from \c getMegaHandleList)
     *
     * @param chatid MegaChatHandle that identifies the chat room
     * @return mega::MegaHandleList of handles for a given chatid
     */
    virtual mega::MegaHandleList *getMegaHandleListByChat(MegaChatHandle chatid);

    /**
     * @brief Returns the scheduled meeting list
     *
     * The SDK retains the ownership of the returned value. It will be valid until
     * the MegaChatRequest object is deleted.
     *
     * @return scheduled meeting list
     */
    virtual MegaChatScheduledMeetingList* getMegaChatScheduledMeetingList() const;

    /**
     * @brief Returns the scheduled meeting occurrences list
     *
     * The SDK retains the ownership of the returned value. It will be valid until
     * the MegaChatRequest object is deleted.
     *
     * @return scheduled meeting occurrences list
     */
    virtual MegaChatScheduledMeetingOccurrList* getMegaChatScheduledMeetingOccurrList() const;

    /**
     * @brief Returns the list of handles related to this request
     *
     * The SDK retains the ownership of the returned value. It will be valid until
     * the MegaChatRequest object is deleted.
     *
     * This value is valid for these requests:
     * - MegaChatApi::pushReceived - Returns the list of chatids with unread messages
     * - MegaChatApi::openChatPreview - Returns a vector with one element (callid), if call doesn't exit it will be NULL
     * - MegaChatApi::checkChatPreview - Returns a vector with one element (callid), if call doesn't exit it will be NULL
     *
     * @return mega::MegaHandleList of handles for a given chatid
     */
    virtual mega::MegaHandleList *getMegaHandleList();

    /**
     * @brief Returns the type of parameter related to the request
     *
     * This value is valid for these requests:
     * - MegaChatApi::enableAudio - Returns MegaChatRequest::AUDIO
     * - MegaChatApi::disableAudio - Returns MegaChatRequest::AUDIO
     * - MegaChatApi::enableVideo - Returns MegaChatRequest::VIDEO
     * - MegaChatApi::disableVideo - Returns MegaChatRequest::VIDEO
     * - MegaChatApi::attachVoiceMessage - Returns one
     * - MegaChatApi::attachNode - Returns zero
     * - MegaChatApi::retryPendingConnections - Returns one for refreshUrl
     * - MegaChatApi::pushReceived - Returns zero Android, one IOS
     *
     * @return Type of parameter related to the request
     */
    virtual int getParamType();
};

/**
 * @brief Interface to receive information about requests
 *
 * All requests allows to pass a pointer to an implementation of this interface in the last parameter.
 * You can also get information about all requests using MegaChatApi::addChatRequestListener
 *
 * MegaListener objects can also receive information about requests
 *
 * This interface uses MegaChatRequest objects to provide information of requests. Take into account that not all
 * fields of MegaChatRequest objects are valid for all requests. See the documentation about each request to know
 * which fields contain useful information for each one.
 *
 */
class MegaChatRequestListener
{
public:
    /**
     * @brief This function is called when a request is about to start being processed
     *
     * The SDK retains the ownership of the request parameter.
     * Don't use it after this functions returns.
     *
     * The api object is the one created by the application, it will be valid until
     * the application deletes it.
     *
     * @param api MegaChatApi object that started the request
     * @param request Information about the request
     */
    virtual void onRequestStart(MegaChatApi* api, MegaChatRequest *request);

    /**
     * @brief This function is called when a request has finished
     *
     * There won't be more callbacks about this request.
     * The last parameter provides the result of the request. If the request finished without problems,
     * the error code will be API_OK
     *
     * The SDK retains the ownership of the request and error parameters.
     * Don't use them after this functions returns.
     *
     * The api object is the one created by the application, it will be valid until
     * the application deletes it.
     *
     * @param api MegaChatApi object that started the request
     * @param request Information about the request
     * @param e Error information
     */
    virtual void onRequestFinish(MegaChatApi* api, MegaChatRequest *request, MegaChatError* e);

    /**
     * @brief This function is called to inform about the progres of a request
     *
     * The SDK retains the ownership of the request parameter.
     * Don't use it after this functions returns.
     *
     * The api object is the one created by the application, it will be valid until
     * the application deletes it.
     *
     * @param api MegaChatApi object that started the request
     * @param request Information about the request
     * @see MegaChatRequest::getTotalBytes MegaChatRequest::getTransferredBytes
     */
    virtual void onRequestUpdate(MegaChatApi*api, MegaChatRequest *request);

    /**
     * @brief This function is called when there is a temporary error processing a request
     *
     * The request continues after this callback, so expect more MegaChatRequestListener::onRequestTemporaryError or
     * a MegaChatRequestListener::onRequestFinish callback
     *
     * The SDK retains the ownership of the request and error parameters.
     * Don't use them after this functions returns.
     *
     * The api object is the one created by the application, it will be valid until
     * the application deletes it.
     *
     * @param api MegaChatApi object that started the request
     * @param request Information about the request
     * @param error Error information
     */
    virtual void onRequestTemporaryError(MegaChatApi *api, MegaChatRequest *request, MegaChatError* error);
    virtual ~MegaChatRequestListener();
};

/**
 * @brief Represents the configuration of the online presence for the account
 *
 * The online presence configuration includes the following:
 *
 * - Online status - it can be one of the following values:
 *
 *      - MegaChatApi::STATUS_OFFLINE = 1
 *          The user appears as being offline
 *
 *      - MegaChatApi::STATUS_AWAY = 2
 *          The user is away and might not answer.
 *
 *      - MegaChatApi::STATUS_ONLINE = 3
 *          The user is connected and online.
 *
 *      - MegaChatApi::STATUS_BUSY = 4
 *          The user is busy and don't want to be disturbed.
 *
 * - Autoway: if enabled, the online status will change from MegaChatApi::STATUS_ONLINE to
 *  MegaChatApi::STATUS_AWAY automatically after a timeout.
 *
 * @note The autoaway settings are preserved even when the auto-away mechanism is inactive (i.e. when
 * the status is other than online or the user has enabled the persistence of the status.
 * When the autoaway mechanish is enabled, it requires the app calls \c MegaChatApi::signalPresenceActivity
 * in order to prevent becoming MegaChatApi::STATUS_AWAY automatically after the timeout.
 * You can check if the autoaway mechanism is active by calling \c MegaChatApi::isSignalActivityRequired.
 * While the is in background status, without user's activity, there is no need tosignal it.
 *
 * - Persist: if enabled, the online status will be preserved, even if user goes offline or closes the app
 *
 * - Last-green visibility: if enabled, the last-time the user was seen as MegaChatApi::STATUS_ONLINE will
 * be retrievable by other users. If disabled, it's kept secret.
 *
 * @note The last-green visibility can be changed by MegaChatApi::setLastGreenVisible and can be checked by
 * MegaChatPresenceConfig::isLastGreenVisible. The last-green time for other users can be retrieved
 * by MegaChatApi::requestLastGreen.
 * @note While the last-green visibility is disabled, the last-green time will not be recorded by the server.
 *
 * - Pending: if true, it means the configuration is being saved in the server, but not confirmed yet
 *
 * @note When the online status is pending, apps may notice showing a blinking status or similar.
 */
class MegaChatPresenceConfig
{
public:
    virtual ~MegaChatPresenceConfig() {}

    /**
     * @brief Creates a copy of this MegaChatPresenceConfig object
     *
     * The resulting object is fully independent of the source MegaChatPresenceConfig,
     * it contains a copy of all internal attributes, so it will be valid after
     * the original object is deleted.
     *
     * You are the owner of the returned object
     *
     * @return Copy of the MegaChatRequest object
     */
    virtual MegaChatPresenceConfig *copy() const;

    /**
     * @brief Get the online status specified in the settings
     *
     * It can be one of the following values:
     * - MegaChatApi::STATUS_OFFLINE = 1
     * The user appears as being offline
     *
     * - MegaChatApi::STATUS_AWAY = 2
     * The user is away and might not answer.
     *
     * - MegaChatApi::STATUS_ONLINE = 3
     * The user is connected and online.
     *
     * - MegaChatApi::STATUS_BUSY = 4
     * The user is busy and don't want to be disturbed.
     */
    virtual int getOnlineStatus() const;

    /**
     * Whether the autoaway setting is enabled or disabled. Note
     * that the option can be enabled, but the auto-away mechanism
     * can be inactive. I.e. when the status is not online or the user
     * has enabled the persistence of the status.
     *
     * @see \c MegaChatPresenceConfig::isPersist
     *
     * @return True if the user will be away after a timeout.
     */
    virtual bool isAutoawayEnabled() const;

    /**
     * @return Number of seconds to change the online status to away
     */
    virtual int64_t getAutoawayTimeout() const;

    /**
     * @return True if the online status will persist after going offline and/or closing the app
     */
    virtual bool isPersist() const;

    /**
     * @return True if the presence configuration is pending to be confirmed by server
     */
    virtual bool isPending() const;

    /**
     * @return True if our last green is visible to other users
     */
    virtual bool isLastGreenVisible() const;
};

/**
 * @brief Interface to receive SDK logs
 *
 * You can implement this class and pass an object of your subclass to MegaChatApi::setLoggerObject
 * to receive SDK logs. You will have to use also MegaChatApi::setLogLevel to select the level of
 * the logs that you want to receive.
 *
 */
class MegaChatLogger
{
public:
    /**
     * @brief This function will be called with all logs with level <= your selected
     * level of logging (by default it is MegaChatApi::LOG_LEVEL_INFO)
     *
     * The SDK retains the ownership of this string, it won't be valid after this funtion returns.
     *
     * @param loglevel Log level of this message
     *
     * Valid values are:
     * - MegaChatApi::LOG_LEVEL_ERROR   = 1
     * - MegaChatApi::LOG_LEVEL_WARNING = 2
     * - MegaChatApi::LOG_LEVEL_INFO    = 3
     * - MegaChatApi::LOG_LEVEL_VERBOSE = 4
     * - MegaChatApi::LOG_LEVEL_DEBUG   = 5
     * - MegaChatApi::LOG_LEVEL_MAX     = 6
     *
     * @param message Log message
     *
     * The SDK retains the ownership of this string, it won't be valid after this funtion returns.
     *
     */
    virtual void log(int loglevel, const char *message);
    virtual ~MegaChatLogger(){}
};

/**
 * @brief Provides information about an error
 */
class MegaChatError
{
public:
    enum {
        ERROR_OK        =   0,
        ERROR_UNKNOWN   =  -1,		// internal error
        ERROR_ARGS      =  -2,		// bad arguments
        ERROR_TOOMANY   =  -6,		// too many uses for this resource
        ERROR_NOENT     =  -9,		// resource does not exist
        ERROR_ACCESS    = -11,		// access denied
        ERROR_EXIST     = -12		// resource already exists
    };

    MegaChatError() {}
    virtual ~MegaChatError() {}

    virtual MegaChatError *copy() = 0;

    /**
     * @brief Returns the error code associated with this MegaChatError
     * @return Error code associated with this MegaChatError
     */
    virtual int getErrorCode() const = 0;

    /**
     * @brief Returns the type of the error associated with this MegaChatError
     * @return Type of the error associated with this MegaChatError
     */
    virtual int getErrorType() const = 0;

    /**
     * @brief Returns a readable description of the error
     *
     * @return Readable description of the error
     */
    virtual const char* getErrorString() const = 0;

    /**
     * @brief Returns a readable description of the error
     *
     * This function provides exactly the same result as MegaChatError::getErrorString.
     * It's provided for a better Java compatibility
     *
     * @return Readable description of the error
     */
    virtual const char* toString() const = 0;
};

/**
 * @brief Allows to manage the chat-related features of a MEGA account
 *
 * You must provide an appKey to use this SDK. You can generate an appKey for your app for free here:
 * - https://mega.nz/#sdk
 *
 * To properly initialize the chat engine and start using the chat features, you should follow this sequence:
 *     1. Create an object of MegaApi class (see https://github.com/meganz/sdk/tree/master#usage)
 *     2. Create an object of MegaChatApi class: passing the MegaApi instance to the constructor,
 * so the chat SDK can create its client and register listeners to receive the own handle, list of users and chats
 *     3. Call MegaChatApi::init() to initialize the chat engine.
 *         [at this stage, if the app provided a session id, it can retrieve chatrooms and can operate in offline mode (INIT_HAS_OFFLINE_SESSION)]
 *         [If the app provided a email+pwd, it will enter into INIT_WAITING_NEW_SESSION and needs to wait for INIT_ONLINE_SESSION]
 *     4. Call MegaApi::login() and wait for completion
 *     5. Call MegaApi::fetchnodes() and wait for completion
 *         [at this stage, cloud storage apps are ready, but chat-engine is offline]
 *     6. The app is ready to operate when the callback onChatInitStateUpdate() notifies a valid
 *          session: INIT_ONLINE_SESSION
 *
 * Important considerations:
 *  - In order to logout from the account, the app should call MegaApi::logout before MegaChatApi::logout.
 *  - The instance of MegaChatApi must be deleted before the instance of MegaApi passed to the constructor.
 *  - In case we have init session in anonymous mode the app should call MegaChatApi::logout manually.
 *
 * In order to initialize in anonymous mode, the app will skip the steps 1, 4 and 5, but needs to perform steps 2, 3 and
 * 6 accordingly (but replacing the call to MegaChatApi::init by MegaChatApi::initAnonymous).
 *
 * Some functions in this class return a pointer and give you the ownership. In all of them, memory allocations
 * are made using new (for single objects) and new[] (for arrays) so you should use delete and delete[] to free them.
 */
class MegaChatApi
{

public:
    enum {
        STATUS_OFFLINE    = 1,      /// Can be used for invisible mode
        STATUS_AWAY       = 2,      /// User is not available
        STATUS_ONLINE     = 3,      /// User is available
        STATUS_BUSY       = 4,      /// User don't expect notifications nor call requests
        STATUS_INVALID    = 15      /// Invalid value. Presence not received yet
    };

    enum
    {
        //0 is reserved to overwrite completely disabled logging. Used only by logger itself
        LOG_LEVEL_ERROR     = 1,    /// Error information but will continue application to keep running.
        LOG_LEVEL_WARNING   = 2,    /// Information representing errors in application but application will keep running
        LOG_LEVEL_INFO      = 3,    /// Mainly useful to represent current progress of application.
        LOG_LEVEL_VERBOSE   = 4,    /// More information than the usual logging mode
        LOG_LEVEL_DEBUG     = 5,    /// Informational logs, that are useful for developers. Only applicable if DEBUG is defined.
        LOG_LEVEL_MAX       = 6     /// Maximum level of informational logs
    };

    enum
    {
        SOURCE_ERROR    = -1,
        SOURCE_NONE     = 0,
        SOURCE_LOCAL,
        SOURCE_REMOTE
    };

    enum
    {
        INIT_ERROR                  = -1,   /// Initialization failed --> disable chat
        INIT_NOT_DONE               = 0,    /// Initialization not done yet
        INIT_WAITING_NEW_SESSION    = 1,    /// No \c sid provided at init() --> force a login+fetchnodes
        INIT_OFFLINE_SESSION        = 2,    /// Initialization successful for offline operation
        INIT_ONLINE_SESSION         = 3,    /// Initialization successful for online operation --> login+fetchnodes completed
        INIT_ANONYMOUS              = 4,    /// Initialization successful for anonymous operation
        INIT_TERMINATED             = 5,    /// Client is disconnected and terminated
        INIT_NO_CACHE               = 7,    /// Cache not available for \c sid provided --> it requires login+fetchnodes
    };

    enum
    {
        DISCONNECTED    = 0,    /// No connection established
        CONNECTING      = 1,    /// A call to connect() is in progress
        CONNECTED       = 2     /// A call to connect() succeed
    };

    enum
    {
        CHAT_CONNECTION_OFFLINE     = 0,    /// No connection to chatd, offline mode
        CHAT_CONNECTION_IN_PROGRESS = 1,    /// Establishing connection to chatd
        CHAT_CONNECTION_LOGGING     = 2,    /// Connected to chatd, logging in (not ready to send/receive messages, etc)
        CHAT_CONNECTION_ONLINE      = 3     /// Connection with chatd is ready and logged in
    };

    enum
    {
        DB_ERROR_UNEXPECTED         = -1,   /// Unexpected database error (not received by apps, just for internal use)
        DB_ERROR_IO                 = 1,    /// I/O error in Data base    (non recoverable)
        DB_ERROR_FULL               = 2,    /// Database or disk is full  (non recoverable)
    };

    enum
    {
        CHAT_TYPE_ALL             = 0,  /// All chats types
        CHAT_TYPE_INDIVIDUAL      = 1,  /// 1on1 chats
        CHAT_TYPE_GROUP           = 2,  /// Group chats, public and private ones (non meeting rooms)
        CHAT_TYPE_GROUP_PRIVATE   = 3,  /// Private group chats (non meeting rooms)
        CHAT_TYPE_GROUP_PUBLIC    = 4,  /// Public group chats  (non meeting rooms)
        CHAT_TYPE_MEETING_ROOM    = 5,  /// Meeting rooms
        CHAT_TYPE_NON_MEETING     = 6,  /// Non meeting rooms (1on1 and groupchats public and private ones)
    };

    enum
    {
        CHAT_OPTION_EMPTY            = 0x00,   /// Empty chat options
        CHAT_OPTION_SPEAK_REQUEST    = 0x01,   /// Speak request
        CHAT_OPTION_WAITING_ROOM     = 0x02,   /// Waiting room
        CHAT_OPTION_OPEN_INVITE      = 0x04,   /// Open invite
    };

    enum
    {
        CHAT_FILTER_BY_NO_FILTER                = 0,
        CHAT_FILTER_BY_INDIVIDUAL_OR_GROUP      = 1,
        CHAT_FILTER_BY_PUBLIC_OR_PRIVATE        = 2,
        CHAT_FILTER_BY_MEETING_OR_NON_MEETING   = 4,
        CHAT_FILTER_BY_ARCHIVED_OR_NON_ARCHIVED = 8,
        CHAT_FILTER_BY_ACTIVE_OR_NON_ACTIVE     = 16,
        CHAT_FILTER_BY_READ_OR_UNREAD           = 32,
    };

    enum
    {
        CHAT_GET_INDIVIDUAL = 1,  CHAT_GET_GROUP        = 0,
        CHAT_GET_PUBLIC     = 2,  CHAT_GET_PRIVATE      = 0,
        CHAT_GET_MEETING    = 4,  CHAT_GET_NON_MEETING  = 0,
        CHAT_GET_ARCHIVED   = 8,  CHAT_GET_NON_ARCHIVED = 0,
        CHAT_GET_ACTIVE     = 16, CHAT_GET_NON_ACTIVE   = 0,
        CHAT_GET_READ       = 32, CHAT_GET_UNREAD       = 0,
    };

<<<<<<< HEAD
    enum
    {
        TYPE_CAPTURER_UNKNOWN   = -1,   // unkown capturer device
        TYPE_CAPTURER_VIDEO     = 0,    // camera capturer device
        TYPE_CAPTURER_SCREEN    = 1,    // screen capturer device
    };
=======
    // Invalid value for number of simultaneous video tracks the call supports.
    static constexpr int INVALID_CALL_VIDEO_SENDERS = -1;
>>>>>>> a393e90b

    // SFUID default value. API will start calls in SFU server it consider
    static constexpr int SFU_ID_DEFAULT = -1;

    // chat will reuse an existent megaApi instance (ie. the one for cloud storage)
    /**
     * @brief Creates an instance of MegaChatApi to access to the chat-engine.
     *
     * @param megaApi Instance of MegaApi to be used by the chat-engine.
     */
    MegaChatApi(mega::MegaApi *megaApi);

    virtual ~MegaChatApi();

    static const char *getAppDir();

    /**
     * @brief Set a MegaChatLogger implementation to receive SDK logs
     *
     * Logs received by this objects depends on the active log level.
     * By default, it is MegaChatApi::LOG_LEVEL_INFO. You can change it
     * using MegaChatApi::setLogLevel.
     *
     * The logger object can be removed by passing NULL as \c megaLogger.
     *
     * @param megaLogger MegaChatLogger implementation. NULL to remove the existing object.
     */
    static void setLoggerObject(MegaChatLogger *megaLogger);

    /**
     * @brief Set the active log level
     *
     * This function sets the log level of the logging system. If you set a log listener using
     * MegaApi::setLoggerObject, you will receive logs with the same or a lower level than
     * the one passed to this function.
     *
     * @param logLevel Active log level
     *
     * Valid values are:
     * - MegaChatApi::LOG_LEVEL_ERROR   = 1
     * - MegaChatApi::LOG_LEVEL_WARNING = 2
     * - MegaChatApi::LOG_LEVEL_INFO    = 3
     * - MegaChatApi::LOG_LEVEL_VERBOSE = 4
     * - MegaChatApi::LOG_LEVEL_DEBUG   = 5
     * - MegaChatApi::LOG_LEVEL_MAX     = 6
     */
    static void setLogLevel(int logLevel);

    /**
     * @brief Enable the usage of colouring for logging in the console
     *
     * Karere library uses ANSI escape codes to color messages in the log when they
     * are printed in a terminal. However, sometimes the terminal doesn't support those
     * codes, resulting on weird characters at the beggining of each line.
     *
     * By default, colors are disabled.
     *
     * @param useColors True to enable them, false to disable.
     */
    static void setLogWithColors(bool useColors);

    /**
     * @brief Enable the logging in the console
     *
     * By default, logging to console is enabled.
     *
     * @param enable True to enable it, false to disable.
     */
    static void setLogToConsole(bool enable);

    /**
     * @brief Initializes karere
     *
     * If no session is provided, karere will listen to the fetchnodes event in order to register
     * a new session and create its cache. It will return MegaChatApi::INIT_WAITING_NEW_SESSION.
     *
     * If a session id is provided, karere will try to resume the session from its cache and will
     * return MegaChatApi::INIT_OFFLINE_SESSION.
     *
     * If a session id is provided but the correspoding cache is not available, it will return
     * MegaChatApi::INIT_NO_CACHE and the app should go through a login + fetchnodes in order to
     * re-create a new cache from scratch. No need to invalidate the SDK's cache, MEGAchat's cache
     * will be regenerated based on data from SDK's cache upong fetchnodes completion.
     *
     * The initialization status is notified via `MegaChatListener::onChatInitStateUpdate`. See
     * the documentation of the callback for possible values.
     *
     * This function should be called before MegaApi::login and MegaApi::fetchnodes.
     *
     * In case of background services, like CameraUploads or NSE, the init() should be followed by
     * a call to MegaChatApi::setBackgroundStatus(true), so the client connects to chatd/presenced
     * signalling the background state appropriately.
     *
     * @param sid Session id that wants to be resumed, or NULL if a new session will be created.
     * @return The initialization state
     */
    int init(const char *sid);

    /**
     * @brief Initializes karere in Lean Mode
     *
     * In Lean Mode, the app may skip the fetchnodes step after login.
     * MEGAchat will not wait for the completion of fetchnodes. It will resume the cached
     * state from persistent storage.
     *
     * @note This mode is required by iOS Notification Service Extension (NSE). The extension restricts
     * the amount of memory used by the app. In order to avoid OOM errors, the iOS app may use this mode
     * to skip the fetchnodes and, consequently, save some bytes by not loading all the nodes of the
     * account in memory.
     *
     * If a session id is provided, karere will try to resume the session from its cache and will
     * return MegaChatApi::INIT_OFFLINE_SESSION. Since a fetchnodes is not requires for this mode,
     * the app should not expect a transition to MegaChatApi::INIT_ONLINE_SESION.
     *
     * If no session is provided, or if it is provided but the correspoding cache is not available,
     * it will return MegaChatApi::INIT_ERROR. No Lean Mode will be available in that case.
     *
     * The initialization status is notified via `MegaChatListener::onChatInitStateUpdate`. See
     * the documentation of the callback for possible values.
     *
     * This function should be called before MegaApi::login.
     *
     * @param sid Session id that wants to be resumed.
     * @return The initialization state
     */
    int initLeanMode(const char *sid);

    /**
     * @brief Import messages from an external DB
     *
     * This method allows to import messages from an external cache. The cache should be a copy
     * of the app's cache, but may include new messages that wants to be imported into the app's
     * cache in one shot. In case the history has been truncated, this method applies truncation.
     *
     * The associated request type with this request is MegaChatRequest::TYPE_IMPORT_MESSAGES
     * Valid data in the MegaChatRequest object received on callbacks:
     * - MegaChatRequest::getText - Returns the cache path
     *
     * Valid data in the MegaChatRequest object received in onRequestFinish when the error code
     * is MegaError::ERROR_OK:
     * - MegaChatRequest::getNumber - Total number of messages added/updated
     *
     * @note This mode is required by iOS Notification Service Extension (NSE). The extension runs
     * separately from iOS app, with its independent cache.
     *
     * The request will fail with MegaChatError::ERROR_ACCESS when this function is
     * called without a previous call to \c MegaChatApi::init or when the initialization
     * state is other than MegaChatApi::INIT_OFFLINE_SESSION or MegaChatApi::INIT_ONLINE_SESSION.
     *
     * @param externalDbPath path of the external BD
     * @param listener MegaChatRequestListener to track this request
     */
    void importMessages(const char *externalDbPath, MegaChatRequestListener *listener = nullptr);

    /**
     * @brief Reset the Client Id for chatd
     *
     * When the app is running and another instance is launched i.e (share-extension in iOS),
     * chatd closes the connection if a new connection is established with the same Client Id.
     *
     * The purpose of this function is reset the Client Id in order to avoid that chatd closes
     * the other connections.
     *
     * This function should be called after MegaChatApi::init.
     */
    void resetClientid();

    /**
     * @brief Initializes karere in anonymous mode for preview of chat-links
     *
     * The initialization state will be MegaChatApi::INIT_ANONYMOUS if successful. In
     * case of initialization error, it will return MegaChatApi::INIT_ERROR.
     *
     * This function should be called to preview chat-links without a valid session (anonymous mode).
     *
     * @note The app will not call MegaApi::login nor MegaApi::fetchnodes.
     *
     * The anonymous mode is going to initialize the chat engine but is not going to login in MEGA,
     * so the way to logout in anoymous mode is call MegaChatApi::logout manually.
     *
     * @return The initialization state
     */
    int initAnonymous();

    /**
     * @brief Returns the current initialization state
     *
     * The possible values are:
     *  - MegaChatApi::INIT_ERROR = -1
     *  - MegaChatApi::INIT_NOT_DONE = 0
     *  - MegaChatApi::INIT_WAITING_NEW_SESSION = 1
     *  - MegaChatApi::INIT_OFFLINE_SESSION = 2
     *  - MegaChatApi::INIT_ONLINE_SESSION = 3
     *  - MegaChatApi::INIT_ANONYMOUS = 4
     *  - MegaChatApi::INIT_TERMINATED = 5
     *  - MegaChatApi::INIT_NO_CACHE = 7
     *
     * If \c MegaChatApi::init() has not been called yet, this function returns INIT_NOT_DONE
     *
     * If the chat-engine is being logged out, it returns INIT_TERMINATED.
     *
     * @return The current initialization state
     */
    int getInitState();

    // ============= Requests ================

    /**
     * @brief Returns the current state of the client
     *
     * It can be one of the following values:
     *  - MegaChatApi::DISCONNECTED = 0
     *  - MegaChatApi::CONNECTING   = 1
     *  - MegaChatApi::CONNECTED    = 2
     *
     * @note Even if this function returns CONNECTED, it does not mean the client
     * is fully connected to chatd and presenced.
     * @see MegaChatApi::getChatConnectionState and MegaChatApi::areAllChatsLoggedIn.
     *
     * @return The connection's state of the client
     */
    int getConnectionState();

    /**
     * @brief Returns the current state of the connection to chatd for a given chatroom
     *
     * The possible values are:
     *  - MegaChatApi::CHAT_CONNECTION_OFFLINE      = 0
     *  - MegaChatApi::CHAT_CONNECTION_IN_PROGRESS  = 1
     *  - MegaChatApi::CHAT_CONNECTION_LOGGING      = 2
     *  - MegaChatApi::CHAT_CONNECTION_ONLINE       = 3
     *
     * You can check if all chats are online with MegaChatApi::areAllChatsLoggedIn.
     *
     * @param chatid MegaChatHandle that identifies the chat room
     * @return The state of connection
     */
    int getChatConnectionState(MegaChatHandle chatid);
    
    /**
     * @brief Check whether client is logged in into all chats
     *
     * @return True if connection to chatd is MegaChatApi::CHAT_CONNECTION_ONLINE, false otherwise.
     */
    bool areAllChatsLoggedIn();

    /**
     * @brief Refresh DNS servers and retry pending connections
     *
     * The associated request type with this request is MegaChatRequest::TYPE_RETRY_PENDING_CONNECTIONS
     * Valid data in the MegaChatRequest object received on callbacks:
     * - MegaChatRequest::getFlag - Returns true if force disconnect
     * - MegaChatRequest::getParamType - Returns one for refresh url
     *
     * @param disconnect False to simply abort any backoff, true to disconnect and reconnect from scratch.
     * @param listener MegaChatRequestListener to track this request
     */
    void retryPendingConnections(bool disconnect = false, MegaChatRequestListener *listener = NULL);

    /**
     * @brief Refresh URLs and establish fresh connections
     *
     * The associated request type with this request is MegaChatRequest::TYPE_RETRY_PENDING_CONNECTIONS
     *
     * A disconnect will be forced automatically, followed by a reconnection to the fresh URLs
     * retrieved from API. This parameter is useful when the URL for the API is changed
     * via MegaApi::changeApiUrl.
     *
     * @param listener MegaChatRequestListener to track this request
     */
    void refreshUrl(MegaChatRequestListener *listener = NULL);

    /**
     * @brief Logout of chat servers invalidating the session
     *
     * The associated request type with this request is MegaChatRequest::TYPE_LOGOUT.
     *
     * The request will fail with MegaChatError::ERROR_ACCESS when this function is
     * called without a previous call to \c MegaChatApi::init or when MEGAchat is already
     * logged out.
     *
     * @note MEGAchat automatically logs out when it detects the MegaApi instance has an
     * invalid session id. No need to call it explicitely, except to disable the chat.
     *
     * @param listener MegaChatRequestListener to track this request
     */
    void logout(MegaChatRequestListener *listener = NULL);

    /**
     * @brief Logout of chat servers without invalidating the session
     *
     * The associated request type with this request is MegaChatRequest::TYPE_LOGOUT
     *
     * After calling \c localLogout, the subsequent call to MegaChatApi::init expects to
     * have an already existing session created by MegaApi::fastLogin(session)
     *
     * @param listener MegaChatRequestListener to track this request
     */
    void localLogout(MegaChatRequestListener *listener = NULL);

    /**
     * @brief Set your configuration for online status.
     *
     * The associated request type with this request is MegaChatRequest::TYPE_SET_CHAT_STATUS
     * Valid data in the MegaChatRequest object received on callbacks:
     * - MegaChatRequest::getNumber - Returns the new status of the user in chat.
     *
     * The request will fail with MegaChatError::ERROR_ARGS when this function is
     * called with the same value \c status than the currently cofigured status.
     * @see MegaChatPresenceConfig::getOnlineStatus to check the current status.
     *
     * The request will fail with MegaChatError::ERROR_ACCESS when this function is
     * called and the connection to presenced is down.
     *
     * @param status Online status in the chat.
     *
     * It can be one of the following values:
     * - MegaChatApi::STATUS_OFFLINE = 1
     * The user appears as being offline
     *
     * - MegaChatApi::STATUS_AWAY = 2
     * The user is away and might not answer.
     *
     * - MegaChatApi::STATUS_ONLINE = 3
     * The user is connected and online.
     *
     * - MegaChatApi::STATUS_BUSY = 4
     * The user is busy and don't want to be disturbed.
     *
     * @param listener MegaChatRequestListener to track this request
     */
    void setOnlineStatus(int status, MegaChatRequestListener *listener = NULL);

    /**
     * @brief Enable/disable the autoaway option, with one specific timeout
     *
     * When autoaway is enabled and persist is false, the app should call to
     * \c signalPresenceActivity regularly in order to keep the current online status.
     * Otherwise, after \c timeout seconds, the online status will be changed to away.
     *
     * The maximum timeout for the autoaway feature is 87420 seconds, roughly a day.
     *
     * The associated request type with this request is MegaChatRequest::TYPE_SET_PRESENCE_AUTOAWAY
     * Valid data in the MegaChatRequest object received on callbacks:
     * - MegaChatRequest::getFlag() - Returns true if autoaway is enabled.
     * - MegaChatRequest::getNumber - Returns the specified timeout.
     *
     * The request will fail with MegaChatError::ERROR_ARGS when this function is
     * called with a larger timeout than the maximum allowed, 87420 seconds.
     *
     * @param enable True to enable the autoaway feature
     * @param timeout Seconds to wait before turning away (if no activity has been signalled)
     * @param listener MegaChatRequestListener to track this request
     */
    void setPresenceAutoaway(bool enable, int64_t timeout, MegaChatRequestListener *listener = NULL);

    /**
     * @brief Enable/disable the persist option
     *
     * When this option is enable, the online status shown to other users will be the
     * one specified by the user, even when you are disconnected.
     *
     * The associated request type with this request is MegaChatRequest::TYPE_SET_PRESENCE_PERSIST
     * Valid data in the MegaChatRequest object received on callbacks:
     * - MegaChatRequest::getFlag() - Returns true if presence status is persistent.
     *
     * @param enable True to enable the persist feature
     * @param listener MegaChatRequestListener to track this request
     */
    void setPresencePersist(bool enable, MegaChatRequestListener *listener = NULL);

    /**
     * @brief Enable/disable the visibility of when the logged-in user was online (green)
     *
     * If this option is disabled, the last-green won't be available for other users when it is
     * requested through MegaChatApi::requestLastGreen. The visibility is enabled by default.
     *
     * While this option is disabled and the user sets the green status temporary, the number of
     * minutes since last-green won't be updated. Once enabled back, the last-green will be the
     * last-green while the visibility was enabled (or updated if the user sets the green status).
     *
     * The associated request type with this request is MegaChatRequest::TYPE_SET_LAST_GREEN_VISIBLE
     * Valid data in the MegaChatRequest object received on callbacks:
     * - MegaChatRequest::getFlag() - Returns true when attempt to enable visibility of last-green.
     *
     * @param enable True to enable the visibility of our last green
     * @param listener MegaChatRequestListener to track this request
     */
    void setLastGreenVisible(bool enable, MegaChatRequestListener *listener = NULL);

    /**
     * @brief Request the number of minutes since the user was seen as green by last time.
     *
     * Apps may call this function to retrieve the minutes elapsed since the user was seen
     * as green (MegaChatApi::STATUS_ONLINE) by last time.
     * Apps must NOT call this function if the current status of the user is already green.
     *
     * The number of minutes since the user was seen as green by last time, if any, will
     * be notified in the MegaChatListener::onChatPresenceLastGreen callback. Note that,
     * if the user was never seen green by presenced or the user has disabled the visibility
     * of the last-green with MegaChatApi::setLastGreenVisible, there will be no notification
     * at all.
     *
     * The associated request type with this request is MegaChatRequest::TYPE_LAST_GREEN
     * Valid data in the MegaChatRequest object received on callbacks:
     * - MegaChatRequest::getUserHandle() - Returns the handle of the user
     *
     * @param userid MegaChatHandle from user that last green has been requested
     * @param listener MegaChatRequestListener to track this request
     */
    void requestLastGreen(MegaChatHandle userid, MegaChatRequestListener *listener = NULL);

    /**
     * @brief Signal there is some user activity
     *
     * When the presence configuration is set to autoaway (and persist is false), this
     * function should be called regularly to not turn into away status automatically.
     *
     * A good approach is to call this function with every mouse move or keypress on desktop
     * platforms; or at any finger tap or gesture and any keypress on mobile platforms.
     *
     * Failing to call this function, you risk a user going "Away" while typing a lengthy message,
     * which would be awkward.
     *
     * The associated request type with this request is MegaChatRequest::TYPE_SIGNAL_ACTIVITY.
     *
     * @param listener MegaChatRequestListener to track this request
     */
    void signalPresenceActivity(MegaChatRequestListener *listener = NULL);

    /**
     * @brief Get your currently online status.
     *
     * @note This function may return a different online status than the online status from
     * MegaChatPresenceConfig::getOnlineStatus. In example, when the user has configured the
     * autoaway option, after the timeout has expired, the status will be Away instead of Online.
     *
     * It can be one of the following values:
     * - MegaChatApi::STATUS_OFFLINE = 1
     * The user appears as being offline
     *
     * - MegaChatApi::STATUS_AWAY = 2
     * The user is away and might not answer.
     *
     * - MegaChatApi::STATUS_ONLINE = 3
     * The user is connected and online.
     *
     * - MegaChatApi::STATUS_BUSY = 4
     * The user is busy and don't want to be disturbed.
     */
    int getOnlineStatus();

    /**
     * @brief Check if the online status is already confirmed by the server
     *
     * When a new online status is requested by MegaChatApi::setOnlineStatus, it's not
     * immediately set, but sent to server for confirmation. If the status is not confirmed
     * the requested online status will not be seen by other users yet.
     *
     * The apps may use this function to indicate the status is not confirmed somehow, like
     * with a slightly different icon, blinking or similar.
     *
     * @return True if the online status is confirmed by server
     */
    bool isOnlineStatusPending();

    /**
     * @brief Get the current presence configuration
     *
     * You take the ownership of the returned value
     *
     * @see \c MegaChatPresenceConfig for further details.
     *
     * @return The current presence configuration, or NULL if not received yet from server
     */
    MegaChatPresenceConfig *getPresenceConfig();

    /**
     * @brief Returns whether the autoaway mechanism is active.
     *
     * @note This function may return false even when the Presence settings
     * establish that autoaway option is active. It happens when the persist
     * option is enabled and when the status is offline or away.
     *
     * @return True if the app should call \c MegaChatApi::signalPresenceActivity
     */
    bool isSignalActivityRequired();

    /**
     * @brief Get the online status of a user.
     *
     * It can be one of the following values:
     *
     * - MegaChatApi::STATUS_OFFLINE = 1
     * The user appears as being offline
     *
     * - MegaChatApi::STATUS_AWAY = 2
     * The user is away and might not answer.
     *
     * - MegaChatApi::STATUS_ONLINE = 3
     * The user is connected and online.
     *
     * - MegaChatApi::STATUS_BUSY = 4
     * The user is busy and don't want to be disturbed.
     *
     * @param userhandle Handle of the peer whose name is requested.
     * @return Online status of the user
     */
    int getUserOnlineStatus(MegaChatHandle userhandle);

    /**
     * @brief Set the status of the app
     *
     * Apps in mobile devices can be in different status. Typically, foreground and
     * background. The app should define its status in order to receive notifications
     * from server when the app is in background.
     *
     * This function doesn't have any effect until MEGAchat is fully initialized (meaning that
     * MegaChatApi::getInitState returns the value MegaChatApi::INIT_OFFLINE_SESSION or
     * MegaChatApi::INIT_ONLINE_SESSION).
     *
     * If MEGAchat is currently not connected to chatd, the request will fail with a
     * MegaChatError::ERROR_ACCESS. If that case, when transitioning from foreground to
     * background, the app should wait for being reconnected (@see MegaChatListener::onChatConnectionStateUpdate)
     * in order to ensure the server is aware of the new status of the app, specially in iOS where
     * the OS may kill the connection.
     *
     * The associated request type with this request is MegaChatRequest::TYPE_SET_BACKGROUND_STATUS
     * Valid data in the MegaChatRequest object received on callbacks:
     * - MegaChatRequest::getFlag - Returns the value of 1st parameter
     *
     * @param background True if the the app is in background, false if in foreground.
     */
    void setBackgroundStatus(bool background, MegaChatRequestListener *listener = NULL);

    /**
     * @brief Returns the background status established in MEGAchat
     *
     * This function will return -1 when MEGAchat is not fully initialized. It requires that
     * MegaChatApi::getInitState returns the value MegaChatApi::INIT_OFFLINE_SESSION or
     * MegaChatApi::INIT_ONLINE_SESSION.
     *
     * @return 0 for foreground, 1 for background, -1 if not fully initialized
     */
    int getBackgroundStatus();

    /**
     * @brief Returns the current firstname of the user
     *
     * This function is useful to get the firstname of users who participated in a groupchat with
     * you but already left. If the user sent a message, you may want to show the name of the sender.
     *
     * The associated request type with this request is MegaChatRequest::TYPE_GET_FIRSTNAME
     * Valid data in the MegaChatRequest object received on callbacks:
     * - MegaChatRequest::getUserHandle - Returns the handle of the user
     * - MegaChatRequest::getLink - Returns the authorization token. Previewers of chatlinks are not allowed
     * to retrieve user attributes like firstname or lastname, unless they provide a valid authorization token.
     *
     * Valid data in the MegaChatRequest object received in onRequestFinish when the error code
     * is MegaError::ERROR_OK:
     * - MegaChatRequest::getText - Returns the firstname of the user
     *
     * @param userhandle Handle of the user whose name is requested.
     * @param authorizationToken This value can be obtained with MegaChatRoom::getAuthorizationToken
     * @param listener MegaChatRequestListener to track this request
     */
    void getUserFirstname(MegaChatHandle userhandle, const char *authorizationToken, MegaChatRequestListener *listener = NULL);

    /**
     * @brief Returns the current firstname of the user
     *
     * Returns NULL if data is not cached yet.
     *
     * You take the ownership of returned value
     *
     * @param userhandle Handle of the user whose first name is requested.
     * @return The first name from user
     */
    const char* getUserFirstnameFromCache(MegaChatHandle userhandle);

    /**
     * @brief Returns the current lastname of the user
     *
     * This function is useful to get the lastname of users who participated in a groupchat with
     * you but already left. If the user sent a message, you may want to show the name of the sender.
     *
     * The associated request type with this request is MegaChatRequest::TYPE_GET_LASTNAME
     * Valid data in the MegaChatRequest object received on callbacks:
     * - MegaChatRequest::getUserHandle - Returns the handle of the user
     * - MegaChatRequest::getLink - Returns the authorization token. Previewers of chatlinks are not allowed
     * to retrieve user attributes like firstname or lastname, unless they provide a valid authorization token.
     *
     * Valid data in the MegaChatRequest object received in onRequestFinish when the error code
     * is MegaError::ERROR_OK:
     * - MegaChatRequest::getText - Returns the lastname of the user
     *
     * @param userhandle Handle of the user whose name is requested.
     * @param authorizationToken This value can be obtained with MegaChatRoom::getAuthorizationToken
     * @param listener MegaChatRequestListener to track this request
     */
    void getUserLastname(MegaChatHandle userhandle, const char *authorizationToken, MegaChatRequestListener *listener = NULL);

    /**
     * @brief Returns the current lastname of the user
     *
     * Returns NULL if data is not cached yet.
     *
     * You take the ownership of returned value
     *
     * @param userhandle Handle of the user whose last name is requested.
     * @return The last name from user
     */
    const char* getUserLastnameFromCache(MegaChatHandle userhandle);

    /**
     * @brief Returns the current fullname of the user
     *
     * Returns NULL if data is not cached yet.
     *
     * You take the ownership of returned value
     *
     * @param userhandle Handle of the user whose fullname is requested.
     * @return The full name from user
     */
    const char* getUserFullnameFromCache(MegaChatHandle userhandle);

    /**
     * @brief Returns the current email address of the contact
     *
     * This function is useful to get the email address of users you are NOT contact with.
     * Note that for any other user without contact relationship, this function will return NULL.
     *
     * You take the ownership of the returned value
     *
     * This function is useful to get the email address of users who participate in a groupchat with
     * you but are not your contacts.
     *
     * The associated request type with this request is MegaChatRequest::TYPE_GET_EMAIL
     * Valid data in the MegaChatRequest object received on callbacks:
     * - MegaChatRequest::getUserHandle - Returns the handle of the user
     *
     * Valid data in the MegaChatRequest object received in onRequestFinish when the error code
     * is MegaError::ERROR_OK:
     * - MegaChatRequest::getText - Returns the email address of the user
     *
     * @param userhandle Handle of the user whose name is requested.
     * @param listener MegaChatRequestListener to track this request
     */
    void getUserEmail(MegaChatHandle userhandle, MegaChatRequestListener *listener = NULL);

    /**
     * @brief Returns the current email address of the user
     *
     * Returns NULL if data is not cached yet or it's not possible to get
     *
     * You take the ownership of returned value
     *
     * @param userhandle Handle of the user whose email is requested.
     * @return The email from user
     */
    const char* getUserEmailFromCache(MegaChatHandle userhandle);

    /**
     * @brief Returns the known alias given to the user
     *
     * Returns NULL if data is not cached yet or it's not possible to get
     *
     * You take the ownership of returned value
     *
     * @param userhandle Handle of the user whose alias is requested.
     * @return The alias from user
     */
    const char *getUserAliasFromCache(MegaChatHandle userhandle);

    /**
     * @brief Returns all the known aliases
     *
     * Returns NULL if data is not cached yet or it's not possible to get
     *
     * You take the ownership of returned value
     *
     * @return The list of aliases
     */
    ::mega::MegaStringMap *getUserAliasesFromCache();

    /**
     * @brief request to server user attributes
     *
     * This function is useful to get the email address, first name, last name and full name
     * from chat link participants that they are not loaded
     *
     * After request is finished, you can call to MegaChatApi::getUserFirstnameFromCache,
     * MegaChatApi::getUserLastnameFromCache, MegaChatApi::getUserFullnameFromCache,
     * MegaChatApi::getUserEmailFromCache (email will not available in anonymous mode)
     *
     * The associated request type with this request is MegaChatRequest::TYPE_GET_PEER_ATTRIBUTES
     * Valid data in the MegaChatRequest object received on callbacks:
     * - MegaChatRequest::getChatHandle - Returns the handle of chat
     * - MegaChatRequest::getMegaHandleList - Returns the handles of user that attributes have been requested
     *
     * @param chatid Handle of the chat whose member attributes requested
     * @param userList List of user whose attributes has been requested
     * @param listener MegaChatRequestListener to track this request
     */
    void loadUserAttributes(MegaChatHandle chatid, mega::MegaHandleList *userList, MegaChatRequestListener *listener = nullptr);

    /**
     * @brief Maximum number of participants in a chat whose attributes are automatically fetched
     *
     * For very large chatrooms, the user attributes that are usually pre-loaded automatically by MEGAchat
     * are not loaded. Instead, the app needs to call MegaChatApi::loadUserAttributes in order to request them.
     * Once the request finishes, attributes like the firstname or the email will be available through the getters,
     * like MegaChatApi::getUserFirstnameFromCache and alike.
     * @return Maximun number of member in public chat which attributes are requested automatically
     */
    unsigned int getMaxParticipantsWithAttributes();

    /**
     * @brief Returns the current email address of the contact
     *
     * This function is useful to get the email address of users you are contact with and users
     * you were contact with in the past and later on the contact relationship was broken.
     * Note that for any other user without contact relationship, this function will return NULL.
     *
     * You take the ownership of the returned value
     *
     * @param userhandle Handle of the user whose name is requested.
     * @return The email address of the contact, or NULL if not found.
     */
    char *getContactEmail(MegaChatHandle userhandle);

    /**
     * @brief Returns the userhandle of the contact
     *
     * This function is useful to get the handle of users you are contact with and users
     * you were contact with in the past and later on the contact relationship was broken.
     * Note that for any other user without contact relationship, this function will return
     * MEGACHAT_INVALID_HANDLE.
     *
     * @param email Email address of the user whose handle is requested.
     * @return The userhandle of the contact, or MEGACHAT_INVALID_HANDLE if not found.
     */
    MegaChatHandle getUserHandleByEmail(const char *email);

    /**
     * @brief Returns the handle of the logged in user.
     *
     * This function works even in offline mode (MegaChatApi::INIT_OFFLINE_SESSION),
     * since the value is retrieved from cache.
     *
     * @return Own user handle
     */
    MegaChatHandle getMyUserHandle();

    /**
     * @brief Returns the client id handle of the logged in user for a chatroom
     *
     * The clientId is not the same for all chatrooms. If \c chatid is invalid, this function
     * returns 0
     *
     * In offline mode (MegaChatApi::INIT_OFFLINE_SESSION), this function returns 0
     *
     * @return Own client id handle
     */
    MegaChatHandle getMyClientidHandle(MegaChatHandle chatid);

    /**
     * @brief Returns the firstname of the logged in user.
     *
     * This function works even in offline mode (MegaChatApi::INIT_OFFLINE_SESSION),
     * since the value is retrieved from cache.
     *
     * You take the ownership of the returned value
     *
     * @return Own user firstname
     */
    char *getMyFirstname();

    /**
     * @brief Returns the lastname of the logged in user.
     *
     * This function works even in offline mode (MegaChatApi::INIT_OFFLINE_SESSION),
     * since the value is retrieved from cache.
     *
     * You take the ownership of the returned value
     *
     * @return Own user lastname
     */
    char *getMyLastname();

    /**
     * @brief Returns the fullname of the logged in user.
     *
     * This function works even in offline mode (MegaChatApi::INIT_OFFLINE_SESSION),
     * since the value is retrieved from cache.
     *
     * You take the ownership of the returned value
     *
     * @return Own user fullname
     */
    char *getMyFullname();

    /**
     * @brief Returns the email of the logged in user.
     *
     * This function works even in offline mode (MegaChatApi::INIT_OFFLINE_SESSION),
     * since the value is retrieved from cache.
     *
     * You take the ownership of the returned value
     *
     * @return Own user email
     */
    char *getMyEmail();


    /**
     * @brief Get all chatrooms (1on1 and groupal) of this MEGA account
     *
     * It is needed to have successfully called \c MegaChatApi::init (the initialization
     * state should be \c MegaChatApi::INIT_OFFLINE_SESSION or \c MegaChatApi::INIT_ONLINE_SESSION)
     * before calling this function.
     *
     * You take the ownership of the returned value
     *
     * @return List of MegaChatRoom objects with all chatrooms of this account.
     */
    MegaChatRoomList *getChatRooms();

    /**
     * @brief Returns a list of chatrooms of this MEGA account filtered by type
     *
     * It is needed to have successfully called \c MegaChatApi::init (the initialization
     * state should be \c MegaChatApi::INIT_OFFLINE_SESSION or \c MegaChatApi::INIT_ONLINE_SESSION)
     * before calling this function.
     *
     * @param type Type of the chatrooms returned by this method.
     * Valid values for param type are:
     * - MegaChatApi::CHAT_TYPE_ALL             = 0,  /// All chats types
     * - MegaChatApi::CHAT_TYPE_INDIVIDUAL      = 1,  /// 1on1 chats
     * - MegaChatApi::CHAT_TYPE_GROUP           = 2,  /// Group chats, public and private ones (non meeting rooms)
     * - MegaChatApi::CHAT_TYPE_GROUP_PRIVATE   = 3,  /// Private group chats (non meeting rooms)
     * - MegaChatApi::CHAT_TYPE_GROUP_PUBLIC    = 4,  /// Public group chats  (non meeting rooms)
     * - MegaChatApi::CHAT_TYPE_MEETING_ROOM    = 5,  /// Meeting rooms
     * - MegaChatApi::CHAT_TYPE_NON_MEETING     = 6,  /// Non meeting rooms (1on1 and groupchats public and private ones)
     *
     * In case you provide an invalid value for type param, this method will returns an empty list
     *
     * You take the ownership of the returned value
     *
     * @return List of MegaChatRoom objects filtered by type of this account.
     */
    MegaChatRoomList* getChatRoomsByType(int type = CHAT_TYPE_ALL);

    /**
     * @brief Get the MegaChatRoom that has a specific handle
     *
     * You can get the handle of a MegaChatRoom using MegaChatRoom::getChatId or
     * MegaChatListItem::getChatId.
     *
     * It is needed to have successfully called \c MegaChatApi::init (the initialization
     * state should be \c MegaChatApi::INIT_OFFLINE_SESSION or \c MegaChatApi::INIT_ONLINE_SESSION)
     * before calling this function.
     *
     * You take the ownership of the returned value
     *
     * @param chatid MegaChatHandle that identifies the chat room
     * @return MegaChatRoom object for the specified \c chatid
     */
    MegaChatRoom *getChatRoom(MegaChatHandle chatid);

    /**
     * @brief Get the MegaChatRoom for the 1on1 chat with the specified user
     *
     * If the 1on1 chat with the user specified doesn't exist, this function will
     * return NULL.
     *
     * It is needed to have successfully called \c MegaChatApi::init (the initialization
     * state should be \c MegaChatApi::INIT_OFFLINE_SESSION or \c MegaChatApi::INIT_ONLINE_SESSION)
     * before calling this function.
     *
     * You take the ownership of the returned value
     *
     * @param userhandle MegaChatHandle that identifies the user
     * @return MegaChatRoom object for the specified \c userhandle
     */
    MegaChatRoom *getChatRoomByUser(MegaChatHandle userhandle);

    /**
     * @brief Get all chatrooms (individual and groupal) with limited information
     *
     * It is needed to have successfully called \c MegaChatApi::init (the initialization
     * state should be \c MegaChatApi::INIT_OFFLINE_SESSION or \c MegaChatApi::INIT_ONLINE_SESSION)
     * before calling this function.
     *
     * Note that MegaChatListItem objects don't include as much information as
     * MegaChatRoom objects, but a limited set of data that is usually displayed
     * at the list of chatrooms, like the title of the chat or the unread count.
     *
     * You take the ownership of the returned value
     *
     * @param mask represents what filters to apply to the list of chats
     * - To apply individual/group filter use       CHAT_FILTER_BY_INDIVIDUAL_OR_GROUP
     * - To apply public/private filter use         CHAT_FILTER_BY_PUBLIC_OR_PRIVATE
     * - To apply meeting/non-meeting filter use    CHAT_FILTER_BY_MEETING_OR_NON_MEETING
     * - To apply archived/non-archived filter use  CHAT_FILTER_BY_ARCHIVED_OR_NON_ARCHIVED
     * - To apply active/non-active filter use      CHAT_FILTER_BY_ACTIVE_OR_NON_ACTIVE
     * - To apply read/unread (messages) filter use CHAT_FILTER_BY_READ_OR_UNREAD
     * To combine different masks in any order use the + operator
     * CHAT_FILTER_BY_NO_FILTER mask should be used alone and it will ignore any value in the param filter
     *
     * @param filter represents the values to apply in the filter
     * To select individual chats use   CHAT_GET_INDIVIDUAL
     * To select group chats use        CHAT_GET_GROUP
     * To select public chats use       CHAT_GET_PUBLIC
     * To select private chats use      CHAT_GET_PRIVATE
     * To select meeting chats use      CHAT_GET_MEETING
     * To select non-meeting chats use  CHAT_GET_NON_MEETING
     * To select archived chats use     CHAT_GET_ARCHIVED
     * To select non-archived chats use CHAT_GET_NON_ARCHIVED
     * To select active chats use       CHAT_GET_ACTIVE
     * To select non-active chats use   CHAT_GET_NON_ACTIVE
     * To select read chats use         CHAT_GET_READ
     * To select unread chats use       CHAT_GET_UNREAD
     * Multiple conditions in any order may be applied using the + operator to combine them
     *
     * In case you provide an invalid filter (i.e. combination of mask and filter params), this function
     * returns an empty list
     *
     * @return List of MegaChatListItemList objects with all chatrooms of this account.
     */
    MegaChatListItemList* getChatListItems(const int mask, const int filter) const;

    /**
     * @brief Get all chatrooms (1on1 and groupal) with limited information
     *
     * It is needed to have successfully called \c MegaChatApi::init (the initialization
     * state should be \c MegaChatApi::INIT_OFFLINE_SESSION or \c MegaChatApi::INIT_ONLINE_SESSION)
     * before calling this function.
     *
     * Note that MegaChatListItem objects don't include as much information as
     * MegaChatRoom objects, but a limited set of data that is usually displayed
     * at the list of chatrooms, like the title of the chat or the unread count.
     *
     * This function filters out archived chatrooms. You can retrieve them by using
     * the function \c getArchivedChatListItems.
     *
     * You take the ownership of the returned value
     *
     * @deprecated use getChatListItems instead,
     * @return List of MegaChatListItemList objects with all chatrooms of this account.
     */
    MegaChatListItemList *getChatListItems();

    /**
     * @brief Get all chatrooms (1on1 and groupal) with limited information filtered by type
     *
     * It is needed to have successfully called \c MegaChatApi::init (the initialization
     * state should be \c MegaChatApi::INIT_OFFLINE_SESSION or \c MegaChatApi::INIT_ONLINE_SESSION)
     * before calling this function.
     *
     * Note that MegaChatListItem objects don't include as much information as
     * MegaChatRoom objects, but a limited set of data that is usually displayed
     * at the list of chatrooms, like the title of the chat or the unread count.
     *
     * This function filters out archived chatrooms. You can retrieve them by using
     * the function \c getArchivedChatListItems.
     *
     * You take the ownership of the returned value
     *
     * @param type Type of the chatListItems returned by this method.
     * Valid values for param type are:
     * - MegaChatApi::CHAT_TYPE_ALL             = 0,  /// All chats types
     * - MegaChatApi::CHAT_TYPE_INDIVIDUAL      = 1,  /// 1on1 chats
     * - MegaChatApi::CHAT_TYPE_GROUP           = 2,  /// Group chats, public and private ones (non meeting rooms)
     * - MegaChatApi::CHAT_TYPE_GROUP_PRIVATE   = 3,  /// Private group chats (non meeting rooms)
     * - MegaChatApi::CHAT_TYPE_GROUP_PUBLIC    = 4,  /// Public group chats  (non meeting rooms)
     * - MegaChatApi::CHAT_TYPE_MEETING_ROOM    = 5,  /// Meeting rooms
     * - MegaChatApi::CHAT_TYPE_NON_MEETING     = 6,  /// Non meeting rooms (1on1 and groupchats public and private ones)
     *
     * In case you provide an invalid value for type param, this method returns an empty list
     *
     * @deprecated use getChatListItems instead,
     * @return List of MegaChatListItemList objects with all chatrooms of this account filtered by type.
     */
    MegaChatListItemList* getChatListItemsByType(int type = CHAT_TYPE_ALL);

    /**
     * @brief Get all chatrooms (1on1 and groupal) that contains a certain set of participants
     *
     * It is needed to have successfully called \c MegaChatApi::init (the initialization
     * state should be \c MegaChatApi::INIT_OFFLINE_SESSION or \c MegaChatApi::INIT_ONLINE_SESSION)
     * before calling this function.
     *
     * Note that MegaChatListItem objects don't include as much information as
     * MegaChatRoom objects, but a limited set of data that is usually displayed
     * at the list of chatrooms, like the title of the chat or the unread count.
     *
     * This function returns even archived chatrooms.
     *
     * You take the ownership of the returned value
     *
     * @param peers MegaChatPeerList that contains the user handles of the chat participants,
     * except our own handle because MEGAchat doesn't include them in the map of members for each chatroom.
     *
     * @return List of MegaChatListItemList objects with the chatrooms that contains a certain set of participants.
     */
    MegaChatListItemList *getChatListItemsByPeers(MegaChatPeerList *peers);

    /**
     * @brief Get the MegaChatListItem that has a specific handle
     *
     * You can get the handle of the chatroom using MegaChatRoom::getChatId or
     * MegaChatListItem::getChatId.
     *
     * It is needed to have successfully called \c MegaChatApi::init (the initialization
     * state should be \c MegaChatApi::INIT_OFFLINE_SESSION or \c MegaChatApi::INIT_ONLINE_SESSION)
     * before calling this function.
     *
     * Note that MegaChatListItem objects don't include as much information as
     * MegaChatRoom objects, but a limited set of data that is usually displayed
     * at the list of chatrooms, like the title of the chat or the unread count.
     *
     * You take the ownership of the returned value
     *
     * @param chatid MegaChatHandle that identifies the chat room
     * @return MegaChatListItem object for the specified \c chatid
     */
    MegaChatListItem *getChatListItem(MegaChatHandle chatid);

    /**
     * @brief Return the number of chatrooms with unread messages
     *
     * Archived chatrooms or chatrooms in preview mode with unread messages
     * are not considered.
     *
     * @return The number of chatrooms with unread messages
     */
    int getUnreadChats();

    /**
     * @brief Return the chatrooms that are currently active
     *
     * This function filters out archived chatrooms.
     *
     * You take the onwership of the returned value.
     *
     * @deprecated use getChatListItems instead,
     * @return MegaChatListItemList including all the active chatrooms
     */
    MegaChatListItemList *getActiveChatListItems();

    /**
     * @brief Return the chatrooms that are currently inactive
     *
     * Chatrooms became inactive when you left a groupchat or you are removed by
     * a moderator. 1on1 chats do not become inactive, just read-only.
     *
     * This function filters out archived chatrooms.
     *
     * You take the onwership of the returned value.
     *
     * @deprecated use getChatListItems instead,
     * @return MegaChatListItemList including all the active chatrooms
     */
    MegaChatListItemList *getInactiveChatListItems();

    /**
     * @brief Return the archived chatrooms
     *
     * You take the onwership of the returned value.
     *
     * @deprecated use getChatListItems instead,
     * @return MegaChatListItemList including all the archived chatrooms
     */
    MegaChatListItemList *getArchivedChatListItems();

    /**
     * @brief Return the chatrooms that have unread messages
     *
     * Archived chatrooms with unread messages are not considered.
     *
     * This function filters out archived chatrooms.
     *
     * You take the onwership of the returned value.
     *
     * @deprecated use getChatListItems instead,
     * @return MegaChatListItemList including all the chatrooms with unread messages
     */
    MegaChatListItemList *getUnreadChatListItems();

    /**
     * @brief Get the chat id for the 1on1 chat with the specified user
     *
     * If the 1on1 chat with the user specified doesn't exist, this function will
     * return MEGACHAT_INVALID_HANDLE.
     *
     * @param userhandle MegaChatHandle that identifies the user
     * @return MegaChatHandle that identifies the 1on1 chatroom
     */
    MegaChatHandle getChatHandleByUser(MegaChatHandle userhandle);

    /**
     * @brief Allows to enable/disable the open invite option for a chat room
     * 
     * The open invite option allows users with MegaChatRoom::PRIV_STANDARD privilege, to invite other users into the chat
     *
     * The associated request type with this request is MegaChatRequest::TYPE_SET_CHATROOM_OPTIONS
     * Valid data in the MegaChatRequest object received on callbacks:
     * - MegaChatRequest::getChatHandle - Returns the handle of the chatroom
     * - MegaChatRequest::getPrivilege - Returns MegaChatApi::CHAT_OPTION_OPEN_INVITE
     * - MegaChatRequest::getFlag - Returns true if enabled was set true, otherwise it will return false
     *
     * On the onRequestFinish error, the error code associated to the MegaChatError can be:
     * - MegaChatError::ERROR_NOENT - If the chatroom does not exists or the chatid is invalid.
     * - MegaChatError::ERROR_ARGS - If the chatroom is a 1on1 chat
     * - MegaChatError::ERROR_ACCESS - If the caller is not an operator.
     * - MegaChatError::ERROR_EXIST - If the value of enabled is the same as open invite option
     *
     * @param chatid MegaChatHandle that identifies the chat room
     * @param enabled True if we want to enable open invite option, otherwise false.
     * @param listener MegaChatRequestListener to track this request
     */
    void setOpenInvite(MegaChatHandle chatid, bool enabled, MegaChatRequestListener* listener = NULL);

    /**
     * @brief Allows to enable/disable the speak request option for a chat room
     * 
     * If speak request option is enabled, during calls non moderator users, must request permission to speak
     *
     * The associated request type with this request is MegaChatRequest::TYPE_SET_CHATROOM_OPTIONS
     * Valid data in the MegaChatRequest object received on callbacks:
     * - MegaChatRequest::getChatHandle - Returns the handle of the chatroom
     * - MegaChatRequest::getPrivilege - Returns MegaChatApi::CHAT_OPTION_SPEAK_REQUEST
     * - MegaChatRequest::getFlag - Returns true if enabled was set true, otherwise it will return false
     *
     * On the onRequestFinish error, the error code associated to the MegaChatError can be:
     * - MegaChatError::ERROR_NOENT - If the chatroom does not exists or the chatid is invalid.
     * - MegaChatError::ERROR_ARGS - If the chatroom is a 1on1 chat
     * - MegaChatError::ERROR_ACCESS - If the caller is not an operator.
     * - MegaChatError::ERROR_EXIST - If the value of enabled is the same as speak request option
     *
     * @param chatid MegaChatHandle that identifies the chat room
     * @param enabled True if we want to enable speak request option, otherwise false.
     * @param listener MegaChatRequestListener to track this request
     */
    void setSpeakRequest(MegaChatHandle chatid, bool enabled, MegaChatRequestListener* listener = NULL);

    /**
     * @brief Allows to enable/disable the waiting room option for a chat room
     * 
     * If waiting room option is enabled, during calls non moderator members, will be placed into a waiting room.
     *
     * The associated request type with this request is MegaChatRequest::TYPE_SET_CHATROOM_OPTIONS
     * Valid data in the MegaChatRequest object received on callbacks:
     * - MegaChatRequest::getChatHandle - Returns the handle of the chatroom
     * - MegaChatRequest::getPrivilege - Returns MegaChatApi:::CHAT_OPTION_WAITING_ROOM
     * - MegaChatRequest::getFlag - Returns true if enabled was set true, otherwise it will return false
     *
     * On the onRequestFinish error, the error code associated to the MegaChatError can be:
     * - MegaChatError::ERROR_NOENT - If the chatroom does not exists or the chatid is invalid.
     * - MegaChatError::ERROR_ARGS - If the chatroom is a 1on1 chat
     * - MegaChatError::ERROR_ACCESS - If the caller is not an operator.
     * - MegaChatError::ERROR_EXIST - If the value of enabled is the same as waiting room option
     *
     * @param chatid MegaChatHandle that identifies the chat room
     * @param enabled True if we want to enable waiting room, otherwise false.
     * @param listener MegaChatRequestListener to track this request
     */
    void setWaitingRoom(MegaChatHandle chatid, bool enabled, MegaChatRequestListener* listener = NULL);

    /**
     * @brief Creates a chat for one or more participants, allowing you to specify their
     * permissions and if the chat should be a group chat or not (when it is just for 2 participants).
     *
     * There are two types of chat: permanent an group. A permanent chat is between two people, and
     * participants can not leave it.
     *
     * The creator of the chat will have moderator level privilege and should not be included in the
     * list of peers.
     *
     * The associated request type with this request is MegaChatRequest::TYPE_CREATE_CHATROOM
     * Valid data in the MegaChatRequest object received on callbacks:
     * - MegaChatRequest::getFlag - Returns if the new chat is a group chat or permanent chat
     * - MegaChatRequest::getPrivilege - Returns zero (private mode)
     * - MegaChatRequest::getMegaChatPeerList - List of participants and their privilege level
     *
     * Valid data in the MegaChatRequest object received in onRequestFinish when the error code
     * is MegaError::ERROR_OK:
     * - MegaChatRequest::getChatHandle - Returns the handle of the new chatroom
     *
     * On the onRequestFinish error, the error code associated to the MegaChatError can be:
     * - MegaChatError::ERROR_NOENT  - If the target user is the same user as caller
     * - MegaChatError::ERROR_ACCESS - If the target is not actually contact of the user.
     * - MegaChatError::ERROR_ACCESS - If no peers are provided for a 1on1 chatroom.
     *
     * @note If you are trying to create a chat with more than 1 other person, then it will be forced
     * to be a group chat.
     *
     * @note If peers list contains only one person, group chat is not set and a permament chat already
     * exists with that person, then this call will return the information for the existing chat, rather
     * than a new chat.
     *
     * @param group Flag to indicate if the chat is a group chat or not
     * @param peers MegaChatPeerList including other users and their privilege level
     * @param listener MegaChatRequestListener to track this request
     */
    void createChat(bool group, MegaChatPeerList *peers, MegaChatRequestListener *listener = NULL);

    /**
     * @brief Creates a chat for one or more participants, allowing you to specify their
     * permissions and if the chat should be a group chat or not (when it is just for 2 participants).
     *
     * There are two types of chat: permanent an group. A permanent chat is between two people, and
     * participants can not leave it.
     *
     * The creator of the chat will have moderator level privilege and should not be included in the
     * list of peers.
     *
     * The associated request type with this request is MegaChatRequest::TYPE_CREATE_CHATROOM
     * Valid data in the MegaChatRequest object received on callbacks:
     * - MegaChatRequest::getFlag - Returns if the new chat is a group chat or permanent chat
     * - MegaChatRequest::getPrivilege - Returns zero (private mode)
     * - MegaChatRequest::getMegaChatPeerList - List of participants and their privilege level
     * - MegaChatRequest::getText - Returns the title of the chat.
     *
     * Valid data in the MegaChatRequest object received in onRequestFinish when the error code
     * is MegaError::ERROR_OK:
     * - MegaChatRequest::getChatHandle - Returns the handle of the new chatroom
     *
     * On the onRequestFinish error, the error code associated to the MegaChatError can be:
     * - MegaChatError::ERROR_NOENT  - If the target user is the same user as caller
     * - MegaChatError::ERROR_ACCESS - If the target is not actually contact of the user.
     * - MegaChatError::ERROR_ACCESS - If no peers are provided for a 1on1 chatroom.
     *
     * @note If you are trying to create a chat with more than 1 other person, then it will be forced
     * to be a group chat.
     *
     * @note If peers list contains only one person, group chat is not set and a permament chat already
     * exists with that person, then this call will return the information for the existing chat, rather
     * than a new chat.
     *
     * @param group Flag to indicate if the chat is a group chat or not
     * @param title Null-terminated character string with the chat title. If the title
     * is longer than 30 characters, it will be truncated to that maximum length.
     * @param peers MegaChatPeerList including other users and their privilege level
     * @param listener MegaChatRequestListener to track this request
     */
    void createChat(bool group, MegaChatPeerList *peers, const char *title, MegaChatRequestListener *listener = NULL);

    /**
     * @brief Creates a groupal chat for one or more participants, allowing you to specify their permissions and creation chat options
     *
     * The creator of the chat will have moderator level privilege and should not be included in the
     * list of peers.
     *
     * The associated request type with this request is MegaChatRequest::TYPE_CREATE_CHATROOM
     * Valid data in the MegaChatRequest object received on callbacks:
     * - MegaChatRequest::getFlag - Returns if the new chat is a group chat or permanent chat
     * - MegaChatRequest::getPrivilege - Returns zero (private mode)
     * - MegaChatRequest::getMegaChatPeerList - List of participants and their privilege level
     * - MegaChatRequest::getText - Returns the title of the chat.
     * - MegaChatRequest::getParamType - Returns the values of params speakRequest, waitingRoom, openInvite in a bitmask.
     *  + To check if speakRequest was true you need to call MegaChatApi::hasChatOptionEnabled(MegaChatApi::CHAT_OPTION_SPEAK_REQUEST, bitmask)
     *  + To check if waitingRoom was true you need to call MegaChatApi::hasChatOptionEnabled(MegaChatApi::CHAT_OPTION_WAITING_ROOM, bitmask)
     *  + To check if openInvite was true you need to call MegaChatApi::hasChatOptionEnabled(MegaChatApi::CHAT_OPTION_OPEN_INVITE, bitmask)
     *
     * Valid data in the MegaChatRequest object received in onRequestFinish when the error code
     * is MegaError::ERROR_OK:
     * - MegaChatRequest::getChatHandle - Returns the handle of the new chatroom
     *
     * On the onRequestFinish error, the error code associated to the MegaChatError can be:
     * - MegaChatError::ERROR_NOENT  - If the target user is the same user as caller
     * - MegaChatError::ERROR_ACCESS - If the target is not actually contact of the user.
     *
     * @note If you are trying to create a chat with more than 1 other person, then it will be forced
     * to be a group chat.
     *
     * @note If peers list contains only one person, group chat is not set and a permament chat already
     * exists with that person, then this call will return the information for the existing chat, rather
     * than a new chat.
     *
     * @param group Flag to indicate if the chat is a group chat or not
     * @param title Null-terminated character string with the chat title. If the title
     * is longer than 30 characters, it will be truncated to that maximum length.
     * @param peers MegaChatPeerList including other users and their privilege level
     * @param speakRequest True to set that during calls non moderator users, must request permission to speak
     * @param waitingRoom True to set that during calls, non moderator members will be placed into a waiting room.
     * A moderator user must grant each user access to the call.
     * @param openInvite to set that users with MegaChatRoom::PRIV_STANDARD privilege, can invite other users into the chat
     * @param listener MegaChatRequestListener to track this request
     */
    void createGroupChat(MegaChatPeerList* peers, const char* title,  bool speakRequest, bool waitingRoom, bool openInvite, MegaChatRequestListener* listener = NULL);

    /**
     * @brief Creates an public chatroom for multiple participants (groupchat)
     *
     * This function allows to create public chats, where the moderator can create chat links to share
     * the access to the chatroom via a URL (chat-link). In order to create a public chat-link, the
     * moderator can create/get a public handle for the chatroom and generate a URL by using
     * \c MegaChatApi::createChatLink. The chat-link can be deleted at any time by any moderator
     * by using \c MegaChatApi::removeChatLink.
     *
     * The chatroom remains in the public mode until a moderator calls \c MegaChatApi::setPublicChatToPrivate.
     *
     * Any user can preview the chatroom thanks to the chat-link by using \c MegaChatApi::openChatPreview.
     * Any user can join the chatroom thanks to the chat-link by using \c MegaChatApi::autojoinPublicChat.
     *
     * The associated request type with this request is MegaChatRequest::TYPE_CREATE_CHATROOM
     * Valid data in the MegaChatRequest object received on callbacks:
     * - MegaChatRequest::getFlag - Returns always true, since the new chat is a groupchat
     * - MegaChatRequest::getPrivilege - Returns one (public mode)
     * - MegaChatRequest::getMegaChatPeerList - List of participants and their privilege level
     * - MegaChatRequest::getText - Returns the title of the chat.
     *
     * Valid data in the MegaChatRequest object received in onRequestFinish when the error code
     * is MegaError::ERROR_OK:
     * - MegaChatRequest::getChatHandle - Returns the handle of the new chatroom
     *
     * On the onRequestFinish error, the error code associated to the MegaChatError can be:
     * - MegaChatError::ERROR_NOENT  - If the target user is the same user as caller
     * - MegaChatError::ERROR_ACCESS - If the target is not actually contact of the user.
     *
     * @param peers MegaChatPeerList including other users and their privilege level
     * @param title Null-terminated character string with the chat title. If the title
     * is longer than 30 characters, it will be truncated to that maximum length.
     * @param listener MegaChatRequestListener to track this request
     */
    void createPublicChat(MegaChatPeerList *peers, const char *title = NULL, MegaChatRequestListener *listener = NULL);

    /**
     * @brief Creates an public chatroom for multiple participants (groupchat) allowing you to specify creation chat options
     *
     * This function allows to create public chats, where the moderator can create chat links to share
     * the access to the chatroom via a URL (chat-link). In order to create a public chat-link, the
     * moderator can create/get a public handle for the chatroom and generate a URL by using
     * \c MegaChatApi::createChatLink. The chat-link can be deleted at any time by any moderator
     * by using \c MegaChatApi::removeChatLink.
     *
     * The chatroom remains in the public mode until a moderator calls \c MegaChatApi::setPublicChatToPrivate.
     *
     * Any user can preview the chatroom thanks to the chat-link by using \c MegaChatApi::openChatPreview.
     * Any user can join the chatroom thanks to the chat-link by using \c MegaChatApi::autojoinPublicChat.
     *
     * The associated request type with this request is MegaChatRequest::TYPE_CREATE_CHATROOM
     * Valid data in the MegaChatRequest object received on callbacks:
     * - MegaChatRequest::getFlag - Returns always true, since the new chat is a groupchat
     * - MegaChatRequest::getPrivilege - Returns one (public mode)
     * - MegaChatRequest::getMegaChatPeerList - List of participants and their privilege level
     * - MegaChatRequest::getText - Returns the title of the chat.
     * - MegaChatRequest::getParamType - Returns the values of params speakRequest, waitingRoom, openInvite in a bitmask.
     *  + To check if speakRequest was true you need to call MegaChatApi::hasChatOptionEnabled(MegaChatApi::CHAT_OPTION_SPEAK_REQUEST, bitmask)
     *  + To check if waitingRoom was true you need to call MegaChatApi::hasChatOptionEnabled(MegaChatApi::CHAT_OPTION_WAITING_ROOM, bitmask)
     *  + To check if openInvite was true you need to call MegaChatApi::hasChatOptionEnabled(MegaChatApi::CHAT_OPTION_OPEN_INVITE, bitmask)
     *
     * Valid data in the MegaChatRequest object received in onRequestFinish when the error code
     * is MegaError::ERROR_OK:
     * - MegaChatRequest::getChatHandle - Returns the handle of the new chatroom
     *
     * On the onRequestFinish error, the error code associated to the MegaChatError can be:
     * - MegaChatError::ERROR_NOENT  - If the target user is the same user as caller
     * - MegaChatError::ERROR_ACCESS - If the target is not actually contact of the user.
     *
     * @param peers MegaChatPeerList including other users and their privilege level
     * @param title Null-terminated character string with the chat title. If the title
     * is longer than 30 characters, it will be truncated to that maximum length.
     * @param speakRequest True to set that during calls non moderator users, must request permission to speak
     * @param waitingRoom True to set that during calls, non moderator members will be placed into a waiting room.
     * A moderator user must grant each user access to the call.
     * @param openInvite to set that users with MegaChatRoom::PRIV_STANDARD privilege, can invite other users into the chat
     * @param listener MegaChatRequestListener to track this request
     */
    void createPublicChat(MegaChatPeerList* peers, const char* title, bool speakRequest, bool waitingRoom, bool openInvite,  MegaChatRequestListener* listener = NULL);

    /**
     * @brief Creates a meeting
     *
     * This function allows to create public chats, where the moderator can create chat links to share
     * the access to the chatroom via a URL (chat-link). In order to create a public chat-link, the
     * moderator can create/get a public handle for the chatroom and generate a URL by using
     * \c MegaChatApi::createChatLink. The chat-link can be deleted at any time by any moderator
     * by using \c MegaChatApi::removeChatLink.
     *
     * The chatroom remains in the public mode until a moderator calls \c MegaChatApi::setPublicChatToPrivate.
     *
     * Any user can preview the chatroom thanks to the chat-link by using \c MegaChatApi::openChatPreview.
     * Any user can join the chatroom thanks to the chat-link by using \c MegaChatApi::autojoinPublicChat.
     *
     * The associated request type with this request is MegaChatRequest::TYPE_CREATE_CHATROOM
     * Valid data in the MegaChatRequest object received on callbacks:
     * - MegaChatRequest::getFlag - Returns always true, since the new chat is a groupchat
     * - MegaChatRequest::getPrivilege - Returns one (public mode)
     * - MegaChatRequest::getMegaChatPeerList - List of participants and their privilege level
     * - MegaChatRequest::getText - Returns the title of the chat.
     * - MegaChatRequest::getNumber - Returns always 1, since the chatroom is a meeting
     *
     * Valid data in the MegaChatRequest object received in onRequestFinish when the error code
     * is MegaError::ERROR_OK:
     * - MegaChatRequest::getChatHandle - Returns the handle of the new chatroom
     *
     * On the onRequestFinish error, the error code associated to the MegaChatError can be:
     * - MegaChatError::ERROR_NOENT  - If the target user is the same user as caller
     * - MegaChatError::ERROR_ACCESS - If the target is not actually contact of the user.
     *
     * @param title Null-terminated character string with the chat title. If the title
     * is longer than 30 characters, it will be truncated to that maximum length.
     * @param listener MegaChatRequestListener to track this request
     */
    void createMeeting(const char *title = NULL, MegaChatRequestListener *listener = NULL);

    /**
     * @brief Creates a chatroom and a scheduled meeting for that chatroom
     *
     * The associated request type with this request is MegaChatRequest::TYPE_CREATE_CHATROOM
     * Valid data in the MegaChatRequest object received on callbacks:
     * - MegaChatRequest::request->getFlag - Returns always true as we are going to create a new chatroom
     * - MegaChatRequest::request->getNumber - Returns true if new chat is going to be a Meeting room
     * - MegaChatRequest::request->getPrivilege - Returns true is new chat is going to be a public chat room
     * - MegaChatRequest::getParamType - Returns the values of params speakRequest, waitingRoom, openInvite in a bitmask.
     *  + To check if speakRequest was true you need to call MegaChatApi::hasChatOptionEnabled(MegaChatApi::CHAT_OPTION_SPEAK_REQUEST, bitmask)
     *  + To check if waitingRoom was true you need to call MegaChatApi::hasChatOptionEnabled(MegaChatApi::CHAT_OPTION_WAITING_ROOM, bitmask)
     *  + To check if openInvite was true you need to call MegaChatApi::hasChatOptionEnabled(MegaChatApi::CHAT_OPTION_OPEN_INVITE, bitmask)
     * - MegaChatRequest::request->getMegaChatScheduledMeetingList - returns a MegaChatScheduledMeetingList instance with a MegaChatScheduledMeeting
     *   (containing the params provided by user), or NULL in case request finished with an error.
     *
     * Valid data in the MegaChatRequest object received in onRequestFinish when the error code
     * is MegaError::ERROR_OK:
     * - MegaChatRequest::request->getMegaChatScheduledMeetingList - returns a MegaChatScheduledMeetingList with a MegaChatScheduledMeeting
     * (with definitive ScheduledMeeting updated from API)
     *
     * On the onRequestFinish error, the error code associated to the MegaChatError can be:
     * - MegaChatError::ERROR_ARGS  - if no peerlist is provided
     * - MegaChatError::ERROR_ARGS  - if timezone, startDateTime, endDateTime, title, or description are invalid
     * - MegaChatError::ERROR_ARGS  - if isMeeting is set true but publicChat is set to false
     * - MegaChatError::ERROR_ARGS  - if title (Max: 30 characters) or description (Max: 4000 characters) length exceed limits
     * - MegaChatError::ERROR_ACCESS  - if no user privilege is provided or no peers are provided for a group chatroom
     *
     * @param isMeeting True to create a meeting room, otherwise false
     * @param publicChat True to create a public chat, otherwise false
     * @param title Null-terminated character string with the scheduled meeting title. Minimum allowed length is 1 character without consider Null-terminated character.
     * Maximum allowed length is MegaChatScheduledMeeting::MAX_TITLE_LENGTH characters
     * @param speakRequest True to set that during calls non moderator users, must request permission to speak
     * @param waitingRoom True to set that during calls, non moderator members will be placed into a waiting room.
     * A moderator user must grant each user access to the call.
     * @param openInvite to set that users with MegaChatRoom::PRIV_STANDARD privilege, can invite other users into the chat
     * @param timezone Timezone where we want to schedule the meeting
     * @param startDate start date time of the meeting with the format (unix timestamp UTC)
     * @param endDate end date time of the meeting with the format (unix timestamp UTC)
     * @param description Null-terminated character string with the scheduled meeting description. Maximum allowed length is MegaChatScheduledMeeting::MAX_DESC_LENGTH characters
     * Note that description is a mandatory field, so in case you want to set an empty description, please provide an empty string with Null-terminated character at the end
     * @param flags Scheduled meeting flags to establish scheduled meetings flags like avoid email sending (Check MegaChatScheduledFlags class)
     * @param rules Repetition rules for creating a recurrent meeting (Check MegaChatScheduledRules class).
     * Provide NULL in case you want to create a non recurring meeting, otherwise a valid instance of MegaChatScheduledRules must be provided
     * @param attributes - not supported yet
     * @param listener MegaChatRequestListener to track this request
     */
    void createChatroomAndSchedMeeting(MegaChatPeerList* peerList, bool isMeeting, bool publicChat, const char* title, bool speakRequest, bool waitingRoom, bool openInvite,
                                                          const char* timezone, MegaChatTimeStamp startDate, MegaChatTimeStamp endDate, const char* description,
                                                          const MegaChatScheduledFlags* flags, const MegaChatScheduledRules* rules = NULL,
                                                          const char* attributes = NULL, MegaChatRequestListener* listener = NULL);

    /**
     * @brief Modify an existing scheduled meeting. This action won't create a child scheduled meeting
     *
     * @note: You need to provide the current values of scheduled meeting for those params that you don't want to modify
     *
     * The associated request type with this request is MegaChatRequest::TYPE_UPDATE_SCHEDULED_MEETING
     * Valid data in the MegaChatRequest object received on callbacks:
     * - MegaChatRequest::request->getFlag - Returns always false as we are going to use an existing chatroom
     * - MegaChatRequest::request->getNumber - Returns false as we are going to use an existing chatroom
     * - MegaChatRequest::request->getPrivilege - Returns false as we are going to use an existing chatroom
     * - MegaChatRequest::request->getMegaChatScheduledMeetingList - returns a MegaChatScheduledMeetingList instance with a MegaChatScheduledMeeting
     * (containing the params provided by user), or NULL in case request finished with an error.
     *
     * Valid data in the MegaChatRequest object received in onRequestFinish when the error code
     * is MegaError::ERROR_OK:
     * - MegaChatRequest::request->getMegaChatScheduledMeetingList - returns a MegaChatScheduledMeetingList with a MegaChatScheduledMeeting
     * (with definitive ScheduledMeeting updated from API)
     *
     * On the onRequestFinish error, the error code associated to the MegaChatError can be:
     * - MegaChatError::ERROR_ARGS  - if chatid or schedId are invalid
     * - MegaChatError::ERROR_ARGS  - if title, timezone, startDateTime or endDateTime are invalid
     * - MegaChatError::ERROR_ARGS  - if title (Max: 30 characters) or description (Max: 4000 characters) length exceed limits
     * - MegaChatError::ERROR_NOENT - if chatroom or scheduled meeting don't exist
     *
     * @param chatid MegaChatHandle that identifies a chat room
     * @param schedId MegaChatHandle that identifies the scheduled meeting
     * @param timezone Timezone where we want to schedule the meeting
     * @param startDate start date time of the meeting with the format (unix timestamp UTC)
     * @param endDate end date time of the meeting with the format (unix timestamp UTC)
     * @param title Null-terminated character string with the scheduled meeting title. Maximum allowed length is MegaChatScheduledMeeting::MAX_TITLE_LENGTH characters
     * @param description Null-terminated character string with the scheduled meeting description. Maximum allowed length is MegaChatScheduledMeeting::MAX_DESC_LENGTH characters.
     * Provide nullptr to remove description
     * @param cancelled True if scheduled meeting is going to be cancelled
     * @param flags Scheduled meeting flags to establish scheduled meetings flags like avoid email sending (Check MegaChatScheduledFlags class), or nullptr to remove current flags
     * @param rules Repetition rules for creating a recurrent meeting (Check MegaChatScheduledRules class), or nullptr to remove current repetition rules
     * @param listener MegaChatRequestListener to track this request
     */
    void updateScheduledMeeting(MegaChatHandle chatid, MegaChatHandle schedId, const char* timezone, MegaChatTimeStamp startDate, MegaChatTimeStamp endDate,
                                                                         const char* title, const char* description, bool cancelled, const MegaChatScheduledFlags* flags, const MegaChatScheduledRules* rules,
                                                                         MegaChatRequestListener* listener = NULL);

    /**
     * @brief Modify an existing scheduled meeting. This action won't create a child scheduled meeting
     *
     * @note: if updateChatTitle is true, this method will also update chatroom title (just in case that scheduled meeting title is going to be updated)
     * No management message will be received for chatroom title update.
     *
     * @note: You need to provide the current values of scheduled meeting for those params that you don't want to modify
     *
     * The associated request type with this request is MegaChatRequest::TYPE_UPDATE_SCHEDULED_MEETING
     * Valid data in the MegaChatRequest object received on callbacks:
     * - MegaChatRequest::request->getFlag - Returns always false as we are going to use an existing chatroom
     * - MegaChatRequest::request->getNumber - Returns false as we are going to use an existing chatroom
     * - MegaChatRequest::request->getPrivilege - Returns false as we are going to use an existing chatroom
     * - MegaChatRequest::request->getMegaChatScheduledMeetingList - returns a MegaChatScheduledMeetingList instance with a MegaChatScheduledMeeting
     * (containing the params provided by user), or NULL in case request finished with an error.
     *
     * Valid data in the MegaChatRequest object received in onRequestFinish when the error code
     * is MegaError::ERROR_OK:
     * - MegaChatRequest::request->getMegaChatScheduledMeetingList - returns a MegaChatScheduledMeetingList with a MegaChatScheduledMeeting
     * (with definitive ScheduledMeeting updated from API)
     *
     * On the onRequestFinish error, the error code associated to the MegaChatError can be:
     * - MegaChatError::ERROR_ARGS  - if chatid or schedId are invalid
     * - MegaChatError::ERROR_ARGS  - if title, timezone, startDateTime or endDateTime are invalid
     * - MegaChatError::ERROR_ARGS  - if title (Max: 30 characters) or description (Max: 4000 characters) length exceed limits
     * - MegaChatError::ERROR_NOENT - if chatroom or scheduled meeting don't exist
     * - MegaChatError::ERROR_TOOMANY - if updateChatTitle is true, but chatTitle could not be encrypted for all participants
     *
     * @param chatid MegaChatHandle that identifies a chat room
     * @param schedId MegaChatHandle that identifies the scheduled meeting
     * @param timezone Timezone where we want to schedule the meeting
     * @param startDate start date time of the meeting with the format (unix timestamp UTC)
     * @param endDate end date time of the meeting with the format (unix timestamp UTC)
     * @param title Null-terminated character string with the scheduled meeting title. Maximum allowed length is MegaChatScheduledMeeting::MAX_TITLE_LENGTH characters
     * @param description Null-terminated character string with the scheduled meeting description. Maximum allowed length is MegaChatScheduledMeeting::MAX_DESC_LENGTH characters.
     * Provide nullptr to remove description
     * @param cancelled True if scheduled meeting is going to be cancelled
     * @param flags Scheduled meeting flags to establish scheduled meetings flags like avoid email sending (Check MegaChatScheduledFlags class), or nullptr to remove current flags
     * @param rules Repetition rules for creating a recurrent meeting (Check MegaChatScheduledRules class), or nullptr to remove current repetition rules
     * @param updateChatTitle if true chatroom title will be updated along with scheduled meeting title
     * @param listener MegaChatRequestListener to track this request
     */
    void updateScheduledMeeting(MegaChatHandle chatid, MegaChatHandle schedId, const char* timezone, MegaChatTimeStamp startDate, MegaChatTimeStamp endDate,
                                const char* title, const char* description, bool cancelled, const MegaChatScheduledFlags* flags, const MegaChatScheduledRules* rules,
                                const bool updateChatTitle, MegaChatRequestListener* listener = NULL);

    /**
     * @brief Modify an existing scheduled meeting occurrence
     *
     * Note: A scheduled meetings occurrence, is a MegaChatCall that will happen in the future
     * A scheduled meeting can produce one or multiple scheduled meeting occurrences
     *
     * Important considerations:
     *  - If the scheduled meeting associated to the occurrence we want to modify, doesn't have repetition rules, OR already has a
     *    parent scheduled meeting, this method won't to create a new child scheduled meeting (API requirement).
     *
     *  - If the scheduled meeting associated to the occurrence we want to modify, has repetition rules AND doesn't have a parent
     *    scheduled meeting, this method will create a new child scheduled meeting (with it's own schedId), that contains
     *    the modified ocurrence (API requirement)
     *
     * The associated request type with this request is MegaChatRequest::TYPE_UPDATE_SCHEDULED_MEETING_OCCURRENCE
     * Valid data in the MegaChatRequest object received on callbacks:
     * - MegaChatRequest::request->getNumber - Returns the original startDateTime of the occurrence that we want to modify
     * - MegaChatRequest::request->getMegaChatScheduledMeetingList - returns a MegaChatScheduledMeetingList instance with a MegaChatScheduledMeeting
     * (containing the params provided by user), or NULL in case request finished with an error.
     *
     * Valid data in the MegaChatRequest object received in onRequestFinish when the error code
     * is MegaError::ERROR_OK:
     * - MegaChatRequest::request->getMegaChatScheduledMeetingList - returns a MegaChatScheduledMeetingList with a MegaChatScheduledMeeting associated to the modified occurrence
     *  (with definitive ScheduledMeeting updated from API)
     *
     * On the onRequestFinish error, the error code associated to the MegaChatError can be:
     * - MegaChatError::ERROR_ARGS  - if timezone, startDateTime, endDateTime, title, or description are invalid
     * - MegaChatError::ERROR_NOENT - if chatRoom, scheduled meeting or occurrence to be modified could not be found
     * - MegaChatError::ERROR_TOOMANY - occurrence could not be found in local and we need to fetch for more occurrences to API.
     *
     * @param chatid MegaChatHandle that identifies a chat room
     * @param schedId MegaChatHandle that identifies the scheduled meeting
     * @param overrides start date time that along with schedId identifies the occurrence with the format (unix timestamp UTC)
     * @param newStartDate new start date time of the occurrence with the format (unix timestamp UTC)
     * @param newEndDate new end date time of the occurrence with the format (unix timestamp UTC)
     * @param cancelled True if scheduled meeting occurrence is going to be cancelled
     * @param listener MegaChatRequestListener to track this request
     */
    void updateScheduledMeetingOccurrence(MegaChatHandle chatid, MegaChatHandle schedId, MegaChatTimeStamp overrides,  MegaChatTimeStamp newStartDate,
                                          MegaChatTimeStamp newEndDate, bool cancelled, MegaChatRequestListener* listener = NULL);

    /**
     * @brief Removes a scheduled meeting by scheduled meeting id and chatid
     *
     * The associated request type with this request is MegaChatRequest::TYPE_DELETE_SCHEDULED_MEETING
     * Valid data in the MegaChatRequest object received on callbacks:
     * - MegaChatRequest::getChatHandle - Returns the handle of the chatroom
     * - MegaChatRequest::getUserHandle - Returns the scheduled meeting id
     *
     * On the onRequestFinish error, the error code associated to the MegaChatError can be:
     * - MegaChatError::ERROR_ARGS  - if chatid or schedId are invalid
     * - MegaChatError::ERROR_NOENT - If the chatroom or scheduled meeting does not exists
     *
     * @param chatid MegaChatHandle that identifies a chat room
     * @param schedId MegaChatHandle that identifies a scheduled meeting
     * @param listener MegaChatRequestListener to track this request
     */
    void removeScheduledMeeting(MegaChatHandle chatid, MegaChatHandle schedId, MegaChatRequestListener* listener = NULL);

    /**
     * @brief Get a list of all scheduled meeting for a chatroom
     *
     * Important consideration:
     * A Chatroom only should have one root scheduled meeting associated, it means that for all scheduled meeting
     * returned by this method, just one should have an invalid parent sched Id (MegaChatScheduledMeeting::parentSchedId)
     *
     * You take the ownership of the returned value
     *
     * @param chatid MegaChatHandle that identifies a chat room
     * @return List of MegaChatScheduledMeeting objects for a chatroom.
     */
    MegaChatScheduledMeetingList* getScheduledMeetingsByChat(MegaChatHandle chatid);

    /**
     * @brief Get a scheduled meeting given a chatid and a scheduled meeting id
     *
     * You take the ownership of the returned value
     *
     * @param chatid MegaChatHandle that identifies a chat room
     * @param schedId MegaChatHandle that identifies a scheduled meeting
     * @return A MegaChatScheduledMeeting given a chatid and a scheduled meeting id
     */
    MegaChatScheduledMeeting* getScheduledMeeting(MegaChatHandle chatid, MegaChatHandle schedId);

    /**
     * @brief Get a list of all scheduled meeting for all chatrooms
     *
     * Important consideration:
     * For every chatroom there should only exist one root scheduled meeting associated, it means that for all scheduled meeting
     * returned by this method, there should be just one scheduled meeting, with an invalid parent sched Id (MegaChatScheduledMeeting::parentSchedId),
     * for every different chatid.
     *
     * You take the ownership of the returned value
     *
     * @return List of MegaChatScheduledMeeting objects for all chatrooms.
     */
    MegaChatScheduledMeetingList* getAllScheduledMeetings();

    /**
     * @brief Get a list of all scheduled meeting occurrences for a chatroom
     *
     * A scheduled meetings occurrence, is a MegaChatCall that will happen in the future
     * A scheduled meeting can produce one or multiple scheduled meeting occurrences
     *
     * The associated request type with this request is MegaChatRequest::TYPE_FETCH_SCHEDULED_MEETING_OCCURRENCES
     * Valid data in the MegaChatRequest object received on callbacks:
     * - MegaChatRequest::getChatHandle - Returns the handle of the chatroom
     * - MegaChatRequest::getMegaChatScheduledMeetingOccurrList - Returns a list of scheduled meeting occurrences
     *
     * On the onRequestFinish error, the error code associated to the MegaChatError can be:
     * - MegaChatError::ERROR_ARGS  - if chatid is invalid
     * - MegaChatError::ERROR_NOENT - If the chatroom does not exists
     *
     * @deprecated This function must NOT be used in new developments. It will eventually become obsolete.
     *
     * @param chatid MegaChatHandle that identifies a chat room
     * @param listener MegaChatRequestListener to track this request
     */
    void fetchScheduledMeetingOccurrencesByChat(MegaChatHandle chatid, MegaChatRequestListener* listener = NULL);

    /**
     * @brief Get a list of all scheduled meeting occurrences for a chatroom
     *
     * A scheduled meetings occurrence, is a MegaChatCall that will happen in the future
     * A scheduled meeting can produce one or multiple scheduled meeting occurrences
     *
     * The associated request type with this request is MegaChatRequest::TYPE_FETCH_SCHEDULED_MEETING_OCCURRENCES
     * Valid data in the MegaChatRequest object received on callbacks:
     * - MegaChatRequest::getChatHandle - Returns the handle of the chatroom
     * - MegaChatRequest::getMegaChatScheduledMeetingOccurrList - Returns a list of scheduled meeting occurrences
     *   ordered by startDateTime, or NULL
     *
     * On the onRequestFinish error, the error code associated to the MegaChatError can be:
     * - MegaChatError::ERROR_ARGS  - if chatid is invalid
     * - MegaChatError::ERROR_NOENT - If the chatroom does not exists
     *
     * @param chatid MegaChatHandle that identifies a chat room
     * @param since Timestamp from which API will generate more occurrences
     * @param listener MegaChatRequestListener to track this request
     */
    void fetchScheduledMeetingOccurrencesByChat(MegaChatHandle chatid, MegaChatTimeStamp since, MegaChatRequestListener* listener = NULL);

    /**
     * @brief Creates a meeting
     *
     * This function allows to create public chats, where the moderator can create chat links to share
     * the access to the chatroom via a URL (chat-link). In order to create a public chat-link, the
     * moderator can create/get a public handle for the chatroom and generate a URL by using
     * \c MegaChatApi::createChatLink. The chat-link can be deleted at any time by any moderator
     * by using \c MegaChatApi::removeChatLink.
     *
     * The chatroom remains in the public mode until a moderator calls \c MegaChatApi::setPublicChatToPrivate.
     *
     * Any user can preview the chatroom thanks to the chat-link by using \c MegaChatApi::openChatPreview.
     * Any user can join the chatroom thanks to the chat-link by using \c MegaChatApi::autojoinPublicChat.
     *
     * The associated request type with this request is MegaChatRequest::TYPE_CREATE_CHATROOM
     * Valid data in the MegaChatRequest object received on callbacks:
     * - MegaChatRequest::getFlag - Returns always true, since the new chat is a groupchat
     * - MegaChatRequest::getPrivilege - Returns one (public mode)
     * - MegaChatRequest::getMegaChatPeerList - List of participants and their privilege level
     * - MegaChatRequest::getText - Returns the title of the chat.
     * - MegaChatRequest::getNumber - Returns always 1, since the chatroom is a meeting
     * - MegaChatRequest::getParamType - Returns the values of params speakRequest, waitingRoom, openInvite in a bitmask.
     *  + To check if speakRequest was true you need to call MegaChatApi::hasChatOptionEnabled(MegaChatApi::CHAT_OPTION_SPEAK_REQUEST, bitmask)
     *  + To check if waitingRoom was true you need to call MegaChatApi::hasChatOptionEnabled(MegaChatApi::CHAT_OPTION_WAITING_ROOM, bitmask)
     *  + To check if openInvite was true you need to call MegaChatApi::hasChatOptionEnabled(MegaChatApi::CHAT_OPTION_OPEN_INVITE, bitmask)
     *
     * Valid data in the MegaChatRequest object received in onRequestFinish when the error code
     * is MegaError::ERROR_OK:
     * - MegaChatRequest::getChatHandle - Returns the handle of the new chatroom
     *
     * On the onRequestFinish error, the error code associated to the MegaChatError can be:
     * - MegaChatError::ERROR_NOENT  - If the target user is the same user as caller
     * - MegaChatError::ERROR_ACCESS - If the target is not actually contact of the user.
     *
     * @param title Null-terminated character string with the chat title. If the title
     * is longer than 30 characters, it will be truncated to that maximum length.
     * @param speakRequest True to set that during calls non moderator users, must request permission to speak
     * @param waitingRoom True to set that during calls, non moderator members will be placed into a waiting room.
     * A moderator user must grant each user access to the call.
     * @param openInvite to set that users with MegaChatRoom::PRIV_STANDARD privilege, can invite other users into the chat
     * @param listener MegaChatRequestListener to track this request
     */
    void createMeeting(const char* title, bool speakRequest, bool waitingRoom, bool openInvite, MegaChatRequestListener* listener = NULL);

    /**
     * @brief Check if there is an existing chat-link for an public chat
     *
     * This function allows any chat participant to check whether a public handle for public
     * chats exist and, if any, it returns a chat-link that any user can use to preview or join the chatroom.
     *
     * @see \c MegaChatApi::createPublicChat for more details.
     *
     * The associated request type with this request is MegaChatRequest::TYPE_CHAT_LINK_HANDLE
     * Valid data in the MegaChatRequest object received on callbacks:
     * - MegaChatRequest::getChatHandle - Returns the chat identifier
     * - MegaChatRequest::getFlag - Returns false
     * - MegaChatRequest::getNumRetry - Returns 0
     *
     * Valid data in the MegaChatRequest object received in onRequestFinish when the error code
     * is MegaError::ERROR_OK:
     * - MegaChatRequest::getText - Returns the chat-link for the chatroom, if it already exist
     *
     * On the onRequestFinish error, the error code associated to the MegaChatError can be:
     * - MegaChatError::ERROR_ARGS   - If the chatroom is not groupal or public.
     * - MegaChatError::ERROR_NOENT  - If the chatroom does not exists or the chatid is invalid.
     * - MegaChatError::ERROR_ACCESS - If the caller is not an operator.
     * - MegaChatError::ERROR_ACCESS - If the chat does not have topic.
     *
     * @param chatid MegaChatHandle that identifies the chat room
     * @param listener MegaChatRequestListener to track this request
     */
    void queryChatLink(MegaChatHandle chatid, MegaChatRequestListener *listener = NULL);

    /**
     * @brief Create a chat-link for a public chat
     *
     * This function allows moderators to create a public handle for public chats and returns
     * a chat-link that any user can use to preview or join the chatroom.
     *
     * @see \c MegaChatApi::createPublicChat for more details.
     *
     * The associated request type with this request is MegaChatRequest::TYPE_CHAT_LINK_HANDLE
     * Valid data in the MegaChatRequest object received on callbacks:
     * - MegaChatRequest::getChatHandle - Returns the chat identifier
     * - MegaChatRequest::getFlag - Returns false
     * - MegaChatRequest::getNumRetry - Returns 1
     *
     * Valid data in the MegaChatRequest object received in onRequestFinish when the error code
     * is MegaError::ERROR_OK:
     * - MegaChatRequest::getText - Returns the chat-link for the chatroom
     *
     * On the onRequestFinish error, the error code associated to the MegaChatError can be:
     * - MegaChatError::ERROR_ARGS   - If the chatroom is not groupal or public.
     * - MegaChatError::ERROR_NOENT  - If the chatroom does not exists or the chatid is invalid.
     * - MegaChatError::ERROR_ACCESS - If the caller is not an operator.
     * - MegaChatError::ERROR_ACCESS - If the chat does not have topic.
     *
     * @param chatid MegaChatHandle that identifies the chat room
     * @param listener MegaChatRequestListener to track this request
     */
    void createChatLink(MegaChatHandle chatid, MegaChatRequestListener *listener = NULL);

    /**
     * @brief Adds a user to an existing chat. To do this you must have the
     * moderator privilege in the chat, and the chat must be a group chat.
     *
     * The associated request type with this request is MegaChatRequest::TYPE_INVITE_TO_CHATROOM
     * Valid data in the MegaChatRequest object received on callbacks:
     * - MegaChatRequest::getChatHandle - Returns the chat identifier
     * - MegaChatRequest::getUserHandle - Returns the MegaChatHandle of the user to be invited
     * - MegaChatRequest::getPrivilege - Returns the privilege level wanted for the user
     *
     * On the onRequestFinish error, the error code associated to the MegaChatError can be:
     * - MegaChatError::ERROR_ACCESS - If the logged in user doesn't have privileges to invite peers
     * or the target is not actually contact of the user.
     * - MegaChatError::ERROR_NOENT - If there isn't any chat with the specified chatid.
     * - MegaChatError::ERROR_ARGS - If the chat is not a group chat (cannot invite peers)
     *
     * @param chatid MegaChatHandle that identifies the chat room
     * @param uh MegaChatHandle that identifies the user
     * @param privilege Privilege level for the new peers. Valid values are:
     * - MegaChatPeerList::PRIV_RO = 0
     * - MegaChatPeerList::PRIV_STANDARD = 2
     * - MegaChatPeerList::PRIV_MODERATOR = 3
     * @param listener MegaChatRequestListener to track this request
     */
    void inviteToChat(MegaChatHandle chatid, MegaChatHandle uh, int privilege, MegaChatRequestListener *listener = NULL);

    /**
     * @brief Allow a user to add himself to an existing public chat. To do this the public chat must be in preview mode,
     * the result of a previous call to openChatPreview(), and the public handle contained in the chat-link must be still valid.
     *
     * The associated request type with this request is MegaChatRequest::TYPE_AUTOJOIN_PUBLIC_CHAT
     * Valid data in the MegaChatRequest object received on callbacks:
     * - MegaChatRequest::getChatHandle - Returns the chat identifier
     * - MegaChatRequest::getUserHandle - Returns invalid handle to identify that is an autojoin
     *
     * On the onRequestFinish error, the error code associated to the MegaChatError can be:
     * - MegaChatError::ERROR_ARGS  - If the chatroom is not groupal, public or is not in preview mode.
     * - MegaChatError::ERROR_NOENT - If the chat room does not exists, the chatid is not valid or the
     * public handle is not valid.
     *
     * @param chatid MegaChatHandle that identifies the chat room
     * @param listener MegaChatRequestListener to track this request
     */
    void autojoinPublicChat(MegaChatHandle chatid, MegaChatRequestListener *listener = NULL);

    /**
     * @brief Allow a user to rejoin to an existing public chat. To do this the public chat
     * must have a valid public handle.
     *
     * This function must be called only after calling:
     * - MegaChatApi::openChatPreview and receive MegaChatError::ERROR_EXIST for a chatroom where
     * your own privilege is MegaChatRoom::PRIV_RM (You are trying to preview a public chat which
     * you were part of, so you have to rejoin it)
     *
     * The associated request type with this request is MegaChatRequest::TYPE_AUTOJOIN_PUBLIC_CHAT
     * Valid data in the MegaChatRequest object received on callbacks:
     * - MegaChatRequest::getChatHandle - Returns the chat identifier
     * - MegaChatRequest::getUserHandle - Returns the public handle of the chat to identify that
     * is a rejoin
     *
     * On the onRequestFinish error, the error code associated to the MegaChatError can be:
     * - MegaChatError::ERROR_ARGS - If the chatroom is not groupal, the chatroom is not public
     * or the chatroom is in preview mode.
     * - MegaChatError::ERROR_NOENT - If the chatid is not valid, there isn't any chat with the specified
     * chatid or the chat doesn't have a valid public handle.
     *
     * @param chatid MegaChatHandle that identifies the chat room
     * @param ph MegaChatHandle that corresponds with the public handle of chat room
     * @param listener MegaChatRequestListener to track this request
     */
    void autorejoinPublicChat(MegaChatHandle chatid, MegaChatHandle ph, MegaChatRequestListener *listener = NULL);

    /**
     * @brief Remove another user from a chat. To remove a user you need to have the
     * operator/moderator privilege. Only groupchats can be left.
     *
     * The associated request type with this request is MegaChatRequest::TYPE_REMOVE_FROM_CHATROOM
     * Valid data in the MegaChatRequest object received on callbacks:
     * - MegaChatRequest::getChatHandle - Returns the chat identifier
     * - MegaChatRequest::getUserHandle - Returns the MegaChatHandle of the user to be removed
     *
     * On the onRequestFinish error, the error code associated to the MegaChatError can be:
     * - MegaChatError::ERROR_ACCESS - If the logged in user doesn't have privileges to remove peers.
     * - MegaChatError::ERROR_NOENT - If there isn't any chat with the specified chatid.
     * - MegaChatError::ERROR_ARGS - If the chat is not a group chat (cannot remove peers)
     *
     * @param chatid MegaChatHandle that identifies the chat room
     * @param uh MegaChatHandle that identifies the user.
     * @param listener MegaChatRequestListener to track this request
     */
    void removeFromChat(MegaChatHandle chatid, MegaChatHandle uh, MegaChatRequestListener *listener = NULL);

    /**
     * @brief Leave a chatroom. Only groupchats can be left.
     *
     * The associated request type with this request is MegaChatRequest::TYPE_REMOVE_FROM_CHATROOM
     * Valid data in the MegaChatRequest object received on callbacks:
     * - MegaChatRequest::getChatHandle - Returns the chat identifier
     *
     * On the onRequestFinish error, the error code associated to the MegaChatError can be:
     * - MegaChatError::ERROR_ACCESS - If the logged in user doesn't have privileges to remove peers.
     * - MegaChatError::ERROR_NOENT - If there isn't any chat with the specified chatid.
     * - MegaChatError::ERROR_ARGS - If the chat is not a group chat (cannot remove peers)
     *
     * @param chatid MegaChatHandle that identifies the chat room
     * @param listener MegaChatRequestListener to track this request
     */
    void leaveChat(MegaChatHandle chatid, MegaChatRequestListener *listener = NULL);

    /**
     * @brief Allows a logged in operator/moderator to adjust the permissions on any other user
     * in their group chat. This does not work for a 1:1 chat.
     *
     * The associated request type with this request is MegaChatRequest::TYPE_UPDATE_PEER_PERMISSIONS
     * Valid data in the MegaChatRequest object received on callbacks:
     * - MegaChatRequest::getChatHandle - Returns the chat identifier
     * - MegaChatRequest::getUserHandle - Returns the MegaChatHandle of the user whose permission
     * is to be upgraded
     * - MegaChatRequest::getPrivilege - Returns the privilege level wanted for the user
     *
     * On the onRequestFinish error, the error code associated to the MegaChatError can be:
     * - MegaChatError::ERROR_ACCESS - If the logged in user doesn't have privileges to update the privilege level.
     * - MegaChatError::ERROR_NOENT - If there isn't any chat with the specified chatid.
     *
     * @param chatid MegaChatHandle that identifies the chat room
     * @param uh MegaChatHandle that identifies the user
     * @param privilege Privilege level for the existing peer. Valid values are:
     * - MegaChatPeerList::PRIV_RO = 0
     * - MegaChatPeerList::PRIV_STANDARD = 2
     * - MegaChatPeerList::PRIV_MODERATOR = 3
     * @param listener MegaChatRequestListener to track this request
     */
    void updateChatPermissions(MegaChatHandle chatid, MegaChatHandle uh, int privilege, MegaChatRequestListener *listener = NULL);

    /**
     * @brief Allows a logged in operator/moderator to truncate their chat, i.e. to clear
     * the entire chat history up to a certain message. All earlier messages are wiped,
     * but this specific message will be overwritten by a management message. In addition
     * all reactions associated to the message are wiped and must be cleared by applications.
     *
     * You can expect a call to \c MegaChatRoomListener::onMessageUpdate where the message
     * will have no content and it will be of type \c MegaChatMessage::TYPE_TRUNCATE. Any
     * reactions associated to the original message will be cleared.
     *
     * The associated request type with this request is MegaChatRequest::TYPE_TRUNCATE_HISTORY
     * Valid data in the MegaChatRequest object received on callbacks:
     * - MegaChatRequest::getChatHandle - Returns the chat identifier
     * - MegaChatRequest::getUserHandle - Returns the message identifier to truncate from.
     *
     * On the onRequestFinish error, the error code associated to the MegaChatError can be:
     * - MegaChatError::ERROR_ACCESS - If the logged in user doesn't have privileges to truncate the chat history
     * - MegaChatError::ERROR_NOENT - If there isn't any chat with the specified chatid.
     * - MegaChatError::ERROR_ARGS - If the chatid or messageid are invalid
     *
     * @param chatid MegaChatHandle that identifies the chat room
     * @param messageid MegaChatHandle that identifies the message to truncate from
     * @param listener MegaChatRequestListener to track this request
     */
    void truncateChat(MegaChatHandle chatid, MegaChatHandle messageid, MegaChatRequestListener *listener = NULL);

    /**
     * @brief Allows a logged in operator/moderator to clear the entire chat history
     *
     * If the history is not already empty, the latest message will be overwritten by
     * You can expect a call to \c MegaChatRoomListener::onMessageUpdate
     * where the message will have no content and it will be of type
     * \c MegaChatMessage::TYPE_TRUNCATE. Any reactions associated to the original
     * message will be cleared.
     *
     * The associated request type with this request is MegaChatRequest::TYPE_TRUNCATE_HISTORY
     * Valid data in the MegaChatRequest object received on callbacks:
     * - MegaChatRequest::getChatHandle - Returns the chat identifier
     *
     * On the onRequestFinish error, the error code associated to the MegaChatError can be:
     * - MegaChatError::ERROR_ACCESS - If the logged in user doesn't have privileges to truncate the chat history
     * - MegaChatError::ERROR_NOENT - If there isn't any chat with the specified chatid.
     * - MegaChatError::ERROR_ARGS - If the chatid is invalid
     *
     * @param chatid MegaChatHandle that identifies the chat room
     * @param listener MegaChatRequestListener to track this request
     */
    void clearChatHistory(MegaChatHandle chatid, MegaChatRequestListener *listener = NULL);

    /**
     * @brief Allows to set the title of a group chat
     *
     * Only participants with privilege level MegaChatPeerList::PRIV_MODERATOR are allowed to
     * set the title of a chat.
     *
     * The associated request type with this request is MegaChatRequest::TYPE_EDIT_CHATROOM_NAME
     * Valid data in the MegaChatRequest object received on callbacks:
     * - MegaChatRequest::getChatHandle - Returns the chat identifier
     * - MegaChatRequest::getText - Returns the title of the chat.
     *
     * On the onRequestFinish error, the error code associated to the MegaChatError can be:
     * - MegaChatError::ERROR_ACCESS - If the logged in user doesn't have privileges to invite peers.
     * - MegaChatError::ERROR_ARGS - If there's a title and it's not Base64url encoded.
     *
     * Valid data in the MegaChatRequest object received in onRequestFinish when the error code
     * is MegaError::ERROR_OK:
     * - MegaChatRequest::getText - Returns the title of the chat that was actually saved.
     *
     * @param chatid MegaChatHandle that identifies the chat room
     * @param title Null-terminated character string with the title that wants to be set. If the
     * title is longer than 30 characters, it will be truncated to that maximum length.
     * @param listener MegaChatRequestListener to track this request
     */
    void setChatTitle(MegaChatHandle chatid, const char *title, MegaChatRequestListener *listener = NULL);

    /**
     * @brief Allows any user to preview a public chat without being a participant
     *
     * This function loads the required data to preview a public chat referenced by a
     * chat-link. It returns the actual \c chatid, the public handle, the number of peers
     * and also the title.
     *
     * If this request success, the caller can proceed as usual with
     * \c MegaChatApi::openChatRoom to preview the chatroom in read-only mode, followed by
     * a MegaChatApi::closeChatRoom as usual.
     *
     * The previewer may choose to join the public chat permanently, becoming a participant
     * with read-write privilege, by calling MegaChatApi::autojoinPublicChat.
     *
     * Instead, if the previewer is not interested in the chat anymore, it can remove it from
     * the list of chats by calling MegaChatApi::closeChatPreview.
     * @note If the previewer doesn't explicitely close the preview, it will be lost if the
     * app is closed. A preview of a chat is not persisted in cache.
     *
     * @note if the onRequestFinish error is MegaChatError::ERROR_EXIST, chatroom may have changed,
     * so you should retrieve it again by calling MegaChatApi::getChatRoom
     *
     * The associated request type with this request is MegaChatRequest::TYPE_LOAD_PREVIEW
     * Valid data in the MegaChatRequest object received on callbacks:
     * - MegaChatRequest::getLink - Returns the chat link.
     * - MegaChatRequest::getFlag - Returns true (openChatPreview)
     *
     * On the onRequestFinish error, the error code associated to the MegaChatError can be:
     * - MegaChatError::ERROR_ARGS - If chatlink has not an appropiate format
     * - MegaChatError::ERROR_EXIST - If the chatroom already exists:
     *      + If the chatroom is in preview mode the user is trying to preview a public chat twice
     *      + If the chatroom is not in preview mode but is active, the user is trying to preview a
     *      chat which he is part of.
     *      + If the chatroom is not in preview mode but is inactive, the user is trying to preview a
     *      chat which he was part of. In this case the user will have to call MegaChatApi::autorejoinPublicChat to join
     *      to autojoin the chat again. Note that you won't be able to preview a public chat any more, once
     *      you have been part of the chat.
     * - MegaChatError::ERROR_NOENT - If the chatroom does not exists or the public handle is not valid.
     *
     * Valid data in the MegaChatRequest object received in onRequestFinish when the error code
     * is MegaError::ERROR_OK or MegaError::ERROR_EXIST:
     * - MegaChatRequest::getChatHandle - Returns the chatid of the chat.
     * - MegaChatRequest::getNumber - Returns the number of peers in the chat.
     * - MegaChatRequest::getText - Returns the title of the chat that was actually saved.
     * - MegaChatRequest::getUserHandle - Returns the public handle of chat.
     * - MegaChatRequest::getMegaHandleList - Returns a vector with one element (callid), if call doesn't exit it will be NULL
     * - MegaChatRequest::getParamType - Returns 1 if it's a meeting room
     * - MegaChatRequest::request->getMegaChatScheduledMeetingList - returns a MegaChatScheduledMeetingList instance
     * (with a list of scheduled meetings associated to the chatroom) or nullptr if none.
     * - MegaChatRequest::getPrivilege - Returns the values of chatroom options speakRequest, waitingRoom, openInvite in a bitmask.
     *  + To check if speakRequest is enabled for chatroom, you need to call MegaChatApi::hasChatOptionEnabled(MegaChatApi::CHAT_OPTION_SPEAK_REQUEST, bitmask)
     *  + To check if waitingRoom is enabled for chatroom, you need to call MegaChatApi::hasChatOptionEnabled(MegaChatApi::CHAT_OPTION_WAITING_ROOM, bitmask)
     *  + To check if openInvite is enabled for chatroom, you need to call MegaChatApi::hasChatOptionEnabled(MegaChatApi::CHAT_OPTION_OPEN_INVITE, bitmask)
     *
     * On the onRequestFinish, when the error code is MegaError::ERROR_OK, you need to call
     * MegaChatApi::openChatRoom to receive notifications related to this chat
     *
     * @param link Null-terminated character string with the public chat link
     * @param listener MegaChatRequestListener to track this request
     */
    void openChatPreview(const char *link, MegaChatRequestListener *listener = NULL);

    /**
     * @brief Allows any user to obtain basic information abouts a public chat if
     * a valid public handle exists.
     *
     * This function returns the actual \c chatid, the number of peers and also the title.
     *
     * The associated request type with this request is MegaChatRequest::TYPE_LOAD_PREVIEW
     * Valid data in the MegaChatRequest object received on callbacks:
     * - MegaChatRequest::getLink - Returns the chat link.
     * - MegaChatRequest::getFlag - Returns false (checkChatLink)
     *
     * On the onRequestFinish error, the error code associated to the MegaChatError can be:
     * - MegaChatError::ERROR_ARGS - If chatlink has not an appropiate format
     * - MegaChatError::ERROR_NOENT - If the chatroom not exists or the public handle is not valid.
     *
     * Valid data in the MegaChatRequest object received in onRequestFinish when the error code
     * is MegaError::ERROR_OK:
     * - MegaChatRequest::getChatHandle - Returns the chatid of the chat.
     * - MegaChatRequest::getNumber - Returns the number of peers in the chat.
     * - MegaChatRequest::getText - Returns the title of the chat that was actually saved.
     * - MegaChatRequest::getParamType - Returns 1 if it's a meeting room
     * - MegaChatRequest::getMegaHandleList - Returns a vector with one element (callid), if call doesn't exit it will be NULL
     * - MegaChatRequest::getPrivilege - Returns the values of chatroom options speakRequest, waitingRoom, openInvite in a bitmask.
     *  + To check if speakRequest is enabled for chatroom, you need to call MegaChatApi::hasChatOptionEnabled(MegaChatApi::CHAT_OPTION_SPEAK_REQUEST, bitmask)
     *  + To check if waitingRoom is enabled for chatroom, you need to call MegaChatApi::hasChatOptionEnabled(MegaChatApi::CHAT_OPTION_WAITING_ROOM, bitmask)
     *  + To check if openInvite is enabled for chatroom, you need to call MegaChatApi::hasChatOptionEnabled(MegaChatApi::CHAT_OPTION_OPEN_INVITE, bitmask)
     *
     * @param link Null-terminated character string with the public chat link
     * @param listener MegaChatRequestListener to track this request
     */
    void checkChatLink(const char *link, MegaChatRequestListener *listener = NULL);

    /**
     * @brief Set the chat mode to private
     *
     * This function set the chat mode to private and invalidates the public handle if exists
     *
     * The associated request type with this request is MegaChatRequest::TYPE_SET_PRIVATE_MODE
     * Valid data in the MegaChatRequest object received on callbacks:
     * - MegaChatRequest::getChatHandle - Returns the chatId of the chat
     *
     * On the onRequestFinish error, the error code associated to the MegaChatError can be:
     * - MegaChatError::ERROR_ARGS   - If the chatroom is not groupal or public.
     * - MegaChatError::ERROR_NOENT  - If the chat room does not exists or the chatid is invalid.
     * - MegaChatError::ERROR_ACCESS - If the caller is not an operator.
     * - MegaChatError::ERROR_TOOMANY - If the chat is public and there are too many participants.
     *
     * Valid data in the MegaChatRequest object received in onRequestFinish when the error code
     * is MegaError::ERROR_OK:
     * - MegaChatRequest::getChatHandle - Returns the chatId of the chat
     *
     * @param chatid MegaChatHandle that identifies the chat room
     * @param listener MegaChatRequestListener to track this request
     */
    void setPublicChatToPrivate(MegaChatHandle chatid, MegaChatRequestListener *listener = NULL);

    /**
     * @brief Invalidates the current public handle
     *
     * This function invalidates the current public handle.
     *
     * The associated request type with this request is MegaChatRequest::TYPE_CHAT_LINK_HANDLE
     * Valid data in the MegaChatRequest object received on callbacks:
     * - MegaChatRequest::getChatHandle - Returns the chatId of the chat
     * - MegaChatRequest::getFlag - Returns true
     * - MegaChatRequest::getNumRetry - Returns 0
     *
     * On the onRequestFinish error, the error code associated to the MegaChatError can be:
     * - MegaChatError::ERROR_ARGS   - If the chatroom is not groupal or public.
     * - MegaChatError::ERROR_NOENT  - If the chatroom does not exists or the chatid is invalid.
     * - MegaChatError::ERROR_ACCESS - If the caller is not an operator.
     * - MegaChatError::ERROR_ACCESS - If the chat does not have topic.
     *
     * @param chatid MegaChatHandle that identifies the chat room
     * @param listener MegaChatRequestListener to track this request
     */
    void removeChatLink(MegaChatHandle chatid, MegaChatRequestListener *listener = NULL);

    /**
     * @brief Allows to un/archive chats
     *
     * This is a per-chat and per-user option, and it's intended to be used when the user does
     * not care anymore about an specific chatroom. Archived chatrooms should be displayed in a
     * different section or alike, so it can be clearly identified as archived.
     *
     * The associated request type with this request is MegaChatRequest::TYPE_ARCHIVE_CHATROOM
     * Valid data in the MegaChatRequest object received on callbacks:
     * - MegaChatRequest::getChatHandle - Returns the chat identifier
     * - MegaChatRequest::getFlag - Returns if chat is to be archived or unarchived
     *
     * On the onRequestFinish error, the error code associated to the MegaChatError can be:
     * - MegaChatError::ERROR_ENOENT - If the chatroom doesn't exists.
     * - MegaChatError::ERROR_ACCESS - If caller is not operator.
     *
     * @param chatid MegaChatHandle that identifies the chat room
     * @param archive True to set the chat as archived, false to unarchive it.
     * @param listener MegaChatRequestListener to track this request
     */
    void archiveChat(MegaChatHandle chatid, bool archive, MegaChatRequestListener *listener = NULL);

    /**
     * @brief This function allows a logged in operator/moderator to specify a message retention
     * timeframe in seconds, after which older messages in the chat are automatically deleted.
     * In order to disable the feature, the period of time can be set to zero (infinite).
     *
     * The associated request type with this request is MegaChatRequest::TYPE_SET_RETENTION_TIME
     * Valid data in the MegaChatRequest object received on callbacks:
     * - MegaChatRequest::getChatHandle - Returns the chat identifier
     * - MegaChatRequest::getNumber - Returns the retention timeframe in seconds
     *
     * On the onRequestFinish error, the error code associated to the MegaChatError can be:
     * - MegaChatError::ERROR_ARGS - If the chatid is invalid
     * - MegaChatError::ERROR_NOENT - If there isn't any chat with the specified chatid.
     * - MegaChatError::ERROR_ACCESS - If the logged in user doesn't have operator privileges
     *
     * @param chatid MegaChatHandle that identifies the chat room
     * @param period retention timeframe in seconds, after which older messages in the chat are automatically deleted
     * @param listener MegaChatRequestListener to track this request
     */
    void setChatRetentionTime(MegaChatHandle chatid, unsigned int period, MegaChatRequestListener *listener = NULL);

    /**
     * @brief This method should be called when a chat is opened
     *
     * The second parameter is the listener that will receive notifications about
     * events related to the specified chatroom. The same listener should be provided at
     * MegaChatApi::closeChatRoom to unregister it.
     *
     * @param chatid MegaChatHandle that identifies the chat room
     * @param listener MegaChatRoomListener to track events on this chatroom. NULL is not allowed.
     *
     * @return True if success, false if listener is NULL, the chatroom is not found, or chatroom is already opened.
     */
    bool openChatRoom(MegaChatHandle chatid, MegaChatRoomListener *listener);

    /**
     * @brief This method should be called when a chat is closed.
     *
     * It automatically unregisters the listener passed as the second paramenter, in
     * order to stop receiving the related events. Note that this listener should be
     * the one registered by MegaChatApi::openChatRoom.
     *
     * @param chatid MegaChatHandle that identifies the chat room
     * @param listener MegaChatRoomListener to be unregistered.
     */
    void closeChatRoom(MegaChatHandle chatid, MegaChatRoomListener *listener);

    /**
     * @brief This method should be called when we want to close a public chat preview
     *
     * It automatically disconnect to this chat, remove all internal data related, and make
     * a cache cleanup in order to clean all the related records.
     *
     * Additionally, MegaChatListener::onChatListItemUpdate will be called with an item
     * returning true for the type of change CHANGE_TYPE_PREVIEW_CLOSED
     *
     * @param chatid MegaChatHandle that identifies the chat room
     */
    void closeChatPreview(MegaChatHandle chatid);

    /**
     * @brief Initiates fetching more history of the specified chatroom.
     *
     * The loaded messages will be notified one by one through the MegaChatRoomListener
     * specified at MegaChatApi::openChatRoom (and through any other listener you may have
     * registered by calling MegaChatApi::addChatRoomListener).
     *
     * The corresponding callback is MegaChatRoomListener::onMessageLoaded.
     * 
     * Messages are always loaded and notified in strict order, from newest to oldest.
     *
     * @note The actual number of messages loaded can be less than \c count. One reason is
     * the history being shorter than requested, the other is due to internal protocol
     * messages that are not intended to be displayed to the user. Additionally, if the fetch
     * is local and there's no more history locally available, the number of messages could be
     * lower too (and the next call to MegaChatApi::loadMessages will fetch messages from server).
     *
     * @note \c count has a maximun value of 256. If user requests more than 256 messages,
     *  only 256 messages will returned if exits
     *
     * When there are no more history available from the reported source of messages
     * (local / remote), or when the requested \c count has been already loaded,
     * the callback MegaChatRoomListener::onMessageLoaded will be called with a NULL message.
     *
     * @param chatid MegaChatHandle that identifies the chat room
     * @param count The number of requested messages to load (Range 1 - 256)
     *
     * @return Return the source of the messages that is going to be fetched. The possible values are:
     *   - MegaChatApi::SOURCE_ERROR = -1: history has to be fetched from server, but we are not logged in yet
     *   - MegaChatApi::SOURCE_NONE = 0: there's no more history available (not even in the server)
     *   - MegaChatApi::SOURCE_LOCAL: messages will be fetched locally (RAM or DB)
     *   - MegaChatApi::SOURCE_REMOTE: messages will be requested to the server. Expect some delay
     *
     * The value MegaChatApi::SOURCE_REMOTE can be used to show a progress bar accordingly when network operation occurs.
     */
    int loadMessages(MegaChatHandle chatid, int count);

    /**
     * @brief Checks whether the app has already loaded the full history of the chatroom
     *
     * @param chatid MegaChatHandle that identifies the chat room
     *
     * @return True the whole history is already loaded (including old messages from server).
     */
    bool isFullHistoryLoaded(MegaChatHandle chatid);

    /**
     * @brief Returns the MegaChatMessage specified from the chat room.
     *
     * This function allows to retrieve only those messages that are been loaded, received and/or
     * sent (confirmed and not yet confirmed). For any other message, this function
     * will return NULL.
     *
     * You take the ownership of the returned value.
     *
     * @param chatid MegaChatHandle that identifies the chat room
     * @param msgid MegaChatHandle that identifies the message (msg id or a temporal id)
     * @return The MegaChatMessage object, or NULL if not found.
     */
    MegaChatMessage *getMessage(MegaChatHandle chatid, MegaChatHandle msgid);

    /**
     * @brief Returns the MegaChatMessage specified from the chat room stored in node history
     *
     * This function allows to retrieve only those messages that are in the node history
     *
     * You take the ownership of the returned value.
     *
     * @param chatid MegaChatHandle that identifies the chat room
     * @param msgid MegaChatHandle that identifies the message
     * @return The MegaChatMessage object, or NULL if not found.
     */
    MegaChatMessage *getMessageFromNodeHistory(MegaChatHandle chatid, MegaChatHandle msgid);

    /**
     * @brief Returns the MegaChatMessage specified from manual sending queue.
     *
     * The identifier of messages in manual sending status is notified when the
     * message is moved into that queue or while loading history. In both cases,
     * the callback MegaChatRoomListener::onMessageLoaded will be received with a
     * message object including the row id.
     *
     * You take the ownership of the returned value.
     *
     * @param chatid MegaChatHandle that identifies the chat room
     * @param rowid Manual sending queue id of the message
     * @return The MegaChatMessage object, or NULL if not found.
     */
    MegaChatMessage *getManualSendingMessage(MegaChatHandle chatid, MegaChatHandle rowid);

    /**
     * @brief Sends a new message to the specified chatroom
     *
     * The MegaChatMessage object returned by this function includes a message transaction id,
     * That id is not the definitive id, which will be assigned by the server. You can obtain the
     * temporal id with MegaChatMessage::getTempId
     *
     * When the server confirms the reception of the message, the MegaChatRoomListener::onMessageUpdate
     * is called, including the definitive id and the new status: MegaChatMessage::STATUS_SERVER_RECEIVED.
     * At this point, the app should refresh the message identified by the temporal id and move it to
     * the final position in the history, based on the reported index in the callback.
     *
     * If the message is rejected by the server, the message will keep its temporal id and will have its
     * a message id set to MEGACHAT_INVALID_HANDLE.
     *
     * After this function, MegaChatApi::sendStopTypingNotification has to be called. To notify other clients
     * that it isn't typing
     *
     * You take the ownership of the returned value.
     *
     * @note Any tailing carriage return and/or line feed ('\r' and '\n') will be removed.
     *
     * @param chatid MegaChatHandle that identifies the chat room
     * @param msg Content of the message
     *
     * @return MegaChatMessage that will be sent. The message id is not definitive, but temporal.
     */
    MegaChatMessage *sendMessage(MegaChatHandle chatid, const char* msg);

    /**
     * @brief Sends a new giphy to the specified chatroom
     *
     * The MegaChatMessage object returned by this function includes a message transaction id,
     * That id is not the definitive id, which will be assigned by the server. You can obtain the
     * temporal id with MegaChatMessage::getTempId
     *
     * When the server confirms the reception of the message, the MegaChatRoomListener::onMessageUpdate
     * is called, including the definitive id and the new status: MegaChatMessage::STATUS_SERVER_RECEIVED.
     * At this point, the app should refresh the message identified by the temporal id and move it to
     * the final position in the history, based on the reported index in the callback.
     *
     * If the message is rejected by the server, the message will keep its temporal id and will have its
     * a message id set to MEGACHAT_INVALID_HANDLE.
     *
     * You take the ownership of the returned value.
     *     
     *
     * @param chatid MegaChatHandle that identifies the chat room
     * @param srcMp4 Source location of the mp4
     * @param srcWebp Source location of the webp
     * @param sizeMp4 Size in bytes of the mp4
     * @param sizeWebp Size in bytes of the webp
     * @param width Width of the giphy
     * @param height Height of the giphy
     * @param title Title of the giphy
     *
     * @return MegaChatMessage that will be sent. The message id is not definitive, but temporal.
    */
    MegaChatMessage *sendGiphy(MegaChatHandle chatid, const char* srcMp4, const char* srcWebp, long long sizeMp4, long long sizeWebp, int width, int height, const char* title);

    /**
     * @brief Sends a contact or a group of contacts to the specified chatroom
     *
     * The MegaChatMessage object returned by this function includes a message transaction id,
     * That id is not the definitive id, which will be assigned by the server. You can obtain the
     * temporal id with MegaChatMessage::getTempId
     *
     * When the server confirms the reception of the message, the MegaChatRoomListener::onMessageUpdate
     * is called, including the definitive id and the new status: MegaChatMessage::STATUS_SERVER_RECEIVED.
     * At this point, the app should refresh the message identified by the temporal id and move it to
     * the final position in the history, based on the reported index in the callback.
     *
     * If the message is rejected by the server, the message will keep its temporal id and will have its
     * a message id set to MEGACHAT_INVALID_HANDLE.
     *
     * You take the ownership of the returned value.
     *
     * @param chatid MegaChatHandle that identifies the chat room
     * @param handles mega::MegaHandleList with contacts to be attached
     * @return MegaChatMessage that will be sent. The message id is not definitive, but temporal.
     */
    MegaChatMessage *attachContacts(MegaChatHandle chatid, mega::MegaHandleList* handles);

    /**
     * @brief Forward a message with attach contact
     *
     * The MegaChatMessage object returned by this function includes a message transaction id,
     * That id is not the definitive id, which will be assigned by the server. You can obtain the
     * temporal id with MegaChatMessage::getTempId
     *
     * When the server confirms the reception of the message, the MegaChatRoomListener::onMessageUpdate
     * is called, including the definitive id and the new status: MegaChatMessage::STATUS_SERVER_RECEIVED.
     * At this point, the app should refresh the message identified by the temporal id and move it to
     * the final position in the history, based on the reported index in the callback.
     *
     * If the message is rejected by the server, the message will keep its temporal id and will have its
     * a message id set to MEGACHAT_INVALID_HANDLE.
     *
     * You take the ownership of the returned value.
     *
     * @param sourceChatid MegaChatHandle that identifies the chat room where the source message is
     * @param msgid MegaChatHandle that identifies the message that is going to be forwarded
     * @param targetChatId MegaChatHandle that identifies the chat room where the message is going to be forwarded
     * @return MegaChatMessage that will be sent. The message id is not definitive, but temporal.
     */
    MegaChatMessage *forwardContact(MegaChatHandle sourceChatid, MegaChatHandle msgid, MegaChatHandle targetChatId);

    /**
     * @brief Sends a node or a group of nodes to the specified chatroom
     *
     * In contrast to other functions to send messages, such as
     * MegaChatApi::sendMessage or MegaChatApi::attachContacts, this function
     * is asynchronous and does not return a MegaChatMessage directly. Instead, the
     * MegaChatMessage can be obtained as a result of the corresponding MegaChatRequest.
     *
     * The associated request type with this request is MegaChatRequest::TYPE_ATTACH_NODE_MESSAGE
     * Valid data in the MegaChatRequest object received on callbacks:
     * - MegaChatRequest::getChatHandle - Returns the chat identifier
     * - MegaChatRequest::getNodeList - Returns the list of nodes
     * - MegaChatRequest::getParamType - Returns 0 (to identify the attachment as regular attachment message)
     *
     * Valid data in the MegaChatRequest object received in onRequestFinish when the error code
     * is MegaError::ERROR_OK:
     * - MegaChatRequest::getMegaChatMessage - Returns the message that has been sent
     *
     * When the server confirms the reception of the message, the MegaChatRoomListener::onMessageUpdate
     * is called, including the definitive id and the new status: MegaChatMessage::STATUS_SERVER_RECEIVED.
     * At this point, the app should refresh the message identified by the temporal id and move it to
     * the final position in the history, based on the reported index in the callback.
     *
     * If the message is rejected by the server, the message will keep its temporal id and will have its
     * a message id set to MEGACHAT_INVALID_HANDLE.
     *
     * @deprecated This function must NOT be used in new developments. It will eventually become obsolete.
     *
     * @param chatid MegaChatHandle that identifies the chat room
     * @param nodes Array of nodes that the user want to attach
     * @param listener MegaChatRequestListener to track this request
     */
     void attachNodes(MegaChatHandle chatid, mega::MegaNodeList *nodes, MegaChatRequestListener *listener = NULL);

    /**
     * @brief Share a geolocation in the specified chatroom
     *
     * The MegaChatMessage object returned by this function includes a message transaction id,
     * That id is not the definitive id, which will be assigned by the server. You can obtain the
     * temporal id with MegaChatMessage::getTempId
     *
     * When the server confirms the reception of the message, the MegaChatRoomListener::onMessageUpdate
     * is called, including the definitive id and the new status: MegaChatMessage::STATUS_SERVER_RECEIVED.
     * At this point, the app should refresh the message identified by the temporal id and move it to
     * the final position in the history, based on the reported index in the callback.
     *
     * If the message is rejected by the server, the message will keep its temporal id and will have its
     * a message id set to MEGACHAT_INVALID_HANDLE.
     *
     * You take the ownership of the returned value.
     *
     * @param chatid MegaChatHandle that identifies the chat room
     * @param longitude from shared geolocation
     * @param latitude from shared geolocation
     * @param img Preview as a byte array encoded in Base64URL. It can be NULL
     * @return MegaChatMessage that will be sent. The message id is not definitive, but temporal.
     */
     MegaChatMessage *sendGeolocation(MegaChatHandle chatid, float longitude, float latitude, const char *img = NULL);

     /**
      * @brief Edit a geolocation message
      *
      * Message's edits are only allowed during a short timeframe, usually 1 hour.
      * Message's deletions are equivalent to message's edits, but with empty content.
      *
      * There is only one pending edit for not-yet confirmed edits. Therefore, this function will
      * discard previous edits that haven't been notified via MegaChatRoomListener::onMessageUpdate
      * where the message has MegaChatMessage::hasChanged(MegaChatMessage::CHANGE_TYPE_CONTENT).
      *
      * If the edit is rejected because the original message is too old, this function return NULL.
      *
      * When an already delivered message (MegaChatMessage::STATUS_DELIVERED) is edited, the status
      * of the message will change from STATUS_SENDING directly to STATUS_DELIVERED again, without
      * the transition through STATUS_SERVER_RECEIVED. In other words, the protocol doesn't allow
      * to know when an edit has been delivered to the target user, but only when the edit has been
      * received by the server, so for convenience the status of the original message is kept.
      * @note if MegaChatApi::isMessageReceptionConfirmationActive returns false, messages may never
      * reach the status delivered, since the target user will not send the required acknowledge to the
      * server upon reception.
      *
      * After this function, MegaChatApi::sendStopTypingNotification has to be called. To notify other clients
      * that it isn't typing
      *
      * You take the ownership of the returned value.
      *
      * @param chatid MegaChatHandle that identifies the chat room
      * @param msgid MegaChatHandle that identifies the message
      * @param longitude from shared geolocation
      * @param latitude from shared geolocation
      * @param img Preview as a byte array encoded in Base64URL. It can be NULL
      * @return MegaChatMessage that will be sent. The message id is not definitive, but temporal.
      */
      MegaChatMessage *editGeolocation(MegaChatHandle chatid, MegaChatHandle msgid, float longitude, float latitude, const char *img = NULL);

    /**
     * @brief Revoke the access to a node in the specified chatroom
     *
     * In contrast to other functions to send messages, such as
     * MegaChatApi::sendMessage or MegaChatApi::attachContacts, this function
     * is asynchronous and does not return a MegaChatMessage directly. Instead, the
     * MegaChatMessage can be obtained as a result of the corresponding MegaChatRequest.
     *
     * The associated request type with this request is MegaChatRequest::TYPE_REVOKE_NODE_MESSAGE
     * Valid data in the MegaChatRequest object received on callbacks:
     * - MegaChatRequest::getChatHandle - Returns the chat identifier
     * - MegaChatRequest::geUserHandle - Returns the handle of the node
     *
     * Valid data in the MegaChatRequest object received in onRequestFinish when the error code
     * is MegaError::ERROR_OK:
     * - MegaChatRequest::getMegaChatMessage - Returns the message that has been sent
     *
     * When the server confirms the reception of the message, the MegaChatRoomListener::onMessageUpdate
     * is called, including the definitive id and the new status: MegaChatMessage::STATUS_SERVER_RECEIVED.
     * At this point, the app should refresh the message identified by the temporal id and move it to
     * the final position in the history, based on the reported index in the callback.
     *
     * If the message is rejected by the server, the message will keep its temporal id and will have its
     * a message id set to MEGACHAT_INVALID_HANDLE.
     *
     * @deprecated This function must NOT be used in new developments. It will eventually become obsolete.
     *
     * @param chatid MegaChatHandle that identifies the chat room
     * @param nodeHandle MegaChatHandle that identifies the node to revoke access to
     * @param listener MegaChatRequestListener to track this request
     */
    void revokeAttachment(MegaChatHandle chatid, MegaChatHandle nodeHandle, MegaChatRequestListener *listener = NULL);

    /**
     * @brief Sends a node to the specified chatroom
     *
     * The attachment message includes information about the node, so the receiver can download
     * or import the node.
     *
     * In contrast to other functions to send messages, such as
     * MegaChatApi::sendMessage or MegaChatApi::attachContacts, this function
     * is asynchronous and does not return a MegaChatMessage directly. Instead, the
     * MegaChatMessage can be obtained as a result of the corresponding MegaChatRequest.
     *
     * The associated request type with this request is MegaChatRequest::TYPE_ATTACH_NODE_MESSAGE
     * Valid data in the MegaChatRequest object received on callbacks:
     * - MegaChatRequest::getChatHandle - Returns the chat identifier
     * - MegaChatRequest::getUserHandle - Returns the handle of the node
     * - MegaChatRequest::getParamType - Returns 0 (to identify the attachment as regular attachment message)
     *
     * Valid data in the MegaChatRequest object received in onRequestFinish when the error code
     * is MegaError::ERROR_OK:
     * - MegaChatRequest::getMegaChatMessage - Returns the message that has been sent
     *
     * When the server confirms the reception of the message, the MegaChatRoomListener::onMessageUpdate
     * is called, including the definitive id and the new status: MegaChatMessage::STATUS_SERVER_RECEIVED.
     * At this point, the app should refresh the message identified by the temporal id and move it to
     * the final position in the history, based on the reported index in the callback.
     *
     * If the message is rejected by the server, the message will keep its temporal id and will have its
     * a message id set to MEGACHAT_INVALID_HANDLE.
     *
     * On the onRequestFinish error, the error code associated to the MegaChatError can be:
     * - MegaChatError::ERROR_NOENT - If the chatroom, the node or the target user don't exists
     * - MegaChatError::ERROR_ACCESS - If the target user is the same as caller
     * - MegaChatError::ERROR_ACCESS - If the target user is anonymous but the chat room is in private mode
     * - MegaChatError::ERROR_ACCESS - If caller is not an operator or the target user is not a chat member
     *
     * @param chatid MegaChatHandle that identifies the chat room
     * @param nodehandle Handle of the node that the user wants to attach
     * @param listener MegaChatRequestListener to track this request
     */
     void attachNode(MegaChatHandle chatid, MegaChatHandle nodehandle, MegaChatRequestListener *listener = NULL);

    /**
     * @brief Sends a node that contains a voice message to the specified chatroom
     *
     * The voice clip message includes information about the node, so the receiver can reproduce it online.
     *
     * In contrast to other functions to send messages, such as MegaChatApi::sendMessage or
     * MegaChatApi::attachContacts, this function is asynchronous and does not return a MegaChatMessage
     * directly. Instead, the MegaChatMessage can be obtained as a result of the corresponding MegaChatRequest.
     *
     * The associated request type with this request is MegaChatRequest::TYPE_ATTACH_NODE_MESSAGE
     * Valid data in the MegaChatRequest object received on callbacks:
     * - MegaChatRequest::getChatHandle - Returns the chat identifier
     * - MegaChatRequest::getUserHandle - Returns the handle of the node
     * - MegaChatRequest::getParamType - Returns 1 (to identify the attachment as a voice message)
     *
     * Valid data in the MegaChatRequest object received in onRequestFinish when the error code
     * is MegaError::ERROR_OK:
     * - MegaChatRequest::getMegaChatMessage - Returns the message that has been sent
     *
     * When the server confirms the reception of the message, the MegaChatRoomListener::onMessageUpdate
     * is called, including the definitive id and the new status: MegaChatMessage::STATUS_SERVER_RECEIVED.
     * At this point, the app should refresh the message identified by the temporal id and move it to
     * the final position in the history, based on the reported index in the callback.
     *
     * If the message is rejected by the server, the message will keep its temporal id and will have its
     * a message id set to MEGACHAT_INVALID_HANDLE.
     *
     * @param chatid MegaChatHandle that identifies the chat room
     * @param nodehandle Handle of the node that the user wants to attach
     * @param listener MegaChatRequestListener to track this request
    */
    void attachVoiceMessage(MegaChatHandle chatid, MegaChatHandle nodehandle, MegaChatRequestListener *listener = NULL);

    /**
     * @brief Revoke the access to a node granted by an attachment message
     *
     * The attachment message will be deleted as any other message. Therefore,
     *
     * The revoke is actually a deletion of the former message. Hence, the behavior is the
     * same than a regular deletion.
     * @see MegaChatApi::editMessage or MegaChatApi::deleteMessage for more information.
     *
     * If the revoke is rejected because the attachment message is too old, or if the message is
     * not an attachment message, this function returns NULL.
     *
     * You take the ownership of the returned value.
     *
     * @param chatid MegaChatHandle that identifies the chat room
     * @param msgid MegaChatHandle that identifies the message
     *
     * @return MegaChatMessage that will be modified. NULL if the message cannot be edited (too old)
     */
     MegaChatMessage *revokeAttachmentMessage(MegaChatHandle chatid, MegaChatHandle msgid);

    /** Returns whether the logged in user has been granted access to the node
     *
     * Access to attached nodes received in chatrooms is granted when the message
     * is sent, but it can be revoked afterwards.
     *
     * This convenience method allows to check if you still have access to a node
     * or it was revoked. Usually, apps will show the attachment differently when
     * access has been revoked.
     *
     * @note The returned value will be valid only for nodes attached to messages
     * already loaded in an opened chatroom. The list of revoked nodes is updated
     * accordingly while the chatroom is open, based on new messages received.
     *
     * @deprecated This function must NOT be used in new developments. It will eventually become obsolete.
     *
     * @param chatid MegaChatHandle that identifies the chat room
     * @param nodeHandle MegaChatHandle that identifies the node to check its access
     *
     * @return True if the user has access to the node in this chat.
     */
    bool isRevoked(MegaChatHandle chatid, MegaChatHandle nodeHandle) const;

    /**
     * @brief Edits an existing message
     *
     * Message's edits are only allowed during a short timeframe, usually 1 hour.
     * Message's deletions are equivalent to message's edits, but with empty content.
     *
     * There is only one pending edit for not-yet confirmed edits. Therefore, this function will
     * discard previous edits that haven't been notified via MegaChatRoomListener::onMessageUpdate
     * where the message has MegaChatMessage::hasChanged(MegaChatMessage::CHANGE_TYPE_CONTENT).
     *
     * If the edit is rejected because the original message is too old, this function return NULL.
     *
     * When an already delivered message (MegaChatMessage::STATUS_DELIVERED) is edited, the status 
     * of the message will change from STATUS_SENDING directly to STATUS_DELIVERED again, without
     * the transition through STATUS_SERVER_RECEIVED. In other words, the protocol doesn't allow
     * to know when an edit has been delivered to the target user, but only when the edit has been
     * received by the server, so for convenience the status of the original message is kept.
     * @note if MegaChatApi::isMessageReceptionConfirmationActive returns false, messages may never
     * reach the status delivered, since the target user will not send the required acknowledge to the
     * server upon reception.
     *
     * After this function, MegaChatApi::sendStopTypingNotification has to be called. To notify other clients
     * that it isn't typing
     * 
     * You take the ownership of the returned value.
     *
     * @param chatid MegaChatHandle that identifies the chat room
     * @param msgid MegaChatHandle that identifies the message
     * @param msg New content of the message
     *
     * @return MegaChatMessage that will be modified. NULL if the message cannot be edited (too old)
     */
    MegaChatMessage *editMessage(MegaChatHandle chatid, MegaChatHandle msgid, const char* msg);

    /**
     * @brief Deletes an existing message
     *
     * @note Message's deletions are equivalent to message's edits, but with empty content.
     * @see \c MegaChatapi::editMessage for more information.
     *
     * You take the ownership of the returned value.
     *
     * @param chatid MegaChatHandle that identifies the chat room
     * @param msgid MegaChatHandle that identifies the message
     *
     * @return MegaChatMessage that will be deleted. NULL if the message cannot be deleted (too old)
     */
    MegaChatMessage *deleteMessage(MegaChatHandle chatid, MegaChatHandle msgid);

    /**
     * @brief Remove an existing rich-link metadata
     *
     * This function will remove the metadata associated to the URL in the content of the message.
     * The message will be edited and will be converted back to the MegaChatMessage::TYPE_NORMAL.
     *
     * @param chatid MegaChatHandle that identifies the chat room
     * @param msgid MegaChatHandle that identifies the message
     *
     * @return MegaChatMessage that will be modified. NULL if the message cannot be edited (too old, not rich-link...)
     */
    MegaChatMessage *removeRichLink(MegaChatHandle chatid, MegaChatHandle msgid);

    /**
     * @brief Sets the last-seen-by-us pointer to the specified message
     *
     * The last-seen-by-us pointer is persisted in the account, so every client will
     * be aware of the last-seen message.
     *
     * @param chatid MegaChatHandle that identifies the chat room
     * @param msgid MegaChatHandle that identifies the message
     *
     * @return False if the \c chatid is invalid or the message is older
     * than last-seen-by-us message. True if success.
     */
    bool setMessageSeen(MegaChatHandle chatid, MegaChatHandle msgid);

    /**
     * @brief Returns the last-seen-by-us message
     *
     * @param chatid MegaChatHandle that identifies the chat room
     *
     * @return The last-seen-by-us MegaChatMessage, or NULL if \c chatid is invalid or
     * last message seen is not loaded in memory.
     */
    MegaChatMessage *getLastMessageSeen(MegaChatHandle chatid);

    /**
     * @brief Returns message id of the last-seen-by-us message
     *
     * @param chatid MegaChatHandle that identifies the chat room
     *
     * @return Message id for the last-seen-by-us, or invalid handle if \c chatid is invalid or
     * the user has not seen any message in that chat
     */
    MegaChatHandle getLastMessageSeenId(MegaChatHandle chatid);

    /**
     * @brief Removes the unsent message from the queue
     *
     * Messages with status MegaChatMessage::STATUS_SENDING_MANUAL should be
     * removed from the manual send queue after user discards them or resends them.
     *
     * The identifier of messages in manual sending status is notified when the
     * message is moved into that queue or while loading history. In both cases,
     * the callback MegaChatRoomListener::onMessageLoaded will be received with a
     * message object including the row id.
     *
     * @param chatid MegaChatHandle that identifies the chat room
     * @param rowId Manual sending queue id of the message
     */
    void removeUnsentMessage(MegaChatHandle chatid, MegaChatHandle rowId);

    /**
     * @brief Send a notification to the chatroom that the user is typing
     *
     * Other peers in the chatroom will receive a notification via
     * \c MegaChatRoomListener::onChatRoomUpdate with the change type
     * \c MegaChatRoom::CHANGE_TYPE_USER_TYPING. \see MegaChatRoom::getUserTyping.
     *
     * The associated request type with this request is MegaChatRequest::TYPE_SEND_TYPING_NOTIF
     * Valid data in the MegaChatRequest object received on callbacks:
     * - MegaChatRequest::getChatHandle - Returns the chat identifier
     *
     * @param chatid MegaChatHandle that identifies the chat room
     * @param listener MegaChatRequestListener to track this request
     */
    void sendTypingNotification(MegaChatHandle chatid, MegaChatRequestListener *listener = NULL);

    /**
     * @brief Send a notification to the chatroom that the user has stopped typing
     *
     * This method has to be called when the text edit label is cleared
     *
     * Other peers in the chatroom will receive a notification via
     * \c MegaChatRoomListener::onChatRoomUpdate with the change type
     * \c MegaChatRoom::CHANGE_TYPE_USER_STOP_TYPING. \see MegaChatRoom::getUserTyping.
     *
     * The associated request type with this request is MegaChatRequest::TYPE_SEND_TYPING_NOTIF
     * Valid data in the MegaChatRequest object received on callbacks:
     * - MegaChatRequest::getChatHandle - Returns the chat identifier
     *
     * @param chatid MegaChatHandle that identifies the chat room
     * @param listener MegaChatRequestListener to track this request
     */
    void sendStopTypingNotification(MegaChatHandle chatid, MegaChatRequestListener *listener = NULL);

    /**
     * @brief Returns whether reception of messages is acknowledged
     *
     * In case this function returns true, an acknowledgement will be sent for each
     * received message, so the sender will eventually know the message is received.
     *
     * In case this function returns false, the acknowledgement is not sent and, in
     * consequence, messages at the sender-side will not reach the status MegaChatMessage::STATUS_DELIVERED.
     *
     * @note This feature is only available for 1on1 chatrooms.
     *
     * @return True if received messages are acknowledged. False if they are not.
     */
    bool isMessageReceptionConfirmationActive() const;

    /**
     * @brief Saves the current state
     *
     * The DB cache works with transactions. In order to prevent losing recent changes when the app
     * dies abruptly (usual case in mobile apps), it is recommended to call this method, so the
     * transaction is committed.
     *
     * This method should be called ONLY when the app is prone to be killed, whether by the user or the
     * operative system. Otherwise, transactions are committed regularly.
     *
     * In case disk I/O error, this function could result in the init state changing to
     * MegaChatApi::INIT_ERROR.
     */
    void saveCurrentState();

    /**
     * @brief Notify MEGAchat a push has been received (in Android)
     *
     * This method should be called when the Android app receives a push notification.
     * As result, MEGAchat will retrieve from server the latest changes in the history
     * for every chatroom and will provide to the app the list of unread messages that
     * are suitable to create OS notifications.
     *
     * The associated request type with this request is MegaChatRequest::TYPE_PUSH_RECEIVED
     * Valid data in the MegaChatRequest object received on callbacks:
     * - MegaChatRequest::getFlag - Return if the push should beep (loud) or not (silent)
     * - MegaChatRequest::getChatHandle - Return MEGACHAT_INVALID_HANDLE
     * - MegaChatRequest::getParamType - Return 0
     *
     * Valid data in the MegaChatRequest object received in onRequestFinish when the error code
     * is MegaError::ERROR_OK:
     * - MegaChatRequest::getMegaHandleList- Returns the list of chatids of chats with messages to notify
     * - MegaChatRequest::getMegaHandleListByChat- Returns the list of msgids to notify for a given chat
     *
     * You can get the MegaChatMessage object by using the function \c MegaChatApi::getMessage
     *
     * @note A maximum of 6 messages per chat is returned by this function, regardless there might be
     * more unread messages. This function only searchs among local messages known by client (already loaded
     * from server and loaded in RAM). At least 32 messages are loaded in RAM for each chat.
     *
     * @param beep True if push should generate a beep, false if it shouldn't.
     * @param listener MegaChatRequestListener to track this request
     */
    void pushReceived(bool beep, MegaChatRequestListener *listener = NULL);

    /**
     * @brief Notify MEGAchat a push has been received (in iOS)
     *
     * This method should be called when the iOS app receives a push notification.
     * As result, MEGAchat will retrieve from server the latest changes in the history
     * for one specific chatroom or for every chatroom.
     *
     * The associated request type with this request is MegaChatRequest::TYPE_PUSH_RECEIVED
     * Valid data in the MegaChatRequest object received on callbacks:
     * - MegaChatRequest::getFlag - Return if the push should beep (loud) or not (silent)
     * - MegaChatRequest::getChatHandle - Return the chatid to check for updates
     * - MegaChatRequest::getParamType - Return 1
     *
     * On the onRequestFinish error, the error code associated to the MegaChatError can be:
     * - MegaChatError::ERROR_NOENT - If the chatroom does not does not exist.
     * - MegaChatError::ERROR_ACCESS - If the chatroom is archived (no notification should be generated).
     *
     * @param beep True if push should generate a beep, false if it shouldn't.
     * @param chatid MegaChatHandle that identifies the chat room, or MEGACHAT_INVALID_HANDLE for all chats
     * @param listener MegaChatRequestListener to track this request
     */
    void pushReceived(bool beep, MegaChatHandle chatid, MegaChatRequestListener *listener = NULL);


#ifndef KARERE_DISABLE_WEBRTC
    // Video device management

    /**
     * @brief Returns a list with the names of available screen devices
     *
     * If no device is found, it returns an empty list.
     * You take the ownership of the returned value
     *
     * @return Names of the available screen devices
     */
    mega::MegaStringList* getChatScreenDevices();

    /**
     * @brief Returns a list with the names of available video devices available
     *
     * If no device is found, it returns an empty list.
     * You take the ownership of the returned value
     *
     * @return Names of the available video devices
     */
    mega::MegaStringList *getChatVideoInDevices();

    /**
     * @brief Select the video device to be used in calls
     *
     * Video device identifiers are obtained with function MegaChatApi::getChatVideoInDevices
     *
     * The associated request type with this request is MegaChatRequest::TYPE_CHANGE_VIDEO_STREAM
     * Valid data in the MegaChatRequest object received on callbacks:
     * - MegaChatRequest::getText - Returns the device
     *
     * The request will fail with MegaChatError::ERROR_ARGS
     * - If input device does not exist.
     *
     * The request will fail with MegaChatError::ERROR_ACCESS
     * - If WebRTC is not initialized
     *
     * @param device Identifier of device to be selected
     * @param listener MegaChatRequestListener to track this request
     */
    void setChatVideoInDevice(const char *device, MegaChatRequestListener *listener = NULL);

    /**
     * @brief Select the screen device to be used in calls
     *
     * Screen device identifiers are obtained with function MegaChatApi::getChatScreenDevices
     *
     * The associated request type with this request is MegaChatRequest::TYPE_CHANGE_VIDEO_STREAM
     * Valid data in the MegaChatRequest object received on callbacks:
     * - MegaChatRequest::getText - Returns the device
     *
     * @param device Identifier of device to be selected
     * @param listener MegaChatRequestListener to track this request
     */
    void setChatScreenDevice(const char *device, MegaChatRequestListener *listener =  NULL);

    /**
     * @brief Returns the video selected device name
     *
     * You take the ownership of the returned value
     *
     * @return Device selected name
     */
    char *getVideoDeviceSelected();

    // Call management
    /**
     * @brief Starts a call in a chat room
     *
     * @note Call started will have waiting room enabled or not, depending on the value of waiting room flag for the chat room.
     * Check MegaChatRoom::isWaitingRoom().
     *
     * As we have commented above, if waiting room flag is enabled for chat room, call will have waiting room feature enabled.
     * - If call is ringing, all participants that answers the call, will bypass the waiting room.
     * - If call has stopped ringing, or call was started with notRinging param true, all participants will be redirected to waiting room,
     *   as soon as they answer the call
     *
     * The associated request type with this request is MegaChatRequest::TYPE_START_CHAT_CALL
     * Valid data in the MegaChatRequest object received on callbacks:
     * - MegaChatRequest::getChatHandle - Returns the chat identifier
     * - MegaChatRequest::getFlag - Returns value of param \c enableVideo
     * - MegaChatRequest::getParamType - Returns value of param \c enableAudio
     * - MegaChatRequest::getNumber() - Returns 1 indicating that call rings for the rest of participants, otherwise returns 0
     *
     * Valid data in the MegaChatRequest object received in onRequestFinish when the error code
     * is MegaError::ERROR_OK:
     * - MegaChatRequest::getFlag - Returns effective video flag (see note)
     *
     * The request will fail with MegaChatError::ERROR_ARGS
     * - If maximum value for simultaneous input video tracks is invalid. Check MegaChatApi::getCurrentInputVideoTracksLimit()
     *
     * The request will fail with MegaChatError::ERROR_ACCESS
     *  - if our own privilege is different than MegaChatPeerList::PRIV_STANDARD or MegaChatPeerList::PRIV_MODERATOR.
     *  - if peer of a 1on1 chatroom it's a non visible contact
     *  - if this function is called without being already connected to chatd.
     *  - if the chatroom is in preview mode.
     *  - if our own privilege is not MegaChatPeerList::PRIV_MODERATOR and the chatroom has waiting room option enabled.
     *
     * The request will fail with MegaChatError::ERROR_TOOMANY when there are too many participants
     * in the call and we can't join to it, or when the chat is public and there are too many participants
     * to start the call.
     *
     * The request will fail with MegaChatError::ERROR_EXISTS
     * - if there is a previous attempt still in progress (the call doesn't exist yet)
     * - if there is already another attempt to start a call for this chat, and call already exists but we don't participate
     * - if the call already exists and we already participate
     * In case that call already exists MegaChatRequest::getUserHandle will return its callid.
     *
     * The request will fail with MegaChatError::ERROR_NOENT
     * - if the chatroom doesn't exists.
     *
     * @note If the call has reached the maximum number of videos supported, the video-flag automatically be disabled.
     * @see MegaChatApi::getMaxSupportedVideoCallParticipants
     *
     * To receive call notifications, the app needs to register MegaChatCallListener.
     *
     * @param chatid MegaChatHandle that identifies the chat room
     * @param enableVideo True for audio-video call, false for audio call
     * @param enableAudio True for starting a call with audio (mute disabled)
     * @param notRinging if true call won't ring for participants when it's started
     * @param listener MegaChatRequestListener to track this request
     */
    void startCallInChat(const MegaChatHandle chatid, const bool enableVideo, const bool enableAudio, const bool notRinging, MegaChatRequestListener *listener = NULL);

    /**
     * @brief Start a call in a chat room
     *
     * @note This method is not valid for chatrooms with waiting room option enabled, use MegaChatApi::startMeetingInWaitingRoomChat instead.
     * Use MegaChatRoom::isWaitingRoom() to check if that option is enabled or not.
     *
     * The associated request type with this request is MegaChatRequest::TYPE_START_CHAT_CALL
     * Valid data in the MegaChatRequest object received on callbacks:
     * - MegaChatRequest::getChatHandle - Returns the chat identifier
     * - MegaChatRequest::getFlag - Returns value of param \c enableVideo
     * - MegaChatRequest::getParamType - Returns value of param \c enableAudio
     * - MegaChatRequest::getPrivilege() - Returns 0 indicating that we want to start a call in a chatroom with waiting room disabled
     *
     * Valid data in the MegaChatRequest object received in onRequestFinish when the error code
     * is MegaError::ERROR_OK:
     * - MegaChatRequest::getFlag - Returns effective video flag (see note)
     *
     * The request will fail with MegaChatError::ERROR_ARGS
     * - If maximum value for simultaneous input video tracks is invalid. Check MegaChatApi::getCurrentInputVideoTracksLimit()
     *
     * The request will fail with MegaChatError::ERROR_ARGS
     * - If MegaChatRoom::isSpeakRequest() returns true, enableAudio param is also true, and we don't have moderator role in the call.
     *
     * The request will fail with MegaChatError::ERROR_ACCESS
     *  - if our own privilege is different than MegaChatPeerList::PRIV_STANDARD or MegaChatPeerList::PRIV_MODERATOR.
     *  - if peer of a 1on1 chatroom it's a non visible contact
     *  - if this function is called without being already connected to chatd.
     *  - if the chatroom is in preview mode.
     *  - if our own privilege is not MegaChatPeerList::PRIV_MODERATOR and the chatroom has waiting room option enabled.
     *
     * The request will fail with MegaChatError::ERROR_TOOMANY when there are too many participants
     * in the call and we can't join to it, or when the chat is public and there are too many participants
     * to start the call.
     *
     * The request will fail with MegaChatError::ERROR_EXISTS
     * - if there is a previous attempt still in progress (the call doesn't exist yet)
     * - if there is already another attempt to start a call for this chat, and call already exists but we don't participate
     * - if the call already exists and we already participate
     * In case that call already exists MegaChatRequest::getUserHandle will return its callid.
     *
     * The request will fail with MegaChatError::ERROR_NOENT
     * - if the chatroom doesn't exists.
     *
     * @note If the call has reached the maximum number of videos supported, the video-flag automatically be disabled.
     * @see MegaChatApi::getMaxSupportedVideoCallParticipants
     *
     * To receive call notifications, the app needs to register MegaChatCallListener.
     *
     * @deprecated This function must NOT be used in new developments. It will eventually become obsolete.
     * Use the other MegaChatApi::startCallInChat instead.
     *
     * @param chatid MegaChatHandle that identifies the chat room
     * @param enableVideo True for audio-video call, false for audio call
     * @param enableAudio True for starting a call with audio (mute disabled)
     * @param listener MegaChatRequestListener to track this request
     */
    void startChatCall(MegaChatHandle chatid, bool enableVideo, bool enableAudio, MegaChatRequestListener *listener = NULL);

    /**
     * @brief Start a call in a chatroom without ringing the participants (just for scheduled meeting context)
     *
     * When a scheduled meeting exists for a chatroom, and a call is started in that scheduled meeting context, it won't
     * ring the participants.
     *
     * @note This method is not valid for chatrooms with waiting room option enabled, use MegaChatApi::startMeetingInWaitingRoomChat instead.
     * Use MegaChatRoom::isWaitingRoom() to check if that option is enabled or not.
     *
     * The associated request type with this request is MegaChatRequest::TYPE_START_CHAT_CALL
     * Valid data in the MegaChatRequest object received on callbacks:
     * - MegaChatRequest::getChatHandle - Returns the chat identifier
     * - MegaChatRequest::getFlag - Returns value of param \c enableVideo
     * - MegaChatRequest::getParamType - Returns value of param \c enableAudio
     * - MegaChatRequest::getUserHandle() - Returns the scheduled meeting id;
     * - MegaChatRequest::getPrivilege() - Returns 0 indicating that we want to start a call in a chatroom with waiting room disabled
     *
     * Valid data in the MegaChatRequest object received in onRequestFinish when the error code
     * is MegaError::ERROR_OK:
     * - MegaChatRequest::getFlag - Returns effective video flag (see note)
     *
     * The request will fail with MegaChatError::ERROR_ARGS
     * - If maximum value for simultaneous input video tracks is invalid. Check MegaChatApi::getCurrentInputVideoTracksLimit()
     *
     * The request will fail with MegaChatError::ERROR_ACCESS
     *  - if our own privilege is different than MegaChatPeerList::PRIV_STANDARD or MegaChatPeerList::PRIV_MODERATOR.
     *  - if peer of a 1on1 chatroom it's a non visible contact
     *  - if this function is called without being already connected to chatd.
     *  - if the chatroom is in preview mode.
     *  - if our own privilege is not MegaChatPeerList::PRIV_MODERATOR and the chatroom has waiting room option enabled.
     *
     * The request will fail with MegaChatError::ERROR_TOOMANY when there are too many participants
     * in the call and we can't join to it, or when the chat is public and there are too many participants
     * to start the call.
     *
     * The request will fail with MegaChatError::ERROR_EXISTS
     * - if there is a previous attempt still in progress (the call doesn't exist yet)
     * - if there is already another attempt to start a call for this chat, and call already exists but we don't participate
     * - if the call already exists and we already participate
     * In case that call already exists MegaChatRequest::getUserHandle will return its callid.
     *
     * The request will fail with MegaChatError::ERROR_NOENT
     * - if the chatroom doesn't exists.
     * - if the scheduled meeting doesn't exists
     *
     * The request will fail with MegaChatError::ERROR_ARGS
     * - if chatroom has waiting room option enabled
     *
     * The request will fail with MegaChatError::ERROR_ARGS
     * - If MegaChatRoom::isSpeakRequest() returns true, enableAudio param is also true, and we don't have moderator role in the call.
     *
     * @note If the call has reached the maximum number of videos supported, the video-flag automatically be disabled.
     * @see MegaChatApi::getMaxSupportedVideoCallParticipants
     *
     * To receive call notifications, the app needs to register MegaChatCallListener.
     *
     * @deprecated This function must NOT be used in new developments. It will eventually become obsolete.
     * Use the other MegaChatApi::startCallInChat instead.
     *
     * @param chatid MegaChatHandle that identifies the chat room
     * @param schedId MegaChatHandle scheduled meeting id that identifies the scheduled meeting context in which we will start the call
     * @param enableVideo True for audio-video call, false for audio call
     * @param enableAudio True for starting a call with audio (mute disabled)
     * @param listener MegaChatRequestListener to track this request
     */
    void startChatCallNoRinging(MegaChatHandle chatid, MegaChatHandle schedId, bool enableVideo, bool enableAudio, MegaChatRequestListener* listener = NULL);

    /**
     * @brief Ring a user in chatroom with an ongoing call that they didn't pick up
     *
     * When a call is started and one user doesn't pick it up, ringing stops for that user/participant after a given time.
     * This function can be used to force another ringing event at said user/participant.
     *
     * The associated request type with this request is MegaChatRequest::TYPE_RING_INDIVIDUAL_IN_CALL
     * Valid data in the MegaChatRequest object received on callbacks:
     * - MegaChatRequest::getChatHandle - Returns the chat identifier
     * - MegaChatRequest::getUserHandle() - Returns the user's id to ring again
     *
     * Valid data in the MegaChatRequest object received in onRequestFinish when the error code
     * is MegaError::ERROR_OK:
     *
     * The request will fail with MegaChatError::ERROR_ARGS
     * - if chat id provided as param is invalid
     * - if user id to ring again provided as param is invalid
     *
     * The request will fail with MegaChatError::ERROR_NOENT
     * - if the chatroom doesn't exists.
     * - if an ongoing call cannot be found for the chat id provided as a param
     *
     * To receive call notifications, the app needs to register MegaChatCallListener.
     *
     * @param chatId MegaChatHandle that identifies the chat room
     * @param userId MegaChatHandle that identifies the user to ring again
     * @param ringTimeout timeout in seconds (greater than 0) for the call to stop ringing
     * @param listener MegaChatRequestListener to track this request
     */
    void ringIndividualInACall(const MegaChatHandle chatId, const MegaChatHandle userId, const int ringTimeout, MegaChatRequestListener* listener = NULL);

    /**
     * @brief Answer a call received in a chat room
     *
     * The associated request type with this request is MegaChatRequest::TYPE_ANSWER_CHAT_CALL
     * Valid data in the MegaChatRequest object received on callbacks:
     * - MegaChatRequest::getChatHandle - Returns the chat identifier
     * - MegaChatRequest::getFlag - Returns value of param \c enableVideo
     * - MegaChatRequest::getParamType - Returns value of param \c enableAudio
     *
     * Valid data in the MegaChatRequest object received in onRequestFinish when the error code
     * is MegaError::ERROR_OK:
     * - MegaChatRequest::getFlag - Returns effective video flag (see note)
     *
     * The request will fail with MegaChatError::ERROR_ARGS
     * - If maximum value for simultaneous input video tracks is invalid. Check MegaChatApi::getCurrentInputVideoTracksLimit()
     *
     * The request will fail with MegaChatError::ERROR_ARGS
     * - If MegaChatRoom::isSpeakRequest() returns true, enableAudio param is also true, and we don't have moderator role in the call.
     *
     * The request will fail with MegaChatError::ERROR_ACCESS when this function is
     * called without being already connected to chatd.
     *
     * The request will fail with MegaChatError::ERROR_ACCESS if the chatroom has waiting room option enabled.
     *
     * The request will fail with MegaChatError::ERROR_TOOMANY when there are too many participants
     * in the call and we can't join to it, or when the chat is public and there are too many participants
     * to start the call.
     *
     * The request will fail with MegaChatError::ERROR_EXISTS if there is already another attempt to answer a call
     * for this chat in progress.
     *
     * @note If the call has reached the maximum number of videos supported, the video-flag automatically be disabled.
     * @see MegaChatApi::getMaxSupportedVideoCallParticipants
     *
     * To receive call notifications, the app needs to register MegaChatCallListener.
     *
     * @param chatid MegaChatHandle that identifies the chat room
     * @param enableVideo True for audio-video call, false for audio call
     * @param enableAudio True for answering a call with audio (mute disabled)
     * @param listener MegaChatRequestListener to track this request
     */
    void answerChatCall(MegaChatHandle chatid, bool enableVideo, bool enableAudio, MegaChatRequestListener *listener = NULL);

    /**
     * @brief Starts a call in a chatroom with waiting room option enabled
     *
     * When waiting room option is enabled for a chatroom, you can start a call in two different ways.
     *   - start a waiting room call, where all participants will be redirected to waiting room, when they start/answer a call,
     *     and it won't ring for the rest of participants.
     *   - start an adhoc call where all participants will be redirected to the call (bypassing waiting room),
     *     and it will ring for the rest of participants.
     * Check schedId param below.
     *
     * The associated request type with this request is MegaChatRequest::TYPE_START_CHAT_CALL
     * Valid data in the MegaChatRequest object received on callbacks:
     * - MegaChatRequest::getChatHandle - Returns the chat identifier
     * - MegaChatRequest::getFlag - Returns value of param \c enableVideo
     * - MegaChatRequest::getParamType - Returns value of param \c enableAudio
     * - MegaChatRequest::getUserHandle() - Returns the scheduled meeting id;
     * - MegaChatRequest::getPrivilege() - Returns 1 indicating that we want to start a call in a chatroom with waiting room enabled
     *
     * Valid data in the MegaChatRequest object received in onRequestFinish when the error code
     * is MegaError::ERROR_OK:
     * - MegaChatRequest::getFlag - Returns effective video flag (see note)
     *
     * The request will fail with MegaChatError::ERROR_ACCESS
     *  - if chatroom doesn't have waiting room option enabled
     *
     * The request will fail with MegaChatError::ERROR_ACCESS
     *  - if our own privilege is different than MegaChatPeerList::PRIV_STANDARD or MegaChatPeerList::PRIV_MODERATOR.
     *  - if peer of a 1on1 chatroom it's a non visible contact
     *  - if this function is called without being already connected to chatd.
     *  - if the chatroom is in preview mode.
     *  - if our own privilege is not MegaChatPeerList::PRIV_MODERATOR and the chatroom has waiting room option enabled.
     *
     * The request will fail with MegaChatError::ERROR_TOOMANY when there are too many participants
     * in the call and we can't join to it, or when the chat is public and there are too many participants
     * to start the call.
     *
     * The request will fail with MegaChatError::ERROR_EXISTS
     * - if there is a previous attempt still in progress (the call doesn't exist yet)
     * - if there is already another attempt to start a call for this chat, and call already exists but we don't participate
     * - if the call already exists and we already participate
     * In case that call already exists MegaChatRequest::getUserHandle will return its callid.
     *
     * The request will fail with MegaChatError::ERROR_NOENT
     * - if the chatroom doesn't exists.
     * - if the scheduled meeting doesn't exists
     *
     * The request will fail with MegaChatError::ERROR_ARGS
     * - if chatroom has waiting room option disabled
     *
     * The request will fail with MegaChatError::ERROR_ARGS
     * - If MegaChatRoom::isSpeakRequest() returns true, enableAudio param is also true, and we don't have moderator role in the call.
     *
     * @note If the call has reached the maximum number of videos supported, the video-flag automatically be disabled.
     * @see MegaChatApi::getMaxVideoCallParticipants
     *
     * To receive call notifications, the app needs to register MegaChatCallListener.
     *
     * @deprecated This function must NOT be used in new developments. It will eventually become obsolete.
     * Use the other MegaChatApi::startCallInChat instead.
     *
     * @param chatid MegaChatHandle that identifies the chat room
     * @param schedId MegaChatHandle scheduled meeting id, that identifies the scheduled meeting context in which we will start the call.
     *  - If it's valid, users will be redirected to Waiting room when they answer, but the call won't ring to the rest of participants
     *    The rest of participants will be notified that there's a new call via MegaChatCallListener::onChatCallUpdate.
     *  - If it's MEGACHAT_INVALID_HANDLE, Waiting room will be ignored, and call will ring for the rest of participants (Adhoc call)
     * @param enableVideo True for audio-video call, false for audio call
     * @param enableAudio True for starting a call with audio (mute disabled)
     * @param listener MegaChatRequestListener to track this request
     */
    void startMeetingInWaitingRoomChat(const MegaChatHandle chatid, const MegaChatHandle schedIdWr, const bool enableVideo, const bool enableAudio, MegaChatRequestListener* listener = NULL);

    /**
     * @brief Hang up a call
     *
     * The associated request type with this request is MegaChatRequest::TYPE_HANG_CHAT_CALL
     * Valid data in the MegaChatRequest object received on callbacks:
     * - MegaChatRequest::getChatHandle - Returns the call identifier
     * - MegaChatRequest::getFlag - Returns false
     *
     * On the onRequestFinish error, the error code associated to the MegaChatError can be:
     * - MegaChatError::ERROR_ACCESS   - if webrtc is not initialized
     * - MegaChatError::ERROR_ARGS    - if invalid callid provided
     * - MegaChatError::ERROR_NOENT   - if there is not any call with that callid or chatroom has not been found
     *
     * @param callid MegaChatHandle that identifies the call
     * @param listener MegaChatRequestListener to track this request
     */
    void hangChatCall(MegaChatHandle callid, MegaChatRequestListener *listener = NULL);

    /**
     * @brief End a call in a chat room (user must be moderator)
     *
     * The scenario where this method is used, it's when moderator wants intentionally
     * to end a groupchat or meeting call for all participants
     *
     * The associated request type with this request is MegaChatRequest::TYPE_HANG_CHAT_CALL
     * Valid data in the MegaChatRequest object received on callbacks:
     * - MegaChatRequest::getChatHandle - Returns the call identifier
     * - MegaChatRequest::getFlag - Returns true
     *
     * On the onRequestFinish error, the error code associated to the MegaChatError can be:
     * - MegaChatError::ERROR_ACCESS   - if webrtc is not initialized
     * - MegaChatError::ERROR_ARGS    - if invalid callid provided
     * - MegaChatError::ERROR_NOENT   - if there is not any call with that callid or chatroom has not been found
     * - MegaChatError::ERROR_ACCESS  - if we try to end a call withouth enough privileges
     *
     * @param callid MegaChatHandle that identifies the chat room
     * @param listener MegaChatRequestListener to track this request
     */
    void endChatCall(MegaChatHandle callid, MegaChatRequestListener *listener = NULL);

    /**
     * @brief Enable audio for a call that is in progress
     *
     * The associated request type with this request is MegaChatRequest::TYPE_DISABLE_AUDIO_VIDEO_CALL
     * Valid data in the MegaChatRequest object received on callbacks:
     * - MegaChatRequest::getChatHandle - Returns the chat identifier
     * - MegaChatRequest::getFlag - Returns true
     * - MegaChatRequest::getParamType - Returns MegaChatRequest::AUDIO
     *
     * The request will fail with MegaChatError::ERROR_TOOMANY when there are too many participants
     * in the call sending audio already (no more audio slots are available).
     *
     * @param chatid MegaChatHandle that identifies the chat room
     * @param listener MegaChatRequestListener to track this request
     */
    void enableAudio(MegaChatHandle chatid, MegaChatRequestListener *listener = NULL);

    /**
     * @brief Disable audio for a call that is in progress
     *
     * The associated request type with this request is MegaChatRequest::TYPE_DISABLE_AUDIO_VIDEO_CALL
     * Valid data in the MegaChatRequest object received on callbacks:
     * - MegaChatRequest::getChatHandle - Returns the chat identifier
     * - MegaChatRequest::getFlag - Returns false
     * - MegaChatRequest::getParamType - Returns MegaChatRequest::AUDIO
     *
     * @param chatid MegaChatHandle that identifies the chat room
     * @param listener MegaChatRequestListener to track this request
     */
    void disableAudio(MegaChatHandle chatid, MegaChatRequestListener *listener = NULL);

    /**
     * @brief Enable video for a call that is in progress
     *
     * The associated request type with this request is MegaChatRequest::TYPE_DISABLE_AUDIO_VIDEO_CALL
     * Valid data in the MegaChatRequest object received on callbacks:
     * - MegaChatRequest::getChatHandle - Returns the chat identifier
     * - MegaChatRequest::getFlag - Returns true
     * - MegaChatRequest::getParamType - MegaChatRequest::VIDEO
     *
     * The request will fail with MegaChatError::ERROR_TOOMANY when there are too many participants
     * in the call sending video already (no more video slots are available).
     *
     * @param chatid MegaChatHandle that identifies the chat room
     * @param listener MegaChatRequestListener to track this request
     */
    void enableVideo(MegaChatHandle chatid, MegaChatRequestListener *listener = NULL);

    /**
     * @brief Disable video for a call that is in progress
     *
     * The associated request type with this request is MegaChatRequest::TYPE_DISABLE_AUDIO_VIDEO_CALL
     * Valid data in the MegaChatRequest object received on callbacks:
     * - MegaChatRequest::getChatHandle - Returns the chat identifier
     * - MegaChatRequest::getFlag - Returns false
     * - MegaChatRequest::getParamType - Returns MegachatRequest::VIDEO
     *
     * @param chatid MegaChatHandle that identifies the chat room
     * @param listener MegaChatRequestListener to track this request
     */
    void disableVideo(MegaChatHandle chatid, MegaChatRequestListener *listener = NULL);

    /**
     * @brief Request a high resolution quality level from a session
     *
     * Valid values for quality param are:
     *  + MegaChatCall::CALL_QUALITY_HIGH_DEF = 0,     // Default hi-res quality
     *  + MegaChatCall::CALL_QUALITY_HIGH_MEDIUM = 1,  // 2x lower resolution
     *  + MegaChatCall::CALL_QUALITY_HIGH_LOW = 2,     // 4x lower resolution
     *
     * Currently, the default high resolution is 960 x 540 pixels.
     *
     * This method can be used by the apps to lower the resolution according to their
     * needs. Ie. showing 2 videos in high res, each of them with 480x270, should
     * result on the app requesting to lower quality to CALL_QUALITY_HIGH_MEDIUM.
     *
     * The associated request type with this request is MegaChatRequest::TYPE_REQUEST_HIRES_QUALITY
     * Valid data in the MegaChatRequest object received on callbacks:
     * - MegaChatRequest::getChatHandle - Returns the chat identifier
     * - MegaChatRequest::getUserHandle - Returns the clientId of the user
     * - MegaChatRequest::getParamType  - Returns the quality level requested
     *
     * @param chatid MegaChatHandle that identifies the chat room
     * @param clientId MegaChatHandle that identifies the client
     * @param quality The quality level requested
     * @param listener MegaChatRequestListener to track this request
     */
    void requestHiResQuality(MegaChatHandle chatid, MegaChatHandle clientId, int quality, MegaChatRequestListener *listener = NULL);

    /**
     * @brief Push a list of users (for all it's connected clients) into the waiting room.
     *
     * This method is valid only for chatrooms that have waiting room option enabled (check MegaChatRoom::isWaitingRoom)
     * This method can be called just by users with moderator role
     *
     * @note: This method won't have any effect for moderator users already joined into the call,
     * as well as non-moderator users that are already in the waiting room.
     *
     * The associated request type with this request is MegaChatRequest::TYPE_WR_PUSH
     * Valid data in the MegaChatRequest object received on callbacks:
     * - MegaChatRequest::getChatHandle - Returns the chat identifier
     * - MegaChatRequest::getFlag - true -> indicates that all users with non moderator role, must be pushed into waiting room
     * - MegaChatRequest::getMegaHandleList - Returns the list of users that must be pushed into waiting room
     *
     * On the onRequestFinish error, if the error code associated to the MegaChatError is ERROR_OK:
     * - Users with moderator role, will receive an MegaChatCallListener::onChatCallUpdate callback with change type MegaChatCall::CHANGE_TYPE_WR_USERS_ENTERED,
     *   notifying about users that could be pushed or not into the waiting room.
     *   (check MegaChatCall::getHandleList to get users that have been pushed into the waiting room)
     *   (check MegaChatCall::getWaitingRoom to get the users in the waiting room and their current joining status)
     *   (check MegaChatCall::getModerators to get the updated moderators list)
     *
     * - Users with moderator role, will receive an MegaChatCallListener::onChatCallUpdate callback with change type MegaChatCall::CHANGE_TYPE_WR_USERS_DENY,
     *   just if any of the users provided in users list, is not in the call, but has permission to enter it (use case non valid for moderators users in the list)
     *   (check MegaChatCall::getHandleList to get moderator users that were tried to push into the waiting room, but didn't joined call yet.
     *
     * @note: Afected user clients by this action, will receive an MegaChatCallListener::onChatCallUpdate callback with change type
     * MegaChatCall::CHANGE_TYPE_WR_PUSHED_FROM_CALL, indicating that it's client has been pushed into a waiting room.
     *
     * On the onRequestFinish error, the error code associated to the MegaChatError can be:
     * - MegaChatError::ERROR_ARGS   - if specified chatid is invalid, or provided user list is invalid or empty
     * - MegaChatError::ERROR_NOENT  - if chatroom doesn't exists, if there's not a call in the specified chatroom, or waiting room is disabled
     * - MegaChatError::ERROR_ACCESS - if Call isn't in progress state, or our own privilege is different than MegaChatPeerList::PRIV_MODERATOR
     *
     * @param users MegaHandleList with the users that must be pushed into waiting room.
     * If param all is true, users param will be ignored.
     * @param all if true indicates that all users with non moderator role, must be pushed into waiting room
     * @param listener MegaChatRequestListener to track this request
     */
    void pushUsersIntoWaitingRoom(MegaChatHandle chatid, mega::MegaHandleList* users, const bool all = false, MegaChatRequestListener* listener = NULL);

    /**
     * @brief Disconnects all clients of the specified users, regardless of whether they are in the call or in the waiting room.
     *
     * This method is valid only for chatrooms that have waiting room option enabled (check MegaChatRoom::isWaitingRoom)
     * This method has to be called only by a user with moderator role
     *
     * If this action has succeed, for those users that are effectively kicked from call, every conected user will receive a callback MegaChatSession with change MegaChatSession::CHANGE_TYPE_STATUS
     * and MegaChatSession::getStatus == MegaChatSession::SESSION_STATUS_DESTROYED.
     *
     * @note: This method won't have any effect for users with moderator role.
     *
     * The associated request type with this request is MegaChatRequest::TYPE_WR_KICK
     * Valid data in the MegaChatRequest object received on callbacks:
     * - MegaChatRequest::getChatHandle - Returns the chat identifier
     * - MegaChatRequest::getMegaHandleList - Returns the list of users that must be disconnected from call
     *
     * On the onRequestFinish error, the error code associated to the MegaChatError can be:
     * - MegaChatError::ERROR_ARGS   - if specified chatid is invalid, or provided user list is invalid or empty
     * - MegaChatError::ERROR_NOENT  - if chatroom doesn't exists , if there's no a call in the specified chatroom, or waiting room is disabled
     * - MegaChatError::ERROR_ACCESS - if Call isn't in progress state, or our own privilege is different than MegaChatPeerList::PRIV_MODERATOR
     *
     * @param users MegaHandleList with the users that must be disconnected from call
     * @param listener MegaChatRequestListener to track this request
     */
    void kickUsersFromCall(MegaChatHandle chatid, mega::MegaHandleList* users, MegaChatRequestListener* listener = NULL);

    /**
     * @brief Set limitations for a chat call in progress (like duration or max participants).
     *
     * - If you don't want to modify any of the limits, set param to MegaChatCall::CALL_LIMIT_NO_PRESENT
     * - If you want to reset any of the limits to unlimited value, set param to MegaChatCall::CALL_LIMIT_RESET
     *
     * Note: this method should be only used for test purpose
     * The associated request type with this request is MegaChatRequest::TYPE_SET_LIMIT_CALL
     * Valid data in the MegaChatRequest object received on callbacks:
     * - MegaChatRequest::getChatHandle - Returns the chat identifier
     * - MegaChatRequest::getMegaHandleList - Returns a MegaHandleList with 5 elements:
     *      + MegaHandleList::get(0) - returns callDur param
     *      + MegaHandleList::get(1) - returns numUsers param
     *      + MegaHandleList::get(2) - returns numClientsPerUser param
     *      + MegaHandleList::get(3) - returns numClients param
     *      + MegaHandleList::get(4) - returns divider param
     *   Note: The indexes above, represents the same order in which params are added to MegaHandleList, at MegaChatApiImpl::setLimitsInCall.
     *
     * On the onRequestFinish error, the error code associated to the MegaChatError can be:
     * - MegaChatError::ERROR_ARGS   - if specified chatid is invalid
     * - MegaChatError::ERROR_ARGS   - if all provided params are equal to MegaChatCall::CALL_LIMIT_NO_PRESENT
     * - MegaChatError::ERROR_NOENT  - if chatroom doesn't exists, or there's no a call in the specified chatroom
     * - MegaChatError::ERROR_ACCESS - if call isn't in progress state
     *
     * @param chatid MegaChatHandle that identifies the chat room
     * @param callDur Maximum call duration, in seconds (call duration starts counting when call is answered)
     * @param numUsers Maximum number of participants (users, not clients - one user may join with several clients), allowed to join the call
     * @param numClientsPerUser Maximum number of clients with which a single user can join a call.
     * @param numClients Maximum total number of clients allowed to be in the call at the same time. This doesn't include the clients in the waiting room
     * @param divider A divider that divides all existing limits by the specified number, rounding the result (except for callDur).
     *     Note: If there are other limits in the command, they will be applied after div, in other
     *     words, the division will only be applied for limits set in previous requests.
     * @param listener MegaChatRequestListener to track this request
     */
    void setLimitsInCall(const MegaChatHandle chatid,
                         const unsigned long callDur = MegaChatCall::CALL_LIMIT_NO_PRESENT,
                         const unsigned long numUsers = MegaChatCall::CALL_LIMIT_NO_PRESENT,
                         const unsigned long numClientsPerUser = MegaChatCall::CALL_LIMIT_NO_PRESENT,
                         const unsigned long numClients = MegaChatCall::CALL_LIMIT_NO_PRESENT,
                         const unsigned long divider = MegaChatCall::CALL_LIMIT_NO_PRESENT,
                         MegaChatRequestListener* listener = NULL);

    /** @brief Mute a specific client or all of them in a call
     * This method can be called only by users with moderator role
     *
     * The associated request type with this request is MegaChatRequest::TYPE_MUTE
     * Valid data in the MegaChatRequest object received on callbacks:
     * - MegaChatRequest::getChatHandle - Returns the chat identifier
     * - MegaChatRequest::getUserHandle - Returns the user handle for the user we want to mute, or MEGACHAT_INVALID_HANDLE
     * in case we want to mute all peers
     *
     * On the onRequestFinish error, the error code associated to the MegaChatError can be:
     * - MegaChatError::ERROR_ARGS   - if specified chatid is invalid
     * - MegaChatError::ERROR_NOENT  - if there's no a call in the specified chatroom, or there's no session with provided clientId
     * - MegaChatError::ERROR_ACCESS - if Call isn't in progress state, or our own privilege is different than MegaChatPeerList::PRIV_MODERATOR
     *
     * @param chatid MegaChatHandle that identifies the chat room
     * @param clientId MegaChatHandle that identifies the client we want to mute, or MEGACHAT_INVALID_HANDLE to mute all participants
     * @param listener MegaChatRequestListener to track this request
     */
    void mutePeers(const MegaChatHandle chatid, const MegaChatHandle clientId, MegaChatRequestListener* listener = NULL);

    /** @brief Rejects a call for all client of our user account
     *
     * The associated request type with this request is MegaChatRequest::TYPE_REJECT_CALL
     * Valid data in the MegaChatRequest object received on callbacks:
     * - MegaChatRequest::getChatHandle - Returns the callId
     *
     * On the onRequestFinish error, the error code associated to the MegaChatError can be:
     * - MegaChatError::ERROR_ACCESS - if webrtc is not initialized
     * - MegaChatError::ERROR_ARGS   - if specified callId is invalid
     * - MegaChatError::ERROR_NOENT  - if there's not a call in the specified chatroom, or chatroom cannot be found
     *
     * @param callId MegaChatHandle that identifies the call
     * @param listener MegaChatRequestListener to track this request
     */
    void rejectCall(const MegaChatHandle callId, MegaChatRequestListener* listener = NULL);

    /**
     * @brief Allow a list of users in the waiting room to join the call.
     *
     * This method is valid only for chatrooms that have waiting room option enabled (check MegaChatRoom::isWaitingRoom)
     * This method can be called just by users with moderator role
     *
     * @note: This method won't have any effect for non-moderator users already joined into the call, as well as users with moderator role.
     *
     * The associated request type with this request is MegaChatRequest::TYPE_WR_ALLOW
     * Valid data in the MegaChatRequest object received on callbacks:
     * - MegaChatRequest::getChatHandle - Returns the chat identifier
     * - MegaChatRequest::getFlag - true -> indicates that all users with non moderator role, must be allowed to join the call
     * - MegaChatRequest::getMegaHandleList - Returns the list of users that must be allowed to join the call
     *
     * On the onRequestFinish error, if the error code associated to the MegaChatError is ERROR_OK:
     * - Users with moderator role, will receive an MegaChatCallListener::onChatCallUpdate callback with change type MegaChatCall::CHANGE_TYPE_WR_USERS_ALLOW,
     *   notifying about users that have been granted to enter the call.
     *   (check MegaChatCall::getHandleList to get users that have been granted to enter the call
     *   (check MegaChatCall::getWaitingRoom to get the users in the waiting room and their current joining status)
     *   (check MegaChatCall::getModerators to get the updated moderators list)
     *
     * - Users with moderator role, will receive an MegaChatCallListener::onChatCallUpdate callback with change type MegaChatCall::CHANGE_TYPE_WR_USERS_LEAVE,
     *   notifying about users that have been left the waiting room (already joined the call)
     *   (check MegaChatCall::getHandleList to get users that have been left the waiting room
     *   (check MegaChatCall::getWaitingRoom to get the users in the waiting room and their current joining status)
     *   (check MegaChatCall::getModerators to get the updated moderators list)
     *
     * @note: Afected user clients by this action, will receive an MegaChatCallListener::onChatCallUpdate callback with change type
     * MegaChatCall::CHANGE_TYPE_WR_ALLOW, indicating that it's client has been allowed to join call (no further action required by apps to complete call join)
     *
     * On the onRequestFinish error, the error code associated to the MegaChatError can be:
     * - MegaChatError::ERROR_ARGS   - if specified chatid is invalid, or provided user list is invalid or empty
     * - MegaChatError::ERROR_NOENT  - if chatroom doesn't exists, if there's not a call in the specified chatroom, or waiting room is disabled
     * - MegaChatError::ERROR_ACCESS - if Call isn't in progress state, or our own privilege is different than MegaChatPeerList::PRIV_MODERATOR,
     *   or is MegaChatPeerList::PRIV_STANDARD but MegaChatRoom::isOpenInvite returns false.
     *
     * @param users MegaHandleList with the users that must be allowed into waiting room.
     * If param all is true, users param will be ignored.
     * @param all if true indicates that all users with non moderator role, must be pushed into waiting room
     * @param listener MegaChatRequestListener to track this request
     */
    void allowUsersJoinCall(MegaChatHandle chatid, const mega::MegaHandleList* users, const bool all = false, MegaChatRequestListener* listener = NULL);

    /**
     * @brief Set/unset a call on hold
     *
     * The associated request type with this request is MegaChatRequest::TYPE_SET_CALL_ON_HOLD
     * Valid data in the MegaChatRequest object received on callbacks:
     * - MegaChatRequest::getChatHandle - Returns the chat identifier
     * - MegaChatRequest::getFlag - Returns true (set on hold) false (unset on hold)
     *
     * @param chatid MegaChatHandle that identifies the chat room
     * @param setOnHold indicates if call is set or unset on hold
     * @param listener MegaChatRequestListener to track this request
     */
    void setCallOnHold(MegaChatHandle chatid, bool setOnHold, MegaChatRequestListener *listener = NULL);

    /**
     * @brief Open video device
     *
     * The associated request type with this request is MegaChatRequest::TYPE_OPEN_VIDEO_DEVICE
     * Valid data in the MegaChatRequest object received on callbacks:
     * - MegaChatRequest::getFlag - Returns true open device
     *
     * @note App is responsible to release device and remove MegaChatVideoListener
     *
     * @param listener MegaChatRequestListener to track this request
     */
    void openVideoDevice(MegaChatRequestListener *listener = NULL);

    /**
     * @brief Release video device
     *
     * The associated request type with this request is MegaChatRequest::TYPE_OPEN_VIDEO_DEVICE
     * Valid data in the MegaChatRequest object received on callbacks:
     * - MegaChatRequest::getFlag - Returns false close device
     *
     * @param listener MegaChatRequestListener to track this request
     */
    void releaseVideoDevice(MegaChatRequestListener *listener = NULL);

    /**
     * @brief Get the MegaChatCall associated with a chatroom
     *
     * If \c chatid is invalid or there isn't any MegaChatCall associated with the chatroom,
     * this function returns NULL.
     *
     * You take the ownership of the returned value.
     *
     * @param chatid MegaChatHandle that identifies the chat room
     * @return MegaChatCall object associated with chatid or NULL if it doesn't exist
     */
    MegaChatCall *getChatCall(MegaChatHandle chatid);

    /**
     * @brief Mark as ignored the call associated with a chatroom
     *
     * @param chatid MegaChatHandle that identifies the chat room
     * @return true if call can be marked as ignored, otherwise return false.
     */
    bool setIgnoredCall(MegaChatHandle chatid);

    /**
     * @brief Get the MegaChatCall that has a specific id
     *
     * You can get the id of a MegaChatCall using MegaChatCall::getId().
     *
     * You take the ownership of the returned value.
     *
     * @param callId MegaChatHandle that identifies the call
     * @return MegaChatCall object for the specified \c callId. NULL if call doesn't exist
     */
    MegaChatCall *getChatCallByCallId(MegaChatHandle callId);

    /**
     * @brief Returns number of calls that are currently active
     * @note You may not participate in all those calls.
     * @return number of calls in the system
     */
    int getNumCalls();

    /**
     * @brief Get a list with the ids of chatrooms where there are active calls
     *
     * The list of ids can be retrieved for calls in one specific state by setting
     * the parameter \c callState. If state is -1, it returns all calls regardless their state.
     *
     * You take the ownership of the returned value.
     *
     * @param state of calls that you want receive, -1 to consider all states
     * @return A list of handles with the ids of chatrooms where there are active calls
     */
    mega::MegaHandleList *getChatCalls(int callState = -1);

    /**
     * @brief Get a list with the ids of active calls
     *
     * You take the ownership of the returned value.
     *
     * @return A list of ids of active calls
     */
    mega::MegaHandleList *getChatCallsIds();

    /**
     * @brief Returns true if there is a call at chatroom with id \c chatid
     *
     * @note It's not necessary that we participate in the call, but other participants do.
     *
     * @param chatid MegaChatHandle that identifies the chat room
     * @return True if there is a call in a chatroom. False in other case
     */
    bool hasCallInChatRoom(MegaChatHandle chatid);

    /**
     * @brief Returns the maximum call participants
     *
     * @return Maximum call participants
     */
    int getMaxCallParticipants();

    /**
     * @brief Returns the maximum simultaneous input video tracks supported by MegaChat for a call
     *
     * @return Maximum simultaneous input video tracks supported by MegaChat for a call
     */
    int getMaxSupportedVideoCallParticipants() const;

    /**
     * @brief Returns if audio level monitor is enabled
     *
     * It's false by default
     *
     * @note If there isn't a call in that chatroom in which user is participating,
     * audio Level monitor will be always false
     *
     * @param chatid MegaChatHandle that identifies the chat room from we want know if audio level monitor is disabled
     * @return true if audio level monitor is enabled
     */
    bool isAudioLevelMonitorEnabled(MegaChatHandle chatid);

    /**
     * @brief Grants speak permission for a chat participant in active call (if any), even if user has not joined call yet
     *
     * This method has to be called only by an user with moderator role
     *
     * Note: An user with speak permission granted, is not necessarily abled to speak, it also must have audio av flag enabled (unmuted).
     *
     * The associated request type with this request is MegaChatRequest::TYPE_SPEAKER_ADD_DEL
     * Valid data in the MegaChatRequest object received on callbacks:
     * - MegaChatRequest::getChatHandle - Returns the chat identifier
     * - MegaChatRequest::getUserHandle - Returns the handle of the user
     * - MegaChatRequest::getFlag - Returns true to indicate that we want to add a speaker
     *
     * On the onRequestFinish error, the error code associated to the MegaChatError can be:
     * - MegaChatError::ERROR_ARGS   - if specified chatid is invalid
     * - MegaChatError::ERROR_ARGS   - if specified userid is invalid
     * - MegaChatError::ERROR_NOENT  - if there's no a call in the specified chatroom
     * - MegaChatError::ERROR_ACCESS - if call is not in progress state, or our own privilege is different
     *   than MegaChatPeerList::PRIV_MODERATOR
     *
     * @param chatid MegaChatHandle that identifies the chat room
     * @param userid MegaChatHandle that identifies userid
     * @param listener MegaChatRequestListener to track this request
     */
    void grantSpeakPermission(MegaChatHandle chatid, MegaChatHandle userid, MegaChatRequestListener* listener =  NULL);

    /**
     * @brief Revokes speak permission for a chat participant in active call (even if user has not joined call yet)
     *
     * This method can be called by the speaker itself (voluntary action) or by any moderator of the groupchat.
     *
     * The associated request type with this request is MegaChatRequest::TYPE_SPEAKER_ADD_DEL
     * Valid data in the MegaChatRequest object received on callbacks:
     * - MegaChatRequest::getChatHandle - Returns the chat identifier
     * - MegaChatRequest::getUserHandle - Returns the handle of the user
     * - MegaChatRequest::getFlag - Returns false to indicate that we want to remove a speaker
     *
     * On the onRequestFinish error, the error code associated to the MegaChatError can be:
     * - MegaChatError::ERROR_ARGS   - if specified chatid is invalid
     * - MegaChatError::ERROR_NOENT  - if there's no a call in the specified chatroom
     * - MegaChatError::ERROR_ACCESS - if call is not in progress state, or our own privilege is different
     *   than MegaChatPeerList::PRIV_MODERATOR, and userid is not MEGACHAT_INVALID_HANDLE
     *
     * @param chatid MegaChatHandle that identifies the chat room
     * @param userid MegaChatHandle that identifies userid, or MEGACHAT_INVALID_HANDLE for own user
     * @param listener MegaChatRequestListener to track this request
     */
    void revokeSpeakPermission(MegaChatHandle chatid, MegaChatHandle userid, MegaChatRequestListener* listener = NULL);

    /**
     * @brief Enables or disables support for speak request feature in calls
     *
     * In order to start/answer a call with speak request feature, we need to call this method with enable param (true).
     * This feature is only available for those chats that MegaChatRoom::isSpeakRequest returns true. Check 
     * MegaChatApi::setSpeakRequest to enable or disable option in chatroom.
     * @note Do not call this method if there's any call in progress, as it could generate side effects
     * 
     * @param enable set true if we want to enable support for speak request feature in calls, otherwise set false
     */
    void enableSpeakRequestSupportForCalls(bool enable);

    /**
     * @brief Send speak request
     *
     * Moderator approval is required to have speak permission granted
     *
     * The associated request type with this request is MegaChatRequest::TYPE_SPEAKRQ_ADD_DEL
     * Valid data in the MegaChatRequest object received on callbacks:
     * - MegaChatRequest::getChatHandle - Returns the chat identifier
     * - MegaChatRequest::getFlag - true -> indicate that we have sent a speak request
     *
     * On the onRequestFinish error, the error code associated to the MegaChatError can be:
     * - MegaChatError::ERROR_ARGS    - if specified chatid or userid are invalid
     * - MegaChatError::ERROR_NOENT   - if there's not a call in the specified chatid
     * - MegaChatError::ERROR_ACCESS  - if we don't participate in the call
     *
     * @param chatid MegaChatHandle that identifies the chat room
     * @param listener MegaChatRequestListener to track this request
     */
    void sendSpeakRequest(MegaChatHandle chatid, MegaChatRequestListener* listener = NULL);

    /**
     * @brief Removes a pending speak request
     *
     * The associated request type with this request is MegaChatRequest::TYPE_SPEAKRQ_ADD_DEL
     * Valid data in the MegaChatRequest object received on callbacks:
     * - MegaChatRequest::getChatHandle - Returns the chat identifier
     * - MegaChatRequest::getUserHandle - Returns the handle of the user
     * - MegaChatRequest::getFlag - false -> indicate that we want to remove a pending speak request
     *
     * On the onRequestFinish error, the error code associated to the MegaChatError can be:
     * - MegaChatError::ERROR_ARGS    - if specified chatid or userid are invalid
     * - MegaChatError::ERROR_NOENT   - if there's not a call in the specified chatid
     * - MegaChatError::ERROR_ACCESS  - if we don't participate in the call
     * - MegaChatError::ERROR_ACCESS  - if we want to remove another user speak request, and
     *   our own privilege is different than MegaChatPeerList::PRIV_MODERATOR
     *
     * @param chatid MegaChatHandle that identifies the chat room
     * @param userid MegaChatHandle that identifies the user
     * @param listener MegaChatRequestListener to track this request
     */
    void removeSpeakRequest(MegaChatHandle chatid, MegaChatHandle userid = MEGACHAT_INVALID_HANDLE, MegaChatRequestListener* listener = NULL);

    /**
     * @brief Enable or disable audio level monitor.
     *
     * Audio level monitor detects when a peer starts or stops speaking, and triggers a callback
     * (onChatSessionUpdate with change type CHANGE_TYPE_AUDIO_LEVEL) to inform apps about that event.
     *
     * It's false by default and it's app responsibility to enable it
     *
     * The associated request type with this request is MegaChatRequest::TYPE_ENABLE_AUDIO_LEVEL_MONITOR
     *
     * Valid data in the MegaChatRequest object received on callbacks:
     * - MegaChatRequest::getChatHandle - Returns the chat identifier
     * - MegaChatRequest::getFlag - Returns if enable or disable the audio level monitor
     *
     * Valid data in the MegaChatRequest object received in onRequestFinish when the error code
     * is MegaError::ERROR_TOOMANY:
     * - MegaChatRequest::getMegaHandleList - Returns a MegaHandleList with Client Ids of peers sessions where
     *   audio level monitor could not be enabled.
     *
     * On the onRequestFinish error, the error code associated to the MegaChatError can be:
     * - MegaChatError::ERROR_ARGS    - if specified chatid is invalid
     * - MegaChatError::ERROR_NOENT   - if there's not a call in the specified chatid
     * - MegaChatError::ERROR_ACCESS  - if we don't participate in the call
     * - MegaChatError::ERROR_TOOMANY - if audio level monitor couldn't be enabled for any session
     *   call MegaChatRequest::getMegaHandleList to get the list of Client Ids
     *
     * @param enable True for enable audio level monitor, False to disable
     * @param chatid MegaChatHandle that identifies the chat room where we can enable audio level monitor
     * @param listener MegaChatRequestListener to track this request
     */
    void enableAudioLevelMonitor(bool enable, MegaChatHandle chatid, MegaChatRequestListener *listener = NULL);

    /**
     * @brief Request high resolution video from a client
     *
     * The associated request type with this request is MegaChatRequest::TYPE_REQUEST_HIGH_RES_VIDEO
     * Valid data in the MegaChatRequest object received on callbacks:
     * - MegaChatRequest::getChatHandle - Returns the chat identifier
     * - MegaChatRequest::getFlag - true -> indicate that request high resolution video
     * - MegaChatRequest::getUserHandle - Returns the clientId of the user
     * - MegaChatRequest::getPrivilege - Returns MegaChatCall::CALL_QUALITY_HIGH_DEF
     *
     * @param chatid MegaChatHandle that identifies the chat room
     * @param clientId MegaChatHandle that identifies client
     * @param listener MegaChatRequestListener to track this request
     */
    void requestHiResVideo(MegaChatHandle chatid, MegaChatHandle clientId, MegaChatRequestListener *listener = NULL);

    /**
     * @brief Request high resolution video from a client with a specified resolution quality level
     *
     * Valid values for quality param are:
     *  + MegaChatCall::CALL_QUALITY_HIGH_DEF = 0,     // Default hi-res quality
     *  + MegaChatCall::CALL_QUALITY_HIGH_MEDIUM = 1,  // 2x lower resolution
     *  + MegaChatCall::CALL_QUALITY_HIGH_LOW = 2,     // 4x lower resolution
     *
     * The associated request type with this request is MegaChatRequest::TYPE_REQUEST_HIGH_RES_VIDEO
     * Valid data in the MegaChatRequest object received on callbacks:
     * - MegaChatRequest::getChatHandle - Returns the chat identifier
     * - MegaChatRequest::getFlag - true -> indicate that request high resolution video
     * - MegaChatRequest::getUserHandle - Returns the clientId of the user
     * - MegaChatRequest::getPrivilege - Returns the resolution quality level for received video
     *
     * @param chatid MegaChatHandle that identifies the chat room
     * @param clientId MegaChatHandle that identifies client
     * @param quality resolution quality level for received video
     * @param listener MegaChatRequestListener to track this request
     */
    void requestHiResVideoWithQuality(MegaChatHandle chatid, MegaChatHandle clientId, int quality, MegaChatRequestListener *listener = NULL);

    /**
     * @brief Stop high resolution video from a list of clients
     *
     * The associated request type with this request is MegaChatRequest::TYPE_REQUEST_HIGH_RES_VIDEO
     * Valid data in the MegaChatRequest object received on callbacks:
     * - MegaChatRequest::getChatHandle - Returns the chat identifier
     * - MegaChatRequest::getFlag - false -> indicate that stop high resolution video
     * - MegaChatRequest::getMegaHandleList - Returns the list of clients Ids
     *
     * @param chatid MegaChatHandle that identifies the chat room
     * @param clientIds List of clients Ids
     * @param listener MegaChatRequestListener to track this request
     */
    void stopHiResVideo(MegaChatHandle chatid, mega::MegaHandleList *clientIds, MegaChatRequestListener *listener = NULL);

    /**
     * @brief Request low resolution video from a list of clients
     *
     * The associated request type with this request is MegaChatRequest::TYPE_REQUEST_LOW_RES_VIDEO
     * Valid data in the MegaChatRequest object received on callbacks:
     * - MegaChatRequest::getChatHandle - Returns the chat identifier
     * - MegaChatRequest::getFlag - true -> indicate that request low resolution video
     * - MegaChatRequest::getMegaHandleList - Returns the list of client Ids
     *
     * @param chatid MegaChatHandle that identifies the chat room
     * @param clientIds List of clients Ids
     * @param listener MegaChatRequestListener to track this request
     */
    void requestLowResVideo(MegaChatHandle chatid, ::mega::MegaHandleList *clientIds, MegaChatRequestListener *listener = NULL);

    /**
     * @brief Stop low resolution video from a list of clients
     *
     * The associated request type with this request is MegaChatRequest::TYPE_REQUEST_LOW_RES_VIDEO
     * Valid data in the MegaChatRequest object received on callbacks:
     * - MegaChatRequest::getChatHandle - Returns the chat identifier
     * - MegaChatRequest::getFlag - false -> indicate that stop low resolution video
     * - MegaChatRequest::getMegaHandleList - Returns the list of clients Ids
     *
     * @param chatid MegaChatHandle that identifies the chat room
     * @param clientIds List of clients Ids
     * @param listener MegaChatRequestListener to track this request
     */
    void stopLowResVideo(MegaChatHandle chatid, ::mega::MegaHandleList *clientIds, MegaChatRequestListener *listener = NULL);

#endif

    // Listeners
    /**
     * @brief Register a listener to receive global events
     *
     * You can use MegaChatApi::removeChatListener to stop receiving events.
     *
     * @param listener Listener that will receive global events
     */
    void addChatListener(MegaChatListener *listener);

    /**
     * @brief Unregister a MegaChatListener
     *
     * This listener won't receive more events.
     *
     * @param listener Object that is unregistered
     */
    void removeChatListener(MegaChatListener *listener);

    /**
     * @brief Register a listener to receive all events about an specific chat
     *
     * You can use MegaChatApi::removeChatRoomListener to stop receiving events.
     *
     * Note this listener is feeded with data from a chatroom that is opened. It
     * is required to call \c MegaChatApi::openChatRoom. Otherwise, the listener
     * will NOT receive any callback.
     *
     * @param chatid MegaChatHandle that identifies the chat room
     * @param listener Listener that will receive all events about an specific chat
     */
    void addChatRoomListener(MegaChatHandle chatid, MegaChatRoomListener *listener);

    /**
     * @brief Unregister a MegaChatRoomListener
     *
     * This listener won't receive more events.
     *
     * @param listener Object that is unregistered
     */
    void removeChatRoomListener(MegaChatHandle chatid, MegaChatRoomListener *listener);

    /**
     * @brief Register a listener to receive all events about requests
     *
     * You can use MegaChatApi::removeChatRequestListener to stop receiving events.
     *
     * @param listener Listener that will receive all events about requests
     */
    void addChatRequestListener(MegaChatRequestListener* listener);

    /**
     * @brief Unregister a MegaChatRequestListener
     *
     * This listener won't receive more events.
     *
     * @param listener Object that is unregistered
     */
    void removeChatRequestListener(MegaChatRequestListener* listener);

    /**
     * @brief Register a listener to receive notifications
     *
     * You can use MegaChatApi::removeChatRequestListener to stop receiving events.
     *
     * @param listener Listener that will receive all events about requests
     */
    void addChatNotificationListener(MegaChatNotificationListener *listener);

    /**
     * @brief Unregister a MegaChatNotificationListener
     *
     * This listener won't receive more events.
     *
     * @param listener Object that is unregistered
     */
    void removeChatNotificationListener(MegaChatNotificationListener* listener);

    /**
     * @brief Adds a reaction for a message in a chatroom
     *
     * The reactions updates will be notified one by one through the MegaChatRoomListener
     * specified at MegaChatApi::openChatRoom (and through any other listener you may have
     * registered by calling MegaChatApi::addChatRoomListener). The corresponding callback
     * is MegaChatRoomListener::onReactionUpdate.
     *
     * Note that receiving an onRequestFinish with the error code MegaChatError::ERROR_OK, does not ensure
     * that add reaction has been applied in chatd. As we've mentioned above, reactions updates will
     * be notified through callback MegaChatRoomListener::onReactionUpdate.
     *
     * The associated request type with this request is MegaChatRequest::TYPE_MANAGE_REACTION
     * Valid data in the MegaChatRequest object received on callbacks:
     * - MegaChatRequest::getChatHandle - Returns the chatid that identifies the chatroom
     * - MegaChatRequest::getUserHandle - Returns the msgid that identifies the message
     * - MegaChatRequest::getText - Returns a UTF-8 NULL-terminated string that represents the reaction
     * - MegaChatRequest::getFlag - Returns true indicating that requested action is add reaction
     *
     * On the onRequestFinish error, the error code associated to the MegaChatError can be:
     * - MegaChatError::ERROR_ARGS - if reaction is NULL or the msgid references a management message.
     * - MegaChatError::ERROR_NOENT - if the chatroom/message doesn't exists
     * - MegaChatError::ERROR_TOOMANY - if the message has reached the maximum limit of reactions,
     * and reaction has not been added yet. MegaChatRequest::getNumber() will return -1
     * - MegaChatError::ERROR_TOOMANY - if our own user has reached the maximum limit of reactions
     * MegaChatRequest::getNumber() will return 1
     * - MegaChatError::ERROR_ACCESS - if our own privilege is different than MegaChatPeerList::PRIV_STANDARD
     * or MegaChatPeerList::PRIV_MODERATOR.
     * - MegaChatError::ERROR_EXIST - if our own user has reacted previously with this reaction for this message
     *
     * @param chatid MegaChatHandle that identifies the chatroom
     * @param msgid MegaChatHandle that identifies the message
     * @param reaction UTF-8 NULL-terminated string that represents the reaction
     * @param listener MegaChatRequestListener to track this request
     */
    void addReaction(MegaChatHandle chatid, MegaChatHandle msgid, const char *reaction, MegaChatRequestListener *listener = NULL);

    /**
     * @brief Removes a reaction for a message in a chatroom
     *
     * The reactions updates will be notified one by one through the MegaChatRoomListener
     * specified at MegaChatApi::openChatRoom (and through any other listener you may have
     * registered by calling MegaChatApi::addChatRoomListener). The corresponding callback
     * is MegaChatRoomListener::onReactionUpdate.
     *
     * Note that receiving an onRequestFinish with the error code MegaChatError::ERROR_OK, does not ensure
     * that remove reaction has been applied in chatd. As we've mentioned above, reactions updates will
     * be notified through callback MegaChatRoomListener::onReactionUpdate.
     *
     * The associated request type with this request is MegaChatRequest::TYPE_MANAGE_REACTION
     * Valid data in the MegaChatRequest object received on callbacks:
     * - MegaChatRequest::getChatHandle - Returns the chatid that identifies the chatroom
     * - MegaChatRequest::getUserHandle - Returns the msgid that identifies the message
     * - MegaChatRequest::getText - Returns a UTF-8 NULL-terminated string that represents the reaction
     * - MegaChatRequest::getFlag - Returns false indicating that requested action is remove reaction
     *
     * On the onRequestFinish error, the error code associated to the MegaChatError can be:
     * - MegaChatError::ERROR_ARGS: if reaction is NULL or the msgid references a management message.
     * - MegaChatError::ERROR_NOENT: if the chatroom/message doesn't exists
     * - MegaChatError::ERROR_ACCESS: if our own privilege is different than MegaChatPeerList::PRIV_STANDARD
     * or MegaChatPeerList::PRIV_MODERATOR
     * - MegaChatError::ERROR_EXIST - if your own user has not reacted to the message with the specified reaction.
     *
     * @param chatid MegaChatHandle that identifies the chatroom
     * @param msgid MegaChatHandle that identifies the message
     * @param reaction UTF-8 NULL-terminated string that represents the reaction
     * @param listener MegaChatRequestListener to track this request
     */
    void delReaction(MegaChatHandle chatid, MegaChatHandle msgid, const char *reaction, MegaChatRequestListener *listener = NULL);

    /**
     * @brief Returns the number of users that reacted to a message with a specific reaction
     *
     * @param chatid MegaChatHandle that identifies the chatroom
     * @param msgid MegaChatHandle that identifies the message
     * @param reaction UTF-8 NULL terminated string that represents the reaction
     *
     * @return return the number of users that reacted to a message with a specific reaction,
     * or -1 if the chatroom or message is not found.
     */
    int getMessageReactionCount(MegaChatHandle chatid, MegaChatHandle msgid, const char *reaction) const;

     /**
      * @brief Gets a list of reactions associated to a message
      *
      * You take the ownership of the returned value.
      *
      * @param chatid MegaChatHandle that identifies the chatroom
      * @param msgid MegaChatHandle that identifies the message
      * @return return a list with the reactions associated to a message.
      */
    ::mega::MegaStringList* getMessageReactions(MegaChatHandle chatid, MegaChatHandle msgid);

     /**
      * @brief Gets a list of users that reacted to a message with a specific reaction
      *
      * You take the ownership of the returned value.
      *
      * @param chatid MegaChatHandle that identifies the chatroom
      * @param msgid MegaChatHandle that identifies the message
      * @param reaction UTF-8 NULL terminated string that represents the reaction
      *
      * @return return a list with the users that reacted to a message with a specific reaction.
      */
    ::mega::MegaHandleList* getReactionUsers(MegaChatHandle chatid, MegaChatHandle msgid, const char *reaction);

    /**
     * @brief Enable / disable the public key pinning
     *
     * Public key pinning is enabled by default for all sensible communications.
     * It is strongly discouraged to disable this feature.
     *
     * @param enable true to keep public key pinning enabled, false to disable it
     */
    void setPublicKeyPinning(bool enable);

#ifndef KARERE_DISABLE_WEBRTC
    /**
     * @brief Register a listener to receive all events about calls
     *
     * You can use MegaChatApi::removeChatCallListener to stop receiving events.
     *
     * @param listener MegaChatCallListener that will receive all call events
     */
    void addChatCallListener(MegaChatCallListener *listener);

    /**
     * @brief Unregister a MegaChatCallListener
     *
     * This listener won't receive more events.
     *
     * @param listener Object that is unregistered
     */
    void removeChatCallListener(MegaChatCallListener *listener);

    /**
     * @brief Register a listener to receive all events about scheduled meetings
     *
     * You can use MegaChatApi::removeSchedMeetingListener to stop receiving events.
     *
     * @param listener MegaChatScheduledMeetingListener that will receive all scheduled meetings events
     */
    void addSchedMeetingListener(MegaChatScheduledMeetingListener* listener);

    /**
     * @brief Unregister a MegaChatScheduledMeetingListener
     *
     * This listener won't receive more events.
     *
     * @param listener Object that is unregistered
     */
    void removeSchedMeetingListener(MegaChatScheduledMeetingListener* listener);

    /**
     * @brief Register a listener to receive video from local device for an specific chat room
     *
     * You can use MegaChatApi::removeChatLocalVideoListener to stop receiving events.
     *
     * @note if we want to receive video before start a call (openVideoDevice), we have to
     * register a MegaChatVideoListener with chatid = MEGACHAT_INVALID_HANDLE
     *
     * @param chatid MegaChatHandle that identifies the chat room
     * @param listener MegaChatVideoListener that will receive local video
     */
    void addChatLocalVideoListener(MegaChatHandle chatid, MegaChatVideoListener *listener);

    /**
     * @brief Unregister a MegaChatVideoListener
     *
     * This listener won't receive more events.
     * @note if we want to remove the listener added to receive video frames before start a call
     * we have to use chatid = MEGACHAT_INVALID_HANDLE
     *
     * @param chatid MegaChatHandle that identifies the chat room
     * @param listener Object that is unregistered
     */
    void removeChatLocalVideoListener(MegaChatHandle chatid, MegaChatVideoListener *listener);

    /**
     * @brief Register a listener to receive video from remote device for an specific chat room and peer
     *
     * You can use MegaChatApi::removeChatRemoteVideoListener to stop receiving events.
     *
     * @param chatid MegaChatHandle that identifies the chat room
     * @param clientId MegaChatHandle that identifies the client
     * @param hiRes boolean that identify if video is high resolution or low resolution
     * @param listener MegaChatVideoListener that will receive remote video
     */
    void addChatRemoteVideoListener(MegaChatHandle chatid, MegaChatHandle clientId, bool hiRes, MegaChatVideoListener *listener);

    /**
     * @brief Unregister a MegaChatVideoListener
     *
     * This listener won't receive more events.
     *
     * @param chatid MegaChatHandle that identifies the chat room
     * @param clientId MegaChatHandle that identifies the client
     * @param hiRes boolean that identify if video is high resolution or low resolution
     * @param listener Object that is unregistered
     */
    void removeChatRemoteVideoListener(MegaChatHandle chatid, MegaChatHandle clientId, bool hiRes, MegaChatVideoListener *listener);

    /**
     * @brief Change the SFU id
     *
     * This function allows to set the SFU server where all chat calls will be started
     * It's only useful for testing or debugging purposes.
     *
     * Note: To restore default behavior (SFU assigned by API), sfuid param must be set to SFU_ID_DEFAULT
     *
     * @param sfuid New SFU id
     */
    void setSFUid(int sfuid);

    /**
     * @brief Returns the current limit for simultaneous input video tracks that call supports.
     *
     * @return returns INVALID_CALL_VIDEO_SENDERS if karere client is not valid, or current limit is not supported, otherwise
     * returns the current limit for simultaneous input video tracks that call supports.
     */
    int getCurrentInputVideoTracksLimit() const;

    /**
     * @brief Sets the current limit for simultaneous video tracks that call supports.
     *
     * @param numInputVideoTracks the current limit for simultaneous video tracks that call supports.
     * - Minimum value for this param is 1 (otherwise app won't be able to receive any video track)
     * - Maximum value for this param is returned by MegaChatApi::getMaxSupportedVideoCallParticipants()
     *
     * @return false if karere client is not valid, or numInputVideoTracks is not supported, otherwise returns true.
     */
    bool setCurrentInputVideoTracksLimit(const int numInputVideoTracks);
#endif

    static void setCatchException(bool enable);

    /**
     * @brief Checks whether \c text contains a URL
     *
     * @param text String to search for a URL
     * @return True if \c text contains a URL
     */
    static bool hasUrl(const char* text);

    /**
     * @brief Checks if a chat option is enabled in a bitmask
     *
     * Valid values for option are:
     * - MegaChatApi::CHAT_OPTION_SPEAK_REQUEST
     * - MegaChatApi::CHAT_OPTION_WAITING_ROOM
     * - MegaChatApi::CHAT_OPTION_OPEN_INVITE
     *
     * @param option Option to check if it's enabled in a bitmask
     * @param chatOptionsBitMask Bitmask that represents a set of chat options
     * @return True if specified option is enabled in the bitmask
     */
    static bool hasChatOptionEnabled(int option, int chatOptionsBitMask);

    /**
     * @brief This method should be called when a node history is opened
     *
     * One node history only can be opened once before it will be closed
     * The same listener should be provided at MegaChatApi::closeChatRoom to unregister it
     *
     * @param chatid MegaChatHandle that identifies the chat room
     * @param listener MegaChatNodeHistoryListener to receive node history events. NULL is not allowed.
     *
     * @return True if success, false if listener is NULL or the chatroom is not found
     */
    bool openNodeHistory(MegaChatHandle chatid, MegaChatNodeHistoryListener *listener);

    /**
     * @brief This method should be called when a node history is closed
     *
     * Note that this listener should be the one registered by MegaChatApi::openNodeHistory
     *
     * @param chatid MegaChatHandle that identifies the chat room
     * @param listener MegaChatNodeHistoryListener to receive node history events. NULL is not allowed.
     *
     * @return True if success, false if listener is NULL or the chatroom is not found
     */
    bool closeNodeHistory(MegaChatHandle chatid, MegaChatNodeHistoryListener *listener);

    /**
     * @brief Register a listener to receive all events about a specific node history
     *
     * You can use MegaChatApi::removeNodeHistoryListener to stop receiving events.
     *
     * Note this listener is feeded with data from a node history that is opened. It
     * is required to call \c MegaChatApi::openNodeHistory. Otherwise, the listener
     * will NOT receive any callback.
     *
     * @param chatid MegaChatHandle that identifies the chat room
     * @param listener Listener that will receive node history events
     */
    void addNodeHistoryListener(MegaChatHandle chatid, MegaChatNodeHistoryListener *listener);

    /**
     * @brief Unregister a MegaChatNodeHistoryListener
     *
     * This listener won't receive more events.
     *
     * @param listener Object that is unregistered
     */
    void removeNodeHistoryListener(MegaChatHandle chatid, MegaChatNodeHistoryListener *listener);

    /**
     * @brief Initiates fetching more node history of the specified chatroom.
     *
     * The loaded messages will be notified one by one through the MegaChatNodeHistoryListener
     * specified at MegaChatApi::openNodeHistory (and through any other listener you may have
     * registered by calling MegaChatApi::addNodeHistoryListener).
     *
     * The corresponding callback is MegaChatNodeHistoryListener::onAttachmentLoaded.
     *
     * Messages are always loaded and notified in strict order, from newest to oldest.
     *
     * @note The actual number of messages loaded can be less than \c count. Because
     * the history being shorter than requested. Additionally, if the fetch is local
     * and there's no more history locally available, the number of messages could be
     * lower too (and the next call to MegaChatApi::loadMessages will fetch messages from server).
     *
     * When there are no more history available from the reported source of messages
     * (local / remote), or when the requested \c count has been already loaded,
     * the callback  MegaChatNodeHistoryListener::onAttachmentLoaded will be called with a NULL message.
     *
     * @param chatid MegaChatHandle that identifies the chat room
     * @param count The number of requested messages to load.
     *
     * @return Return the source of the messages that is going to be fetched. The possible values are:
     *   - MegaChatApi::SOURCE_ERROR = -1: we are not logged in yet
     *   - MegaChatApi::SOURCE_NONE = 0: there's no more history available (not even in the server)
     *   - MegaChatApi::SOURCE_LOCAL: messages will be fetched locally (RAM or DB)
     *   - MegaChatApi::SOURCE_REMOTE: messages will be requested to the server. Expect some delay
     *
     * The value MegaChatApi::SOURCE_REMOTE can be used to show a progress bar accordingly when network operation occurs.
     */
    int loadAttachments(MegaChatHandle chatid, int count);

private:
    MegaChatApiImpl *pImpl;
};

/**
 * @brief Represents every single chatroom where the user participates
 *
 * Unlike MegaChatRoom, which contains full information about the chatroom,
 * objects of this class include strictly the minimal information required
 * to populate a list of chats:
 *  - Chat ID
 *  - Title
 *  - Online status
 *  - Unread messages count
 *  - Visibility of the contact for 1on1 chats
 *
 * Changes on any of this fields will be reported by a callback: MegaChatListener::onChatListItemUpdate
 * It also notifies about a groupchat that has been closed (the user has left the room).
 */
class MegaChatListItem
{
public:

    enum
    {
        CHANGE_TYPE_STATUS              = 0x01,  /// obsolete
        CHANGE_TYPE_OWN_PRIV            = 0x02,  /// Our privilege level has changed
        CHANGE_TYPE_UNREAD_COUNT        = 0x04,  /// Unread count updated
        CHANGE_TYPE_PARTICIPANTS        = 0x08,  /// A participant joined/left the chatroom or its privilege changed
        CHANGE_TYPE_TITLE               = 0x10,  /// Title updated
        CHANGE_TYPE_CLOSED              = 0x20,  /// The chatroom has been left by own user
        CHANGE_TYPE_LAST_MSG            = 0x40,  /// Last message recorded in the history, or chatroom creation data if no history at all (not even clear-history message)
        CHANGE_TYPE_LAST_TS             = 0x80,  /// Timestamp of the last activity
        CHANGE_TYPE_ARCHIVE             = 0x100, /// Archived or unarchived
        CHANGE_TYPE_CALL                = 0x200, /// There's a new call or a call has finished
        CHANGE_TYPE_CHAT_MODE           = 0x400, /// User has set chat mode to private
        CHANGE_TYPE_UPDATE_PREVIEWERS   = 0x800, /// The number of previewers has changed
        CHANGE_TYPE_PREVIEW_CLOSED      = 0x1000,/// The chat preview has been closed
        CHANGE_TYPE_DELETED             = 0x2000 /// The chat has been taken down and should be hiden from the list of chats
    };

    virtual ~MegaChatListItem() {}
    virtual MegaChatListItem *copy() const;

    virtual int getChanges() const;
    virtual bool hasChanged(int changeType) const;

    /**
     * @brief Returns the MegaChatHandle of the chat.
     * @return MegaChatHandle of the chat.
     */
    virtual MegaChatHandle getChatId() const;

    /**
     * @brief getTitle Returns the title of the chat, if any.
     *
     * @return The title of the chat as a null-terminated char array.
     */
    virtual const char *getTitle() const;

    /**
     * @brief Returns the own privilege level in this chatroom.
     *
     * This privilege is the same from MegaChatRoom::getOwnPrivilege.
     *
     * It could be used to show/hide options at the chatlist level that
     * are only allowed to peers with the highest privilege level.
     *
     * The returned value will be one of these:
     * - MegaChatRoom::PRIV_UNKNOWN = -2
     * - MegaChatRoom::PRIV_RM = -1
     * - MegaChatRoom::PRIV_RO = 0
     * - MegaChatRoom::PRIV_STANDARD = 2
     * - MegaChatRoom::PRIV_MODERATOR = 3
     *
     * @return The current privilege of the logged in user in this chatroom.
     */
    virtual int getOwnPrivilege() const;

    /**
     * @brief Returns the number of unread messages for the chatroom
     *
     * It can be used to display an unread message counter next to the chatroom name
     *
     * @return The count of unread messages as follows:
     *  - If the returned value is 0, then the indicator should be removed.
     *  - If the returned value is > 0, the indicator should show the exact count.
     *  - If the returned value is < 0, then there are at least that count unread messages,
     * and possibly more. In that case the indicator should show e.g. '2+'
     */
    virtual int getUnreadCount() const;

    /**
     * @brief Returns the content of the last message for the chatroom
     *
     * If there are no messages in the history or the last message is still
     * pending to be retrieved from the server, it returns an empty string.
     *
     * The returned value of this function depends on the type of message:
     *
     *  - MegaChatMessage::TYPE_NORMAL: content of the message
     *  - MegaChatMessage::TYPE_ATTACHMENT: filenames of the attached nodes (separated by ASCII character '0x01')
     *  - MegaChatMessage::TYPE_CONTACT: usernames of the attached contacts (separated by ASCII character '0x01')
     *  - MegaChatMessage::TYPE_CONTAINS_META: original content of the messsage
     *  - MegaChatMessage::TYPE_VOICE_CLIP: filename of the attached node
     *  - MegaChatMessage::TYPE_CHAT_TITLE: new title
     *  - MegaChatMessage::TYPE_TRUNCATE: empty string
     *  - MegaChatMessage::TYPE_ALTER_PARTICIPANTS: empty string
     *  - MegaChatMessage::TYPE_PRIV_CHANGE: empty string
     *  - MegaChatMessage::TYPE_CALL_ENDED: string set separated by ASCII character '0x01'
     *      Structure: duration(seconds)'0x01'termCode'0x01'participants1'0x01'participants2'0x01'...
     *      duration and termCode are numbers coded in ASCII, participants are handles in base64 format.
     *      Valid TermCode are:
     *          + END_CALL_REASON_ENDED
     *          + END_CALL_REASON_REJECTED
     *          + END_CALL_REASON_NO_ANSWER
     *          + END_CALL_REASON_FAILED
     *          + END_CALL_REASON_CANCELLED
     *          + END_CALL_REASON_BY_MODERATOR
     *      If termCode is END_CALL_REASON_REJECTED, END_CALL_REASON_NO_ANSWER, END_CALL_REASON_CANCELLED
     *      any participant won't be added
     *
     * The SDK retains the ownership of the returned value. It will be valid until
     * the MegaChatListItem object is deleted. If you want to save the MegaChatMessage,
     * use MegaChatMessage::copy.
     *
     * @return The content of the last message received.
     */
    virtual const char *getLastMessage() const;

    /**
     * @brief Returns message id of the last message in this chatroom.
     *
     * If the message is still not confirmed by server, the id could be a temporal
     * id. @see \c MegaChatApi::sendMessage for more information about the msg id.
     *
     * @return MegaChatHandle representing the id of last message.
     */
    virtual MegaChatHandle getLastMessageId() const;

    /**
     * @brief Returns the type of last message
     *
     * The possible values are as follows:
     *  - MegaChatMessage::TYPE_INVALID:  when no history (or truncate message)
     *  - MegaChatMessage::TYPE_NORMAL: for regular text messages
     *  - MegaChatMessage::TYPE_ATTACHMENT: for messages sharing a node
     *  - MegaChatMessage::TYPE_CONTACT: for messages sharing a contact
     *  - MegaChatMessage::TYPE_CONTAINS_META: for messages with meta-data
     *  - MegaChatMessage::TYPE_VOICE_CLIP: for voice-clips
     *  - 0xFF when it's still fetching from server (for the public API)
     *
     * @return The type of the last message
     */
    virtual int getLastMessageType() const;

    /**
     * @brief Returns the sender of last message
     *
     * This function only returns a valid user handle when the last message type is
     * not MegaChatMessage::TYPE_INVALID or 0xFF. Otherwise, it returns INVALID_HANDLE.
     *
     * @return MegaChatHandle representing the user who sent the last message
     */
    virtual MegaChatHandle getLastMessageSender() const;

    /**
     * @brief Returns the timestamp of the latest activity in the chatroom
     *
     * This function returns the timestamp of the latest message, including management messages.
     * If there's no history at all, or is still being fetched from server, it will return
     * the creation timestamp of the chatroom.
     *
     * @return The timestamp relative to the latest activity in the chatroom.
     */
    virtual int64_t getLastTimestamp() const;

    /**
     * @brief Returns whether this chat is a group chat or not
     * @return True if this chat is a group chat. Only chats with more than 2 peers are groupal chats.
     */
    virtual bool isGroup() const;

    /**
     * @brief Returns whether this chat is a public chat or not
     * @return True if this chat is a public chat.
     */
    virtual bool isPublic() const;

    /**
     * @brief Returns whether a public chat is in preview mode or not
     * @return True if this public chat is in preview mode.
     */
    virtual bool isPreview() const;

    /**
     * @brief Returns whether the user is member of the chatroom (for groupchats),
     * or the user is contact with the peer (for 1on1 chats).
     *
     * @return True if the chat is active, false otherwise.
     */
    virtual bool isActive() const;

    /**
     * @brief Returns whether the chat is currently archived or not.
     * @return True if the chat is archived, false otherwise.
     */
    virtual bool isArchived() const;

    /**
     * @brief Returns whether the chat has been deleted
     * @return True if the chat is deleted, false otherwise.
     */
    virtual bool isDeleted() const;

    /**
     * @brief Returns whether the chat has a call in progress or not.
     * @return True if a call is in progress in this chat, false otherwise.
     */
    virtual bool isCallInProgress() const;

    /**
     * @brief Returns the userhandle of the Contact in 1on1 chatrooms
     *
     * The returned value is only valid for 1on1 chatrooms. For groupchats, it will
     * return MEGACHAT_INVALID_HANDLE.
     *
     * @return The userhandle of the Contact
     */
    virtual MegaChatHandle getPeerHandle() const;

    /**
     * @brief Returns privilege established at last message
     *
     * The returned value is only valid if last message is from type MegaChatMessage::TYPE_ALTER_PARTICIPANTS
     * and MegaChatMessage::TYPE_PRIV_CHANGE.
     *
     * @return prilvilege stablished at last message
     */
    virtual int getLastMessagePriv() const;

    /**
     * @brief Returns the handle of the target user
     *
     * The returned value is only valid if last message is from type MegaChatMessage::TYPE_ALTER_PARTICIPANTS
     * and MegaChatMessage::TYPE_PRIV_CHANGE.
     *
     * @return Handle of the target user
     */
    virtual MegaChatHandle getLastMessageHandle() const;

    /**
     * @brief Returns the number of previewers in this chat
     * @return
     */
    virtual unsigned int getNumPreviewers() const;

    /**
     * @brief Returns if chatroom is a meeting
     *
     * @return True if chatroom is a meeting
     */
    virtual bool isMeeting() const;

};

class MegaChatRoom
{
public:

    enum
    {
        CHANGE_TYPE_STATUS              = 0x01, /// obsolete
        CHANGE_TYPE_UNREAD_COUNT        = 0x02,
        CHANGE_TYPE_PARTICIPANTS        = 0x04, /// joins/leaves/privileges/names
        CHANGE_TYPE_TITLE               = 0x08,
        CHANGE_TYPE_USER_TYPING         = 0x10, /// User is typing. \see MegaChatRoom::getUserTyping()
        CHANGE_TYPE_CLOSED              = 0x20, /// The chatroom has been left by own user
        CHANGE_TYPE_OWN_PRIV            = 0x40, /// Our privilege level has changed
        CHANGE_TYPE_USER_STOP_TYPING    = 0x80, /// User has stopped to typing. \see MegaChatRoom::getUserTyping()
        CHANGE_TYPE_ARCHIVE             = 0X100, /// Archived or unarchived
        CHANGE_TYPE_CHAT_MODE           = 0x400, /// User has set chat mode to private
        CHANGE_TYPE_UPDATE_PREVIEWERS   = 0x800,  /// The number of previewers has changed
        CHANGE_TYPE_RETENTION_TIME      = 0x1000, /// The retention time has changed
        CHANGE_TYPE_OPEN_INVITE         = 0x2000, /// The open invite mode option has changed
        CHANGE_TYPE_SPEAK_REQUEST       = 0x4000, /// The speak request option has changed
        CHANGE_TYPE_WAITING_ROOM        = 0x8000, /// The waiting room option has changed
    };

    enum {
        PRIV_UNKNOWN    = -2,
        PRIV_RM         = -1,
        PRIV_RO         = 0,
        PRIV_STANDARD   = 2,
        PRIV_MODERATOR  = 3
    };

    virtual ~MegaChatRoom() {}
    virtual MegaChatRoom *copy() const;

    static const char *privToString(int);
    static const char *statusToString(int status);

    /**
     * @brief Returns the MegaChatHandle of the chat.
     * @return MegaChatHandle of the chat.
     */
    virtual MegaChatHandle getChatId() const;

    /**
     * @brief Returns your privilege level in this chat
     * @return
     */
    virtual int getOwnPrivilege() const;

    /**
     * @brief Returns the number of previewers in this chat
     * @return
     */
    virtual unsigned int getNumPreviewers() const;

    /**
     * @brief Returns the privilege level of the user in this chat.
     *
     * If the user doesn't participate in this MegaChatRoom, this function returns PRIV_UNKNOWN.
     *
     * @param userhandle Handle of the peer whose privilege is requested.
     * @return Privilege level of the chat peer with the handle specified.
     * Valid values are:
     * - MegaChatPeerList::PRIV_UNKNOWN = -2
     * - MegaChatPeerList::PRIV_RM = -1
     * - MegaChatPeerList::PRIV_RO = 0
     * - MegaChatPeerList::PRIV_STANDARD = 2
     * - MegaChatPeerList::PRIV_MODERATOR = 3
     */
    virtual int getPeerPrivilegeByHandle(MegaChatHandle userhandle) const;

    /**
     * @brief Returns the number of participants in the chat
     * @return Number of participants in the chat
     */
    virtual unsigned int getPeerCount() const;

    /**
     * @brief Returns the handle of the user
     *
     * If the index is >= the number of participants in this chat, this function
     * will return MEGACHAT_INVALID_HANDLE.
     *
     * @param i Position of the peer whose handle is requested
     * @return Handle of the peer in the position \c i.
     */
    virtual MegaChatHandle getPeerHandle(unsigned int i) const;

    /**
     * @brief Returns the privilege level of the user in this chat.
     *
     * If the index is >= the number of participants in this chat, this function
     * will return PRIV_UNKNOWN.
     *
     * @param i Position of the peer whose handle is requested
     * @return Privilege level of the peer in the position \c i.
     * Valid values are:
     * - MegaChatPeerList::PRIV_UNKNOWN = -2
     * - MegaChatPeerList::PRIV_RM = -1
     * - MegaChatPeerList::PRIV_RO = 0
     * - MegaChatPeerList::PRIV_STANDARD = 2
     * - MegaChatPeerList::PRIV_MODERATOR = 3
     */
    virtual int getPeerPrivilege(unsigned int i) const;

    /**
     * @brief Returns whether this chat is a group chat or not
     * @return True if this chat is a group chat. Only chats with more than 2 peers are groupal chats.
     */
    virtual bool isGroup() const;

    /**
     * @brief Returns whether this chat is a public chat or not
     * @return True if this chat is a public chat.
     */
    virtual bool isPublic() const;

    /**
     * @brief Returns whether this chat is in preview mode or not
     * @return True if this chat is in preview mode.
     */
    virtual bool isPreview() const;

    /**
     * @brief Get the authorization token in preview mode
     *
     * This method returns an authorization token that can be used to authorize
     * nodes received as attachments while in preview mode, so the node can be
     * downloaded/imported into the account via MegaApi::authorizeChatNode.
     *
     * If the chat is not in preview mode, this function will return NULL.
     *
     * You take the ownership of the returned value. Use delete [] value
     *
     * @return Auth token or NULL if not in preview mode.
     */
    virtual const char *getAuthorizationToken() const;

    /**
     * @brief Returns the title of the chat, if any.
     *
     * In case the chatroom has not a customized title, it will be created using the
     * names of participants.
     *
     * @return The title of the chat as a null-terminated char array.
     */
    virtual const char *getTitle() const;

    /**
     * @brief Returns true if the chatroom has a customized title
     * @return True if custom title was set
     */
    virtual bool hasCustomTitle() const;

    /**
     * @brief Returns the number of unread messages for the chatroom
     *
     * It can be used to display an unread message counter next to the chatroom name
     *
     * @return The count of unread messages as follows:
     *  - If the returned value is 0, then the indicator should be removed.
     *  - If the returned value is > 0, the indicator should show the exact count.
     *  - If the returned value is < 0, then there are at least that count unread messages,
     * and possibly more. In that case the indicator should show e.g. '2+'
     */
    virtual int getUnreadCount() const;

    /**
     * @brief Returns the handle of the user who is typing or has stopped typing a message in the chatroom
     *
     * The app should have a timer that is reset each time a typing
     * notification is received. When the timer expires, it should hide the notification
     *
     * @return The user that is typing
     */
    virtual MegaChatHandle getUserTyping() const;

    /**
     * @brief Returns the handle of the user who has been Joined/Removed/change its name
     *
     * This method return a valid value when hasChanged(CHANGE_TYPE_PARTICIPANTS) true
     *
     * @return The user that has changed
     */
    virtual MegaChatHandle getUserHandle() const;

    /**
     * @brief Returns whether the user is member of the chatroom (for groupchats),
     * or the user is contact with the peer (for 1on1 chats).
     *
     * @return True if the chat is active, false otherwise.
     */
    virtual bool isActive() const;

    /**
     * @brief Returns whether the chat is currently archived or not.
     * @return True if the chat is archived, false otherwise.
     */
    virtual bool isArchived() const;

    /**
     * @brief Returns the retention time for this chat
     * @return The retention time for this chat
     */
    virtual unsigned int getRetentionTime() const;

    /**
     * @brief Returns the creation timestamp of the chat.
     * @return The creation timestamp of the chat.
     */
    virtual int64_t getCreationTs() const;

    /**
     * @brief Returns whether the chat is a meeting room
     * @return True if chat is a meeting room
     */
    virtual bool isMeeting() const;

    /**
     * @brief Returns if waiting room is enabled for a chat
     * During calls, non moderator members will be placed into a waiting room.
     * A moderator user must grant each user access to the call.
     * @return True if waiting room is enabled
     */
    virtual bool isWaitingRoom() const;

    /**
     * @brief Returns if users with MegaChatRoom::PRIV_STANDARD privilege, can invite other users into the chat
     * @return True if users with MegaChatRoom::PRIV_STANDARD privilege, can invite other users into the chat
     */
    virtual bool isOpenInvite() const;

    /**
     * @brief Returns if during calls, non moderator users, must request permission to speak
     * @return True if during calls, non moderator users, must request permission to speak.
     */
    virtual bool isSpeakRequest() const;

    virtual int getChanges() const;
    virtual bool hasChanged(int changeType) const;
};

/**
 * @brief Interface to get all information related to chats of a MEGA account
 *
 * Implementations of this interface can receive all events (request, global, call, video).
 *
 * Multiple inheritance isn't used for compatibility with other programming languages
 *
 * The implementation will receive callbacks from an internal worker thread.
 *
 */
class MegaChatListener
{
public:
    virtual ~MegaChatListener() {}

    /**
     * @brief This function is called when there are new chats or relevant changes on existing chats.
     *
     * The possible changes that are notified are the following:
     *  - Title
     *  - Unread messages count
     *  - Online status
     *  - Visibility: the contact of 1on1 chat has changed. i.e. added or removed
     *  - Participants: new peer added or existing peer removed
     *  - Last message: the last relevant message in the chatroom
     *  - Last timestamp: the last date of any activity in the chatroom
     *  - Archived: when the chat becomes archived/unarchived
     *  - Calls: when there is a new call or a call has finished
     *  - Chat mode: when an user has set chat mode to private
     *  - Previewers: when the number of previewers has changed
     *  - Preview closed: when the chat preview has been closed
     *
     * The SDK retains the ownership of the MegaChatListItem in the second parameter.
     * The MegaChatListItem object will be valid until this function returns. If you
     * want to save the MegaChatListItem, use MegaChatListItem::copy
     *
     * @note changes about participants in chat link won't be notified until chat
     *  is logged in
     *
     * @param api MegaChatApi connected to the account
     * @param item MegaChatListItem representing a 1on1 or groupchat in the list.
     */
    virtual void onChatListItemUpdate(MegaChatApi* api, MegaChatListItem *item);

    /**
     * @brief This function is called when the status of the initialization has changed
     *
     * The possible values are:
     *  - MegaChatApi::INIT_ERROR = -1
     *  - MegaChatApi::INIT_WAITING_NEW_SESSION = 1
     *  - MegaChatApi::INIT_OFFLINE_SESSION = 2
     *  - MegaChatApi::INIT_ONLINE_SESSION = 3
     *
     * @param api MegaChatApi connected to the account
     * @param newState New state of initialization
     */
    virtual void onChatInitStateUpdate(MegaChatApi* api, int newState);

    /**
     * @brief This function is called when the online status of a user has changed
     *
     * @param api MegaChatApi connected to the account
     * @param userhandle MegaChatHandle of the user whose online status has changed
     * @param status New online status
     * @param inProgress Whether the reported status is being set or it is definitive (only for your own changes)
     *
     * @note When the online status is in progress, apps may notice showing a blinking status or similar.
     */
    virtual void onChatOnlineStatusUpdate(MegaChatApi* api, MegaChatHandle userhandle, int status, bool inProgress);

    /**
     * @brief This function is called when the presence configuration has changed
     *
     * @param api MegaChatApi connected to the account
     * @param config New presence configuration
     */
    virtual void onChatPresenceConfigUpdate(MegaChatApi* api, MegaChatPresenceConfig *config);

    /**
     * @brief This function is called when the connection state to a chatroom has changed
     *
     * The possible values are:
     *  - MegaChatApi::CHAT_CONNECTION_OFFLINE      = 0
     *  - MegaChatApi::CHAT_CONNECTION_IN_PROGRESS  = 1
     *  - MegaChatApi::CHAT_CONNECTION_LOGGING      = 2
     *  - MegaChatApi::CHAT_CONNECTION_ONLINE       = 3
     *
     * @note If \c chatid is MEGACHAT_INVALID_HANDLE, it means that you are connected to all
     * active chatrooms. It will only happens when \c newState is MegaChatApi::CHAT_CONNECTION_ONLINE.
     * The other connection states are not notified for all chats together, but only individually.
     *
     * @param api MegaChatApi connected to the account
     * @param chatid MegaChatHandle that identifies the chat room
     * @param newState New state of the connection
     */
    virtual void onChatConnectionStateUpdate(MegaChatApi* api, MegaChatHandle chatid, int newState);

    /**
     * @brief This function is called when server notifies last-green's time of the a user
     *
     * In order to receive this notification, MegaChatApi::requestLastGreen has to be called previously.
     *
     * @note If the requested user has disabled the visibility of last-green or has never been green,
     * this callback will NOT be triggered at all.
     *
     * If the value of \c lastGreen is 65535 minutes (the maximum), apps should show "long time ago"
     * or similar, rather than the specific time period.
     *
     * @param api MegaChatApi connected to the account
     * @param userhandle MegaChatHandle of the user whose last time green is notified
     * @param lastGreen Time elapsed (minutes) since the last time user was green
     */
    virtual void onChatPresenceLastGreen(MegaChatApi* api, MegaChatHandle userhandle, int lastGreen);

    /** @brief This function is called when an error occurred in an operation with karere Db
     * Possible returned values:
     *   - MegaChatApi::DB_ERROR_IO               = 1,    /// I/O error in Data base
     *   - MegaChatApi::DB_ERROR_FULL             = 2,    /// Database or disk is full
     *
     * @param error Numeric error code
     * @param errStr Error message
     */
    virtual void onDbError(MegaChatApi *api, int error, const char* msg);
};

/**
 * @brief Interface to receive information about one chatroom.
 *
 * A pointer to an implementation of this interface is required when calling MegaChatApi::openChatRoom.
 * When a chatroom is closed (MegaChatApi::closeChatRoom), the listener is automatically removed.
 * You can also register additional listeners by calling MegaChatApi::addChatRoomListener and remove them
 * by using MegaChatApi::removeChatRoomListener
 *
 * This interface uses MegaChatRoom and MegaChatMessage objects to provide information of the chatroom
 * and its messages respectively.
 *
 * The implementation will receive callbacks from an internal worker thread. *
 */
class MegaChatRoomListener
{
public:
    virtual ~MegaChatRoomListener() {}

    /**
     * @brief This function is called when there are changes in the chatroom
     *
     * The changes can include: a user join/leaves the chatroom, a user changes its name,
     * the unread messages count has changed, the online state of the connection to the
     * chat server has changed, the chat becomes archived/unarchived, there is a new call
     * or a call has finished, the chat has been changed into private mode, the number of
     * previewers has changed, the user has started/stopped typing.
     *
     * @note changes about participants in chat link won't be notified until chat
     * is logged in
     *
     * @param api MegaChatApi connected to the account
     * @param chat MegaChatRoom that contains the updates relatives to the chat
     */
    virtual void onChatRoomUpdate(MegaChatApi* api, MegaChatRoom *chat);

    /**
     * @brief This function is called when new messages are loaded
     *
     * You can use MegaChatApi::loadMessages to request loading messages.
     *
     * When there are no more message to load from the source reported by MegaChatApi::loadMessages or
     * there are no more history at all, this function is also called, but the second parameter will be NULL.
     *
     * The SDK retains the ownership of the MegaChatMessage in the second parameter. The MegaChatMessage
     * object will be valid until this function returns. If you want to save the MegaChatMessage object,
     * use MegaChatMessage::copy for the message.
     *
     * @param api MegaChatApi connected to the account
     * @param msg The MegaChatMessage object, or NULL if no more history available.
     */
    virtual void onMessageLoaded(MegaChatApi* api, MegaChatMessage *msg);   // loaded by loadMessages()

    /**
     * @brief This function is called when a new message is received
     *
     * The SDK retains the ownership of the MegaChatMessage in the second parameter. The MegaChatMessage
     * object will be valid until this function returns. If you want to save the MegaChatMessage object,
     * use MegaChatMessage::copy for the message.
     *
     * @param api MegaChatApi connected to the account
     * @param msg MegaChatMessage representing the received message
     */
    virtual void onMessageReceived(MegaChatApi* api, MegaChatMessage *msg);

    /**
     * @brief This function is called when an existing message is updated
     *
     * i.e. When a submitted message is confirmed by the server, the status chages
     * to MegaChatMessage::STATUS_SERVER_RECEIVED and its message id is considered definitive.
     *
     * An important case is when the edition of a message is rejected. In those cases, the message
     * status of \c msg will be MegaChatMessage::STATUS_SENDING_MANUAL and the app reason of rejection
     * is recorded in MegaChatMessage::getCode().
     *
     * Another edge case is when a new message was confirmed but the app didn't receive the confirmation
     * from the server. In that case, you will end up with a message in MegaChatMessage::STATUS_SENDING
     * due to the sending retry, another one in MegaChatMessage::STATUS_SERVER_RECEIVED or
     * MegaChatMessage::STATUS_DELIVERED due to the message already confirmed/delivered. Finally, you
     * will receive this callback updating the status to MegaChatMessage::STATUS_SERVER_REJECTED with
     * MegaChatMessage::getCode() equal to 0 and the corresponding MegaChatMessage::getTempId().
     * The app should discard the message in sending status, in pro of the confirmed message to avoid
     * duplicated message in the history.
     * @note if MegaChatApi::isMessageReceptionConfirmationActive returns false, messages may never
     * reach the status delivered, since the target user will not send the required acknowledge to the
     * server upon reception.
     *
     * The SDK retains the ownership of the MegaChatMessage in the second parameter. The MegaChatMessage
     * object will be valid until this function returns. If you want to save the MegaChatMessage object,
     * use MegaChatMessage::copy for the message.
     *
     * @param api MegaChatApi connected to the account
     * @param msg MegaChatMessage representing the updated message
     */
    virtual void onMessageUpdate(MegaChatApi* api, MegaChatMessage *msg);

    /**
     * @brief This function is called when the local history of a chatroom is about to be discarded and
     * reloaded from server.
     *
     * Server can reject to provide all new messages if there are too many since last connection. In that case,
     * all the locally-known history will be discarded (both from memory and cache) and the server will provide
     * the most recent messages in this chatroom.
     *
     * @note When this callback is received, any reference to messages should be discarded. New messages will be
     * loaded from server and notified as in the case where there's no cached messages at all.
     *
     * @param api MegaChatApi connected to the account
     * @param chat MegaChatRoom whose local history is about to be discarded
     */
    virtual void onHistoryReloaded(MegaChatApi* api, MegaChatRoom *chat);


    /**
     * @brief This function is called when a message has been reacted (or an existing reaction has been removed)
     *
     * @param api MegaChatApi connected to the account
     * @param msgid MegaChatHandle that identifies the message
     * @param reaction UTF-8 NULL-terminated string that represents the reaction
     * @param count Number of users who have reacted to this message with the same reaction
     */
    virtual void onReactionUpdate(MegaChatApi* api, MegaChatHandle msgid, const char* reaction, int count);

    /**
     * @brief This function is called when we need to clear messages previous to retention time,
     * all messages previous to received msg as parameter must be cleared.
     *
     * @param api MegaChatApi connected to the account
     * @param msg Most recent message whose timestamp has exceeded retention time
     */
    virtual void onHistoryTruncatedByRetentionTime(MegaChatApi* /*api*/, MegaChatMessage* /*msg*/);
};

/**
 * @brief Interface to get notifications to show to the user on mobile devices
 *
 * Mobile platforms usually provide a framework to push-notifications to mobile devices.
 * The app needs to register a push-notification token (@see MegaApi::registerPushNotifications in the SDK)
 * in order to get those notifications (triggered by MEGA servers on certain events).
 *
 * This listener provides the required data to prepare platform-specific notifications for
 * several events, such as new messages received, deletions, truncation of history...
 *
 * Multiple inheritance isn't used for compatibility with other programming languages
 *
 * The implementation will receive callbacks from an internal worker thread.
 *
 */
class MegaChatNotificationListener
{
public:
    virtual ~MegaChatNotificationListener() {}

    /**
     * @brief This function is called when there are interesting events for notifications
     *
     * The possible events that are notified are the following:
     *  - Reception of a new message from other user if still unseen.
     *  - Edition/deletion of received unseen messages.
     *  - Trucate of history (for both, when truncate is ours or theirs).
     *  - Changes on the lastest message seen by us (don't notify previous unseen messages).
     *
     * Depending on the status of the message (seen or unseen), if it has been edited/deleted,
     * or even on the type of the message (truncate), the app should add/update/clear the corresponding
     * notifications on the mobile device.
     *
     * The SDK retains the ownership of the MegaChatMessage in the third parameter.
     * The MegaChatMessage object will be valid until this function returns. If you
     * want to save the MegaChatMessage, use MegaChatMessage::copy
     *
     * @param api MegaChatApi connected to the account
     * @param chatid MegaChatHandle that identifies the chat room
     * @param msg MegaChatMessage representing a 1on1 or groupchat in the list.
     */
    virtual void onChatNotification(MegaChatApi* api, MegaChatHandle chatid, MegaChatMessage *msg);
};

/**
 * @brief Interface to receive information about node history of a chatroom.
 *
 * A pointer to an implementation of this interface is required when calling MegaChatApi::openNodeHistory.
 * When node history of a chatroom is closed (MegaChatApi::closeNodeHistory), the listener is automatically removed.
 * You can also register additional listeners by calling MegaChatApi::addNodeHistoryListener and remove them
 * by using MegaChatApi::removeNodeHistoryListener
 *
 * The implementation will receive callbacks from an internal worker thread.
 */
class MegaChatNodeHistoryListener
{
public:
    virtual ~MegaChatNodeHistoryListener() {}

    /**
     * @brief This function is called when new attachment messages are loaded
     *
     * You can use MegaChatApi::loadAttachments to request loading messages.
     *
     * When there are no more message to load from the source reported by MegaChatApi::loadAttachments or
     * there are no more history at all, this function is also called, but the second parameter will be NULL.
     *
     * The SDK retains the ownership of the MegaChatMessage in the second parameter. The MegaChatMessage
     * object will be valid until this function returns. If you want to save the MegaChatMessage object,
     * use MegaChatMessage::copy for the message.
     *
     * @param api MegaChatApi connected to the account
     * @param msg The MegaChatMessage object, or NULL if no more history available.
     */
    virtual void onAttachmentLoaded(MegaChatApi *api, MegaChatMessage *msg);

    /**
     * @brief This function is called when a new attachment message is received
     *
     * The SDK retains the ownership of the MegaChatMessage in the second parameter. The MegaChatMessage
     * object will be valid until this function returns. If you want to save the MegaChatMessage object,
     * use MegaChatMessage::copy for the message.
     *
     * @param api MegaChatApi connected to the account
     * @param msg MegaChatMessage representing the received message
     */
    virtual void onAttachmentReceived(MegaChatApi *api, MegaChatMessage *msg);

    /**
     * @brief This function is called when an attachment message is deleted
     *
     * @param api MegaChatApi connected to the account
     * @param msgid id of the message that has been deleted
     */
    virtual void onAttachmentDeleted(MegaChatApi *api, MegaChatHandle msgid);

    /**
     * @brief This function is called when history is trucated
     *
     * If no messages are left in the node-history, the msgid will be MEGACHAT_INVALID_HANDLE.
     *
     * @param api MegaChatApi connected to the account
     * @param msgid id of the message from which history has been trucated
     */
    virtual void onTruncate(MegaChatApi *api, MegaChatHandle msgid);
};

/**
 * @brief This class represents a set of meetings flags in a bit mask format, where every flag is represented by 1 bit
 */
class MegaChatScheduledFlags
{
public:
    enum
    {
        FLAGS_SEND_EMAILS      = 0, // API will send out calendar emails for this meeting if it's enabled
        FLAGS_SIZE             = 1, // size in bits of flags bitmask
    };

    virtual ~MegaChatScheduledFlags();

    /**
     * @brief Creates a new instance of MegaChatScheduledFlags
     *
     * @return A pointer to the superclass of the private object
     */
    static MegaChatScheduledFlags* createInstance();

    /**
     * @brief Creates a copy of this virtual MegaChatScheduledFlags object
     *
     * The resulting object is fully independent of the source MegaChatScheduledFlags,
     * it contains a copy of all internal attributes, so it will be valid after
     * the original object is deleted.
     *
     * You take the ownership of the returned object
     *
     * @return Copy of the MegaChatScheduledFlags object
     */
    virtual MegaChatScheduledFlags* copy() const;

    /**
     * @brief Reset the value of all options (to disabled)
     */
    virtual void reset();

    /**
     * @brief Enables or disables the value of sending emails flag.
     * If this flag is enabled, API will send out calendar emails for this meeting
     */
    virtual void setSendEmails(bool /*enabled*/);

    /**
     * @brief Returns true if sending emails flag is enabled
     * If this flag is enabled, API will send out calendar emails for this meeting
     *
     * @return True if sending emails flag is enabled, otherwise returns false.
     */
    virtual bool sendEmails() const;

    /**
     * @brief Returns true if all flags are disabled
     *
     * @return True if all flags are disabled, otherwise returns false.
     */
    virtual bool isEmpty() const;
};

/**
 * @brief This class represents a set of set of rules that can be defined for a Scheduled meeting.
 */
class MegaChatScheduledRules
{
public:
    enum {
        FREQ_INVALID    = -1,
        FREQ_DAILY      = 0,
        FREQ_WEEKLY     = 1,
        FREQ_MONTHLY    = 2,
    };

    static constexpr int INTERVAL_INVALID = 0;
    virtual ~MegaChatScheduledRules();

    /**
     * @brief Creates a new instance of MegaChatScheduledRules
     *
     * @param freq: scheduled meeting frequency, this is used in conjunction with interval
     * This param is mandatory to create a valid MegaChatScheduledRules instance
     * valid values for this param:
     *  + MegaChatScheduledRules::FREQ_DAILY
     *  + MegaChatScheduledRules::FREQ_WEEKLY
     *  + MegaChatScheduledRules::FREQ_MONTHLY
     *
     * @param interval: repetition interval in relation to the frequency
     * @param until: specifies when the repetitions should end
     * @param byWeekDay: allows us to specify that an event will only occur on given week day/s.
     * to use this param, freq param must be set to MegaChatScheduledRules::FREQ_WEEKLY
     *
     * @param byMonthDay: allows us to specify that an event will only occur on a given day/s of the month
     * to use this param, freq param must be set to MegaChatScheduledRules::FREQ_MONTHLY
     *
     * @param byMonthWeekDay: allows us to specify that an event will only occurs on a specific weekday offset of the month. (i.e every 2nd Sunday of each month)
     * to use this param, freq param must be set to MegaChatScheduledRules::FREQ_MONTHLY
     *
     * Important: byWeekDay, byMonthDay and byMonthWeekDay are not compatible between them, so only one of these values, can be set at the same time.
     *
     * @return A pointer to the superclass of the private object
     */
    static MegaChatScheduledRules* createInstance(int freq,
                                                  int interval = INTERVAL_INVALID,
                                                  MegaChatTimeStamp until = MEGACHAT_INVALID_TIMESTAMP,
                                                  const ::mega::MegaIntegerList* byWeekDay = NULL,
                                                  const ::mega::MegaIntegerList* byMonthDay = NULL,
                                                  const ::mega::MegaIntegerMap* byMonthWeekDay = NULL);

    /**
     * @brief Creates a copy of this MegaChatScheduledRules object
     *
     * The resulting object is fully independent of the source MegaChatScheduledRules,
     * it contains a copy of all internal attributes, so it will be valid after
     * the original object is deleted.
     *
     * You take the ownership of the returned object
     *
     * @return Copy of the MegaChatScheduledRules object
     */
    virtual MegaChatScheduledRules* copy() const;

    /**
     * @brief Sets the frequency of the scheduled meeting. This is used in conjunction with interval,
     * to allow for a repeatable skips in the event timeline.
     *
     * Valid values for frequency are:
     *  - MegaChatScheduledRules::FREQ_DAILY   = 0
     *  - MegaChatScheduledRules::FREQ_WEEKLY  = 1
     *  - MegaChatScheduledRules::FREQ_MONTHLY = 2
     *
     * @param freq The frequency of the scheduled meeting
     */
    virtual void setFreq(int freq);

    /**
     * @brief Sets the repetition interval in relation to the frequency
     *
     * @param interval The repetition interval in relation to the frequency
     */
    virtual void setInterval(int interval);

    /**
     * @brief Sets the until value that indicates when the repetitions should end
     *
     * @param until Value that indicates when the repetitions should end
     */
    virtual void setUntil(MegaChatTimeStamp until);

    /**
     * @brief Sets the week days when the event will occur
     *
     * @param byWeekDay A MegaIntegerList with the week days when the event will occur
     */
    virtual void setByWeekDay(const ::mega::MegaIntegerList* byWeekDay);

    /**
     * @brief Sets the days of the month when the event will occur
     *
     * @param byMonthDay A MegaIntegerList with the days of the month when the event will occur
     */
    virtual void setByMonthDay(const ::mega::MegaIntegerList* byMonthDay);

    /**
     * @brief Sets one or multiple weekday offset
     * + Positive offset: (ie: [5,4] event will occur every 5th Thursday of each month)
     * + Negative offset: (ie: [-1,1] event will occur every last Monday of each month)
     *
     * @return A MegaIntegerMap <offset, weekday> that allows to specify one or multiple weekday offset
     */
    virtual void setByMonthWeekDay(const ::mega::MegaIntegerMap* byMonthWeekDay);

    /**
     * @brief Returns the frequency of the scheduled. This value is used in conjunction with interval,
     * to allow for a repeatable skips in the event timeline.
     *
     * Valid values for frequency are:
     *  - MegaChatScheduledRules::FREQ_DAILY   = 0
     *  - MegaChatScheduledRules::FREQ_WEEKLY  = 1
     *  - MegaChatScheduledRules::FREQ_MONTHLY = 2
     *
     * @return The frequency of the scheduled meeting
     */
    virtual int freq() const;

    /**
     * @brief Returns repetition interval in relation to the frequency
     *
     * @return The inverval in relation to the frequency of the scheduled meeting
     */
    virtual int interval() const;

    /**
     * @brief Returns when the repetitions should end.
     *
     * @note: If this method returns MEGACHAT_INVALID_TIMESTAMP it means that
     * the repetitions will never end.
     *
     * @return When the repetitions should end
     */
    virtual MegaChatTimeStamp until() const;

    /**
     * @brief Returns a MegaIntegerList with the week days when the event will occur
     *
     * @return A MegaIntegerList with the week days when the event will occur
     */
    virtual const mega::MegaIntegerList* byWeekDay() const;

    /**
     * @brief Returns a MegaIntegerList with the days of the month when the event will occur
     *
     * @return A MegaIntegerList with the days of the month when the event will occur
     */
    virtual const mega::MegaIntegerList* byMonthDay() const;

    /**
     * @brief Returns a MegaIntegerMap <offset, weekday> that allows to specify one or multiple weekday offset
     * + Positive offset: (ie: [5,4] event will occur every 5th Thursday of each month)
     * + Negative offset: (ie: [-1,1] event will occur every last Monday of each month)
     *
     * @return A MegaIntegerMap <offset, weekday> that allows to specify one or multiple weekday offset
     */
    virtual const mega::MegaIntegerMap* byMonthWeekDay() const;

    /**
     * @brief Returns if a given frequency is valid or not
     *
     * @return True if freq is valid, otherwise false
     */
    static bool isValidFreq(int freq);

    /**
     * @brief Returns if a given interval is valid or not
     *
     * @return True if interval is valid, otherwise false
     */
    static bool isValidInterval(int interval);
};

/**
 * @brief This class represents a scheduled meeting. Scheduled Meetings allows the user to specify an event that will occur in the future.
 * The user can also specify a set of rules for repetition, these rules enable an event to reoccur periodically.
 *
 * Important consideration:
 * A Chatroom only should have one root scheduled meeting associated, it means that just one scheduled meeting for a chatroom,
 * should have an invalid parent sched Id (MegaChatScheduledMeeting::parentSchedId)
 *
 */
class MegaChatScheduledMeeting
{
public:
    enum
    {
       SC_NEW_SCHED        = 0,
       SC_PARENT           = 1,
       SC_TZONE            = 2,
       SC_START            = 3,
       SC_END              = 4,
       SC_TITLE            = 5,
       SC_DESC             = 6,
       SC_ATTR             = 7,
       SC_OVERR            = 8,
       SC_CANC             = 9,
       SC_FLAGS            = 10,
       SC_RULES            = 11,
       SC_FLAGS_SIZE       = 12,
    };

    static constexpr unsigned int MAX_TITLE_LENGTH = 30;
    static constexpr unsigned int MAX_DESC_LENGTH = 3000;
    static constexpr unsigned int MIN_OCURRENCES = 10;
    static constexpr unsigned int NUM_OCURRENCES_REQ = 20;

    virtual ~MegaChatScheduledMeeting();

    /**
     * @brief Creates a new instance of MegaChatScheduledMeeting
     *
     * @param chatid        : chat handle
     * @param schedId       : scheduled meeting handle
     * @param parentSchedId : parent scheduled meeting handle
     * @param cancelled     : cancelled flag
     * @param timezone      : timeZone
     * @param startDateTime : start dateTime (unix timestamp UTC)
     * @param endDateTime   : end dateTime (unix timestamp UTC)
     * @param title         : meeting title
     * @param description   : meeting description
     * @param attributes    : attributes to store any additional data
     * @param overrides     : start dateTime of the original meeting series event to be replaced (unix timestamp UTC)
     * @param flags         : flags bitmask (used to store additional boolean settings as a bitmask)
     * @param rules         : scheduled meetings rules
     *
     * @return A pointer to the superclass of the private object
     */
    static MegaChatScheduledMeeting* createInstance (MegaChatHandle chatid, MegaChatHandle schedId, MegaChatHandle parentSchedId, MegaChatHandle organizerUserId,
                                                     int cancelled, const char* timezone, MegaChatTimeStamp startDateTime,
                                                     MegaChatTimeStamp endDateTime, const char* title, const char* description, const char* attributes,
                                                     MegaChatTimeStamp overrides, const MegaChatScheduledFlags *flags, const MegaChatScheduledRules *rules);

    /**
     * @brief Creates a copy of this MegaChatScheduledMeeting object
     *
     * The resulting object is fully independent of the source MegaChatScheduledMeeting,
     * it contains a copy of all internal attributes, so it will be valid after
     * the original object is deleted.
     *
     * You take the ownership of the returned object
     *
     * @return Copy of the MegaChatScheduledMeeting object
     */
    virtual MegaChatScheduledMeeting* copy() const;

    /**
     * @brief Returns if scheduled meeting is cancelled or not
     *
     * @return True if scheduled meeting is cancelled, otherwise returns false
     */
    virtual int cancelled() const;

    /**
     * @brief Returns true if this scheduled meeting has an specific change
     *
     * This value is only useful for call notified by MegaChatScheduledMeetingListener::onChatSchedMeetingUpdate
     * that can notify about scheduled meetings modifications. The value only will be valid inside
     * MegaChatScheduledMeetingListener::onChatSchedMeetingUpdate. A copy of MegaChatScheduledMeeting will be
     * necessary to use outside this callback
     *
     * In other cases, the return value of this function will be always false.
     *
     * @param changeType The type of change to check. It can be one of the following values:
     *
     * - MegaChatScheduledMeeting::SC_PARENT    [1]  - Parent scheduled meeting id has changed
     * - MegaChatScheduledMeeting::SC_TZONE     [2]  - Timezone has changed
     * - MegaChatScheduledMeeting::SC_START     [3]  - Start date time has changed
     * - MegaChatScheduledMeeting::SC_END       [4]  - End date time has changed
     * - MegaChatScheduledMeeting::SC_TITLE     [5]  - Title has changed
     * - MegaChatScheduledMeeting::SC_DESC      [6]  - Description has changed
     * - MegaChatScheduledMeeting::SC_ATTR      [7]  - Attributes have changed
     * - MegaChatScheduledMeeting::SC_OVERR     [8]  - Override date time has changed
     * - MegaChatScheduledMeeting::SC_CANC      [9]  - Cancelled flag has changed
     * - MegaChatScheduledMeeting::SC_FLAGS     [10] - Scheduled meetings flags have changed
     * - MegaChatScheduledMeeting::SC_RULES     [11] - Repetition rules have changed
     *
     * @return true if this scheduled meeting has an specific change
     */
    virtual bool hasChanged(size_t change) const;

    /**
     * @brief Returns if the MegaChatScheduledMeeting is new
     *
     * @return True if the MegaChatScheduledMeeting is new
     */
    virtual bool isNew() const;

    /**
     * @brief Returns if the MegaChatScheduledMeeting has been removed
     *
     * @return True if the MegaChatScheduledMeeting has been removed
     */
    virtual bool isDeleted() const;

    /**
     * @brief Returns the MegaChatHandle of the chat
     *
     * @return MegaChatHandle of the chat
     */
    virtual MegaChatHandle chatId() const;

    /**
     * @brief Returns the MegaChatHandle that identifies the scheduled meeting
     *
     * @return MegaChatHandle that identifies the scheduled meeting
     */
    virtual MegaChatHandle schedId() const;

    /**
     * @brief Returns the MegaChatHandle that identifies the parent scheduled meeting
     *
     * @return MegaChatHandle that identifies the parent scheduled meeting
     */
    virtual MegaChatHandle parentSchedId() const;

    /**
     * @brief Returns the MegaChatHandle of the organizer user of the scheduled meeting
     *
     * @return MegaChatHandle of the organizer user of the scheduled meeting
     */
    virtual MegaChatHandle organizerUserId() const;

    /**
     * @brief Returns the time zone
     *
     * @return time zone
     */
    virtual const char* timezone() const;

    /**
     * @brief Returns the start dateTime (for the first occurrence) of the scheduled Meeting (unix timestamp UTC)
     *
     * To check if a recurrent scheduled meeting is a past meeting, you can check MegaChatScheduledRules::until,
     * which returns the dateDate when the repetitions ends, because this method returns the start dateTime of the first occurrence
     * without taking into account if that occurrence is in the future or in the past.
     *
     * @note The value returned by this method should only be used for purposes related to this scheduled meeting, not for
     * it's occurrences. Any information related to the occurrences of this scheduled meeting, must be retrieved by calling
     * MegaChatApi::fetchScheduledMeetingOccurrencesByChat
     *
     * @return the start dateTime of the scheduled Meeting
     */
    virtual MegaChatTimeStamp startDateTime() const;

    /**
     * @brief Returns the end dateTime of the scheduled Meeting (unix timestamp UTC)
     *
     * @return the end dateTime of the scheduled Meeting
     */
    virtual MegaChatTimeStamp endDateTime() const;

    /**
     * @brief Returns the scheduled meeting title
     *
     * @return The title of the scheduled meeting
     */
    virtual const char* title() const;

    /**
     * @brief Returns the scheduled meeting description
     *
     * @return The description of the scheduled meeting
     */
    virtual const char* description() const;

    /**
     * @brief Returns additional scheduled meetings attributes
     *
     * @return Additional scheduled meetings attributes
     */
    virtual const char* attributes() const;

    /**
     * @brief Returns the start dateTime of the original meeting series event to be replaced (unix timestamp UTC)
     *
     * @return the start dateTime of the original meeting series event to be replaced
     */
    virtual MegaChatTimeStamp overrides() const;

    /**
     * @brief Returns a pointer to MegaChatScheduledFlags that contains the scheduled meetings flags
     *
     * The SDK retains the ownership of the MegaChatScheduledFlags
     *
     * @return A pointer to MegaChatScheduledFlags that contains the scheduled meetings flags
     */
    virtual MegaChatScheduledFlags* flags() const;

    /**
     * @brief Returns a pointer to MegaChatScheduledRules that contains the scheduled meetings rules
     *
     * The SDK retains the ownership of the MegaChatScheduledRules
     *
     * @return A pointer to MegaChatScheduledRules that contains the scheduled meetings rules
     */
    virtual MegaChatScheduledRules* rules() const;


    /**
     * @brief Returns if scheduled meeting title length is valid or not
     *
     * @return True if scheduled meeting title length is valid, otherwise returns false
     */
    static int isValidTitleLength(const char* title);

    /**
     * @brief Returns if scheduled meeting description length is valid or not
     *
     * @return True if scheduled meeting description length is valid, otherwise returns false
     */
    static int isValidDescriptionLength(const char* desc);
};

/**
 * @brief This class represents a scheduled meeting occurrence.
 * A scheduled meetings occurrence, is a MegaChatCall that will happen in the future
 * A scheduled meeting can produce one or multiple scheduled meeting occurrences
 */
class MegaChatScheduledMeetingOccurr
{
public:
    virtual ~MegaChatScheduledMeetingOccurr();

    /**
     * @brief Creates a copy of this MegaChatScheduledMeetingOccurr object
     *
     * The resulting object is fully independent of the source MegaChatScheduledMeetingOccurr,
     * it contains a copy of all internal attributes, so it will be valid after
     * the original object is deleted.
     *
     * You take the ownership of the returned object
     *
     * @return Copy of the MegaChatScheduledMeetingOccurr object
     */
    virtual MegaChatScheduledMeetingOccurr* copy() const;

    /**
     * @brief Returns if scheduled meeting occurrence is cancelled or not
     *
     * @return True if scheduled meeting occurrence is cancelled, otherwise returns false
     */
    virtual int cancelled() const;

    /**
     * @brief Returns the MegaChatHandle that identifies the scheduled meeting
     *
     * @return MegaChatHandle that identifies the scheduled meeting
     */
    virtual MegaChatHandle schedId() const;

    /**
     * @brief Returns the MegaChatHandle that identifies the parent scheduled meeting
     *
     * @return MegaChatHandle that identifies the parent scheduled meeting
     */
    virtual MegaChatHandle parentSchedId() const;

    /**
     * @brief Returns the start dateTime of the original meeting series event to be replaced (unix timestamp)
     *
     * @return the start dateTime of the original meeting series event to be replaced
     */
    virtual MegaChatTimeStamp overrides() const;

    /**
     * @brief Returns the time zone
     *
     * @return time zone
     */
    virtual const char* timezone() const;

    /**
     * @brief Returns the start dateTime of the scheduled Meeting occurrence (unix timestamp UTC)
     *
     * @return the start dateTime of the scheduled Meeting occurrence
     */
    virtual MegaChatTimeStamp startDateTime() const;

    /**
     * @brief Returns the end dateTime of the scheduled Meeting occurrence (unix timestamp UTC)
     *
     * @return the end dateTime of the scheduled Meeting occurrence
     */
    virtual MegaChatTimeStamp endDateTime() const;
};

/**
 * @brief List of MegaChatScheduledMeeting objects
 */
class MegaChatScheduledMeetingList
{
public:
    virtual ~MegaChatScheduledMeetingList();

    /**
     * @brief Creates a new instance of MegaChatScheduledMeetingList
     *
     * You take the ownership of the returned object
     *
     * @return A pointer to the superclass of the private object
     */
    static MegaChatScheduledMeetingList* createInstance();

    /**
     * @brief Creates a copy of this MegaChatScheduledMeetingList object
     *
     * The resulting object is fully independent of the source MegaChatScheduledMeetingList,
     * it contains a copy of all internal attributes, so it will be valid after
     * the original object is deleted.
     *
     * You take the ownership of the returned object
     *
     * @return Copy of the MegaChatScheduledMeetingList object
     */
    virtual MegaChatScheduledMeetingList *copy() const;

    /**
     * @brief Returns the number of elements in the list
     * @return Number of elements in the list
     */
    virtual unsigned long size() const;

    /**
     * @brief Returns the MegaChatScheduledMeeting at the position i in the MegaChatScheduledMeetingList
     *
     * If the index is >= the size of the list, this function returns NULL.
     *
     * @param i Position of the element that we want to get for the list
     * @return MegaChatScheduledMeeting at the position i in the MegaChatScheduledMeetingList
     */
    virtual const MegaChatScheduledMeeting* at(unsigned long i) const;

    /**
     * @brief Add element to the MegaChatScheduledMeetingList
     *
     * The SDK adquires the ownership of provided MegaChatScheduledMeeting
     *
     * @param sm MegaChatScheduledMeeting to add to list
     */
    virtual void insert(MegaChatScheduledMeeting* sm);

    /**
     * @brief Clears the MegaChatScheduledMeetingList
     */
    virtual void clear();
};

/**
 * @brief List of MegaChatScheduledMeetingOccurr objects
 */
class MegaChatScheduledMeetingOccurrList
{
public:
    virtual ~MegaChatScheduledMeetingOccurrList();

    /**
     * @brief Creates a new instance of MegaChatScheduledMeetingList
     *
     * You take the ownership of the returned object
     *
     * @return A pointer to the superclass of the private object
     */
    static MegaChatScheduledMeetingOccurrList* createInstance();

    /**
     * @brief Creates a copy of this MegaChatScheduledMeetingOccurrList object
     *
     * The resulting object is fully independent of the source MegaChatScheduledMeetingOccurrList,
     * it contains a copy of all internal attributes, so it will be valid after
     * the original object is deleted.
     *
     * You take the ownership of the returned object
     *
     * @return Copy of the MegaChatScheduledMeetingOccurrList object
     */
    virtual MegaChatScheduledMeetingOccurrList *copy() const;

    /**
     * @brief Returns the number of elements in the list
     * @return Number of elements in the list
     */
    virtual unsigned long size() const;

    /**
     * @brief Returns the MegaChatScheduledMeetingOccurr at the position i in the MegaChatScheduledMeetingOccurrList
     *
     * If the index is >= the size of the list, this function returns NULL.
     *
     * @param i Position of the element that we want to get for the list
     * @return MegaChatScheduledMeetingOccurr at the position i in the MegaChatScheduledMeetingOccurrList
     */
    virtual const MegaChatScheduledMeetingOccurr* at(unsigned long i) const;

    /**
     * @brief Add element to the MegaChatScheduledMeetingOccurrList
     *
     * The SDK adquires the ownership of provided MegaChatScheduledMeetingOccurr
     *
     * @param sm MegaChatScheduledMeetingOccurr to add to list
     */
    virtual void insert(MegaChatScheduledMeetingOccurr* sm);

    /**
     * @brief Clears the MegaChatScheduledMeetingOccurrList
     */
    virtual void clear();
};

/**
 * @brief This class represents a waiting room
 *
 * A waiting room, is effectively a list of users pending to enter a call
 */
class MegaChatWaitingRoom
{
public:
    enum
    {
        MWR_UNKNOWN      = -1,   // client unknown joining status
        MWR_NOT_ALLOWED  = 0,    // client is not allowed to join call (must remains in waiting room)
        MWR_ALLOWED      = 1,    // client is allowed to join call (no further action required from app to JOIN call)
    };

    virtual ~MegaChatWaitingRoom()                      { };

    /**
     * @brief Returns a copy of the this instance of MegaChatWaitingRoom
     *
     * You take the ownership of returned object
     *
     * @return A pointer to the superclass of the private object.
     */
    virtual MegaChatWaitingRoom* copy() const           { return NULL; }

    /**
     * @brief Returns the list of handles of users that are in the waiting room
     *
     * This method always returns a valid instance of MegaHandleList.
     * You take the ownership of the returned value.
     *
     * @return mega::MegaHandleList of handles of users that are in the waiting room
     */
    virtual mega::MegaHandleList* getUsers() const      { return NULL; };

    /**
     * @brief Returns the number of elements in the list
     * @return Number of elements in the list
     */
    virtual size_t size() const                         { return 0; };

    /**
     * @brief Returns the waiting room joining status for the specified user id
     *
     * Valid values are:
     *  - MegaChatWaitingRoom::MWR_UNKNOWN      = -1,   // client unknown joining status
     *  - MegaChatWaitingRoom::MWR_NOT_ALLOWED  = 0,    // client is not allowed to join call (must remains in waiting room)
     *  - MegaChatWaitingRoom::MWR_ALLOWED      = 1,    // client is allowed to join call (no further action required from app to JOIN call)
     *
     * @return The waiting room joining status for the specified user
     */
    virtual int getUserStatus(const uint64_t&) const    { return MWR_UNKNOWN; };

    static const char* userStatusToString(int status)
    {
        switch (status)
        {
            case MWR_NOT_ALLOWED: return "Not allowed to join";
            case MWR_ALLOWED:     return "Allowed to join";
            case MWR_UNKNOWN:     return "Unknown join status";
            default:              return "Invalid join status";
        }
    }
};

}

#endif // MEGACHATAPI_H<|MERGE_RESOLUTION|>--- conflicted
+++ resolved
@@ -3266,17 +3266,15 @@
         CHAT_GET_READ       = 32, CHAT_GET_UNREAD       = 0,
     };
 
-<<<<<<< HEAD
     enum
     {
         TYPE_CAPTURER_UNKNOWN   = -1,   // unkown capturer device
         TYPE_CAPTURER_VIDEO     = 0,    // camera capturer device
         TYPE_CAPTURER_SCREEN    = 1,    // screen capturer device
     };
-=======
+
     // Invalid value for number of simultaneous video tracks the call supports.
     static constexpr int INVALID_CALL_VIDEO_SENDERS = -1;
->>>>>>> a393e90b
 
     // SFUID default value. API will start calls in SFU server it consider
     static constexpr int SFU_ID_DEFAULT = -1;
