--- conflicted
+++ resolved
@@ -104,11 +104,8 @@
         CHANGE_TYPE_SESSION_ON_HOLD = 0x20,         /// Session is on hold
         CHANGE_TYPE_AUDIO_LEVEL = 0x40,             /// Indicates if peer is speaking
         CHANGE_TYPE_PERMISSIONS = 0x80,             /// Indicates that peer moderator role status has changed
-<<<<<<< HEAD
-        CHANGE_TYPE_SESSION_ON_RECORDING = 0x100,   /// Call has been started/stopped recording by the peer associated to this Session
-=======
         CHANGE_TYPE_SPEAK_PERMISSION = 0x100,       /// Speak permission has changed for peer
->>>>>>> e45239fb
+        CHANGE_TYPE_SESSION_ON_RECORDING = 0x200,   /// Call has been started/stopped recording by the peer associated to this Session
     };
 
     enum {
@@ -340,7 +337,7 @@
      * - MegaChatSession::CHANGE_TYPE_PERMISSIONS = 0x80
      * Check MegaChatSession::isModerator
      *
-     * - MegaChatSession::CHANGE_TYPE_SESSION_ON_RECORDING = 0x100
+     * - MegaChatSession::CHANGE_TYPE_SESSION_ON_RECORDING = 0x200
      * Check MegaChatSession::isRecording
      *
      */
@@ -401,7 +398,7 @@
      * - MegaChatSession::CHANGE_TYPE_PERMISSIONS = 0x80
      * Check MegaChatSession::isModerator
      *
-     * - MegaChatSession::CHANGE_TYPE_SESSION_ON_RECORDING = 0x100
+     * - MegaChatSession::CHANGE_TYPE_SESSION_ON_RECORDING = 0x200
      * Check MegaChatSession::isRecording
      *
      * @return true if this session has an specific change
@@ -454,13 +451,13 @@
     virtual bool isModerator() const;
 
     /**
-<<<<<<< HEAD
      * @brief Returns if peer associated to the session, is recording or not the call
      *
      * @return True if peer associated to the session is recording the call, otherwise returns false
      */
     virtual bool isRecording() const;
-=======
+
+    /**
      * @brief Returns if peer associated to the session, has speak permission
      *
      * This method only returns a valid value if MegaChatCall::isSpeakRequestEnabled() returns true.
@@ -471,7 +468,6 @@
      * @return True if peer associated to the session, has permission to speak
      */
     virtual bool hasSpeakPermission() const;
->>>>>>> e45239fb
 
     /**
      * @brief Returns session av flags in a readable format
