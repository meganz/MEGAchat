/**
 * @file megachatapi.h
 * @brief Public header file of the intermediate layer for the MEGA Chat C++ SDK.
 *
 * (c) 2013-2016 by Mega Limited, Auckland, New Zealand
 *
 * This file is part of the MEGA SDK - Client Access Engine.
 *
 * Applications using the MEGA API must present a valid application key
 * and comply with the the rules set forth in the Terms of Service.
 *
 * The MEGA SDK is distributed in the hope that it will be useful,
 * but WITHOUT ANY WARRANTY; without even the implied warranty of
 * MERCHANTABILITY or FITNESS FOR A PARTICULAR PURPOSE.
 *
 * @copyright Simplified (2-clause) BSD License.
 *
 * You should have received a copy of the license along with this
 * program.
 */

#ifndef MEGACHATAPI_H
#define MEGACHATAPI_H


#include <megaapi.h>

namespace mega { class MegaApi; }

namespace megachat
{

typedef uint64_t MegaChatHandle;
typedef int MegaChatIndex;  // int32_t

/**
 * @brief MEGACHAT_INVALID_HANDLE Invalid value for a handle
 *
 * This value is used to represent an invalid handle. Several MEGA objects can have
 * a handle but it will never be megachat::MEGACHAT_INVALID_HANDLE
 *
 */
const MegaChatHandle MEGACHAT_INVALID_HANDLE = ~(MegaChatHandle)0;
const MegaChatIndex MEGACHAT_INVALID_INDEX = 0x7fffffff;

class MegaChatApi;
class MegaChatApiImpl;
class MegaChatRequest;
class MegaChatRequestListener;
class MegaChatError;
class MegaChatMessage;
class MegaChatRoom;
class MegaChatRoomListener;
class MegaChatCall;
class MegaChatCallListener;
class MegaChatVideoListener;
class MegaChatListener;
class MegaChatNotificationListener;
class MegaChatListItem;
class MegaChatNodeHistoryListener;

/**
 * @brief Provide information about a session
 *
 * A session is an object that represents webRTC comunication between two peers. A call contains none or
 * several sessions and it can be obtained with MegaChatCall::getMegaChatSession. MegaChatCall has
 * the ownership of the object.
 *
 * The states that a session has during its life time are:
 * Outgoing call:
 *  - SESSION_STATUS_INVALID
 *  - SESSION_STATUS_INITIAL
 *  - SESSION_STATUS_IN_PROGRESS
 *  - SESSION_STATUS_DESTROYED
 */
class MegaChatSession
{
public:
    enum
    {
        SESSION_STATUS_INVALID = 0xFF,
        SESSION_STATUS_INITIAL = 0,         /// Session is being negotiated between peers
        SESSION_STATUS_IN_PROGRESS,         /// Session is established and there is communication between peers
        SESSION_STATUS_DESTROYED            /// Session is finished and resources can be released
    };

    enum
    {
        CHANGE_TYPE_NO_CHANGES = 0x00,              /// Session doesn't have any change
        CHANGE_TYPE_STATUS = 0x01,                  /// Session status has changed
        CHANGE_TYPE_REMOTE_AVFLAGS = 0x02,          /// Remote audio/video flags has changed
        CHANGE_TYPE_SESSION_NETWORK_QUALITY = 0x04, /// Session network quality has changed
        CHANGE_TYPE_SESSION_AUDIO_LEVEL = 0x08,     /// Session audio level has changed
        CHANGE_TYPE_SESSION_OPERATIVE = 0x10,       /// Session is fully operative (A/V stream is received)
        CHANGE_TYPE_SESSION_ON_HOLD = 0x20,      /// Session is on hold
    };


    virtual ~MegaChatSession();

    /**
     * @brief Creates a copy of this MegaChatSession object
     *
     * The resulting object is fully independent of the source MegaChatSession,
     * it contains a copy of all internal attributes, so it will be valid after
     * the original object is deleted.
     *
     * You are the owner of the returned object
     *
     * @return Copy of the MegaChatSession object
     */
    virtual MegaChatSession *copy();

    /**
     * @brief Returns the status of the session
     *
     * @return the session status
     * Valid values are:
     *  - SESSION_STATUS_INITIAL = 0
     *  - SESSION_STATUS_IN_PROGRESS = 1
     *  - SESSION_STATUS_DESTROYED = 2
     */
    virtual int getStatus() const;

    /**
     * @brief Returns the MegaChatHandle with the peer id.
     *
     * @return MegaChatHandle of the peer.
     */
    virtual MegaChatHandle getPeerid() const;

    /**
     * @brief Returns the MegaChatHandle with the id of the client.
     *
     * @return MegaChatHandle of the client.
     */
    virtual MegaChatHandle getClientid() const;

    /**
     * @brief Returns audio state for the session
     *
     * @return true if audio is enable, false if audio is disable
     */
    virtual bool hasAudio() const;

    /**
     * @brief Returns video state for the session
     *
     * @return true if video is enable, false if video is disable
     */
    virtual bool hasVideo() const;

    /**
     * @brief Returns the termination code for this session
     *
     * Possible values are:
     *
     *   - MegaChatCall::TERM_CODE_USER_HANGUP       = 0
     *  Normal user hangup. User has left the call
     *
     *   - MegaChatCall::TERM_CODE_NOT_FINISHED      = 10
     *  The session is in progress, no termination code yet
     *
     *   -MegaChatCall::TERM_CODE_ERROR             = 21
     *  Notify any error type. A reconnection is launched
     *
     * @note If the session is not finished yet, it returns MegaChatCall::TERM_CODE_NOT_FINISHED.
     * The rest of values are invalid as term code for a session
     *
     * To check if the call was terminated locally or remotely, see MegaChatSession::isLocalTermCode().
     *
     * @return termination code for the call
     */
    virtual int getTermCode() const;

    /**
     * @brief Returns if the session finished locally or remotely
     *
     * @return True if the call finished locally. False if the call finished remotely
     */
    virtual bool isLocalTermCode() const;


    /**
     * @brief Returns network quality
     *
     * The valid network quality values are between 0 and 5
     * 0 -> the worst quality
     * 5 -> the best quality
     *
     * @note The app may want to show a "slow network" warning when the quality is <= 1.
     *
     * @return network quality
     */
    virtual int getNetworkQuality() const;

    /**
     * @brief Returns if audio is detected for this session
     *
     * @note The returned value is always false when audio level monitor is disabled
     * @see MegaChatApi::enableAudioLevelMonitor or audio flag is disabled
     *
     * @return true if audio is detected for this session, false in other case
     */
    virtual bool getAudioDetected() const;

    /**
     * @brief Returns if session is on hold
     *
     * @return true if session is on hold
     */
    virtual bool isOnHold() const;

    /**
     * @brief Returns a bit field with the changes of the session
     *
     * This value is only useful for session notified by MegaChatCallListener::onChatSessionUpdate
     * that can notify about session modifications. The value only will be valid inside
     * MegaChatCallListener::onChatSessionUpdate. A copy of MegaChatSession will be necessary to use
     * outside this callback.
     *
     * @return The returned value is an OR combination of these flags:
     *
     *  - CHANGE_TYPE_STATUS = 0x01
     * Check if the status of the session changed
     *
     *  - CHANGE_TYPE_REMOTE_AVFLAGS = 0x02
     * Check MegaChatSession::hasAudio() and MegaChatSession::hasVideo() value
     *
     *  - CHANGE_TYPE_SESSION_NETWORK_QUALITY = 0x04
     * Check if the network quality of the session changed. Check MegaChatSession::getNetworkQuality
     *
     *  - CHANGE_TYPE_SESSION_AUDIO_LEVEL = 0x08
     * Check if the level audio of the session changed. Check MegaChatSession::getAudioDetected
     *
     *  - CHANGE_TYPE_SESSION_OPERATIVE = 0x10
     * Notify session is fully operative
     */
    virtual int getChanges() const;

    /**
     * @brief Returns true if this session has an specific change
     *
     * This value is only useful for session notified by MegaChatCallListener::onChatSessionUpdate
     * that can notify about session modifications. The value only will be valid inside
     * MegaChatCallListener::onChatSessionUpdate. A copy of MegaChatSession will be necessary to use
     * outside this callback.
     *
     * In other cases, the return value of this function will be always false.
     *
     * @param changeType The type of change to check. It can be one of the following values:
     *
     *  - CHANGE_TYPE_STATUS = 0x01
     * Check if the status of the session changed
     *
     *  - CHANGE_TYPE_REMOTE_AVFLAGS = 0x02
     * Check MegaChatSession::hasAudio() and MegaChatSession::hasVideo() value
     *
     *  - CHANGE_TYPE_SESSION_NETWORK_QUALITY = 0x04
     * Check if the network quality of the session changed. Check MegaChatSession::getNetworkQuality
     *
     *  - CHANGE_TYPE_SESSION_AUDIO_LEVEL = 0x08
     * Check if the level audio of the session changed. Check MegaChatSession::getAudioDetected
     *
     *  - CHANGE_TYPE_SESSION_OPERATIVE = 0x10
     * Notify session is fully operative
     *
     * @return true if this session has an specific change
     */
    virtual bool hasChanged(int changeType) const;
};

/**
 * @brief Provide information about a call
 *
 * A call can be obtained with the callback MegaChatCallListener::onChatCallUpdate where MegaChatApi has
 * the ownership of the object. Or by a getter where a copy is provided, MegaChatApi::getChatCall
 * and MegaChatApi::getChatCallByCallId
 *
 * The states that a call has during its life time are:
 * Outgoing call:
 *  - CALL_STATUS_INITIAL
 *  - CALL_STATUS_HAS_LOCAL_STREAM
 *  - CALL_STATUS_REQUEST_SENT
 *  - CALL_STATUS_IN_PROGRESS
 *  - CALL_STATUS_TERMINATING
 *  - CALL_STATUS_DESTROYED
 *
 * Incoming call:
 *  - CALL_STATUS_RING_IN
 *  - CALL_STATUS_JOINING
 *  - CALL_STATUS_IN_PROGRESS
 *  - CALL_STATUS_TERMINATING
 *  - CALL_STATUS_DESTROYED
 */
class MegaChatCall
{
public:
    enum
    {
        CALL_STATUS_INITIAL = 0,                        /// Initial state
        CALL_STATUS_HAS_LOCAL_STREAM,                   /// Call has obtained a local video-audio stream
        CALL_STATUS_REQUEST_SENT,                       /// Call request has been sent to receiver
        CALL_STATUS_RING_IN,                            /// Call is at incoming state, it has not been answered or rejected yet
        CALL_STATUS_JOINING,                            /// Intermediate state, while connection is established
        CALL_STATUS_IN_PROGRESS,                        /// Call is established and there is a full communication
        CALL_STATUS_TERMINATING_USER_PARTICIPATION,     /// User go out from call, but the call is active in other users
        CALL_STATUS_DESTROYED,                          /// Call is finished and resources can be released
        CALL_STATUS_USER_NO_PRESENT,                    /// User is no present in the call (Group Calls)
        CALL_STATUS_RECONNECTING,                       /// User is reconnecting to the call
    };

    enum
    {
        CHANGE_TYPE_NO_CHANGES = 0x00,              /// Call doesn't have any change
        CHANGE_TYPE_STATUS = 0x01,                  /// Call status has changed
        CHANGE_TYPE_LOCAL_AVFLAGS = 0x02,           /// Local audio/video flags has changed
        CHANGE_TYPE_RINGING_STATUS = 0x04,          /// Peer has changed its ringing state
        CHANGE_TYPE_CALL_COMPOSITION = 0x08,        /// Call composition has changed (User added or removed from call)
        CHANGE_TYPE_CALL_ON_HOLD = 0x10,            /// Call is set onHold
    };

    enum
    {
        TERM_CODE_USER_HANGUP       = 0,    /// Normal user hangup
        TERM_CODE_CALL_REQ_CANCEL   = 1,    /// Call request was canceled before call was answered
        TERM_CODE_CALL_REJECT       = 2,    /// Outgoing call has been rejected by the peer OR incoming call has been rejected in
                                            /// the current device
        TERM_CODE_ANSWER_ELSE_WHERE = 3,    /// Call was answered on another device of ours
        TEMR_CODE_REJECT_ELSE_WHERE = 4,    /// Call was rejected on another device of ours
        TERM_CODE_ANSWER_TIMEOUT    = 5,    /// Call was not answered in a timely manner
        TERM_CODE_RING_OUT_TIMEOUT  = 6,    /// We have sent a call request but no RINGING received within this timeout - no other
                                            /// users are online
        TERM_CODE_APP_TERMINATING   = 7,    /// The application is terminating
        TERM_CODE_BUSY              = 9,    /// Peer is in another call
        TERM_CODE_NOT_FINISHED      = 10,   /// The call is in progress, no termination code yet
        TERM_CODE_DESTROY_BY_COLLISION   = 19,   /// The call has finished by a call collision
        TERM_CODE_ERROR             = 21    /// Notify any error type
    };

    enum {
        AUDIO = 0,
        VIDEO = 1,
        ANY_FLAG = 2
    };

    enum {
        PEER_REMOVED = -1,
        NO_COMPOSITION_CHANGE = 0,
        PEER_ADDED = 1,
    };

    virtual ~MegaChatCall();

    /**
     * @brief Creates a copy of this MegaChatCall object
     *
     * The resulting object is fully independent of the source MegaChatCall,
     * it contains a copy of all internal attributes, so it will be valid after
     * the original object is deleted.
     *
     * You are the owner of the returned object
     *
     * @return Copy of the MegaChatCall object
     */
    virtual MegaChatCall *copy();

    /**
     * @brief Returns the status of the call
     *
     * @return the call status
     * Valid values are:
     *  - CALL_STATUS_INITIAL = 0
     *  - CALL_STATUS_HAS_LOCAL_STREAM = 1
     *  - CALL_STATUS_REQUEST_SENT = 2
     *  - CALL_STATUS_RING_IN = 3
     *  - CALL_STATUS_JOINING = 4
     *  - CALL_STATUS_IN_PROGRESS = 5
     *  - CALL_STATUS_TERMINATING = 6
     *  - CALL_STATUS_DESTROYED = 7
     */
    virtual int getStatus() const;

    /**
     * @brief Returns the MegaChatHandle of the chat. Every call is asociated to a chatroom
     *
     * @return MegaChatHandle of the chat.
     */
    virtual MegaChatHandle getChatid() const;

    /**
     * @brief Returns the call identifier
     *
     * @return MegaChatHandle of the call.
     */
    virtual MegaChatHandle getId() const;

    /**
     * @brief Return audio state for local
     *
     * @return true if audio is enable, false if audio is disable
     */
    virtual bool hasLocalAudio() const;

    /**
     * @brief Return audio state for initial call
     *
     * The initial flags used to start the call. They are not valid if
     * you missed the call in ringing state.
     *
     * @return true if audio is enable, false if audio is disable
     */
    virtual bool hasAudioInitialCall() const;

    /**
     * @brief Return video state for local
     *
     * @return true if video is enable, false if video is disable
     */
    virtual bool hasLocalVideo() const;

    /**
     * @brief Return video state for initial call
     *
     * The initial flags used to start the call. They are not valid if
     * you missed the call in ringing state.
     *
     * @return true if video is enable, false if video is disable
     */
    virtual bool hasVideoInitialCall() const;

    /**
     * @brief Returns a bit field with the changes of the call
     *
     * This value is only useful for calls notified by MegaChatCallListener::onChatCallUpdate
     * that can notify about call modifications. The value only will be valid inside
     * MegaChatCallListener::onChatCallUpdate. A copy of MegaChatCall will be necessary to use
     * outside this callback.
     *
     * @return The returned value is an OR combination of these flags:
     *
     * - MegaChatCall::CHANGE_TYPE_STATUS   = 0x01
     * Check if the status of the call changed
     *
     * - MegaChatCall::CHANGE_TYPE_AVFLAGS  = 0x02
     * Check MegaChatCall::hasAudio() and MegaChatCall::hasVideo() value
     *
     * - MegaChatCall::CHANGE_TYPE_RINGING_STATUS = 0x04
     * Check MegaChatCall::isRinging() value
     *
     * - MegaChatCall::CHANGE_TYPE_CALL_COMPOSITION = 0x08
     * @see MegaChatCall::getPeeridCallCompositionChange and MegaChatCall::getClientidCallCompositionChange values
     */
    virtual int getChanges() const;

    /**
     * @brief Returns true if this call has an specific change
     *
     * This value is only useful for call notified by MegaChatCallListener::onChatCallUpdate
     * that can notify about call modifications. The value only will be valid inside
     * MegaChatCallListener::onChatCallUpdate. A copy of MegaChatCall will be necessary to use
     * outside this callback
     *
     * In other cases, the return value of this function will be always false.
     *
     * @param changeType The type of change to check. It can be one of the following values:
     *
     * - MegaChatCall::CHANGE_TYPE_STATUS   = 0x01
     * Check if the status of the call changed
     *
     * - MegaChatCall::CHANGE_TYPE_AVFLAGS  = 0x02
     * Check MegaChatCall::hasAudio() and MegaChatCall::hasVideo() value
     *
     * - MegaChatCall::CHANGE_TYPE_RINGING_STATUS = 0x04
     * Check MegaChatCall::isRinging() value
     *
     * - MegaChatCall::CHANGE_TYPE_CALL_COMPOSITION = 0x08
     * @see MegaChatCall::getPeeridCallCompositionChange and MegaChatCall::getClientidCallCompositionChange values
     *
     * @return true if this call has an specific change
     */
    virtual bool hasChanged(int changeType) const;

    /**
     * @brief Return call duration
     *
     * @note If the call is not finished yet, the returned value representes the elapsed time
     * since the beginning of the call until now.
     *
     * @return Call duration
     */
    virtual int64_t getDuration() const;

    /**
     * @brief Return the timestamp when call has started
     *
     * @return Initial timestamp
     */
    virtual int64_t getInitialTimeStamp() const;

    /**
     * @brief Return the timestamp when call has finished
     *
     * @note If call is not finished yet, it will return 0.
     *
     * @return Final timestamp or 0 if call is in progress
     */
    virtual int64_t getFinalTimeStamp() const;

    /**
     * @brief Returns the termination code for this call
     *
     * @note If the call is not finished yet, it returns MegaChatCall::TERM_CODE_NOT_FINISHED.
     *
     * To check if the call was terminated locally or remotely, see MegaChatCall::isLocalTermCode().
     *
     * @return termination code for the call
     */
    virtual int getTermCode() const;

    /**
     * @brief Returns if the call finished locally or remotely
     *
     * @return True if the call finished locally. False if the call finished remotely
     */
    virtual bool isLocalTermCode() const;

    /**
     * @brief Returns the status of the remote call
     *
     * Only valid for outgoing calls. It becomes true when the receiver of the call
     * has received the call request but have not answered yet. Once the user answers or
     * rejects the call, this function returns false.
     *
     * For incoming calls, this function always returns false.
     *
     * @return True if the receiver of the call is aware of the call and is ringing, false otherwise.
     */
    virtual bool isRinging() const;

    /**
     * @brief Get a list with the ids of peers that have a session with me
     *
     * Every session is identified by a pair of \c peerid and \c clientid. This method returns the
     * list of peerids for each session. Note that, if there are multiple sessions with the same peer
     * (who uses multiple clients), the same peerid will be included multiple times (once per session)
     *
     * The pair peerid and clientid that identify a session are at same position in the list
     *
     * If there aren't any sessions at the call, an empty MegaHandleList will be returned.
     *
     * You take the ownership of the returned value.
     *
     * @return A list of handles with the ids of peers
     */
    virtual mega::MegaHandleList *getSessionsPeerid() const;

    /**
     * @brief Get a list with the ids of client that have a session with me
     *
     * Every session is identified by a pair of \c peerid and \c clientid. This method returns the
     * list of clientids for each session.
     *
     * The pair peerid and clientid that identify a session are at same position in the list
     *
     * If there aren't any sessions at the call, an empty MegaHandleList will be returned.
     *
     * You take the ownership of the returned value.
     *
     * @return A list of handles with the ids of clients
     */
    virtual mega::MegaHandleList *getSessionsClientid() const;

    /**
     * @brief Returns the session for a peer
     *
     * If pair \c peerid and \c clientid has not any session in the call NULL will be returned
     *
     * The MegaChatCall retains the ownership of the returned MegaChatSession. It will be only
     * valid until the MegaChatCall is deleted. If you want to save the MegaChatSession,
     * use MegaChatSession::copy
     *
     * @param peerid MegaChatHandle that identifies the peer
     * @param clientid MegaChatHandle that identifies the clientid
     * @return Session for \c peerid and \c clientid
     */
    virtual MegaChatSession *getMegaChatSession(MegaChatHandle peerid, MegaChatHandle clientid);

    /**
     * @brief Returns the handle of the peer that has been added/removed to call
     *
     * This function only returns a valid value when MegaChatCall::CHANGE_TYPE_CALL_COMPOSITION is notified
     * via MegaChatCallListener::onChatCallUpdate
     *
     * @return Handle of the peer which has been added/removed to call
     */
    virtual MegaChatHandle getPeeridCallCompositionChange() const;

    /**
     * @brief Returns client id of the peer which has been added/removed from call
     *
     * This function only returns a valid value when MegaChatCall::CHANGE_TYPE_CALL_COMPOSITION is notified
     * via MegaChatCallListener::onChatCallUpdate
     *
     * @return Handle of the client which has been added/removed to call
     */
    virtual MegaChatHandle getClientidCallCompositionChange() const;

    /**
     * @brief Returns if peer has been added or removed from the call
     *
     * This function only returns a valid value when MegaChatCall::CHANGE_TYPE_CALL_COMPOSITION is notified
     * via MegaChatCallListener::onChatCallUpdate
     *
     * Valid values:
     *   PEER_REMOVED = -1,
     *   NO_COMPOSITION_CHANGE = 0,
     *   PEER_ADDED = 1,
     *
     * @note During reconnection this callback has to be ignored to avoid notify that all users
     * in the call have left the call and have joined again. When status change to In-progres again,
     * the GUI can be adapted to all participants in the call
     *
     * @return if peer with peerid-clientid has been added/removed from call
     */
    virtual int  getCallCompositionChange() const;

    /**
     * @brief Get a list with the ids of peers that are participating in the call
     *
     * In a group call, this function returns the list of active participants,
     * regardless your own user participates or not. In consequence,
     * the list can differ from the one returned by MegaChatCall::getSessionsPeerid
     *
     * To identify completely a call participant it's necessary the peerid plus the clientid
     * (megaChatCall::getClientidParticipants)
     *
     * You take the ownership of the returned value.
     *
     * @return A list of handles with the ids of peers
     */
    virtual mega::MegaHandleList *getPeeridParticipants() const;

    /**
     * @brief Get a list with the ids of clients that are participating in the call
     *
     * In a group call, this function returns the list of active participants,
     * regardless your own user participates or not. In consequence,
     * the list can differ from the one returned by MegaChatCall::getSessionsclientid
     *
     * To idendentify completely a call participant it's neccesary the clientid plus the peerid
     * (megaChatCall::getPeeridParticipants)
     *
     * You take the ownership of the returned value.
     *
     * @return A list of handles with the clientids
     */
    virtual mega::MegaHandleList *getClientidParticipants() const;

    /**
     * @brief Get the number of peers participating in the call
     *
     * In a group call, this function returns the number of active participants,
     * regardless your own user participates or not.
     *
     * 0 -> with audio (c\ AUDIO)
     * 1 -> with video (c\ VIDEO)
     * 2 -> with any combination of audio/video, both or none (c\ ANY_FLAG)
     *
     * @param audioVideo indicate if it returns the number of all participants or only those have audio or video active
     * @return Number of active participants in the call
     */
    virtual int getNumParticipants(int audioVideo) const;

    /**
     * @brief Returns if call has been ignored
     *
     * @return True if the call has been ignored, false otherwise.
     */
    virtual bool isIgnored() const;

    /**
     * @brief Returns if call is incoming
     *
     * @return True if incoming call, false if outgoing
     */
    virtual bool isIncoming() const;

    /**
     * @brief Returns if call is outgoing
     *
     * @return True if outgoing call, false if incoming
     */
    virtual bool isOutgoing() const;

    /**
     * @brief Returns the handle from user that has started the call
     *
     * This function only returns a valid value when call is or has gone through CALL_STATUS_RING_IN state.
     * In any other case, it will be MEGACHAT_INVALID_HANDLE
     *
     * @return user handle of caller
     */
    virtual MegaChatHandle getCaller() const;

    /**
     * @brief Returns if call is on hold
     *
     * @return true if call is on hold
     */
    virtual bool isOnHold() const;
};

/**
 * @brief Interface to get video frames from calls
 *
 * The same interface is used to receive local or remote video, but it has to be un/registered
 * by differents functions:
 *
 *  - MegaChatApi::addChatLocalVideoListener / MegaChatApi::removeChatLocalVideoListener
 *  - MegaChatApi::addChatRemoteVideoListener / MegaChatApi::removeChatRemoteVideoListener
 */
class MegaChatVideoListener
{
public:
    virtual ~MegaChatVideoListener() {}

    /**
     * @brief This function is called when a new image from a local or remote device is available
     *
     * @param api MegaChatApi connected to the account
     * @param chatid MegaChatHandle that provides the video
     * @param width Size in pixels
     * @param height Size in pixels
     * @param buffer Data buffer in format ARGB: 4 bytes per pixel (total size: width * height * 4)
     * @param size Buffer size in bytes
     *
     *  The MegaChatVideoListener retains the ownership of the buffer.
     */
    virtual void onChatVideoData(MegaChatApi *api, MegaChatHandle chatid, int width, int height, char *buffer, size_t size);
};

/**
 * @brief Interface to get notifications about calls
 *
 * You can un/subscribe to changes related to a MegaChatCall by using:
 *
 *  - MegaChatApi::addChatCallListener / MegaChatApi::removeChatCallListener
 *
 */
class MegaChatCallListener
{
public:
    virtual ~MegaChatCallListener() {}

    /**
     * @brief This function is called when there are changes in the call
     *
     * The changes can be accessed by MegaChatCall::getChanges or MegaChatCall::hasChanged
     *
     * The SDK retains the ownership of the MegaChatCall.
     * The call object that it contains will be valid until this function returns.
     * If you want to save the object, use MegaChatCall::copy.
     *
     * The api object is the one created by the application, it will be valid until
     * the application deletes it.
     *
     * @param api MegaChatApi connected to the account
     * @param call MegaChatCall that contains the call with its changes
     */
    virtual void onChatCallUpdate(MegaChatApi* api, MegaChatCall *call);

    /**
     * @brief This function is called when there are changes in a session
     *
     * The changes can be accessed by MegaChatSession::getChanges or MegaChatSession::hasChanged
     *
     * The SDK retains the ownership of the MegaChatSession.
     * The call object that it contains will be valid until this function returns.
     * If you want to save the object, use MegaChatSession::copy.
     *
     * The api object is the one created by the application, it will be valid until
     * the application deletes it.
     *
     * @param api MegaChatApi connected to the account
     * @param chatid MegaChatHandle that identifies the chat room
     * @param callid MegaChatHandle that identifies the call
     * @param session MegaChatSession that contains the session with its changes
     */
    virtual void onChatSessionUpdate(MegaChatApi* api, MegaChatHandle chatid, MegaChatHandle callid, MegaChatSession *session);
};

class MegaChatPeerList
{
public:
    enum {
        PRIV_UNKNOWN = -2,
        PRIV_RM = -1,
        PRIV_RO = 0,
        PRIV_STANDARD = 2,
        PRIV_MODERATOR = 3
    };

    /**
     * @brief Creates a new instance of MegaChatPeerList
     *
     * @return A pointer to the superclass of the private object
     */
    static MegaChatPeerList * createInstance();

    virtual ~MegaChatPeerList();

    /**
     * @brief Creates a copy of this MegaChatPeerList object
     *
     * The resulting object is fully independent of the source MegaChatPeerList,
     * it contains a copy of all internal attributes, so it will be valid after
     * the original object is deleted.
     *
     * You are the owner of the returned object
     *
     * @return Copy of the MegaChatPeerList object
     */
    virtual MegaChatPeerList *copy() const;

    /**
     * @brief addPeer Adds a new chat peer to the list
     *
     * @param h MegaChatHandle of the user to be added
     * @param priv Privilege level of the user to be added
     * Valid values are:
     * - MegaChatPeerList::PRIV_RM = -1
     * - MegaChatPeerList::PRIV_RO = 0
     * - MegaChatPeerList::PRIV_STANDARD = 2
     * - MegaChatPeerList::PRIV_MODERATOR = 3
     */
    virtual void addPeer(MegaChatHandle h, int priv);

    /**
     * @brief Returns the MegaChatHandle of the chat peer at the position i in the list
     *
     * If the index is >= the size of the list, this function returns MEGACHAT_INVALID_HANDLE.
     *
     * @param i Position of the chat peer that we want to get from the list
     * @return MegaChatHandle of the chat peer at the position i in the list
     */
    virtual MegaChatHandle getPeerHandle(int i) const;

    /**
     * @brief Returns the privilege of the chat peer at the position i in the list
     *
     * If the index is >= the size of the list, this function returns PRIV_UNKNOWN.
     *
     * @param i Position of the chat peer that we want to get from the list
     * @return Privilege level of the chat peer at the position i in the list.
     * Valid values are:
     * - MegaChatPeerList::PRIV_UNKNOWN = -2
     * - MegaChatPeerList::PRIV_RM = -1
     * - MegaChatPeerList::PRIV_RO = 0
     * - MegaChatPeerList::PRIV_STANDARD = 2
     * - MegaChatPeerList::PRIV_MODERATOR = 3
     */
    virtual int getPeerPrivilege(int i) const;

    /**
     * @brief Returns the number of chat peer in the list
     * @return Number of chat peers in the list
     */
    virtual int size() const;

protected:
    MegaChatPeerList();

};

/**
 * @brief List of MegaChatRoom objects
 *
 * A MegaChatRoomList has the ownership of the MegaChatRoom objects that it contains, so they will be
 * only valid until the MegaChatRoomList is deleted. If you want to retain a MegaChatRoom returned by
 * a MegaChatRoomList, use MegaChatRoom::copy.
 *
 * Objects of this class are immutable.
 */
class MegaChatRoomList
{
public:
    virtual ~MegaChatRoomList() {}

    virtual MegaChatRoomList *copy() const;

    /**
     * @brief Returns the MegaChatRoom at the position i in the MegaChatRoomList
     *
     * The MegaChatRoomList retains the ownership of the returned MegaChatRoom. It will be only valid until
     * the MegaChatRoomList is deleted.
     *
     * If the index is >= the size of the list, this function returns NULL.
     *
     * @param i Position of the MegaChatRoom that we want to get for the list
     * @return MegaChatRoom at the position i in the list
     */
    virtual const MegaChatRoom *get(unsigned int i)  const;

    /**
     * @brief Returns the number of MegaChatRooms in the list
     * @return Number of MegaChatRooms in the list
     */
    virtual unsigned int size() const;

};

/**
 * @brief List of MegaChatListItem objects
 *
 * A MegaChatListItemList has the ownership of the MegaChatListItem objects that it contains, so they will be
 * only valid until the MegaChatListItemList is deleted. If you want to retain a MegaChatListItem returned by
 * a MegaChatListItemList, use MegaChatListItem::copy.
 *
 * Objects of this class are immutable.
 */
class MegaChatListItemList
{
public:
    virtual ~MegaChatListItemList() {}

    virtual MegaChatListItemList *copy() const;

    /**
     * @brief Returns the MegaChatRoom at the position i in the MegaChatListItemList
     *
     * The MegaChatListItemList retains the ownership of the returned MegaChatListItem. It will be only valid until
     * the MegaChatListItemList is deleted.
     *
     * If the index is >= the size of the list, this function returns NULL.
     *
     * @param i Position of the MegaChatListItem that we want to get for the list
     * @return MegaChatListItem at the position i in the list
     */
    virtual const MegaChatListItem *get(unsigned int i)  const;

    /**
     * @brief Returns the number of MegaChatListItems in the list
     * @return Number of MegaChatListItem in the list
     */
    virtual unsigned int size() const;

};

/**
 * @brief This class store rich preview data
 *
 * This class contains the data for rich links.
 */
class MegaChatRichPreview
{
public:
    virtual ~MegaChatRichPreview() {}
    virtual MegaChatRichPreview *copy() const;

    /**
      * @brief Returns rich preview text
      *
      * The MegaChatRichPreview retains the ownership of the returned string. It will
      * be only valid until the MegaChatRichPreview is deleted.
      *
      * @return Text from rich preview
      *
      * @deprecated use MegaChatContainsMeta::getTextMessage instead, it contains the same
      * value. This function will eventually be removed in future versions of MEGAchat.
      */
    virtual const char *getText() const;

    /**
      * @brief Returns rich preview title
      *
      * The MegaChatRichPreview retains the ownership of the returned string. It will
      * be only valid until the MegaChatRichPreview is deleted.
      *
      * @return Title from rich preview
      */
    virtual const char *getTitle() const;

    /**
      * @brief Returns rich preview description
      *
      * The MegaChatRichPreview retains the ownership of the returned string. It will
      * be only valid until the MegaChatRichPreview is deleted.
      *
      * @return Description from rich preview
      */
    virtual const char *getDescription() const;

    /**
      * @brief Returns rich preview image
      *
      * The MegaChatRichPreview retains the ownership of the returned string. It will
      * be only valid until the MegaChatRichPreview is deleted.
      *
      * @return Image from rich preview as a byte array encoded in Base64URL, or NULL if not available.
      */
    virtual const char *getImage() const;

    /**
      * @brief Returns rich preview image format
      *
      * The MegaChatRichPreview retains the ownership of the returned string. It will
      * be only valid until the MegaChatRichPreview is deleted.
      *
      * @return Image format from rich preview
      */
    virtual const char *getImageFormat() const;

    /**
      * @brief Returns rich preview icon
      *
      * The MegaChatRichPreview retains the ownership of the returned string. It will
      * be only valid until the MegaChatRichPreview is deleted.
      *
      * @return Icon from rich preview as a byte array encoded in Base64URL, or NULL if not available.
      */
    virtual const char *getIcon() const;

    /**
      * @brief Returns rich preview icon format
      *
      * The MegaChatRichPreview retains the ownership of the returned string. It will
      * be only valid until the MegaChatRichPreview is deleted.
      *
      * @return Icon format from rich preview
      */
    virtual const char *getIconFormat() const;

    /**
      * @brief Returns rich preview url
      *
      * The MegaChatRichPreview retains the ownership of the returned string. It will
      * be only valid until the MegaChatRichPreview is deleted.
      *
      * @return Url from rich preview
      */
    virtual const char *getUrl() const;

    /**
      * @brief Returns domain name from rich preview url
      *
      * The MegaChatRichPreview retains the ownership of the returned string. It will
      * be only valid until the MegaChatRichPreview is deleted.
      *
      * @return Domain name from rich preview url
      */
    virtual const char *getDomainName() const;
};

/**
 * @brief This class store geolocation data
 *
 * This class contains the data for geolocation.
 */
class MegaChatGeolocation
{
public:
    virtual ~MegaChatGeolocation() {}
    virtual MegaChatGeolocation *copy() const;

    /**
      * @brief Returns geolocation longitude
      *
      * @return Geolocation logitude value
      */
    virtual float getLongitude() const;

    /**
      * @brief Returns geolocation latitude
      *
      * @return Geolocation latitude value
      */
    virtual float getLatitude() const;

    /**
      * @brief Returns preview from shared geolocation
      *
      * The MegaChatGeolocation retains the ownership of the returned string. It will
      * be only valid until the MegaChatGeolocation is deleted.
      * It can be NULL
      *
      * @return Preview from geolocation as a byte array encoded in Base64URL, or NULL if not available.
      */
    virtual const char *getImage() const;
};

/**
 * @brief This class represents meta contained
 *
 * This class includes pointer to differents kind of meta contained, like MegaChatRichPreview.
 *
 * @see MegaChatMessage::containsMetaType()
 */
class MegaChatContainsMeta
{
public:
    enum
    {
      CONTAINS_META_INVALID         = -1,   /// Unknown type of meta contained
      CONTAINS_META_RICH_PREVIEW    = 0,    /// Rich-preview type for meta contained
      CONTAINS_META_GEOLOCATION     = 1,    /// Geolocation type for meta contained
    };

    virtual ~MegaChatContainsMeta() {}

    virtual MegaChatContainsMeta *copy() const;

    /**
     * @brief Returns the type of meta contained
     *
     *  - MegaChatContainsMeta::CONTAINS_META_INVALID        = -1
     * Unknown meta contained data in the message
     *
     *  - MegaChatContainsMeta::CONTAINS_META_RICH_PREVIEW   = 0
     * Meta contained is from rich preview type
     *
     *  - MegaChatContainsMeta::CONTAINS_META_GEOLOCATION  = 1
     * Meta contained is from geolocation type
     *
     * @return Type from meta contained of the message
     */
    virtual int getType() const;

    /**
     * @brief Returns a generic message to be shown when app does not support the type of the contained meta
     *
     * This string is always available for all messages of MegaChatMessage::TYPE_CONTAINS_META.
     * When the app does not support yet the sub-type of contains-meta, this string
     * can be shown as alternative.
     *
     * The MegaChatContainsMeta retains the ownership of the returned string. It will
     * be only valid until the MegaChatContainsMeta is deleted.
     *
     * @return String to be shown when app can't parse the meta contained
     */
    virtual const char *getTextMessage() const;

    /**
     * @brief Returns data about rich-links
     *
     * @note This function only returns a valid object in case the function
     * \c MegaChatContainsMeta::getType returns MegaChatContainsMeta::CONTAINS_META_RICH_PREVIEW.
     * Otherwise, it returns NULL.
     *
     * The SDK retains the ownership of the returned value. It will be valid until
     * the MegaChatContainsMeta object is deleted.
     *
     * @return MegaChatRichPreview with details about rich-link.
     */
    virtual const MegaChatRichPreview *getRichPreview() const;

    /**
     * @brief Returns data about geolocation
     *
     * @note This function only returns a valid object in case the function
     * \c MegaChatContainsMeta::getType returns MegaChatContainsMeta::CONTAINS_META_GEOLOCATION.
     * Otherwise, it returns NULL.
     *
     * The SDK retains the ownership of the returned value. It will be valid until
     * the MegaChatContainsMeta object is deleted.
     *
     * @return MegaChatGeolocation with details about geolocation.
     */
    virtual const MegaChatGeolocation *getGeolocation() const;
};

class MegaChatMessage
{
public:
    // Online status of message
    enum {
        STATUS_UNKNOWN              = -1,   /// Invalid status
        // for outgoing messages
        STATUS_SENDING              = 0,    /// Message has not been sent or is not yet confirmed by the server
        STATUS_SENDING_MANUAL       = 1,    /// Message is too old to auto-retry sending, or group composition has changed, or user has read-only privilege, or user doesn't belong to chatroom. User must explicitly confirm re-sending. All further messages queued for sending also need confirmation
        STATUS_SERVER_RECEIVED      = 2,    /// Message confirmed by server, but not yet delivered to recepient(s)
        STATUS_SERVER_REJECTED      = 3,    /// Message is rejected by server for some reason (the message was confirmed but we didn't receive the confirmation because went offline or closed the app before)
        STATUS_DELIVERED            = 4,    /// Peer confirmed message receipt. Available only for 1on1 chats, but currently not in use.
        // for incoming messages
        STATUS_NOT_SEEN             = 5,    /// User hasn't read this message yet
        STATUS_SEEN                 = 6     /// User has read this message
    };

    // Types of message
    enum {
        TYPE_UNKNOWN                = -1,   /// Unknown type of message (apps should hide them)
        TYPE_INVALID                = 0,    /// Invalid type
        TYPE_NORMAL                 = 1,    /// Regular text message
        TYPE_LOWEST_MANAGEMENT      = 2,
        TYPE_ALTER_PARTICIPANTS     = 2,    /// Management message indicating the participants in the chat have changed
        TYPE_TRUNCATE               = 3,    /// Management message indicating the history of the chat has been truncated
        TYPE_PRIV_CHANGE            = 4,    /// Management message indicating the privilege level of a user has changed
        TYPE_CHAT_TITLE             = 5,    /// Management message indicating the title of the chat has changed
        TYPE_CALL_ENDED             = 6,    /// Management message indicating a call has finished
        TYPE_CALL_STARTED           = 7,    /// Management message indicating a call has started
        TYPE_PUBLIC_HANDLE_CREATE   = 8,    /// Management message indicating a public handle has been created
        TYPE_PUBLIC_HANDLE_DELETE   = 9,    /// Management message indicating a public handle has been removed
        TYPE_SET_PRIVATE_MODE       = 10,   /// Management message indicating the chat mode has been set to private
        TYPE_SET_RETENTION_TIME     = 11,   /// Management message indicating the retention time has changed
        TYPE_HIGHEST_MANAGEMENT     = 11,
        TYPE_NODE_ATTACHMENT        = 101,   /// User message including info about shared nodes
        TYPE_REVOKE_NODE_ATTACHMENT = 102,   /// User message including info about a node that has stopped being shared (obsolete)
        TYPE_CONTACT_ATTACHMENT     = 103,   /// User message including info about shared contacts
        TYPE_CONTAINS_META          = 104,   /// User message including additional metadata (ie. rich-preview for links)
        TYPE_VOICE_CLIP             = 105,   /// User message including info about shared voice clip
    };

    enum
    {
        CHANGE_TYPE_STATUS          = 0x01,
        CHANGE_TYPE_CONTENT         = 0x02,
        CHANGE_TYPE_ACCESS          = 0x04,  /// When the access to attached nodes has changed (obsolete)
        CHANGE_TYPE_TIMESTAMP       = 0x08,  /// When ts has been updated by chatd in confirmation
    };

    enum
    {
        REASON_PEERS_CHANGED        = 1,    /// Group chat participants have changed
        REASON_TOO_OLD              = 2,    /// Message is too old to auto-retry sending
        REASON_GENERAL_REJECT       = 3,    /// chatd rejected the message, for unknown reason
        REASON_NO_WRITE_ACCESS      = 4,    /// Read-only privilege or not belong to the chatroom
        REASON_NO_CHANGES           = 6     /// Edited message has the same content than original message
    };

    enum
    {
        END_CALL_REASON_ENDED       = 1,    /// Call finished normally
        END_CALL_REASON_REJECTED    = 2,    /// Call was rejected by callee
        END_CALL_REASON_NO_ANSWER   = 3,    /// Call wasn't answered
        END_CALL_REASON_FAILED      = 4,    /// Call finished by an error
        END_CALL_REASON_CANCELLED   = 5     /// Call was canceled by caller.
    };

    enum
    {
        DECRYPTING          = 1,        /// Message pending to be decrypted
        INVALID_KEY         = 2,        /// Key not found for the message (permanent failure)
        INVALID_SIGNATURE   = 3,        /// Signature verification failure (permanent failure)
        INVALID_FORMAT      = 4,        /// Malformed/corrupted data in the message (permanent failure)
        INVALID_TYPE        = 5         /// Management message of unknown type (transient, not supported by the app yet)
    };

    virtual ~MegaChatMessage() {}
    virtual MegaChatMessage *copy() const;

    /**
     * @brief Returns the status of the message.
     *
     * Valid values are:
     *  - STATUS_UNKNOWN            = -1
     *  - STATUS_SENDING            = 0
     *  - STATUS_SENDING_MANUAL     = 1
     *  - STATUS_SERVER_RECEIVED    = 2
     *  - STATUS_SERVER_REJECTED    = 3
     *  - STATUS_SERVER_DELIVERED   = 4
     *  - STATUS_NOT_SEEN           = 5
     *  - STATUS_SEEN               = 6
     *
     * If status is STATUS_SENDING_MANUAL, the user can whether manually retry to send the
     * message (get content and send new message as usual through MegaChatApi::sendMessage),
     * or discard the message. In both cases, the message should be removed from the manual-send
     * queue by calling MegaChatApi::removeUnsentMessage once the user has sent or discarded it.
     *
     * @return Returns the status of the message.
     */
    virtual int getStatus() const;

    /**
     * @brief Returns the identifier of the message.
     *
     * @return MegaChatHandle that identifies the message in this chatroom
     */
    virtual MegaChatHandle getMsgId() const;

    /**
     * @brief Returns the temporal identifier of the message
     *
     * The temporal identifier has different usages depending on the status of the message:
     *  - MegaChatMessage::STATUS_SENDING: valid until it's confirmed by the server.
     *  - MegaChatMessage::STATUS_SENDING_MANUAL: valid until it's removed from manual-send queue.
     *
     * @note If status is STATUS_SENDING_MANUAL, this value can be used to identify the
     * message moved into the manual-send queue. The message itself will be identified by its
     * MegaChatMessage::getRowId from now on. The row id can be passed to
     * MegaChatApi::removeUnsentMessage to definitely remove the message.
     *
     * For messages in a different status than above, this identifier should not be used.
     *
     * @return MegaChatHandle that temporary identifies the message
     */
    virtual MegaChatHandle getTempId() const;

    /**
     * @brief Returns the index of the message in the loaded history
     *
     * The higher is the value of the index, the newer is the chat message.
     * The lower is the value of the index, the older is the chat message.
     *
     * @note This index is can grow on both direction: increments are due to new
     * messages in the history, and decrements are due to old messages being loaded
     * in the history buffer.
     *
     * @return Index of the message in the loaded history.
     */
    virtual int getMsgIndex() const;

    /**
     * @brief Returns the handle of the user.
     *
     * @return For outgoing messages, it returns the handle of the target user.
     * For incoming messages, it returns the handle of the sender.
     */
    virtual MegaChatHandle getUserHandle() const;

    /**
     * @brief Returns the type of message.
     *
     * Valid values are:
     *  - TYPE_INVALID: Invalid type. In those cases, the MegaChatMessage::getCode can take the following values:
     *      * INVALID_FORMAT
     *      * INVALID_SIGNATURE
     *  - TYPE_NORMAL: Regular text message
     *  - TYPE_ALTER_PARTICIPANTS: Management message indicating the participants in the chat have changed
     *  - TYPE_TRUNCATE: Management message indicating the history of the chat has been truncated
     *  - TYPE_PRIV_CHANGE: Management message indicating the privilege level of a user has changed
     *  - TYPE_CHAT_TITLE: Management message indicating the title of the chat has changed
     *  - TYPE_ATTACHMENT: User message including info about a shared node
     *  - TYPE_REVOKE_ATTACHMENT: User message including info about a node that has stopped being shared
     *  - TYPE_CONTACT: User message including info about a contact
     *  - TYPE_VOICE_CLIP: User messages incluiding info about a node that represents a voice-clip
     *  - TYPE_UNKNOWN: Unknown message, should be ignored/hidden. The MegaChatMessage::getCode can take the following values:
     *      * INVALID_TYPE
     *      * INVALID_KEYID
     *      * DECRYPTING
     *
     * @return Returns the Type of message.
     */
    virtual int getType() const;

    /**
     * @brief Returns if the message has any reaction.
     *
     * @return Returns true if the message has any reaction, otherwise returns false.
     */
    bool hasReactions() const;

    /**
     * @brief Returns the timestamp of the message.
     * @return Returns the timestamp of the message.
     */
    virtual int64_t getTimestamp() const;

    /**
     * @brief Returns the content of the message
     *
     * The SDK retains the ownership of the returned value. It will be valid until
     * the MegaChatMessage object is deleted.
     *
     * @note If message is of type MegaChatMessage::TYPE_CONTAINS_META, for convenience this function
     * will return the same content than MegaChatContainsMeta::getTextMessage
     *
     * @return Content of the message. If message was deleted, it returns NULL.
     */
    virtual const char *getContent() const;

    /**
     * @brief Returns whether the message is an edit of the original message
     * @return True if the message has been edited. Otherwise, false.
     */
    virtual bool isEdited() const;

    /**
     * @brief Returns whether the message has been deleted
     * @return True if the message has been deleted. Otherwise, false.
     */
    virtual bool isDeleted() const;

    /**
     * @brief Returns whether the message can be edited
     *
     * Currently, messages are editable only during a timeframe (1 hour). Later on, the
     * edit will be rejected. The same applies to deletions.
     *
     * @return True if the message can be edited. Otherwise, false.
     */
    virtual bool isEditable() const;

    /**
     * @brief Returns whether the message can be deleted
     *
     * Currently, messages can be deleted only during a timeframe (1 hour). Later on, the
     * deletion will be rejected.
     *
     * @return True if the message can be deleted. Otherwise, false.
     */
    virtual bool isDeletable() const;

    /**
     * @brief Returns whether the message is a management message
     *
     * Management messages are intented to record in the history any change related
     * to the management of the chatroom, such as a title change or an addition of a peer.
     *
     * @return True if the message is a management message.
     */
    virtual bool isManagementMessage() const;

    /**
     * @brief Return the handle of the user relative to the action
     *
     * Only valid for management messages:
     *  - MegaChatMessage::TYPE_ALTER_PARTICIPANTS: handle of the user who is added/removed
     *  - MegaChatMessage::TYPE_PRIV_CHANGE: handle of the user whose privilege is changed
     *  - MegaChatMessage::TYPE_REVOKE_ATTACHMENT: handle of the node which access has been revoked
     *
     * @return Handle of the user/node, depending on the type of message
     */
    virtual MegaChatHandle getHandleOfAction() const;

    /**
     * @brief Return the privilege of the user relative to the action
     *
     * Only valid for management messages:
     *  - MegaChatMessage::TYPE_ALTER_PARTICIPANTS:
     *      - When a peer is removed: MegaChatRoom::PRIV_RM
     *      - When a peer is added: MegaChatRoom::PRIV_UNKNOWN
     *  - MegaChatMessage::TYPE_PRIV_CHANGE: the new privilege of the user
     *
     * @return Privilege level as above
     */
    virtual int getPrivilege() const;

    /**
     * @brief Return a generic code used for different purposes
     *
     * The code returned by this method is valid only in the following cases:
     *
     *  - Messages with status MegaChatMessage::STATUS_SENDING_MANUAL: the code specifies
     * the reason because the server rejects the message. The possible values are:
     *      - MegaChatMessage::REASON_PEERS_CHANGED     = 1
     *      - MegaChatMessage::REASON_TOO_OLD           = 2
     *      - MegaChatMessage::REASON_GENERAL_REJECT    = 3
     *      - MegaChatMessage::REASON_NO_WRITE_ACCESS   = 4
     *      - MegaChatMessage::REASON_NO_CHANGES        = 6
     *
     * @return A generic code for additional information about the message.
     */
    virtual int getCode() const;

    /**
     * @brief Return number of user that have been attached to the message
     *
     * Only valid for management messages:
     *  - MegaChatMessage::TYPE_CONTACT_ATTACHMENT: the number of users in the message
     *
     * @return Number of users that have been attached to the message
     */
    virtual unsigned int getUsersCount() const;

    /**
     * @brief Return the handle of the user that has been attached in \c index position
     *
     * Only valid for management messages:
     *  - MegaChatMessage::TYPE_CONTACT_ATTACHMENT: the handle of the user
     *
     * If the index is >= the number of users attached to the message, this function
     * will return MEGACHAT_INVALID_HANDLE.
     *
     * @param index of the users inside user vector
     * @return The handle of the user
     */
    virtual MegaChatHandle getUserHandle(unsigned int index) const;

    /**
     * @brief Return the name of the user that has been attached in \c index position
     *
     * Only valid for management messages:
     *  - MegaChatMessage::TYPE_CONTACT_ATTACHMENT: the name of the user
     *
     * If the index is >= the number of users attached to the message, this function
     * will return NULL.
     *
     * @param index of the users inside user vector
     * @return The name of the user
     */
    virtual const char *getUserName(unsigned int index) const;

    /**
     * @brief Return the email of the user that has been attached in \c index position
     *
     * Only valid for management messages:
     *  - MegaChatMessage::TYPE_CONTACT_ATTACHMENT: the handle of the user
     *
     * If the index is >= the number of users attached to the message, this function
     * will return NULL.
     *
     * @param index of the users inside user vector
     * @return The email of the user
     */
    virtual const char *getUserEmail(unsigned int index) const;

    /**
     * @brief Return a list with all MegaNode attached to the message
     *
     * @return list with MegaNode
     */
    virtual mega::MegaNodeList *getMegaNodeList() const;

    /**
     * @brief Return a list with handles
     *
     * The SDK retains the ownership of the returned value.It will be valid until
     * the MegaChatMessage object is deleted.
     *
     * It can be used for different purposes.
     * Valid for:
     *  - MegaChatMessage::TYPE_CALL_ENDED
     *   It will be empty if MegaChatMessage::getTermCode is not END_CALL_REASON_ENDED either END_CALL_REASON_FAILED
     *
     * @return list with MegaHandle
     */
    virtual mega::MegaHandleList *getMegaHandleList() const;

    /**
     * @brief Return call duration in seconds
     *
     * This funcion returns a valid value for:
     *  - MegaChatMessage::TYPE_CALL_ENDED
     *
     * @return Call duration
     */
    virtual int getDuration() const;

    /**
     * @brief Return retention time in seconds
     *
     * This function only returns a valid value for messages of type:
     *  - MegaChatMessage::TYPE_SET_RETENTION_TIME
     *
     * @return Retention time (in seconds)
     */
    virtual int getRetentionTime() const;

    /**
     * @brief Return the termination code of the call
     *
     * This funcion returns a valid value for:
     *  - MegaChatMessage::TYPE_CALL_ENDED
     *
     * The possible values for termination codes are the following:
     *  - END_CALL_REASON_ENDED       = 1
     *  - END_CALL_REASON_REJECTED    = 2
     *  - END_CALL_REASON_NO_ANSWER   = 3
     *  - END_CALL_REASON_FAILED      = 4
     *  - END_CALL_REASON_CANCELLED   = 5
     *
     * @return Call termination code
     */
    virtual int getTermCode() const;

     /** @brief Return the id for messages in manual sending status / queue
     *
     * This value can be used to identify the message moved into the manual-send
     * queue. The row id can be passed to MegaChatApi::removeUnsentMessage to
     * definitely remove the message.
     *
     * @note this id is only valid for messages in STATUS_SENDING_MANUAL. For any
     * other message, the function returns MEGACHAT_INVALID_HANDLE.
     *
     * @return The id of the message in the manual sending queue.
     */
    virtual MegaChatHandle getRowId() const;

    /**
     * @brief Returns a bit field with the changes of the message
     *
     * This value is only useful for messages notified by MegaChatRoomListener::onMessageUpdate
     * that can notify about message modifications.
     *
     * @return The returned value is an OR combination of these flags:
     *
     * - MegaChatMessage::CHANGE_TYPE_STATUS   = 0x01
     * Check if the status of the message changed
     *
     * - MegaChatMessage::CHANGE_TYPE_CONTENT  = 0x02
     * Check if the content of the message changed
     *
     * - MegaChatMessage::CHANGE_TYPE_ACCESS   = 0x04
     * Check if the access to attached nodes has changed
     *
     * - MegaChatMessage::CHANGE_TYPE_TIMESTAMP   = 0x08
     * Check if the ts has been updated by chatd
     */
    virtual int getChanges() const;

    /**
     * @brief Returns true if this message has an specific change
     *
     * This value is only useful for nodes notified by MegaChatRoomListener::onMessageUpdate
     * that can notify about the message modifications.
     *
     * In other cases, the return value of this function will be always false.
     *
     * @param changeType The type of change to check. It can be one of the following values:
     *
     * - MegaChatMessage::CHANGE_TYPE_STATUS   = 0x01
     * Check if the status of the message changed
     *
     * - MegaChatMessage::CHANGE_TYPE_CONTENT  = 0x02
     * Check if the content of the message changed
     *
     * - MegaChatMessage::CHANGE_TYPE_ACCESS   = 0x04
     * Check if the access to attached nodes has changed
     *
     * - MegaChatMessage::CHANGE_TYPE_TIMESTAMP   = 0x08
     * Check if the ts has been updated by chatd
     *
     * @return true if this message has an specific change
     */
    virtual bool hasChanged(int changeType) const;

    /**
     * @brief Returns the meta contained
     *
     * This function a valid value only if the type of the message is MegaChatMessage::TYPE_CONTAINS_META.
     * Otherwise, it returns NULL.
     *
     * The SDK retains the ownership of the returned value. It will be valid until
     * the MegaChatMessage object is deleted.
     *
     * @return MegaChatContainsMeta with the details of meta contained
     */
    virtual const MegaChatContainsMeta *getContainsMeta() const;
};

/**
 * @brief Provides information about an asynchronous request
 *
 * Most functions in this API are asynchonous, except the ones that never require to
 * contact MEGA servers. Developers can use listeners (MegaListener, MegaChatRequestListener)
 * to track the progress of each request. MegaChatRequest objects are provided in callbacks sent
 * to these listeners and allow developers to know the state of the request, their parameters
 * and their results.
 *
 * Objects of this class aren't live, they are snapshots of the state of the request
 * when the object is created, they are immutable.
 *
 * These objects have a high number of 'getters', but only some of them return valid values
 * for each type of request. Documentation of each request specify which fields are valid.
 *
 */
class MegaChatRequest
{
public:
    enum {
        TYPE_INITIALIZE,// (obsolete)
        TYPE_CONNECT,   // connect to chatd (call it after login+fetchnodes with MegaApi)
        TYPE_DELETE,    // delete MegaChatApi instance
        TYPE_LOGOUT,    // delete existing Client and creates a new one
        TYPE_SET_ONLINE_STATUS,
        TYPE_START_CHAT_CALL, TYPE_ANSWER_CHAT_CALL,
        TYPE_DISABLE_AUDIO_VIDEO_CALL, TYPE_HANG_CHAT_CALL,
        TYPE_CREATE_CHATROOM, TYPE_REMOVE_FROM_CHATROOM,
        TYPE_INVITE_TO_CHATROOM, TYPE_UPDATE_PEER_PERMISSIONS,
        TYPE_EDIT_CHATROOM_NAME, TYPE_EDIT_CHATROOM_PIC,
        TYPE_TRUNCATE_HISTORY,
        TYPE_SHARE_CONTACT,
        TYPE_GET_FIRSTNAME, TYPE_GET_LASTNAME,
        TYPE_DISCONNECT, TYPE_GET_EMAIL,
        TYPE_ATTACH_NODE_MESSAGE, TYPE_REVOKE_NODE_MESSAGE,
        TYPE_SET_BACKGROUND_STATUS, TYPE_RETRY_PENDING_CONNECTIONS,
        TYPE_SEND_TYPING_NOTIF, TYPE_SIGNAL_ACTIVITY,
        TYPE_SET_PRESENCE_PERSIST, TYPE_SET_PRESENCE_AUTOAWAY,
        TYPE_LOAD_AUDIO_VIDEO_DEVICES, TYPE_ARCHIVE_CHATROOM,
        TYPE_PUSH_RECEIVED, TYPE_SET_LAST_GREEN_VISIBLE, TYPE_LAST_GREEN,
        TYPE_LOAD_PREVIEW, TYPE_CHAT_LINK_HANDLE,
        TYPE_SET_PRIVATE_MODE, TYPE_AUTOJOIN_PUBLIC_CHAT, TYPE_CHANGE_VIDEO_STREAM,
<<<<<<< HEAD
        TYPE_IMPORT_MESSAGES, TYPE_ENABLE_AUDIO_LEVEL_MONITOR, TOTAL_OF_REQUEST_TYPES
=======
        TYPE_IMPORT_MESSAGES,  TYPE_SET_RETENTION_TIME, TYPE_SET_CALL_ON_HOLD, 
        TOTAL_OF_REQUEST_TYPES
>>>>>>> 9faaa542
    };

    enum {
        AUDIO = 0,
        VIDEO = 1
    };

    virtual ~MegaChatRequest();

    /**
     * @brief Creates a copy of this MegaChatRequest object
     *
     * The resulting object is fully independent of the source MegaChatRequest,
     * it contains a copy of all internal attributes, so it will be valid after
     * the original object is deleted.
     *
     * You are the owner of the returned object
     *
     * @return Copy of the MegaChatRequest object
     */
    virtual MegaChatRequest *copy();

    /**
     * @brief Returns the type of request associated with the object
     * @return Type of request associated with the object
     */
    virtual int getType() const;

    /**
     * @brief Returns a readable string that shows the type of request
     *
     * This function returns a pointer to a statically allocated buffer.
     * You don't have to free the returned pointer
     *
     * @return Readable string showing the type of request
     */
    virtual const char *getRequestString() const;

    /**
     * @brief Returns a readable string that shows the type of request
     *
     * This function provides exactly the same result as MegaChatRequest::getRequestString.
     * It's provided for a better Java compatibility
     *
     * @return Readable string showing the type of request
     */
    virtual const char* toString() const;

    /**
     * @brief Returns the tag that identifies this request
     *
     * The tag is unique for the MegaChatApi object that has generated it only
     *
     * @return Unique tag that identifies this request
     */
    virtual int getTag() const;

    /**
     * @brief Returns a number related to this request
     * @return Number related to this request
     */
    virtual long long getNumber() const;

    /**
     * @brief Return the number of times that a request has temporarily failed
     * @return Number of times that a request has temporarily failed
     */
    virtual int getNumRetry() const;

    /**
     * @brief Returns a flag related to the request
     *
     * This value is valid for these requests:
     * - MegaChatApi::createChat - Creates a chat for one or more participants
     *
     * @return Flag related to the request
     */
    virtual bool getFlag() const;

    /**
     * @brief Returns the list of peers in a chat.
     *
     * The SDK retains the ownership of the returned value. It will be valid until
     * the MegaChatRequest object is deleted.
     *
     * This value is valid for these requests:
     * - MegaChatApi::createChat - Returns the list of peers and their privilege level
     *
     * @return List of peers of a chat
     */
    virtual MegaChatPeerList *getMegaChatPeerList();

    /**
     * @brief Returns the handle that identifies the chat
     * @return The handle of the chat
     */
    virtual MegaChatHandle getChatHandle();

    /**
     * @brief Returns the handle that identifies the user
     * @return The handle of the user
     */
    virtual MegaChatHandle getUserHandle();

    /**
     * @brief Returns the privilege level
     * @return The access level of the user in the chat
     */
    virtual int getPrivilege();

    /**
     * @brief Returns a text relative to this request
     *
     * The SDK retains the ownership of the returned value. It will be valid until
     * the MegaChatRequest object is deleted.
     *
     * @return Text relative to this request
     */
    virtual const char *getText() const;

    /**
     * @brief Returns a link relative to this request
     *
     * The SDK retains the ownership of the returned value. It will be valid until
     * the MegaChatRequest object is deleted.
     *
     * @return Link relative to this request
     */
    virtual const char *getLink() const;

    /**
     * @brief Returns a message contained on request
     *
     * The SDK retains the ownership of the returned value. It will be valid until
     * the MegaChatRequest object is deleted.
     *
     * @return Message relative to this request
     */
    virtual MegaChatMessage *getMegaChatMessage();

    /**
     * @brief Returns the list of nodes on this request.
     *
     * The SDK retains the ownership of the returned value. It will be valid until
     * the MegaChatRequest object is deleted.
     *
     * This value is valid for these requests:
     * - MegaChatApi::attachNodes - Returns the list of nodes attached to the message
     *
     * @return List of nodes in this request
     */
    virtual mega::MegaNodeList *getMegaNodeList();

    /**
     * @brief Returns the list of handles related to this request
     *
     * The SDK retains the ownership of the returned value. It will be valid until
     * the MegaChatRequest object is deleted.
     *
     * This value is valid for these requests:
     * - MegaChatApi::pushReceived - Returns the list of ids for unread messages in the chatid
     *   (you can get the list of chatids from \c getMegaHandleList)
     *
     * @param chatid MegaChatHandle that identifies the chat room
     * @return mega::MegaHandleList of handles for a given chatid
     */
    virtual mega::MegaHandleList *getMegaHandleListByChat(MegaChatHandle chatid);

    /**
     * @brief Returns the list of handles related to this request
     *
     * The SDK retains the ownership of the returned value. It will be valid until
     * the MegaChatRequest object is deleted.
     *
     * This value is valid for these requests:
     * - MegaChatApi::pushReceived - Returns the list of chatids with unread messages
     *
     * @return mega::MegaHandleList of handles for a given chatid
     */
    virtual mega::MegaHandleList *getMegaHandleList();

    /**
     * @brief Returns the type of parameter related to the request
     *
     * This value is valid for these requests:
     * - MegaChatApi::enableAudio - Returns MegaChatRequest::AUDIO
     * - MegaChatApi::disableAudio - Returns MegaChatRequest::AUDIO
     * - MegaChatApi::enableVideo - Returns MegaChatRequest::VIDEO
     * - MegaChatApi::disableVideo - Returns MegaChatRequest::VIDEO
     * - MegaChatApi::answerChatCall - Returns one
     * - MegaChatApi::rejectChatCall - Returns zero
     *
     * @return Type of parameter related to the request
     */
    virtual int getParamType();
};

/**
 * @brief Interface to receive information about requests
 *
 * All requests allows to pass a pointer to an implementation of this interface in the last parameter.
 * You can also get information about all requests using MegaChatApi::addChatRequestListener
 *
 * MegaListener objects can also receive information about requests
 *
 * This interface uses MegaChatRequest objects to provide information of requests. Take into account that not all
 * fields of MegaChatRequest objects are valid for all requests. See the documentation about each request to know
 * which fields contain useful information for each one.
 *
 */
class MegaChatRequestListener
{
public:
    /**
     * @brief This function is called when a request is about to start being processed
     *
     * The SDK retains the ownership of the request parameter.
     * Don't use it after this functions returns.
     *
     * The api object is the one created by the application, it will be valid until
     * the application deletes it.
     *
     * @param api MegaChatApi object that started the request
     * @param request Information about the request
     */
    virtual void onRequestStart(MegaChatApi* api, MegaChatRequest *request);

    /**
     * @brief This function is called when a request has finished
     *
     * There won't be more callbacks about this request.
     * The last parameter provides the result of the request. If the request finished without problems,
     * the error code will be API_OK
     *
     * The SDK retains the ownership of the request and error parameters.
     * Don't use them after this functions returns.
     *
     * The api object is the one created by the application, it will be valid until
     * the application deletes it.
     *
     * @param api MegaChatApi object that started the request
     * @param request Information about the request
     * @param e Error information
     */
    virtual void onRequestFinish(MegaChatApi* api, MegaChatRequest *request, MegaChatError* e);

    /**
     * @brief This function is called to inform about the progres of a request
     *
     * The SDK retains the ownership of the request parameter.
     * Don't use it after this functions returns.
     *
     * The api object is the one created by the application, it will be valid until
     * the application deletes it.
     *
     * @param api MegaChatApi object that started the request
     * @param request Information about the request
     * @see MegaChatRequest::getTotalBytes MegaChatRequest::getTransferredBytes
     */
    virtual void onRequestUpdate(MegaChatApi*api, MegaChatRequest *request);

    /**
     * @brief This function is called when there is a temporary error processing a request
     *
     * The request continues after this callback, so expect more MegaChatRequestListener::onRequestTemporaryError or
     * a MegaChatRequestListener::onRequestFinish callback
     *
     * The SDK retains the ownership of the request and error parameters.
     * Don't use them after this functions returns.
     *
     * The api object is the one created by the application, it will be valid until
     * the application deletes it.
     *
     * @param api MegaChatApi object that started the request
     * @param request Information about the request
     * @param error Error information
     */
    virtual void onRequestTemporaryError(MegaChatApi *api, MegaChatRequest *request, MegaChatError* error);
    virtual ~MegaChatRequestListener();
};

/**
 * @brief Represents the configuration of the online presence for the account
 *
 * The online presence configuration includes the following:
 *
 * - Online status - it can be one of the following values:
 *
 *      - MegaChatApi::STATUS_OFFLINE = 1
 *          The user appears as being offline
 *
 *      - MegaChatApi::STATUS_AWAY = 2
 *          The user is away and might not answer.
 *
 *      - MegaChatApi::STATUS_ONLINE = 3
 *          The user is connected and online.
 *
 *      - MegaChatApi::STATUS_BUSY = 4
 *          The user is busy and don't want to be disturbed.
 *
 * - Autoway: if enabled, the online status will change from MegaChatApi::STATUS_ONLINE to
 *  MegaChatApi::STATUS_AWAY automatically after a timeout.
 *
 * @note The autoaway settings are preserved even when the auto-away mechanism is inactive (i.e. when
 * the status is other than online or the user has enabled the persistence of the status.
 * When the autoaway mechanish is enabled, it requires the app calls \c MegaChatApi::signalPresenceActivity
 * in order to prevent becoming MegaChatApi::STATUS_AWAY automatically after the timeout.
 * You can check if the autoaway mechanism is active by calling \c MegaChatApi::isSignalActivityRequired.
 * While the is in background status, without user's activity, there is no need tosignal it.
 *
 * - Persist: if enabled, the online status will be preserved, even if user goes offline or closes the app
 *
 * - Last-green visibility: if enabled, the last-time the user was seen as MegaChatApi::STATUS_ONLINE will
 * be retrievable by other users. If disabled, it's kept secret.
 *
 * @note The last-green visibility can be changed by MegaChatApi::setLastGreenVisible and can be checked by
 * MegaChatPresenceConfig::isLastGreenVisible. The last-green time for other users can be retrieved
 * by MegaChatApi::requestLastGreen.
 * @note While the last-green visibility is disabled, the last-green time will not be recorded by the server.
 *
 * - Pending: if true, it means the configuration is being saved in the server, but not confirmed yet
 *
 * @note When the online status is pending, apps may notice showing a blinking status or similar.
 */
class MegaChatPresenceConfig
{
public:
    virtual ~MegaChatPresenceConfig() {}

    /**
     * @brief Creates a copy of this MegaChatPresenceConfig object
     *
     * The resulting object is fully independent of the source MegaChatPresenceConfig,
     * it contains a copy of all internal attributes, so it will be valid after
     * the original object is deleted.
     *
     * You are the owner of the returned object
     *
     * @return Copy of the MegaChatRequest object
     */
    virtual MegaChatPresenceConfig *copy() const;

    /**
     * @brief Get the online status specified in the settings
     *
     * It can be one of the following values:
     * - MegaChatApi::STATUS_OFFLINE = 1
     * The user appears as being offline
     *
     * - MegaChatApi::STATUS_AWAY = 2
     * The user is away and might not answer.
     *
     * - MegaChatApi::STATUS_ONLINE = 3
     * The user is connected and online.
     *
     * - MegaChatApi::STATUS_BUSY = 4
     * The user is busy and don't want to be disturbed.
     */
    virtual int getOnlineStatus() const;

    /**
     * Whether the autoaway setting is enabled or disabled. Note
     * that the option can be enabled, but the auto-away mechanism
     * can be inactive. I.e. when the status is not online or the user
     * has enabled the persistence of the status.
     *
     * @see \c MegaChatPresenceConfig::isPersist
     *
     * @return True if the user will be away after a timeout.
     */
    virtual bool isAutoawayEnabled() const;

    /**
     * @return Number of seconds to change the online status to away
     */
    virtual int64_t getAutoawayTimeout() const;

    /**
     * @return True if the online status will persist after going offline and/or closing the app
     */
    virtual bool isPersist() const;

    /**
     * @return True if the presence configuration is pending to be confirmed by server
     */
    virtual bool isPending() const;

    /**
     * @return True if our last green is visible to other users
     */
    virtual bool isLastGreenVisible() const;
};

/**
 * @brief Interface to receive SDK logs
 *
 * You can implement this class and pass an object of your subclass to MegaChatApi::setLoggerObject
 * to receive SDK logs. You will have to use also MegaChatApi::setLogLevel to select the level of
 * the logs that you want to receive.
 *
 */
class MegaChatLogger
{
public:
    /**
     * @brief This function will be called with all logs with level <= your selected
     * level of logging (by default it is MegaChatApi::LOG_LEVEL_INFO)
     *
     * The SDK retains the ownership of this string, it won't be valid after this funtion returns.
     *
     * @param loglevel Log level of this message
     *
     * Valid values are:
     * - MegaChatApi::LOG_LEVEL_ERROR   = 1
     * - MegaChatApi::LOG_LEVEL_WARNING = 2
     * - MegaChatApi::LOG_LEVEL_INFO    = 3
     * - MegaChatApi::LOG_LEVEL_VERBOSE = 4
     * - MegaChatApi::LOG_LEVEL_DEBUG   = 5
     * - MegaChatApi::LOG_LEVEL_MAX     = 6
     *
     * @param message Log message
     *
     * The SDK retains the ownership of this string, it won't be valid after this funtion returns.
     *
     */
    virtual void log(int loglevel, const char *message);
    virtual ~MegaChatLogger(){}
};

/**
 * @brief Provides information about an error
 */
class MegaChatError
{
public:
    enum {
        ERROR_OK        =   0,
        ERROR_UNKNOWN   =  -1,		// internal error
        ERROR_ARGS      =  -2,		// bad arguments
        ERROR_TOOMANY   =  -6,		// too many uses for this resource
        ERROR_NOENT     =  -9,		// resource does not exist
        ERROR_ACCESS    = -11,		// access denied
        ERROR_EXIST     = -12		// resource already exists
    };

    MegaChatError() {}
    virtual ~MegaChatError() {}

    virtual MegaChatError *copy() = 0;

    /**
     * @brief Returns the error code associated with this MegaChatError
     * @return Error code associated with this MegaChatError
     */
    virtual int getErrorCode() const = 0;

    /**
     * @brief Returns the type of the error associated with this MegaChatError
     * @return Type of the error associated with this MegaChatError
     */
    virtual int getErrorType() const = 0;

    /**
     * @brief Returns a readable description of the error
     *
     * @return Readable description of the error
     */
    virtual const char* getErrorString() const = 0;

    /**
     * @brief Returns a readable description of the error
     *
     * This function provides exactly the same result as MegaChatError::getErrorString.
     * It's provided for a better Java compatibility
     *
     * @return Readable description of the error
     */
    virtual const char* toString() const = 0;
};

/**
 * @brief Allows to manage the chat-related features of a MEGA account
 *
 * You must provide an appKey to use this SDK. You can generate an appKey for your app for free here:
 * - https://mega.nz/#sdk
 *
 * To properly initialize the chat engine and start using the chat features, you should follow this sequence:
 *     1. Create an object of MegaApi class (see https://github.com/meganz/sdk/tree/master#usage)
 *     2. Create an object of MegaChatApi class: passing the MegaApi instance to the constructor,
 * so the chat SDK can create its client and register listeners to receive the own handle, list of users and chats
 *     3. Call MegaChatApi::init() to initialize the chat engine.
 *         [at this stage, the app can retrieve chatrooms and can operate in offline mode]
 *     4. Call MegaApi::login() and wait for completion
 *     5. Call MegaApi::fetchnodes() and wait for completion
 *         [at this stage, cloud storage apps are ready, but chat-engine is offline]
 *     6. Call MegaChatApi::connect() and wait for completion
 *     7. The app is ready to operate
 *
 * Important considerations:
 *  - In order to logout from the account, the app should call MegaApi::logout before MegaChatApi::logout.
 *  - The instance of MegaChatApi must be deleted before the instance of MegaApi passed to the constructor.
 *  - In case we have init session in anonymous mode the app should call MegaChatApi::logout manually.
 *
 * In order to initialize in anonymous mode, the app will skip the steps 1, 4 and 5, but needs to perform steps 2, 3 and
 * 6 accordingly (but replacing the call to MegaChatApi::init by MegaChatApi::initAnonymous).
 *
 * Some functions in this class return a pointer and give you the ownership. In all of them, memory allocations
 * are made using new (for single objects) and new[] (for arrays) so you should use delete and delete[] to free them.
 */
class MegaChatApi
{

public:
    enum {
        STATUS_OFFLINE    = 1,      /// Can be used for invisible mode
        STATUS_AWAY       = 2,      /// User is not available
        STATUS_ONLINE     = 3,      /// User is available
        STATUS_BUSY       = 4,      /// User don't expect notifications nor call requests
        STATUS_INVALID    = 15      /// Invalid value. Presence not received yet
    };

    enum
    {
        //0 is reserved to overwrite completely disabled logging. Used only by logger itself
        LOG_LEVEL_ERROR     = 1,    /// Error information but will continue application to keep running.
        LOG_LEVEL_WARNING   = 2,    /// Information representing errors in application but application will keep running
        LOG_LEVEL_INFO      = 3,    /// Mainly useful to represent current progress of application.
        LOG_LEVEL_VERBOSE   = 4,    /// More information than the usual logging mode
        LOG_LEVEL_DEBUG     = 5,    /// Informational logs, that are useful for developers. Only applicable if DEBUG is defined.
        LOG_LEVEL_MAX       = 6     /// Maximum level of informational logs
    };

    enum
    {
        SOURCE_ERROR    = -1,
        SOURCE_NONE     = 0,
        SOURCE_LOCAL,
        SOURCE_REMOTE
    };

    enum
    {
        INIT_ERROR                  = -1,   /// Initialization failed --> disable chat
        INIT_NOT_DONE               = 0,    /// Initialization not done yet
        INIT_WAITING_NEW_SESSION    = 1,    /// No \c sid provided at init() --> force a login+fetchnodes
        INIT_OFFLINE_SESSION        = 2,    /// Initialization successful for offline operation
        INIT_ONLINE_SESSION         = 3,    /// Initialization successful for online operation --> login+fetchnodes completed
        INIT_ANONYMOUS              = 4,    /// Initialization successful for anonymous operation
        INIT_NO_CACHE               = 7     /// Cache not available for \c sid provided --> it requires login+fetchnodes
    };

    enum
    {
        DISCONNECTED    = 0,    /// No connection established
        CONNECTING      = 1,    /// A call to connect() is in progress
        CONNECTED       = 2     /// A call to connect() succeed
    };

    enum
    {
        CHAT_CONNECTION_OFFLINE     = 0,    /// No connection to chatd, offline mode
        CHAT_CONNECTION_IN_PROGRESS = 1,    /// Establishing connection to chatd
        CHAT_CONNECTION_LOGGING     = 2,    /// Connected to chatd, logging in (not ready to send/receive messages, etc)
        CHAT_CONNECTION_ONLINE      = 3     /// Connection with chatd is ready and logged in
    };


    // chat will reuse an existent megaApi instance (ie. the one for cloud storage)
    /**
     * @brief Creates an instance of MegaChatApi to access to the chat-engine.
     *
     * @param megaApi Instance of MegaApi to be used by the chat-engine.
     */
    MegaChatApi(mega::MegaApi *megaApi);

    virtual ~MegaChatApi();

    static const char *getAppDir();

    /**
     * @brief Set a MegaChatLogger implementation to receive SDK logs
     *
     * Logs received by this objects depends on the active log level.
     * By default, it is MegaChatApi::LOG_LEVEL_INFO. You can change it
     * using MegaChatApi::setLogLevel.
     *
     * The logger object can be removed by passing NULL as \c megaLogger.
     *
     * @param megaLogger MegaChatLogger implementation. NULL to remove the existing object.
     */
    static void setLoggerObject(MegaChatLogger *megaLogger);

    /**
     * @brief Set the active log level
     *
     * This function sets the log level of the logging system. If you set a log listener using
     * MegaApi::setLoggerObject, you will receive logs with the same or a lower level than
     * the one passed to this function.
     *
     * @param logLevel Active log level
     *
     * Valid values are:
     * - MegaChatApi::LOG_LEVEL_ERROR   = 1
     * - MegaChatApi::LOG_LEVEL_WARNING = 2
     * - MegaChatApi::LOG_LEVEL_INFO    = 3
     * - MegaChatApi::LOG_LEVEL_VERBOSE = 4
     * - MegaChatApi::LOG_LEVEL_DEBUG   = 5
     * - MegaChatApi::LOG_LEVEL_MAX     = 6
     */
    static void setLogLevel(int logLevel);

    /**
     * @brief Enable the usage of colouring for logging in the console
     *
     * Karere library uses ANSI escape codes to color messages in the log when they
     * are printed in a terminal. However, sometimes the terminal doesn't support those
     * codes, resulting on weird characters at the beggining of each line.
     *
     * By default, colors are disabled.
     *
     * @param useColors True to enable them, false to disable.
     */
    static void setLogWithColors(bool useColors);

    /**
     * @brief Enable the logging in the console
     *
     * By default, logging to console is enabled.
     *
     * @param enable True to enable it, false to disable.
     */
    static void setLogToConsole(bool enable);

    /**
     * @brief Initializes karere
     *
     * If no session is provided, karere will listen to the fetchnodes event in order to register
     * a new session and create its cache. It will return MegaChatApi::INIT_WAITING_NEW_SESSION.
     *
     * If a session id is provided, karere will try to resume the session from its cache and will
     * return MegaChatApi::INIT_OFFLINE_SESSION.
     *
     * If a session id is provided but the correspoding cache is not available, it will return
     * MegaChatApi::INIT_NO_CACHE and the app should go through a login + fetchnodes in order to
     * re-create a new cache from scratch. No need to invalidate the SDK's cache, MEGAchat's cache
     * will be regenerated based on data from SDK's cache upong fetchnodes completion.
     *
     * The initialization status is notified via `MegaChatListener::onChatInitStateUpdate`. See
     * the documentation of the callback for possible values.
     *
     * This function should be called before MegaApi::login and MegaApi::fetchnodes.
     *
     * @param sid Session id that wants to be resumed, or NULL if a new session will be created.
     * @return The initialization state
     */
    int init(const char *sid);

    /**
     * @brief Initializes karere in Lean Mode
     *
     * In Lean Mode, the app may skip the fetchnodes steps and call MegaChatApi::connect directly
     * after login. MEGAchat will not wait for the completion of fetchnodes. It will resume the cached
     * state from persistent storage.
     *
     * @note This mode is required by iOS Notification Service Extension (NSE). The extension restricts
     * the amount of memory used by the app. In order to avoid OOM errors, the iOS app may use this mode
     * to skip the fetchnodes and, consequently, save some bytes by not loading all the nodes of the
     * account in memory.
     *
     * If a session id is provided, karere will try to resume the session from its cache and will
     * return MegaChatApi::INIT_OFFLINE_SESSION. Since a fetchnodes is not requires for this mode,
     * the app should not expect a transition to MegaChatApi::INIT_ONLINE_SESION.
     *
     * If no session is provided, or if it is provided but the correspoding cache is not available,
     * it will return MegaChatApi::INIT_ERROR. No Lean Mode will be available in that case.
     *
     * The initialization status is notified via `MegaChatListener::onChatInitStateUpdate`. See
     * the documentation of the callback for possible values.
     *
     * This function should be called before MegaApi::login.
     *
     * @param sid Session id that wants to be resumed.
     * @return The initialization state
     */
    int initLeanMode(const char *sid);

    /**
     * @brief Import messages from an external DB
     *
     * This method allows to import messages from an external cache. The cache should be a copy
     * of the app's cache, but may include new messages that wants to be imported into the app's
     * cache in one shot. In case the history has been truncated, this method applies truncation.
     *
     * The associated request type with this request is MegaChatRequest::TYPE_IMPORT_MESSAGES
     * Valid data in the MegaChatRequest object received on callbacks:
     * - MegaChatRequest::getText - Returns the cache path
     *
     * Valid data in the MegaChatRequest object received in onRequestFinish when the error code
     * is MegaError::ERROR_OK:
     * - MegaChatRequest::getNumber - Total number of messages added/updated
     *
     * @note This mode is required by iOS Notification Service Extension (NSE). The extension runs
     * separately from iOS app, with its independent cache.
     *
     * The request will fail with MegaChatError::ERROR_ACCESS when this function is
     * called without a previous call to \c MegaChatApi::init or when the initialization
     * state is other than MegaChatApi::INIT_OFFLINE_SESSION or MegaChatApi::INIT_ONLINE_SESSION.
     *
     * @param externalDbPath path of the external BD
     * @param listener MegaChatRequestListener to track this request
     */
    void importMessages(const char *externalDbPath, MegaChatRequestListener *listener = nullptr);

    /**
     * @brief Reset the Client Id for chatd
     *
     * When the app is running and another instance is launched i.e (share-extension in iOS),
     * chatd closes the connection if a new connection is established with the same Client Id.
     *
     * The purpose of this function is reset the Client Id in order to avoid that chatd closes
     * the other connections.
     *
     * This function should be called after MegaChatApi::init.
     */
    void resetClientid();

    /**
     * @brief Initializes karere in anonymous mode for preview of chat-links
     *
     * The initialization state will be MegaChatApi::INIT_ANONYMOUS if successful. In
     * case of initialization error, it will return MegaChatApi::INIT_ERROR.
     *
     * This function should be called to preview chat-links without a valid session (anonymous mode).
     *
     * @note The app will not call MegaApi::login nor MegaApi::fetchnodes, but still need to
     * call MegaChatApi::connect.
     *
     * The anonymous mode is going to initialize the chat engine but is not going to login in MEGA,
     * so the way to logout in anoymous mode is call MegaChatApi::logout manually.
     *
     * @return The initialization state
     */
    int initAnonymous();

    /**
     * @brief Returns the current initialization state
     *
     * The possible values are:
     *  - MegaChatApi::INIT_ERROR = -1
     *  - MegaChatApi::INIT_NOT_DONE = 0
     *  - MegaChatApi::INIT_WAITING_NEW_SESSION = 1
     *  - MegaChatApi::INIT_OFFLINE_SESSION = 2
     *  - MegaChatApi::INIT_ONLINE_SESSION = 3
     *  - MegaChatApi::INIT_ANONYMOUS = 4
     *  - MegaChatApi::INIT_NO_CACHE = 7
     *
     * If \c MegaChatApi::init() has not been called yet, this function returns INIT_NOT_DONE
     *
     * If the chat-engine is being terminated because the session is expired, it returns 10.
     * If the chat-engine is being logged out, it returns 4.
     *
     * @return The current initialization state
     */
    int getInitState();

    // ============= Requests ================

    /**
     * @brief Establish the connection with chat-related servers (chatd, presenced and Gelb).
     *
     * This function must be called only after calling:
     *  - MegaChatApi::init to initialize the chat engine
     *  - MegaApi::login to login in MEGA
     *  - MegaApi::fetchNodes to retrieve current state of the account
     *
     * At that point, the initialization state should be MegaChatApi::INIT_ONLINE_SESSION.
     *
     * The online status after connecting will be whatever was last used.
     *
     * The associated request type with this request is MegaChatRequest::TYPE_CONNECT
     *
     * @param listener MegaChatRequestListener to track this request
     */
    void connect(MegaChatRequestListener *listener = NULL);

    /**
     * @brief Establish the connection with chat-related servers (chatd, presenced and Gelb).
     *
     * This function is intended to be used instead of MegaChatApi::connect when the connection
     * is done by a service in background, which is launched without user-interaction. It avoids
     * to notify to the server that this client is active, but actually the user is away.
     *
     * This function must be called only after calling:
     *  - MegaChatApi::init to initialize the chat engine
     *  - MegaApi::login to login in MEGA
     *  - MegaApi::fetchNodes to retrieve current state of the account
     *
     * At that point, the initialization state should be MegaChatApi::INIT_ONLINE_SESSION.
     * The online status after connecting will be whatever was last used.
     *
     * The associated request type with this request is MegaChatRequest::TYPE_CONNECT
     * Valid data in the MegaChatRequest object received on callbacks:
     * - MegaChatRequest::getFlag - Returns true.
     *
     * @param listener MegaChatRequestListener to track this request
     */
    void connectInBackground(MegaChatRequestListener *listener = NULL);

    /**
     * @brief Disconnect from chat-related servers (chatd, presenced and Gelb).
     *
     * The associated request type with this request is MegaChatRequest::TYPE_DISCONNECT
     *
     * @obsolete This function must NOT be used in new developments and has no effect. It will eventually be removed.
     *
     * @param listener MegaChatRequestListener to track this request
     */
    void disconnect(MegaChatRequestListener *listener = NULL);

    /**
     * @brief Returns the current state of the client
     *
     * It can be one of the following values:
     *  - MegaChatApi::DISCONNECTED = 0
     *  - MegaChatApi::CONNECTING   = 1
     *  - MegaChatApi::CONNECTED    = 2
     *
     * @note Even if this function returns CONNECTED, it does not mean the client
     * is fully connected to chatd and presenced. It means the client has been requested
     * to connect, in contrast to the offline mode.
     * @see MegaChatApi::getChatConnectionState and MegaChatApi::areAllChatsLoggedIn.
     *
     * @return The connection's state of the client
     */
    int getConnectionState();

    /**
     * @brief Returns the current state of the connection to chatd for a given chatroom
     *
     * The possible values are:
     *  - MegaChatApi::CHAT_CONNECTION_OFFLINE      = 0
     *  - MegaChatApi::CHAT_CONNECTION_IN_PROGRESS  = 1
     *  - MegaChatApi::CHAT_CONNECTION_LOGGING      = 2
     *  - MegaChatApi::CHAT_CONNECTION_ONLINE       = 3
     *
     * You can check if all chats are online with MegaChatApi::areAllChatsLoggedIn.
     *
     * @param chatid MegaChatHandle that identifies the chat room
     * @return The state of connection
     */
    int getChatConnectionState(MegaChatHandle chatid);
    
    /**
     * @brief Check whether client is logged in into all chats
     *
     * @return True if connection to chatd is MegaChatApi::CHAT_CONNECTION_ONLINE, false otherwise.
     */
    bool areAllChatsLoggedIn();

    /**
     * @brief Refresh DNS servers and retry pending connections
     *
     * The associated request type with this request is MegaChatRequest::TYPE_RETRY_PENDING_CONNECTIONS
     *
     * @param disconnect False to simply abort any backoff, true to disconnect and reconnect from scratch.
     * @param listener MegaChatRequestListener to track this request
     */
    void retryPendingConnections(bool disconnect = false, MegaChatRequestListener *listener = NULL);

    /**
     * @brief Refresh URLs and establish fresh connections
     *
     * The associated request type with this request is MegaChatRequest::TYPE_RETRY_PENDING_CONNECTIONS
     *
     * A disconnect will be forced automatically, followed by a reconnection to the fresh URLs
     * retrieved from API. This parameter is useful when the URL for the API is changed
     * via MegaApi::changeApiUrl.
     *
     * @param listener MegaChatRequestListener to track this request
     */
    void refreshUrl(MegaChatRequestListener *listener = NULL);

    /**
     * @brief Logout of chat servers invalidating the session
     *
     * The associated request type with this request is MegaChatRequest::TYPE_LOGOUT.
     *
     * The request will fail with MegaChatError::ERROR_ACCESS when this function is
     * called without a previous call to \c MegaChatApi::init or when MEGAchat is already
     * logged out.
     *
     * @note MEGAchat automatically logs out when it detects the MegaApi instance has an
     * invalid session id. No need to call it explicitely, except to disable the chat.
     *
     * @param listener MegaChatRequestListener to track this request
     */
    void logout(MegaChatRequestListener *listener = NULL);

    /**
     * @brief Logout of chat servers without invalidating the session
     *
     * The associated request type with this request is MegaChatRequest::TYPE_LOGOUT
     *
     * After calling \c localLogout, the subsequent call to MegaChatApi::init expects to
     * have an already existing session created by MegaApi::fastLogin(session)
     *
     * @param listener MegaChatRequestListener to track this request
     */
    void localLogout(MegaChatRequestListener *listener = NULL);

    /**
     * @brief Set your configuration for online status.
     *
     * The associated request type with this request is MegaChatRequest::TYPE_SET_CHAT_STATUS
     * Valid data in the MegaChatRequest object received on callbacks:
     * - MegaChatRequest::getNumber - Returns the new status of the user in chat.
     *
     * The request will fail with MegaChatError::ERROR_ARGS when this function is
     * called with the same value \c status than the currently cofigured status.
     * @see MegaChatPresenceConfig::getOnlineStatus to check the current status.
     *
     * The request will fail with MegaChatError::ERROR_ACCESS when this function is
     * called and the connection to presenced is down.
     *
     * @param status Online status in the chat.
     *
     * It can be one of the following values:
     * - MegaChatApi::STATUS_OFFLINE = 1
     * The user appears as being offline
     *
     * - MegaChatApi::STATUS_AWAY = 2
     * The user is away and might not answer.
     *
     * - MegaChatApi::STATUS_ONLINE = 3
     * The user is connected and online.
     *
     * - MegaChatApi::STATUS_BUSY = 4
     * The user is busy and don't want to be disturbed.
     *
     * @param listener MegaChatRequestListener to track this request
     */
    void setOnlineStatus(int status, MegaChatRequestListener *listener = NULL);

    /**
     * @brief Enable/disable the autoaway option, with one specific timeout
     *
     * When autoaway is enabled and persist is false, the app should call to
     * \c signalPresenceActivity regularly in order to keep the current online status.
     * Otherwise, after \c timeout seconds, the online status will be changed to away.
     *
     * The maximum timeout for the autoaway feature is 87420 seconds, roughly a day.
     *
     * The associated request type with this request is MegaChatRequest::TYPE_SET_PRESENCE_AUTOAWAY
     * Valid data in the MegaChatRequest object received on callbacks:
     * - MegaChatRequest::getFlag() - Returns true if autoaway is enabled.
     * - MegaChatRequest::getNumber - Returns the specified timeout.
     *
     * The request will fail with MegaChatError::ERROR_ARGS when this function is
     * called with a larger timeout than the maximum allowed, 87420 seconds.
     *
     * @param enable True to enable the autoaway feature
     * @param timeout Seconds to wait before turning away (if no activity has been signalled)
     * @param listener MegaChatRequestListener to track this request
     */
    void setPresenceAutoaway(bool enable, int64_t timeout, MegaChatRequestListener *listener = NULL);

    /**
     * @brief Enable/disable the persist option
     *
     * When this option is enable, the online status shown to other users will be the
     * one specified by the user, even when you are disconnected.
     *
     * The associated request type with this request is MegaChatRequest::TYPE_SET_PRESENCE_PERSIST
     * Valid data in the MegaChatRequest object received on callbacks:
     * - MegaChatRequest::getFlag() - Returns true if presence status is persistent.
     *
     * @param enable True to enable the persist feature
     * @param listener MegaChatRequestListener to track this request
     */
    void setPresencePersist(bool enable, MegaChatRequestListener *listener = NULL);

    /**
     * @brief Enable/disable the visibility of when the logged-in user was online (green)
     *
     * If this option is disabled, the last-green won't be available for other users when it is
     * requested through MegaChatApi::requestLastGreen. The visibility is enabled by default.
     *
     * While this option is disabled and the user sets the green status temporary, the number of
     * minutes since last-green won't be updated. Once enabled back, the last-green will be the
     * last-green while the visibility was enabled (or updated if the user sets the green status).
     *
     * The associated request type with this request is MegaChatRequest::TYPE_SET_LAST_GREEN_VISIBLE
     * Valid data in the MegaChatRequest object received on callbacks:
     * - MegaChatRequest::getFlag() - Returns true when attempt to enable visibility of last-green.
     *
     * @param enable True to enable the visibility of our last green
     * @param listener MegaChatRequestListener to track this request
     */
    void setLastGreenVisible(bool enable, MegaChatRequestListener *listener = NULL);

    /**
     * @brief Request the number of minutes since the user was seen as green by last time.
     *
     * Apps may call this function to retrieve the minutes elapsed since the user was seen
     * as green (MegaChatApi::STATUS_ONLINE) by last time.
     * Apps must NOT call this function if the current status of the user is already green.
     *
     * The number of minutes since the user was seen as green by last time, if any, will
     * be notified in the MegaChatListener::onChatPresenceLastGreen callback. Note that,
     * if the user was never seen green by presenced or the user has disabled the visibility
     * of the last-green with MegaChatApi::setLastGreenVisible, there will be no notification
     * at all.
     *
     * The associated request type with this request is MegaChatRequest::TYPE_LAST_GREEN
     * Valid data in the MegaChatRequest object received on callbacks:
     * - MegaChatRequest::getUserHandle() - Returns the handle of the user
     *
     * @param userid MegaChatHandle from user that last green has been requested
     * @param listener MegaChatRequestListener to track this request
     */
    void requestLastGreen(MegaChatHandle userid, MegaChatRequestListener *listener = NULL);

    /**
     * @brief Signal there is some user activity
     *
     * When the presence configuration is set to autoaway (and persist is false), this
     * function should be called regularly to not turn into away status automatically.
     *
     * A good approach is to call this function with every mouse move or keypress on desktop
     * platforms; or at any finger tap or gesture and any keypress on mobile platforms.
     *
     * Failing to call this function, you risk a user going "Away" while typing a lengthy message,
     * which would be awkward.
     *
     * The associated request type with this request is MegaChatRequest::TYPE_SIGNAL_ACTIVITY.
     *
     * @param listener MegaChatRequestListener to track this request
     */
    void signalPresenceActivity(MegaChatRequestListener *listener = NULL);

    /**
     * @brief Get your currently online status.
     *
     * @note This function may return a different online status than the online status from
     * MegaChatPresenceConfig::getOnlineStatus. In example, when the user has configured the
     * autoaway option, after the timeout has expired, the status will be Away instead of Online.
     *
     * It can be one of the following values:
     * - MegaChatApi::STATUS_OFFLINE = 1
     * The user appears as being offline
     *
     * - MegaChatApi::STATUS_AWAY = 2
     * The user is away and might not answer.
     *
     * - MegaChatApi::STATUS_ONLINE = 3
     * The user is connected and online.
     *
     * - MegaChatApi::STATUS_BUSY = 4
     * The user is busy and don't want to be disturbed.
     */
    int getOnlineStatus();

    /**
     * @brief Check if the online status is already confirmed by the server
     *
     * When a new online status is requested by MegaChatApi::setOnlineStatus, it's not
     * immediately set, but sent to server for confirmation. If the status is not confirmed
     * the requested online status will not be seen by other users yet.
     *
     * The apps may use this function to indicate the status is not confirmed somehow, like
     * with a slightly different icon, blinking or similar.
     *
     * @return True if the online status is confirmed by server
     */
    bool isOnlineStatusPending();

    /**
     * @brief Get the current presence configuration
     *
     * You take the ownership of the returned value
     *
     * @see \c MegaChatPresenceConfig for further details.
     *
     * @return The current presence configuration, or NULL if not received yet from server
     */
    MegaChatPresenceConfig *getPresenceConfig();

    /**
     * @brief Returns whether the autoaway mechanism is active.
     *
     * @note This function may return false even when the Presence settings
     * establish that autoaway option is active. It happens when the persist
     * option is enabled and when the status is offline or away.
     *
     * @return True if the app should call \c MegaChatApi::signalPresenceActivity
     */
    bool isSignalActivityRequired();

    /**
     * @brief Get the online status of a user.
     *
     * It can be one of the following values:
     *
     * - MegaChatApi::STATUS_OFFLINE = 1
     * The user appears as being offline
     *
     * - MegaChatApi::STATUS_AWAY = 2
     * The user is away and might not answer.
     *
     * - MegaChatApi::STATUS_ONLINE = 3
     * The user is connected and online.
     *
     * - MegaChatApi::STATUS_BUSY = 4
     * The user is busy and don't want to be disturbed.
     *
     * @param userhandle Handle of the peer whose name is requested.
     * @return Online status of the user
     */
    int getUserOnlineStatus(MegaChatHandle userhandle);

    /**
     * @brief Set the status of the app
     *
     * Apps in mobile devices can be in different status. Typically, foreground and
     * background. The app should define its status in order to receive notifications
     * from server when the app is in background.
     *
     * This function doesn't have any effect until MEGAchat is fully initialized (meaning that
     * MegaChatApi::getInitState returns the value MegaChatApi::INIT_OFFLINE_SESSION or
     * MegaChatApi::INIT_ONLINE_SESSION).
     *
     * If MEGAchat is currently not connected to chatd, the request will fail with a
     * MegaChatError::ERROR_ACCESS. If that case, when transitioning from foreground to
     * background, the app should wait for being reconnected (@see MegaChatListener::onChatConnectionStateUpdate)
     * in order to ensure the server is aware of the new status of the app, specially in iOS where
     * the OS may kill the connection.
     *
     * The associated request type with this request is MegaChatRequest::TYPE_SET_BACKGROUND_STATUS
     * Valid data in the MegaChatRequest object received on callbacks:
     * - MegaChatRequest::getFlag - Returns the value of 1st parameter
     *
     * @param background True if the the app is in background, false if in foreground.
     */
    void setBackgroundStatus(bool background, MegaChatRequestListener *listener = NULL);

    /**
     * @brief Returns the background status established in MEGAchat
     *
     * This function will return -1 when MEGAchat is not fully initialized. It requires that
     * MegaChatApi::getInitState returns the value MegaChatApi::INIT_OFFLINE_SESSION or
     * MegaChatApi::INIT_ONLINE_SESSION.
     *
     * @return 0 for foreground, 1 for background, -1 if not fully initialized
     */
    int getBackgroundStatus();

    /**
     * @brief Returns the current firstname of the user
     *
     * This function is useful to get the firstname of users who participated in a groupchat with
     * you but already left. If the user sent a message, you may want to show the name of the sender.
     *
     * The associated request type with this request is MegaChatRequest::TYPE_GET_FIRSTNAME
     * Valid data in the MegaChatRequest object received on callbacks:
     * - MegaChatRequest::getUserHandle - Returns the handle of the user
     * - MegaChatRequest::getLink - Returns the authorization token. Previewers of chatlinks are not allowed
     * to retrieve user attributes like firstname or lastname, unless they provide a valid authorization token.
     *
     * Valid data in the MegaChatRequest object received in onRequestFinish when the error code
     * is MegaError::ERROR_OK:
     * - MegaChatRequest::getText - Returns the firstname of the user
     *
     * @param userhandle Handle of the user whose name is requested.
     * @param authorizationToken This value can be obtained with MegaChatRoom::getAuthorizationToken
     * @param listener MegaChatRequestListener to track this request
     */
    void getUserFirstname(MegaChatHandle userhandle, const char *authorizationToken, MegaChatRequestListener *listener = NULL);

    /**
     * @brief Returns the current lastname of the user
     *
     * This function is useful to get the lastname of users who participated in a groupchat with
     * you but already left. If the user sent a message, you may want to show the name of the sender.
     *
     * The associated request type with this request is MegaChatRequest::TYPE_GET_LASTNAME
     * Valid data in the MegaChatRequest object received on callbacks:
     * - MegaChatRequest::getUserHandle - Returns the handle of the user
     * - MegaChatRequest::getLink - Returns the authorization token. Previewers of chatlinks are not allowed
     * to retrieve user attributes like firstname or lastname, unless they provide a valid authorization token.
     *
     * Valid data in the MegaChatRequest object received in onRequestFinish when the error code
     * is MegaError::ERROR_OK:
     * - MegaChatRequest::getText - Returns the lastname of the user
     *
     * @param userhandle Handle of the user whose name is requested.
     * @param authorizationToken This value can be obtained with MegaChatRoom::getAuthorizationToken
     * @param listener MegaChatRequestListener to track this request
     */
    void getUserLastname(MegaChatHandle userhandle, const char *authorizationToken, MegaChatRequestListener *listener = NULL);

    /**
     * @brief Returns the current email address of the contact
     *
     * This function is useful to get the email address of users you are NOT contact with.
     * Note that for any other user without contact relationship, this function will return NULL.
     *
     * You take the ownership of the returned value
     *
     * This function is useful to get the email address of users who participate in a groupchat with
     * you but are not your contacts.
     *
     * The associated request type with this request is MegaChatRequest::TYPE_GET_EMAIL
     * Valid data in the MegaChatRequest object received on callbacks:
     * - MegaChatRequest::getUserHandle - Returns the handle of the user
     *
     * Valid data in the MegaChatRequest object received in onRequestFinish when the error code
     * is MegaError::ERROR_OK:
     * - MegaChatRequest::getText - Returns the email address of the user
     *
     * @param userhandle Handle of the user whose name is requested.
     * @param listener MegaChatRequestListener to track this request
     */
    void getUserEmail(MegaChatHandle userhandle, MegaChatRequestListener *listener = NULL);

    /**
     * @brief Returns the current email address of the contact
     *
     * This function is useful to get the email address of users you are contact with and users
     * you were contact with in the past and later on the contact relationship was broken.
     * Note that for any other user without contact relationship, this function will return NULL.
     *
     * You take the ownership of the returned value
     *
     * @param userhandle Handle of the user whose name is requested.
     * @return The email address of the contact, or NULL if not found.
     */
    char *getContactEmail(MegaChatHandle userhandle);

    /**
     * @brief Returns the userhandle of the contact
     *
     * This function is useful to get the handle of users you are contact with and users
     * you were contact with in the past and later on the contact relationship was broken.
     * Note that for any other user without contact relationship, this function will return
     * MEGACHAT_INVALID_HANDLE.
     *
     * @param email Email address of the user whose handle is requested.
     * @return The userhandle of the contact, or MEGACHAT_INVALID_HANDLE if not found.
     */
    MegaChatHandle getUserHandleByEmail(const char *email);

    /**
     * @brief Returns the handle of the logged in user.
     *
     * This function works even in offline mode (MegaChatApi::INIT_OFFLINE_SESSION),
     * since the value is retrieved from cache.
     *
     * @return Own user handle
     */
    MegaChatHandle getMyUserHandle();

    /**
     * @brief Returns the client id handle of the logged in user for a chatroom
     *
     * The clientid is not the same for all chatrooms. If \c chatid is invalid, this function
     * returns 0
     *
     * In offline mode (MegaChatApi::INIT_OFFLINE_SESSION), this function returns 0
     *
     * @return Own client id handle
     */
    MegaChatHandle getMyClientidHandle(MegaChatHandle chatid);

    /**
     * @brief Returns the firstname of the logged in user.
     *
     * This function works even in offline mode (MegaChatApi::INIT_OFFLINE_SESSION),
     * since the value is retrieved from cache.
     *
     * You take the ownership of the returned value
     *
     * @return Own user firstname
     */
    char *getMyFirstname();

    /**
     * @brief Returns the lastname of the logged in user.
     *
     * This function works even in offline mode (MegaChatApi::INIT_OFFLINE_SESSION),
     * since the value is retrieved from cache.
     *
     * You take the ownership of the returned value
     *
     * @return Own user lastname
     */
    char *getMyLastname();

    /**
     * @brief Returns the fullname of the logged in user.
     *
     * This function works even in offline mode (MegaChatApi::INIT_OFFLINE_SESSION),
     * since the value is retrieved from cache.
     *
     * You take the ownership of the returned value
     *
     * @return Own user fullname
     */
    char *getMyFullname();

    /**
     * @brief Returns the email of the logged in user.
     *
     * This function works even in offline mode (MegaChatApi::INIT_OFFLINE_SESSION),
     * since the value is retrieved from cache.
     *
     * You take the ownership of the returned value
     *
     * @return Own user email
     */
    char *getMyEmail();


    /**
     * @brief Get all chatrooms (1on1 and groupal) of this MEGA account
     *
     * It is needed to have successfully called \c MegaChatApi::init (the initialization
     * state should be \c MegaChatApi::INIT_OFFLINE_SESSION or \c MegaChatApi::INIT_ONLINE_SESSION)
     * before calling this function.
     *
     * You take the ownership of the returned value
     *
     * @return List of MegaChatRoom objects with all chatrooms of this account.
     */
    MegaChatRoomList *getChatRooms();

    /**
     * @brief Get the MegaChatRoom that has a specific handle
     *
     * You can get the handle of a MegaChatRoom using MegaChatRoom::getChatId or
     * MegaChatListItem::getChatId.
     *
     * It is needed to have successfully called \c MegaChatApi::init (the initialization
     * state should be \c MegaChatApi::INIT_OFFLINE_SESSION or \c MegaChatApi::INIT_ONLINE_SESSION)
     * before calling this function.
     *
     * You take the ownership of the returned value
     *
     * @param chatid MegaChatHandle that identifies the chat room
     * @return MegaChatRoom object for the specified \c chatid
     */
    MegaChatRoom *getChatRoom(MegaChatHandle chatid);

    /**
     * @brief Get the MegaChatRoom for the 1on1 chat with the specified user
     *
     * If the 1on1 chat with the user specified doesn't exist, this function will
     * return NULL.
     *
     * It is needed to have successfully called \c MegaChatApi::init (the initialization
     * state should be \c MegaChatApi::INIT_OFFLINE_SESSION or \c MegaChatApi::INIT_ONLINE_SESSION)
     * before calling this function.
     *
     * You take the ownership of the returned value
     *
     * @param userhandle MegaChatHandle that identifies the user
     * @return MegaChatRoom object for the specified \c userhandle
     */
    MegaChatRoom *getChatRoomByUser(MegaChatHandle userhandle);

    /**
     * @brief Get all chatrooms (1on1 and groupal) with limited information
     *
     * It is needed to have successfully called \c MegaChatApi::init (the initialization
     * state should be \c MegaChatApi::INIT_OFFLINE_SESSION or \c MegaChatApi::INIT_ONLINE_SESSION)
     * before calling this function.
     *
     * Note that MegaChatListItem objects don't include as much information as
     * MegaChatRoom objects, but a limited set of data that is usually displayed
     * at the list of chatrooms, like the title of the chat or the unread count.
     *
     * This function filters out archived chatrooms. You can retrieve them by using
     * the function \c getArchivedChatListItems.
     *
     * You take the ownership of the returned value
     *
     * @return List of MegaChatListItemList objects with all chatrooms of this account.
     */
    MegaChatListItemList *getChatListItems();

    /**
     * @brief Get all chatrooms (1on1 and groupal) that contains a certain set of participants
     *
     * It is needed to have successfully called \c MegaChatApi::init (the initialization
     * state should be \c MegaChatApi::INIT_OFFLINE_SESSION or \c MegaChatApi::INIT_ONLINE_SESSION)
     * before calling this function.
     *
     * Note that MegaChatListItem objects don't include as much information as
     * MegaChatRoom objects, but a limited set of data that is usually displayed
     * at the list of chatrooms, like the title of the chat or the unread count.
     *
     * This function returns even archived chatrooms.
     *
     * You take the ownership of the returned value
     *
     * @param peers MegaChatPeerList that contains the user handles of the chat participants,
     * except our own handle because MEGAchat doesn't include them in the map of members for each chatroom.
     *
     * @return List of MegaChatListItemList objects with the chatrooms that contains a certain set of participants.
     */
    MegaChatListItemList *getChatListItemsByPeers(MegaChatPeerList *peers);

    /**
     * @brief Get the MegaChatListItem that has a specific handle
     *
     * You can get the handle of the chatroom using MegaChatRoom::getChatId or
     * MegaChatListItem::getChatId.
     *
     * It is needed to have successfully called \c MegaChatApi::init (the initialization
     * state should be \c MegaChatApi::INIT_OFFLINE_SESSION or \c MegaChatApi::INIT_ONLINE_SESSION)
     * before calling this function.
     *
     * Note that MegaChatListItem objects don't include as much information as
     * MegaChatRoom objects, but a limited set of data that is usually displayed
     * at the list of chatrooms, like the title of the chat or the unread count.
     *
     * You take the ownership of the returned value
     *
     * @param chatid MegaChatHandle that identifies the chat room
     * @return MegaChatListItem object for the specified \c chatid
     */
    MegaChatListItem *getChatListItem(MegaChatHandle chatid);

    /**
     * @brief Return the number of chatrooms with unread messages
     *
     * Archived chatrooms or chatrooms in preview mode with unread messages
     * are not considered.
     *
     * @return The number of chatrooms with unread messages
     */
    int getUnreadChats();

    /**
     * @brief Return the chatrooms that are currently active
     *
     * You take the onwership of the returned value.
     *
     * @return MegaChatListItemList including all the active chatrooms
     */
    MegaChatListItemList *getActiveChatListItems();

    /**
     * @brief Return the chatrooms that are currently inactive
     *
     * Chatrooms became inactive when you left a groupchat or you are removed by
     * a moderator. 1on1 chats do not become inactive, just read-only.
     *
     * You take the onwership of the returned value.
     *
     * @return MegaChatListItemList including all the active chatrooms
     */
    MegaChatListItemList *getInactiveChatListItems();

    /**
     * @brief Return the archived chatrooms
     *
     * You take the onwership of the returned value.
     *
     * @return MegaChatListItemList including all the archived chatrooms
     */
    MegaChatListItemList *getArchivedChatListItems();

    /**
     * @brief Return the chatrooms that have unread messages
     *
     * Archived chatrooms with unread messages are not considered.
     *
     * You take the onwership of the returned value.
     *
     * @return MegaChatListItemList including all the chatrooms with unread messages
     */
    MegaChatListItemList *getUnreadChatListItems();

    /**
     * @brief Get the chat id for the 1on1 chat with the specified user
     *
     * If the 1on1 chat with the user specified doesn't exist, this function will
     * return MEGACHAT_INVALID_HANDLE.
     *
     * @param userhandle MegaChatHandle that identifies the user
     * @return MegaChatHandle that identifies the 1on1 chatroom
     */
    MegaChatHandle getChatHandleByUser(MegaChatHandle userhandle);

    /**
     * @brief Creates a chat for one or more participants, allowing you to specify their
     * permissions and if the chat should be a group chat or not (when it is just for 2 participants).
     *
     * There are two types of chat: permanent an group. A permanent chat is between two people, and
     * participants can not leave it.
     *
     * The creator of the chat will have moderator level privilege and should not be included in the
     * list of peers.
     *
     * The associated request type with this request is MegaChatRequest::TYPE_CREATE_CHATROOM
     * Valid data in the MegaChatRequest object received on callbacks:
     * - MegaChatRequest::getFlag - Returns if the new chat is a group chat or permanent chat
     * - MegaChatRequest::getPrivilege - Returns zero (private mode)
     * - MegaChatRequest::getMegaChatPeerList - List of participants and their privilege level
     *
     * Valid data in the MegaChatRequest object received in onRequestFinish when the error code
     * is MegaError::ERROR_OK:
     * - MegaChatRequest::getChatHandle - Returns the handle of the new chatroom
     *
     * On the onRequestFinish error, the error code associated to the MegaChatError can be:
     * - MegaChatError::ERROR_NOENT  - If the target user is the same user as caller
     * - MegaChatError::ERROR_ACCESS - If the target is not actually contact of the user.
     * - MegaChatError::ERROR_ACCESS - If no peers are provided for a 1on1 chatroom.
     *
     * @note If you are trying to create a chat with more than 1 other person, then it will be forced
     * to be a group chat.
     *
     * @note If peers list contains only one person, group chat is not set and a permament chat already
     * exists with that person, then this call will return the information for the existing chat, rather
     * than a new chat.
     *
     * @param group Flag to indicate if the chat is a group chat or not
     * @param peers MegaChatPeerList including other users and their privilege level
     * @param listener MegaChatRequestListener to track this request
     */
    void createChat(bool group, MegaChatPeerList *peers, MegaChatRequestListener *listener = NULL);

    /**
     * @brief Creates a chat for one or more participants, allowing you to specify their
     * permissions and if the chat should be a group chat or not (when it is just for 2 participants).
     *
     * There are two types of chat: permanent an group. A permanent chat is between two people, and
     * participants can not leave it.
     *
     * The creator of the chat will have moderator level privilege and should not be included in the
     * list of peers.
     *
     * The associated request type with this request is MegaChatRequest::TYPE_CREATE_CHATROOM
     * Valid data in the MegaChatRequest object received on callbacks:
     * - MegaChatRequest::getFlag - Returns if the new chat is a group chat or permanent chat
     * - MegaChatRequest::getPrivilege - Returns zero (private mode)
     * - MegaChatRequest::getMegaChatPeerList - List of participants and their privilege level
     * - MegaChatRequest::getText - Returns the title of the chat.
     *
     * Valid data in the MegaChatRequest object received in onRequestFinish when the error code
     * is MegaError::ERROR_OK:
     * - MegaChatRequest::getChatHandle - Returns the handle of the new chatroom
     *
     * On the onRequestFinish error, the error code associated to the MegaChatError can be:
     * - MegaChatError::ERROR_NOENT  - If the target user is the same user as caller
     * - MegaChatError::ERROR_ACCESS - If the target is not actually contact of the user.
     * - MegaChatError::ERROR_ACCESS - If no peers are provided for a 1on1 chatroom.
     *
     * @note If you are trying to create a chat with more than 1 other person, then it will be forced
     * to be a group chat.
     *
     * @note If peers list contains only one person, group chat is not set and a permament chat already
     * exists with that person, then this call will return the information for the existing chat, rather
     * than a new chat.
     *
     * @param group Flag to indicate if the chat is a group chat or not
     * @param title Null-terminated character string with the chat title. If the title
     * is longer than 30 characters, it will be truncated to that maximum length.
     * @param peers MegaChatPeerList including other users and their privilege level
     * @param listener MegaChatRequestListener to track this request
     */
    void createChat(bool group, MegaChatPeerList *peers, const char *title, MegaChatRequestListener *listener = NULL);

    /**
     * @brief Creates an public chatroom for multiple participants (groupchat)
     *
     * This function allows to create public chats, where the moderator can create chat links to share
     * the access to the chatroom via a URL (chat-link). In order to create a public chat-link, the
     * moderator can create/get a public handle for the chatroom and generate a URL by using
     * \c MegaChatApi::createChatLink. The chat-link can be deleted at any time by any moderator
     * by using \c MegaChatApi::removeChatLink.
     *
     * The chatroom remains in the public mode until a moderator calls \c MegaChatApi::setPublicChatToPrivate.
     *
     * Any user can preview the chatroom thanks to the chat-link by using \c MegaChatApi::openChatPreview.
     * Any user can join the chatroom thanks to the chat-link by using \c MegaChatApi::autojoinPublicChat.
     *
     * The associated request type with this request is MegaChatRequest::TYPE_CREATE_CHATROOM
     * Valid data in the MegaChatRequest object received on callbacks:
     * - MegaChatRequest::getFlag - Returns always true, since the new chat is a groupchat
     * - MegaChatRequest::getPrivilege - Returns one (public mode)
     * - MegaChatRequest::getMegaChatPeerList - List of participants and their privilege level
     * - MegaChatRequest::getText - Returns the title of the chat.
     *
     * Valid data in the MegaChatRequest object received in onRequestFinish when the error code
     * is MegaError::ERROR_OK:
     * - MegaChatRequest::getChatHandle - Returns the handle of the new chatroom
     *
     * On the onRequestFinish error, the error code associated to the MegaChatError can be:
     * - MegaChatError::ERROR_ARGS   - If no peer list is provided or non groupal and public is set.
     * - MegaChatError::ERROR_NOENT  - If the target user is the same user as caller
     * - MegaChatError::ERROR_ACCESS - If the target is not actually contact of the user.
     * - MegaChatError::ERROR_ACCESS - If no peers are provided for a 1on1 chatroom.
     *
     * @param peers MegaChatPeerList including other users and their privilege level
     * @param title Null-terminated character string with the chat title. If the title
     * is longer than 30 characters, it will be truncated to that maximum length.
     * @param listener MegaChatRequestListener to track this request
     */
    void createPublicChat(MegaChatPeerList *peers, const char *title = NULL, MegaChatRequestListener *listener = NULL);

    /**
     * @brief Check if there is an existing chat-link for an public chat
     *
     * This function allows moderators to check whether a public handle for public chats exist and,
     * if any, it returns a chat-link that any user can use to preview or join the chatroom.
     *
     * @see \c MegaChatApi::createPublicChat for more details.
     *
     * The associated request type with this request is MegaChatRequest::TYPE_CHAT_LINK_HANDLE
     * Valid data in the MegaChatRequest object received on callbacks:
     * - MegaChatRequest::getChatHandle - Returns the chat identifier
     * - MegaChatRequest::getFlag - Returns false
     * - MegaChatRequest::getNumRetry - Returns 0
     *
     * Valid data in the MegaChatRequest object received in onRequestFinish when the error code
     * is MegaError::ERROR_OK:
     * - MegaChatRequest::getText - Returns the chat-link for the chatroom, if it already exist
     *
     * On the onRequestFinish error, the error code associated to the MegaChatError can be:
     * - MegaChatError::ERROR_ARGS   - If the chatroom is not groupal or public.
     * - MegaChatError::ERROR_NOENT  - If the chatroom does not exists or the chatid is invalid.
     * - MegaChatError::ERROR_ACCESS - If the caller is not an operator.
     * - MegaChatError::ERROR_ACCESS - If the chat does not have topic.
     *
     * @param chatid MegaChatHandle that identifies the chat room
     * @param listener MegaChatRequestListener to track this request
     */
    void queryChatLink(MegaChatHandle chatid, MegaChatRequestListener *listener = NULL);

    /**
     * @brief Create a chat-link for a public chat
     *
     * This function allows moderators to create a public handle for public chats and returns
     * a chat-link that any user can use to preview or join the chatroom.
     *
     * @see \c MegaChatApi::createPublicChat for more details.
     *
     * The associated request type with this request is MegaChatRequest::TYPE_CHAT_LINK_HANDLE
     * Valid data in the MegaChatRequest object received on callbacks:
     * - MegaChatRequest::getChatHandle - Returns the chat identifier
     * - MegaChatRequest::getFlag - Returns false
     * - MegaChatRequest::getNumRetry - Returns 1
     *
     * Valid data in the MegaChatRequest object received in onRequestFinish when the error code
     * is MegaError::ERROR_OK:
     * - MegaChatRequest::getText - Returns the chat-link for the chatroom
     *
     * On the onRequestFinish error, the error code associated to the MegaChatError can be:
     * - MegaChatError::ERROR_ARGS   - If the chatroom is not groupal or public.
     * - MegaChatError::ERROR_NOENT  - If the chatroom does not exists or the chatid is invalid.
     * - MegaChatError::ERROR_ACCESS - If the caller is not an operator.
     * - MegaChatError::ERROR_ACCESS - If the chat does not have topic.
     *
     * @param chatid MegaChatHandle that identifies the chat room
     * @param listener MegaChatRequestListener to track this request
     */
    void createChatLink(MegaChatHandle chatid, MegaChatRequestListener *listener = NULL);

    /**
     * @brief Adds a user to an existing chat. To do this you must have the
     * moderator privilege in the chat, and the chat must be a group chat.
     *
     * The associated request type with this request is MegaChatRequest::TYPE_INVITE_TO_CHATROOM
     * Valid data in the MegaChatRequest object received on callbacks:
     * - MegaChatRequest::getChatHandle - Returns the chat identifier
     * - MegaChatRequest::getUserHandle - Returns the MegaChatHandle of the user to be invited
     * - MegaChatRequest::getPrivilege - Returns the privilege level wanted for the user
     *
     * On the onRequestFinish error, the error code associated to the MegaChatError can be:
     * - MegaChatError::ERROR_ACCESS - If the logged in user doesn't have privileges to invite peers
     * or the target is not actually contact of the user.
     * - MegaChatError::ERROR_NOENT - If there isn't any chat with the specified chatid.
     * - MegaChatError::ERROR_ARGS - If the chat is not a group chat (cannot invite peers)
     *
     * @param chatid MegaChatHandle that identifies the chat room
     * @param uh MegaChatHandle that identifies the user
     * @param privilege Privilege level for the new peers. Valid values are:
     * - MegaChatPeerList::PRIV_RO = 0
     * - MegaChatPeerList::PRIV_STANDARD = 2
     * - MegaChatPeerList::PRIV_MODERATOR = 3
     * @param listener MegaChatRequestListener to track this request
     */
    void inviteToChat(MegaChatHandle chatid, MegaChatHandle uh, int privilege, MegaChatRequestListener *listener = NULL);

    /**
     * @brief Allow a user to add himself to an existing public chat. To do this the public chat must be in preview mode,
     * the result of a previous call to openChatPreview(), and the public handle contained in the chat-link must be still valid.
     *
     * The associated request type with this request is MegaChatRequest::TYPE_AUTOJOIN_PUBLIC_CHAT
     * Valid data in the MegaChatRequest object received on callbacks:
     * - MegaChatRequest::getChatHandle - Returns the chat identifier
     * - MegaChatRequest::getUserHandle - Returns invalid handle to identify that is an autojoin
     *
     * On the onRequestFinish error, the error code associated to the MegaChatError can be:
     * - MegaChatError::ERROR_ARGS  - If the chatroom is not groupal, public or is not in preview mode.
     * - MegaChatError::ERROR_NOENT - If the chat room does not exists, the chatid is not valid or the
     * public handle is not valid.
     *
     * @param chatid MegaChatHandle that identifies the chat room
     * @param listener MegaChatRequestListener to track this request
     */
    void autojoinPublicChat(MegaChatHandle chatid, MegaChatRequestListener *listener = NULL);

    /**
     * @brief Allow a user to rejoin to an existing public chat. To do this the public chat
     * must have a valid public handle.
     *
     * This function must be called only after calling:
     * - MegaChatApi::openChatPreview and receive MegaChatError::ERROR_EXIST for a chatroom where
     * your own privilege is MegaChatRoom::PRIV_RM (You are trying to preview a public chat which
     * you were part of, so you have to rejoin it)
     *
     * The associated request type with this request is MegaChatRequest::TYPE_AUTOJOIN_PUBLIC_CHAT
     * Valid data in the MegaChatRequest object received on callbacks:
     * - MegaChatRequest::getChatHandle - Returns the chat identifier
     * - MegaChatRequest::getUserHandle - Returns the public handle of the chat to identify that
     * is a rejoin
     *
     * On the onRequestFinish error, the error code associated to the MegaChatError can be:
     * - MegaChatError::ERROR_ARGS - If the chatroom is not groupal, the chatroom is not public
     * or the chatroom is in preview mode.
     * - MegaChatError::ERROR_NOENT - If the chatid is not valid, there isn't any chat with the specified
     * chatid or the chat doesn't have a valid public handle.
     *
     * @param chatid MegaChatHandle that identifies the chat room
     * @param ph MegaChatHandle that corresponds with the public handle of chat room
     * @param listener MegaChatRequestListener to track this request
     */
    void autorejoinPublicChat(MegaChatHandle chatid, MegaChatHandle ph, MegaChatRequestListener *listener = NULL);

    /**
     * @brief Remove another user from a chat. To remove a user you need to have the
     * operator/moderator privilege. Only groupchats can be left.
     *
     * The associated request type with this request is MegaChatRequest::TYPE_REMOVE_FROM_CHATROOM
     * Valid data in the MegaChatRequest object received on callbacks:
     * - MegaChatRequest::getChatHandle - Returns the chat identifier
     * - MegaChatRequest::getUserHandle - Returns the MegaChatHandle of the user to be removed
     *
     * On the onRequestFinish error, the error code associated to the MegaChatError can be:
     * - MegaChatError::ERROR_ACCESS - If the logged in user doesn't have privileges to remove peers.
     * - MegaChatError::ERROR_NOENT - If there isn't any chat with the specified chatid.
     * - MegaChatError::ERROR_ARGS - If the chat is not a group chat (cannot remove peers)
     *
     * @param chatid MegaChatHandle that identifies the chat room
     * @param uh MegaChatHandle that identifies the user.
     * @param listener MegaChatRequestListener to track this request
     */
    void removeFromChat(MegaChatHandle chatid, MegaChatHandle uh, MegaChatRequestListener *listener = NULL);

    /**
     * @brief Leave a chatroom. Only groupchats can be left.
     *
     * The associated request type with this request is MegaChatRequest::TYPE_REMOVE_FROM_CHATROOM
     * Valid data in the MegaChatRequest object received on callbacks:
     * - MegaChatRequest::getChatHandle - Returns the chat identifier
     *
     * On the onRequestFinish error, the error code associated to the MegaChatError can be:
     * - MegaChatError::ERROR_ACCESS - If the logged in user doesn't have privileges to remove peers.
     * - MegaChatError::ERROR_NOENT - If there isn't any chat with the specified chatid.
     * - MegaChatError::ERROR_ARGS - If the chat is not a group chat (cannot remove peers)
     *
     * @param chatid MegaChatHandle that identifies the chat room
     * @param listener MegaChatRequestListener to track this request
     */
    void leaveChat(MegaChatHandle chatid, MegaChatRequestListener *listener = NULL);

    /**
     * @brief Allows a logged in operator/moderator to adjust the permissions on any other user
     * in their group chat. This does not work for a 1:1 chat.
     *
     * The associated request type with this request is MegaChatRequest::TYPE_UPDATE_PEER_PERMISSIONS
     * Valid data in the MegaChatRequest object received on callbacks:
     * - MegaChatRequest::getChatHandle - Returns the chat identifier
     * - MegaChatRequest::getUserHandle - Returns the MegaChatHandle of the user whose permission
     * is to be upgraded
     * - MegaChatRequest::getPrivilege - Returns the privilege level wanted for the user
     *
     * On the onRequestFinish error, the error code associated to the MegaChatError can be:
     * - MegaChatError::ERROR_ACCESS - If the logged in user doesn't have privileges to update the privilege level.
     * - MegaChatError::ERROR_NOENT - If there isn't any chat with the specified chatid.
     *
     * @param chatid MegaChatHandle that identifies the chat room
     * @param uh MegaChatHandle that identifies the user
     * @param privilege Privilege level for the existing peer. Valid values are:
     * - MegaChatPeerList::PRIV_RO = 0
     * - MegaChatPeerList::PRIV_STANDARD = 2
     * - MegaChatPeerList::PRIV_MODERATOR = 3
     * @param listener MegaChatRequestListener to track this request
     */
    void updateChatPermissions(MegaChatHandle chatid, MegaChatHandle uh, int privilege, MegaChatRequestListener *listener = NULL);

    /**
     * @brief Allows a logged in operator/moderator to truncate their chat, i.e. to clear
     * the entire chat history up to a certain message. All earlier messages are wiped,
     * but this specific message will be overwritten by a management message. In addition
     * all reactions associated to the message are wiped and must be cleared by applications.
     *
     * You can expect a call to \c MegaChatRoomListener::onMessageUpdate where the message
     * will have no content and it will be of type \c MegaChatMessage::TYPE_TRUNCATE. Any
     * reactions associated to the original message will be cleared.
     *
     * The associated request type with this request is MegaChatRequest::TYPE_TRUNCATE_HISTORY
     * Valid data in the MegaChatRequest object received on callbacks:
     * - MegaChatRequest::getChatHandle - Returns the chat identifier
     * - MegaChatRequest::getUserHandle - Returns the message identifier to truncate from.
     *
     * On the onRequestFinish error, the error code associated to the MegaChatError can be:
     * - MegaChatError::ERROR_ACCESS - If the logged in user doesn't have privileges to truncate the chat history
     * - MegaChatError::ERROR_NOENT - If there isn't any chat with the specified chatid.
     * - MegaChatError::ERROR_ARGS - If the chatid or messageid are invalid
     *
     * @param chatid MegaChatHandle that identifies the chat room
     * @param messageid MegaChatHandle that identifies the message to truncate from
     * @param listener MegaChatRequestListener to track this request
     */
    void truncateChat(MegaChatHandle chatid, MegaChatHandle messageid, MegaChatRequestListener *listener = NULL);

    /**
     * @brief Allows a logged in operator/moderator to clear the entire chat history
     *
     * If the history is not already empty, the latest message will be overwritten by
     * You can expect a call to \c MegaChatRoomListener::onMessageUpdate
     * where the message will have no content and it will be of type
     * \c MegaChatMessage::TYPE_TRUNCATE. Any reactions associated to the original
     * message will be cleared.
     *
     * The associated request type with this request is MegaChatRequest::TYPE_TRUNCATE_HISTORY
     * Valid data in the MegaChatRequest object received on callbacks:
     * - MegaChatRequest::getChatHandle - Returns the chat identifier
     *
     * On the onRequestFinish error, the error code associated to the MegaChatError can be:
     * - MegaChatError::ERROR_ACCESS - If the logged in user doesn't have privileges to truncate the chat history
     * - MegaChatError::ERROR_NOENT - If there isn't any chat with the specified chatid.
     * - MegaChatError::ERROR_ARGS - If the chatid is invalid
     *
     * @param chatid MegaChatHandle that identifies the chat room
     * @param listener MegaChatRequestListener to track this request
     */
    void clearChatHistory(MegaChatHandle chatid, MegaChatRequestListener *listener = NULL);

    /**
     * @brief Allows to set the title of a group chat
     *
     * Only participants with privilege level MegaChatPeerList::PRIV_MODERATOR are allowed to
     * set the title of a chat.
     *
     * The associated request type with this request is MegaChatRequest::TYPE_EDIT_CHATROOM_NAME
     * Valid data in the MegaChatRequest object received on callbacks:
     * - MegaChatRequest::getChatHandle - Returns the chat identifier
     * - MegaChatRequest::getText - Returns the title of the chat.
     *
     * On the onRequestFinish error, the error code associated to the MegaChatError can be:
     * - MegaChatError::ERROR_ACCESS - If the logged in user doesn't have privileges to invite peers.
     * - MegaChatError::ERROR_ARGS - If there's a title and it's not Base64url encoded.
     *
     * Valid data in the MegaChatRequest object received in onRequestFinish when the error code
     * is MegaError::ERROR_OK:
     * - MegaChatRequest::getText - Returns the title of the chat that was actually saved.
     *
     * @param chatid MegaChatHandle that identifies the chat room
     * @param title Null-terminated character string with the title that wants to be set. If the
     * title is longer than 30 characters, it will be truncated to that maximum length.
     * @param listener MegaChatRequestListener to track this request
     */
    void setChatTitle(MegaChatHandle chatid, const char *title, MegaChatRequestListener *listener = NULL);

    /**
     * @brief Allows any user to preview a public chat without being a participant
     *
     * This function loads the required data to preview a public chat referenced by a
     * chat-link. It returns the actual \c chatid, the public handle, the number of peers
     * and also the title.
     *
     * If this request success, the caller can proceed as usual with
     * \c MegaChatApi::openChatRoom to preview the chatroom in read-only mode, followed by
     * a MegaChatApi::closeChatRoom as usual.
     *
     * The previewer may choose to join the public chat permanently, becoming a participant
     * with read-write privilege, by calling MegaChatApi::autojoinPublicChat.
     *
     * Instead, if the previewer is not interested in the chat anymore, it can remove it from
     * the list of chats by calling MegaChatApi::closeChatPreview.
     * @note If the previewer doesn't explicitely close the preview, it will be lost if the
     * app is closed. A preview of a chat is not persisted in cache.
     *
     * The associated request type with this request is MegaChatRequest::TYPE_LOAD_PREVIEW
     * Valid data in the MegaChatRequest object received on callbacks:
     * - MegaChatRequest::getLink - Returns the chat link.
     *
     * On the onRequestFinish error, the error code associated to the MegaChatError can be:
     * - MegaChatError::ERROR_ARGS - If chatlink has not an appropiate format
     * - MegaChatError::ERROR_EXIST - If the chatroom already exists:
     *      + If the chatroom is in preview mode the user is trying to preview a public chat twice
     *      + If the chatroom is not in preview mode but is active, the user is trying to preview a
     *      chat which he is part of.
     *      + If the chatroom is not in preview mode but is inactive, the user is trying to preview a
     *      chat which he was part of. In this case the user will have to call MegaChatApi::autorejoinPublicChat to join
     *      to autojoin the chat again. Note that you won't be able to preview a public chat any more, once
     *      you have been part of the chat.
     * - MegaChatError::ERROR_NOENT - If the chatroom does not exists or the public handle is not valid.
     *
     * Valid data in the MegaChatRequest object received in onRequestFinish when the error code
     * is MegaError::ERROR_OK or MegaError::ERROR_EXIST:
     * - MegaChatRequest::getChatHandle - Returns the chatid of the chat.
     * - MegaChatRequest::getNumber - Returns the number of peers in the chat.
     * - MegaChatRequest::getText - Returns the title of the chat that was actually saved.
     * - MegaChatRequest::getUserHandle - Returns the public handle of chat.
     *
     * On the onRequestFinish, when the error code is MegaError::ERROR_OK, you need to call
     * MegaChatApi::openChatRoom to receive notifications related to this chat
     *
     * @param link Null-terminated character string with the public chat link
     * @param listener MegaChatRequestListener to track this request
     */
    void openChatPreview(const char *link, MegaChatRequestListener *listener = NULL);

    /**
     * @brief Allows any user to obtain basic information abouts a public chat if
     * a valid public handle exists.
     *
     * This function returns the actual \c chatid, the number of peers and also the title.
     *
     * The associated request type with this request is MegaChatRequest::TYPE_LOAD_PREVIEW
     * Valid data in the MegaChatRequest object received on callbacks:
     * - MegaChatRequest::getLink - Returns the chat link.
     *
     * On the onRequestFinish error, the error code associated to the MegaChatError can be:
     * - MegaChatError::ERROR_ARGS - If chatlink has not an appropiate format
     * - MegaChatError::ERROR_NOENT - If the chatroom not exists or the public handle is not valid.
     *
     * Valid data in the MegaChatRequest object received in onRequestFinish when the error code
     * is MegaError::ERROR_OK:
     * - MegaChatRequest::getChatHandle - Returns the chatid of the chat.
     * - MegaChatRequest::getNumber - Returns the number of peers in the chat.
     * - MegaChatRequest::getText - Returns the title of the chat that was actually saved.
     *
     * @param link Null-terminated character string with the public chat link
     * @param listener MegaChatRequestListener to track this request
     */
    void checkChatLink(const char *link, MegaChatRequestListener *listener = NULL);

    /**
     * @brief Set the chat mode to private
     *
     * This function set the chat mode to private and invalidates the public handle if exists
     *
     * The associated request type with this request is MegaChatRequest::TYPE_SET_PRIVATE_MODE
     * Valid data in the MegaChatRequest object received on callbacks:
     * - MegaChatRequest::getChatHandle - Returns the chatId of the chat
     *
     * On the onRequestFinish error, the error code associated to the MegaChatError can be:
     * - MegaChatError::ERROR_ARGS   - If the chatroom is not groupal or public.
     * - MegaChatError::ERROR_NOENT  - If the chat room does not exists or the chatid is invalid.
     * - MegaChatError::ERROR_ACCESS - If the caller is not an operator.
     *
     * Valid data in the MegaChatRequest object received in onRequestFinish when the error code
     * is MegaError::ERROR_OK:
     * - MegaChatRequest::getChatHandle - Returns the chatId of the chat
     *
     * @param chatid MegaChatHandle that identifies the chat room
     * @param listener MegaChatRequestListener to track this request
     */
    void setPublicChatToPrivate(MegaChatHandle chatid, MegaChatRequestListener *listener = NULL);

    /**
     * @brief Invalidates the current public handle
     *
     * This function invalidates the current public handle.
     *
     * The associated request type with this request is MegaChatRequest::TYPE_CHAT_LINK_HANDLE
     * Valid data in the MegaChatRequest object received on callbacks:
     * - MegaChatRequest::getChatHandle - Returns the chatId of the chat
     * - MegaChatRequest::getFlag - Returns true
     * - MegaChatRequest::getNumRetry - Returns 0
     *
     * On the onRequestFinish error, the error code associated to the MegaChatError can be:
     * - MegaChatError::ERROR_ARGS   - If the chatroom is not groupal or public.
     * - MegaChatError::ERROR_NOENT  - If the chatroom does not exists or the chatid is invalid.
     * - MegaChatError::ERROR_ACCESS - If the caller is not an operator.
     * - MegaChatError::ERROR_ACCESS - If the chat does not have topic.
     *
     * @param chatid MegaChatHandle that identifies the chat room
     * @param listener MegaChatRequestListener to track this request
     */
    void removeChatLink(MegaChatHandle chatid, MegaChatRequestListener *listener = NULL);

    /**
     * @brief Allows to un/archive chats
     *
     * This is a per-chat and per-user option, and it's intended to be used when the user does
     * not care anymore about an specific chatroom. Archived chatrooms should be displayed in a
     * different section or alike, so it can be clearly identified as archived.
     *
     * The associated request type with this request is MegaChatRequest::TYPE_ARCHIVE_CHATROOM
     * Valid data in the MegaChatRequest object received on callbacks:
     * - MegaChatRequest::getChatHandle - Returns the chat identifier
     * - MegaChatRequest::getFlag - Returns if chat is to be archived or unarchived
     *
     * On the onRequestFinish error, the error code associated to the MegaChatError can be:
     * - MegaChatError::ERROR_ENOENT - If the chatroom doesn't exists.
     * - MegaChatError::ERROR_ACCESS - If caller is not operator.
     *
     * @param chatid MegaChatHandle that identifies the chat room
     * @param archive True to set the chat as archived, false to unarchive it.
     * @param listener MegaChatRequestListener to track this request
     */
    void archiveChat(MegaChatHandle chatid, bool archive, MegaChatRequestListener *listener = NULL);

    /**
     * @brief This function allows a logged in operator/moderator to specify a message retention
     * timeframe in seconds, after which older messages in the chat are automatically deleted.
     * In order to disable the feature, the period of time can be set to zero (infinite).
     *
     * The associated request type with this request is MegaChatRequest::TYPE_SET_RETENTION_TIME
     * Valid data in the MegaChatRequest object received on callbacks:
     * - MegaChatRequest::getChatHandle - Returns the chat identifier
     * - MegaChatRequest::getParamType - Returns the retention timeframe in seconds
     *
     * On the onRequestFinish error, the error code associated to the MegaChatError can be:
     * - MegaChatError::ERROR_ARGS - If the chatid is invalid
     * - MegaChatError::ERROR_NOENT - If there isn't any chat with the specified chatid.
     * - MegaChatError::ERROR_ACCESS - If the logged in user doesn't have operator privileges
     *
     * @param chatid MegaChatHandle that identifies the chat room
     * @param period retention timeframe in seconds, after which older messages in the chat are automatically deleted
     * @param listener MegaChatRequestListener to track this request
     */
    void setChatRetentionTime(MegaChatHandle chatid, int period, MegaChatRequestListener *listener = NULL);

    /**
     * @brief This method should be called when a chat is opened
     *
     * The second parameter is the listener that will receive notifications about
     * events related to the specified chatroom. The same listener should be provided at
     * MegaChatApi::closeChatRoom to unregister it.
     *
     * @param chatid MegaChatHandle that identifies the chat room
     * @param listener MegaChatRoomListener to track events on this chatroom. NULL is not allowed.
     *
     * @return True if success, false if listener is NULL or the chatroom is not found.
     */
    bool openChatRoom(MegaChatHandle chatid, MegaChatRoomListener *listener);

    /**
     * @brief This method should be called when a chat is closed.
     *
     * It automatically unregisters the listener passed as the second paramenter, in
     * order to stop receiving the related events. Note that this listener should be
     * the one registered by MegaChatApi::openChatRoom.
     *
     * @param chatid MegaChatHandle that identifies the chat room
     * @param listener MegaChatRoomListener to be unregistered.
     */
    void closeChatRoom(MegaChatHandle chatid, MegaChatRoomListener *listener);

    /**
     * @brief This method should be called when we want to close a public chat preview
     *
     * It automatically disconnect to this chat, remove all internal data related, and make
     * a cache cleanup in order to clean all the related records.
     *
     * Additionally, MegaChatListener::onChatListItemUpdate will be called with an item
     * returning true for the type of change CHANGE_TYPE_PREVIEW_CLOSED
     *
     * @param chatid MegaChatHandle that identifies the chat room
     */
    void closeChatPreview(MegaChatHandle chatid);

    /**
     * @brief Initiates fetching more history of the specified chatroom.
     *
     * The loaded messages will be notified one by one through the MegaChatRoomListener
     * specified at MegaChatApi::openChatRoom (and through any other listener you may have
     * registered by calling MegaChatApi::addChatRoomListener).
     *
     * The corresponding callback is MegaChatRoomListener::onMessageLoaded.
     * 
     * Messages are always loaded and notified in strict order, from newest to oldest.
     *
     * @note The actual number of messages loaded can be less than \c count. One reason is
     * the history being shorter than requested, the other is due to internal protocol
     * messages that are not intended to be displayed to the user. Additionally, if the fetch
     * is local and there's no more history locally available, the number of messages could be
     * lower too (and the next call to MegaChatApi::loadMessages will fetch messages from server).
     *
     * When there are no more history available from the reported source of messages
     * (local / remote), or when the requested \c count has been already loaded,
     * the callback MegaChatRoomListener::onMessageLoaded will be called with a NULL message.
     *
     * @param chatid MegaChatHandle that identifies the chat room
     * @param count The number of requested messages to load.
     *
     * @return Return the source of the messages that is going to be fetched. The possible values are:
     *   - MegaChatApi::SOURCE_ERROR = -1: history has to be fetched from server, but we are not logged in yet
     *   - MegaChatApi::SOURCE_NONE = 0: there's no more history available (not even in the server)
     *   - MegaChatApi::SOURCE_LOCAL: messages will be fetched locally (RAM or DB)
     *   - MegaChatApi::SOURCE_REMOTE: messages will be requested to the server. Expect some delay
     *
     * The value MegaChatApi::SOURCE_REMOTE can be used to show a progress bar accordingly when network operation occurs.
     */
    int loadMessages(MegaChatHandle chatid, int count);

    /**
     * @brief Checks whether the app has already loaded the full history of the chatroom
     *
     * @param chatid MegaChatHandle that identifies the chat room
     *
     * @return True the whole history is already loaded (including old messages from server).
     */
    bool isFullHistoryLoaded(MegaChatHandle chatid);

    /**
     * @brief Returns the MegaChatMessage specified from the chat room.
     *
     * This function allows to retrieve only those messages that are been loaded, received and/or
     * sent (confirmed and not yet confirmed). For any other message, this function
     * will return NULL.
     *
     * You take the ownership of the returned value.
     *
     * @param chatid MegaChatHandle that identifies the chat room
     * @param msgid MegaChatHandle that identifies the message (msg id or a temporal id)
     * @return The MegaChatMessage object, or NULL if not found.
     */
    MegaChatMessage *getMessage(MegaChatHandle chatid, MegaChatHandle msgid);

    /**
     * @brief Returns the MegaChatMessage specified from the chat room stored in node history
     *
     * This function allows to retrieve only those messages that are in the node history
     *
     * You take the ownership of the returned value.
     *
     * @param chatid MegaChatHandle that identifies the chat room
     * @param msgid MegaChatHandle that identifies the message
     * @return The MegaChatMessage object, or NULL if not found.
     */
    MegaChatMessage *getMessageFromNodeHistory(MegaChatHandle chatid, MegaChatHandle msgid);

    /**
     * @brief Returns the MegaChatMessage specified from manual sending queue.
     *
     * The identifier of messages in manual sending status is notified when the
     * message is moved into that queue or while loading history. In both cases,
     * the callback MegaChatRoomListener::onMessageLoaded will be received with a
     * message object including the row id.
     *
     * You take the ownership of the returned value.
     *
     * @param chatid MegaChatHandle that identifies the chat room
     * @param rowid Manual sending queue id of the message
     * @return The MegaChatMessage object, or NULL if not found.
     */
    MegaChatMessage *getManualSendingMessage(MegaChatHandle chatid, MegaChatHandle rowid);

    /**
     * @brief Sends a new message to the specified chatroom
     *
     * The MegaChatMessage object returned by this function includes a message transaction id,
     * That id is not the definitive id, which will be assigned by the server. You can obtain the
     * temporal id with MegaChatMessage::getTempId
     *
     * When the server confirms the reception of the message, the MegaChatRoomListener::onMessageUpdate
     * is called, including the definitive id and the new status: MegaChatMessage::STATUS_SERVER_RECEIVED.
     * At this point, the app should refresh the message identified by the temporal id and move it to
     * the final position in the history, based on the reported index in the callback.
     *
     * If the message is rejected by the server, the message will keep its temporal id and will have its
     * a message id set to MEGACHAT_INVALID_HANDLE.
     *
     * After this function, MegaChatApi::sendStopTypingNotification has to be called. To notify other clients
     * that it isn't typing
     *
     * You take the ownership of the returned value.
     *
     * @note Any tailing carriage return and/or line feed ('\r' and '\n') will be removed.
     *
     * @param chatid MegaChatHandle that identifies the chat room
     * @param msg Content of the message
     *
     * @return MegaChatMessage that will be sent. The message id is not definitive, but temporal.
     */
    MegaChatMessage *sendMessage(MegaChatHandle chatid, const char* msg);

    /**
     * @brief Sends a contact or a group of contacts to the specified chatroom
     *
     * The MegaChatMessage object returned by this function includes a message transaction id,
     * That id is not the definitive id, which will be assigned by the server. You can obtain the
     * temporal id with MegaChatMessage::getTempId
     *
     * When the server confirms the reception of the message, the MegaChatRoomListener::onMessageUpdate
     * is called, including the definitive id and the new status: MegaChatMessage::STATUS_SERVER_RECEIVED.
     * At this point, the app should refresh the message identified by the temporal id and move it to
     * the final position in the history, based on the reported index in the callback.
     *
     * If the message is rejected by the server, the message will keep its temporal id and will have its
     * a message id set to MEGACHAT_INVALID_HANDLE.
     *
     * You take the ownership of the returned value.
     *
     * @param chatid MegaChatHandle that identifies the chat room
     * @param handles mega::MegaHandleList with contacts to be attached
     * @return MegaChatMessage that will be sent. The message id is not definitive, but temporal.
     */
    MegaChatMessage *attachContacts(MegaChatHandle chatid, mega::MegaHandleList* handles);

    /**
     * @brief Forward a message with attach contact
     *
     * The MegaChatMessage object returned by this function includes a message transaction id,
     * That id is not the definitive id, which will be assigned by the server. You can obtain the
     * temporal id with MegaChatMessage::getTempId
     *
     * When the server confirms the reception of the message, the MegaChatRoomListener::onMessageUpdate
     * is called, including the definitive id and the new status: MegaChatMessage::STATUS_SERVER_RECEIVED.
     * At this point, the app should refresh the message identified by the temporal id and move it to
     * the final position in the history, based on the reported index in the callback.
     *
     * If the message is rejected by the server, the message will keep its temporal id and will have its
     * a message id set to MEGACHAT_INVALID_HANDLE.
     *
     * You take the ownership of the returned value.
     *
     * @param sourceChatid MegaChatHandle that identifies the chat room where the source message is
     * @param msgid MegaChatHandle that identifies the message that is going to be forwarded
     * @param targetChatId MegaChatHandle that identifies the chat room where the message is going to be forwarded
     * @return MegaChatMessage that will be sent. The message id is not definitive, but temporal.
     */
    MegaChatMessage *forwardContact(MegaChatHandle sourceChatid, MegaChatHandle msgid, MegaChatHandle targetChatId);

    /**
     * @brief Sends a node or a group of nodes to the specified chatroom
     *
     * In contrast to other functions to send messages, such as
     * MegaChatApi::sendMessage or MegaChatApi::attachContacts, this function
     * is asynchronous and does not return a MegaChatMessage directly. Instead, the
     * MegaChatMessage can be obtained as a result of the corresponding MegaChatRequest.
     *
     * The associated request type with this request is MegaChatRequest::TYPE_ATTACH_NODE_MESSAGE
     * Valid data in the MegaChatRequest object received on callbacks:
     * - MegaChatRequest::getChatHandle - Returns the chat identifier
     * - MegaChatRequest::getNodeList - Returns the list of nodes
     * - MegaChatRequest::getParamType - Returns 0 (to identify the attachment as regular attachment message)
     *
     * Valid data in the MegaChatRequest object received in onRequestFinish when the error code
     * is MegaError::ERROR_OK:
     * - MegaChatRequest::getMegaChatMessage - Returns the message that has been sent
     *
     * When the server confirms the reception of the message, the MegaChatRoomListener::onMessageUpdate
     * is called, including the definitive id and the new status: MegaChatMessage::STATUS_SERVER_RECEIVED.
     * At this point, the app should refresh the message identified by the temporal id and move it to
     * the final position in the history, based on the reported index in the callback.
     *
     * If the message is rejected by the server, the message will keep its temporal id and will have its
     * a message id set to MEGACHAT_INVALID_HANDLE.
     *
     * @deprecated This function must NOT be used in new developments. It will eventually become obsolete.
     *
     * @param chatid MegaChatHandle that identifies the chat room
     * @param nodes Array of nodes that the user want to attach
     * @param listener MegaChatRequestListener to track this request
     */
     void attachNodes(MegaChatHandle chatid, mega::MegaNodeList *nodes, MegaChatRequestListener *listener = NULL);

    /**
     * @brief Share a geolocation in the specified chatroom
     *
     * The MegaChatMessage object returned by this function includes a message transaction id,
     * That id is not the definitive id, which will be assigned by the server. You can obtain the
     * temporal id with MegaChatMessage::getTempId
     *
     * When the server confirms the reception of the message, the MegaChatRoomListener::onMessageUpdate
     * is called, including the definitive id and the new status: MegaChatMessage::STATUS_SERVER_RECEIVED.
     * At this point, the app should refresh the message identified by the temporal id and move it to
     * the final position in the history, based on the reported index in the callback.
     *
     * If the message is rejected by the server, the message will keep its temporal id and will have its
     * a message id set to MEGACHAT_INVALID_HANDLE.
     *
     * You take the ownership of the returned value.
     *
     * @param chatid MegaChatHandle that identifies the chat room
     * @param longitude from shared geolocation
     * @param latitude from shared geolocation
     * @param img Preview as a byte array encoded in Base64URL. It can be NULL
     * @return MegaChatMessage that will be sent. The message id is not definitive, but temporal.
     */
     MegaChatMessage *sendGeolocation(MegaChatHandle chatid, float longitude, float latitude, const char *img = NULL);

     /**
      * @brief Edit a geolocation message
      *
      * Message's edits are only allowed during a short timeframe, usually 1 hour.
      * Message's deletions are equivalent to message's edits, but with empty content.
      *
      * There is only one pending edit for not-yet confirmed edits. Therefore, this function will
      * discard previous edits that haven't been notified via MegaChatRoomListener::onMessageUpdate
      * where the message has MegaChatMessage::hasChanged(MegaChatMessage::CHANGE_TYPE_CONTENT).
      *
      * If the edit is rejected because the original message is too old, this function return NULL.
      *
      * When an already delivered message (MegaChatMessage::STATUS_DELIVERED) is edited, the status
      * of the message will change from STATUS_SENDING directly to STATUS_DELIVERED again, without
      * the transition through STATUS_SERVER_RECEIVED. In other words, the protocol doesn't allow
      * to know when an edit has been delivered to the target user, but only when the edit has been
      * received by the server, so for convenience the status of the original message is kept.
      * @note if MegaChatApi::isMessageReceptionConfirmationActive returns false, messages may never
      * reach the status delivered, since the target user will not send the required acknowledge to the
      * server upon reception.
      *
      * After this function, MegaChatApi::sendStopTypingNotification has to be called. To notify other clients
      * that it isn't typing
      *
      * You take the ownership of the returned value.
      *
      * @param chatid MegaChatHandle that identifies the chat room
      * @param msgid MegaChatHandle that identifies the message
      * @param longitude from shared geolocation
      * @param latitude from shared geolocation
      * @param img Preview as a byte array encoded in Base64URL. It can be NULL
      * @return MegaChatMessage that will be sent. The message id is not definitive, but temporal.
      */
      MegaChatMessage *editGeolocation(MegaChatHandle chatid, MegaChatHandle msgid, float longitude, float latitude, const char *img = NULL);

    /**
     * @brief Revoke the access to a node in the specified chatroom
     *
     * In contrast to other functions to send messages, such as
     * MegaChatApi::sendMessage or MegaChatApi::attachContacts, this function
     * is asynchronous and does not return a MegaChatMessage directly. Instead, the
     * MegaChatMessage can be obtained as a result of the corresponding MegaChatRequest.
     *
     * The associated request type with this request is MegaChatRequest::TYPE_REVOKE_NODE_MESSAGE
     * Valid data in the MegaChatRequest object received on callbacks:
     * - MegaChatRequest::getChatHandle - Returns the chat identifier
     * - MegaChatRequest::geUserHandle - Returns the handle of the node
     *
     * Valid data in the MegaChatRequest object received in onRequestFinish when the error code
     * is MegaError::ERROR_OK:
     * - MegaChatRequest::getMegaChatMessage - Returns the message that has been sent
     *
     * When the server confirms the reception of the message, the MegaChatRoomListener::onMessageUpdate
     * is called, including the definitive id and the new status: MegaChatMessage::STATUS_SERVER_RECEIVED.
     * At this point, the app should refresh the message identified by the temporal id and move it to
     * the final position in the history, based on the reported index in the callback.
     *
     * If the message is rejected by the server, the message will keep its temporal id and will have its
     * a message id set to MEGACHAT_INVALID_HANDLE.
     *
     * @deprecated This function must NOT be used in new developments. It will eventually become obsolete.
     *
     * @param chatid MegaChatHandle that identifies the chat room
     * @param nodeHandle MegaChatHandle that identifies the node to revoke access to
     * @param listener MegaChatRequestListener to track this request
     */
    void revokeAttachment(MegaChatHandle chatid, MegaChatHandle nodeHandle, MegaChatRequestListener *listener = NULL);

    /**
     * @brief Sends a node to the specified chatroom
     *
     * The attachment message includes information about the node, so the receiver can download
     * or import the node.
     *
     * In contrast to other functions to send messages, such as
     * MegaChatApi::sendMessage or MegaChatApi::attachContacts, this function
     * is asynchronous and does not return a MegaChatMessage directly. Instead, the
     * MegaChatMessage can be obtained as a result of the corresponding MegaChatRequest.
     *
     * The associated request type with this request is MegaChatRequest::TYPE_ATTACH_NODE_MESSAGE
     * Valid data in the MegaChatRequest object received on callbacks:
     * - MegaChatRequest::getChatHandle - Returns the chat identifier
     * - MegaChatRequest::getUserHandle - Returns the handle of the node
     * - MegaChatRequest::getParamType - Returns 0 (to identify the attachment as regular attachment message)
     *
     * Valid data in the MegaChatRequest object received in onRequestFinish when the error code
     * is MegaError::ERROR_OK:
     * - MegaChatRequest::getMegaChatMessage - Returns the message that has been sent
     *
     * When the server confirms the reception of the message, the MegaChatRoomListener::onMessageUpdate
     * is called, including the definitive id and the new status: MegaChatMessage::STATUS_SERVER_RECEIVED.
     * At this point, the app should refresh the message identified by the temporal id and move it to
     * the final position in the history, based on the reported index in the callback.
     *
     * If the message is rejected by the server, the message will keep its temporal id and will have its
     * a message id set to MEGACHAT_INVALID_HANDLE.
     *
     * On the onRequestFinish error, the error code associated to the MegaChatError can be:
     * - MegaChatError::ERROR_NOENT - If the chatroom, the node or the target user don't exists
     * - MegaChatError::ERROR_ACCESS - If the target user is the same as caller
     * - MegaChatError::ERROR_ACCESS - If the target user is anonymous but the chat room is in private mode
     * - MegaChatError::ERROR_ACCESS - If caller is not an operator or the target user is not a chat member
     *
     * @param chatid MegaChatHandle that identifies the chat room
     * @param nodehandle Handle of the node that the user wants to attach
     * @param listener MegaChatRequestListener to track this request
     */
     void attachNode(MegaChatHandle chatid, MegaChatHandle nodehandle, MegaChatRequestListener *listener = NULL);

    /**
     * @brief Sends a node that contains a voice message to the specified chatroom
     *
     * The voice clip message includes information about the node, so the receiver can reproduce it online.
     *
     * In contrast to other functions to send messages, such as MegaChatApi::sendMessage or
     * MegaChatApi::attachContacts, this function is asynchronous and does not return a MegaChatMessage
     * directly. Instead, the MegaChatMessage can be obtained as a result of the corresponding MegaChatRequest.
     *
     * The associated request type with this request is MegaChatRequest::TYPE_ATTACH_NODE_MESSAGE
     * Valid data in the MegaChatRequest object received on callbacks:
     * - MegaChatRequest::getChatHandle - Returns the chat identifier
     * - MegaChatRequest::getUserHandle - Returns the handle of the node
     * - MegaChatRequest::getParamType - Returns 1 (to identify the attachment as a voice message)
     *
     * Valid data in the MegaChatRequest object received in onRequestFinish when the error code
     * is MegaError::ERROR_OK:
     * - MegaChatRequest::getMegaChatMessage - Returns the message that has been sent
     *
     * When the server confirms the reception of the message, the MegaChatRoomListener::onMessageUpdate
     * is called, including the definitive id and the new status: MegaChatMessage::STATUS_SERVER_RECEIVED.
     * At this point, the app should refresh the message identified by the temporal id and move it to
     * the final position in the history, based on the reported index in the callback.
     *
     * If the message is rejected by the server, the message will keep its temporal id and will have its
     * a message id set to MEGACHAT_INVALID_HANDLE.
     *
     * @param chatid MegaChatHandle that identifies the chat room
     * @param nodehandle Handle of the node that the user wants to attach
     * @param listener MegaChatRequestListener to track this request
    */
    void attachVoiceMessage(MegaChatHandle chatid, MegaChatHandle nodehandle, MegaChatRequestListener *listener = NULL);

    /**
     * @brief Revoke the access to a node granted by an attachment message
     *
     * The attachment message will be deleted as any other message. Therefore,
     *
     * The revoke is actually a deletion of the former message. Hence, the behavior is the
     * same than a regular deletion.
     * @see MegaChatApi::editMessage or MegaChatApi::deleteMessage for more information.
     *
     * If the revoke is rejected because the attachment message is too old, or if the message is
     * not an attachment message, this function returns NULL.
     *
     * You take the ownership of the returned value.
     *
     * @param chatid MegaChatHandle that identifies the chat room
     * @param msgid MegaChatHandle that identifies the message
     *
     * @return MegaChatMessage that will be modified. NULL if the message cannot be edited (too old)
     */
     MegaChatMessage *revokeAttachmentMessage(MegaChatHandle chatid, MegaChatHandle msgid);

    /** Returns whether the logged in user has been granted access to the node
     *
     * Access to attached nodes received in chatrooms is granted when the message
     * is sent, but it can be revoked afterwards.
     *
     * This convenience method allows to check if you still have access to a node
     * or it was revoked. Usually, apps will show the attachment differently when
     * access has been revoked.
     *
     * @note The returned value will be valid only for nodes attached to messages
     * already loaded in an opened chatroom. The list of revoked nodes is updated
     * accordingly while the chatroom is open, based on new messages received.
     *
     * @deprecated This function must NOT be used in new developments. It will eventually become obsolete.
     *
     * @param chatid MegaChatHandle that identifies the chat room
     * @param nodeHandle MegaChatHandle that identifies the node to check its access
     *
     * @return True if the user has access to the node in this chat.
     */
    bool isRevoked(MegaChatHandle chatid, MegaChatHandle nodeHandle) const;

    /**
     * @brief Edits an existing message
     *
     * Message's edits are only allowed during a short timeframe, usually 1 hour.
     * Message's deletions are equivalent to message's edits, but with empty content.
     *
     * There is only one pending edit for not-yet confirmed edits. Therefore, this function will
     * discard previous edits that haven't been notified via MegaChatRoomListener::onMessageUpdate
     * where the message has MegaChatMessage::hasChanged(MegaChatMessage::CHANGE_TYPE_CONTENT).
     *
     * If the edit is rejected because the original message is too old, this function return NULL.
     *
     * When an already delivered message (MegaChatMessage::STATUS_DELIVERED) is edited, the status 
     * of the message will change from STATUS_SENDING directly to STATUS_DELIVERED again, without
     * the transition through STATUS_SERVER_RECEIVED. In other words, the protocol doesn't allow
     * to know when an edit has been delivered to the target user, but only when the edit has been
     * received by the server, so for convenience the status of the original message is kept.
     * @note if MegaChatApi::isMessageReceptionConfirmationActive returns false, messages may never
     * reach the status delivered, since the target user will not send the required acknowledge to the
     * server upon reception.
     *
     * After this function, MegaChatApi::sendStopTypingNotification has to be called. To notify other clients
     * that it isn't typing
     * 
     * You take the ownership of the returned value.
     *
     * @param chatid MegaChatHandle that identifies the chat room
     * @param msgid MegaChatHandle that identifies the message
     * @param msg New content of the message
     *
     * @return MegaChatMessage that will be modified. NULL if the message cannot be edited (too old)
     */
    MegaChatMessage *editMessage(MegaChatHandle chatid, MegaChatHandle msgid, const char* msg);

    /**
     * @brief Deletes an existing message
     *
     * @note Message's deletions are equivalent to message's edits, but with empty content.
     * @see \c MegaChatapi::editMessage for more information.
     *
     * You take the ownership of the returned value.
     *
     * @param chatid MegaChatHandle that identifies the chat room
     * @param msgid MegaChatHandle that identifies the message
     *
     * @return MegaChatMessage that will be deleted. NULL if the message cannot be deleted (too old)
     */
    MegaChatMessage *deleteMessage(MegaChatHandle chatid, MegaChatHandle msgid);

    /**
     * @brief Remove an existing rich-link metadata
     *
     * This function will remove the metadata associated to the URL in the content of the message.
     * The message will be edited and will be converted back to the MegaChatMessage::TYPE_NORMAL.
     *
     * @param chatid MegaChatHandle that identifies the chat room
     * @param msgid MegaChatHandle that identifies the message
     *
     * @return MegaChatMessage that will be modified. NULL if the message cannot be edited (too old, not rich-link...)
     */
    MegaChatMessage *removeRichLink(MegaChatHandle chatid, MegaChatHandle msgid);

    /**
     * @brief Sets the last-seen-by-us pointer to the specified message
     *
     * The last-seen-by-us pointer is persisted in the account, so every client will
     * be aware of the last-seen message.
     *
     * @param chatid MegaChatHandle that identifies the chat room
     * @param msgid MegaChatHandle that identifies the message
     *
     * @return False if the \c chatid is invalid or the message is older
     * than last-seen-by-us message. True if success.
     */
    bool setMessageSeen(MegaChatHandle chatid, MegaChatHandle msgid);

    /**
     * @brief Returns the last-seen-by-us message
     *
     * @param chatid MegaChatHandle that identifies the chat room
     *
     * @return The last-seen-by-us MegaChatMessage, or NULL if \c chatid is invalid or
     * last message seen is not loaded in memory.
     */
    MegaChatMessage *getLastMessageSeen(MegaChatHandle chatid);

    /**
     * @brief Returns message id of the last-seen-by-us message
     *
     * @param chatid MegaChatHandle that identifies the chat room
     *
     * @return Message id for the last-seen-by-us, or invalid handle if \c chatid is invalid or
     * the user has not seen any message in that chat
     */
    MegaChatHandle getLastMessageSeenId(MegaChatHandle chatid);

    /**
     * @brief Removes the unsent message from the queue
     *
     * Messages with status MegaChatMessage::STATUS_SENDING_MANUAL should be
     * removed from the manual send queue after user discards them or resends them.
     *
     * The identifier of messages in manual sending status is notified when the
     * message is moved into that queue or while loading history. In both cases,
     * the callback MegaChatRoomListener::onMessageLoaded will be received with a
     * message object including the row id.
     *
     * @param chatid MegaChatHandle that identifies the chat room
     * @param rowId Manual sending queue id of the message
     */
    void removeUnsentMessage(MegaChatHandle chatid, MegaChatHandle rowId);

    /**
     * @brief Send a notification to the chatroom that the user is typing
     *
     * Other peers in the chatroom will receive a notification via
     * \c MegaChatRoomListener::onChatRoomUpdate with the change type
     * \c MegaChatRoom::CHANGE_TYPE_USER_TYPING. \see MegaChatRoom::getUserTyping.
     *
     * The associated request type with this request is MegaChatRequest::TYPE_SEND_TYPING_NOTIF
     * Valid data in the MegaChatRequest object received on callbacks:
     * - MegaChatRequest::getChatHandle - Returns the chat identifier
     *
     * @param chatid MegaChatHandle that identifies the chat room
     * @param listener MegaChatRequestListener to track this request
     */
    void sendTypingNotification(MegaChatHandle chatid, MegaChatRequestListener *listener = NULL);

    /**
     * @brief Send a notification to the chatroom that the user has stopped typing
     *
     * This method has to be called when the text edit label is cleared
     *
     * Other peers in the chatroom will receive a notification via
     * \c MegaChatRoomListener::onChatRoomUpdate with the change type
     * \c MegaChatRoom::CHANGE_TYPE_USER_STOP_TYPING. \see MegaChatRoom::getUserTyping.
     *
     * The associated request type with this request is MegaChatRequest::TYPE_SEND_TYPING_NOTIF
     * Valid data in the MegaChatRequest object received on callbacks:
     * - MegaChatRequest::getChatHandle - Returns the chat identifier
     *
     * @param chatid MegaChatHandle that identifies the chat room
     * @param listener MegaChatRequestListener to track this request
     */
    void sendStopTypingNotification(MegaChatHandle chatid, MegaChatRequestListener *listener = NULL);

    /**
     * @brief Returns whether reception of messages is acknowledged
     *
     * In case this function returns true, an acknowledgement will be sent for each
     * received message, so the sender will eventually know the message is received.
     *
     * In case this function returns false, the acknowledgement is not sent and, in
     * consequence, messages at the sender-side will not reach the status MegaChatMessage::STATUS_DELIVERED.
     *
     * @note This feature is only available for 1on1 chatrooms.
     *
     * @return True if received messages are acknowledged. False if they are not.
     */
    bool isMessageReceptionConfirmationActive() const;

    /**
     * @brief Saves the current state
     *
     * The DB cache works with transactions. In order to prevent losing recent changes when the app
     * dies abruptly (usual case in mobile apps), it is recommended to call this method, so the
     * transaction is committed.
     *
     * This method should be called ONLY when the app is prone to be killed, whether by the user or the
     * operative system. Otherwise, transactions are committed regularly.
     *
     * In case disk I/O error, this function could result in the init state changing to
     * MegaChatApi::INIT_ERROR.
     */
    void saveCurrentState();

    /**
     * @brief Notify MEGAchat a push has been received (in Android)
     *
     * This method should be called when the Android app receives a push notification.
     * As result, MEGAchat will retrieve from server the latest changes in the history
     * for every chatroom and will provide to the app the list of unread messages that
     * are suitable to create OS notifications.
     *
     * The associated request type with this request is MegaChatRequest::TYPE_PUSH_RECEIVED
     * Valid data in the MegaChatRequest object received on callbacks:
     * - MegaChatRequest::getFlag - Return if the push should beep (loud) or not (silent)
     * - MegaChatRequest::getChatHandle - Return MEGACHAT_INVALID_HANDLE
     * - MegaChatRequest::getParamType - Return 0
     *
     * Valid data in the MegaChatRequest object received in onRequestFinish when the error code
     * is MegaError::ERROR_OK:
     * - MegaChatRequest::getMegaHandleList- Returns the list of chatids of chats with messages to notify
     * - MegaChatRequest::getMegaHandleListByChat- Returns the list of msgids to notify for a given chat
     *
     * You can get the MegaChatMessage object by using the function \c MegaChatApi::getMessage
     *
     * @note A maximum of 6 messages per chat is returned by this function, regardless there might be
     * more unread messages. This function only searchs among local messages known by client (already loaded
     * from server and loaded in RAM). At least 32 messages are loaded in RAM for each chat.
     *
     * @param beep True if push should generate a beep, false if it shouldn't.
     * @param listener MegaChatRequestListener to track this request
     */
    void pushReceived(bool beep, MegaChatRequestListener *listener = NULL);

    /**
     * @brief Notify MEGAchat a push has been received (in iOS)
     *
     * This method should be called when the iOS app receives a push notification.
     * As result, MEGAchat will retrieve from server the latest changes in the history
     * for one specific chatroom or for every chatroom.
     *
     * The associated request type with this request is MegaChatRequest::TYPE_PUSH_RECEIVED
     * Valid data in the MegaChatRequest object received on callbacks:
     * - MegaChatRequest::getFlag - Return if the push should beep (loud) or not (silent)
     * - MegaChatRequest::getChatHandle - Return the chatid to check for updates
     * - MegaChatRequest::getParamType - Return 1
     *
     * On the onRequestFinish error, the error code associated to the MegaChatError can be:
     * - MegaChatError::ERROR_NOENT - If the chatroom does not does not exist.
     * - MegaChatError::ERROR_ACCESS - If the chatroom is archived (no notification should be generated).
     *
     * @param beep True if push should generate a beep, false if it shouldn't.
     * @param chatid MegaChatHandle that identifies the chat room, or MEGACHAT_INVALID_HANDLE for all chats
     * @param listener MegaChatRequestListener to track this request
     */
    void pushReceived(bool beep, MegaChatHandle chatid, MegaChatRequestListener *listener = NULL);


#ifndef KARERE_DISABLE_WEBRTC
    // Video device management

    /**
     * @brief Returns a list with the names of available video devices available
     *
     * If no device is found, it returns an empty list.
     * You take the ownership of the returned value
     *
     * @return Names of the available video devices
     */
    mega::MegaStringList *getChatVideoInDevices();

    /**
     * @brief Select the video device to be used in calls
     *
     * Video device identifiers are obtained with function MegaChatApi::getChatVideoInDevices
     *
     * The associated request type with this request is MegaChatRequest::TYPE_CHANGE_VIDEO_STREAM
     * Valid data in the MegaChatRequest object received on callbacks:
     * - MegaChatRequest::getText - Returns the device
     *
     * @param device Identifier of device to be selected
     * @param listener MegaChatRequestListener to track this request
     */
    void setChatVideoInDevice(const char *device, MegaChatRequestListener *listener = NULL);

    /**
     * @brief Returns the video selected device name
     *
     * You take the ownership of the returned value
     *
     * @return Device selected name
     */
    char *getVideoDeviceSelected();

    // Call management
    /**
     * @brief Start a call in a chat room
     *
     * The associated request type with this request is MegaChatRequest::TYPE_START_CHAT_CALL
     * Valid data in the MegaChatRequest object received on callbacks:
     * - MegaChatRequest::getChatHandle - Returns the chat identifier
     * - MegaChatRequest::getFlag - Returns value of param \c enableVideo
     *
     * Valid data in the MegaChatRequest object received in onRequestFinish when the error code
     * is MegaError::ERROR_OK:
     * - MegaChatRequest::getFlag - Returns effective video flag (see note)
     *
     * The request will fail with MegaChatError::ERROR_ACCESS
     *  - if our own privilege is different than MegaChatPeerList::PRIV_STANDARD or MegaChatPeerList::PRIV_MODERATOR.
     *  - if groupchatroom has no participants
     *  - if peer of a 1on1 chatroom it's a non visible contact
     *  - if this function is called without being already connected to chatd.
     *  - if the chatroom is in preview mode.
     *
     * The request will fail with MegaChatError::ERROR_TOOMANY when there are too many participants
     * in the call and we can't join to it.
     *
     * @note In case of group calls, if there is already too many peers sending video and there are no
     * available video slots, the request will NOT fail, but video-flag will automatically be disabled.
     *
     * To receive call notifications, the app needs to register MegaChatCallListener.
     *
     * @param chatid MegaChatHandle that identifies the chat room
     * @param enableVideo True for audio-video call, false for audio call
     * @param listener MegaChatRequestListener to track this request
     */
    void startChatCall(MegaChatHandle chatid, bool enableVideo = true, MegaChatRequestListener *listener = NULL);

    /**
     * @brief Answer a call received in a chat room
     *
     * The associated request type with this request is MegaChatRequest::TYPE_ANSWER_CHAT_CALL
     * Valid data in the MegaChatRequest object received on callbacks:
     * - MegaChatRequest::getChatHandle - Returns the chat identifier
     * - MegaChatRequest::getFlag - Returns value of param \c enableVideo
     *
     * Valid data in the MegaChatRequest object received in onRequestFinish when the error code
     * is MegaError::ERROR_OK:
     * - MegaChatRequest::getFlag - Returns effective video flag (see note)
     *
     * The request will fail with MegaChatError::ERROR_ACCESS when this function is
     * called without being already connected to chatd.
     *
     * The request will fail with MegaChatError::ERROR_TOOMANY when there are too many participants
     * in the call and we can't join to it.
     *
     * @note In case of group calls, if there is already too many peers sending video and there are no
     * available video slots, the request will NOT fail, but video-flag will automatically be disabled.
     *
     * To receive call notifications, the app needs to register MegaChatCallListener.
     *
     * @param chatid MegaChatHandle that identifies the chat room
     * @param enableVideo True for audio-video call, false for audio call
     * @param listener MegaChatRequestListener to track this request
     */
    void answerChatCall(MegaChatHandle chatid, bool enableVideo = true, MegaChatRequestListener *listener = NULL);

    /**
     * @brief Hang a call in a chat room
     *
     * The associated request type with this request is MegaChatRequest::TYPE_HANG_CHAT_CALL
     * Valid data in the MegaChatRequest object received on callbacks:
     * - MegaChatRequest::getChatHandle - Returns the chat identifier
     *
     * @param chatid MegaChatHandle that identifies the chat room
     * @param listener MegaChatRequestListener to track this request
     */
    void hangChatCall(MegaChatHandle chatid, MegaChatRequestListener *listener = NULL);

    /**
     * @brief Hang all active calls
     *
     * The associated request type with this request is MegaChatRequest::TYPE_HANG_CHAT_CALL
     *
     * @param listener MegaChatRequestListener to track this request
     */
    void hangAllChatCalls(MegaChatRequestListener *listener = NULL);

    /**
     * @brief Enable audio for a call that is in progress
     *
     * The associated request type with this request is MegaChatRequest::TYPE_DISABLE_AUDIO_VIDEO_CALL
     * Valid data in the MegaChatRequest object received on callbacks:
     * - MegaChatRequest::getChatHandle - Returns the chat identifier
     * - MegaChatRequest::getFlag - Returns true
     * - MegaChatRequest::getParamType - Returns MegaChatRequest::AUDIO
     *
     * The request will fail with MegaChatError::ERROR_TOOMANY when there are too many participants
     * in the call sending audio already (no more audio slots are available).
     *
     * @param chatid MegaChatHandle that identifies the chat room
     * @param listener MegaChatRequestListener to track this request
     */
    void enableAudio(MegaChatHandle chatid, MegaChatRequestListener *listener = NULL);

    /**
     * @brief Disable audio for a call that is in progress
     *
     * The associated request type with this request is MegaChatRequest::TYPE_DISABLE_AUDIO_VIDEO_CALL
     * Valid data in the MegaChatRequest object received on callbacks:
     * - MegaChatRequest::getChatHandle - Returns the chat identifier
     * - MegaChatRequest::getFlag - Returns false
     * - MegaChatRequest::getParamType - Returns MegaChatRequest::AUDIO
     *
     * @param chatid MegaChatHandle that identifies the chat room
     * @param listener MegaChatRequestListener to track this request
     */
    void disableAudio(MegaChatHandle chatid, MegaChatRequestListener *listener = NULL);

    /**
     * @brief Enable video for a call that is in progress
     *
     * The associated request type with this request is MegaChatRequest::TYPE_DISABLE_AUDIO_VIDEO_CALL
     * Valid data in the MegaChatRequest object received on callbacks:
     * - MegaChatRequest::getChatHandle - Returns the chat identifier
     * - MegaChatRequest::getFlag - Returns true
     * - MegaChatRequest::getParamType - MegaChatRequest::VIDEO
     *
     * The request will fail with MegaChatError::ERROR_TOOMANY when there are too many participants
     * in the call sending video already (no more video slots are available).
     *
     * @param chatid MegaChatHandle that identifies the chat room
     * @param listener MegaChatRequestListener to track this request
     */
    void enableVideo(MegaChatHandle chatid, MegaChatRequestListener *listener = NULL);

    /**
     * @brief Disable video for a call that is in progress
     *
     * The associated request type with this request is MegaChatRequest::TYPE_DISABLE_AUDIO_VIDEO_CALL
     * Valid data in the MegaChatRequest object received on callbacks:
     * - MegaChatRequest::getChatHandle - Returns the chat identifier
     * - MegaChatRequest::getFlag - Returns false
     * - MegaChatRequest::getParamType - Returns MegachatRequest::VIDEO
     *
     * @param chatid MegaChatHandle that identifies the chat room
     * @param listener MegaChatRequestListener to track this request
     */
    void disableVideo(MegaChatHandle chatid, MegaChatRequestListener *listener = NULL);

    /**
     * @brief Set/unset a call on hold
     *
     * The associated request type with this request is MegaChatRequest::TYPE_SET_CALL_ON_HOLD
     * Valid data in the MegaChatRequest object received on callbacks:
     * - MegaChatRequest::getChatHandle - Returns the chat identifier
     * - MegaChatRequest::getFlag - Returns true (set on hold) false (unset on hold)
     *
     * @param chatid MegaChatHandle that identifies the chat room
     * @param setOnHold indicates if call is set or unset on hold
     * @param listener MegaChatRequestListener to track this request
     */
    void setCallOnHold(MegaChatHandle chatid, bool setOnHold, MegaChatRequestListener *listener = NULL);

    /**
     * @brief Search all audio and video devices available at that moment.
     *
     * The associated request type with this request is MegaChatRequest::TYPE_LOAD_AUDIO_VIDEO_DEVICES
     *
     * After call this function, available devices can be obtained calling MegaChatApi::getChatVideoInDevices.
     *
     * Call this function to update the list of available devices, ie. after plug-in a webcam to your PC.
     *
     * @param listener MegaChatRequestListener to track this request
     */
    void loadAudioVideoDeviceList(MegaChatRequestListener *listener = NULL);

    /**
     * @brief Get the MegaChatCall associated with a chatroom
     *
     * If \c chatid is invalid or there isn't any MegaChatCall associated with the chatroom,
     * this function returns NULL.
     *
     * You take the ownership of the returned value.
     *
     * @param chatid MegaChatHandle that identifies the chat room
     * @return MegaChatCall object associated with chatid or NULL if it doesn't exist
     */
    MegaChatCall *getChatCall(MegaChatHandle chatid);

    /**
     * @brief Mark as ignored the MegaChatCall associated with a chatroom
     *
     * @param chatid MegaChatHandle that identifies the chat room
     */
    void setIgnoredCall(MegaChatHandle chatid);

    /**
     * @brief Get the MegaChatCall that has a specific id
     *
     * You can get the id of a MegaChatCall using MegaChatCall::getId().
     *
     * You take the ownership of the returned value.
     *
     * @param callId MegaChatHandle that identifies the call
     * @return MegaChatCall object for the specified \c callId. NULL if call doesn't exist
     */
    MegaChatCall *getChatCallByCallId(MegaChatHandle callId);

    /**
     * @brief Returns number of calls that are currently active
     * @note You may not participate in all those calls.
     * @return number of calls in the system
     */
    int getNumCalls();

    /**
     * @brief Get a list with the ids of chatrooms where there are active calls
     *
     * The list of ids can be retrieved for calls in one specific state by setting
     * the parameter \c callState. If state is -1, it returns all calls regardless their state.
     *
     * You take the ownership of the returned value.
     *
     * @param state of calls that you want receive, -1 to consider all states
     * @return A list of handles with the ids of chatrooms where there are active calls
     */
    mega::MegaHandleList *getChatCalls(int callState = -1);

    /**
     * @brief Get a list with the ids of active calls
     *
     * You take the ownership of the returned value.
     *
     * @return A list of ids of active calls
     */
    mega::MegaHandleList *getChatCallsIds();

    /**
     * @brief Returns true if there is a call at chatroom with id \c chatid
     *
     * @note It's not necessary that we participate in the call, but other participants do.
     *
     * @param chatid MegaChatHandle that identifies the chat room
     * @return True if there is a call in a chatroom. False in other case
     */
    bool hasCallInChatRoom(MegaChatHandle chatid);

    /**
     * @brief Enable/disable groupcalls
     *
     * If groupcalls are disabled, notifications about groupcalls will be skiped, but messages
     * in the history about group calls will be visible since the call takes place anyway.
     *
     * By default, groupcalls are disabled.
     *
     * This method should be called after MegaChatApi::init. A MegaChatApi::logout resets its value.
     *
     * @param enable True for enable group calls. False to disable them.
     * @deprecated Groupcalls are always enabled, this function has no effect.
     */
    void enableGroupChatCalls(bool enable);

    /**
     * @brief Returns true if groupcalls are enabled
     *
     * If groupcalls are disabled, notifications about groupcalls will be skiped, but messages
     * in the history about group calls will be visible.
     *
     * By default, groupcalls are disabled. A MegaChatApi::logout resets its value.
     *
     * @return True if group calls are enabled. Otherwise, false.
     * @deprecated Groupcalls are always enabled
     */
    bool areGroupChatCallEnabled();

    /**
     * @brief Returns the maximum call participants
     *
     * @return Maximum call participants
     */
    int getMaxCallParticipants();

    /**
     * @brief Returns the maximum video call participants
     *
     * @return Maximum video call participants
     */
    int getMaxVideoCallParticipants();

    /**
     * @brief Returns if audio level monitor is enabled
     *
     * It's false by default
     *
     * @note If there isn't a call in that chatroom in which user is participating,
     * audio Level monitor will be always false
     *
     * @param chatid MegaChatHandle that identifies the chat room from we want know if audio level monitor is disabled
     * @return true if audio level monitor is enabled
     */
    bool isAudioLevelMonitorEnabled(MegaChatHandle chatid);

    /**
     * @brief Enable or disable audio level monitor
     *
     * It's false by default and it's app responsability to enable it
     *
     * The associated request type with this request is MegaChatRequest::TYPE_ENABLE_AUDIO_LEVEL_MONITOR
     * Valid data in the MegaChatRequest object received on callbacks:
     * - MegaChatRequest::getChatHandle - Returns the chat identifier
     * - MegaChatRequest::getFlag - Returns if enable or disable the audio level monitor
     *
     * @note If there isn't a call in that chatroom in which user is participating,
     * audio Level monitor won't be able established
     *
     * @param enable True for enable audio level monitor, False to disable
     * @param chatid MegaChatHandle that identifies the chat room where we can enable audio level monitor
     * @param listener MegaChatRequestListener to track this request
     */
    void enableAudioLevelMonitor(bool enable, MegaChatHandle chatid, MegaChatRequestListener *listener = NULL);

#endif

    // Listeners
    /**
     * @brief Register a listener to receive global events
     *
     * You can use MegaChatApi::removeChatListener to stop receiving events.
     *
     * @param listener Listener that will receive global events
     */
    void addChatListener(MegaChatListener *listener);

    /**
     * @brief Unregister a MegaChatListener
     *
     * This listener won't receive more events.
     *
     * @param listener Object that is unregistered
     */
    void removeChatListener(MegaChatListener *listener);

    /**
     * @brief Register a listener to receive all events about an specific chat
     *
     * You can use MegaChatApi::removeChatRoomListener to stop receiving events.
     *
     * Note this listener is feeded with data from a chatroom that is opened. It
     * is required to call \c MegaChatApi::openChatRoom. Otherwise, the listener
     * will NOT receive any callback.
     *
     * @param chatid MegaChatHandle that identifies the chat room
     * @param listener Listener that will receive all events about an specific chat
     */
    void addChatRoomListener(MegaChatHandle chatid, MegaChatRoomListener *listener);

    /**
     * @brief Unregister a MegaChatRoomListener
     *
     * This listener won't receive more events.
     *
     * @param listener Object that is unregistered
     */
    void removeChatRoomListener(MegaChatHandle chatid, MegaChatRoomListener *listener);

    /**
     * @brief Register a listener to receive all events about requests
     *
     * You can use MegaChatApi::removeChatRequestListener to stop receiving events.
     *
     * @param listener Listener that will receive all events about requests
     */
    void addChatRequestListener(MegaChatRequestListener* listener);

    /**
     * @brief Unregister a MegaChatRequestListener
     *
     * This listener won't receive more events.
     *
     * @param listener Object that is unregistered
     */
    void removeChatRequestListener(MegaChatRequestListener* listener);

    /**
     * @brief Register a listener to receive notifications
     *
     * You can use MegaChatApi::removeChatRequestListener to stop receiving events.
     *
     * @param listener Listener that will receive all events about requests
     */
    void addChatNotificationListener(MegaChatNotificationListener *listener);

    /**
     * @brief Unregister a MegaChatNotificationListener
     *
     * This listener won't receive more events.
     *
     * @param listener Object that is unregistered
     */
    void removeChatNotificationListener(MegaChatNotificationListener* listener);

    /**
     * @brief Adds a reaction for a message in a chatroom
     *
     * The reactions updates will be notified one by one through the MegaChatRoomListener
     * specified at MegaChatApi::openChatRoom (and through any other listener you may have
     * registered by calling MegaChatApi::addChatRoomListener). The corresponding callback
     * is MegaChatRoomListener::onReactionUpdate.
     *
     * You take the ownership of the returned value.
     *
     * Possible error codes associated to MegaChatError can be:
     * - MegaChatError::ERROR_OK: if no errors occurred.
     * - MegaChatError::ERROR_ARGS: if reaction is NULL or the msgid references a management message.
     * - MegaChatError::ERROR_NOENT: if the chatroom/message doesn't exists
     * - MegaChatError::ERROR_ACCESS: if our own privilege is different than
     * MegaChatPeerList::PRIV_STANDARD or MegaChatPeerList::PRIV_MODERATOR.
     * - MegaChatError::API_EEXIST: if our own user has reacted previously with this reaction
     * for this message
     *
     * @param chatid MegaChatHandle that identifies the chatroom
     * @param msgid MegaChatHandle that identifies the message
     * @param reaction UTF-8 NULL-terminated string that represents the reaction
     *
     * @return returns MegaChatError with an error code associated.
     */
    MegaChatError *addReaction(MegaChatHandle chatid, MegaChatHandle msgid, const char *reaction);

    /**
     * @brief Removes a reaction for a message in a chatroom
     *
     * The reactions updates will be notified one by one through the MegaChatRoomListener
     * specified at MegaChatApi::openChatRoom (and through any other listener you may have
     * registered by calling MegaChatApi::addChatRoomListener). The corresponding callback
     * is MegaChatRoomListener::onReactionUpdate.
     *
     * You take the ownership of the returned value.
     *
     * Possible error codes associated to MegaChatError can be:
     * - MegaChatError::ERROR_OK: if no errors occurred.
     * - MegaChatError::ERROR_ARGS: if reaction is NULL or the msgid references a management message.
     * - MegaChatError::ERROR_NOENT: if the chatroom/message doesn't exists, or if your own user has
     * not reacted to the message with the specified reaction.
     * - MegaChatError::ERROR_ACCESS: if our own privilege is different than
     * MegaChatPeerList::PRIV_STANDARD or MegaChatPeerList::PRIV_MODERATOR
     *
     * @param chatid MegaChatHandle that identifies the chatroom
     * @param msgid MegaChatHandle that identifies the message
     * @param reaction UTF-8 NULL-terminated string that represents the reaction
     *
     * @return returns MegaChatError with an error code associated.
     */
    MegaChatError *delReaction(MegaChatHandle chatid, MegaChatHandle msgid, const char *reaction);

    /**
     * @brief Returns the number of users that reacted to a message with a specific reaction
     *
     * @param chatid MegaChatHandle that identifies the chatroom
     * @param msgid MegaChatHandle that identifies the message
     * @param reaction UTF-8 NULL terminated string that represents the reaction
     *
     * @return return the number of users that reacted to a message with a specific reaction,
     * or -1 if the chatroom or message is not found.
     */
    int getMessageReactionCount(MegaChatHandle chatid, MegaChatHandle msgid, const char *reaction) const;

     /**
      * @brief Gets a list of reactions associated to a message
      *
      * You take the ownership of the returned value.
      *
      * @param chatid MegaChatHandle that identifies the chatroom
      * @param msgid MegaChatHandle that identifies the message
      * @return return a list with the reactions associated to a message.
      */
    ::mega::MegaStringList* getMessageReactions(MegaChatHandle chatid, MegaChatHandle msgid);

     /**
      * @brief Gets a list of users that reacted to a message with a specific reaction
      *
      * You take the ownership of the returned value.
      *
      * @param chatid MegaChatHandle that identifies the chatroom
      * @param msgid MegaChatHandle that identifies the message
      * @param reaction UTF-8 NULL terminated string that represents the reaction
      *
      * @return return a list with the users that reacted to a message with a specific reaction.
      */
    ::mega::MegaHandleList* getReactionUsers(MegaChatHandle chatid, MegaChatHandle msgid, const char *reaction);

#ifndef KARERE_DISABLE_WEBRTC
    /**
     * @brief Register a listener to receive all events about calls
     *
     * You can use MegaChatApi::removeChatCallListener to stop receiving events.
     *
     * @param listener MegaChatCallListener that will receive all call events
     */
    void addChatCallListener(MegaChatCallListener *listener);

    /**
     * @brief Unregister a MegaChatCallListener
     *
     * This listener won't receive more events.
     *
     * @param listener Object that is unregistered
     */
    void removeChatCallListener(MegaChatCallListener *listener);

    /**
     * @brief Register a listener to receive video from local device for an specific chat room
     *
     * You can use MegaChatApi::removeChatLocalVideoListener to stop receiving events.
     *
     * @param chatid MegaChatHandle that identifies the chat room
     * @param listener MegaChatVideoListener that will receive local video
     */
    void addChatLocalVideoListener(MegaChatHandle chatid, MegaChatVideoListener *listener);

    /**
     * @brief Unregister a MegaChatVideoListener
     *
     * This listener won't receive more events.
     *
     * @param chatid MegaChatHandle that identifies the chat room
     * @param listener Object that is unregistered
     */
    void removeChatLocalVideoListener(MegaChatHandle chatid, MegaChatVideoListener *listener);

    /**
     * @brief Register a listener to receive video from remote device for an specific chat room and peer
     *
     * You can use MegaChatApi::removeChatRemoteVideoListener to stop receiving events.
     *
     * @param chatid MegaChatHandle that identifies the chat room
     * @param peerid MegaChatHandle that identifies the peer
     * @param clientid MegaChatHandle that identifies the client
     * @param listener MegaChatVideoListener that will receive remote video
     */
    void addChatRemoteVideoListener(MegaChatHandle chatid, MegaChatHandle peerid, MegaChatHandle clientid, MegaChatVideoListener *listener);

    /**
     * @brief Unregister a MegaChatVideoListener
     *
     * This listener won't receive more events.
     *
     * @param chatid MegaChatHandle that identifies the chat room
     * @param peerid MegaChatHandle that identifies the peer
     * @param clientid MegaChatHandle that identifies the client
     * @param listener Object that is unregistered
     */
    void removeChatRemoteVideoListener(MegaChatHandle chatid, MegaChatHandle peerid, MegaChatHandle clientid, MegaChatVideoListener *listener);
#endif

    static void setCatchException(bool enable);

    /**
     * @brief Checks whether \c text contains a URL
     *
     * @param text String to search for a URL
     * @return True if \c text contains a URL
     */
    static bool hasUrl(const char* text);

    /**
     * @brief This method should be called when a node history is opened
     *
     * One node history only can be opened once before it will be closed
     * The same listener should be provided at MegaChatApi::closeChatRoom to unregister it
     *
     * @param chatid MegaChatHandle that identifies the chat room
     * @param listener MegaChatNodeHistoryListener to receive node history events. NULL is not allowed.
     *
     * @return True if success, false if listener is NULL or the chatroom is not found
     */
    bool openNodeHistory(MegaChatHandle chatid, MegaChatNodeHistoryListener *listener);

    /**
     * @brief This method should be called when a node history is closed
     *
     * Note that this listener should be the one registered by MegaChatApi::openNodeHistory
     *
     * @param chatid MegaChatHandle that identifies the chat room
     * @param listener MegaChatNodeHistoryListener to receive node history events. NULL is not allowed.
     *
     * @return True if success, false if listener is NULL or the chatroom is not found
     */
    bool closeNodeHistory(MegaChatHandle chatid, MegaChatNodeHistoryListener *listener);

    /**
     * @brief Register a listener to receive all events about a specific node history
     *
     * You can use MegaChatApi::removeNodeHistoryListener to stop receiving events.
     *
     * Note this listener is feeded with data from a node history that is opened. It
     * is required to call \c MegaChatApi::openNodeHistory. Otherwise, the listener
     * will NOT receive any callback.
     *
     * @param chatid MegaChatHandle that identifies the chat room
     * @param listener Listener that will receive node history events
     */
    void addNodeHistoryListener(MegaChatHandle chatid, MegaChatNodeHistoryListener *listener);

    /**
     * @brief Unregister a MegaChatNodeHistoryListener
     *
     * This listener won't receive more events.
     *
     * @param listener Object that is unregistered
     */
    void removeNodeHistoryListener(MegaChatHandle chatid, MegaChatNodeHistoryListener *listener);

    /**
     * @brief Initiates fetching more node history of the specified chatroom.
     *
     * The loaded messages will be notified one by one through the MegaChatNodeHistoryListener
     * specified at MegaChatApi::openNodeHistory (and through any other listener you may have
     * registered by calling MegaChatApi::addNodeHistoryListener).
     *
     * The corresponding callback is MegaChatNodeHistoryListener::onAttachmentLoaded.
     *
     * Messages are always loaded and notified in strict order, from newest to oldest.
     *
     * @note The actual number of messages loaded can be less than \c count. Because
     * the history being shorter than requested. Additionally, if the fetch is local
     * and there's no more history locally available, the number of messages could be
     * lower too (and the next call to MegaChatApi::loadMessages will fetch messages from server).
     *
     * When there are no more history available from the reported source of messages
     * (local / remote), or when the requested \c count has been already loaded,
     * the callback  MegaChatNodeHistoryListener::onAttachmentLoaded will be called with a NULL message.
     *
     * @param chatid MegaChatHandle that identifies the chat room
     * @param count The number of requested messages to load.
     *
     * @return Return the source of the messages that is going to be fetched. The possible values are:
     *   - MegaChatApi::SOURCE_ERROR = -1: we are not logged in yet
     *   - MegaChatApi::SOURCE_NONE = 0: there's no more history available (not even in the server)
     *   - MegaChatApi::SOURCE_LOCAL: messages will be fetched locally (RAM or DB)
     *   - MegaChatApi::SOURCE_REMOTE: messages will be requested to the server. Expect some delay
     *
     * The value MegaChatApi::SOURCE_REMOTE can be used to show a progress bar accordingly when network operation occurs.
     */
    int loadAttachments(MegaChatHandle chatid, int count);

private:
    MegaChatApiImpl *pImpl;
};

/**
 * @brief Represents every single chatroom where the user participates
 *
 * Unlike MegaChatRoom, which contains full information about the chatroom,
 * objects of this class include strictly the minimal information required
 * to populate a list of chats:
 *  - Chat ID
 *  - Title
 *  - Online status
 *  - Unread messages count
 *  - Visibility of the contact for 1on1 chats
 *
 * Changes on any of this fields will be reported by a callback: MegaChatListener::onChatListItemUpdate
 * It also notifies about a groupchat that has been closed (the user has left the room).
 */
class MegaChatListItem
{
public:

    enum
    {
        CHANGE_TYPE_STATUS              = 0x01,  /// obsolete
        CHANGE_TYPE_OWN_PRIV            = 0x02,  /// Our privilege level has changed
        CHANGE_TYPE_UNREAD_COUNT        = 0x04,  /// Unread count updated
        CHANGE_TYPE_PARTICIPANTS        = 0x08,  /// A participant joined/left the chatroom or its privilege changed
        CHANGE_TYPE_TITLE               = 0x10,  /// Title updated
        CHANGE_TYPE_CLOSED              = 0x20,  /// The chatroom has been left by own user
        CHANGE_TYPE_LAST_MSG            = 0x40,  /// Last message recorded in the history, or chatroom creation data if no history at all (not even clear-history message)
        CHANGE_TYPE_LAST_TS             = 0x80,  /// Timestamp of the last activity
        CHANGE_TYPE_ARCHIVE             = 0x100, /// Archived or unarchived
        CHANGE_TYPE_CALL                = 0x200, /// There's a new call or a call has finished
        CHANGE_TYPE_CHAT_MODE           = 0x400, /// User has set chat mode to private
        CHANGE_TYPE_UPDATE_PREVIEWERS   = 0x800, /// The number of previewers has changed
        CHANGE_TYPE_PREVIEW_CLOSED      = 0x1000 /// The chat preview has been closed
    };

    virtual ~MegaChatListItem() {}
    virtual MegaChatListItem *copy() const;

    virtual int getChanges() const;
    virtual bool hasChanged(int changeType) const;

    /**
     * @brief Returns the MegaChatHandle of the chat.
     * @return MegaChatHandle of the chat.
     */
    virtual MegaChatHandle getChatId() const;

    /**
     * @brief getTitle Returns the title of the chat, if any.
     *
     * @return The title of the chat as a null-terminated char array.
     */
    virtual const char *getTitle() const;

    /**
     * @brief Returns the own privilege level in this chatroom.
     *
     * This privilege is the same from MegaChatRoom::getOwnPrivilege.
     *
     * It could be used to show/hide options at the chatlist level that
     * are only allowed to peers with the highest privilege level.
     *
     * The returned value will be one of these:
     * - MegaChatRoom::PRIV_UNKNOWN = -2
     * - MegaChatRoom::PRIV_RM = -1
     * - MegaChatRoom::PRIV_RO = 0
     * - MegaChatRoom::PRIV_STANDARD = 2
     * - MegaChatRoom::PRIV_MODERATOR = 3
     *
     * @return The current privilege of the logged in user in this chatroom.
     */
    virtual int getOwnPrivilege() const;

    /**
     * @brief Returns the number of unread messages for the chatroom
     *
     * It can be used to display an unread message counter next to the chatroom name
     *
     * @return The count of unread messages as follows:
     *  - If the returned value is 0, then the indicator should be removed.
     *  - If the returned value is > 0, the indicator should show the exact count.
     *  - If the returned value is < 0, then there are at least that count unread messages,
     * and possibly more. In that case the indicator should show e.g. '2+'
     */
    virtual int getUnreadCount() const;

    /**
     * @brief Returns the content of the last message for the chatroom
     *
     * If there are no messages in the history or the last message is still
     * pending to be retrieved from the server, it returns an empty string.
     *
     * The returned value of this function depends on the type of message:
     *
     *  - MegaChatMessage::TYPE_NORMAL: content of the message
     *  - MegaChatMessage::TYPE_ATTACHMENT: filenames of the attached nodes (separated by ASCII character '0x01')
     *  - MegaChatMessage::TYPE_CONTACT: usernames of the attached contacts (separated by ASCII character '0x01')
     *  - MegaChatMessage::TYPE_CONTAINS_META: original content of the messsage
     *  - MegaChatMessage::TYPE_VOICE_CLIP: filename of the attached node
     *  - MegaChatMessage::TYPE_CHAT_TITLE: new title
     *  - MegaChatMessage::TYPE_TRUNCATE: empty string
     *  - MegaChatMessage::TYPE_ALTER_PARTICIPANTS: empty string
     *  - MegaChatMessage::TYPE_PRIV_CHANGE: empty string
     *  - MegaChatMessage::TYPE_CALL_ENDED: string set separated by ASCII character '0x01'
     *      Structure: duration(seconds)'0x01'termCode'0x01'participants1'0x01'participants2'0x01'...
     *      duration and termCode are numbers coded in ASCII, participants are handles in base64 format.
     *      Valid TermCode are:
     *          + END_CALL_REASON_ENDED
     *          + END_CALL_REASON_REJECTED
     *          + END_CALL_REASON_NO_ANSWER
     *          + END_CALL_REASON_FAILED
     *          + END_CALL_REASON_CANCELLED
     *      If termCode is END_CALL_REASON_REJECTED, END_CALL_REASON_NO_ANSWER, END_CALL_REASON_CANCELLED
     *      any participant won't be added
     *
     * The SDK retains the ownership of the returned value. It will be valid until
     * the MegaChatListItem object is deleted. If you want to save the MegaChatMessage,
     * use MegaChatMessage::copy.
     *
     * @return The content of the last message received.
     */
    virtual const char *getLastMessage() const;

    /**
     * @brief Returns message id of the last message in this chatroom.
     *
     * If the message is still not confirmed by server, the id could be a temporal
     * id. @see \c MegaChatApi::sendMessage for more information about the msg id.
     *
     * @return MegaChatHandle representing the id of last message.
     */
    virtual MegaChatHandle getLastMessageId() const;

    /**
     * @brief Returns the type of last message
     *
     * The possible values are as follows:
     *  - MegaChatMessage::TYPE_INVALID:  when no history (or truncate message)
     *  - MegaChatMessage::TYPE_NORMAL: for regular text messages
     *  - MegaChatMessage::TYPE_ATTACHMENT: for messages sharing a node
     *  - MegaChatMessage::TYPE_CONTACT: for messages sharing a contact
     *  - MegaChatMessage::TYPE_CONTAINS_META: for messages with meta-data
     *  - MegaChatMessage::TYPE_VOICE_CLIP: for voice-clips
     *  - 0xFF when it's still fetching from server (for the public API)
     *
     * @return The type of the last message
     */
    virtual int getLastMessageType() const;

    /**
     * @brief Returns the sender of last message
     *
     * This function only returns a valid user handle when the last message type is
     * not MegaChatMessage::TYPE_INVALID or 0xFF. Otherwise, it returns INVALID_HANDLE.
     *
     * @return MegaChatHandle representing the user who sent the last message
     */
    virtual MegaChatHandle getLastMessageSender() const;

    /**
     * @brief Returns the timestamp of the latest activity in the chatroom
     *
     * This function returns the timestamp of the latest message, including management messages.
     * If there's no history at all, or is still being fetched from server, it will return
     * the creation timestamp of the chatroom.
     *
     * @return The timestamp relative to the latest activity in the chatroom.
     */
    virtual int64_t getLastTimestamp() const;

    /**
     * @brief Returns whether this chat is a group chat or not
     * @return True if this chat is a group chat. Only chats with more than 2 peers are groupal chats.
     */
    virtual bool isGroup() const;

    /**
     * @brief Returns whether this chat is a public chat or not
     * @return True if this chat is a public chat.
     */
    virtual bool isPublic() const;

    /**
     * @brief Returns whether a public chat is in preview mode or not
     * @return True if this public chat is in preview mode.
     */
    virtual bool isPreview() const;

    /**
     * @brief Returns whether the user is member of the chatroom (for groupchats),
     * or the user is contact with the peer (for 1on1 chats).
     *
     * @return True if the chat is active, false otherwise.
     */
    virtual bool isActive() const;

    /**
     * @brief Returns whether the chat is currently archived or not.
     * @return True if the chat is archived, false otherwise.
     */
    virtual bool isArchived() const;

    /**
     * @brief Returns whether the chat has a call in progress or not.
     * @return True if a call is in progress in this chat, false otherwise.
     */
    virtual bool isCallInProgress() const;

    /**
     * @brief Returns the userhandle of the Contact in 1on1 chatrooms
     *
     * The returned value is only valid for 1on1 chatrooms. For groupchats, it will
     * return MEGACHAT_INVALID_HANDLE.
     *
     * @return The userhandle of the Contact
     */
    virtual MegaChatHandle getPeerHandle() const;

    /**
     * @brief Returns privilege established at last message
     *
     * The returned value is only valid if last message is from type MegaChatMessage::TYPE_ALTER_PARTICIPANTS
     * and MegaChatMessage::TYPE_PRIV_CHANGE.
     *
     * @return prilvilege stablished at last message
     */
    virtual int getLastMessagePriv() const;

    /**
     * @brief Returns the handle of the target user
     *
     * The returned value is only valid if last message is from type MegaChatMessage::TYPE_ALTER_PARTICIPANTS
     * and MegaChatMessage::TYPE_PRIV_CHANGE.
     *
     * @return Handle of the target user
     */
    virtual MegaChatHandle getLastMessageHandle() const;

    /**
     * @brief Returns the number of previewers in this chat
     * @return
     */
    virtual unsigned int getNumPreviewers() const;
};

class MegaChatRoom
{
public:

    enum
    {
        CHANGE_TYPE_STATUS              = 0x01, /// obsolete
        CHANGE_TYPE_UNREAD_COUNT        = 0x02,
        CHANGE_TYPE_PARTICIPANTS        = 0x04, /// joins/leaves/privileges/names
        CHANGE_TYPE_TITLE               = 0x08,
        CHANGE_TYPE_USER_TYPING         = 0x10, /// User is typing. \see MegaChatRoom::getUserTyping()
        CHANGE_TYPE_CLOSED              = 0x20, /// The chatroom has been left by own user
        CHANGE_TYPE_OWN_PRIV            = 0x40, /// Our privilege level has changed
        CHANGE_TYPE_USER_STOP_TYPING    = 0x80, /// User has stopped to typing. \see MegaChatRoom::getUserTyping()
        CHANGE_TYPE_ARCHIVE             = 0X100, /// Archived or unarchived
        CHANGE_TYPE_CHAT_MODE           = 0x400, /// User has set chat mode to private
        CHANGE_TYPE_UPDATE_PREVIEWERS   = 0x800,  /// The number of previewers has changed
        CHANGE_TYPE_RETENTION_TIME      = 0x1000, /// The retention time has changed
    };

    enum {
        PRIV_UNKNOWN    = -2,
        PRIV_RM         = -1,
        PRIV_RO         = 0,
        PRIV_STANDARD   = 2,
        PRIV_MODERATOR  = 3
    };

    virtual ~MegaChatRoom() {}
    virtual MegaChatRoom *copy() const;

    static const char *privToString(int);
    static const char *statusToString(int status);

    /**
     * @brief Returns the MegaChatHandle of the chat.
     * @return MegaChatHandle of the chat.
     */
    virtual MegaChatHandle getChatId() const;

    /**
     * @brief Returns your privilege level in this chat
     * @return
     */
    virtual int getOwnPrivilege() const;

    /**
     * @brief Returns the number of previewers in this chat
     * @return
     */
    virtual unsigned int getNumPreviewers() const;

    /**
     * @brief Returns the privilege level of the user in this chat.
     *
     * If the user doesn't participate in this MegaChatRoom, this function returns PRIV_UNKNOWN.
     *
     * @param userhandle Handle of the peer whose privilege is requested.
     * @return Privilege level of the chat peer with the handle specified.
     * Valid values are:
     * - MegaChatPeerList::PRIV_UNKNOWN = -2
     * - MegaChatPeerList::PRIV_RM = -1
     * - MegaChatPeerList::PRIV_RO = 0
     * - MegaChatPeerList::PRIV_STANDARD = 2
     * - MegaChatPeerList::PRIV_MODERATOR = 3
     */
    virtual int getPeerPrivilegeByHandle(MegaChatHandle userhandle) const;

    /**
     * @brief Returns the current firstname of the peer
     *
     * If the user doesn't participate in this MegaChatRoom, this function returns NULL.
     *
     * @param userhandle Handle of the peer whose name is requested.
     * @return Firstname of the chat peer with the handle specified.
     */
    virtual const char *getPeerFirstnameByHandle(MegaChatHandle userhandle) const;

    /**
     * @brief Returns the current lastname of the peer
     *
     * If the user doesn't participate in this MegaChatRoom, this function returns NULL.
     *
     * @param userhandle Handle of the peer whose name is requested.
     * @return Lastname of the chat peer with the handle specified.
     */
    virtual const char *getPeerLastnameByHandle(MegaChatHandle userhandle) const;

    /**
     * @brief Returns the current fullname of the peer
     *
     * If the user doesn't participate in this MegaChatRoom, this function returns NULL.
     *
     * You take the ownership of the returned value. Use delete [] value
     *
     * @param userhandle Handle of the peer whose name is requested.
     * @return Fullname of the chat peer with the handle specified.
     */
    virtual const char *getPeerFullnameByHandle(MegaChatHandle userhandle) const;

    /**
     * @brief Returns the email address of the peer
     *
     * If the user doesn't participate in this MegaChatRoom, this function returns NULL.
     *
     * @param userhandle Handle of the peer whose email is requested.
     * @return Email address of the chat peer with the handle specified.
     */
    virtual const char *getPeerEmailByHandle(MegaChatHandle userhandle) const;

    /**
     * @brief Returns the number of participants in the chat
     * @return Number of participants in the chat
     */
    virtual unsigned int getPeerCount() const;

    /**
     * @brief Returns the handle of the user
     *
     * If the index is >= the number of participants in this chat, this function
     * will return MEGACHAT_INVALID_HANDLE.
     *
     * @param i Position of the peer whose handle is requested
     * @return Handle of the peer in the position \c i.
     */
    virtual MegaChatHandle getPeerHandle(unsigned int i) const;

    /**
     * @brief Returns the privilege level of the user in this chat.
     *
     * If the index is >= the number of participants in this chat, this function
     * will return PRIV_UNKNOWN.
     *
     * @param i Position of the peer whose handle is requested
     * @return Privilege level of the peer in the position \c i.
     * Valid values are:
     * - MegaChatPeerList::PRIV_UNKNOWN = -2
     * - MegaChatPeerList::PRIV_RM = -1
     * - MegaChatPeerList::PRIV_RO = 0
     * - MegaChatPeerList::PRIV_STANDARD = 2
     * - MegaChatPeerList::PRIV_MODERATOR = 3
     */
    virtual int getPeerPrivilege(unsigned int i) const;

    /**
     * @brief Returns the current firstname of the peer
     *
     * If the index is >= the number of participants in this chat, this function
     * will return NULL.
     *
     * @param i Position of the peer whose name is requested
     * @return Firstname of the peer in the position \c i.
     */
    virtual const char *getPeerFirstname(unsigned int i) const;

    /**
     * @brief Returns the current lastname of the peer
     *
     * If the index is >= the number of participants in this chat, this function
     * will return NULL.
     *
     * @param i Position of the peer whose name is requested
     * @return Lastname of the peer in the position \c i.
     */
    virtual const char *getPeerLastname(unsigned int i) const;

    /**
     * @brief Returns the current fullname of the peer
     *
     * If the index is >= the number of participants in this chat, this function
     * will return NULL.
     *
     * You take the ownership of the returned value. Use delete [] value
     *
     * @param i Position of the peer whose name is requested
     * @return Fullname of the peer in the position \c i.
     */
    virtual const char *getPeerFullname(unsigned int i) const;

    /**
     * @brief Returns the email address of the peer
     *
     * If the index is >= the number of participants in this chat, this function
     * will return NULL.
     *
     * @param i Position of the peer whose email is requested
     * @return Email address of the peer in the position \c i.
     */
    virtual const char *getPeerEmail(unsigned int i) const;

    /**
     * @brief Returns whether this chat is a group chat or not
     * @return True if this chat is a group chat. Only chats with more than 2 peers are groupal chats.
     */
    virtual bool isGroup() const;

    /**
     * @brief Returns whether this chat is a public chat or not
     * @return True if this chat is a public chat.
     */
    virtual bool isPublic() const;

    /**
     * @brief Returns whether this chat is in preview mode or not
     * @return True if this chat is in preview mode.
     */
    virtual bool isPreview() const;

    /**
     * @brief Get the authorization token in preview mode
     *
     * This method returns an authorization token that can be used to authorize
     * nodes received as attachments while in preview mode, so the node can be
     * downloaded/imported into the account via MegaApi::authorizeChatNode.
     *
     * If the chat is not in preview mode, this function will return NULL.
     *
     * You take the ownership of the returned value. Use delete [] value
     *
     * @return Auth token or NULL if not in preview mode.
     */
    virtual const char *getAuthorizationToken() const;

    /**
     * @brief Returns the title of the chat, if any.
     *
     * In case the chatroom has not a customized title, it will be created using the
     * names of participants.
     *
     * @return The title of the chat as a null-terminated char array.
     */
    virtual const char *getTitle() const;

    /**
     * @brief Returns true if the chatroom has a customized title
     * @return True if custom title was set
     */
    virtual bool hasCustomTitle() const;

    /**
     * @brief Returns the number of unread messages for the chatroom
     *
     * It can be used to display an unread message counter next to the chatroom name
     *
     * @return The count of unread messages as follows:
     *  - If the returned value is 0, then the indicator should be removed.
     *  - If the returned value is > 0, the indicator should show the exact count.
     *  - If the returned value is < 0, then there are at least that count unread messages,
     * and possibly more. In that case the indicator should show e.g. '2+'
     */
    virtual int getUnreadCount() const;

    /**
     * @brief Returns the handle of the user who is typing or has stopped typing a message in the chatroom
     *
     * The app should have a timer that is reset each time a typing
     * notification is received. When the timer expires, it should hide the notification
     *
     * @return The user that is typing
     */
    virtual MegaChatHandle getUserTyping() const;

    /**
     * @brief Returns whether the user is member of the chatroom (for groupchats),
     * or the user is contact with the peer (for 1on1 chats).
     *
     * @return True if the chat is active, false otherwise.
     */
    virtual bool isActive() const;

    /**
     * @brief Returns whether the chat is currently archived or not.
     * @return True if the chat is archived, false otherwise.
     */
    virtual bool isArchived() const;

    /**
     * @brief Returns the retention time for this chat
     * @return The retention time for this chat
     */
    virtual unsigned int getRetentionTime() const;

    /**
     * @brief Returns the creation timestamp of the chat.
     * @return The creation timestamp of the chat.
     */
    virtual int64_t getCreationTs() const;

    virtual int getChanges() const;
    virtual bool hasChanged(int changeType) const;
};

/**
 * @brief Interface to get all information related to chats of a MEGA account
 *
 * Implementations of this interface can receive all events (request, global, call, video).
 *
 * Multiple inheritance isn't used for compatibility with other programming languages
 *
 * The implementation will receive callbacks from an internal worker thread.
 *
 */
class MegaChatListener
{
public:
    virtual ~MegaChatListener() {}

    /**
     * @brief This function is called when there are new chats or relevant changes on existing chats.
     *
     * The possible changes that are notified are the following:
     *  - Title
     *  - Unread messages count
     *  - Online status
     *  - Visibility: the contact of 1on1 chat has changed. i.e. added or removed
     *  - Participants: new peer added or existing peer removed
     *  - Last message: the last relevant message in the chatroom
     *  - Last timestamp: the last date of any activity in the chatroom
     *  - Archived: when the chat becomes archived/unarchived
     *  - Calls: when there is a new call or a call has finished
     *  - Chat mode: when an user has set chat mode to private
     *  - Previewers: when the number of previewers has changed
     *  - Preview closed: when the chat preview has been closed
     *
     * The SDK retains the ownership of the MegaChatListItem in the second parameter.
     * The MegaChatListItem object will be valid until this function returns. If you
     * want to save the MegaChatListItem, use MegaChatListItem::copy
     *
     * @param api MegaChatApi connected to the account
     * @param item MegaChatListItem representing a 1on1 or groupchat in the list.
     */
    virtual void onChatListItemUpdate(MegaChatApi* api, MegaChatListItem *item);

    /**
     * @brief This function is called when the status of the initialization has changed
     *
     * The possible values are:
     *  - MegaChatApi::INIT_ERROR = -1
     *  - MegaChatApi::INIT_WAITING_NEW_SESSION = 1
     *  - MegaChatApi::INIT_OFFLINE_SESSION = 2
     *  - MegaChatApi::INIT_ONLINE_SESSION = 3
     *
     * @param api MegaChatApi connected to the account
     * @param newState New state of initialization
     */
    virtual void onChatInitStateUpdate(MegaChatApi* api, int newState);

    /**
     * @brief This function is called when the online status of a user has changed
     *
     * @param api MegaChatApi connected to the account
     * @param userhandle MegaChatHandle of the user whose online status has changed
     * @param status New online status
     * @param inProgress Whether the reported status is being set or it is definitive (only for your own changes)
     *
     * @note When the online status is in progress, apps may notice showing a blinking status or similar.
     */
    virtual void onChatOnlineStatusUpdate(MegaChatApi* api, MegaChatHandle userhandle, int status, bool inProgress);

    /**
     * @brief This function is called when the presence configuration has changed
     *
     * @param api MegaChatApi connected to the account
     * @param config New presence configuration
     */
    virtual void onChatPresenceConfigUpdate(MegaChatApi* api, MegaChatPresenceConfig *config);

    /**
     * @brief This function is called when the connection state to a chatroom has changed
     *
     * The possible values are:
     *  - MegaChatApi::CHAT_CONNECTION_OFFLINE      = 0
     *  - MegaChatApi::CHAT_CONNECTION_IN_PROGRESS  = 1
     *  - MegaChatApi::CHAT_CONNECTION_LOGGING      = 2
     *  - MegaChatApi::CHAT_CONNECTION_ONLINE       = 3
     *
     * @note If \c chatid is MEGACHAT_INVALID_HANDLE, it means that you are connected to all
     * active chatrooms. It will only happens when \c newState is MegaChatApi::CHAT_CONNECTION_ONLINE.
     * The other connection states are not notified for all chats together, but only individually.
     *
     * @param api MegaChatApi connected to the account
     * @param chatid MegaChatHandle that identifies the chat room
     * @param newState New state of the connection
     */
    virtual void onChatConnectionStateUpdate(MegaChatApi* api, MegaChatHandle chatid, int newState);

    /**
     * @brief This function is called when server notifies last-green's time of the a user
     *
     * In order to receive this notification, MegaChatApi::requestLastGreen has to be called previously.
     *
     * @note If the requested user has disabled the visibility of last-green or has never been green,
     * this callback will NOT be triggered at all.
     *
     * If the value of \c lastGreen is 65535 minutes (the maximum), apps should show "long time ago"
     * or similar, rather than the specific time period.
     *
     * @param api MegaChatApi connected to the account
     * @param userhandle MegaChatHandle of the user whose last time green is notified
     * @param lastGreen Time elapsed (minutes) since the last time user was green
     */
    virtual void onChatPresenceLastGreen(MegaChatApi* api, MegaChatHandle userhandle, int lastGreen);
};

/**
 * @brief Interface to receive information about one chatroom.
 *
 * A pointer to an implementation of this interface is required when calling MegaChatApi::openChatRoom.
 * When a chatroom is closed (MegaChatApi::closeChatRoom), the listener is automatically removed.
 * You can also register additional listeners by calling MegaChatApi::addChatRoomListener and remove them
 * by using MegaChatApi::removeChatRoomListener
 *
 * This interface uses MegaChatRoom and MegaChatMessage objects to provide information of the chatroom
 * and its messages respectively.
 *
 * The implementation will receive callbacks from an internal worker thread. *
 */
class MegaChatRoomListener
{
public:
    virtual ~MegaChatRoomListener() {}

    /**
     * @brief This function is called when there are changes in the chatroom
     *
     * The changes can include: a user join/leaves the chatroom, a user changes its name,
     * the unread messages count has changed, the online state of the connection to the
     * chat server has changed, the chat becomes archived/unarchived, there is a new call
     * or a call has finished, the chat has been changed into private mode, the number of
     * previewers has changed, the user has started/stopped typing.
     *
     * @param api MegaChatApi connected to the account
     * @param chat MegaChatRoom that contains the updates relatives to the chat
     */
    virtual void onChatRoomUpdate(MegaChatApi* api, MegaChatRoom *chat);

    /**
     * @brief This function is called when new messages are loaded
     *
     * You can use MegaChatApi::loadMessages to request loading messages.
     *
     * When there are no more message to load from the source reported by MegaChatApi::loadMessages or
     * there are no more history at all, this function is also called, but the second parameter will be NULL.
     *
     * The SDK retains the ownership of the MegaChatMessage in the second parameter. The MegaChatMessage
     * object will be valid until this function returns. If you want to save the MegaChatMessage object,
     * use MegaChatMessage::copy for the message.
     *
     * @param api MegaChatApi connected to the account
     * @param msg The MegaChatMessage object, or NULL if no more history available.
     */
    virtual void onMessageLoaded(MegaChatApi* api, MegaChatMessage *msg);   // loaded by loadMessages()

    /**
     * @brief This function is called when a new message is received
     *
     * The SDK retains the ownership of the MegaChatMessage in the second parameter. The MegaChatMessage
     * object will be valid until this function returns. If you want to save the MegaChatMessage object,
     * use MegaChatMessage::copy for the message.
     *
     * @param api MegaChatApi connected to the account
     * @param msg MegaChatMessage representing the received message
     */
    virtual void onMessageReceived(MegaChatApi* api, MegaChatMessage *msg);

    /**
     * @brief This function is called when an existing message is updated
     *
     * i.e. When a submitted message is confirmed by the server, the status chages
     * to MegaChatMessage::STATUS_SERVER_RECEIVED and its message id is considered definitive.
     *
     * An important case is when the edition of a message is rejected. In those cases, the message
     * status of \c msg will be MegaChatMessage::STATUS_SENDING_MANUAL and the app reason of rejection
     * is recorded in MegaChatMessage::getCode().
     *
     * Another edge case is when a new message was confirmed but the app didn't receive the confirmation
     * from the server. In that case, you will end up with a message in MegaChatMessage::STATUS_SENDING
     * due to the sending retry, another one in MegaChatMessage::STATUS_SERVER_RECEIVED or
     * MegaChatMessage::STATUS_DELIVERED due to the message already confirmed/delivered. Finally, you
     * will receive this callback updating the status to MegaChatMessage::STATUS_SERVER_REJECTED with
     * MegaChatMessage::getCode() equal to 0 and the corresponding MegaChatMessage::getTempId().
     * The app should discard the message in sending status, in pro of the confirmed message to avoid
     * duplicated message in the history.
     * @note if MegaChatApi::isMessageReceptionConfirmationActive returns false, messages may never
     * reach the status delivered, since the target user will not send the required acknowledge to the
     * server upon reception.
     *
     * The SDK retains the ownership of the MegaChatMessage in the second parameter. The MegaChatMessage
     * object will be valid until this function returns. If you want to save the MegaChatMessage object,
     * use MegaChatMessage::copy for the message.
     *
     * @param api MegaChatApi connected to the account
     * @param msg MegaChatMessage representing the updated message
     */
    virtual void onMessageUpdate(MegaChatApi* api, MegaChatMessage *msg);

    /**
     * @brief This function is called when the local history of a chatroom is about to be discarded and
     * reloaded from server.
     *
     * Server can reject to provide all new messages if there are too many since last connection. In that case,
     * all the locally-known history will be discarded (both from memory and cache) and the server will provide
     * the most recent messages in this chatroom.
     *
     * @note When this callback is received, any reference to messages should be discarded. New messages will be
     * loaded from server and notified as in the case where there's no cached messages at all.
     *
     * @param api MegaChatApi connected to the account
     * @param chat MegaChatRoom whose local history is about to be discarded
     */
    virtual void onHistoryReloaded(MegaChatApi* api, MegaChatRoom *chat);


    /**
     * @brief This function is called when a message has been reacted (or an existing reaction has been removed)
     *
     * @param api MegaChatApi connected to the account
     * @param msgid MegaChatHandle that identifies the message
     * @param reaction UTF-8 NULL-terminated string that represents the reaction
     * @param count Number of users who have reacted to this message with the same reaction
     */
    virtual void onReactionUpdate(MegaChatApi* api, MegaChatHandle msgid, const char* reaction, int count);

    /**
     * @brief This function is called when we need to clear messages previous to retention time,
     * all messages previous to received msg as parameter must be cleared.
     *
     * @param api MegaChatApi connected to the account
     * @param msg Most recent message whose timestamp has exceeded retention time
     */
    virtual void onHistoryTruncatedByRetentionTime(MegaChatApi* /*api*/, MegaChatMessage* /*msg*/);
};

/**
 * @brief Interface to get notifications to show to the user on mobile devices
 *
 * Mobile platforms usually provide a framework to push-notifications to mobile devices.
 * The app needs to register a push-notification token (@see MegaApi::registerPushNotifications in the SDK)
 * in order to get those notifications (triggered by MEGA servers on certain events).
 *
 * This listener provides the required data to prepare platform-specific notifications for
 * several events, such as new messages received, deletions, truncation of history...
 *
 * Multiple inheritance isn't used for compatibility with other programming languages
 *
 * The implementation will receive callbacks from an internal worker thread.
 *
 */
class MegaChatNotificationListener
{
public:
    virtual ~MegaChatNotificationListener() {}

    /**
     * @brief This function is called when there are interesting events for notifications
     *
     * The possible events that are notified are the following:
     *  - Reception of a new message from other user if still unseen.
     *  - Edition/deletion of received unseen messages.
     *  - Trucate of history (for both, when truncate is ours or theirs).
     *  - Changes on the lastest message seen by us (don't notify previous unseen messages).
     *
     * Depending on the status of the message (seen or unseen), if it has been edited/deleted,
     * or even on the type of the message (truncate), the app should add/update/clear the corresponding
     * notifications on the mobile device.
     *
     * The SDK retains the ownership of the MegaChatMessage in the third parameter.
     * The MegaChatMessage object will be valid until this function returns. If you
     * want to save the MegaChatMessage, use MegaChatMessage::copy
     *
     * @param api MegaChatApi connected to the account
     * @param chatid MegaChatHandle that identifies the chat room
     * @param msg MegaChatMessage representing a 1on1 or groupchat in the list.
     */
    virtual void onChatNotification(MegaChatApi* api, MegaChatHandle chatid, MegaChatMessage *msg);
};

/**
 * @brief Interface to receive information about node history of a chatroom.
 *
 * A pointer to an implementation of this interface is required when calling MegaChatApi::openNodeHistory.
 * When node history of a chatroom is closed (MegaChatApi::closeNodeHistory), the listener is automatically removed.
 * You can also register additional listeners by calling MegaChatApi::addNodeHistoryListener and remove them
 * by using MegaChatApi::removeNodeHistoryListener
 *
 * The implementation will receive callbacks from an internal worker thread.
 */
class MegaChatNodeHistoryListener
{
public:
    virtual ~MegaChatNodeHistoryListener() {}

    /**
     * @brief This function is called when new attachment messages are loaded
     *
     * You can use MegaChatApi::loadAttachments to request loading messages.
     *
     * When there are no more message to load from the source reported by MegaChatApi::loadAttachments or
     * there are no more history at all, this function is also called, but the second parameter will be NULL.
     *
     * The SDK retains the ownership of the MegaChatMessage in the second parameter. The MegaChatMessage
     * object will be valid until this function returns. If you want to save the MegaChatMessage object,
     * use MegaChatMessage::copy for the message.
     *
     * @param api MegaChatApi connected to the account
     * @param msg The MegaChatMessage object, or NULL if no more history available.
     */
    virtual void onAttachmentLoaded(MegaChatApi *api, MegaChatMessage *msg);

    /**
     * @brief This function is called when a new attachment message is received
     *
     * The SDK retains the ownership of the MegaChatMessage in the second parameter. The MegaChatMessage
     * object will be valid until this function returns. If you want to save the MegaChatMessage object,
     * use MegaChatMessage::copy for the message.
     *
     * @param api MegaChatApi connected to the account
     * @param msg MegaChatMessage representing the received message
     */
    virtual void onAttachmentReceived(MegaChatApi *api, MegaChatMessage *msg);

    /**
     * @brief This function is called when an attachment message is deleted
     *
     * @param api MegaChatApi connected to the account
     * @param msgid id of the message that has been deleted
     */
    virtual void onAttachmentDeleted(MegaChatApi *api, MegaChatHandle msgid);

    /**
     * @brief This function is called when history is trucated
     *
     * If no messages are left in the node-history, the msgid will be MEGACHAT_INVALID_HANDLE.
     *
     * @param api MegaChatApi connected to the account
     * @param msgid id of the message from which history has been trucated
     */
    virtual void onTruncate(MegaChatApi *api, MegaChatHandle msgid);
};

}

#endif // MEGACHATAPI_H<|MERGE_RESOLUTION|>--- conflicted
+++ resolved
@@ -1680,12 +1680,8 @@
         TYPE_PUSH_RECEIVED, TYPE_SET_LAST_GREEN_VISIBLE, TYPE_LAST_GREEN,
         TYPE_LOAD_PREVIEW, TYPE_CHAT_LINK_HANDLE,
         TYPE_SET_PRIVATE_MODE, TYPE_AUTOJOIN_PUBLIC_CHAT, TYPE_CHANGE_VIDEO_STREAM,
-<<<<<<< HEAD
-        TYPE_IMPORT_MESSAGES, TYPE_ENABLE_AUDIO_LEVEL_MONITOR, TOTAL_OF_REQUEST_TYPES
-=======
-        TYPE_IMPORT_MESSAGES,  TYPE_SET_RETENTION_TIME, TYPE_SET_CALL_ON_HOLD, 
-        TOTAL_OF_REQUEST_TYPES
->>>>>>> 9faaa542
+        TYPE_IMPORT_MESSAGES,  TYPE_SET_RETENTION_TIME, TYPE_SET_CALL_ON_HOLD,
+        TYPE_ENABLE_AUDIO_LEVEL_MONITOR, TOTAL_OF_REQUEST_TYPES
     };
 
     enum {
