--- conflicted
+++ resolved
@@ -476,7 +476,6 @@
     virtual int getCode() const;
 
     /**
-<<<<<<< HEAD
      * @brief Return number of contacts that have been attached in the message
      * @return Number of contacts that have been attached in the message
      */
@@ -508,8 +507,8 @@
      * @return list with MegaNode
      */
     virtual mega::MegaNodeList *getMegaNodeList();
-=======
-     * @brief Return the id for messages in manual sending status / queue
+
+     /** @brief Return the id for messages in manual sending status / queue
      *
      * This value can be used to identify the message moved into the manual-send
      * queue. The row id can be passed to MegaChatApi::removeUnsentMessage to
@@ -521,7 +520,6 @@
      * @return The id of the message in the manual sending queue.
      */
     virtual MegaChatHandle getRowId() const;
->>>>>>> dff17690
 
     virtual int getChanges() const;
     virtual bool hasChanged(int changeType) const;
