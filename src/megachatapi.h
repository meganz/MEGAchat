/**
 * @file megachatapi.h
 * @brief Public header file of the intermediate layer for the MEGA Chat C++ SDK.
 *
 * (c) 2013-2016 by Mega Limited, Auckland, New Zealand
 *
 * This file is part of the MEGA SDK - Client Access Engine.
 *
 * Applications using the MEGA API must present a valid application key
 * and comply with the the rules set forth in the Terms of Service.
 *
 * The MEGA SDK is distributed in the hope that it will be useful,
 * but WITHOUT ANY WARRANTY; without even the implied warranty of
 * MERCHANTABILITY or FITNESS FOR A PARTICULAR PURPOSE.
 *
 * @copyright Simplified (2-clause) BSD License.
 *
 * You should have received a copy of the license along with this
 * program.
 */

#ifndef MEGACHATAPI_H
#define MEGACHATAPI_H


#include <megaapi.h>

namespace mega { class MegaApi; }

namespace megachat
{

typedef uint64_t MegaChatHandle;
typedef int MegaChatIndex;  // int32_t

/**
 * @brief MEGACHAT_INVALID_HANDLE Invalid value for a handle
 *
 * This value is used to represent an invalid handle. Several MEGA objects can have
 * a handle but it will never be megachat::MEGACHAT_INVALID_HANDLE
 *
 */
const MegaChatHandle MEGACHAT_INVALID_HANDLE = ~(MegaChatHandle)0;
const MegaChatIndex MEGACHAT_INVALID_INDEX = 0x7fffffff;

class MegaChatApi;
class MegaChatApiImpl;
class MegaChatRequest;
class MegaChatRequestListener;
class MegaChatError;
class MegaChatMessage;
class MegaChatRoom;
class MegaChatRoomListener;
class MegaChatCall;
class MegaChatCallListener;
class MegaChatVideoListener;
class MegaChatListener;
class MegaChatNotificationListener;
class MegaChatListItem;

/**
 * @brief Provide information about a call
 *
 * A call can be obtained with the callback MegaChatCallListener::onChatCallUpdate where MegaChatApi has
 * the ownership of the object. Or by a getter where a copy is provided, MegaChatApi::getChatCall
 * and MegaChatApi::getChatCallByCallId
 *
 * The states that a call has during its life time are:
 * Outgoing call:
 *  - CALL_STATUS_INITIAL
 *  - CALL_STATUS_HAS_LOCAL_STREAM
 *  - CALL_STATUS_REQUEST_SENT
 *  - CALL_STATUS_IN_PROGRESS
 *  - CALL_STATUS_TERMINATING
 *  - CALL_STATUS_DESTROYED
 *
 * Incoming call:
 *  - CALL_STATUS_RING_IN
 *  - CALL_STATUS_JOINING
 *  - CALL_STATUS_IN_PROGRESS
 *  - CALL_STATUS_TERMINATING
 *  - CALL_STATUS_DESTROYED
 */
class MegaChatCall
{
public:
    enum
    {
        CALL_STATUS_INITIAL = 0,        /// Initial state
        CALL_STATUS_HAS_LOCAL_STREAM,   /// Call has obtained a local video-audio stream
        CALL_STATUS_REQUEST_SENT,       /// Call request has been sent to receiver
        CALL_STATUS_RING_IN,            /// Call is at incoming state, it has not been answered or rejected yet
        CALL_STATUS_JOINING,            /// Intermediate state, while connection is established
        CALL_STATUS_IN_PROGRESS,        /// Call is established and there is a full communication
        CALL_STATUS_TERMINATING,        ///
        CALL_STATUS_DESTROYED,          /// Call is finished and resources can be released
    };

    enum
    {
        SESSION_STATUS_INITIAL = 0,
        SESSION_STATUS_IN_PROGRESS,        /// Session is established and there is communication between peers
        SESSION_STATUS_DESTROYED,          /// Session is finished and resources can be released
        SESSION_STATUS_NO_SESSION,         /// There are no session for that peer id
    };

    enum
    {
        CHANGE_TYPE_STATUS = 0x01,          /// Call status has changed
        CHANGE_TYPE_LOCAL_AVFLAGS = 0x02,   /// Local audio/video flags has changed
        CHANGE_TYPE_REMOTE_AVFLAGS = 0x04,  /// Remote audio/video flags has changed
        CHANGE_TYPE_TEMPORARY_ERROR = 0x08, /// New temporary error is notified
        CHANGE_TYPE_RINGING_STATUS = 0x10,  /// Peer has change its ringing state
        CHANGE_TYPE_SESSION_STATUS = 0x20,  /// Session status has changed
    };

    enum
    {
        TERM_CODE_USER_HANGUP       = 0,    /// Normal user hangup
        TERM_CODE_CALL_REQ_CANCEL   = 1,    /// Call request was canceled before call was answered
        TERM_CODE_CALL_REJECT       = 2,    /// Outgoing call has been rejected by the peer OR incoming call has been rejected by
                                            /// another client of our user
        TERM_CODE_ANSWER_ELSE_WHERE = 3,    /// Call was answered on another device of ours
        TERM_CODE_ANSWER_TIMEOUT    = 5,    /// Call was not answered in a timely manner
        TERM_CODE_RING_OUT_TIMEOUT  = 6,    /// We have sent a call request but no RINGING received within this timeout - no other
                                            /// users are online
        TERM_CODE_APP_TERMINATING   = 7,    /// The application is terminating
        TERM_CODE_BUSY              = 9,    /// Peer is in another call
        TERM_CODE_NOT_FINISHED      = 10,   /// The call is in progress, no termination code yet
        TERM_CODE_ERROR             = 21    /// Notify any error type
    };

    virtual ~MegaChatCall();

    /**
     * @brief Creates a copy of this MegaChatCall object
     *
     * The resulting object is fully independent of the source MegaChatCall,
     * it contains a copy of all internal attributes, so it will be valid after
     * the original object is deleted.
     *
     * You are the owner of the returned object
     *
     * @return Copy of the MegaChatCall object
     */
    virtual MegaChatCall *copy();

    /**
     * @brief Returns the status of the call
     *
     * @return the call status
     * Valid values are:
     *  - CALL_STATUS_INITIAL = 0
     *  - CALL_STATUS_HAS_LOCAL_STREAM = 1
     *  - CALL_STATUS_REQUEST_SENT = 2
     *  - CALL_STATUS_RING_IN = 3
     *  - CALL_STATUS_JOINING = 4
     *  - CALL_STATUS_IN_PROGRESS = 5
     *  - CALL_STATUS_TERMINATING = 6
     *  - CALL_STATUS_DESTROYED = 7
     */
    virtual int getStatus() const;

    /**
     * @brief Returns the MegaChatHandle of the chat. Every call is asociated to a chatroom
     *
     * @return MegaChatHandle of the chat.
     */
    virtual MegaChatHandle getChatid() const;

    /**
     * @brief Returns the call identifier
     *
     * @return MegaChatHandle of the call.
     */
    virtual MegaChatHandle getId() const;

    /**
     * @brief Return audio state for local
     *
     * @return true if audio is enable, false if audio is disable
     */
    virtual bool hasLocalAudio();

    /**
     * @brief Return audio state for remote
     *
     * @return true if audio is enable, false if audio is disable
     */
    virtual bool hasRemoteAudio();

    /**
     * @brief Return video state for local
     *
     * @return true if video is enable, false if video is disable
     */
    virtual bool hasLocalVideo();

    /**
     * @brief Return video state for remote
     *
     * @return true if video is enable, false if video is disable
     */
    virtual bool hasRemoteVideo();

    /**
     * @brief Returns a bit field with the changes of the call
     *
     * This value is only useful for calls notified by MegaChatCallListener::onChatCallUpdate
     * that can notify about call modifications. The value only will be valid inside
     * MegaChatCallListener::onChatCallUpdate. A copy of MegaChatCall will be necessary to use
     * outside this callback.
     *
     * @return The returned value is an OR combination of these flags:
     *
     * - MegaChatCall::CHANGE_TYPE_STATUS   = 0x01
     * Check if the status of the call changed
     *
     * - MegaChatCall::CHANGE_TYPE_AVFLAGS  = 0x02
     * Check MegaChatCall::hasAudio() and MegaChatCall::hasVideo() value
     *
     * - MegaChatCall::CHANGE_TYPE_REMOTE_AVFLAGS  = 0x04
     * Check MegaChatCall::hasAudio() and MegaChatCall::hasVideo() value
     *
     * - MegaChatCall::CHANGE_TYPE_TEMPORARY_ERROR  = 0x08
     * Check MegaChatCall::getTemporaryError() value
     *
     * - MegaChatCall::CHANGE_TYPE_RINGING_STATUS = 0x10
     * Check MegaChatCall::isRinging() value
     *
     * - MegaChatCall::CHANGE_TYPE_SESSION_STATUS = 0x20
     * @see MegaChatCall::getSessionStatus and MegaChatCall::getPeerSessionStatusChange values
     */
    virtual int getChanges() const;

    /**
     * @brief Returns true if this call has an specific change
     *
     * This value is only useful for call notified by MegaChatCallListener::onChatCallUpdate
     * that can notify about call modifications. The value only will be valid inside
     * MegaChatCallListener::onChatCallUpdate. A copy of MegaChatCall will be necessary to use
     * outside this callback
     *
     * In other cases, the return value of this function will be always false.
     *
     * @param changeType The type of change to check. It can be one of the following values:
     *
     * - MegaChatCall::CHANGE_TYPE_STATUS   = 0x01
     * Check if the status of the call changed
     *
     * - MegaChatCall::CHANGE_TYPE_AVFLAGS  = 0x02
     * Check MegaChatCall::hasAudio() and MegaChatCall::hasVideo() value
     *
     * - MegaChatCall::CHANGE_TYPE_REMOTE_AVFLAGS  = 0x04
     * Check MegaChatCall::hasAudio() and MegaChatCall::hasVideo() value
     *
     * - MegaChatCall::CHANGE_TYPE_TEMPORARY_ERROR  = 0x08
     * Check MegaChatCall::getTemporaryError() value
     *
     * - MegaChatCall::CHANGE_TYPE_RINGING_STATUS = 0x10
     * Check MegaChatCall::isRinging() value
     *
     * - MegaChatCall::CHANGE_TYPE_SESSION_STATUS = 0x20
     * @see MegaChatCall::getSessionStatus and MegaChatCall::getPeerSessionStatusChange values
     *
     * @return true if this call has an specific change
     */
    virtual bool hasChanged(int changeType) const;

    /**
     * @brief Return call duration
     *
     * @note If the call is not finished yet, the returned value representes the elapsed time
     * since the beginning of the call until now.
     *
     * @return Call duration
     */
    virtual int64_t getDuration() const;

    /**
     * @brief Return the timestamp when call has started
     *
     * @return Initial timestamp
     */
    virtual int64_t getInitialTimeStamp() const;

    /**
     * @brief Return the timestamp when call has finished
     *
     * @note If call is not finished yet, it will return 0.
     *
     * @return Final timestamp or 0 if call is in progress
     */
    virtual int64_t getFinalTimeStamp() const;

    /**
     * @brief Returns the content of the temporary error
     *
     * This temporary error is cleared after notification through MegaChatCallListener::onChatCallUpdate
     *
     * The SDK retains the ownership of the returned value. It will be valid until
     * the MegaChatCall object is deleted.
     *
     * @return Content of the error. If there isn't a error, it returns a empty string.
     */
    virtual const char *getTemporaryError() const;

    /**
     * @brief Returns the termination code for this call
     *
     * @note If the call is not finished yet, it returns MegaChatCall::TERM_CODE_NOT_FINISHED.
     *
     * To check if the call was terminated locally or remotely, see MegaChatCall::isLocalTermCode().
     *
     * @return termination code for the call
     */
    virtual int getTermCode() const;

    /**
     * @brief Returns if the call finished locally or remotely
     *
     * @return True if the call finished locally. False if the call finished remotely
     */
    virtual bool isLocalTermCode() const;

    /**
     * @brief Returns the status of the remote call
     *
     * Only valid for outgoing calls. It becomes true when the receiver of the call
     * has received the call request but have not answered yet. Once the user answers or
     * rejects the call, this function returns false.
     *
     * For incoming calls, this function always returns false.
     *
     * @return True if the receiver of the call is aware of the call and is ringing, false otherwise.
     */
    virtual bool isRinging() const;

    /**
     * @brief Returns the status of the session for a peer
     *
     * Valid values:
     *  - SESSION_STATUS_INITIAL
     *  - SESSION_STATUS_IN_PROGRESS
     *  - SESSION_STATUS_DESTROYED
     *  - SESSION_STATUS_NO_SESSION
     *
     * If \c peerId has not any session in the call SESSION_STATUS_NO_SESSION will be returned
     *
     * @return Session status for \c peerId
     */
    virtual int getSessionStatus(MegaChatHandle peerId) const;

    /**
     * @brief Returns peer id which session status has changed
     *
     * This function only returns a valid value when session status change is notified
     * via MegaChatCallListener::onChatCallUpdate
     *
     * @return Handle of the peer which session has changed its status
     */
    virtual MegaChatHandle getPeerSessionStatusChange() const;

    /**
     * @brief Returns if call has been ignored
     *
     * @return True if the call has been ignored, false otherwise.
     */
    virtual bool isIgnored() const;
};

/**
 * @brief Interface to get video frames from calls
 *
 * The same interface is used to receive local or remote video, but it has to be un/registered
 * by differents functions:
 *
 *  - MegaChatApi::addChatLocalVideoListener / MegaChatApi::removeChatLocalVideoListener
 *  - MegaChatApi::addChatRemoteVideoListener / MegaChatApi::removeChatRemoteVideoListener
 */
class MegaChatVideoListener
{
public:
    virtual ~MegaChatVideoListener() {}

    /**
     * @brief This function is called when a new image from a local or remote device is available
     *
     * @param api MegaChatApi connected to the account
     * @param chatid MegaChatHandle that provides the video
     * @param width Size in pixels
     * @param height Size in pixels
     * @param buffer Data buffer in format ARGB: 4 bytes per pixel (total size: width * height * 4)
     * @param size Buffer size in bytes
     *
     *  The MegaChatVideoListener retains the ownership of the buffer.
     */
    virtual void onChatVideoData(MegaChatApi *api, MegaChatHandle chatid, int width, int height, char *buffer, size_t size);
};

/**
 * @brief Interface to get notifications about calls
 *
 * You can un/subscribe to changes related to a MegaChatCall by using:
 *
 *  - MegaChatApi::addChatCallListener / MegaChatApi::removeChatCallListener
 *
 */
class MegaChatCallListener
{
public:
    virtual ~MegaChatCallListener() {}

    /**
     * @brief This function is called when there are changes in the call
     *
     * The changes can be accessed by MegaChatCall::getChanges or MegaChatCall::hasChanged
     *
     * The SDK retains the ownership of the MegaChatCall.
     * The call object that it contains will be valid until this function returns.
     * If you want to save the object, use MegaChatCall::copy.
     *
     * The api object is the one created by the application, it will be valid until
     * the application deletes it.
     *
     * @param api MegaChatApi connected to the account
     * @param call MegaChatCall that contains the call with its changes
     */
    virtual void onChatCallUpdate(MegaChatApi* api, MegaChatCall *call);
};

class MegaChatPeerList
{
public:
    enum {
        PRIV_UNKNOWN = -2,
        PRIV_RM = -1,
        PRIV_RO = 0,
        PRIV_STANDARD = 2,
        PRIV_MODERATOR = 3
    };

    /**
     * @brief Creates a new instance of MegaChatPeerList
     *
     * @return A pointer to the superclass of the private object
     */
    static MegaChatPeerList * createInstance();

    virtual ~MegaChatPeerList();

    /**
     * @brief Creates a copy of this MegaChatPeerList object
     *
     * The resulting object is fully independent of the source MegaChatPeerList,
     * it contains a copy of all internal attributes, so it will be valid after
     * the original object is deleted.
     *
     * You are the owner of the returned object
     *
     * @return Copy of the MegaChatPeerList object
     */
    virtual MegaChatPeerList *copy() const;

    /**
     * @brief addPeer Adds a new chat peer to the list
     *
     * @param h MegaChatHandle of the user to be added
     * @param priv Privilege level of the user to be added
     * Valid values are:
     * - MegaChatPeerList::PRIV_RM = -1
     * - MegaChatPeerList::PRIV_RO = 0
     * - MegaChatPeerList::PRIV_STANDARD = 2
     * - MegaChatPeerList::PRIV_MODERATOR = 3
     */
    virtual void addPeer(MegaChatHandle h, int priv);

    /**
     * @brief Returns the MegaChatHandle of the chat peer at the position i in the list
     *
     * If the index is >= the size of the list, this function returns MEGACHAT_INVALID_HANDLE.
     *
     * @param i Position of the chat peer that we want to get from the list
     * @return MegaChatHandle of the chat peer at the position i in the list
     */
    virtual MegaChatHandle getPeerHandle(int i) const;

    /**
     * @brief Returns the privilege of the chat peer at the position i in the list
     *
     * If the index is >= the size of the list, this function returns PRIV_UNKNOWN.
     *
     * @param i Position of the chat peer that we want to get from the list
     * @return Privilege level of the chat peer at the position i in the list.
     * Valid values are:
     * - MegaChatPeerList::PRIV_UNKNOWN = -2
     * - MegaChatPeerList::PRIV_RM = -1
     * - MegaChatPeerList::PRIV_RO = 0
     * - MegaChatPeerList::PRIV_STANDARD = 2
     * - MegaChatPeerList::PRIV_MODERATOR = 3
     */
    virtual int getPeerPrivilege(int i) const;

    /**
     * @brief Returns the number of chat peer in the list
     * @return Number of chat peers in the list
     */
    virtual int size() const;

protected:
    MegaChatPeerList();

};

/**
 * @brief List of MegaChatRoom objects
 *
 * A MegaChatRoomList has the ownership of the MegaChatRoom objects that it contains, so they will be
 * only valid until the MegaChatRoomList is deleted. If you want to retain a MegaChatRoom returned by
 * a MegaChatRoomList, use MegaChatRoom::copy.
 *
 * Objects of this class are immutable.
 */
class MegaChatRoomList
{
public:
    virtual ~MegaChatRoomList() {}

    virtual MegaChatRoomList *copy() const;

    /**
     * @brief Returns the MegaChatRoom at the position i in the MegaChatRoomList
     *
     * The MegaChatRoomList retains the ownership of the returned MegaChatRoom. It will be only valid until
     * the MegaChatRoomList is deleted.
     *
     * If the index is >= the size of the list, this function returns NULL.
     *
     * @param i Position of the MegaChatRoom that we want to get for the list
     * @return MegaChatRoom at the position i in the list
     */
    virtual const MegaChatRoom *get(unsigned int i)  const;

    /**
     * @brief Returns the number of MegaChatRooms in the list
     * @return Number of MegaChatRooms in the list
     */
    virtual unsigned int size() const;

};

/**
 * @brief List of MegaChatListItem objects
 *
 * A MegaChatListItemList has the ownership of the MegaChatListItem objects that it contains, so they will be
 * only valid until the MegaChatListItemList is deleted. If you want to retain a MegaChatListItem returned by
 * a MegaChatListItemList, use MegaChatListItem::copy.
 *
 * Objects of this class are immutable.
 */
class MegaChatListItemList
{
public:
    virtual ~MegaChatListItemList() {}

    virtual MegaChatListItemList *copy() const;

    /**
     * @brief Returns the MegaChatRoom at the position i in the MegaChatListItemList
     *
     * The MegaChatListItemList retains the ownership of the returned MegaChatListItem. It will be only valid until
     * the MegaChatListItemList is deleted.
     *
     * If the index is >= the size of the list, this function returns NULL.
     *
     * @param i Position of the MegaChatListItem that we want to get for the list
     * @return MegaChatListItem at the position i in the list
     */
    virtual const MegaChatListItem *get(unsigned int i)  const;

    /**
     * @brief Returns the number of MegaChatListItems in the list
     * @return Number of MegaChatListItem in the list
     */
    virtual unsigned int size() const;

};

class MegaChatMessage
{
public:
    // Online status of message
    enum {
        STATUS_UNKNOWN              = -1,   /// Invalid status
        // for outgoing messages
        STATUS_SENDING              = 0,    /// Message has not been sent or is not yet confirmed by the server
        STATUS_SENDING_MANUAL       = 1,    /// Message is too old to auto-retry sending, or group composition has changed, or user has read-only privilege, or user doesn't belong to chatroom. User must explicitly confirm re-sending. All further messages queued for sending also need confirmation
        STATUS_SERVER_RECEIVED      = 2,    /// Message confirmed by server, but not yet delivered to recepient(s)
        STATUS_SERVER_REJECTED      = 3,    /// Message is rejected by server for some reason (the message was confirmed but we didn't receive the confirmation because went offline or closed the app before)
        STATUS_DELIVERED            = 4,    /// Peer confirmed message receipt. Available only for 1on1 chats, but currently not in use.
        // for incoming messages
        STATUS_NOT_SEEN             = 5,    /// User hasn't read this message yet
        STATUS_SEEN                 = 6     /// User has read this message
    };

    // Types of message
    enum {
        TYPE_UNKNOWN                = -1,   /// Unknown type of message (apps should hide them)
        TYPE_INVALID                = 0,    /// Invalid type
        TYPE_NORMAL                 = 1,    /// Regular text message
        TYPE_LOWEST_MANAGEMENT      = 2,
        TYPE_ALTER_PARTICIPANTS     = 2,    /// Management message indicating the participants in the chat have changed
        TYPE_TRUNCATE               = 3,    /// Management message indicating the history of the chat has been truncated
        TYPE_PRIV_CHANGE            = 4,    /// Management message indicating the privilege level of a user has changed
        TYPE_CHAT_TITLE             = 5,    /// Management message indicating the title of the chat has changed
<<<<<<< HEAD
        TYPE_CALL_ENDED             = 6,    /// Management message indicating a call has finished
=======
        TYPE_HIGHEST_MANAGEMENT     = 5,
>>>>>>> 47145c05
        TYPE_NODE_ATTACHMENT        = 16,   /// User message including info about shared nodes
        TYPE_REVOKE_NODE_ATTACHMENT = 17,   /// User message including info about a node that has stopped being shared (obsolete)
        TYPE_CONTACT_ATTACHMENT     = 18,   /// User message including info about shared contacts
        TYPE_CONTAINS_META          = 19,   /// User message including additional metadata (ie. rich-preview for links)
    };

    enum {
      META_CONTAINS_RICH_PREVIEW    = 0,    /// Rich-preview type for messages with meta contained
    };

    enum
    {
        CHANGE_TYPE_STATUS          = 0x01,
        CHANGE_TYPE_CONTENT         = 0x02,
        CHANGE_TYPE_ACCESS          = 0x04  /// When the access to attached nodes has changed (obsolete)
    };

    enum
    {
        REASON_PEERS_CHANGED        = 1,    /// Group chat participants have changed
        REASON_TOO_OLD              = 2,    /// Message is too old to auto-retry sending
        REASON_GENERAL_REJECT       = 3,    /// chatd rejected the message, for unknown reason
        REASON_NO_WRITE_ACCESS      = 4,    /// Read-only privilege or not belong to the chatroom
        REASON_NO_CHANGES           = 6     /// Edited message has the same content than original message
    };

    enum
    {
<<<<<<< HEAD
        END_CALL_REASON_ENDED       = 1,    /// Call finished normally
        END_CALL_REASON_REJECTED    = 2,    /// Call was rejected by callee
        END_CALL_REASON_NO_ANSWER   = 3,    /// Call wasn't answered
        END_CALL_REASON_FAILED      = 4,    /// Call finished by an error
        END_CALL_REASON_CANCELLED   = 5     /// Call was canceled by caller
=======
        DECRYPTING          = 1,        /// Message pending to be decrypted
        INVALID_KEY         = 2,        /// Key not found for the message (permanent failure)
        INVALID_SIGNATURE   = 3,        /// Signature verification failure (permanent failure)
        INVALID_FORMAT      = 4,        /// Malformed/corrupted data in the message (permanent failure)
        INVALID_TYPE        = 5         /// Management message of unknown type (transient, not supported by the app yet)
>>>>>>> 47145c05
    };

    virtual ~MegaChatMessage() {}
    virtual MegaChatMessage *copy() const;

    /**
     * @brief Returns the status of the message.
     *
     * Valid values are:
     *  - STATUS_UNKNOWN            = -1
     *  - STATUS_SENDING            = 0
     *  - STATUS_SENDING_MANUAL     = 1
     *  - STATUS_SERVER_RECEIVED    = 2
     *  - STATUS_SERVER_REJECTED    = 3
     *  - STATUS_SERVER_DELIVERED   = 4
     *  - STATUS_NOT_SEEN           = 5
     *  - STATUS_SEEN               = 6
     *
     * If status is STATUS_SENDING_MANUAL, the user can whether manually retry to send the
     * message (get content and send new message as usual through MegaChatApi::sendMessage),
     * or discard the message. In both cases, the message should be removed from the manual-send
     * queue by calling MegaChatApi::removeUnsentMessage once the user has sent or discarded it.
     *
     * @return Returns the status of the message.
     */
    virtual int getStatus() const;

    /**
     * @brief Returns the identifier of the message.
     *
     * @return MegaChatHandle that identifies the message in this chatroom
     */
    virtual MegaChatHandle getMsgId() const;

    /**
     * @brief Returns the temporal identifier of the message
     *
     * The temporal identifier has different usages depending on the status of the message:
     *  - MegaChatMessage::STATUS_SENDING: valid until it's confirmed by the server.
     *  - MegaChatMessage::STATUS_SENDING_MANUAL: valid until it's removed from manual-send queue.
     *
     * @note If status is STATUS_SENDING_MANUAL, this value can be used to identify the
     * message moved into the manual-send queue. The message itself will be identified by its
     * MegaChatMessage::getRowId from now on. The row id can be passed to
     * MegaChatApi::removeUnsentMessage to definitely remove the message.
     *
     * For messages in a different status than above, this identifier should not be used.
     *
     * @return MegaChatHandle that temporary identifies the message
     */
    virtual MegaChatHandle getTempId() const;

    /**
     * @brief Returns the index of the message in the loaded history
     *
     * The higher is the value of the index, the newer is the chat message.
     * The lower is the value of the index, the older is the chat message.
     *
     * @note This index is can grow on both direction: increments are due to new
     * messages in the history, and decrements are due to old messages being loaded
     * in the history buffer.
     *
     * @return Index of the message in the loaded history.
     */
    virtual int getMsgIndex() const;

    /**
     * @brief Returns the handle of the user.
     *
     * @return For outgoing messages, it returns the handle of the target user.
     * For incoming messages, it returns the handle of the sender.
     */
    virtual MegaChatHandle getUserHandle() const;

    /**
     * @brief Returns the type of message.
     *
     * Valid values are:
     *  - TYPE_INVALID: Invalid type. In those cases, the MegaChatMessage::getCode can take the following values:
     *      * INVALID_FORMAT
     *      * INVALID_SIGNATURE
     *  - TYPE_NORMAL: Regular text message
     *  - TYPE_ALTER_PARTICIPANTS: Management message indicating the participants in the chat have changed
     *  - TYPE_TRUNCATE: Management message indicating the history of the chat has been truncated
     *  - TYPE_PRIV_CHANGE: Management message indicating the privilege level of a user has changed
     *  - TYPE_CHAT_TITLE: Management message indicating the title of the chat has changed
     *  - TYPE_ATTACHMENT: User message including info about a shared node
     *  - TYPE_REVOKE_ATTACHMENT: User message including info about a node that has stopped being shared
     *  - TYPE_CONTACT: User message including info about a contact
     *  - TYPE_UNKNOWN: Unknown message, should be ignored/hidden. The MegaChatMessage::getCode can take the following values:
     *      * INVALID_TYPE
     *      * INVALID_KEYID
     *      * DECRYPTING
     *
     * @return Returns the Type of message.
     */
    virtual int getType() const;

    /**
     * @brief Returns the timestamp of the message.
     * @return Returns the timestamp of the message.
     */
    virtual int64_t getTimestamp() const;

    /**
     * @brief Returns the content of the message
     *
     * The SDK retains the ownership of the returned value. It will be valid until
     * the MegaChatMessage object is deleted.
     *
     * @return Content of the message. If message was deleted, it returns NULL.
     */
    virtual const char *getContent() const;

    /**
     * @brief Returns whether the message is an edit of the original message
     * @return True if the message has been edited. Otherwise, false.
     */
    virtual bool isEdited() const;

    /**
     * @brief Returns whether the message has been deleted
     * @return True if the message has been deleted. Otherwise, false.
     */
    virtual bool isDeleted() const;

    /**
     * @brief Returns whether the message can be edited
     *
     * Currently, messages are editable only during a timeframe (1 hour). Later on, the
     * edit will be rejected. The same applies to deletions.
     *
     * @return True if the message can be edited. Otherwise, false.
     */
    virtual bool isEditable() const;

    /**
     * @brief Returns whether the message can be deleted
     *
     * Currently, messages can be deleted only during a timeframe (1 hour). Later on, the
     * deletion will be rejected.
     *
     * @return True if the message can be deleted. Otherwise, false.
     */
    virtual bool isDeletable() const;

    /**
     * @brief Returns whether the message is a management message
     *
     * Management messages are intented to record in the history any change related
     * to the management of the chatroom, such as a title change or an addition of a peer.
     *
     * @return True if the message is a management message.
     */
    virtual bool isManagementMessage() const;

    /**
     * @brief Return the handle of the user relative to the action
     *
     * Only valid for management messages:
     *  - MegaChatMessage::TYPE_ALTER_PARTICIPANTS: handle of the user who is added/removed
     *  - MegaChatMessage::TYPE_PRIV_CHANGE: handle of the user whose privilege is changed
     *  - MegaChatMessage::TYPE_REVOKE_ATTACHMENT: handle of the node which access has been revoked
     *
     * @return Handle of the user/node, depending on the type of message
     */
    virtual MegaChatHandle getHandleOfAction() const;

    /**
     * @brief Return the privilege of the user relative to the action
     *
     * Only valid for management messages:
     *  - MegaChatMessage::TYPE_ALTER_PARTICIPANTS:
     *      - When a peer is removed: MegaChatRoom::PRIV_RM
     *      - When a peer is added: MegaChatRoom::PRIV_UNKNOWN
     *  - MegaChatMessage::TYPE_PRIV_CHANGE: the new privilege of the user
     *
     * @return Privilege level as above
     */
    virtual int getPrivilege() const;

    /**
     * @brief Return a generic code used for different purposes
     *
     * The code returned by this method is valid only in the following cases:
     *
     *  - Messages with status MegaChatMessage::STATUS_SENDING_MANUAL: the code specifies
     * the reason because the server rejects the message. The possible values are:
     *      - MegaChatMessage::REASON_PEERS_CHANGED     = 1
     *      - MegaChatMessage::REASON_TOO_OLD           = 2
     *      - MegaChatMessage::REASON_GENERAL_REJECT    = 3
     *      - MegaChatMessage::REASON_NO_WRITE_ACCESS   = 4
     *      - MegaChatMessage::REASON_NO_CHANGES        = 6
     *
     * @return A generic code for additional information about the message.
     */
    virtual int getCode() const;

    /**
     * @brief Return number of user that have been attached to the message
     *
     * Only valid for management messages:
     *  - MegaChatMessage::TYPE_CONTACT_ATTACHMENT: the number of users in the message
     *
     * @return Number of users that have been attached to the message
     */
    virtual unsigned int getUsersCount() const;

    /**
     * @brief Return the handle of the user that has been attached in \c index position
     *
     * Only valid for management messages:
     *  - MegaChatMessage::TYPE_CONTACT_ATTACHMENT: the handle of the user
     *
     * If the index is >= the number of users attached to the message, this function
     * will return MEGACHAT_INVALID_HANDLE.
     *
     * @param index of the users inside user vector
     * @return The handle of the user
     */
    virtual MegaChatHandle getUserHandle(unsigned int index) const;

    /**
     * @brief Return the name of the user that has been attached in \c index position
     *
     * Only valid for management messages:
     *  - MegaChatMessage::TYPE_CONTACT_ATTACHMENT: the name of the user
     *
     * If the index is >= the number of users attached to the message, this function
     * will return NULL.
     *
     * @param index of the users inside user vector
     * @return The name of the user
     */
    virtual const char *getUserName(unsigned int index) const;

    /**
     * @brief Return the email of the user that has been attached in \c index position
     *
     * Only valid for management messages:
     *  - MegaChatMessage::TYPE_CONTACT_ATTACHMENT: the handle of the user
     *
     * If the index is >= the number of users attached to the message, this function
     * will return NULL.
     *
     * @param index of the users inside user vector
     * @return The email of the user
     */
    virtual const char *getUserEmail(unsigned int index) const;

    /**
     * @brief Return a list with all MegaNode attached to the message
     *
     * @return list with MegaNode
     */
    virtual mega::MegaNodeList *getMegaNodeList() const;

    /**
     * @brief Return a list with handles
     *
     * Used for multiple purpose.
     * Only valid for:
     *  - MegaChatMessage::TYPE_CALL_ENDED
     *
     * @return list with MegaHandle
     */
    virtual mega::MegaHandleList *getMegaHandleList() const;

    /**
     * @brief Return call duration in seconds
     *
     * This funcion returns a valid value for:
     *  - MegaChatMessage::TYPE_CALL_ENDED
     *
     * @return Call duration
     */
    virtual int getDuration() const;

    /**
     * @brief Return termination code for call
     *
     * This funcion returns a valid value for:
     *  - MegaChatMessage::TYPE_CALL_ENDED
     *
     * Possible values for termination code are:
     *  - END_CALL_REASON_ENDED       = 1
     *  - END_CALL_REASON_REJECTED    = 2
     *  - END_CALL_REASON_NO_ANSWER   = 3
     *  - END_CALL_REASON_FAILED      = 4
     *  - END_CALL_REASON_CANCELLED   = 5
     *
     * @return Call termination code
     */
    virtual int getTermCode() const;

     /** @brief Return the id for messages in manual sending status / queue
     *
     * This value can be used to identify the message moved into the manual-send
     * queue. The row id can be passed to MegaChatApi::removeUnsentMessage to
     * definitely remove the message.
     *
     * @note this id is only valid for messages in STATUS_SENDING_MANUAL. For any
     * other message, the function returns MEGACHAT_INVALID_HANDLE.
     *
     * @return The id of the message in the manual sending queue.
     */
    virtual MegaChatHandle getRowId() const;


    /**
     * @brief Returns a bit field with the changes of the message
     *
     * This value is only useful for messages notified by MegaChatRoomListener::onMessageUpdate
     * that can notify about message modifications.
     *
     * @return The returned value is an OR combination of these flags:
     *
     * - MegaChatMessage::CHANGE_TYPE_STATUS   = 0x01
     * Check if the status of the message changed
     *
     * - MegaChatMessage::CHANGE_TYPE_CONTENT  = 0x02
     * Check if the content of the message changed
     *
     * - MegaChatMessage::CHANGE_TYPE_ACCESS   = 0x04
     * Check if the access to attached nodes has changed
     */
    virtual int getChanges() const;

    /**
     * @brief Returns true if this message has an specific change
     *
     * This value is only useful for nodes notified by MegaChatRoomListener::onMessageUpdate
     * that can notify about the message modifications.
     *
     * In other cases, the return value of this function will be always false.
     *
     * @param changeType The type of change to check. It can be one of the following values:
     *
     * - MegaChatMessage::CHANGE_TYPE_STATUS   = 0x01
     * Check if the status of the message changed
     *
     * - MegaChatMessage::CHANGE_TYPE_CONTENT  = 0x02
     * Check if the content of the message changed
     *
     * - MegaChatMessage::CHANGE_TYPE_ACCESS   = 0x04
     * Check if the access to attached nodes has changed
     *
     * @return true if this message has an specific change
     */
    virtual bool hasChanged(int changeType) const;
};

/**
 * @brief Provides information about an asynchronous request
 *
 * Most functions in this API are asynchonous, except the ones that never require to
 * contact MEGA servers. Developers can use listeners (MegaListener, MegaChatRequestListener)
 * to track the progress of each request. MegaChatRequest objects are provided in callbacks sent
 * to these listeners and allow developers to know the state of the request, their parameters
 * and their results.
 *
 * Objects of this class aren't live, they are snapshots of the state of the request
 * when the object is created, they are immutable.
 *
 * These objects have a high number of 'getters', but only some of them return valid values
 * for each type of request. Documentation of each request specify which fields are valid.
 *
 */
class MegaChatRequest
{
public:
    enum {
        TYPE_INITIALIZE,// (obsolete)
        TYPE_CONNECT,   // connect to chatd (call it after login+fetchnodes with MegaApi)
        TYPE_DELETE,    // delete MegaChatApi instance
        TYPE_LOGOUT,    // delete existing Client and creates a new one
        TYPE_SET_ONLINE_STATUS,
        TYPE_START_CHAT_CALL, TYPE_ANSWER_CHAT_CALL,
        TYPE_DISABLE_AUDIO_VIDEO_CALL, TYPE_HANG_CHAT_CALL,
        TYPE_CREATE_CHATROOM, TYPE_REMOVE_FROM_CHATROOM,
        TYPE_INVITE_TO_CHATROOM, TYPE_UPDATE_PEER_PERMISSIONS,
        TYPE_EDIT_CHATROOM_NAME, TYPE_EDIT_CHATROOM_PIC,
        TYPE_TRUNCATE_HISTORY,
        TYPE_SHARE_CONTACT,
        TYPE_GET_FIRSTNAME, TYPE_GET_LASTNAME,
        TYPE_DISCONNECT, TYPE_GET_EMAIL,
        TYPE_ATTACH_NODE_MESSAGE, TYPE_REVOKE_NODE_MESSAGE,
        TYPE_SET_BACKGROUND_STATUS, TYPE_RETRY_PENDING_CONNECTIONS,
        TYPE_SEND_TYPING_NOTIF, TYPE_SIGNAL_ACTIVITY,
        TYPE_SET_PRESENCE_PERSIST, TYPE_SET_PRESENCE_AUTOAWAY,
        TYPE_LOAD_AUDIO_VIDEO_DEVICES, TYPE_PUSH_RECEIVED,
        TOTAL_OF_REQUEST_TYPES
    };

    enum {
        AUDIO = 0,
        VIDEO = 1
    };

    virtual ~MegaChatRequest();

    /**
     * @brief Creates a copy of this MegaChatRequest object
     *
     * The resulting object is fully independent of the source MegaChatRequest,
     * it contains a copy of all internal attributes, so it will be valid after
     * the original object is deleted.
     *
     * You are the owner of the returned object
     *
     * @return Copy of the MegaChatRequest object
     */
    virtual MegaChatRequest *copy();

    /**
     * @brief Returns the type of request associated with the object
     * @return Type of request associated with the object
     */
    virtual int getType() const;

    /**
     * @brief Returns a readable string that shows the type of request
     *
     * This function returns a pointer to a statically allocated buffer.
     * You don't have to free the returned pointer
     *
     * @return Readable string showing the type of request
     */
    virtual const char *getRequestString() const;

    /**
     * @brief Returns a readable string that shows the type of request
     *
     * This function provides exactly the same result as MegaChatRequest::getRequestString.
     * It's provided for a better Java compatibility
     *
     * @return Readable string showing the type of request
     */
    virtual const char* toString() const;

    /**
     * @brief Returns the tag that identifies this request
     *
     * The tag is unique for the MegaChatApi object that has generated it only
     *
     * @return Unique tag that identifies this request
     */
    virtual int getTag() const;

    /**
     * @brief Returns a number related to this request
     * @return Number related to this request
     */
    virtual long long getNumber() const;

    /**
     * @brief Return the number of times that a request has temporarily failed
     * @return Number of times that a request has temporarily failed
     */
    virtual int getNumRetry() const;

    /**
     * @brief Returns a flag related to the request
     *
     * This value is valid for these requests:
     * - MegaChatApi::createChat - Creates a chat for one or more participants
     *
     * @return Flag related to the request
     */
    virtual bool getFlag() const;

    /**
     * @brief Returns the list of peers in a chat.
     *
     * The SDK retains the ownership of the returned value. It will be valid until
     * the MegaChatRequest object is deleted.
     *
     * This value is valid for these requests:
     * - MegaChatApi::createChat - Returns the list of peers and their privilege level
     *
     * @return List of peers of a chat
     */
    virtual MegaChatPeerList *getMegaChatPeerList();

    /**
     * @brief Returns the handle that identifies the chat
     * @return The handle of the chat
     */
    virtual MegaChatHandle getChatHandle();

    /**
     * @brief Returns the handle that identifies the user
     * @return The handle of the user
     */
    virtual MegaChatHandle getUserHandle();

    /**
     * @brief Returns the privilege level
     * @return The access level of the user in the chat
     */
    virtual int getPrivilege();

    /**
     * @brief Returns a text relative to this request
     *
     * The SDK retains the ownership of the returned value. It will be valid until
     * the MegaChatRequest object is deleted.
     *
     * @return Text relative to this request
     */
    virtual const char *getText() const;

    /**
     * @brief Returns a message contained on request
     *
     * The SDK retains the ownership of the returned value. It will be valid until
     * the MegaChatRequest object is deleted.
     *
     * @return Message relative to this request
     */
    virtual MegaChatMessage *getMegaChatMessage();

    /**
     * @brief Returns the list of nodes on this request.
     *
     * The SDK retains the ownership of the returned value. It will be valid until
     * the MegaChatRequest object is deleted.
     *
     * This value is valid for these requests:
     * - MegaChatApi::attachNodes - Returns the list of nodes attached to the message
     *
     * @return List of nodes in this request
     */
    virtual mega::MegaNodeList *getMegaNodeList();

    /**
     * @brief Returns the list of handles related to this request
     *
     * The SDK retains the ownership of the returned value. It will be valid until
     * the MegaChatRequest object is deleted.
     *
     * This value is valid for these requests:
     * - MegaChatApi::pushReceived - Returns the list of ids for unread messages in the chatid
     *   (you can get the list of chatids from \c getMegaHandleList)
     *
     * @param chatid MegaChatHandle that identifies the chat room
     * @return mega::MegaHandleList of handles for a given chatid
     */
    virtual mega::MegaHandleList *getMegaHandleListByChat(MegaChatHandle chatid);

    /**
     * @brief Returns the list of handles related to this request
     *
     * The SDK retains the ownership of the returned value. It will be valid until
     * the MegaChatRequest object is deleted.
     *
     * This value is valid for these requests:
     * - MegaChatApi::pushReceived - Returns the list of chatids with unread messages
     *
     * @return mega::MegaHandleList of handles for a given chatid
     */
    virtual mega::MegaHandleList *getMegaHandleList();

    /**
     * @brief Returns the type of parameter related to the request
     *
     * This value is valid for these requests:
     * - MegaChatApi::enableAudio - Returns MegaChatRequest::AUDIO
     * - MegaChatApi::disableAudio - Returns MegaChatRequest::AUDIO
     * - MegaChatApi::enableVideo - Returns MegaChatRequest::VIDEO
     * - MegaChatApi::disableVideo - Returns MegaChatRequest::VIDEO
     * - MegaChatApi::answerChatCall - Returns one
     * - MegaChatApi::rejectChatCall - Returns zero
     *
     * @return Type of parameter related to the request
     */
    virtual int getParamType();
};

/**
 * @brief Interface to receive information about requests
 *
 * All requests allows to pass a pointer to an implementation of this interface in the last parameter.
 * You can also get information about all requests using MegaChatApi::addChatRequestListener
 *
 * MegaListener objects can also receive information about requests
 *
 * This interface uses MegaChatRequest objects to provide information of requests. Take into account that not all
 * fields of MegaChatRequest objects are valid for all requests. See the documentation about each request to know
 * which fields contain useful information for each one.
 *
 */
class MegaChatRequestListener
{
public:
    /**
     * @brief This function is called when a request is about to start being processed
     *
     * The SDK retains the ownership of the request parameter.
     * Don't use it after this functions returns.
     *
     * The api object is the one created by the application, it will be valid until
     * the application deletes it.
     *
     * @param api MegaChatApi object that started the request
     * @param request Information about the request
     */
    virtual void onRequestStart(MegaChatApi* api, MegaChatRequest *request);

    /**
     * @brief This function is called when a request has finished
     *
     * There won't be more callbacks about this request.
     * The last parameter provides the result of the request. If the request finished without problems,
     * the error code will be API_OK
     *
     * The SDK retains the ownership of the request and error parameters.
     * Don't use them after this functions returns.
     *
     * The api object is the one created by the application, it will be valid until
     * the application deletes it.
     *
     * @param api MegaChatApi object that started the request
     * @param request Information about the request
     * @param e Error information
     */
    virtual void onRequestFinish(MegaChatApi* api, MegaChatRequest *request, MegaChatError* e);

    /**
     * @brief This function is called to inform about the progres of a request
     *
     * The SDK retains the ownership of the request parameter.
     * Don't use it after this functions returns.
     *
     * The api object is the one created by the application, it will be valid until
     * the application deletes it.
     *
     * @param api MegaChatApi object that started the request
     * @param request Information about the request
     * @see MegaChatRequest::getTotalBytes MegaChatRequest::getTransferredBytes
     */
    virtual void onRequestUpdate(MegaChatApi*api, MegaChatRequest *request);

    /**
     * @brief This function is called when there is a temporary error processing a request
     *
     * The request continues after this callback, so expect more MegaChatRequestListener::onRequestTemporaryError or
     * a MegaChatRequestListener::onRequestFinish callback
     *
     * The SDK retains the ownership of the request and error parameters.
     * Don't use them after this functions returns.
     *
     * The api object is the one created by the application, it will be valid until
     * the application deletes it.
     *
     * @param api MegaChatApi object that started the request
     * @param request Information about the request
     * @param error Error information
     */
    virtual void onRequestTemporaryError(MegaChatApi *api, MegaChatRequest *request, MegaChatError* error);
    virtual ~MegaChatRequestListener();
};

/**
 * @brief Represents the configuration of the online presence for the account
 *
 * The online presence configuration includes the following:
 *
 * - Online status - it can be one of the following values:
 *
 *      - MegaChatApi::STATUS_OFFLINE = 1
 *          The user appears as being offline
 *
 *      - MegaChatApi::STATUS_AWAY = 2
 *          The user is away and might not answer.
 *
 *      - MegaChatApi::STATUS_ONLINE = 3
 *          The user is connected and online.
 *
 *      - MegaChatApi::STATUS_BUSY = 4
 *          The user is busy and don't want to be disturbed.
 *
 * - Autoway: if enabled, the online status will change from MegaChatApi::STATUS_ONLINE to
 *  MegaChatApi::STATUS_AWAY automatically after a timeout.
 *
 * @note The autoaway settings are preserved even when the auto-away mechanism is inactive (i.e. when
 * the status is other than online or the user has enabled the persistence of the status.
 * When the autoaway mechanish is enabled, it requires the app calls \c MegaChatApi::signalPresenceActivity
 * in order to prevent becoming MegaChatApi::STATUS_AWAY automatically after the timeout. *
 * You can check if the autoaway mechanism is active by calling \c MegaChatApi::isSignalActivityRequired
 * or also by checking \c MegaChatPresenceConfig::isSignalActivityRequired.
 *
 * - Persist: if enabled, the online status will be preserved, even if user goes offline or closes the app
 *
 * - Pending: if true, it means the configuration is being saved in the server, but not confirmed yet
 *
 * @note When the online status is pending, apps may notice showing a blinking status or similar.
 */
class MegaChatPresenceConfig
{
public:
    virtual ~MegaChatPresenceConfig() {}

    /**
     * @brief Creates a copy of this MegaChatPresenceConfig object
     *
     * The resulting object is fully independent of the source MegaChatPresenceConfig,
     * it contains a copy of all internal attributes, so it will be valid after
     * the original object is deleted.
     *
     * You are the owner of the returned object
     *
     * @return Copy of the MegaChatRequest object
     */
    virtual MegaChatPresenceConfig *copy() const;

    /**
     * @brief Get the online status specified in the settings
     *
     * It can be one of the following values:
     * - MegaChatApi::STATUS_OFFLINE = 1
     * The user appears as being offline
     *
     * - MegaChatApi::STATUS_AWAY = 2
     * The user is away and might not answer.
     *
     * - MegaChatApi::STATUS_ONLINE = 3
     * The user is connected and online.
     *
     * - MegaChatApi::STATUS_BUSY = 4
     * The user is busy and don't want to be disturbed.
     */
    virtual int getOnlineStatus() const;

    /**
     * Whether the autoaway setting is enabled or disabled. Note
     * that the option can be enabled, but the auto-away mechanism
     * can be inactive. I.e. when the status is not online or the user
     * has enabled the persistence of the status.
     *
     * @see \c MegaChatPresenceConfig::isPersist
     *
     * @return True if the user will be away after a timeout.
     */
    virtual bool isAutoawayEnabled() const;

    /**
     * @return Number of seconds to change the online status to away
     */
    virtual int64_t getAutoawayTimeout() const;

    /**
     * @return True if the online status will persist after going offline and/or closing the app
     */
    virtual bool isPersist() const;

    /**
     * @return True if the presence configuration is pending to be confirmed by server
     */
    virtual bool isPending() const;

    /**
     * @return True if the app is required to call MegaChatApi::signalPresenceActivity
     */
    virtual bool isSignalActivityRequired() const;
};

/**
 * @brief Interface to receive SDK logs
 *
 * You can implement this class and pass an object of your subclass to MegaChatApi::setLoggerObject
 * to receive SDK logs. You will have to use also MegaChatApi::setLogLevel to select the level of
 * the logs that you want to receive.
 *
 */
class MegaChatLogger
{
public:
    /**
     * @brief This function will be called with all logs with level <= your selected
     * level of logging (by default it is MegaChatApi::LOG_LEVEL_INFO)
     *
     * The SDK retains the ownership of this string, it won't be valid after this funtion returns.
     *
     * @param loglevel Log level of this message
     *
     * Valid values are:
     * - MegaChatApi::LOG_LEVEL_ERROR   = 1
     * - MegaChatApi::LOG_LEVEL_WARNING = 2
     * - MegaChatApi::LOG_LEVEL_INFO    = 3
     * - MegaChatApi::LOG_LEVEL_VERBOSE = 4
     * - MegaChatApi::LOG_LEVEL_DEBUG   = 5
     * - MegaChatApi::LOG_LEVEL_MAX     = 6
     *
     * @param message Log message
     *
     * The SDK retains the ownership of this string, it won't be valid after this funtion returns.
     *
     */
    virtual void log(int loglevel, const char *message);
    virtual ~MegaChatLogger(){}
};

/**
 * @brief Provides information about an error
 */
class MegaChatError
{
public:
    enum {
        ERROR_OK        =   0,
        ERROR_UNKNOWN   =  -1,		// internal error
        ERROR_ARGS      =  -2,		// bad arguments
        ERROR_NOENT     =  -9,		// resource does not exist
        ERROR_ACCESS    = -11,		// access denied
        ERROR_EXIST     = -12		// resource already exists
    };

    MegaChatError() {}
    virtual ~MegaChatError() {}

    virtual MegaChatError *copy() = 0;

    /**
     * @brief Returns the error code associated with this MegaChatError
     * @return Error code associated with this MegaChatError
     */
    virtual int getErrorCode() const = 0;

    /**
     * @brief Returns the type of the error associated with this MegaChatError
     * @return Type of the error associated with this MegaChatError
     */
    virtual int getErrorType() const = 0;

    /**
     * @brief Returns a readable description of the error
     *
     * @return Readable description of the error
     */
    virtual const char* getErrorString() const = 0;

    /**
     * @brief Returns a readable description of the error
     *
     * This function provides exactly the same result as MegaChatError::getErrorString.
     * It's provided for a better Java compatibility
     *
     * @return Readable description of the error
     */
    virtual const char* toString() const = 0;
};

/**
 * @brief Allows to manage the chat-related features of a MEGA account
 *
 * You must provide an appKey to use this SDK. You can generate an appKey for your app for free here:
 * - https://mega.nz/#sdk
 *
 * To properly initialize the chat engine and start using the chat features, you should follow this sequence:
 *     1. Create an object of MegaApi class (see https://github.com/meganz/sdk/tree/master#usage)
 *     2. Create an object of MegaChatApi class: passing the MegaApi instance to the constructor,
 * so the chat SDK can create its client and register listeners to receive the own handle, list of users and chats
 *     3. Call MegaChatApi::init() to initialize the chat engine.
 *         [at this stage, the app can retrieve chatrooms and can operate in offline mode]
 *     4. Call MegaApi::login() and wait for completion
 *     5. Call MegaApi::fetchnodes() and wait for completion
 *         [at this stage, cloud storage apps are ready, but chat-engine is offline]
 *     6. Call MegaChatApi::connect() and wait for completion
 *     7. The app is ready to operate
 *
 * Important considerations:
 *  - In order to logout from the account, the app should call MegaApi::logout before MegaChatApi::logout.
 *  - The instance of MegaChatApi must be deleted before the instance of MegaApi passed to the constructor.
 *
 * Some functions in this class return a pointer and give you the ownership. In all of them, memory allocations
 * are made using new (for single objects) and new[] (for arrays) so you should use delete and delete[] to free them.
 */
class MegaChatApi
{

public:
    enum {
        STATUS_OFFLINE    = 1,      /// Can be used for invisible mode
        STATUS_AWAY       = 2,      /// User is not available
        STATUS_ONLINE     = 3,      /// User is available
        STATUS_BUSY       = 4,      /// User don't expect notifications nor call requests
        STATUS_INVALID    = 15      /// Invalid value. Presence not received yet
    };

    enum
    {
        //0 is reserved to overwrite completely disabled logging. Used only by logger itself
        LOG_LEVEL_ERROR     = 1,    /// Error information but will continue application to keep running.
        LOG_LEVEL_WARNING   = 2,    /// Information representing errors in application but application will keep running
        LOG_LEVEL_INFO      = 3,    /// Mainly useful to represent current progress of application.
        LOG_LEVEL_VERBOSE   = 4,    /// More information than the usual logging mode
        LOG_LEVEL_DEBUG     = 5,    /// Informational logs, that are useful for developers. Only applicable if DEBUG is defined.
        LOG_LEVEL_MAX       = 6     /// Maximum level of informational logs
    };

    enum
    {
        SOURCE_ERROR    = -1,
        SOURCE_NONE     = 0,
        SOURCE_LOCAL,
        SOURCE_REMOTE
    };

    enum
    {
        INIT_ERROR                  = -1,   /// Initialization failed --> disable chat
        INIT_NOT_DONE               = 0,    /// Initialization not done yet
        INIT_WAITING_NEW_SESSION    = 1,    /// No \c sid provided at init() --> force a login+fetchnodes
        INIT_OFFLINE_SESSION        = 2,    /// Initialization successful for offline operation
        INIT_ONLINE_SESSION         = 3,    /// Initialization successful for online operation --> login+fetchnodes completed
        INIT_NO_CACHE               = 7     /// Cache not available for \c sid provided --> it requires login+fetchnodes
    };

    enum
    {
        DISCONNECTED    = 0,    /// No connection established
        CONNECTING      = 1,    /// A call to connect() is in progress
        CONNECTED       = 2     /// A call to connect() succeed
    };

    enum
    {
        CHAT_CONNECTION_OFFLINE     = 0,    /// No connection to chatd, offline mode
        CHAT_CONNECTION_IN_PROGRESS = 1,    /// Establishing connection to chatd
        CHAT_CONNECTION_LOGGING     = 2,    /// Connected to chatd, logging in (not ready to send/receive messages, etc)
        CHAT_CONNECTION_ONLINE      = 3     /// Connection with chatd is ready and logged in
    };


    // chat will reuse an existent megaApi instance (ie. the one for cloud storage)
    /**
     * @brief Creates an instance of MegaChatApi to access to the chat-engine.
     *
     * @param megaApi Instance of MegaApi to be used by the chat-engine.
     */
    MegaChatApi(mega::MegaApi *megaApi);

//    // chat will use its own megaApi, a new instance
//    MegaChatApi(const char *appKey, const char* appDir);

    virtual ~MegaChatApi();

    static const char *getAppDir();

    /**
     * @brief Set a MegaChatLogger implementation to receive SDK logs
     *
     * Logs received by this objects depends on the active log level.
     * By default, it is MegaChatApi::LOG_LEVEL_INFO. You can change it
     * using MegaChatApi::setLogLevel.
     *
     * The logger object can be removed by passing NULL as \c megaLogger.
     *
     * @param megaLogger MegaChatLogger implementation. NULL to remove the existing object.
     */
    static void setLoggerObject(MegaChatLogger *megaLogger);

    /**
     * @brief Set the active log level
     *
     * This function sets the log level of the logging system. If you set a log listener using
     * MegaApi::setLoggerObject, you will receive logs with the same or a lower level than
     * the one passed to this function.
     *
     * @param logLevel Active log level
     *
     * Valid values are:
     * - MegaChatApi::LOG_LEVEL_ERROR   = 1
     * - MegaChatApi::LOG_LEVEL_WARNING = 2
     * - MegaChatApi::LOG_LEVEL_INFO    = 3
     * - MegaChatApi::LOG_LEVEL_VERBOSE = 4
     * - MegaChatApi::LOG_LEVEL_DEBUG   = 5
     * - MegaChatApi::LOG_LEVEL_MAX     = 6
     */
    static void setLogLevel(int logLevel);

    /**
     * @brief Enable the usage of colouring for logging in the console
     *
     * Karere library uses ANSI escape codes to color messages in the log when they
     * are printed in a terminal. However, sometimes the terminal doesn't support those
     * codes, resulting on weird characters at the beggining of each line.
     *
     * By default, colors are disabled.
     *
     * @param useColors True to enable them, false to disable.
     */
    static void setLogWithColors(bool useColors);

    /**
     * @brief Enable the logging in the console
     *
     * By default, logging to console is enabled.
     *
     * @param enable True to enable it, false to disable.
     */
    static void setLogToConsole(bool enable);

    /**
     * @brief Initializes karere
     *
     * If no session is provided, karere will listen to the fetchnodes event in order to register
     * a new session and create its cache. It will return MegaChatApi::INIT_WAITING_NEW_SESSION.
     *
     * If a session id is provided, karere will try to resume the session from its cache and will
     * return MegaChatApi::INIT_OFFLINE_SESSION.
     *
     * If a session id is provided but the correspoding cache is not available, it will return
     * MegaChatApi::INIT_NO_CACHE and the app should go through a login + fetchnodes in order to
     * re-create a new cache from scratch. No need to invalidate the SDK's cache, MEGAchat's cache
     * will be regenerated based on data from SDK's cache upong fetchnodes completion.
     *
     * The initialization status is notified via `MegaChatListener::onChatInitStateUpdate`. See
     * the documentation of the callback for possible values.
     *
     * This function should be called before MegaApi::login and MegaApi::fetchnodes.
     *
     * @param sid Session id that wants to be resumed, or NULL if a new session will be created.
     * @return The initialization state
     */
    int init(const char *sid);

    /**
     * @brief Returns the current initialization state
     *
     * The possible values are:
     *  - MegaChatApi::INIT_ERROR = -1
     *  - MegaChatApi::INIT_NOT_DONE = 0
     *  - MegaChatApi::INIT_WAITING_NEW_SESSION = 1
     *  - MegaChatApi::INIT_OFFLINE_SESSION = 2
     *  - MegaChatApi::INIT_ONLINE_SESSION = 3
     *  - MegaChatApi::INIT_NO_CACHE = 7
     *
     * If \c MegaChatApi::init() has not been called yet, this function returns INIT_NOT_DONE
     *
     * If the chat-engine is being terminated because the session is expired, it returns 10.
     * If the chat-engine is being logged out, it returns 4.
     *
     * @return The current initialization state
     */
    int getInitState();

    // ============= Requests ================

    /**
     * @brief Establish the connection with chat-related servers (chatd, presenced and Gelb).
     *
     * This function must be called only after calling:
     *  - MegaChatApi::init to initialize the chat engine
     *  - MegaApi::login to login in MEGA
     *  - MegaApi::fetchNodes to retrieve current state of the account
     *
     * At that point, the initialization state should be MegaChatApi::INIT_ONLINE_SESSION.
     *
     * The online status after connecting will be whatever was last used.
     *
     * The associated request type with this request is MegaChatRequest::TYPE_CONNECT
     *
     * @param listener MegaChatRequestListener to track this request
     */
    void connect(MegaChatRequestListener *listener = NULL);

    /**
     * @brief Establish the connection with chat-related servers (chatd, presenced and Gelb).
     *
     * This function is intended to be used instead of MegaChatApi::connect when the connection
     * is done by a service in background, which is launched without user-interaction. It avoids
     * to notify to the server that this client is active, but actually the user is away.
     *
     * This function must be called only after calling:
     *  - MegaChatApi::init to initialize the chat engine
     *  - MegaApi::login to login in MEGA
     *  - MegaApi::fetchNodes to retrieve current state of the account
     *
     * At that point, the initialization state should be MegaChatApi::INIT_ONLINE_SESSION.
     * The online status after connecting will be whatever was last used.
     *
     * The associated request type with this request is MegaChatRequest::TYPE_CONNECT
     * Valid data in the MegaChatRequest object received on callbacks:
     * - MegaChatRequest::getFlag - Returns true.
     *
     * @param listener MegaChatRequestListener to track this request
     */
    void connectInBackground(MegaChatRequestListener *listener = NULL);

    /**
     * @brief Disconnect from chat-related servers (chatd, presenced and Gelb).
     *
     * The associated request type with this request is MegaChatRequest::TYPE_DISCONNECT
     *
     * @param listener MegaChatRequestListener to track this request
     */
    void disconnect(MegaChatRequestListener *listener = NULL);

    /**
     * @brief Returns the current state of the connection
     *
     * It can be one of the following values:
     *  - MegaChatApi::DISCONNECTED = 0
     *  - MegaChatApi::CONNECTING   = 1
     *  - MegaChatApi::CONNECTED    = 2
     *
     * @return The state of connection
     */
    int getConnectionState();

    /**
     * @brief Returns the current state of the connection to chatd
     *
     * The possible values are:
     *  - MegaChatApi::CHAT_CONNECTION_OFFLINE      = 0
     *  - MegaChatApi::CHAT_CONNECTION_IN_PROGRESS  = 1
     *  - MegaChatApi::CHAT_CONNECTION_LOGGING      = 2
     *  - MegaChatApi::CHAT_CONNECTION_ONLINE       = 3
     *
     * @param chatid MegaChatHandle that identifies the chat room
     * @return The state of connection
     */
    int getChatConnectionState(MegaChatHandle chatid);
    
    /**
     * @brief Refresh DNS servers and retry pending connections
     *
     * The associated request type with this request is MegaChatRequest::TYPE_RETRY_PENDING_CONNECTIONS
     *
     * @param listener MegaChatRequestListener to track this request
     */
    void retryPendingConnections(MegaChatRequestListener *listener = NULL);

    /**
     * @brief Logout of chat servers invalidating the session
     *
     * The associated request type with this request is MegaChatRequest::TYPE_LOGOUT.
     *
     * The request will fail with MegaChatError::ERROR_ACCESS when this function is
     * called without a previous call to \c MegaChatApi::init or when MEGAchat is already
     * logged out.
     *
     * @note MEGAchat automatically logs out when it detects the MegaApi instance has an
     * invalid session id. No need to call it explicitely, except to disable the chat.
     *
     * @param listener MegaChatRequestListener to track this request
     */
    void logout(MegaChatRequestListener *listener = NULL);

    /**
     * @brief Logout of chat servers without invalidating the session
     *
     * The associated request type with this request is MegaChatRequest::TYPE_LOGOUT
     *
     * After calling \c localLogout, the subsequent call to MegaChatApi::init expects to
     * have an already existing session created by MegaApi::fastLogin(session)
     *
     * @param listener MegaChatRequestListener to track this request
     */
    void localLogout(MegaChatRequestListener *listener = NULL);

    /**
     * @brief Set your online status.
     *
     * The associated request type with this request is MegaChatRequest::TYPE_SET_CHAT_STATUS
     * Valid data in the MegaChatRequest object received on callbacks:
     * - MegaChatRequest::getNumber - Returns the new status of the user in chat.
     *
     * @param status Online status in the chat.
     *
     * It can be one of the following values:
     * - MegaChatApi::STATUS_OFFLINE = 1
     * The user appears as being offline
     *
     * - MegaChatApi::STATUS_AWAY = 2
     * The user is away and might not answer.
     *
     * - MegaChatApi::STATUS_ONLINE = 3
     * The user is connected and online.
     *
     * - MegaChatApi::STATUS_BUSY = 4
     * The user is busy and don't want to be disturbed.
     *
     * @param listener MegaChatRequestListener to track this request
     */
    void setOnlineStatus(int status, MegaChatRequestListener *listener = NULL);

    /**
     * @brief Enable/disable the autoaway option, with one specific timeout
     *
     * When autoaway is enabled and persist is false, the app should call to
     * \c signalPresenceActivity regularly in order to keep the current online status.
     * Otherwise, after \c timeout seconds, the online status will be changed to away.
     *
     * The associated request type with this request is MegaChatRequest::TYPE_SET_PRESENCE_AUTOAWAY
     * Valid data in the MegaChatRequest object received on callbacks:
     * - MegaChatRequest::getFlag() - Returns true if autoaway is enabled.
     * - MegaChatRequest::getNumber - Returns the specified timeout.
     *
     * @param enable True to enable the autoaway feature
     * @param timeout Seconds to wait before turning away (if no activity has been signalled)
     * @param listener MegaChatRequestListener to track this request
     */
    void setPresenceAutoaway(bool enable, int64_t timeout, MegaChatRequestListener *listener = NULL);

    /**
     * @brief Enable/disable the persist option
     *
     * When this option is enable, the online status shown to other users will be the
     * one specified by the user, even when you are disconnected.
     *
     * The associated request type with this request is MegaChatRequest::TYPE_SET_PRESENCE_PERSIST
     * Valid data in the MegaChatRequest object received on callbacks:
     * - MegaChatRequest::getFlag() - Returns true if presence status is persistent.
     *
     * @param enable True to enable the persist feature
     * @param listener MegaChatRequestListener to track this request
     */
    void setPresencePersist(bool enable, MegaChatRequestListener *listener = NULL);

    /**
     * @brief Signal there is some user activity
     *
     * When the presence configuration is set to autoaway (and persist is false), this
     * function should be called regularly to not turn into away status automatically.
     *
     * A good approach is to call this function with every mouse move or keypress on desktop
     * platforms; or at any finger tap or gesture and any keypress on mobile platforms.
     *
     * Failing to call this function, you risk a user going "Away" while typing a lengthy message,
     * which would be awkward.
     *
     * The associated request type with this request is MegaChatRequest::TYPE_SIGNAL_ACTIVITY.
     *
     * @param listener MegaChatRequestListener to track this request
     */
    void signalPresenceActivity(MegaChatRequestListener *listener = NULL);

    /**
     * @brief Get your online status.
     *
     * It can be one of the following values:
     * - MegaChatApi::STATUS_OFFLINE = 1
     * The user appears as being offline
     *
     * - MegaChatApi::STATUS_AWAY = 2
     * The user is away and might not answer.
     *
     * - MegaChatApi::STATUS_ONLINE = 3
     * The user is connected and online.
     *
     * - MegaChatApi::STATUS_BUSY = 4
     * The user is busy and don't want to be disturbed.
     */
    int getOnlineStatus();

    /**
     * @brief Get the current presence configuration
     *
     * You take the ownership of the returned value
     *
     * @see \c MegaChatPresenceConfig for further details.
     *
     * @return The current presence configuration, or NULL if not received yet from server
     */
    MegaChatPresenceConfig *getPresenceConfig();

    /**
     * @brief Returns whether the autoaway mechanism is active.
     *
     * @note This function may return false even when the Presence settings
     * establish that autoaway option is active. It happens when the persist
     * option is enabled and when the status is offline or away.
     *
     * @return True if the app should call \c MegaChatApi::signalPresenceActivity
     */
    bool isSignalActivityRequired();

    /**
     * @brief Get the online status of a user.
     *
     * It can be one of the following values:
     *
     * - MegaChatApi::STATUS_OFFLINE = 1
     * The user appears as being offline
     *
     * - MegaChatApi::STATUS_AWAY = 2
     * The user is away and might not answer.
     *
     * - MegaChatApi::STATUS_ONLINE = 3
     * The user is connected and online.
     *
     * - MegaChatApi::STATUS_BUSY = 4
     * The user is busy and don't want to be disturbed.
     *
     * @param userhandle Handle of the peer whose name is requested.
     * @return Online status of the user
     */
    int getUserOnlineStatus(MegaChatHandle userhandle);

    /**
     * @brief Set the status of the app
     *
     * Apps in mobile devices can be in different status. Typically, foreground and
     * background. The app should define its status in order to receive notifications
     * from server when the app is in background.
     *
     * The associated request type with this request is MegaChatRequest::TYPE_SET_BACKGROUND_STATUS
     * Valid data in the MegaChatRequest object received on callbacks:
     * - MegaChatRequest::getfLAG - Returns the background status
     *
     * @param status True if the the app is in background, false if in foreground.
     */
    void setBackgroundStatus(bool background, MegaChatRequestListener *listener = NULL);

    /**
     * @brief Returns the current firstname of the user
     *
     * This function is useful to get the firstname of users who participated in a groupchat with
     * you but already left. If the user sent a message, you may want to show the name of the sender.
     *
     * The associated request type with this request is MegaChatRequest::TYPE_GET_FIRSTNAME
     * Valid data in the MegaChatRequest object received on callbacks:
     * - MegaChatRequest::getUserHandle - Returns the handle of the user
     *
     * Valid data in the MegaChatRequest object received in onRequestFinish when the error code
     * is MegaError::ERROR_OK:
     * - MegaChatRequest::getText - Returns the firstname of the user
     *
     * @param userhandle Handle of the user whose name is requested.
     * @param listener MegaChatRequestListener to track this request
     */
    void getUserFirstname(MegaChatHandle userhandle, MegaChatRequestListener *listener = NULL);

    /**
     * @brief Returns the current lastname of the user
     *
     * This function is useful to get the lastname of users who participated in a groupchat with
     * you but already left. If the user sent a message, you may want to show the name of the sender.
     *
     * The associated request type with this request is MegaChatRequest::TYPE_GET_LASTNAME
     * Valid data in the MegaChatRequest object received on callbacks:
     * - MegaChatRequest::getUserHandle - Returns the handle of the user
     *
     * Valid data in the MegaChatRequest object received in onRequestFinish when the error code
     * is MegaError::ERROR_OK:
     * - MegaChatRequest::getText - Returns the lastname of the user
     *
     * @param userhandle Handle of the user whose name is requested.
     * @param listener MegaChatRequestListener to track this request
     */
    void getUserLastname(MegaChatHandle userhandle, MegaChatRequestListener *listener = NULL);

    /**
     * @brief Returns the current email address of the contact
     *
     * This function is useful to get the email address of users you are NOT contact with.
     * Note that for any other user without contact relationship, this function will return NULL.
     *
     * You take the ownership of the returned value
     *
     * This function is useful to get the email address of users who participate in a groupchat with
     * you but are not your contacts.
     *
     * The associated request type with this request is MegaChatRequest::TYPE_GET_EMAIL
     * Valid data in the MegaChatRequest object received on callbacks:
     * - MegaChatRequest::getUserHandle - Returns the handle of the user
     *
     * Valid data in the MegaChatRequest object received in onRequestFinish when the error code
     * is MegaError::ERROR_OK:
     * - MegaChatRequest::getText - Returns the email address of the user
     *
     * @param userhandle Handle of the user whose name is requested.
     * @param listener MegaChatRequestListener to track this request
     */
    void getUserEmail(MegaChatHandle userhandle, MegaChatRequestListener *listener = NULL);

    /**
     * @brief Returns the current email address of the contact
     *
     * This function is useful to get the email address of users you are contact with and users
     * you were contact with in the past and later on the contact relationship was broken.
     * Note that for any other user without contact relationship, this function will return NULL.
     *
     * You take the ownership of the returned value
     *
     * @param userhandle Handle of the user whose name is requested.
     * @return The email address of the contact, or NULL if not found.
     */
    char *getContactEmail(MegaChatHandle userhandle);

    /**
     * @brief Returns the userhandle of the contact
     *
     * This function is useful to get the handle of users you are contact with and users
     * you were contact with in the past and later on the contact relationship was broken.
     * Note that for any other user without contact relationship, this function will return
     * MEGACHAT_INVALID_HANDLE.
     *
     * @param email Email address of the user whose handle is requested.
     * @return The userhandle of the contact, or MEGACHAT_INVALID_HANDLE if not found.
     */
    MegaChatHandle getUserHandleByEmail(const char *email);

    /**
     * @brief Returns the handle of the logged in user.
     *
     * This function works even in offline mode (MegaChatApi::INIT_OFFLINE_SESSION),
     * since the value is retrieved from cache.
     *
     * @return Own user handle
     */
    MegaChatHandle getMyUserHandle();

    /**
     * @brief Returns the firstname of the logged in user.
     *
     * This function works even in offline mode (MegaChatApi::INIT_OFFLINE_SESSION),
     * since the value is retrieved from cache.
     *
     * You take the ownership of the returned value
     *
     * @return Own user firstname
     */
    char *getMyFirstname();

    /**
     * @brief Returns the lastname of the logged in user.
     *
     * This function works even in offline mode (MegaChatApi::INIT_OFFLINE_SESSION),
     * since the value is retrieved from cache.
     *
     * You take the ownership of the returned value
     *
     * @return Own user lastname
     */
    char *getMyLastname();

    /**
     * @brief Returns the fullname of the logged in user.
     *
     * This function works even in offline mode (MegaChatApi::INIT_OFFLINE_SESSION),
     * since the value is retrieved from cache.
     *
     * You take the ownership of the returned value
     *
     * @return Own user fullname
     */
    char *getMyFullname();

    /**
     * @brief Returns the email of the logged in user.
     *
     * This function works even in offline mode (MegaChatApi::INIT_OFFLINE_SESSION),
     * since the value is retrieved from cache.
     *
     * You take the ownership of the returned value
     *
     * @return Own user email
     */
    char *getMyEmail();


    /**
     * @brief Get all chatrooms (1on1 and groupal) of this MEGA account
     *
     * It is needed to have successfully called \c MegaChatApi::init (the initialization
     * state should be \c MegaChatApi::INIT_OFFLINE_SESSION or \c MegaChatApi::INIT_ONLINE_SESSION)
     * before calling this function.
     *
     * You take the ownership of the returned value
     *
     * @return List of MegaChatRoom objects with all chatrooms of this account.
     */
    MegaChatRoomList *getChatRooms();

    /**
     * @brief Get the MegaChatRoom that has a specific handle
     *
     * You can get the handle of a MegaChatRoom using MegaChatRoom::getChatId or
     * MegaChatListItem::getChatId.
     *
     * It is needed to have successfully called \c MegaChatApi::init (the initialization
     * state should be \c MegaChatApi::INIT_OFFLINE_SESSION or \c MegaChatApi::INIT_ONLINE_SESSION)
     * before calling this function.
     *
     * You take the ownership of the returned value
     *
     * @param chatid MegaChatHandle that identifies the chat room
     * @return MegaChatRoom object for the specified \c chatid
     */
    MegaChatRoom *getChatRoom(MegaChatHandle chatid);

    /**
     * @brief Get the MegaChatRoom for the 1on1 chat with the specified user
     *
     * If the 1on1 chat with the user specified doesn't exist, this function will
     * return NULL.
     *
     * It is needed to have successfully called \c MegaChatApi::init (the initialization
     * state should be \c MegaChatApi::INIT_OFFLINE_SESSION or \c MegaChatApi::INIT_ONLINE_SESSION)
     * before calling this function.
     *
     * You take the ownership of the returned value
     *
     * @param userhandle MegaChatHandle that identifies the user
     * @return MegaChatRoom object for the specified \c userhandle
     */
    MegaChatRoom *getChatRoomByUser(MegaChatHandle userhandle);

    /**
     * @brief Get all chatrooms (1on1 and groupal) with limited information
     *
     * It is needed to have successfully called \c MegaChatApi::init (the initialization
     * state should be \c MegaChatApi::INIT_OFFLINE_SESSION or \c MegaChatApi::INIT_ONLINE_SESSION)
     * before calling this function.
     *
     * Note that MegaChatListItem objects don't include as much information as
     * MegaChatRoom objects, but a limited set of data that is usually displayed
     * at the list of chatrooms, like the title of the chat or the unread count.
     *
     * You take the ownership of the returned value
     *
     * @return List of MegaChatListItemList objects with all chatrooms of this account.
     */
    MegaChatListItemList *getChatListItems();

    /**
     * @brief Get the MegaChatListItem that has a specific handle
     *
     * You can get the handle of the chatroom using MegaChatRoom::getChatId or
     * MegaChatListItem::getChatId.
     *
     * It is needed to have successfully called \c MegaChatApi::init (the initialization
     * state should be \c MegaChatApi::INIT_OFFLINE_SESSION or \c MegaChatApi::INIT_ONLINE_SESSION)
     * before calling this function.
     *
     * Note that MegaChatListItem objects don't include as much information as
     * MegaChatRoom objects, but a limited set of data that is usually displayed
     * at the list of chatrooms, like the title of the chat or the unread count.
     *
     * You take the ownership of the returned value
     *
     * @param chatid MegaChatHandle that identifies the chat room
     * @return MegaChatListItem object for the specified \c chatid
     */
    MegaChatListItem *getChatListItem(MegaChatHandle chatid);

    /**
     * @brief Return the number of chatrooms with unread messages
     *
     * Inactive chatrooms with unread messages are not considered.
     *
     * @return The number of chatrooms with unread messages
     */
    int getUnreadChats();

    /**
     * @brief Return the chatrooms that are currently active
     *
     * You take the onwership of the returned value.
     *
     * @return MegaChatListItemList including all the active chatrooms
     */
    MegaChatListItemList *getActiveChatListItems();

    /**
     * @brief Return the chatrooms that are currently inactive
     *
     * Chatrooms became inactive when you left a groupchat or, for 1on1 chats,
     * when the contact-relationship is broken (you remove the contact or you are
     * removed by the other contact).
     *
     * You take the onwership of the returned value.
     *
     * @return MegaChatListItemList including all the active chatrooms
     */
    MegaChatListItemList *getInactiveChatListItems();

    /**
     * @brief Return the chatrooms that have unread messages
     *
     * You take the onwership of the returned value.
     *
     * @return MegaChatListItemList including all the chatrooms with unread messages
     */
    MegaChatListItemList *getUnreadChatListItems();

    /**
     * @brief Get the chat id for the 1on1 chat with the specified user
     *
     * If the 1on1 chat with the user specified doesn't exist, this function will
     * return MEGACHAT_INVALID_HANDLE.
     *
     * @param userhandle MegaChatHandle that identifies the user
     * @return MegaChatHandle that identifies the 1on1 chatroom
     */
    MegaChatHandle getChatHandleByUser(MegaChatHandle userhandle);

    /**
     * @brief Creates a chat for one or more participants, allowing you to specify their
     * permissions and if the chat should be a group chat or not (when it is just for 2 participants).
     *
     * There are two types of chat: permanent an group. A permanent chat is between two people, and
     * participants can not leave it.
     *
     * The creator of the chat will have moderator level privilege and should not be included in the
     * list of peers.
     *
     * The associated request type with this request is MegaChatRequest::TYPE_CREATE_CHATROOM
     * Valid data in the MegaChatRequest object received on callbacks:
     * - MegaChatRequest::getFlag - Returns if the new chat is a group chat or permanent chat
     * - MegaChatRequest::getMegaChatPeerList - List of participants and their privilege level
     *
     * Valid data in the MegaChatRequest object received in onRequestFinish when the error code
     * is MegaError::ERROR_OK:
     * - MegaChatRequest::getChatHandle - Returns the handle of the new chatroom
     *
     * @note If you are trying to create a chat with more than 1 other person, then it will be forced
     * to be a group chat.
     *
     * @note If peers list contains only one person, group chat is not set and a permament chat already
     * exists with that person, then this call will return the information for the existing chat, rather
     * than a new chat.
     *
     * @param group Flag to indicate if the chat is a group chat or not
     * @param peers MegaChatPeerList including other users and their privilege level
     * @param listener MegaChatRequestListener to track this request
     */
    void createChat(bool group, MegaChatPeerList *peers, MegaChatRequestListener *listener = NULL);

    /**
     * @brief Adds a user to an existing chat. To do this you must have the
     * moderator privilege in the chat, and the chat must be a group chat.
     *
     * The associated request type with this request is MegaChatRequest::TYPE_INVITE_TO_CHATROOM
     * Valid data in the MegaChatRequest object received on callbacks:
     * - MegaChatRequest::getChatHandle - Returns the chat identifier
     * - MegaChatRequest::getUserHandle - Returns the MegaChatHandle of the user to be invited
     * - MegaChatRequest::getPrivilege - Returns the privilege level wanted for the user
     *
     * On the onRequestFinish error, the error code associated to the MegaChatError can be:
     * - MegaChatError::ERROR_ACCESS - If the logged in user doesn't have privileges to invite peers.
     * - MegaChatError::ERROR_NOENT - If there isn't any chat with the specified chatid.
     * - MegaChatError::ERROR_ARGS - If the chat is not a group chat (cannot invite peers)
     *
     * @param chatid MegaChatHandle that identifies the chat room
     * @param uh MegaChatHandle that identifies the user
     * @param privilege Privilege level for the new peers. Valid values are:
     * - MegaChatPeerList::PRIV_RO = 0
     * - MegaChatPeerList::PRIV_STANDARD = 2
     * - MegaChatPeerList::PRIV_MODERATOR = 3
     * @param listener MegaChatRequestListener to track this request
     */
    void inviteToChat(MegaChatHandle chatid, MegaChatHandle uh, int privilege, MegaChatRequestListener *listener = NULL);

    /**
     * @brief Remove another user from a chat. To remove a user you need to have the
     * operator/moderator privilege. Only groupchats can be left.
     *
     * The associated request type with this request is MegaChatRequest::TYPE_REMOVE_FROM_CHATROOM
     * Valid data in the MegaChatRequest object received on callbacks:
     * - MegaChatRequest::getChatHandle - Returns the chat identifier
     * - MegaChatRequest::getUserHandle - Returns the MegaChatHandle of the user to be removed
     *
     * On the onRequestFinish error, the error code associated to the MegaChatError can be:
     * - MegaChatError::ERROR_ACCESS - If the logged in user doesn't have privileges to remove peers.
     * - MegaChatError::ERROR_NOENT - If there isn't any chat with the specified chatid.
     * - MegaChatError::ERROR_ARGS - If the chat is not a group chat (cannot remove peers)
     *
     * @param chatid MegaChatHandle that identifies the chat room
     * @param uh MegaChatHandle that identifies the user.
     * @param listener MegaChatRequestListener to track this request
     */
    void removeFromChat(MegaChatHandle chatid, MegaChatHandle uh, MegaChatRequestListener *listener = NULL);

    /**
     * @brief Leave a chatroom. Only groupchats can be left.
     *
     * The associated request type with this request is MegaChatRequest::TYPE_REMOVE_FROM_CHATROOM
     * Valid data in the MegaChatRequest object received on callbacks:
     * - MegaChatRequest::getChatHandle - Returns the chat identifier
     *
     * On the onRequestFinish error, the error code associated to the MegaChatError can be:
     * - MegaChatError::ERROR_ACCESS - If the logged in user doesn't have privileges to remove peers.
     * - MegaChatError::ERROR_NOENT - If there isn't any chat with the specified chatid.
     * - MegaChatError::ERROR_ARGS - If the chat is not a group chat (cannot remove peers)
     *
     * @param chatid MegaChatHandle that identifies the chat room
     * @param listener MegaChatRequestListener to track this request
     */
    void leaveChat(MegaChatHandle chatid, MegaChatRequestListener *listener = NULL);

    /**
     * @brief Allows a logged in operator/moderator to adjust the permissions on any other user
     * in their group chat. This does not work for a 1:1 chat.
     *
     * The associated request type with this request is MegaChatRequest::TYPE_UPDATE_PEER_PERMISSIONS
     * Valid data in the MegaChatRequest object received on callbacks:
     * - MegaChatRequest::getChatHandle - Returns the chat identifier
     * - MegaChatRequest::getUserHandle - Returns the MegaChatHandle of the user whose permission
     * is to be upgraded
     * - MegaChatRequest::getPrivilege - Returns the privilege level wanted for the user
     *
     * On the onRequestFinish error, the error code associated to the MegaChatError can be:
     * - MegaChatError::ERROR_ACCESS - If the logged in user doesn't have privileges to update the privilege level.
     * - MegaChatError::ERROR_NOENT - If there isn't any chat with the specified chatid.
     * - MegaChatError::ERROR_ARGS - If the chatid or user handle are invalid
     *
     * @param chatid MegaChatHandle that identifies the chat room
     * @param uh MegaChatHandle that identifies the user
     * @param privilege Privilege level for the existing peer. Valid values are:
     * - MegaChatPeerList::PRIV_RO = 0
     * - MegaChatPeerList::PRIV_STANDARD = 2
     * - MegaChatPeerList::PRIV_MODERATOR = 3
     * @param listener MegaChatRequestListener to track this request
     */
    void updateChatPermissions(MegaChatHandle chatid, MegaChatHandle uh, int privilege, MegaChatRequestListener *listener = NULL);

    /**
     * @brief Allows a logged in operator/moderator to truncate their chat, i.e. to clear
     * the entire chat history up to a certain message. All earlier messages are wiped,
     * but this specific message will be overwritten by a management message. You can
     * expect a call to \c MegaChatRoomListener::onMessageUpdate where the message
     * will have no content and it will be of type \c MegaChatMessage::TYPE_TRUNCATE.
     *
     * The associated request type with this request is MegaChatRequest::TYPE_TRUNCATE_HISTORY
     * Valid data in the MegaChatRequest object received on callbacks:
     * - MegaChatRequest::getChatHandle - Returns the chat identifier
     * - MegaChatRequest::getUserHandle - Returns the message identifier to truncate from.
     *
     * On the onRequestFinish error, the error code associated to the MegaChatError can be:
     * - MegaChatError::ERROR_ACCESS - If the logged in user doesn't have privileges to truncate the chat history
     * - MegaChatError::ERROR_NOENT - If there isn't any chat with the specified chatid.
     * - MegaChatError::ERROR_ARGS - If the chatid or messageid are invalid
     *
     * @param chatid MegaChatHandle that identifies the chat room
     * @param messageid MegaChatHandle that identifies the message to truncate from
     * @param listener MegaChatRequestListener to track this request
     */
    void truncateChat(MegaChatHandle chatid, MegaChatHandle messageid, MegaChatRequestListener *listener = NULL);

    /**
     * @brief Allows a logged in operator/moderator to clear the entire history of a chat
     *
     * If the history is not already empty, the latest message will be overwritten by
     * a management message. You can expect a call to \c MegaChatRoomListener::onMessageUpdate
     * where the message will have no content and it will be of type
     * \c MegaChatMessage::TYPE_TRUNCATE.
     *
     * The associated request type with this request is MegaChatRequest::TYPE_TRUNCATE_HISTORY
     * Valid data in the MegaChatRequest object received on callbacks:
     * - MegaChatRequest::getChatHandle - Returns the chat identifier
     *
     * On the onRequestFinish error, the error code associated to the MegaChatError can be:
     * - MegaChatError::ERROR_ACCESS - If the logged in user doesn't have privileges to truncate the chat history
     * - MegaChatError::ERROR_NOENT - If there isn't any chat with the specified chatid.
     * - MegaChatError::ERROR_ARGS - If the chatid is invalid
     *
     * @param chatid MegaChatHandle that identifies the chat room
     * @param listener MegaChatRequestListener to track this request
     */
    void clearChatHistory(MegaChatHandle chatid, MegaChatRequestListener *listener = NULL);

    /**
     * @brief Allows to set the title of a group chat
     *
     * Only participants with privilege level MegaChatPeerList::PRIV_MODERATOR are allowed to
     * set the title of a chat.
     *
     * The associated request type with this request is MegaChatRequest::TYPE_EDIT_CHATROOM_NAME
     * Valid data in the MegaChatRequest object received on callbacks:
     * - MegaChatRequest::getChatHandle - Returns the chat identifier
     * - MegaChatRequest::getText - Returns the title of the chat.
     *
     * On the onRequestFinish error, the error code associated to the MegaChatError can be:
     * - MegaChatError::ERROR_ACCESS - If the logged in user doesn't have privileges to invite peers.
     * - MegaChatError::ERROR_ARGS - If there's a title and it's not Base64url encoded.
     *
     * Valid data in the MegaChatRequest object received in onRequestFinish when the error code
     * is MegaError::ERROR_OK:
     * - MegaChatRequest::getText - Returns the title of the chat that was actually saved.
     *
     * @param chatid MegaChatHandle that identifies the chat room
     * @param title Null-terminated character string with the title that wants to be set. If the
     * title is longer than 30 characters, it will be truncated to that maximum length.
     * @param listener MegaChatRequestListener to track this request
     */
    void setChatTitle(MegaChatHandle chatid, const char *title, MegaChatRequestListener *listener = NULL);

    /**
     * @brief This method should be called when a chat is opened
     *
     * The second parameter is the listener that will receive notifications about
     * events related to the specified chatroom. The same listener should be provided at
     * MegaChatApi::closeChatRoom to unregister it.
     *
     * @param chatid MegaChatHandle that identifies the chat room
     * @param listener MegaChatRoomListener to track events on this chatroom. NULL is not allowed.
     *
     * @return True if success, false if listener is NULL or the chatroom is not found.
     */
    bool openChatRoom(MegaChatHandle chatid, MegaChatRoomListener *listener);

    /**
     * @brief This method should be called when a chat is closed.
     *
     * It automatically unregisters the listener passed as the second paramenter, in
     * order to stop receiving the related events. Note that this listener should be
     * the one registered by MegaChatApi::openChatRoom.
     *
     * @param chatid MegaChatHandle that identifies the chat room
     * @param listener MegaChatRoomListener to be unregistered.
     */
    void closeChatRoom(MegaChatHandle chatid, MegaChatRoomListener *listener);

    /**
     * @brief Initiates fetching more history of the specified chatroom.
     *
     * The loaded messages will be notified one by one through the MegaChatRoomListener
     * specified at MegaChatApi::openChatRoom (and through any other listener you may have
     * registered by calling MegaChatApi::addChatRoomListener).
     *
     * The corresponding callback is MegaChatRoomListener::onMessageLoaded.
     * 
     * Messages are always loaded and notified in strict order, from newest to oldest.
     *
     * @note The actual number of messages loaded can be less than \c count. One reason is
     * the history being shorter than requested, the other is due to internal protocol
     * messages that are not intended to be displayed to the user. Additionally, if the fetch
     * is local and there's no more history locally available, the number of messages could be
     * lower too (and the next call to MegaChatApi::loadMessages will fetch messages from server).
     *
     * When there are no more history available from the reported source of messages
     * (local / remote), or when the requested \c count has been already loaded,
     * the callback MegaChatRoomListener::onMessageLoaded will be called with a NULL message.
     *
     * @param chatid MegaChatHandle that identifies the chat room
     * @param count The number of requested messages to load.
     *
     * @return Return the source of the messages that is going to be fetched. The possible values are:
     *   - MegaChatApi::SOURCE_ERROR = -1: history has to be fetched from server, but we are not logged in yet
     *   - MegaChatApi::SOURCE_NONE = 0: there's no more history available (not even int the server)
     *   - MegaChatApi::SOURCE_LOCAL: messages will be fetched locally (RAM or DB)
     *   - MegaChatApi::SOURCE_REMOTE: messages will be requested to the server. Expect some delay
     *
     * The value MegaChatApi::SOURCE_REMOTE can be used to show a progress bar accordingly when network operation occurs.
     */
    int loadMessages(MegaChatHandle chatid, int count);

    /**
     * @brief Checks whether the app has already loaded the full history of the chatroom
     *
     * @param chatid MegaChatHandle that identifies the chat room
     *
     * @return True the whole history is already loaded (including old messages from server).
     */
    bool isFullHistoryLoaded(MegaChatHandle chatid);

    /**
     * @brief Returns the MegaChatMessage specified from the chat room.
     *
     * This function allows to retrieve only those messages that are already loaded
     * and notified by MegaChatRoomListener::onMessageLoaded and/or messages that are
     * in sending-status (not yet confirmed). For any other message, this function
     * will return NULL.
     *
     * You take the ownership of the returned value.
     *
     * @param chatid MegaChatHandle that identifies the chat room
     * @param msgid MegaChatHandle that identifies the message (msg id or a temporal id)
     * @return The MegaChatMessage object, or NULL if not found.
     */
    MegaChatMessage *getMessage(MegaChatHandle chatid, MegaChatHandle msgid);

    /**
     * @brief Returns the MegaChatMessage specified from manual sending queue.
     *
     * The identifier of messages in manual sending status is notified when the
     * message is moved into that queue or while loading history. In both cases,
     * the callback MegaChatRoomListener::onMessageLoaded will be received with a
     * message object including the row id.
     *
     * You take the ownership of the returned value.
     *
     * @param chatid MegaChatHandle that identifies the chat room
     * @param rowid Manual sending queue id of the message
     * @return The MegaChatMessage object, or NULL if not found.
     */
    MegaChatMessage *getManualSendingMessage(MegaChatHandle chatid, MegaChatHandle rowid);

    /**
     * @brief Sends a new message to the specified chatroom
     *
     * The MegaChatMessage object returned by this function includes a message transaction id,
     * That id is not the definitive id, which will be assigned by the server. You can obtain the
     * temporal id with MegaChatMessage::getTempId()
     *
     * When the server confirms the reception of the message, the MegaChatRoomListener::onMessageUpdate
     * is called, including the definitive id and the new status: MegaChatMessage::STATUS_SERVER_RECEIVED.
     * At this point, the app should refresh the message identified by the temporal id and move it to
     * the final position in the history, based on the reported index in the callback.
     *
     * If the message is rejected by the server, the message will keep its temporal id and will have its
     * a message id set to MEGACHAT_INVALID_HANDLE.
     *
     * After this function, MegaChatApi::sendStopTypingNotification has to be called. To notify other clients
     * that it isn't typing
     *
     * You take the ownership of the returned value.
     *
     * @note Any tailing carriage return and/or line feed ('\r' and '\n') will be removed.
     *
     * @param chatid MegaChatHandle that identifies the chat room
     * @param msg Content of the message
     *
     * @return MegaChatMessage that will be sent. The message id is not definitive, but temporal.
     */
    MegaChatMessage *sendMessage(MegaChatHandle chatid, const char* msg);

    /**
     * @brief Sends a contact or a group of contacts to the specified chatroom
     *
     * The MegaChatMessage object returned by this function includes a message transaction id,
     * That id is not the definitive id, which will be assigned by the server. You can obtain the
     * temporal id with MegaChatMessage::getTempId()
     *
     * When the server confirms the reception of the message, the MegaChatRoomListener::onMessageUpdate
     * is called, including the definitive id and the new status: MegaChatMessage::STATUS_SERVER_RECEIVED.
     * At this point, the app should refresh the message identified by the temporal id and move it to
     * the final position in the history, based on the reported index in the callback.
     *
     * If the message is rejected by the server, the message will keep its temporal id and will have its
     * a message id set to MEGACHAT_INVALID_HANDLE.
     *
     * You take the ownership of the returned value.
     *
     * @param chatid MegaChatHandle that identifies the chat room
     * @param handles mega::MegaHandleList with contacts to be attached
     * @return MegaChatMessage that will be sent. The message id is not definitive, but temporal.
     */
    MegaChatMessage *attachContacts(MegaChatHandle chatid, mega::MegaHandleList* handles);

    /**
     * @brief Sends a node or a group of nodes to the specified chatroom
     *
     * In contrast to other functions to send messages, such as
     * MegaChatApi::sendMessage or MegaChatApi::attachContacts, this function
     * is asynchronous and does not return a MegaChatMessage directly. Instead, the
     * MegaChatMessage can be obtained as a result of the corresponding MegaChatRequest.
     *
     * The associated request type with this request is MegaChatRequest::TYPE_ATTACH_NODE_MESSAGE
     * Valid data in the MegaChatRequest object received on callbacks:
     * - MegaChatRequest::getChatHandle - Returns the chat identifier
     * - MegaChatRequest::getNodeList - Returns the list of nodes
     *
     * Valid data in the MegaChatRequest object received in onRequestFinish when the error code
     * is MegaError::ERROR_OK:
     * - MegaChatRequest::getMegaChatMessage - Returns the message that has been sent
     *
     * When the server confirms the reception of the message, the MegaChatRoomListener::onMessageUpdate
     * is called, including the definitive id and the new status: MegaChatMessage::STATUS_SERVER_RECEIVED.
     * At this point, the app should refresh the message identified by the temporal id and move it to
     * the final position in the history, based on the reported index in the callback.
     *
     * If the message is rejected by the server, the message will keep its temporal id and will have its
     * a message id set to MEGACHAT_INVALID_HANDLE.
     *
     * @deprecated This function must NOT be used in new developments. It will eventually become obsolete.
     *
     * @param chatid MegaChatHandle that identifies the chat room
     * @param nodes Array of nodes that the user want to attach
     * @param listener MegaChatRequestListener to track this request
     */
     void attachNodes(MegaChatHandle chatid, mega::MegaNodeList *nodes, MegaChatRequestListener *listener = NULL);

    /**
     * @brief Revoke the access to a node in the specified chatroom
     *
     * In contrast to other functions to send messages, such as
     * MegaChatApi::sendMessage or MegaChatApi::attachContacts, this function
     * is asynchronous and does not return a MegaChatMessage directly. Instead, the
     * MegaChatMessage can be obtained as a result of the corresponding MegaChatRequest.
     *
     * The associated request type with this request is MegaChatRequest::TYPE_REVOKE_NODE_MESSAGE
     * Valid data in the MegaChatRequest object received on callbacks:
     * - MegaChatRequest::getChatHandle - Returns the chat identifier
     * - MegaChatRequest::geUserHandle - Returns the handle of the node
     *
     * Valid data in the MegaChatRequest object received in onRequestFinish when the error code
     * is MegaError::ERROR_OK:
     * - MegaChatRequest::getMegaChatMessage - Returns the message that has been sent
     *
     * When the server confirms the reception of the message, the MegaChatRoomListener::onMessageUpdate
     * is called, including the definitive id and the new status: MegaChatMessage::STATUS_SERVER_RECEIVED.
     * At this point, the app should refresh the message identified by the temporal id and move it to
     * the final position in the history, based on the reported index in the callback.
     *
     * If the message is rejected by the server, the message will keep its temporal id and will have its
     * a message id set to MEGACHAT_INVALID_HANDLE.
     *
     * @deprecated This function must NOT be used in new developments. It will eventually become obsolete.
     *
     * @param chatid MegaChatHandle that identifies the chat room
     * @param nodeHandle MegaChatHandle that identifies the node to revoke access to
     * @param listener MegaChatRequestListener to track this request
     */
    void revokeAttachment(MegaChatHandle chatid, MegaChatHandle nodeHandle, MegaChatRequestListener *listener = NULL);

    /**
     * @brief Sends a node to the specified chatroom
     *
     * The attachment message includes information about the node, so the receiver can download
     * or import the node.
     *
     * In contrast to other functions to send messages, such as
     * MegaChatApi::sendMessage or MegaChatApi::attachContacts, this function
     * is asynchronous and does not return a MegaChatMessage directly. Instead, the
     * MegaChatMessage can be obtained as a result of the corresponding MegaChatRequest.
     *
     * The associated request type with this request is MegaChatRequest::TYPE_ATTACH_NODE_MESSAGE
     * Valid data in the MegaChatRequest object received on callbacks:
     * - MegaChatRequest::getChatHandle - Returns the chat identifier
     * - MegaChatRequest::getUserHandle - Returns the handle of the node
     *
     * Valid data in the MegaChatRequest object received in onRequestFinish when the error code
     * is MegaError::ERROR_OK:
     * - MegaChatRequest::getMegaChatMessage - Returns the message that has been sent
     *
     * When the server confirms the reception of the message, the MegaChatRoomListener::onMessageUpdate
     * is called, including the definitive id and the new status: MegaChatMessage::STATUS_SERVER_RECEIVED.
     * At this point, the app should refresh the message identified by the temporal id and move it to
     * the final position in the history, based on the reported index in the callback.
     *
     * If the message is rejected by the server, the message will keep its temporal id and will have its
     * a message id set to MEGACHAT_INVALID_HANDLE.
     *
     * @param chatid MegaChatHandle that identifies the chat room
     * @param nodehandle Handle of the node that the user wants to attach
     * @param listener MegaChatRequestListener to track this request
     */
     void attachNode(MegaChatHandle chatid, MegaChatHandle nodehandle, MegaChatRequestListener *listener = NULL);

    /**
     * @brief Revoke the access to a node granted by an attachment message
     *
     * The attachment message will be deleted as any other message. Therefore,
     *
     * The revoke is actually a deletion of the former message. Hence, the behavior is the
     * same than a regular deletion.
     * @see MegaChatApi::editMessage or MegaChatApi::deleteMessage for more information.
     *
     * If the revoke is rejected because the attachment message is too old, or if the message is
     * not an attachment message, this function returns NULL.
     *
     * You take the ownership of the returned value.
     *
     * @param chatid MegaChatHandle that identifies the chat room
     * @param msgid MegaChatHandle that identifies the message
     *
     * @return MegaChatMessage that will be modified. NULL if the message cannot be edited (too old)
     */
     MegaChatMessage *revokeAttachmentMessage(MegaChatHandle chatid, MegaChatHandle msgid);

    /** Returns whether the logged in user has been granted access to the node
     *
     * Access to attached nodes received in chatrooms is granted when the message
     * is sent, but it can be revoked afterwards.
     *
     * This convenience method allows to check if you still have access to a node
     * or it was revoked. Usually, apps will show the attachment differently when
     * access has been revoked.
     *
     * @note The returned value will be valid only for nodes attached to messages
     * already loaded in an opened chatroom. The list of revoked nodes is updated
     * accordingly while the chatroom is open, based on new messages received.
     *
     * @deprecated This function must NOT be used in new developments. It will eventually become obsolete.
     *
     * @param chatid MegaChatHandle that identifies the chat room
     * @param nodeHandle MegaChatHandle that identifies the node to check its access
     *
     * @return True if the user has access to the node in this chat.
     */
    bool isRevoked(MegaChatHandle chatid, MegaChatHandle nodeHandle) const;

    /**
     * @brief Edits an existing message
     *
     * Message's edits are only allowed during a short timeframe, usually 1 hour.
     * Message's deletions are equivalent to message's edits, but with empty content.
     *
     * There is only one pending edit for not-yet confirmed edits. Therefore, this function will
     * discard previous edits that haven't been notified via MegaChatRoomListener::onMessageUpdate
     * where the message has MegaChatMessage::hasChanged(MegaChatMessage::CHANGE_TYPE_CONTENT).
     *
     * If the edit is rejected because the original message is too old, this function return NULL.
     *
     * When an already delivered message (MegaChatMessage::STATUS_DELIVERED) is edited, the status 
     * of the message will change from STATUS_SENDING directly to STATUS_DELIVERED again, without
     * the transition through STATUS_SERVER_RECEIVED. In other words, the protocol doesn't allow
     * to know when an edit has been delivered to the target user, but only when the edit has been
     * received by the server, so for convenience the status of the original message is kept.
     * @note if MegaChatApi::isMessageReceptionConfirmationActive returns false, messages may never
     * reach the status delivered, since the target user will not send the required acknowledge to the
     * server upon reception.
     *
     * After this function, MegaChatApi::sendStopTypingNotification has to be called. To notify other clients
     * that it isn't typing
     * 
     * You take the ownership of the returned value.
     *
     * @param chatid MegaChatHandle that identifies the chat room
     * @param msgid MegaChatHandle that identifies the message
     * @param msg New content of the message
     *
     * @return MegaChatMessage that will be modified. NULL if the message cannot be edited (too old)
     */
    MegaChatMessage *editMessage(MegaChatHandle chatid, MegaChatHandle msgid, const char* msg);

    /**
     * @brief Deletes an existing message
     *
     * @note Message's deletions are equivalent to message's edits, but with empty content.
     * @see \c MegaChatapi::editMessage for more information.
     *
     * You take the ownership of the returned value.
     *
     * @param chatid MegaChatHandle that identifies the chat room
     * @param msgid MegaChatHandle that identifies the message
     *
     * @return MegaChatMessage that will be deleted. NULL if the message cannot be deleted (too old)
     */
    MegaChatMessage *deleteMessage(MegaChatHandle chatid, MegaChatHandle msgid);

    /**
     * @brief Sets the last-seen-by-us pointer to the specified message
     *
     * The last-seen-by-us pointer is persisted in the account, so every client will
     * be aware of the last-seen message.
     *
     * @param chatid MegaChatHandle that identifies the chat room
     * @param msgid MegaChatHandle that identifies the message
     *
     * @return False if the \c chatid is invalid or the message is older
     * than last-seen-by-us message. True if success.
     */
    bool setMessageSeen(MegaChatHandle chatid, MegaChatHandle msgid);

    /**
     * @brief Returns the last-seen-by-us message
     *
     * @param chatid MegaChatHandle that identifies the chat room
     *
     * @return The last-seen-by-us MegaChatMessage, or NULL if \c chatid is invalid or
     * last message seen is not loaded in memory.
     */
    MegaChatMessage *getLastMessageSeen(MegaChatHandle chatid);

    /**
     * @brief Returns message id of the last-seen-by-us message
     *
     * @param chatid MegaChatHandle that identifies the chat room
     *
     * @return Message id for the last-seen-by-us, or invalid handle if \c chatid is invalid or
     * the user has not seen any message in that chat
     */
    MegaChatHandle getLastMessageSeenId(MegaChatHandle chatid);

    /**
     * @brief Removes the unsent message from the queue
     *
     * Messages with status MegaChatMessage::STATUS_SENDING_MANUAL should be
     * removed from the manual send queue after user discards them or resends them.
     *
     * The identifier of messages in manual sending status is notified when the
     * message is moved into that queue or while loading history. In both cases,
     * the callback MegaChatRoomListener::onMessageLoaded will be received with a
     * message object including the row id.
     *
     * @param chatid MegaChatHandle that identifies the chat room
     * @param rowId Manual sending queue id of the message
     */
    void removeUnsentMessage(MegaChatHandle chatid, MegaChatHandle rowId);

    /**
     * @brief Send a notification to the chatroom that the user is typing
     *
     * Other peers in the chatroom will receive a notification via
     * \c MegaChatRoomListener::onChatRoomUpdate with the change type
     * \c MegaChatRoom::CHANGE_TYPE_USER_TYPING. \see MegaChatRoom::getUserTyping.
     *
     * The associated request type with this request is MegaChatRequest::TYPE_SEND_TYPING_NOTIF
     * Valid data in the MegaChatRequest object received on callbacks:
     * - MegaChatRequest::getChatHandle - Returns the chat identifier
     *
     * @param chatid MegaChatHandle that identifies the chat room
     * @param listener MegaChatRequestListener to track this request
     */
    void sendTypingNotification(MegaChatHandle chatid, MegaChatRequestListener *listener = NULL);

    /**
     * @brief Send a notification to the chatroom that the user has stopped typing
     *
     * This method has to be called when the text edit label is cleared
     *
     * Other peers in the chatroom will receive a notification via
     * \c MegaChatRoomListener::onChatRoomUpdate with the change type
     * \c MegaChatRoom::CHANGE_TYPE_USER_STOP_TYPING. \see MegaChatRoom::getUserTyping.
     *
     * The associated request type with this request is MegaChatRequest::TYPE_SEND_TYPING_NOTIF
     * Valid data in the MegaChatRequest object received on callbacks:
     * - MegaChatRequest::getChatHandle - Returns the chat identifier
     *
     * @param chatid MegaChatHandle that identifies the chat room
     * @param listener MegaChatRequestListener to track this request
     */
    void sendStopTypingNotification(MegaChatHandle chatid, MegaChatRequestListener *listener = NULL);

    /**
     * @brief Returns whether reception of messages is acknowledged
     *
     * In case this function returns true, an acknowledgement will be sent for each
     * received message, so the sender will eventually know the message is received.
     *
     * In case this function returns false, the acknowledgement is not sent and, in
     * consequence, messages at the sender-side will not reach the status MegaChatMessage::STATUS_DELIVERED.
     *
     * @note This feature is only available for 1on1 chatrooms.
     *
     * @return True if received messages are acknowledged. False if they are not.
     */
    bool isMessageReceptionConfirmationActive() const;

    /**
     * @brief Saves the current state
     *
     * The DB cache works with transactions. In order to prevent losing recent changes when the app
     * dies abruptly (usual case in mobile apps), it is recommended to call this method, so the
     * transaction is committed.
     *
     * This method should be called ONLY when the app is prone to be killed, whether by the user or the
     * operative system. Otherwise, transactions are committed regularly.
     *
     * In case disk I/O error, this function could result in the init state changing to
     * MegaChatApi::INIT_ERROR.
     */
    void saveCurrentState();

    /**
     * @brief Notify MEGAchat a push has been received
     *
     * This method should be called when the Android app receives a push notification.
     * As result, MEGAchat will retrieve from server the latest changes in the history
     * for every chatroom and will provide to the app the list of unread messages that
     * are suitable to create OS notifications.
     *
     * The associated request type with this request is MegaChatRequest::TYPE_PUSH_RECEIVED
     * Valid data in the MegaChatRequest object received on callbacks:
     * - MegaChatRequest::getFlag - Return if the push should beep (loud) or not (silent)
     *
     * Valid data in the MegaChatRequest object received in onRequestFinish when the error code
     * is MegaError::ERROR_OK:
     * - MegaChatRequest::getMegaHandleList- Returns the list of chatids of chats with messages to notify
     * - MegaChatRequest::getMegaHandleListByChat- Returns the list of msgids to notify for a given chat
     *
     * You can get the MegaChatMessage object by using the function \c MegaChatApi::getMessage
     *
     * @note A maximum of 6 messages per chat is returned by this function, regardless there might be
     * more unread messages. This function only searchs among local messages known by client (already loaded
     * from server and loaded in RAM). At least 32 messages are loaded in RAM for each chat.
     *
     * @param beep True if push should generate a beep, false if it shouldn't.
     * @param listener MegaChatRequestListener to track this request
     */
    void pushReceived(bool beep, MegaChatRequestListener *listener = NULL);

#ifndef KARERE_DISABLE_WEBRTC
    // Audio/Video device management
    /**
     * @brief Returns a list with the names of available audio devices
     *
     * If no device is found, it returns an empty list.
     * You take the ownership of the returned value
     *
     * @return Names of the available audio devices
     */
    mega::MegaStringList *getChatAudioInDevices();

    /**
     * @brief Returns a list with the names of available video devices available
     *
     * If no device is found, it returns an empty list.
     * You take the ownership of the returned value
     *
     * @return Names of the available video devices
     */
    mega::MegaStringList *getChatVideoInDevices();

    /**
     * @brief Select the audio device to be used in calls
     *
     * Audio device identifiers are obtained with function MegaChatApi::getChatAudioInDevices
     *
     * @note Audio device must be configured before starting a call. It cannot be changed
     * once the call has started.
     *
     * @param device Identifier of device to be selected
     * @return True if device has been selected. False in other case
     */
    bool setChatAudioInDevice(const char *device);

    /**
     * @brief Select the video device to be used in calls
     *
     * Video device identifiers are obtained with function MegaChatApi::getChatVideoInDevices
     *
     * @note Video device must be configured before starting a call. It cannot be changed
     * once the call has started.
     *
     * @param device Identifier of device to be selected
     * @return True if device has been selected. False in other case
     */
    bool setChatVideoInDevice(const char *device);

    // Call management
    /**
     * @brief Start a call in a chat room
     *
     * The associated request type with this request is MegaChatRequest::TYPE_START_CHAT_CALL
     * Valid data in the MegaChatRequest object received on callbacks:
     * - MegaChatRequest::getChatHandle - Returns the chat identifier
     * - MegaChatRequest::getFlag - Returns true if it is a video-audio call or false for audio call
     *
     * To receive call notifications, the app needs to register MegaChatCallListener.
     *
     * @param chatid MegaChatHandle that identifies the chat room
     * @param enableVideo True for audio-video call, false for audio call
     * @param listener MegaChatRequestListener to track this request
     */
    void startChatCall(MegaChatHandle chatid, bool enableVideo = true, MegaChatRequestListener *listener = NULL);

    /**
     * @brief Answer a call received in a chat room
     *
     * The associated request type with this request is MegaChatRequest::TYPE_ANSWER_CHAT_CALL
     * Valid data in the MegaChatRequest object received on callbacks:
     * - MegaChatRequest::getChatHandle - Returns the chat identifier
     * - MegaChatRequest::getFlag - Returns true if it is a video-audio call or false for audio call
     *
     * To receive call notifications, the app needs to register MegaChatCallListener.
     *
     * @param chatid MegaChatHandle that identifies the chat room
     * @param enableVideo True for audio-video call, false for audio call
     * @param listener MegaChatRequestListener to track this request
     */
    void answerChatCall(MegaChatHandle chatid, bool enableVideo = true, MegaChatRequestListener *listener = NULL);

    /**
     * @brief Hang a call in a chat room
     *
     * The associated request type with this request is MegaChatRequest::TYPE_HANG_CHAT_CALL
     * Valid data in the MegaChatRequest object received on callbacks:
     * - MegaChatRequest::getChatHandle - Returns the chat identifier
     *
     * @param chatid MegaChatHandle that identifies the chat room
     * @param listener MegaChatRequestListener to track this request
     */
    void hangChatCall(MegaChatHandle chatid, MegaChatRequestListener *listener = NULL);

    /**
     * @brief Hang all active calls
     *
     * The associated request type with this request is MegaChatRequest::TYPE_HANG_CHAT_CALL
     *
     * @param listener MegaChatRequestListener to track this request
     */
    void hangAllChatCalls(MegaChatRequestListener *listener = NULL);

    /**
     * @brief Enable audio for a call that is in progress
     *
     * The associated request type with this request is MegaChatRequest::TYPE_DISABLE_AUDIO_VIDEO_CALL
     * Valid data in the MegaChatRequest object received on callbacks:
     * - MegaChatRequest::getChatHandle - Returns the chat identifier
     * - MegaChatRequest::getFlag - Returns true
     * - MegaChatRequest::getParamType - Returns MegaChatRequest::AUDIO
     *
     * @param chatid MegaChatHandle that identifies the chat room
     * @param listener MegaChatRequestListener to track this request
     */
    void enableAudio(MegaChatHandle chatid, MegaChatRequestListener *listener = NULL);

    /**
     * @brief Disable audio for a call that is in progress
     *
     * The associated request type with this request is MegaChatRequest::TYPE_DISABLE_AUDIO_VIDEO_CALL
     * Valid data in the MegaChatRequest object received on callbacks:
     * - MegaChatRequest::getChatHandle - Returns the chat identifier
     * - MegaChatRequest::getFlag - Returns false
     * - MegaChatRequest::getParamType - Returns MegaChatRequest::AUDIO
     *
     * @param chatid MegaChatHandle that identifies the chat room
     * @param listener MegaChatRequestListener to track this request
     */
    void disableAudio(MegaChatHandle chatid, MegaChatRequestListener *listener = NULL);

    /**
     * @brief Enable video for a call that is in progress
     *
     * The associated request type with this request is MegaChatRequest::TYPE_DISABLE_AUDIO_VIDEO_CALL
     * Valid data in the MegaChatRequest object received on callbacks:
     * - MegaChatRequest::getChatHandle - Returns the chat identifier
     * - MegaChatRequest::getFlag - Returns true
     * - MegaChatRequest::getParamType - MegaChatRequest::VIDEO
     *
     * @param chatid MegaChatHandle that identifies the chat room
     * @param listener MegaChatRequestListener to track this request
     */
    void enableVideo(MegaChatHandle chatid, MegaChatRequestListener *listener = NULL);

    /**
     * @brief Disable video for a call that is in progress
     *
     * The associated request type with this request is MegaChatRequest::TYPE_DISABLE_AUDIO_VIDEO_CALL
     * Valid data in the MegaChatRequest object received on callbacks:
     * - MegaChatRequest::getChatHandle - Returns the chat identifier
     * - MegaChatRequest::getFlag - Returns false
     * - MegaChatRequest::getParamType - Returns MegachatRequest::VIDEO
     *
     * @param chatid MegaChatHandle that identifies the chat room
     * @param listener MegaChatRequestListener to track this request
     */
    void disableVideo(MegaChatHandle chatid, MegaChatRequestListener *listener = NULL);

    /**
     * @brief Search all audio and video devices available at that moment.
     *
     * The associated request type with this request is MegaChatRequest::TYPE_LOAD_AUDIO_VIDEO_DEVICES
     *
     * After call this function, available devices can be obtained calling MegaChatApi::getChatAudioInDevices
     * or MegaChatApi::getChatVideoInDevices.
     *
     * Call this function to update the list of available devices, ie. after plug-in a webcam to your PC.
     *
     * @param listener MegaChatRequestListener to track this request
     */
    void loadAudioVideoDeviceList(MegaChatRequestListener *listener = NULL);

    /**
     * @brief Get the MegaChatCall associated with a chatroom
     *
     * If \c chatid is invalid or there isn't any MegaChatCall associated with the chatroom,
     * this function returns NULL.
     *
     * You take the ownership of the returned value.
     *
     * @param chatid MegaChatHandle that identifies the chat room
     * @return MegaChatCall object associated with chatid or NULL if it doesn't exist
     */
    MegaChatCall *getChatCall(MegaChatHandle chatid);

    /**
     * @brief Mark as ignored the MegaChatCall associated with a chatroom
     *
     * @param chatid MegaChatHandle that identifies the chat room
     */
    void setIgnoredCall(MegaChatHandle chatid);

    /**
     * @brief Get the MegaChatCall that has a specific id
     *
     * You can get the id of a MegaChatCall using MegaChatCall::getId().
     *
     * You take the ownership of the returned value.
     *
     * @param callId MegaChatHandle that identifies the call
     * @return MegaChatCall object for the specified \c callId. NULL if call doesn't exist
     */
    MegaChatCall *getChatCallByCallId(MegaChatHandle callId);

    /**
     * @brief Returns number of calls that there are at the system
     * @return number of calls in the system
     */
    int getNumCalls();

    /**
     * @brief Get a list with the ids of chatrooms where there are active calls
     *
     * You take the ownership of the returned value.
     *
     * @return A list of handles with the ids of chatrooms where there are active calls
     */
    mega::MegaHandleList *getChatCalls();

    /**
     * @brief Get a list with the ids of active calls
     *
     * You take the ownership of the returned value.
     *
     * @return A list of ids of active calls
     */
    mega::MegaHandleList *getChatCallsIds();

#endif

    // Listeners
    /**
     * @brief Register a listener to receive global events
     *
     * You can use MegaChatApi::removeChatListener to stop receiving events.
     *
     * @param listener Listener that will receive global events
     */
    void addChatListener(MegaChatListener *listener);

    /**
     * @brief Unregister a MegaChatListener
     *
     * This listener won't receive more events.
     *
     * @param listener Object that is unregistered
     */
    void removeChatListener(MegaChatListener *listener);

    /**
     * @brief Register a listener to receive all events about an specific chat
     *
     * You can use MegaChatApi::removeChatRoomListener to stop receiving events.
     *
     * Note this listener is feeded with data from a chatroom that is opened. It
     * is required to call \c MegaChatApi::openChatRoom. Otherwise, the listener
     * will NOT receive any callback.
     *
     * @param chatid MegaChatHandle that identifies the chat room
     * @param listener Listener that will receive all events about an specific chat
     */
    void addChatRoomListener(MegaChatHandle chatid, MegaChatRoomListener *listener);

    /**
     * @brief Unregister a MegaChatRoomListener
     *
     * This listener won't receive more events.
     *
     * @param listener Object that is unregistered
     */
    void removeChatRoomListener(MegaChatHandle chatid, MegaChatRoomListener *listener);

    /**
     * @brief Register a listener to receive all events about requests
     *
     * You can use MegaChatApi::removeChatRequestListener to stop receiving events.
     *
     * @param listener Listener that will receive all events about requests
     */
    void addChatRequestListener(MegaChatRequestListener* listener);

    /**
     * @brief Unregister a MegaChatRequestListener
     *
     * This listener won't receive more events.
     *
     * @param listener Object that is unregistered
     */
    void removeChatRequestListener(MegaChatRequestListener* listener);

    /**
     * @brief Register a listener to receive notifications
     *
     * You can use MegaChatApi::removeChatRequestListener to stop receiving events.
     *
     * @param listener Listener that will receive all events about requests
     */
    void addChatNotificationListener(MegaChatNotificationListener *listener);

    /**
     * @brief Unregister a MegaChatNotificationListener
     *
     * This listener won't receive more events.
     *
     * @param listener Object that is unregistered
     */
    void removeChatNotificationListener(MegaChatNotificationListener* listener);

#ifndef KARERE_DISABLE_WEBRTC
    /**
     * @brief Register a listener to receive all events about calls
     *
     * You can use MegaChatApi::removeChatCallListener to stop receiving events.
     *
     * @param listener MegaChatCallListener that will receive all call events
     */
    void addChatCallListener(MegaChatCallListener *listener);

    /**
     * @brief Unregister a MegaChatCallListener
     *
     * This listener won't receive more events.
     *
     * @param listener Object that is unregistered
     */
    void removeChatCallListener(MegaChatCallListener *listener);

    /**
     * @brief Register a listener to receive video from local device
     *
     * You can use MegaChatApi::removeChatLocalVideoListener to stop receiving events.
     *
     * @param listener MegaChatVideoListener that will receive local video
     */
    void addChatLocalVideoListener(MegaChatVideoListener *listener);

    /**
     * @brief Unregister a MegaChatVideoListener
     *
     * This listener won't receive more events.
     *
     * @param listener Object that is unregistered
     */
    void removeChatLocalVideoListener(MegaChatVideoListener *listener);

    /**
     * @brief Register a listener to receive video from remote device
     *
     * You can use MegaChatApi::removeChatRemoteVideoListener to stop receiving events.
     *
     * @param listener MegaChatVideoListener that will receive remote video
     */
    void addChatRemoteVideoListener(MegaChatVideoListener *listener);

    /**
     * @brief Unregister a MegaChatVideoListener
     *
     * This listener won't receive more events.
     *
     * @param listener Object that is unregistered
     */
    void removeChatRemoteVideoListener(MegaChatVideoListener *listener);
#endif

    static void setCatchException(bool enable);

private:
    MegaChatApiImpl *pImpl;
};

/**
 * @brief Represents every single chatroom where the user participates
 *
 * Unlike MegaChatRoom, which contains full information about the chatroom,
 * objects of this class include strictly the minimal information required
 * to populate a list of chats:
 *  - Chat ID
 *  - Title
 *  - Online status
 *  - Unread messages count
 *  - Visibility of the contact for 1on1 chats
 *
 * Changes on any of this fields will be reported by a callback: MegaChatListener::onChatListItemUpdate
 * It also notifies about a groupchat that has been closed (the user has left the room).
 */
class MegaChatListItem
{
public:

    enum
    {
        CHANGE_TYPE_STATUS          = 0x01, /// obsolete
        CHANGE_TYPE_OWN_PRIV        = 0x02, /// Our privilege level has changed
        CHANGE_TYPE_UNREAD_COUNT    = 0x04,
        CHANGE_TYPE_PARTICIPANTS    = 0x08, /// A participant joined/left the chatroom or its privilege changed
        CHANGE_TYPE_TITLE           = 0x10,
        CHANGE_TYPE_CLOSED          = 0x20, /// The chatroom has been left by own user
        CHANGE_TYPE_LAST_MSG        = 0x40, /// Last message recorded in the history, or chatroom creation data if no history at all (not even clear-history message)
        CHANGE_TYPE_LAST_TS         = 0x80  /// Timestamp of the last activity
    };

    virtual ~MegaChatListItem() {}
    virtual MegaChatListItem *copy() const;

    virtual int getChanges() const;
    virtual bool hasChanged(int changeType) const;

    /**
     * @brief Returns the MegaChatHandle of the chat.
     * @return MegaChatHandle of the chat.
     */
    virtual MegaChatHandle getChatId() const;

    /**
     * @brief getTitle Returns the title of the chat, if any.
     *
     * @return The title of the chat as a null-terminated char array.
     */
    virtual const char *getTitle() const;

    /**
     * @brief Returns the own privilege level in this chatroom.
     *
     * This privilege is the same from MegaChatRoom::getOwnPrivilege.
     *
     * It could be used to show/hide options at the chatlist level that
     * are only allowed to peers with the highest privilege level.
     *
     * The returned value will be one of these:
     * - MegaChatRoom::PRIV_UNKNOWN = -2
     * - MegaChatRoom::PRIV_RM = -1
     * - MegaChatRoom::PRIV_RO = 0
     * - MegaChatRoom::PRIV_STANDARD = 2
     * - MegaChatRoom::PRIV_MODERATOR = 3
     *
     * @return The current privilege of the logged in user in this chatroom.
     */
    virtual int getOwnPrivilege() const;

    /**
     * @brief Returns the number of unread messages for the chatroom
     *
     * It can be used to display an unread message counter next to the chatroom name
     *
     * @return The count of unread messages as follows:
     *  - If the returned value is 0, then the indicator should be removed.
     *  - If the returned value is > 0, the indicator should show the exact count.
     *  - If the returned value is < 0, then there are at least that count unread messages,
     * and possibly more. In that case the indicator should show e.g. '2+'
     */
    virtual int getUnreadCount() const;

    /**
     * @brief Returns the content of the last message for the chatroom
     *
     * If there are no messages in the history or the last message is still
     * pending to be retrieved from the server, it returns an empty string.
     *
     * The returned value of this function depends on the type of message:
     *
     *  - MegaChatMessage::TYPE_NORMAL: content of the message
     *  - MegaChatMessage::TYPE_ATTACHMENT: filenames of the attached nodes (separated by ASCII character '0x01')
     *  - MegaChatMessage::TYPE_CONTACT: usernames of the attached contacts (separated by ASCII character '0x01')
     *  - MegaChatMessage::TYPE_CONTAINS_META: original content of the messsage
     *  - MegaChatMessage::TYPE_CHAT_TITLE: new title
     *  - MegaChatMessage::TYPE_TRUNCATE: empty string
     *  - MegaChatMessage::TYPE_ALTER_PARTICIPANTS: empty string
     *  - MegaChatMessage::TYPE_PRIV_CHANGE: empty string
     *  - MegaChatMessage::TYPE_CALL_ENDED: string set separed by ASCII character '0x01'
     *      duration(seconds)'0x01'termCode'0x01'participants1'0x01'participants2'0x01'...
     *      duration and termCode are numbers coded in ASCII
     *      participants are handles in base64 format
     *
     * The SDK retains the ownership of the returned value. It will be valid until
     * the MegaChatListItem object is deleted. If you want to save the MegaChatMessage,
     * use MegaChatMessage::copy.
     *
     * @return The content of the last message received.
     */
    virtual const char *getLastMessage() const;

    /**
     * @brief Returns message id of the last message in this chatroom.
     *
     * If the message is still not confirmed by server, the id could be a temporal
     * id. @see \c MegaChatApi::sendMessage for more information about the msg id.
     *
     * @return MegaChatHandle representing the id of last message.
     */
    virtual MegaChatHandle getLastMessageId() const;

    /**
     * @brief Returns the type of last message
     *
     * The possible values are as follows:
     *  - MegaChatMessage::TYPE_INVALID:  when no history (or truncate message)
     *  - MegaChatMessage::TYPE_NORMAL: for regular text messages
     *  - MegaChatMessage::TYPE_ATTACHMENT: for messages sharing a node
     *  - MegaChatMessage::TYPE_CONTACT: for messages sharing a contact
     *  - 0xFF when it's still fetching from server (for the public API)
     *
     * @return The type of the last message
     */
    virtual int getLastMessageType() const;

    /**
     * @brief Returns the sender of last message
     *
     * This function only returns a valid user handle when the last message type is
     * not MegaChatMessage::TYPE_INVALID or 0xFF. Otherwise, it returns INVALID_HANDLE.
     *
     * @return MegaChatHandle representing the user who sent the last message
     */
    virtual MegaChatHandle getLastMessageSender() const;

    /**
     * @brief Returns the timestamp of the latest activity in the chatroom
     *
     * This function returns the timestamp of the latest message, including management messages.
     * If there's no history at all, or is still being fetched from server, it will return
     * the creation timestamp of the chatroom.
     *
     * @return The timestamp relative to the latest activity in the chatroom.
     */
    virtual int64_t getLastTimestamp() const;

    /**
     * @brief Returns whether this chat is a group chat or not
     * @return True if this chat is a group chat. Only chats with more than 2 peers are groupal chats.
     */
    virtual bool isGroup() const;

    /**
     * @brief Returns whether the user is member of the chatroom (for groupchats),
     * or the user is contact with the peer (for 1on1 chats).
     *
     * @return True if the chat is active, false otherwise.
     */
    virtual bool isActive() const;

    /**
     * @brief Returns the userhandle of the Contact in 1on1 chatrooms
     *
     * The returned value is only valid for 1on1 chatrooms. For groupchats, it will
     * return MEGACHAT_INVALID_HANDLE.
     *
     * @return The userhandle of the Contact
     */
    virtual MegaChatHandle getPeerHandle() const;

    /**
     * @brief Returns privilege established at last message
     *
     * The returned value is only valid if last message is from type MegaChatMessage::TYPE_ALTER_PARTICIPANTS
     * and MegaChatMessage::TYPE_PRIV_CHANGE.
     *
     * @return prilvilege stablished at last message
     */
    virtual int getLastMessagePriv() const;

    /**
     * @brief Returns the handle of the target user
     *
     * The returned value is only valid if last message is from type MegaChatMessage::TYPE_ALTER_PARTICIPANTS
     * and MegaChatMessage::TYPE_PRIV_CHANGE.
     *
     * @return Handle of the target user
     */
    virtual MegaChatHandle getLastMessageHandle() const;
};

class MegaChatRoom
{
public:

    enum
    {
        CHANGE_TYPE_STATUS              = 0x01, /// obsolete
        CHANGE_TYPE_UNREAD_COUNT        = 0x02,
        CHANGE_TYPE_PARTICIPANTS        = 0x04, /// joins/leaves/privileges/names
        CHANGE_TYPE_TITLE               = 0x08,
        CHANGE_TYPE_USER_TYPING         = 0x10, /// User is typing. \see MegaChatRoom::getUserTyping()
        CHANGE_TYPE_CLOSED              = 0x20, /// The chatroom has been left by own user
        CHANGE_TYPE_OWN_PRIV            = 0x40,  /// Our privilege level has changed
        CHANGE_TYPE_USER_STOP_TYPING    = 0x80 /// User has stopped to typing. \see MegaChatRoom::getUserTyping()
    };

    enum {
        PRIV_UNKNOWN    = -2,
        PRIV_RM         = -1,
        PRIV_RO         = 0,
        PRIV_STANDARD   = 2,
        PRIV_MODERATOR  = 3
    };

    virtual ~MegaChatRoom() {}
    virtual MegaChatRoom *copy() const;

    static const char *privToString(int);
    static const char *statusToString(int status);

    /**
     * @brief Returns the MegaChatHandle of the chat.
     * @return MegaChatHandle of the chat.
     */
    virtual MegaChatHandle getChatId() const;

    /**
     * @brief Returns your privilege level in this chat
     * @return
     */
    virtual int getOwnPrivilege() const;

    /**
     * @brief Returns the privilege level of the user in this chat.
     *
     * If the user doesn't participate in this MegaChatRoom, this function returns PRIV_UNKNOWN.
     *
     * @param userhandle Handle of the peer whose privilege is requested.
     * @return Privilege level of the chat peer with the handle specified.
     * Valid values are:
     * - MegaChatPeerList::PRIV_UNKNOWN = -2
     * - MegaChatPeerList::PRIV_RM = -1
     * - MegaChatPeerList::PRIV_RO = 0
     * - MegaChatPeerList::PRIV_STANDARD = 2
     * - MegaChatPeerList::PRIV_MODERATOR = 3
     */
    virtual int getPeerPrivilegeByHandle(MegaChatHandle userhandle) const;

    /**
     * @brief Returns the current firstname of the peer
     *
     * If the user doesn't participate in this MegaChatRoom, this function returns NULL.
     *
     * @param userhandle Handle of the peer whose name is requested.
     * @return Firstname of the chat peer with the handle specified.
     */
    virtual const char *getPeerFirstnameByHandle(MegaChatHandle userhandle) const;

    /**
     * @brief Returns the current lastname of the peer
     *
     * If the user doesn't participate in this MegaChatRoom, this function returns NULL.
     *
     * @param userhandle Handle of the peer whose name is requested.
     * @return Lastname of the chat peer with the handle specified.
     */
    virtual const char *getPeerLastnameByHandle(MegaChatHandle userhandle) const;

    /**
     * @brief Returns the current fullname of the peer
     *
     * If the user doesn't participate in this MegaChatRoom, this function returns NULL.
     *
     * You take the ownership of the returned value. Use delete [] value
     *
     * @param userhandle Handle of the peer whose name is requested.
     * @return Fullname of the chat peer with the handle specified.
     */
    virtual const char *getPeerFullnameByHandle(MegaChatHandle userhandle) const;

    /**
     * @brief Returns the email address of the peer
     *
     * If the user doesn't participate in this MegaChatRoom, this function returns NULL.
     *
     * @param userhandle Handle of the peer whose email is requested.
     * @return Email address of the chat peer with the handle specified.
     */
    virtual const char *getPeerEmailByHandle(MegaChatHandle userhandle) const;

    /**
     * @brief Returns the number of participants in the chat
     * @return Number of participants in the chat
     */
    virtual unsigned int getPeerCount() const;

    /**
     * @brief Returns the handle of the user
     *
     * If the index is >= the number of participants in this chat, this function
     * will return MEGACHAT_INVALID_HANDLE.
     *
     * @param i Position of the peer whose handle is requested
     * @return Handle of the peer in the position \c i.
     */
    virtual MegaChatHandle getPeerHandle(unsigned int i) const;

    /**
     * @brief Returns the privilege level of the user in this chat.
     *
     * If the index is >= the number of participants in this chat, this function
     * will return PRIV_UNKNOWN.
     *
     * @param i Position of the peer whose handle is requested
     * @return Privilege level of the peer in the position \c i.
     * Valid values are:
     * - MegaChatPeerList::PRIV_UNKNOWN = -2
     * - MegaChatPeerList::PRIV_RM = -1
     * - MegaChatPeerList::PRIV_RO = 0
     * - MegaChatPeerList::PRIV_STANDARD = 2
     * - MegaChatPeerList::PRIV_MODERATOR = 3
     */
    virtual int getPeerPrivilege(unsigned int i) const;

    /**
     * @brief Returns the current firstname of the peer
     *
     * If the index is >= the number of participants in this chat, this function
     * will return NULL.
     *
     * @param i Position of the peer whose name is requested
     * @return Firstname of the peer in the position \c i.
     */
    virtual const char *getPeerFirstname(unsigned int i) const;

    /**
     * @brief Returns the current lastname of the peer
     *
     * If the index is >= the number of participants in this chat, this function
     * will return NULL.
     *
     * @param i Position of the peer whose name is requested
     * @return Lastname of the peer in the position \c i.
     */
    virtual const char *getPeerLastname(unsigned int i) const;

    /**
     * @brief Returns the current fullname of the peer
     *
     * If the index is >= the number of participants in this chat, this function
     * will return NULL.
     *
     * You take the ownership of the returned value. Use delete [] value
     *
     * @param i Position of the peer whose name is requested
     * @return Fullname of the peer in the position \c i.
     */
    virtual const char *getPeerFullname(unsigned int i) const;

    /**
     * @brief Returns the email address of the peer
     *
     * If the index is >= the number of participants in this chat, this function
     * will return NULL.
     *
     * @param i Position of the peer whose email is requested
     * @return Email address of the peer in the position \c i.
     */
    virtual const char *getPeerEmail(unsigned int i) const;

    /**
     * @brief Returns whether this chat is a group chat or not
     * @return True if this chat is a group chat. Only chats with more than 2 peers are groupal chats.
     */
    virtual bool isGroup() const;

    /**
     * @brief Returns the title of the chat
     *
     * In case the chatroom has not a customized title, it will be created using the
     * names of participants.
     *
     * @return The title of the chat as a null-terminated char array.
     */
    virtual const char *getTitle() const;

    /**
     * @brief Returns true if the chatroom has a customized title
     * @return True if custom title was set
     */
    virtual bool hasCustomTitle() const;

    /**
     * @brief Returns the number of unread messages for the chatroom
     *
     * It can be used to display an unread message counter next to the chatroom name
     *
     * @return The count of unread messages as follows:
     *  - If the returned value is 0, then the indicator should be removed.
     *  - If the returned value is > 0, the indicator should show the exact count.
     *  - If the returned value is < 0, then there are at least that count unread messages,
     * and possibly more. In that case the indicator should show e.g. '2+'
     */
    virtual int getUnreadCount() const;

    /**
     * @brief Returns the handle of the user who is typing or has stopped typing a message in the chatroom
     *
     * The app should have a timer that is reset each time a typing
     * notification is received. When the timer expires, it should hide the notification
     *
     * @return The user that is typing
     */
    virtual MegaChatHandle getUserTyping() const;

    /**
     * @brief Returns whether the user is member of the chatroom (for groupchats),
     * or the user is contact with the peer (for 1on1 chats).
     *
     * @return True if the chat is active, false otherwise.
     */
    virtual bool isActive() const;

    virtual int getChanges() const;
    virtual bool hasChanged(int changeType) const;
};

/**
 * @brief Interface to get all information related to chats of a MEGA account
 *
 * Implementations of this interface can receive all events (request, global, call, video).
 *
 * Multiple inheritance isn't used for compatibility with other programming languages
 *
 * The implementation will receive callbacks from an internal worker thread.
 *
 */
class MegaChatListener
{
public:
    virtual ~MegaChatListener() {}

    /**
     * @brief This function is called when there are new chats or relevant changes on existing chats.
     *
     * The possible changes that are notified are the following:
     *  - Title
     *  - Unread messages count
     *  - Online status
     *  - Visibility: the contact of 1on1 chat has changed. i.e. added or removed
     *  - Participants: new peer added or existing peer removed
     *  - Last message: the last relevant message in the chatroom
     *  - Last timestamp: the last date of any activity in the chatroom
     *
     * The SDK retains the ownership of the MegaChatListItem in the second parameter.
     * The MegaChatListItem object will be valid until this function returns. If you
     * want to save the MegaChatListItem, use MegaChatListItem::copy
     *
     * @param api MegaChatApi connected to the account
     * @param item MegaChatListItem representing a 1on1 or groupchat in the list.
     */
    virtual void onChatListItemUpdate(MegaChatApi* api, MegaChatListItem *item);

    /**
     * @brief This function is called when the status of the initialization has changed
     *
     * The possible values are:
     *  - MegaChatApi::INIT_ERROR = -1
     *  - MegaChatApi::INIT_WAITING_NEW_SESSION = 1
     *  - MegaChatApi::INIT_OFFLINE_SESSION = 2
     *  - MegaChatApi::INIT_ONLINE_SESSION = 3
     *
     * @param api MegaChatApi connected to the account
     * @param newState New state of initialization
     */
    virtual void onChatInitStateUpdate(MegaChatApi* api, int newState);

    /**
     * @brief This function is called when the online status of a user has changed
     *
     * @param api MegaChatApi connected to the account
     * @param userhandle MegaChatHandle of the user whose online status has changed
     * @param status New online status
     * @param inProgress Whether the reported status is being set or it is definitive (only for your own changes)
     *
     * @note When the online status is in progress, apps may notice showing a blinking status or similar.
     */
    virtual void onChatOnlineStatusUpdate(MegaChatApi* api, MegaChatHandle userhandle, int status, bool inProgress);

    /**
     * @brief This function is called when the presence configuration has changed
     *
     * @param api MegaChatApi connected to the account
     * @param config New presence configuration
     */
    virtual void onChatPresenceConfigUpdate(MegaChatApi* api, MegaChatPresenceConfig *config);

    /**
     * @brief This function is called when the connection state to a chatroom has changed
     *
     * The possible values are:
     *  - MegaChatApi::CHAT_CONNECTION_OFFLINE      = 0
     *  - MegaChatApi::CHAT_CONNECTION_IN_PROGRESS  = 1
     *  - MegaChatApi::CHAT_CONNECTION_LOGGING      = 2
     *  - MegaChatApi::CHAT_CONNECTION_ONLINE       = 3
     *
     * @note If \c chatid is MEGACHAT_INVALID_HANDLE, it means that you are connected to all
     * active chatrooms. It will only happens when \c newState is MegaChatApi::CHAT_CONNECTION_ONLINE.
     * The other connection states are not notified for all chats together, but only individually.
     *
     * @param api MegaChatApi connected to the account
     * @param chatid MegaChatHandle that identifies the chat room
     * @param newState New state of the connection
     */
    virtual void onChatConnectionStateUpdate(MegaChatApi* api, MegaChatHandle chatid, int newState);
};

/**
 * @brief Interface to receive information about one chatroom.
 *
 * A pointer to an implementation of this interface is required when calling MegaChatApi::openChatRoom.
 * When a chatroom is closed (MegaChatApi::closeChatRoom), the listener is automatically removed.
 * You can also register additional listeners by calling MegaChatApi::addChatRoomListener and remove them
 * by using MegaChatApi::removeChatRoomListener
 *
 * This interface uses MegaChatRoom and MegaChatMessage objects to provide information of the chatroom
 * and its messages respectively.
 *
 * The implementation will receive callbacks from an internal worker thread. *
 */
class MegaChatRoomListener
{
public:
    virtual ~MegaChatRoomListener() {}

    /**
     * @brief This function is called when there are changes in the chatroom
     *
     * The changes can include: a user join/leaves the chatroom, a user changes its name,
     * the unread messages count has changed, the online state of the connection to the
     * chat server has changed.
     *
     * @param api MegaChatApi connected to the account
     * @param chat MegaChatRoom that contains the updates relatives to the chat
     */
    virtual void onChatRoomUpdate(MegaChatApi* api, MegaChatRoom *chat);

    /**
     * @brief This function is called when new messages are loaded
     *
     * You can use MegaChatApi::loadMessages to request loading messages.
     *
     * When there are no more message to load from the source reported by MegaChatApi::loadMessages or
     * there are no more history at all, this function is also called, but the second parameter will be NULL.
     *
     * The SDK retains the ownership of the MegaChatMessage in the second parameter. The MegaChatMessage
     * object will be valid until this function returns. If you want to save the MegaChatMessage object,
     * use MegaChatMessage::copy for the message.
     *
     * @param api MegaChatApi connected to the account
     * @param msg The MegaChatMessage object, or NULL if no more history available.
     */
    virtual void onMessageLoaded(MegaChatApi* api, MegaChatMessage *msg);   // loaded by loadMessages()

    /**
     * @brief This function is called when a new message is received
     *
     * The SDK retains the ownership of the MegaChatMessage in the second parameter. The MegaChatMessage
     * object will be valid until this function returns. If you want to save the MegaChatMessage object,
     * use MegaChatMessage::copy for the message.
     *
     * @param api MegaChatApi connected to the account
     * @param msg MegaChatMessage representing the received message
     */
    virtual void onMessageReceived(MegaChatApi* api, MegaChatMessage *msg);

    /**
     * @brief This function is called when an existing message is updated
     *
     * i.e. When a submitted message is confirmed by the server, the status chages
     * to MegaChatMessage::STATUS_SERVER_RECEIVED and its message id is considered definitive.
     *
     * An important case is when the edition of a message is rejected. In those cases, the message
     * status of \c msg will be MegaChatMessage::STATUS_SENDING_MANUAL and the app reason of rejection
     * is recorded in MegaChatMessage::getCode().
     *
     * Another edge case is when a new message was confirmed but the app didn't receive the confirmation
     * from the server. In that case, you will end up with a message in MegaChatMessage::STATUS_SENDING
     * due to the sending retry, another one in MegaChatMessage::STATUS_SERVER_RECEIVED or
     * MegaChatMessage::STATUS_DELIVERED due to the message already confirmed/delivered. Finally, you
     * will receive this callback updating the status to MegaChatMessage::STATUS_SERVER_REJECTED with
     * MegaChatMessage::getCode() equal to 0 and the corresponding MegaChatMessage::getTempId().
     * The app should discard the message in sending status, in pro of the confirmed message to avoid
     * duplicated message in the history.
     * @note if MegaChatApi::isMessageReceptionConfirmationActive returns false, messages may never
     * reach the status delivered, since the target user will not send the required acknowledge to the
     * server upon reception.
     *
     * The SDK retains the ownership of the MegaChatMessage in the second parameter. The MegaChatMessage
     * object will be valid until this function returns. If you want to save the MegaChatMessage object,
     * use MegaChatMessage::copy for the message.
     *
     * @param api MegaChatApi connected to the account
     * @param msg MegaChatMessage representing the updated message
     */
    virtual void onMessageUpdate(MegaChatApi* api, MegaChatMessage *msg);

    /**
     * @brief This function is called when the local history of a chatroom is about to be discarded and
     * reloaded from server.
     *
     * Server can reject to provide all new messages if there are too many since last connection. In that case,
     * all the locally-known history will be discarded (both from memory and cache) and the server will provide
     * the most recent messages in this chatroom.
     *
     * @note When this callback is received, any reference to messages should be discarded. New messages will be
     * loaded from server and notified as in the case where there's no cached messages at all.
     *
     * @param api MegaChatApi connected to the account
     * @param chat MegaChatRoom whose local history is about to be discarded
     */
    virtual void onHistoryReloaded(MegaChatApi* api, MegaChatRoom *chat);
};

/**
 * @brief Interface to get notifications to show to the user on mobile devices
 *
 * Mobile platforms usually provide a framework to push-notifications to mobile devices.
 * The app needs to register a push-notification token (@see MegaApi::registerPushNotifications in the SDK)
 * in order to get those notifications (triggered by MEGA servers on certain events).
 *
 * This listener provides the required data to prepare platform-specific notifications for
 * several events, such as new messages received, deletions, truncation of history...
 *
 * Multiple inheritance isn't used for compatibility with other programming languages
 *
 * The implementation will receive callbacks from an internal worker thread.
 *
 */
class MegaChatNotificationListener
{
public:
    virtual ~MegaChatNotificationListener() {}

    /**
     * @brief This function is called when there are interesting events for notifications
     *
     * The possible events that are notified are the following:
     *  - Reception of a new message from other user if still unseen.
     *  - Edition/deletion of received unseen messages.
     *  - Trucate of history (for both, when truncate is ours or theirs).
     *  - Changes on the lastest message seen by us (don't notify previous unseen messages).
     *
     * @note This notifications cover every chatroom that is not opened. For the opened chatroom,
     * you will not get these notifications (the user is not interested on getting notifications for
     * events happening in the chatroom that is currently looking at).
     * Rembember to close the chatroom if the apps enters in background, since you will get a push
     * notification but, once the app resumes, you will not get notifications about a chatroom if
     * it's opened.
     *
     * Depending on the status of the message (seen or unseen), if it has been edited/deleted,
     * or even on the type of the message (truncate), the app should add/update/clear the corresponding
     * notifications on the mobile device.
     *
     * The SDK retains the ownership of the MegaChatMessage in the third parameter.
     * The MegaChatMessage object will be valid until this function returns. If you
     * want to save the MegaChatMessage, use MegaChatMessage::copy
     *
     * @param api MegaChatApi connected to the account
     * @param chatid MegaChatHandle that identifies the chat room
     * @param msg MegaChatMessage representing a 1on1 or groupchat in the list.
     */
    virtual void onChatNotification(MegaChatApi* api, MegaChatHandle chatid, MegaChatMessage *msg);
};

}

#endif // MEGACHATAPI_H<|MERGE_RESOLUTION|>--- conflicted
+++ resolved
@@ -613,11 +613,8 @@
         TYPE_TRUNCATE               = 3,    /// Management message indicating the history of the chat has been truncated
         TYPE_PRIV_CHANGE            = 4,    /// Management message indicating the privilege level of a user has changed
         TYPE_CHAT_TITLE             = 5,    /// Management message indicating the title of the chat has changed
-<<<<<<< HEAD
         TYPE_CALL_ENDED             = 6,    /// Management message indicating a call has finished
-=======
-        TYPE_HIGHEST_MANAGEMENT     = 5,
->>>>>>> 47145c05
+        TYPE_HIGHEST_MANAGEMENT     = 6,
         TYPE_NODE_ATTACHMENT        = 16,   /// User message including info about shared nodes
         TYPE_REVOKE_NODE_ATTACHMENT = 17,   /// User message including info about a node that has stopped being shared (obsolete)
         TYPE_CONTACT_ATTACHMENT     = 18,   /// User message including info about shared contacts
@@ -646,19 +643,20 @@
 
     enum
     {
-<<<<<<< HEAD
         END_CALL_REASON_ENDED       = 1,    /// Call finished normally
         END_CALL_REASON_REJECTED    = 2,    /// Call was rejected by callee
         END_CALL_REASON_NO_ANSWER   = 3,    /// Call wasn't answered
         END_CALL_REASON_FAILED      = 4,    /// Call finished by an error
         END_CALL_REASON_CANCELLED   = 5     /// Call was canceled by caller
-=======
+    };
+
+    enum
+    {
         DECRYPTING          = 1,        /// Message pending to be decrypted
         INVALID_KEY         = 2,        /// Key not found for the message (permanent failure)
         INVALID_SIGNATURE   = 3,        /// Signature verification failure (permanent failure)
         INVALID_FORMAT      = 4,        /// Malformed/corrupted data in the message (permanent failure)
         INVALID_TYPE        = 5         /// Management message of unknown type (transient, not supported by the app yet)
->>>>>>> 47145c05
     };
 
     virtual ~MegaChatMessage() {}
