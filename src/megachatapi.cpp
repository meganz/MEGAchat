/**
 * @file megachatapi.cpp
 * @brief Intermediate layer for the MEGA Chat C++ SDK.
 *
 * (c) 2013-2016 by Mega Limited, Auckland, New Zealand
 *
 * This file is part of the MEGA SDK - Client Access Engine.
 *
 * Applications using the MEGA API must present a valid application key
 * and comply with the the rules set forth in the Terms of Service.
 *
 * The MEGA SDK is distributed in the hope that it will be useful,
 * but WITHOUT ANY WARRANTY; without even the implied warranty of
 * MERCHANTABILITY or FITNESS FOR A PARTICULAR PURPOSE.
 *
 * @copyright Simplified (2-clause) BSD License.
 *
 * You should have received a copy of the license along with this
 * program.
 */


#include <megaapi_impl.h>
#include <megaapi.h>
#include "megachatapi.h"
#include "megachatapi_impl.h"

#include <chatClient.h>
#include <karereCommon.h>

// define the weak symbol for Logger to know where to create the log file
namespace karere
{
    APP_ALWAYS_EXPORT const std::string& getAppDir()
    {
        #ifdef __ANDROID__
            return "/data/data/mega.privacy.android.app"; 
        #else
            return karere::createAppDir();
        #endif
    }
}

using namespace mega;
using namespace megachat;

MegaChatSession::~MegaChatSession()
{
}

MegaChatSession *MegaChatSession::copy()
{
    return NULL;
}

int MegaChatSession::getStatus() const
{
    return 0;
}

MegaChatHandle MegaChatSession::getPeerid() const
{
    return MEGACHAT_INVALID_HANDLE;
}

<<<<<<< HEAD
=======
MegaChatHandle MegaChatSession::getClientid() const
{
    return MEGACHAT_INVALID_HANDLE;
}

>>>>>>> e4488f47
bool MegaChatSession::hasAudio() const
{
    return false;
}

bool MegaChatSession::hasVideo() const
{
    return false;
}

int MegaChatSession::getNetworkQuality() const
{
    return 0;
}

bool MegaChatSession::getAudioDetected() const
{
    return false;
}

MegaChatCall::~MegaChatCall()
{
}

MegaChatCall *MegaChatCall::copy()
{
    return NULL;
}

int MegaChatCall::getStatus() const
{
    return 0;
}

MegaChatHandle MegaChatCall::getChatid() const
{
    return MEGACHAT_INVALID_HANDLE;
}

MegaChatHandle MegaChatCall::getId() const
{
    return MEGACHAT_INVALID_HANDLE;
}

bool MegaChatCall::hasLocalAudio() const
{
    return false;
}

bool MegaChatCall::hasAudioInitialCall() const
{
    return false;
}

bool MegaChatCall::hasLocalVideo() const
{
    return false;
}

bool MegaChatCall::hasVideoInitialCall() const
{
    return false;
}

int MegaChatCall::getChanges() const
{
    return 0;
}

bool MegaChatCall::hasChanged(int ) const
{
    return false;
}

int64_t MegaChatCall::getDuration() const
{
    return 0;
}

int64_t MegaChatCall::getInitialTimeStamp() const
{
    return 0;
}

int64_t MegaChatCall::getFinalTimeStamp() const
{
    return 0;
}

const char* MegaChatCall::getTemporaryError() const
{
    return NULL;
}

int MegaChatCall::getTermCode() const
{
    return TERM_CODE_NOT_FINISHED;
}

bool MegaChatCall::isLocalTermCode() const
{
    return false;
}

bool MegaChatCall::isRinging() const
{
    return false;
}

<<<<<<< HEAD
MegaHandleList *MegaChatCall::getSessions() const
{
    return NULL;
}

MegaChatSession *MegaChatCall::getMegaChatSession(MegaChatHandle /*peerId*/)
{
    return NULL;
=======
MegaHandleList *MegaChatCall::getSessionsPeerid() const
{
    return NULL;
}

MegaHandleList *MegaChatCall::getSessionsClientid() const
{
    return NULL;
}

MegaChatSession *MegaChatCall::getMegaChatSession(MegaChatHandle /*peerid*/, MegaChatHandle /*clientid*/)
{
    return NULL;
>>>>>>> e4488f47
}

MegaChatHandle MegaChatCall::getPeerSessionStatusChange() const
{
    return MEGACHAT_INVALID_HANDLE;
}

<<<<<<< HEAD
MegaHandleList *MegaChatCall::getParticipants() const
=======
MegaChatHandle MegaChatCall::getClientidSessionStatusChange() const
{
    return MEGACHAT_INVALID_HANDLE;
}

MegaHandleList *MegaChatCall::getPeeridParticipants() const
{
    return NULL;
}

MegaHandleList *MegaChatCall::getClientidParticipants() const
>>>>>>> e4488f47
{
    return NULL;
}

int MegaChatCall::getNumParticipants() const
{
    return 0;
}

bool MegaChatCall::isIgnored() const
{
    return false;
}

bool MegaChatCall::isIncoming() const
{
    return false;
}

bool MegaChatCall::isOutgoing() const
{
    return false;
}

MegaChatHandle MegaChatCall::getCaller() const
{
    return MEGACHAT_INVALID_HANDLE;
}

MegaChatApi::MegaChatApi(MegaApi *megaApi)
{
    this->pImpl = new MegaChatApiImpl(this, megaApi);
}

MegaChatApi::~MegaChatApi()
{
    delete pImpl;
}

const char *MegaChatApi::getAppDir()
{
    return karere::getAppDir().c_str();
}

void MegaChatApi::setLoggerObject(MegaChatLogger *megaLogger)
{
    MegaChatApiImpl::setLoggerClass(megaLogger);
}

void MegaChatApi::setLogLevel(int logLevel)
{
    MegaChatApiImpl::setLogLevel(logLevel);
}

void MegaChatApi::setLogWithColors(bool useColors)
{
    MegaChatApiImpl::setLogWithColors(useColors);
}

void MegaChatApi::setLogToConsole(bool enable)
{
    MegaChatApiImpl::setLogToConsole(enable);
}

int MegaChatApi::init(const char *sid)
{
    return pImpl->init(sid);
}

int MegaChatApi::getInitState()
{
    return pImpl->getInitState();
}

void MegaChatApi::connect(MegaChatRequestListener *listener)
{
    pImpl->connect(listener);
}

void MegaChatApi::connectInBackground(MegaChatRequestListener *listener)
{
    pImpl->connectInBackground(listener);
}

void MegaChatApi::disconnect(MegaChatRequestListener *listener)
{
    pImpl->disconnect(listener);
}

int MegaChatApi::getConnectionState()
{
    return pImpl->getConnectionState();
}

int MegaChatApi::getChatConnectionState(MegaChatHandle chatid)
{
    return pImpl->getChatConnectionState(chatid);
}

bool MegaChatApi::areAllChatsLoggedIn()
{
    return pImpl->areAllChatsLoggedIn();
}

void MegaChatApi::retryPendingConnections(bool disconnect, MegaChatRequestListener *listener)
{
    pImpl->retryPendingConnections(disconnect, false, listener);
}

void MegaChatApi::refreshUrl(MegaChatRequestListener *listener)
{
    pImpl->retryPendingConnections(true, true, listener);
}

void MegaChatApi::logout(MegaChatRequestListener *listener)
{
    pImpl->logout(listener);
}

void MegaChatApi::localLogout(MegaChatRequestListener *listener)
{
    pImpl->localLogout(listener);
}

void MegaChatApi::setOnlineStatus(int status, MegaChatRequestListener *listener)
{
    pImpl->setOnlineStatus(status, listener);
}

void MegaChatApi::setPresenceAutoaway(bool enable, int64_t timeout, MegaChatRequestListener *listener)
{
    pImpl->setPresenceAutoaway(enable, timeout, listener);
}

bool MegaChatApi::isSignalActivityRequired()
{
    return pImpl->isSignalActivityRequired();
}

void MegaChatApi::setPresencePersist(bool enable, MegaChatRequestListener *listener)
{
    pImpl->setPresencePersist(enable, listener);
}

void MegaChatApi::setLastGreenVisible(bool enable, MegaChatRequestListener *listener)
{
    pImpl->setLastGreenVisible(enable, listener);
}

void MegaChatApi::requestLastGreen(MegaChatHandle userid, MegaChatRequestListener *listener)
{
    pImpl->requestLastGreen(userid, listener);
}

void MegaChatApi::signalPresenceActivity(MegaChatRequestListener *listener)
{
    pImpl->signalPresenceActivity(listener);
}

int MegaChatApi::getOnlineStatus()
{
    return pImpl->getOnlineStatus();
}

bool MegaChatApi::isOnlineStatusPending()
{
    return pImpl->isOnlineStatusPending();
}

MegaChatPresenceConfig *MegaChatApi::getPresenceConfig()
{
    return pImpl->getPresenceConfig();
}

int MegaChatApi::getUserOnlineStatus(MegaChatHandle userhandle)
{
    return pImpl->getUserOnlineStatus(userhandle);
}

void MegaChatApi::setBackgroundStatus(bool background, MegaChatRequestListener *listener)
{
    pImpl->setBackgroundStatus(background, listener);
}

int MegaChatApi::getBackgroundStatus()
{
    return pImpl->getBackgroundStatus();
}

void MegaChatApi::getUserFirstname(MegaChatHandle userhandle, MegaChatRequestListener *listener)
{
    pImpl->getUserFirstname(userhandle, listener);
}

void MegaChatApi::getUserLastname(MegaChatHandle userhandle, MegaChatRequestListener *listener)
{
    pImpl->getUserLastname(userhandle, listener);
}

void MegaChatApi::getUserEmail(MegaChatHandle userhandle, MegaChatRequestListener *listener)
{
    pImpl->getUserEmail(userhandle, listener);
}

char *MegaChatApi::getContactEmail(MegaChatHandle userhandle)
{
    return pImpl->getContactEmail(userhandle);
}

MegaChatHandle MegaChatApi::getUserHandleByEmail(const char *email)
{
    return pImpl->getUserHandleByEmail(email);
}

MegaChatHandle MegaChatApi::getMyUserHandle()
{
    return pImpl->getMyUserHandle();
}

MegaChatHandle MegaChatApi::getMyClientidHandle(MegaChatHandle chatid)
{
    return pImpl->getMyClientidHandle(chatid);
}

char *MegaChatApi::getMyFirstname()
{
    return pImpl->getMyFirstname();
}

char *MegaChatApi::getMyLastname()
{
    return pImpl->getMyLastname();
}

char *MegaChatApi::getMyFullname()
{
    return pImpl->getMyFullname();
}

char *MegaChatApi::getMyEmail()
{
    return pImpl->getMyEmail();
}

MegaChatRoomList *MegaChatApi::getChatRooms()
{
    return pImpl->getChatRooms();
}

MegaChatRoom *MegaChatApi::getChatRoom(MegaChatHandle chatid)
{
    return pImpl->getChatRoom(chatid);
}

MegaChatRoom *MegaChatApi::getChatRoomByUser(MegaChatHandle userhandle)
{
    return pImpl->getChatRoomByUser(userhandle);
}

MegaChatListItemList *MegaChatApi::getChatListItems()
{
    return pImpl->getChatListItems();
}

MegaChatListItemList *MegaChatApi::getChatListItemsByPeers(MegaChatPeerList *peers)
{
    return pImpl->getChatListItemsByPeers(peers);
}

MegaChatListItem *MegaChatApi::getChatListItem(MegaChatHandle chatid)
{
    return pImpl->getChatListItem(chatid);
}

int MegaChatApi::getUnreadChats()
{
    return pImpl->getUnreadChats();
}

MegaChatListItemList *MegaChatApi::getActiveChatListItems()
{
    return pImpl->getActiveChatListItems();
}

MegaChatListItemList *MegaChatApi::getInactiveChatListItems()
{
    return pImpl->getInactiveChatListItems();
}

MegaChatListItemList *MegaChatApi::getArchivedChatListItems()
{
    return pImpl->getArchivedChatListItems();
}

MegaChatListItemList *MegaChatApi::getUnreadChatListItems()
{
    return pImpl->getUnreadChatListItems();
}

MegaChatHandle MegaChatApi::getChatHandleByUser(MegaChatHandle userhandle)
{
    return pImpl->getChatHandleByUser(userhandle);
}

void MegaChatApi::createChat(bool group, MegaChatPeerList *peers, MegaChatRequestListener *listener)
{
    pImpl->createChat(group, peers, listener);
}

void MegaChatApi::inviteToChat(MegaChatHandle chatid, MegaChatHandle uh, int privilege, MegaChatRequestListener *listener)
{
    pImpl->inviteToChat(chatid, uh, privilege, listener);
}

void MegaChatApi::removeFromChat(MegaChatHandle chatid, MegaChatHandle uh, MegaChatRequestListener *listener)
{
    pImpl->removeFromChat(chatid, uh, listener);
}

void MegaChatApi::leaveChat(MegaChatHandle chatid, MegaChatRequestListener *listener)
{
    pImpl->removeFromChat(chatid, MEGACHAT_INVALID_HANDLE, listener);
}

void MegaChatApi::updateChatPermissions(MegaChatHandle chatid, MegaChatHandle uh, int privilege, MegaChatRequestListener *listener)
{
    pImpl->updateChatPermissions(chatid, uh, privilege, listener);
}

void MegaChatApi::truncateChat(MegaChatHandle chatid, MegaChatHandle messageid, MegaChatRequestListener *listener)
{
    pImpl->truncateChat(chatid, messageid, listener);
}

void MegaChatApi::clearChatHistory(MegaChatHandle chatid, MegaChatRequestListener *listener)
{
    pImpl->truncateChat(chatid, MEGACHAT_INVALID_HANDLE, listener);
}

void MegaChatApi::setChatTitle(MegaChatHandle chatid, const char *title, MegaChatRequestListener *listener)
{
    pImpl->setChatTitle(chatid, title, listener);
}

void MegaChatApi::archiveChat(MegaChatHandle chatid, bool archive, MegaChatRequestListener *listener)
{
    pImpl->archiveChat(chatid, archive, listener);
}

bool MegaChatApi::openChatRoom(MegaChatHandle chatid, MegaChatRoomListener *listener)
{
    return pImpl->openChatRoom(chatid, listener);
}

void MegaChatApi::closeChatRoom(MegaChatHandle chatid, MegaChatRoomListener *listener)
{
    pImpl->closeChatRoom(chatid, listener);
}

int MegaChatApi::loadMessages(MegaChatHandle chatid, int count)
{
    return pImpl->loadMessages(chatid, count);
}

bool MegaChatApi::isFullHistoryLoaded(MegaChatHandle chatid)
{
    return pImpl->isFullHistoryLoaded(chatid);
}

MegaChatMessage *MegaChatApi::getMessage(MegaChatHandle chatid, MegaChatHandle msgid)
{
    return pImpl->getMessage(chatid, msgid);
}

MegaChatMessage *MegaChatApi::getMessageFromNodeHistory(MegaChatHandle chatid, MegaChatHandle msgid)
{
    return pImpl->getMessageFromNodeHistory(chatid, msgid);
}

MegaChatMessage *MegaChatApi::getManualSendingMessage(MegaChatHandle chatid, MegaChatHandle rowid)
{
    return pImpl->getManualSendingMessage(chatid, rowid);
}

MegaChatMessage *MegaChatApi::sendMessage(MegaChatHandle chatid, const char *msg)
{
    return pImpl->sendMessage(chatid, msg, msg ? strlen(msg) : 0);
}

MegaChatMessage *MegaChatApi::attachContacts(MegaChatHandle chatid, MegaHandleList *handles)
{
    return pImpl->attachContacts(chatid, handles);
}

MegaChatMessage *MegaChatApi::forwardContact(MegaChatHandle sourceChatid, MegaChatHandle msgid, MegaChatHandle targetChatId)
{
    return pImpl->forwardContact(sourceChatid, msgid, targetChatId);
}

void MegaChatApi::attachNodes(MegaChatHandle chatid, MegaNodeList *nodes, MegaChatRequestListener *listener)
{
    pImpl->attachNodes(chatid, nodes, listener);
}

MegaChatMessage * MegaChatApi::sendGeolocation(MegaChatHandle chatid, float longitude, float latitude, const char *img)
{
    return pImpl->sendGeolocation(chatid, longitude, latitude, img);
}

MegaChatMessage *MegaChatApi::editGeolocation(MegaChatHandle chatid, MegaChatHandle msgid, float longitude, float latitude, const char *img)
{
    return pImpl->editGeolocation(chatid, msgid, longitude, latitude, img);
}

void MegaChatApi::revokeAttachment(MegaChatHandle chatid, MegaChatHandle nodeHandle, MegaChatRequestListener *listener)
{
    pImpl->revokeAttachment(chatid, nodeHandle, listener);
}

void MegaChatApi::attachNode(MegaChatHandle chatid, MegaChatHandle nodehandle, MegaChatRequestListener *listener)
{
    pImpl->attachNode(chatid, nodehandle, listener);
}

void MegaChatApi::attachVoiceMessage(MegaChatHandle chatid, MegaChatHandle nodehandle, MegaChatRequestListener *listener)
{
    pImpl->attachVoiceMessage(chatid, nodehandle, listener);
}

MegaChatMessage *MegaChatApi::revokeAttachmentMessage(MegaChatHandle chatid, MegaChatHandle msgid)
{
    return deleteMessage(chatid, msgid);
}

bool MegaChatApi::isRevoked(MegaChatHandle chatid, MegaChatHandle nodeHandle) const
{
    return pImpl->isRevoked(chatid, nodeHandle);
}

MegaChatMessage *MegaChatApi::editMessage(MegaChatHandle chatid, MegaChatHandle msgid, const char *msg)
{
    if (!msg)   // force to use deleteMessage() to delete message instead
    {
        return NULL;
    }

    return pImpl->editMessage(chatid, msgid, msg, strlen(msg));
}

MegaChatMessage *MegaChatApi::deleteMessage(MegaChatHandle chatid, MegaChatHandle msgid)
{
    return pImpl->editMessage(chatid, msgid, NULL, 0);
}

MegaChatMessage *MegaChatApi::removeRichLink(MegaChatHandle chatid, MegaChatHandle msgid)
{
    return pImpl->removeRichLink(chatid, msgid);
}

bool MegaChatApi::setMessageSeen(MegaChatHandle chatid, MegaChatHandle msgid)
{
    return pImpl->setMessageSeen(chatid, msgid);
}

MegaChatMessage *MegaChatApi::getLastMessageSeen(MegaChatHandle chatid)
{
    return  pImpl->getLastMessageSeen(chatid);
}

MegaChatHandle MegaChatApi::getLastMessageSeenId(MegaChatHandle chatid)
{
    return pImpl->getLastMessageSeenId(chatid);
}

void MegaChatApi::removeUnsentMessage(MegaChatHandle chatid, MegaChatHandle rowId)
{
    pImpl->removeUnsentMessage(chatid, rowId);
}

void MegaChatApi::sendTypingNotification(MegaChatHandle chatid, MegaChatRequestListener *listener)
{
    pImpl->sendTypingNotification(chatid, listener);
}

void MegaChatApi::sendStopTypingNotification(MegaChatHandle chatid, MegaChatRequestListener *listener)
{
    pImpl->sendStopTypingNotification(chatid, listener);
}

bool MegaChatApi::isMessageReceptionConfirmationActive() const
{
    return pImpl->isMessageReceptionConfirmationActive();
}

void MegaChatApi::saveCurrentState()
{
    pImpl->saveCurrentState();
}

void MegaChatApi::pushReceived(bool beep, MegaChatRequestListener *listener)
{
    pImpl->pushReceived(beep, MEGACHAT_INVALID_HANDLE, 0, listener);
}

void MegaChatApi::pushReceived(bool beep, MegaChatHandle chatid, MegaChatRequestListener *listener)
{
    pImpl->pushReceived(beep, chatid, 1, listener);
}

#ifndef KARERE_DISABLE_WEBRTC

MegaStringList *MegaChatApi::getChatAudioInDevices()
{
    return pImpl->getChatAudioInDevices();
}

MegaStringList *MegaChatApi::getChatVideoInDevices()
{
    return pImpl->getChatVideoInDevices();
}

bool MegaChatApi::setChatAudioInDevice(const char *device)
{
    return pImpl->setChatAudioInDevice(device);
}

bool MegaChatApi::setChatVideoInDevice(const char *device)
{
    return pImpl->setChatVideoInDevice(device);
}

void MegaChatApi::startChatCall(MegaChatHandle chatid, bool enableVideo, MegaChatRequestListener *listener)
{
    pImpl->startChatCall(chatid, enableVideo, listener);
}

void MegaChatApi::answerChatCall(MegaChatHandle chatid, bool enableVideo, MegaChatRequestListener *listener)
{
    pImpl->answerChatCall(chatid, enableVideo, listener);
}

void MegaChatApi::hangChatCall(MegaChatHandle chatid, MegaChatRequestListener *listener)
{
    pImpl->hangChatCall(chatid, listener);
}

void MegaChatApi::hangAllChatCalls(MegaChatRequestListener *listener)
{
    pImpl->hangAllChatCalls(listener);
}

void MegaChatApi::enableAudio(MegaChatHandle chatid, MegaChatRequestListener *listener)
{
    pImpl->setAudioEnable(chatid, true, listener);
}

void MegaChatApi::disableAudio(MegaChatHandle chatid, MegaChatRequestListener *listener)
{
    pImpl->setAudioEnable(chatid, false, listener);
}

void MegaChatApi::enableVideo(MegaChatHandle chatid, MegaChatRequestListener *listener)
{
    pImpl->setVideoEnable(chatid, true, listener);
}

void MegaChatApi::disableVideo(MegaChatHandle chatid, MegaChatRequestListener *listener)
{
    pImpl->setVideoEnable(chatid,false, listener);
}

void MegaChatApi::loadAudioVideoDeviceList(MegaChatRequestListener *listener)
{
    pImpl->loadAudioVideoDeviceList(listener);
}

MegaChatCall *MegaChatApi::getChatCall(MegaChatHandle chatid)
{
    return pImpl->getChatCall(chatid);
}

void MegaChatApi::setIgnoredCall(MegaChatHandle chatid)
{
    pImpl->setIgnoredCall(chatid);
}

MegaChatCall *MegaChatApi::getChatCallByCallId(MegaChatHandle callId)
{
    return pImpl->getChatCallByCallId(callId);
}

int MegaChatApi::getNumCalls()
{
    return pImpl->getNumCalls();
}

MegaHandleList *MegaChatApi::getChatCalls()
{
    return pImpl->getChatCalls();
}

MegaHandleList *MegaChatApi::getChatCallsIds()
{
    return pImpl->getChatCallsIds();
}

bool MegaChatApi::hasCallInChatRoom(MegaChatHandle chatid)
{
    return pImpl->hasCallInChatRoom(chatid);
}

<<<<<<< HEAD
=======
void MegaChatApi::enableGroupChatCalls(bool enable)
{
    pImpl->enableGroupChatCalls(enable);
}

bool MegaChatApi::areGroupChatCallEnabled()
{
    return pImpl->areGroupChatCallEnabled();
}

int MegaChatApi::getMaxCallParticipants()
{
    return pImpl->getMaxCallParticipants();
}

int MegaChatApi::getMaxVideoCallParticipants()
{
    return pImpl->getMaxVideoCallParticipants();
}

>>>>>>> e4488f47
void MegaChatApi::addChatCallListener(MegaChatCallListener *listener)
{
    pImpl->addChatCallListener(listener);
}

void MegaChatApi::removeChatCallListener(MegaChatCallListener *listener)
{
    pImpl->removeChatCallListener(listener);
}

void MegaChatApi::addChatLocalVideoListener(MegaChatHandle chatid, MegaChatVideoListener *listener)
{
<<<<<<< HEAD
    pImpl->addChatVideoListener(chatid, MEGACHAT_INVALID_HANDLE, listener);
=======
    pImpl->addChatVideoListener(chatid, MEGACHAT_INVALID_HANDLE, 0, listener);
>>>>>>> e4488f47
}

void MegaChatApi::removeChatLocalVideoListener(MegaChatHandle chatid, MegaChatVideoListener *listener)
{
<<<<<<< HEAD
    pImpl->removeChatVideoListener(chatid, MEGACHAT_INVALID_HANDLE, listener);
}

void MegaChatApi::addChatRemoteVideoListener(MegaChatHandle chatid, MegaChatHandle peerid, MegaChatVideoListener *listener)
{
    pImpl->addChatVideoListener(chatid, peerid, listener);
}

void MegaChatApi::removeChatRemoteVideoListener(MegaChatHandle chatid, MegaChatHandle peerid, MegaChatVideoListener *listener)
{
    pImpl->removeChatVideoListener(chatid, peerid, listener);
=======
    pImpl->removeChatVideoListener(chatid, MEGACHAT_INVALID_HANDLE, 0, listener);
}

void MegaChatApi::addChatRemoteVideoListener(MegaChatHandle chatid, MegaChatHandle peerid, MegaChatHandle clientid, MegaChatVideoListener *listener)
{
    pImpl->addChatVideoListener(chatid, peerid, clientid, listener);
}

void MegaChatApi::removeChatRemoteVideoListener(MegaChatHandle chatid, MegaChatHandle peerid, MegaChatHandle clientid, MegaChatVideoListener *listener)
{
    pImpl->removeChatVideoListener(chatid, peerid, clientid, listener);
>>>>>>> e4488f47
}

#endif

void MegaChatApi::setCatchException(bool enable)
{
    MegaChatApiImpl::setCatchException(enable);
}

bool MegaChatApi::hasUrl(const char *text)
{
    return MegaChatApiImpl::hasUrl(text);
}

bool MegaChatApi::openNodeHistory(MegaChatHandle chatid, MegaChatNodeHistoryListener *listener)
{
    return pImpl->openNodeHistory(chatid, listener);
}

bool MegaChatApi::closeNodeHistory(MegaChatHandle chatid, MegaChatNodeHistoryListener *listener)
{
    return pImpl->closeNodeHistory(chatid, listener);
}

void MegaChatApi::addNodeHistoryListener(MegaChatHandle chatid, MegaChatNodeHistoryListener *listener)
{
    pImpl->addNodeHistoryListener(chatid, listener);
}

void MegaChatApi::removeNodeHistoryListener(MegaChatHandle chatid, MegaChatNodeHistoryListener *listener)
{
    pImpl->removeNodeHistoryListener(chatid, listener);
}

int MegaChatApi::loadAttachments(MegaChatHandle chatid, int count)
{
    return pImpl->loadAttachments(chatid, count);
}

void MegaChatApi::addChatListener(MegaChatListener *listener)
{
    pImpl->addChatListener(listener);
}

void MegaChatApi::removeChatListener(MegaChatListener *listener)
{
    pImpl->removeChatListener(listener);
}

void MegaChatApi::addChatRoomListener(MegaChatHandle chatid, MegaChatRoomListener *listener)
{
    pImpl->addChatRoomListener(chatid, listener);
}

void MegaChatApi::removeChatRoomListener(MegaChatHandle chatid, MegaChatRoomListener *listener)
{
    pImpl->removeChatRoomListener(chatid, listener);
}

void MegaChatApi::addChatRequestListener(MegaChatRequestListener *listener)
{
    pImpl->addChatRequestListener(listener);
}

void MegaChatApi::removeChatRequestListener(MegaChatRequestListener *listener)
{
    pImpl->removeChatRequestListener(listener);
}

void MegaChatApi::addChatNotificationListener(MegaChatNotificationListener *listener)
{
    pImpl->addChatNotificationListener(listener);
}

void MegaChatApi::removeChatNotificationListener(MegaChatNotificationListener *listener)
{
    pImpl->removeChatNotificationListener(listener);
}

MegaChatRequest::~MegaChatRequest() { }
MegaChatRequest *MegaChatRequest::copy()
{
    return NULL;
}

int MegaChatRequest::getType() const
{
    return 0;
}

const char *MegaChatRequest::getRequestString() const
{
    return NULL;
}

const char *MegaChatRequest::toString() const
{
    return NULL;
}

int MegaChatRequest::getTag() const
{
    return 0;
}

long long MegaChatRequest::getNumber() const
{
    return 0;
}

int MegaChatRequest::getNumRetry() const
{
    return 0;
}

bool MegaChatRequest::getFlag() const
{
    return false;
}

MegaChatPeerList *MegaChatRequest::getMegaChatPeerList()
{
    return NULL;
}

MegaHandle MegaChatRequest::getChatHandle()
{
    return MEGACHAT_INVALID_HANDLE;
}

MegaHandle MegaChatRequest::getUserHandle()
{
    return MEGACHAT_INVALID_HANDLE;
}

int MegaChatRequest::getPrivilege()
{
    return MegaChatPeerList::PRIV_UNKNOWN;
}

const char *MegaChatRequest::getText() const
{
    return NULL;
}

MegaChatMessage *MegaChatRequest::getMegaChatMessage()
{
    return NULL;
}

MegaNodeList *MegaChatRequest::getMegaNodeList()
{
    return NULL;
}

MegaHandleList *MegaChatRequest::getMegaHandleList()
{
    return NULL;
}

MegaHandleList *MegaChatRequest::getMegaHandleListByChat(MegaChatHandle)
{
    return NULL;
}

int MegaChatRequest::getParamType()
{
    return -1;
}

MegaChatRoomList *MegaChatRoomList::copy() const
{
    return NULL;
}

const MegaChatRoom *MegaChatRoomList::get(unsigned int /*i*/) const
{
    return NULL;
}

unsigned int MegaChatRoomList::size() const
{
    return 0;
}

//Request callbacks
void MegaChatRequestListener::onRequestStart(MegaChatApi *, MegaChatRequest *)
{ }
void MegaChatRequestListener::onRequestFinish(MegaChatApi *, MegaChatRequest *, MegaChatError *)
{ }
void MegaChatRequestListener::onRequestUpdate(MegaChatApi *, MegaChatRequest *)
{ }
void MegaChatRequestListener::onRequestTemporaryError(MegaChatApi *, MegaChatRequest *, MegaChatError *)
{ }
MegaChatRequestListener::~MegaChatRequestListener() {}


MegaChatRoom *MegaChatRoom::copy() const
{
    return NULL;
}

const char *MegaChatRoom::privToString(int priv)
{
    switch (priv)
    {
    case PRIV_RM: return "removed";
    case PRIV_RO: return "read-only";
    case PRIV_STANDARD: return "standard";
    case PRIV_MODERATOR:return "moderator";
    case PRIV_UNKNOWN:
    default: return "unknown privilege";
    }
}

const char *MegaChatRoom::statusToString(int status)
{
    switch (status)
    {
    case MegaChatApi::STATUS_OFFLINE: return "offline";
    case MegaChatApi::STATUS_BUSY: return "busy";
    case MegaChatApi::STATUS_AWAY: return "away";
    case MegaChatApi::STATUS_ONLINE:return "online";
    default: return "unknown status";
    }
}

MegaChatHandle MegaChatRoom::getChatId() const
{
    return MEGACHAT_INVALID_HANDLE;
}

int MegaChatRoom::getOwnPrivilege() const
{
    return PRIV_UNKNOWN;
}

int MegaChatRoom::getPeerPrivilegeByHandle(MegaChatHandle /*userhandle*/) const
{
    return PRIV_UNKNOWN;
}

const char *MegaChatRoom::getPeerFirstnameByHandle(MegaChatHandle /*userhandle*/) const
{
    return NULL;
}

const char *MegaChatRoom::getPeerLastnameByHandle(MegaChatHandle /*userhandle*/) const
{
    return NULL;
}

const char *MegaChatRoom::getPeerFullnameByHandle(MegaChatHandle /*userhandle*/) const
{
    return NULL;
}

const char *MegaChatRoom::getPeerEmailByHandle(MegaChatHandle /*userhandle*/) const
{
    return NULL;
}

unsigned int MegaChatRoom::getPeerCount() const
{
    return 0;
}

MegaChatHandle MegaChatRoom::getPeerHandle(unsigned int /*i*/) const
{
    return MEGACHAT_INVALID_HANDLE;
}

int MegaChatRoom::getPeerPrivilege(unsigned int /*i*/) const
{
    return PRIV_UNKNOWN;
}

const char *MegaChatRoom::getPeerFirstname(unsigned int /*i*/) const
{
    return NULL;
}

const char *MegaChatRoom::getPeerLastname(unsigned int /*i*/) const
{
    return NULL;
}

const char *MegaChatRoom::getPeerFullname(unsigned int /*i*/) const
{
    return NULL;
}

const char *MegaChatRoom::getPeerEmail(unsigned int /*i*/) const
{
    return NULL;
}

bool MegaChatRoom::isGroup() const
{
    return false;
}

const char *MegaChatRoom::getTitle() const
{
    return NULL;
}

bool MegaChatRoom::hasCustomTitle() const
{
    return false;
}

int MegaChatRoom::getChanges() const
{
    return 0;
}

bool MegaChatRoom::hasChanged(int) const
{
    return false;
}

int MegaChatRoom::getUnreadCount() const
{
    return 0;
}

MegaChatHandle MegaChatRoom::getUserTyping() const
{
    return MEGACHAT_INVALID_HANDLE;
}

bool MegaChatRoom::isActive() const
{
    return false;
}

bool MegaChatRoom::isArchived() const
{
    return false;
}

MegaChatPeerList * MegaChatPeerList::createInstance()
{
    return new MegaChatPeerListPrivate();
}

MegaChatPeerList::MegaChatPeerList()
{

}

MegaChatPeerList::~MegaChatPeerList()
{

}

MegaChatPeerList *MegaChatPeerList::copy() const
{
    return NULL;
}

void MegaChatPeerList::addPeer(MegaChatHandle, int)
{
}

MegaChatHandle MegaChatPeerList::getPeerHandle(int) const
{
    return MEGACHAT_INVALID_HANDLE;
}

int MegaChatPeerList::getPeerPrivilege(int) const
{
    return PRIV_UNKNOWN;
}

int MegaChatPeerList::size() const
{
    return 0;
}


void MegaChatVideoListener::onChatVideoData(MegaChatApi * /*api*/, MegaChatHandle /*chatid*/, int /*width*/, int /*height*/, char * /*buffer*/, size_t /*size*/)
{

}


void MegaChatCallListener::onChatCallUpdate(MegaChatApi * /*api*/, MegaChatCall * /*call*/)
{

}

void MegaChatListener::onChatListItemUpdate(MegaChatApi * /*api*/, MegaChatListItem * /*item*/)
{

}

void MegaChatListener::onChatInitStateUpdate(MegaChatApi * /*api*/, int /*newState*/)
{

}

void MegaChatListener::onChatOnlineStatusUpdate(MegaChatApi* /*api*/, MegaChatHandle /*userhandle*/, int /*status*/, bool /*inProgress*/)
{

}

void MegaChatListener::onChatPresenceConfigUpdate(MegaChatApi * /*api*/, MegaChatPresenceConfig * /*config*/)
{

}

void MegaChatListener::onChatConnectionStateUpdate(MegaChatApi * /*api*/, MegaChatHandle /*chatid*/, int /*newState*/)
{

}

void MegaChatListener::onChatPresenceLastGreen(MegaChatApi * /*api*/, MegaChatHandle /*userhandle*/, int /*lastGreen*/)
{

}

MegaChatListItem *MegaChatListItem::copy() const
{
    return NULL;
}

int MegaChatListItem::getChanges() const
{
    return 0;
}

bool MegaChatListItem::hasChanged(int /*changeType*/) const
{
    return 0;
}

MegaChatHandle MegaChatListItem::getChatId() const
{
    return MEGACHAT_INVALID_HANDLE;
}

const char *MegaChatListItem::getTitle() const
{
    return NULL;
}

int MegaChatListItem::getOwnPrivilege() const
{
    return PRIV_UNKNOWN;
}

int MegaChatListItem::getUnreadCount() const
{
    return 0;
}

const char *MegaChatListItem::getLastMessage() const
{
    return NULL;
}

MegaChatHandle MegaChatListItem::getLastMessageId() const
{
    return MEGACHAT_INVALID_HANDLE;
}

int MegaChatListItem::getLastMessageType() const
{
    return MegaChatMessage::TYPE_INVALID;
}

MegaChatHandle MegaChatListItem::getLastMessageSender() const
{
    return MEGACHAT_INVALID_HANDLE;
}

int64_t MegaChatListItem::getLastTimestamp() const
{
    return 0;
}

bool MegaChatListItem::isGroup() const
{
    return false;
}

bool MegaChatListItem::isActive() const
{
    return false;
}

bool MegaChatListItem::isArchived() const
{
    return false;
}

bool MegaChatListItem::isCallInProgress() const
{
    return false;
}

MegaChatHandle MegaChatListItem::getPeerHandle() const
{
    return MEGACHAT_INVALID_HANDLE;
}

int MegaChatListItem::getLastMessagePriv() const
{
    return MegaChatRoom::PRIV_UNKNOWN;
}

MegaChatHandle MegaChatListItem::getLastMessageHandle() const
{
    return MEGACHAT_INVALID_HANDLE;
}

void MegaChatRoomListener::onChatRoomUpdate(MegaChatApi * /*api*/, MegaChatRoom * /*chat*/)
{

}

void MegaChatRoomListener::onMessageLoaded(MegaChatApi * /*api*/, MegaChatMessage * /*msg*/)
{

}

void MegaChatRoomListener::onMessageReceived(MegaChatApi * /*api*/, MegaChatMessage * /*msg*/)
{

}

void MegaChatRoomListener::onMessageUpdate(MegaChatApi * /*api*/, MegaChatMessage * /*msg*/)
{

}

void MegaChatRoomListener::onHistoryReloaded(MegaChatApi * /*api*/, MegaChatRoom * /*chat*/)
{

}

MegaChatMessage *MegaChatMessage::copy() const
{
    return NULL;
}

int MegaChatMessage::getStatus() const
{
    return MegaChatMessage::STATUS_UNKNOWN;
}

MegaChatHandle MegaChatMessage::getMsgId() const
{
    return MEGACHAT_INVALID_HANDLE;
}

MegaChatHandle MegaChatMessage::getTempId() const
{
    return MEGACHAT_INVALID_HANDLE;
}

int MegaChatMessage::getMsgIndex() const
{
    return 0;
}

MegaChatHandle MegaChatMessage::getUserHandle() const
{
    return MEGACHAT_INVALID_HANDLE;
}

int MegaChatMessage::getType() const
{
    return MegaChatMessage::TYPE_INVALID;
}

int64_t MegaChatMessage::getTimestamp() const
{
    return 0;
}

const char *MegaChatMessage::getContent() const
{
    return NULL;
}

bool MegaChatMessage::isEdited() const
{
    return false;
}

bool MegaChatMessage::isDeleted() const
{
    return false;
}

bool MegaChatMessage::isEditable() const
{
    return false;
}

bool MegaChatMessage::isDeletable() const
{
    return false;
}

bool MegaChatMessage::isManagementMessage() const
{
    return false;
}

MegaChatHandle MegaChatMessage::getHandleOfAction() const
{
    return MEGACHAT_INVALID_HANDLE;
}

int MegaChatMessage::getPrivilege() const
{
    return MegaChatRoom::PRIV_UNKNOWN;
}

int MegaChatMessage::getChanges() const
{
    return 0;
}

bool MegaChatMessage::hasChanged(int) const
{
    return false;
}

const MegaChatContainsMeta *MegaChatMessage::getContainsMeta() const
{
    return NULL;
}

MegaChatRichPreview *MegaChatRichPreview::copy() const
{
    return NULL;
}

const char *MegaChatRichPreview::getText() const
{
    return NULL;
}

const char *MegaChatRichPreview::getTitle() const
{
    return NULL;
}

const char *MegaChatRichPreview::getDescription() const
{
    return NULL;
}

const char *MegaChatRichPreview::getImage() const
{
    return NULL;
}

const char *MegaChatRichPreview::getImageFormat() const
{
    return NULL;
}

const char *MegaChatRichPreview::getIcon() const
{
    return NULL;
}

const char *MegaChatRichPreview::getIconFormat() const
{
    return NULL;
}

const char *MegaChatRichPreview::getUrl() const
{
    return NULL;
}

int MegaChatMessage::getCode() const
{
    return 0;
}

unsigned int MegaChatMessage::getUsersCount() const
{
    return 0;
}

MegaChatHandle MegaChatMessage::getUserHandle(unsigned int) const
{
    return MEGACHAT_INVALID_HANDLE;
}

MegaChatHandle MegaChatMessage::getRowId() const
{
    return MEGACHAT_INVALID_HANDLE;
}

const char *MegaChatMessage::getUserName(unsigned int) const
{
    return NULL;
}

const char *MegaChatMessage::getUserEmail(unsigned int) const
{
    return NULL;
}

MegaNodeList *MegaChatMessage::getMegaNodeList() const
{
    return NULL;
}

MegaHandleList *MegaChatMessage::getMegaHandleList() const
{
    return NULL;
}

int MegaChatMessage::getDuration() const
{
    return 0;
}

int MegaChatMessage::getTermCode() const
{
    return 0;
}

void MegaChatLogger::log(int , const char *)
{

}


MegaChatListItemList *MegaChatListItemList::copy() const
{
    return NULL;
}

const MegaChatListItem *MegaChatListItemList::get(unsigned int /*i*/) const
{
    return NULL;
}

unsigned int MegaChatListItemList::size() const
{
    return 0;
}

MegaChatPresenceConfig *MegaChatPresenceConfig::copy() const
{
    return NULL;
}

int MegaChatPresenceConfig::getOnlineStatus() const
{
    return MegaChatApi::STATUS_INVALID;
}

bool MegaChatPresenceConfig::isAutoawayEnabled() const
{
    return false;
}

int64_t MegaChatPresenceConfig::getAutoawayTimeout() const
{
    return 0;
}

bool MegaChatPresenceConfig::isPersist() const
{
    return false;
}

bool MegaChatPresenceConfig::isPending() const
{
    return false;
}

bool MegaChatPresenceConfig::isSignalActivityRequired() const
{
    return false;
}

bool MegaChatPresenceConfig::isLastGreenVisible() const
{
    return false;
}

void MegaChatNotificationListener::onChatNotification(MegaChatApi *, MegaChatHandle , MegaChatMessage *)
{

}

MegaChatContainsMeta *MegaChatContainsMeta::copy() const
{
    return NULL;
}

int MegaChatContainsMeta::getType() const
{
    return MegaChatContainsMeta::CONTAINS_META_INVALID;
}

const char *MegaChatContainsMeta::getTextMessage() const
{
    return NULL;
}

const MegaChatRichPreview *MegaChatContainsMeta::getRichPreview() const
{
    return NULL;
}

const MegaChatGeolocation *MegaChatContainsMeta::getGeolocation() const
{
    return NULL;
}

const char *MegaChatRichPreview::getDomainName() const
{
    return NULL;
}

MegaChatGeolocation *MegaChatGeolocation::copy() const
{
    return NULL;
}

float MegaChatGeolocation::getLongitude() const
{
    return 0;
}

float MegaChatGeolocation::getLatitude() const
{
    return 0;
}

const char *MegaChatGeolocation::getImage() const
{
    return NULL;
}

void MegaChatNodeHistoryListener::onAttachmentLoaded(MegaChatApi */*api*/, MegaChatMessage */*msg*/)
{
}

void MegaChatNodeHistoryListener::onAttachmentReceived(MegaChatApi */*api*/, MegaChatMessage */*msg*/)
{
}

void MegaChatNodeHistoryListener::onAttachmentDeleted(MegaChatApi */*api*/, MegaChatHandle /*msgid*/)
{
}

void MegaChatNodeHistoryListener::onTruncate(MegaChatApi */*api*/, MegaChatHandle /*msgid*/)
{
}<|MERGE_RESOLUTION|>--- conflicted
+++ resolved
@@ -63,14 +63,11 @@
     return MEGACHAT_INVALID_HANDLE;
 }
 
-<<<<<<< HEAD
-=======
 MegaChatHandle MegaChatSession::getClientid() const
 {
     return MEGACHAT_INVALID_HANDLE;
 }
 
->>>>>>> e4488f47
 bool MegaChatSession::hasAudio() const
 {
     return false;
@@ -180,16 +177,6 @@
     return false;
 }
 
-<<<<<<< HEAD
-MegaHandleList *MegaChatCall::getSessions() const
-{
-    return NULL;
-}
-
-MegaChatSession *MegaChatCall::getMegaChatSession(MegaChatHandle /*peerId*/)
-{
-    return NULL;
-=======
 MegaHandleList *MegaChatCall::getSessionsPeerid() const
 {
     return NULL;
@@ -203,7 +190,6 @@
 MegaChatSession *MegaChatCall::getMegaChatSession(MegaChatHandle /*peerid*/, MegaChatHandle /*clientid*/)
 {
     return NULL;
->>>>>>> e4488f47
 }
 
 MegaChatHandle MegaChatCall::getPeerSessionStatusChange() const
@@ -211,9 +197,6 @@
     return MEGACHAT_INVALID_HANDLE;
 }
 
-<<<<<<< HEAD
-MegaHandleList *MegaChatCall::getParticipants() const
-=======
 MegaChatHandle MegaChatCall::getClientidSessionStatusChange() const
 {
     return MEGACHAT_INVALID_HANDLE;
@@ -225,7 +208,6 @@
 }
 
 MegaHandleList *MegaChatCall::getClientidParticipants() const
->>>>>>> e4488f47
 {
     return NULL;
 }
@@ -837,8 +819,6 @@
     return pImpl->hasCallInChatRoom(chatid);
 }
 
-<<<<<<< HEAD
-=======
 void MegaChatApi::enableGroupChatCalls(bool enable)
 {
     pImpl->enableGroupChatCalls(enable);
@@ -859,7 +839,6 @@
     return pImpl->getMaxVideoCallParticipants();
 }
 
->>>>>>> e4488f47
 void MegaChatApi::addChatCallListener(MegaChatCallListener *listener)
 {
     pImpl->addChatCallListener(listener);
@@ -872,28 +851,11 @@
 
 void MegaChatApi::addChatLocalVideoListener(MegaChatHandle chatid, MegaChatVideoListener *listener)
 {
-<<<<<<< HEAD
-    pImpl->addChatVideoListener(chatid, MEGACHAT_INVALID_HANDLE, listener);
-=======
     pImpl->addChatVideoListener(chatid, MEGACHAT_INVALID_HANDLE, 0, listener);
->>>>>>> e4488f47
 }
 
 void MegaChatApi::removeChatLocalVideoListener(MegaChatHandle chatid, MegaChatVideoListener *listener)
 {
-<<<<<<< HEAD
-    pImpl->removeChatVideoListener(chatid, MEGACHAT_INVALID_HANDLE, listener);
-}
-
-void MegaChatApi::addChatRemoteVideoListener(MegaChatHandle chatid, MegaChatHandle peerid, MegaChatVideoListener *listener)
-{
-    pImpl->addChatVideoListener(chatid, peerid, listener);
-}
-
-void MegaChatApi::removeChatRemoteVideoListener(MegaChatHandle chatid, MegaChatHandle peerid, MegaChatVideoListener *listener)
-{
-    pImpl->removeChatVideoListener(chatid, peerid, listener);
-=======
     pImpl->removeChatVideoListener(chatid, MEGACHAT_INVALID_HANDLE, 0, listener);
 }
 
@@ -905,7 +867,6 @@
 void MegaChatApi::removeChatRemoteVideoListener(MegaChatHandle chatid, MegaChatHandle peerid, MegaChatHandle clientid, MegaChatVideoListener *listener)
 {
     pImpl->removeChatVideoListener(chatid, peerid, clientid, listener);
->>>>>>> e4488f47
 }
 
 #endif
