/**
 * @file megachatapi.cpp
 * @brief Intermediate layer for the MEGA Chat C++ SDK.
 *
 * (c) 2013-2016 by Mega Limited, Auckland, New Zealand
 *
 * This file is part of the MEGA SDK - Client Access Engine.
 *
 * Applications using the MEGA API must present a valid application key
 * and comply with the the rules set forth in the Terms of Service.
 *
 * The MEGA SDK is distributed in the hope that it will be useful,
 * but WITHOUT ANY WARRANTY; without even the implied warranty of
 * MERCHANTABILITY or FITNESS FOR A PARTICULAR PURPOSE.
 *
 * @copyright Simplified (2-clause) BSD License.
 *
 * You should have received a copy of the license along with this
 * program.
 */


#include <megaapi_impl.h>
#include <megaapi.h>
#include "megachatapi.h"
#include "megachatapi_impl.h"

#include <chatClient.h>
#include <karereCommon.h>

// define the weak symbol for Logger to know where to create the log file
namespace karere
{
    APP_ALWAYS_EXPORT const std::string& getAppDir()
    {
        #ifdef __ANDROID__
            return "/data/data/mega.privacy.android.app"; 
        #else
            return karere::createAppDir();
        #endif
    }
}

using namespace mega;
using namespace megachat;

MegaChatCall::~MegaChatCall()
{
}

MegaChatCall *MegaChatCall::copy()
{
    return NULL;
}

int MegaChatCall::getStatus() const
{
    return 0;
}

MegaChatHandle MegaChatCall::getChatid() const
{
    return MEGACHAT_INVALID_HANDLE;
}

MegaChatHandle MegaChatCall::getId() const
{
    return MEGACHAT_INVALID_HANDLE;
}

bool MegaChatCall::hasLocalAudio()
{
    return false;
}

bool MegaChatCall::hasRemoteAudio()
{
    return false;
}

bool MegaChatCall::hasLocalVideo()
{
    return false;
}

bool MegaChatCall::hasRemoteVideo()
{
    return false;
}

int MegaChatCall::getChanges() const
{
    return 0;
}

bool MegaChatCall::hasChanged(int changeType) const
{
    return false;
}

int64_t MegaChatCall::getDuration() const
{
    return 0;
}

int64_t MegaChatCall::getInitialTimeStamp() const
{
    return 0;
}

int64_t MegaChatCall::getFinalTimeStamp() const
{
    return 0;
}

const char* MegaChatCall::getTemporaryError() const
{
    return NULL;
}

int MegaChatCall::getTermCode() const
{
    return TERM_CODE_NOT_FINISHED;
}

bool MegaChatCall::isLocalTermCode() const
{
    return false;
}

bool MegaChatCall::isRinging() const
{
    return false;
}

<<<<<<< HEAD
int MegaChatCall::getSessionStatus(MegaChatHandle peerId) const
{
    return SESSION_STATUS_NO_SESSION;
}

MegaChatHandle MegaChatCall::getPeerSessionStatusChange() const
{
    return MEGACHAT_INVALID_HANDLE;
=======
bool MegaChatCall::isIgnored() const
{
    return false;
>>>>>>> 4250f0d9
}

MegaChatApi::MegaChatApi(MegaApi *megaApi)
{
    this->pImpl = new MegaChatApiImpl(this, megaApi);
}

MegaChatApi::~MegaChatApi()
{
    delete pImpl;
}

const char *MegaChatApi::getAppDir()
{
    return karere::getAppDir().c_str();
}

void MegaChatApi::setLoggerObject(MegaChatLogger *megaLogger)
{
    MegaChatApiImpl::setLoggerClass(megaLogger);
}

void MegaChatApi::setLogLevel(int logLevel)
{
    MegaChatApiImpl::setLogLevel(logLevel);
}

void MegaChatApi::setLogWithColors(bool useColors)
{
    MegaChatApiImpl::setLogWithColors(useColors);
}

void MegaChatApi::setLogToConsole(bool enable)
{
    MegaChatApiImpl::setLogToConsole(enable);
}

int MegaChatApi::init(const char *sid)
{
    return pImpl->init(sid);
}

int MegaChatApi::getInitState()
{
    return pImpl->getInitState();
}

void MegaChatApi::connect(MegaChatRequestListener *listener)
{
    pImpl->connect(listener);
}

void MegaChatApi::connectInBackground(MegaChatRequestListener *listener)
{
    pImpl->connectInBackground(listener);
}

void MegaChatApi::disconnect(MegaChatRequestListener *listener)
{
    pImpl->disconnect(listener);
}

int MegaChatApi::getConnectionState()
{
    return pImpl->getConnectionState();
}

int MegaChatApi::getChatConnectionState(MegaChatHandle chatid)
{
    return pImpl->getChatConnectionState(chatid);
}

void MegaChatApi::retryPendingConnections(MegaChatRequestListener *listener)
{
    pImpl->retryPendingConnections(listener);
}

void MegaChatApi::logout(MegaChatRequestListener *listener)
{
    pImpl->logout(listener);
}

void MegaChatApi::localLogout(MegaChatRequestListener *listener)
{
    pImpl->localLogout(listener);
}

//MegaChatApi::MegaChatApi(const char *appKey, const char *appDir)
//{
//    this->pImpl = new MegaChatApiImpl(this, appKey, appDir);
//}

void MegaChatApi::setOnlineStatus(int status, MegaChatRequestListener *listener)
{
    pImpl->setOnlineStatus(status, listener);
}

void MegaChatApi::setPresenceAutoaway(bool enable, int64_t timeout, MegaChatRequestListener *listener)
{
    pImpl->setPresenceAutoaway(enable, timeout, listener);
}

bool MegaChatApi::isSignalActivityRequired()
{
    return pImpl->isSignalActivityRequired();
}

void MegaChatApi::setPresencePersist(bool enable, MegaChatRequestListener *listener)
{
    pImpl->setPresencePersist(enable, listener);
}

void MegaChatApi::signalPresenceActivity(MegaChatRequestListener *listener)
{
    pImpl->signalPresenceActivity(listener);
}

int MegaChatApi::getOnlineStatus()
{
    return pImpl->getOnlineStatus();
}

MegaChatPresenceConfig *MegaChatApi::getPresenceConfig()
{
    return pImpl->getPresenceConfig();
}

int MegaChatApi::getUserOnlineStatus(MegaChatHandle userhandle)
{
    return pImpl->getUserOnlineStatus(userhandle);
}

void MegaChatApi::setBackgroundStatus(bool background, MegaChatRequestListener *listener)
{
    pImpl->setBackgroundStatus(background, listener);
}

void MegaChatApi::getUserFirstname(MegaChatHandle userhandle, MegaChatRequestListener *listener)
{
    pImpl->getUserFirstname(userhandle, listener);
}

void MegaChatApi::getUserLastname(MegaChatHandle userhandle, MegaChatRequestListener *listener)
{
    pImpl->getUserLastname(userhandle, listener);
}

void MegaChatApi::getUserEmail(MegaChatHandle userhandle, MegaChatRequestListener *listener)
{
    pImpl->getUserEmail(userhandle, listener);
}

char *MegaChatApi::getContactEmail(MegaChatHandle userhandle)
{
    return pImpl->getContactEmail(userhandle);
}

MegaChatHandle MegaChatApi::getUserHandleByEmail(const char *email)
{
    return pImpl->getUserHandleByEmail(email);
}

MegaChatHandle MegaChatApi::getMyUserHandle()
{
    return pImpl->getMyUserHandle();
}

char *MegaChatApi::getMyFirstname()
{
    return pImpl->getMyFirstname();
}

char *MegaChatApi::getMyLastname()
{
    return pImpl->getMyLastname();
}

char *MegaChatApi::getMyFullname()
{
    return pImpl->getMyFullname();
}

char *MegaChatApi::getMyEmail()
{
    return pImpl->getMyEmail();
}

MegaChatRoomList *MegaChatApi::getChatRooms()
{
    return pImpl->getChatRooms();
}

MegaChatRoom *MegaChatApi::getChatRoom(MegaChatHandle chatid)
{
    return pImpl->getChatRoom(chatid);
}

MegaChatRoom *MegaChatApi::getChatRoomByUser(MegaChatHandle userhandle)
{
    return pImpl->getChatRoomByUser(userhandle);
}

MegaChatListItemList *MegaChatApi::getChatListItems()
{
    return pImpl->getChatListItems();
}

MegaChatListItem *MegaChatApi::getChatListItem(MegaChatHandle chatid)
{
    return pImpl->getChatListItem(chatid);
}

int MegaChatApi::getUnreadChats()
{
    return pImpl->getUnreadChats();
}

MegaChatListItemList *MegaChatApi::getActiveChatListItems()
{
    return pImpl->getActiveChatListItems();
}

MegaChatListItemList *MegaChatApi::getInactiveChatListItems()
{
    return pImpl->getInactiveChatListItems();
}

MegaChatListItemList *MegaChatApi::getUnreadChatListItems()
{
    return pImpl->getUnreadChatListItems();
}

MegaChatHandle MegaChatApi::getChatHandleByUser(MegaChatHandle userhandle)
{
    return pImpl->getChatHandleByUser(userhandle);
}

void MegaChatApi::createChat(bool group, MegaChatPeerList *peers, MegaChatRequestListener *listener)
{
    pImpl->createChat(group, peers, listener);
}

void MegaChatApi::inviteToChat(MegaChatHandle chatid, MegaChatHandle uh, int privilege, MegaChatRequestListener *listener)
{
    pImpl->inviteToChat(chatid, uh, privilege, listener);
}

void MegaChatApi::removeFromChat(MegaChatHandle chatid, MegaChatHandle uh, MegaChatRequestListener *listener)
{
    pImpl->removeFromChat(chatid, uh, listener);
}

void MegaChatApi::leaveChat(MegaChatHandle chatid, MegaChatRequestListener *listener)
{
    pImpl->removeFromChat(chatid, MEGACHAT_INVALID_HANDLE, listener);
}

void MegaChatApi::updateChatPermissions(MegaChatHandle chatid, MegaChatHandle uh, int privilege, MegaChatRequestListener *listener)
{
    pImpl->updateChatPermissions(chatid, uh, privilege, listener);
}

void MegaChatApi::truncateChat(MegaChatHandle chatid, MegaChatHandle messageid, MegaChatRequestListener *listener)
{
    pImpl->truncateChat(chatid, messageid, listener);
}

void MegaChatApi::clearChatHistory(MegaChatHandle chatid, MegaChatRequestListener *listener)
{
    pImpl->truncateChat(chatid, MEGACHAT_INVALID_HANDLE, listener);
}

void MegaChatApi::setChatTitle(MegaChatHandle chatid, const char *title, MegaChatRequestListener *listener)
{
    pImpl->setChatTitle(chatid, title, listener);
}

bool MegaChatApi::openChatRoom(MegaChatHandle chatid, MegaChatRoomListener *listener)
{
    return pImpl->openChatRoom(chatid, listener);
}

void MegaChatApi::closeChatRoom(MegaChatHandle chatid, MegaChatRoomListener *listener)
{
    pImpl->closeChatRoom(chatid, listener);
}

int MegaChatApi::loadMessages(MegaChatHandle chatid, int count)
{
    return pImpl->loadMessages(chatid, count);
}

bool MegaChatApi::isFullHistoryLoaded(MegaChatHandle chatid)
{
    return pImpl->isFullHistoryLoaded(chatid);
}

MegaChatMessage *MegaChatApi::getMessage(MegaChatHandle chatid, MegaChatHandle msgid)
{
    return pImpl->getMessage(chatid, msgid);
}

MegaChatMessage *MegaChatApi::getManualSendingMessage(MegaChatHandle chatid, MegaChatHandle rowid)
{
    return pImpl->getManualSendingMessage(chatid, rowid);
}

MegaChatMessage *MegaChatApi::sendMessage(MegaChatHandle chatid, const char *msg)
{
    return pImpl->sendMessage(chatid, msg);
}

MegaChatMessage *MegaChatApi::attachContacts(MegaChatHandle chatid, MegaHandleList *handles)
{
   return pImpl->attachContacts(chatid, handles);
}

void MegaChatApi::attachNodes(MegaChatHandle chatid, MegaNodeList *nodes, MegaChatRequestListener *listener)
{
    pImpl->attachNodes(chatid, nodes, listener);
}

void MegaChatApi::revokeAttachment(MegaChatHandle chatid, MegaChatHandle nodeHandle, MegaChatRequestListener *listener)
{
    pImpl->revokeAttachment(chatid, nodeHandle, listener);
}

void MegaChatApi::attachNode(MegaChatHandle chatid, MegaChatHandle nodehandle, MegaChatRequestListener *listener)
{
    pImpl->attachNode(chatid, nodehandle, listener);
}

MegaChatMessage *MegaChatApi::revokeAttachmentMessage(MegaChatHandle chatid, MegaChatHandle msgid)
{
    return pImpl->editMessage(chatid, msgid, NULL);
}

bool MegaChatApi::isRevoked(MegaChatHandle chatid, MegaChatHandle nodeHandle) const
{
    return pImpl->isRevoked(chatid, nodeHandle);
}

MegaChatMessage *MegaChatApi::editMessage(MegaChatHandle chatid, MegaChatHandle msgid, const char *msg)
{
    if (!msg)   // force to use deleteMessage() to delete message instead
    {
        return NULL;
    }

    return pImpl->editMessage(chatid, msgid, msg);
}

MegaChatMessage *MegaChatApi::deleteMessage(MegaChatHandle chatid, MegaChatHandle msgid)
{
    return pImpl->editMessage(chatid, msgid, NULL);
}

bool MegaChatApi::setMessageSeen(MegaChatHandle chatid, MegaChatHandle msgid)
{
    return pImpl->setMessageSeen(chatid, msgid);
}

MegaChatMessage *MegaChatApi::getLastMessageSeen(MegaChatHandle chatid)
{
    return  pImpl->getLastMessageSeen(chatid);
}

MegaChatHandle MegaChatApi::getLastMessageSeenId(MegaChatHandle chatid)
{
    return pImpl->getLastMessageSeenId(chatid);
}

void MegaChatApi::removeUnsentMessage(MegaChatHandle chatid, MegaChatHandle rowId)
{
    pImpl->removeUnsentMessage(chatid, rowId);
}

void MegaChatApi::sendTypingNotification(MegaChatHandle chatid, MegaChatRequestListener *listener)
{
    pImpl->sendTypingNotification(chatid, listener);
}

void MegaChatApi::sendStopTypingNotification(MegaChatHandle chatid, MegaChatRequestListener *listener)
{
    pImpl->sendStopTypingNotification(chatid, listener);
}

bool MegaChatApi::isMessageReceptionConfirmationActive() const
{
    return pImpl->isMessageReceptionConfirmationActive();
}

void MegaChatApi::saveCurrentState()
{
    pImpl->saveCurrentState();
}

#ifndef KARERE_DISABLE_WEBRTC

MegaStringList *MegaChatApi::getChatAudioInDevices()
{
    return pImpl->getChatAudioInDevices();
}

MegaStringList *MegaChatApi::getChatVideoInDevices()
{
    return pImpl->getChatVideoInDevices();
}

bool MegaChatApi::setChatAudioInDevice(const char *device)
{
    return pImpl->setChatAudioInDevice(device);
}

bool MegaChatApi::setChatVideoInDevice(const char *device)
{
    return pImpl->setChatVideoInDevice(device);
}

void MegaChatApi::startChatCall(MegaChatHandle chatid, bool enableVideo, MegaChatRequestListener *listener)
{
    pImpl->startChatCall(chatid, enableVideo, listener);
}

void MegaChatApi::answerChatCall(MegaChatHandle chatid, bool enableVideo, MegaChatRequestListener *listener)
{
    pImpl->answerChatCall(chatid, enableVideo, listener);
}

void MegaChatApi::hangChatCall(MegaChatHandle chatid, MegaChatRequestListener *listener)
{
    pImpl->hangChatCall(chatid, listener);
}

void MegaChatApi::hangAllChatCalls(MegaChatRequestListener *listener)
{
    pImpl->hangAllChatCalls(listener);
}

void MegaChatApi::enableAudio(MegaChatHandle chatid, MegaChatRequestListener *listener)
{
    pImpl->setAudioEnable(chatid, true, listener);
}

void MegaChatApi::disableAudio(MegaChatHandle chatid, MegaChatRequestListener *listener)
{
    pImpl->setAudioEnable(chatid, false, listener);
}

void MegaChatApi::enableVideo(MegaChatHandle chatid, MegaChatRequestListener *listener)
{
    pImpl->setVideoEnable(chatid, true, listener);
}

void MegaChatApi::disableVideo(MegaChatHandle chatid, MegaChatRequestListener *listener)
{
    pImpl->setVideoEnable(chatid,false, listener);
}

void MegaChatApi::loadAudioVideoDeviceList(MegaChatRequestListener *listener)
{
    pImpl->loadAudioVideoDeviceList(listener);
}

MegaChatCall *MegaChatApi::getChatCall(MegaChatHandle chatid)
{
    return pImpl->getChatCall(chatid);
}

void MegaChatApi::setIgnoredCall(MegaChatHandle chatid)
{
    pImpl->setIgnoredCall(chatid);
}

MegaChatCall *MegaChatApi::getChatCallByCallId(MegaChatHandle callId)
{
    return pImpl->getChatCallByCallId(callId);
}

int MegaChatApi::getNumCalls()
{
    return pImpl->getNumCalls();
}

MegaHandleList *MegaChatApi::getChatCalls()
{
    return pImpl->getChatCalls();
}

MegaHandleList *MegaChatApi::getChatCallsIds()
{
    return pImpl->getChatCallsIds();
}

void MegaChatApi::addChatCallListener(MegaChatCallListener *listener)
{
    pImpl->addChatCallListener(listener);
}

void MegaChatApi::removeChatCallListener(MegaChatCallListener *listener)
{
    pImpl->removeChatCallListener(listener);
}

void MegaChatApi::addChatLocalVideoListener(MegaChatVideoListener *listener)
{
    pImpl->addChatLocalVideoListener(listener);
}

void MegaChatApi::removeChatLocalVideoListener(MegaChatVideoListener *listener)
{
    pImpl->removeChatLocalVideoListener(listener);
}

void MegaChatApi::addChatRemoteVideoListener(MegaChatVideoListener *listener)
{
    pImpl->addChatRemoteVideoListener(listener);
}

void MegaChatApi::removeChatRemoteVideoListener(MegaChatVideoListener *listener)
{
    pImpl->removeChatRemoteVideoListener(listener);
}

#endif

void MegaChatApi::setCatchException(bool enable)
{
    MegaChatApiImpl::setCatchException(enable);
}

void MegaChatApi::addChatListener(MegaChatListener *listener)
{
    pImpl->addChatListener(listener);
}

void MegaChatApi::removeChatListener(MegaChatListener *listener)
{
    pImpl->removeChatListener(listener);
}

void MegaChatApi::addChatRoomListener(MegaChatHandle chatid, MegaChatRoomListener *listener)
{
    pImpl->addChatRoomListener(chatid, listener);
}

void MegaChatApi::removeChatRoomListener(MegaChatHandle chatid, MegaChatRoomListener *listener)
{
    pImpl->removeChatRoomListener(chatid, listener);
}

void MegaChatApi::addChatRequestListener(MegaChatRequestListener *listener)
{
    pImpl->addChatRequestListener(listener);
}

void MegaChatApi::removeChatRequestListener(MegaChatRequestListener *listener)
{
    pImpl->removeChatRequestListener(listener);
}

void MegaChatApi::addChatNotificationListener(MegaChatNotificationListener *listener)
{
    pImpl->addChatNotificationListener(listener);
}

void MegaChatApi::removeChatNotificationListener(MegaChatNotificationListener *listener)
{
    pImpl->removeChatNotificationListener(listener);
}

MegaChatRequest::~MegaChatRequest() { }
MegaChatRequest *MegaChatRequest::copy()
{
    return NULL;
}

int MegaChatRequest::getType() const
{
    return 0;
}

const char *MegaChatRequest::getRequestString() const
{
    return NULL;
}

const char *MegaChatRequest::toString() const
{
    return NULL;
}

int MegaChatRequest::getTag() const
{
    return 0;
}

long long MegaChatRequest::getNumber() const
{
    return 0;
}

int MegaChatRequest::getNumRetry() const
{
    return 0;
}

bool MegaChatRequest::getFlag() const
{
    return false;
}

MegaChatPeerList *MegaChatRequest::getMegaChatPeerList()
{
    return NULL;
}

MegaHandle MegaChatRequest::getChatHandle()
{
    return MEGACHAT_INVALID_HANDLE;
}

MegaHandle MegaChatRequest::getUserHandle()
{
    return MEGACHAT_INVALID_HANDLE;
}

int MegaChatRequest::getPrivilege()
{
    return MegaChatPeerList::PRIV_UNKNOWN;
}

const char *MegaChatRequest::getText() const
{
    return NULL;
}

MegaChatMessage *MegaChatRequest::getMegaChatMessage()
{
    return NULL;
}

MegaNodeList *MegaChatRequest::getMegaNodeList()
{
    return NULL;
}

int MegaChatRequest::getParamType()
{
    return -1;
}

MegaChatRoomList *MegaChatRoomList::copy() const
{
    return NULL;
}

const MegaChatRoom *MegaChatRoomList::get(unsigned int i) const
{
    return NULL;
}

unsigned int MegaChatRoomList::size() const
{
    return 0;
}

//Request callbacks
void MegaChatRequestListener::onRequestStart(MegaChatApi *, MegaChatRequest *)
{ }
void MegaChatRequestListener::onRequestFinish(MegaChatApi *, MegaChatRequest *, MegaChatError *)
{ }
void MegaChatRequestListener::onRequestUpdate(MegaChatApi *, MegaChatRequest *)
{ }
void MegaChatRequestListener::onRequestTemporaryError(MegaChatApi *, MegaChatRequest *, MegaChatError *)
{ }
MegaChatRequestListener::~MegaChatRequestListener() {}


MegaChatRoom *MegaChatRoom::copy() const
{
    return NULL;
}

const char *MegaChatRoom::privToString(int priv)
{
    switch (priv)
    {
    case PRIV_RM: return "removed";
    case PRIV_RO: return "read-only";
    case PRIV_STANDARD: return "standard";
    case PRIV_MODERATOR:return "moderator";
    case PRIV_UNKNOWN:
    default: return "unknown privilege";
    }
}

const char *MegaChatRoom::statusToString(int status)
{
    switch (status)
    {
    case MegaChatApi::STATUS_OFFLINE: return "offline";
    case MegaChatApi::STATUS_BUSY: return "busy";
    case MegaChatApi::STATUS_AWAY: return "away";
    case MegaChatApi::STATUS_ONLINE:return "online";
    default: return "unknown status";
    }
}

MegaChatHandle MegaChatRoom::getChatId() const
{
    return MEGACHAT_INVALID_HANDLE;
}

int MegaChatRoom::getOwnPrivilege() const
{
    return PRIV_UNKNOWN;
}

int MegaChatRoom::getPeerPrivilegeByHandle(MegaChatHandle userhandle) const
{
    return PRIV_UNKNOWN;
}

const char *MegaChatRoom::getPeerFirstnameByHandle(MegaChatHandle userhandle) const
{
    return NULL;
}

const char *MegaChatRoom::getPeerLastnameByHandle(MegaChatHandle userhandle) const
{
    return NULL;
}

const char *MegaChatRoom::getPeerFullnameByHandle(MegaChatHandle userhandle) const
{
    return NULL;
}

const char *MegaChatRoom::getPeerEmailByHandle(MegaChatHandle userhandle) const
{
    return NULL;
}

unsigned int MegaChatRoom::getPeerCount() const
{
    return 0;
}

MegaChatHandle MegaChatRoom::getPeerHandle(unsigned int i) const
{
    return MEGACHAT_INVALID_HANDLE;
}

int MegaChatRoom::getPeerPrivilege(unsigned int i) const
{
    return PRIV_UNKNOWN;
}

const char *MegaChatRoom::getPeerFirstname(unsigned int i) const
{
    return NULL;
}

const char *MegaChatRoom::getPeerLastname(unsigned int i) const
{
    return NULL;
}

const char *MegaChatRoom::getPeerFullname(unsigned int i) const
{
    return NULL;
}

const char *MegaChatRoom::getPeerEmail(unsigned int i) const
{
    return NULL;
}

bool MegaChatRoom::isGroup() const
{
    return false;
}

const char *MegaChatRoom::getTitle() const
{
    return NULL;
}

int MegaChatRoom::getChanges() const
{
    return 0;
}

bool MegaChatRoom::hasChanged(int) const
{
    return false;
}

int MegaChatRoom::getUnreadCount() const
{
    return 0;
}

MegaChatHandle MegaChatRoom::getUserTyping() const
{
    return MEGACHAT_INVALID_HANDLE;
}

bool MegaChatRoom::isActive() const
{
    return false;
}

MegaChatPeerList * MegaChatPeerList::createInstance()
{
    return new MegaChatPeerListPrivate();
}

MegaChatPeerList::MegaChatPeerList()
{

}

MegaChatPeerList::~MegaChatPeerList()
{

}

MegaChatPeerList *MegaChatPeerList::copy() const
{
    return NULL;
}

void MegaChatPeerList::addPeer(MegaChatHandle, int)
{
}

MegaChatHandle MegaChatPeerList::getPeerHandle(int) const
{
    return MEGACHAT_INVALID_HANDLE;
}

int MegaChatPeerList::getPeerPrivilege(int) const
{
    return PRIV_UNKNOWN;
}

int MegaChatPeerList::size() const
{
    return 0;
}


void MegaChatVideoListener::onChatVideoData(MegaChatApi *api, MegaChatHandle chatid, int width, int height, char *buffer, size_t size)
{

}


void MegaChatCallListener::onChatCallUpdate(MegaChatApi *api, MegaChatCall *call)
{

}

void MegaChatListener::onChatListItemUpdate(MegaChatApi *api, MegaChatListItem *item)
{

}

void MegaChatListener::onChatInitStateUpdate(MegaChatApi *api, int newState)
{

}

void MegaChatListener::onChatOnlineStatusUpdate(MegaChatApi* api, MegaChatHandle userhandle, int status, bool inProgress)
{

}

void MegaChatListener::onChatPresenceConfigUpdate(MegaChatApi *api, MegaChatPresenceConfig *config)
{

}

void MegaChatListener::onChatConnectionStateUpdate(MegaChatApi *api, MegaChatHandle chatid, int newState)
{

}

MegaChatListItem *MegaChatListItem::copy() const
{
    return NULL;
}

int MegaChatListItem::getChanges() const
{
    return 0;
}

bool MegaChatListItem::hasChanged(int changeType) const
{
    return 0;
}

MegaChatHandle MegaChatListItem::getChatId() const
{
    return MEGACHAT_INVALID_HANDLE;
}

const char *MegaChatListItem::getTitle() const
{
    return NULL;
}

int MegaChatListItem::getOwnPrivilege() const
{
    return PRIV_UNKNOWN;
}

int MegaChatListItem::getUnreadCount() const
{
    return 0;
}

const char *MegaChatListItem::getLastMessage() const
{
    return NULL;
}

MegaChatHandle MegaChatListItem::getLastMessageId() const
{
    return MEGACHAT_INVALID_HANDLE;
}

int MegaChatListItem::getLastMessageType() const
{
    return MegaChatMessage::TYPE_INVALID;
}

MegaChatHandle MegaChatListItem::getLastMessageSender() const
{
    return MEGACHAT_INVALID_HANDLE;
}

int64_t MegaChatListItem::getLastTimestamp() const
{
    return 0;
}

bool MegaChatListItem::isGroup() const
{
    return false;
}

bool MegaChatListItem::isActive() const
{
    return false;
}

MegaChatHandle MegaChatListItem::getPeerHandle() const
{
    return MEGACHAT_INVALID_HANDLE;
}

void MegaChatRoomListener::onChatRoomUpdate(MegaChatApi *api, MegaChatRoom *chat)
{

}

void MegaChatRoomListener::onMessageLoaded(MegaChatApi *api, MegaChatMessage *msg)
{

}

void MegaChatRoomListener::onMessageReceived(MegaChatApi *api, MegaChatMessage *msg)
{

}

void MegaChatRoomListener::onMessageUpdate(MegaChatApi *api, MegaChatMessage *msg)
{

}

void MegaChatRoomListener::onHistoryReloaded(MegaChatApi *api, MegaChatRoom *chat)
{

}

MegaChatMessage *MegaChatMessage::copy() const
{
    return NULL;
}

int MegaChatMessage::getStatus() const
{
    return MegaChatMessage::STATUS_UNKNOWN;
}

MegaChatHandle MegaChatMessage::getMsgId() const
{
    return MEGACHAT_INVALID_HANDLE;
}

MegaChatHandle MegaChatMessage::getTempId() const
{
    return MEGACHAT_INVALID_HANDLE;
}

int MegaChatMessage::getMsgIndex() const
{
    return 0;
}

MegaChatHandle MegaChatMessage::getUserHandle() const
{
    return MEGACHAT_INVALID_HANDLE;
}

int MegaChatMessage::getType() const
{
    return MegaChatMessage::TYPE_INVALID;
}

int64_t MegaChatMessage::getTimestamp() const
{
    return 0;
}

const char *MegaChatMessage::getContent() const
{
    return NULL;
}

bool MegaChatMessage::isEdited() const
{
    return false;
}

bool MegaChatMessage::isDeleted() const
{
    return false;
}

bool MegaChatMessage::isEditable() const
{
    return false;
}

bool MegaChatMessage::isDeletable() const
{
    return false;
}

bool MegaChatMessage::isManagementMessage() const
{
    return false;
}

MegaChatHandle MegaChatMessage::getHandleOfAction() const
{
    return MEGACHAT_INVALID_HANDLE;
}

int MegaChatMessage::getPrivilege() const
{
    return MegaChatRoom::PRIV_UNKNOWN;
}

int MegaChatMessage::getChanges() const
{
    return 0;
}

bool MegaChatMessage::hasChanged(int) const
{
    return false;
}

int MegaChatMessage::getCode() const
{
    return 0;
}

unsigned int MegaChatMessage::getUsersCount() const
{
    return 0;
}

MegaChatHandle MegaChatMessage::getUserHandle(unsigned int) const
{
    return MEGACHAT_INVALID_HANDLE;
}

MegaChatHandle MegaChatMessage::getRowId() const
{
    return MEGACHAT_INVALID_HANDLE;
}

const char *MegaChatMessage::getUserName(unsigned int) const
{
    return NULL;
}

const char *MegaChatMessage::getUserEmail(unsigned int) const
{
    return NULL;
}

MegaNodeList *MegaChatMessage::getMegaNodeList() const
{
    return NULL;
}

void MegaChatLogger::log(int , const char *)
{

}


MegaChatListItemList *MegaChatListItemList::copy() const
{
    return NULL;
}

const MegaChatListItem *MegaChatListItemList::get(unsigned int i) const
{
    return NULL;
}

unsigned int MegaChatListItemList::size() const
{
    return 0;
}

MegaChatPresenceConfig *MegaChatPresenceConfig::copy() const
{
    return NULL;
}

int MegaChatPresenceConfig::getOnlineStatus() const
{
    return MegaChatApi::STATUS_INVALID;
}

bool MegaChatPresenceConfig::isAutoawayEnabled() const
{
    return false;
}

int64_t MegaChatPresenceConfig::getAutoawayTimeout() const
{
    return 0;
}

bool MegaChatPresenceConfig::isPersist() const
{
    return false;
}

bool MegaChatPresenceConfig::isPending() const
{
    return false;
}

bool MegaChatPresenceConfig::isSignalActivityRequired() const
{
    return false;
}

void MegaChatNotificationListener::onChatNotification(MegaChatApi *, MegaChatHandle , MegaChatMessage *)
{

}<|MERGE_RESOLUTION|>--- conflicted
+++ resolved
@@ -133,7 +133,6 @@
     return false;
 }
 
-<<<<<<< HEAD
 int MegaChatCall::getSessionStatus(MegaChatHandle peerId) const
 {
     return SESSION_STATUS_NO_SESSION;
@@ -142,11 +141,11 @@
 MegaChatHandle MegaChatCall::getPeerSessionStatusChange() const
 {
     return MEGACHAT_INVALID_HANDLE;
-=======
+}
+
 bool MegaChatCall::isIgnored() const
 {
     return false;
->>>>>>> 4250f0d9
 }
 
 MegaChatApi::MegaChatApi(MegaApi *megaApi)
