/**
 * @file megachatapi.cpp
 * @brief Intermediate layer for the MEGA Chat C++ SDK.
 *
 * (c) 2013-2016 by Mega Limited, Auckland, New Zealand
 *
 * This file is part of the MEGA SDK - Client Access Engine.
 *
 * Applications using the MEGA API must present a valid application key
 * and comply with the the rules set forth in the Terms of Service.
 *
 * The MEGA SDK is distributed in the hope that it will be useful,
 * but WITHOUT ANY WARRANTY; without even the implied warranty of
 * MERCHANTABILITY or FITNESS FOR A PARTICULAR PURPOSE.
 *
 * @copyright Simplified (2-clause) BSD License.
 *
 * You should have received a copy of the license along with this
 * program.
 */


#include <megaapi_impl.h>
#include <megaapi.h>
#include "megachatapi.h"
#include "megachatapi_impl.h"

#include <chatClient.h>
#include <karereCommon.h>

// define the weak symbol for Logger to know where to create the log file
namespace karere
{
    APP_ALWAYS_EXPORT const std::string& getAppDir()
    {
        #ifdef __ANDROID__
            return "/data/data/mega.privacy.android.app"; 
        #else
            return karere::createAppDir();
        #endif
    }
}

using namespace mega;
using namespace megachat;

MegaChatSession::~MegaChatSession()
{
}

MegaChatSession *MegaChatSession::copy()
{
    return NULL;
}

int MegaChatSession::getStatus() const
{
    return 0;
}

MegaChatHandle MegaChatSession::getPeerid() const
{
    return MEGACHAT_INVALID_HANDLE;
}

MegaChatHandle MegaChatSession::getClientid() const
{
    return MEGACHAT_INVALID_HANDLE;
}

bool MegaChatSession::hasAudio() const
{
    return false;
}

bool MegaChatSession::hasVideo() const
{
    return false;
}

int MegaChatSession::getNetworkQuality() const
{
    return 0;
}

bool MegaChatSession::getAudioDetected() const
{
    return false;
}

MegaChatCall::~MegaChatCall()
{
}

MegaChatCall *MegaChatCall::copy()
{
    return NULL;
}

int MegaChatCall::getStatus() const
{
    return 0;
}

MegaChatHandle MegaChatCall::getChatid() const
{
    return MEGACHAT_INVALID_HANDLE;
}

MegaChatHandle MegaChatCall::getId() const
{
    return MEGACHAT_INVALID_HANDLE;
}

bool MegaChatCall::hasLocalAudio() const
{
    return false;
}

bool MegaChatCall::hasAudioInitialCall() const
{
    return false;
}

bool MegaChatCall::hasLocalVideo() const
{
    return false;
}

bool MegaChatCall::hasVideoInitialCall() const
{
    return false;
}

int MegaChatCall::getChanges() const
{
    return 0;
}

bool MegaChatCall::hasChanged(int ) const
{
    return false;
}

int64_t MegaChatCall::getDuration() const
{
    return 0;
}

int64_t MegaChatCall::getInitialTimeStamp() const
{
    return 0;
}

int64_t MegaChatCall::getFinalTimeStamp() const
{
    return 0;
}

const char* MegaChatCall::getTemporaryError() const
{
    return NULL;
}

int MegaChatCall::getTermCode() const
{
    return TERM_CODE_NOT_FINISHED;
}

bool MegaChatCall::isLocalTermCode() const
{
    return false;
}

bool MegaChatCall::isRinging() const
{
    return false;
}

MegaHandleList *MegaChatCall::getSessionsPeerid() const
{
    return NULL;
}

MegaHandleList *MegaChatCall::getSessionsClientid() const
{
    return NULL;
}

MegaChatSession *MegaChatCall::getMegaChatSession(MegaChatHandle /*peerid*/, MegaChatHandle /*clientid*/)
{
    return NULL;
}

MegaChatHandle MegaChatCall::getPeerSessionStatusChange() const
{
    return MEGACHAT_INVALID_HANDLE;
}

MegaChatHandle MegaChatCall::getClientidSessionStatusChange() const
{
    return MEGACHAT_INVALID_HANDLE;
}

MegaHandleList *MegaChatCall::getPeeridParticipants() const
{
    return NULL;
}

MegaHandleList *MegaChatCall::getClientidParticipants() const
{
    return NULL;
}

int MegaChatCall::getNumParticipants() const
{
    return 0;
}

bool MegaChatCall::isIgnored() const
{
    return false;
}

bool MegaChatCall::isIncoming() const
{
    return false;
}

bool MegaChatCall::isOutgoing() const
{
    return false;
}

MegaChatHandle MegaChatCall::getCaller() const
{
    return MEGACHAT_INVALID_HANDLE;
}

MegaChatApi::MegaChatApi(MegaApi *megaApi)
{
    this->pImpl = new MegaChatApiImpl(this, megaApi);
}

MegaChatApi::~MegaChatApi()
{
    delete pImpl;
}

const char *MegaChatApi::getAppDir()
{
    return karere::getAppDir().c_str();
}

void MegaChatApi::setLoggerObject(MegaChatLogger *megaLogger)
{
    MegaChatApiImpl::setLoggerClass(megaLogger);
}

void MegaChatApi::setLogLevel(int logLevel)
{
    MegaChatApiImpl::setLogLevel(logLevel);
}

void MegaChatApi::setLogWithColors(bool useColors)
{
    MegaChatApiImpl::setLogWithColors(useColors);
}

void MegaChatApi::setLogToConsole(bool enable)
{
    MegaChatApiImpl::setLogToConsole(enable);
}

int MegaChatApi::init(const char *sid)
{
    return pImpl->init(sid);
}

int MegaChatApi::initAnonymous()
{
    return pImpl->initAnonymous();
}

int MegaChatApi::getInitState()
{
    return pImpl->getInitState();
}

void MegaChatApi::connect(MegaChatRequestListener *listener)
{
    pImpl->connect(listener);
}

void MegaChatApi::connectInBackground(MegaChatRequestListener *listener)
{
    pImpl->connectInBackground(listener);
}

void MegaChatApi::disconnect(MegaChatRequestListener *listener)
{
    pImpl->disconnect(listener);
}

int MegaChatApi::getConnectionState()
{
    return pImpl->getConnectionState();
}

int MegaChatApi::getChatConnectionState(MegaChatHandle chatid)
{
    return pImpl->getChatConnectionState(chatid);
}

bool MegaChatApi::areAllChatsLoggedIn()
{
    return pImpl->areAllChatsLoggedIn();
}

void MegaChatApi::retryPendingConnections(bool disconnect, MegaChatRequestListener *listener)
{
    pImpl->retryPendingConnections(disconnect, false, listener);
}

void MegaChatApi::refreshUrl(MegaChatRequestListener *listener)
{
    pImpl->retryPendingConnections(true, true, listener);
}

void MegaChatApi::logout(MegaChatRequestListener *listener)
{
    pImpl->logout(listener);
}

void MegaChatApi::localLogout(MegaChatRequestListener *listener)
{
    pImpl->localLogout(listener);
}

void MegaChatApi::setOnlineStatus(int status, MegaChatRequestListener *listener)
{
    pImpl->setOnlineStatus(status, listener);
}

void MegaChatApi::setPresenceAutoaway(bool enable, int64_t timeout, MegaChatRequestListener *listener)
{
    pImpl->setPresenceAutoaway(enable, timeout, listener);
}

bool MegaChatApi::isSignalActivityRequired()
{
    return pImpl->isSignalActivityRequired();
}

void MegaChatApi::setPresencePersist(bool enable, MegaChatRequestListener *listener)
{
    pImpl->setPresencePersist(enable, listener);
}

void MegaChatApi::setLastGreenVisible(bool enable, MegaChatRequestListener *listener)
{
    pImpl->setLastGreenVisible(enable, listener);
}

void MegaChatApi::requestLastGreen(MegaChatHandle userid, MegaChatRequestListener *listener)
{
    pImpl->requestLastGreen(userid, listener);
}

void MegaChatApi::signalPresenceActivity(MegaChatRequestListener *listener)
{
    pImpl->signalPresenceActivity(listener);
}

int MegaChatApi::getOnlineStatus()
{
    return pImpl->getOnlineStatus();
}

bool MegaChatApi::isOnlineStatusPending()
{
    return pImpl->isOnlineStatusPending();
}

MegaChatPresenceConfig *MegaChatApi::getPresenceConfig()
{
    return pImpl->getPresenceConfig();
}

int MegaChatApi::getUserOnlineStatus(MegaChatHandle userhandle)
{
    return pImpl->getUserOnlineStatus(userhandle);
}

void MegaChatApi::setBackgroundStatus(bool background, MegaChatRequestListener *listener)
{
    pImpl->setBackgroundStatus(background, listener);
}

int MegaChatApi::getBackgroundStatus()
{
    return pImpl->getBackgroundStatus();
}

void MegaChatApi::getUserFirstname(MegaChatHandle userhandle, MegaChatRequestListener *listener)
{
    pImpl->getUserFirstname(userhandle, listener);
}

void MegaChatApi::getUserLastname(MegaChatHandle userhandle, MegaChatRequestListener *listener)
{
    pImpl->getUserLastname(userhandle, listener);
}

void MegaChatApi::getUserEmail(MegaChatHandle userhandle, MegaChatRequestListener *listener)
{
    pImpl->getUserEmail(userhandle, listener);
}

char *MegaChatApi::getContactEmail(MegaChatHandle userhandle)
{
    return pImpl->getContactEmail(userhandle);
}

MegaChatHandle MegaChatApi::getUserHandleByEmail(const char *email)
{
    return pImpl->getUserHandleByEmail(email);
}

MegaChatHandle MegaChatApi::getMyUserHandle()
{
    return pImpl->getMyUserHandle();
}

MegaChatHandle MegaChatApi::getMyClientidHandle(MegaChatHandle chatid)
{
    return pImpl->getMyClientidHandle(chatid);
}

char *MegaChatApi::getMyFirstname()
{
    return pImpl->getMyFirstname();
}

char *MegaChatApi::getMyLastname()
{
    return pImpl->getMyLastname();
}

char *MegaChatApi::getMyFullname()
{
    return pImpl->getMyFullname();
}

char *MegaChatApi::getMyEmail()
{
    return pImpl->getMyEmail();
}

MegaChatRoomList *MegaChatApi::getChatRooms()
{
    return pImpl->getChatRooms();
}

MegaChatRoom *MegaChatApi::getChatRoom(MegaChatHandle chatid)
{
    return pImpl->getChatRoom(chatid);
}

MegaChatRoom *MegaChatApi::getChatRoomByUser(MegaChatHandle userhandle)
{
    return pImpl->getChatRoomByUser(userhandle);
}

MegaChatListItemList *MegaChatApi::getChatListItems()
{
    return pImpl->getChatListItems();
}

MegaChatListItemList *MegaChatApi::getChatListItemsByPeers(MegaChatPeerList *peers)
{
    return pImpl->getChatListItemsByPeers(peers);
}

MegaChatListItem *MegaChatApi::getChatListItem(MegaChatHandle chatid)
{
    return pImpl->getChatListItem(chatid);
}

int MegaChatApi::getUnreadChats()
{
    return pImpl->getUnreadChats();
}

MegaChatListItemList *MegaChatApi::getActiveChatListItems()
{
    return pImpl->getActiveChatListItems();
}

MegaChatListItemList *MegaChatApi::getInactiveChatListItems()
{
    return pImpl->getInactiveChatListItems();
}

MegaChatListItemList *MegaChatApi::getArchivedChatListItems()
{
    return pImpl->getArchivedChatListItems();
}

MegaChatListItemList *MegaChatApi::getUnreadChatListItems()
{
    return pImpl->getUnreadChatListItems();
}

MegaChatHandle MegaChatApi::getChatHandleByUser(MegaChatHandle userhandle)
{
    return pImpl->getChatHandleByUser(userhandle);
}

void MegaChatApi::createChat(bool group, MegaChatPeerList *peers, MegaChatRequestListener *listener)
{
    pImpl->createChat(group, peers, listener);
}

void MegaChatApi::createChat(bool group, MegaChatPeerList *peers, const char *title, MegaChatRequestListener *listener)
{
    pImpl->createChat(group, peers, title, listener);
}

void MegaChatApi::createPublicChat(MegaChatPeerList *peers, const char *title, MegaChatRequestListener *listener)
{
    pImpl->createPublicChat(peers, title, listener);
}

void MegaChatApi::queryChatLink(MegaChatHandle chatid, MegaChatRequestListener *listener)
{
    pImpl->chatLinkHandle(chatid, false, false, listener);
}

void MegaChatApi::createChatLink(MegaChatHandle chatid, MegaChatRequestListener *listener)
{
    pImpl->chatLinkHandle(chatid, false, true, listener);
}

void MegaChatApi::inviteToChat(MegaChatHandle chatid, MegaChatHandle uh, int privilege, MegaChatRequestListener *listener)
{
    pImpl->inviteToChat(chatid, uh, privilege, listener);
}

void MegaChatApi::autojoinPublicChat(MegaChatHandle chatid, MegaChatRequestListener *listener)
{
    pImpl->autojoinPublicChat(chatid, listener);
}

void MegaChatApi::autorejoinPublicChat(MegaChatHandle chatid, MegaChatHandle ph, MegaChatRequestListener *listener)
{
    pImpl->autorejoinPublicChat(chatid, ph, listener);
}

void MegaChatApi::removeFromChat(MegaChatHandle chatid, MegaChatHandle uh, MegaChatRequestListener *listener)
{
    pImpl->removeFromChat(chatid, uh, listener);
}

void MegaChatApi::leaveChat(MegaChatHandle chatid, MegaChatRequestListener *listener)
{
    pImpl->removeFromChat(chatid, MEGACHAT_INVALID_HANDLE, listener);
}

void MegaChatApi::updateChatPermissions(MegaChatHandle chatid, MegaChatHandle uh, int privilege, MegaChatRequestListener *listener)
{
    pImpl->updateChatPermissions(chatid, uh, privilege, listener);
}

void MegaChatApi::truncateChat(MegaChatHandle chatid, MegaChatHandle messageid, MegaChatRequestListener *listener)
{
    pImpl->truncateChat(chatid, messageid, listener);
}

void MegaChatApi::clearChatHistory(MegaChatHandle chatid, MegaChatRequestListener *listener)
{
    pImpl->truncateChat(chatid, MEGACHAT_INVALID_HANDLE, listener);
}

void MegaChatApi::setChatTitle(MegaChatHandle chatid, const char *title, MegaChatRequestListener *listener)
{
    pImpl->setChatTitle(chatid, title, listener);
}

void MegaChatApi::openChatPreview(const char *link,MegaChatRequestListener *listener)
{
    pImpl->openChatPreview(link, listener);
}

void MegaChatApi::checkChatLink(const char *link, MegaChatRequestListener *listener)
{
    pImpl->checkChatLink(link, listener);
}

void MegaChatApi::setPublicChatToPrivate(MegaChatHandle chatid, MegaChatRequestListener *listener)
{
    pImpl->setPublicChatToPrivate(chatid, listener);
}

void MegaChatApi::removeChatLink(MegaChatHandle chatid, MegaChatRequestListener *listener)
{
    pImpl->chatLinkHandle(chatid, true, false, listener);
}

void MegaChatApi::archiveChat(MegaChatHandle chatid, bool archive, MegaChatRequestListener *listener)
{
    pImpl->archiveChat(chatid, archive, listener);
}

bool MegaChatApi::openChatRoom(MegaChatHandle chatid, MegaChatRoomListener *listener)
{
    return pImpl->openChatRoom(chatid, listener);
}

void MegaChatApi::closeChatRoom(MegaChatHandle chatid, MegaChatRoomListener *listener)
{
    pImpl->closeChatRoom(chatid, listener);
}

void MegaChatApi::closeChatPreview(MegaChatHandle chatid)
{
    pImpl->closeChatPreview(chatid);
}

int MegaChatApi::loadMessages(MegaChatHandle chatid, int count)
{
    return pImpl->loadMessages(chatid, count);
}

bool MegaChatApi::isFullHistoryLoaded(MegaChatHandle chatid)
{
    return pImpl->isFullHistoryLoaded(chatid);
}

MegaChatMessage *MegaChatApi::getMessage(MegaChatHandle chatid, MegaChatHandle msgid)
{
    return pImpl->getMessage(chatid, msgid);
}

MegaChatMessage *MegaChatApi::getMessageFromNodeHistory(MegaChatHandle chatid, MegaChatHandle msgid)
{
    return pImpl->getMessageFromNodeHistory(chatid, msgid);
}

MegaChatMessage *MegaChatApi::getManualSendingMessage(MegaChatHandle chatid, MegaChatHandle rowid)
{
    return pImpl->getManualSendingMessage(chatid, rowid);
}

MegaChatMessage *MegaChatApi::sendMessage(MegaChatHandle chatid, const char *msg)
{
    return pImpl->sendMessage(chatid, msg, msg ? strlen(msg) : 0);
}

MegaChatMessage *MegaChatApi::attachContacts(MegaChatHandle chatid, MegaHandleList *handles)
{
    return pImpl->attachContacts(chatid, handles);
}

MegaChatMessage *MegaChatApi::forwardContact(MegaChatHandle sourceChatid, MegaChatHandle msgid, MegaChatHandle targetChatId)
{
    return pImpl->forwardContact(sourceChatid, msgid, targetChatId);
}

void MegaChatApi::attachNodes(MegaChatHandle chatid, MegaNodeList *nodes, MegaChatRequestListener *listener)
{
    pImpl->attachNodes(chatid, nodes, listener);
}

MegaChatMessage * MegaChatApi::sendGeolocation(MegaChatHandle chatid, float longitude, float latitude, const char *img)
{
    return pImpl->sendGeolocation(chatid, longitude, latitude, img);
}

MegaChatMessage *MegaChatApi::editGeolocation(MegaChatHandle chatid, MegaChatHandle msgid, float longitude, float latitude, const char *img)
{
    return pImpl->editGeolocation(chatid, msgid, longitude, latitude, img);
}

void MegaChatApi::revokeAttachment(MegaChatHandle chatid, MegaChatHandle nodeHandle, MegaChatRequestListener *listener)
{
    pImpl->revokeAttachment(chatid, nodeHandle, listener);
}

void MegaChatApi::attachNode(MegaChatHandle chatid, MegaChatHandle nodehandle, MegaChatRequestListener *listener)
{
    pImpl->attachNode(chatid, nodehandle, listener);
}

void MegaChatApi::attachVoiceMessage(MegaChatHandle chatid, MegaChatHandle nodehandle, MegaChatRequestListener *listener)
{
    pImpl->attachVoiceMessage(chatid, nodehandle, listener);
}

MegaChatMessage *MegaChatApi::revokeAttachmentMessage(MegaChatHandle chatid, MegaChatHandle msgid)
{
    return deleteMessage(chatid, msgid);
}

bool MegaChatApi::isRevoked(MegaChatHandle chatid, MegaChatHandle nodeHandle) const
{
    return pImpl->isRevoked(chatid, nodeHandle);
}

MegaChatMessage *MegaChatApi::editMessage(MegaChatHandle chatid, MegaChatHandle msgid, const char *msg)
{
    if (!msg)   // force to use deleteMessage() to delete message instead
    {
        return NULL;
    }

    return pImpl->editMessage(chatid, msgid, msg, strlen(msg));
}

MegaChatMessage *MegaChatApi::deleteMessage(MegaChatHandle chatid, MegaChatHandle msgid)
{
    return pImpl->editMessage(chatid, msgid, NULL, 0);
}

MegaChatMessage *MegaChatApi::removeRichLink(MegaChatHandle chatid, MegaChatHandle msgid)
{
    return pImpl->removeRichLink(chatid, msgid);
}

bool MegaChatApi::setMessageSeen(MegaChatHandle chatid, MegaChatHandle msgid)
{
    return pImpl->setMessageSeen(chatid, msgid);
}

MegaChatMessage *MegaChatApi::getLastMessageSeen(MegaChatHandle chatid)
{
    return  pImpl->getLastMessageSeen(chatid);
}

MegaChatHandle MegaChatApi::getLastMessageSeenId(MegaChatHandle chatid)
{
    return pImpl->getLastMessageSeenId(chatid);
}

void MegaChatApi::removeUnsentMessage(MegaChatHandle chatid, MegaChatHandle rowId)
{
    pImpl->removeUnsentMessage(chatid, rowId);
}

void MegaChatApi::sendTypingNotification(MegaChatHandle chatid, MegaChatRequestListener *listener)
{
    pImpl->sendTypingNotification(chatid, listener);
}

void MegaChatApi::sendStopTypingNotification(MegaChatHandle chatid, MegaChatRequestListener *listener)
{
    pImpl->sendStopTypingNotification(chatid, listener);
}

bool MegaChatApi::isMessageReceptionConfirmationActive() const
{
    return pImpl->isMessageReceptionConfirmationActive();
}

void MegaChatApi::saveCurrentState()
{
    pImpl->saveCurrentState();
}

void MegaChatApi::pushReceived(bool beep, MegaChatRequestListener *listener)
{
    pImpl->pushReceived(beep, MEGACHAT_INVALID_HANDLE, 0, listener);
}

void MegaChatApi::pushReceived(bool beep, MegaChatHandle chatid, MegaChatRequestListener *listener)
{
    pImpl->pushReceived(beep, chatid, 1, listener);
}

#ifndef KARERE_DISABLE_WEBRTC

MegaStringList *MegaChatApi::getChatAudioInDevices()
{
    return pImpl->getChatAudioInDevices();
}

MegaStringList *MegaChatApi::getChatVideoInDevices()
{
    return pImpl->getChatVideoInDevices();
}

bool MegaChatApi::setChatAudioInDevice(const char *device)
{
    return pImpl->setChatAudioInDevice(device);
}

bool MegaChatApi::setChatVideoInDevice(const char *device)
{
    return pImpl->setChatVideoInDevice(device);
}

void MegaChatApi::startChatCall(MegaChatHandle chatid, bool enableVideo, MegaChatRequestListener *listener)
{
    pImpl->startChatCall(chatid, enableVideo, listener);
}

void MegaChatApi::answerChatCall(MegaChatHandle chatid, bool enableVideo, MegaChatRequestListener *listener)
{
    pImpl->answerChatCall(chatid, enableVideo, listener);
}

void MegaChatApi::hangChatCall(MegaChatHandle chatid, MegaChatRequestListener *listener)
{
    pImpl->hangChatCall(chatid, listener);
}

void MegaChatApi::hangAllChatCalls(MegaChatRequestListener *listener)
{
    pImpl->hangAllChatCalls(listener);
}

void MegaChatApi::enableAudio(MegaChatHandle chatid, MegaChatRequestListener *listener)
{
    pImpl->setAudioEnable(chatid, true, listener);
}

void MegaChatApi::disableAudio(MegaChatHandle chatid, MegaChatRequestListener *listener)
{
    pImpl->setAudioEnable(chatid, false, listener);
}

void MegaChatApi::enableVideo(MegaChatHandle chatid, MegaChatRequestListener *listener)
{
    pImpl->setVideoEnable(chatid, true, listener);
}

void MegaChatApi::disableVideo(MegaChatHandle chatid, MegaChatRequestListener *listener)
{
    pImpl->setVideoEnable(chatid,false, listener);
}

void MegaChatApi::loadAudioVideoDeviceList(MegaChatRequestListener *listener)
{
    pImpl->loadAudioVideoDeviceList(listener);
}

MegaChatCall *MegaChatApi::getChatCall(MegaChatHandle chatid)
{
    return pImpl->getChatCall(chatid);
}

void MegaChatApi::setIgnoredCall(MegaChatHandle chatid)
{
    pImpl->setIgnoredCall(chatid);
}

MegaChatCall *MegaChatApi::getChatCallByCallId(MegaChatHandle callId)
{
    return pImpl->getChatCallByCallId(callId);
}

int MegaChatApi::getNumCalls()
{
    return pImpl->getNumCalls();
}

MegaHandleList *MegaChatApi::getChatCalls()
{
    return pImpl->getChatCalls();
}

MegaHandleList *MegaChatApi::getChatCallsIds()
{
    return pImpl->getChatCallsIds();
}

bool MegaChatApi::hasCallInChatRoom(MegaChatHandle chatid)
{
    return pImpl->hasCallInChatRoom(chatid);
}

void MegaChatApi::enableGroupChatCalls(bool enable)
{
    pImpl->enableGroupChatCalls(enable);
}

bool MegaChatApi::areGroupChatCallEnabled()
{
    return pImpl->areGroupChatCallEnabled();
}

int MegaChatApi::getMaxCallParticipants()
{
    return pImpl->getMaxCallParticipants();
}

int MegaChatApi::getMaxVideoCallParticipants()
{
    return pImpl->getMaxVideoCallParticipants();
}

void MegaChatApi::addChatCallListener(MegaChatCallListener *listener)
{
    pImpl->addChatCallListener(listener);
}

void MegaChatApi::removeChatCallListener(MegaChatCallListener *listener)
{
    pImpl->removeChatCallListener(listener);
}

void MegaChatApi::addChatLocalVideoListener(MegaChatHandle chatid, MegaChatVideoListener *listener)
{
    pImpl->addChatVideoListener(chatid, MEGACHAT_INVALID_HANDLE, 0, listener);
}

void MegaChatApi::removeChatLocalVideoListener(MegaChatHandle chatid, MegaChatVideoListener *listener)
{
    pImpl->removeChatVideoListener(chatid, MEGACHAT_INVALID_HANDLE, 0, listener);
}

void MegaChatApi::addChatRemoteVideoListener(MegaChatHandle chatid, MegaChatHandle peerid, MegaChatHandle clientid, MegaChatVideoListener *listener)
{
    pImpl->addChatVideoListener(chatid, peerid, clientid, listener);
}

void MegaChatApi::removeChatRemoteVideoListener(MegaChatHandle chatid, MegaChatHandle peerid, MegaChatHandle clientid, MegaChatVideoListener *listener)
{
    pImpl->removeChatVideoListener(chatid, peerid, clientid, listener);
}

#endif

void MegaChatApi::setCatchException(bool enable)
{
    MegaChatApiImpl::setCatchException(enable);
}

bool MegaChatApi::hasUrl(const char *text)
{
    return MegaChatApiImpl::hasUrl(text);
}

bool MegaChatApi::openNodeHistory(MegaChatHandle chatid, MegaChatNodeHistoryListener *listener)
{
    return pImpl->openNodeHistory(chatid, listener);
}

bool MegaChatApi::closeNodeHistory(MegaChatHandle chatid, MegaChatNodeHistoryListener *listener)
{
    return pImpl->closeNodeHistory(chatid, listener);
}

void MegaChatApi::addNodeHistoryListener(MegaChatHandle chatid, MegaChatNodeHistoryListener *listener)
{
    pImpl->addNodeHistoryListener(chatid, listener);
}

void MegaChatApi::removeNodeHistoryListener(MegaChatHandle chatid, MegaChatNodeHistoryListener *listener)
{
    pImpl->removeNodeHistoryListener(chatid, listener);
}

int MegaChatApi::loadAttachments(MegaChatHandle chatid, int count)
{
    return pImpl->loadAttachments(chatid, count);
}

void MegaChatApi::addChatListener(MegaChatListener *listener)
{
    pImpl->addChatListener(listener);
}

void MegaChatApi::removeChatListener(MegaChatListener *listener)
{
    pImpl->removeChatListener(listener);
}

void MegaChatApi::addChatRoomListener(MegaChatHandle chatid, MegaChatRoomListener *listener)
{
    pImpl->addChatRoomListener(chatid, listener);
}

void MegaChatApi::removeChatRoomListener(MegaChatHandle chatid, MegaChatRoomListener *listener)
{
    pImpl->removeChatRoomListener(chatid, listener);
}

void MegaChatApi::addChatRequestListener(MegaChatRequestListener *listener)
{
    pImpl->addChatRequestListener(listener);
}

void MegaChatApi::removeChatRequestListener(MegaChatRequestListener *listener)
{
    pImpl->removeChatRequestListener(listener);
}

void MegaChatApi::addChatNotificationListener(MegaChatNotificationListener *listener)
{
    pImpl->addChatNotificationListener(listener);
}

void MegaChatApi::removeChatNotificationListener(MegaChatNotificationListener *listener)
{
    pImpl->removeChatNotificationListener(listener);
}

MegaChatRequest::~MegaChatRequest() { }
MegaChatRequest *MegaChatRequest::copy()
{
    return NULL;
}

int MegaChatRequest::getType() const
{
    return 0;
}

const char *MegaChatRequest::getRequestString() const
{
    return NULL;
}

const char *MegaChatRequest::toString() const
{
    return NULL;
}

int MegaChatRequest::getTag() const
{
    return 0;
}

long long MegaChatRequest::getNumber() const
{
    return 0;
}

int MegaChatRequest::getNumRetry() const
{
    return 0;
}

bool MegaChatRequest::getFlag() const
{
    return false;
}

MegaChatPeerList *MegaChatRequest::getMegaChatPeerList()
{
    return NULL;
}

MegaHandle MegaChatRequest::getChatHandle()
{
    return MEGACHAT_INVALID_HANDLE;
}

MegaHandle MegaChatRequest::getUserHandle()
{
    return MEGACHAT_INVALID_HANDLE;
}

int MegaChatRequest::getPrivilege()
{
    return MegaChatPeerList::PRIV_UNKNOWN;
}

const char *MegaChatRequest::getText() const
{
    return NULL;
}

const char *MegaChatRequest::getLink() const
{
    return NULL;
}

MegaChatMessage *MegaChatRequest::getMegaChatMessage()
{
    return NULL;
}

MegaNodeList *MegaChatRequest::getMegaNodeList()
{
    return NULL;
}

MegaHandleList *MegaChatRequest::getMegaHandleList()
{
    return NULL;
}

MegaHandleList *MegaChatRequest::getMegaHandleListByChat(MegaChatHandle)
{
    return NULL;
}

int MegaChatRequest::getParamType()
{
    return -1;
}

MegaChatRoomList *MegaChatRoomList::copy() const
{
    return NULL;
}

const MegaChatRoom *MegaChatRoomList::get(unsigned int /*i*/) const
{
    return NULL;
}

unsigned int MegaChatRoomList::size() const
{
    return 0;
}

//Request callbacks
void MegaChatRequestListener::onRequestStart(MegaChatApi *, MegaChatRequest *)
{ }
void MegaChatRequestListener::onRequestFinish(MegaChatApi *, MegaChatRequest *, MegaChatError *)
{ }
void MegaChatRequestListener::onRequestUpdate(MegaChatApi *, MegaChatRequest *)
{ }
void MegaChatRequestListener::onRequestTemporaryError(MegaChatApi *, MegaChatRequest *, MegaChatError *)
{ }
MegaChatRequestListener::~MegaChatRequestListener() {}


MegaChatRoom *MegaChatRoom::copy() const
{
    return NULL;
}

const char *MegaChatRoom::privToString(int priv)
{
    switch (priv)
    {
    case PRIV_RM: return "removed";
    case PRIV_RO: return "read-only";
    case PRIV_STANDARD: return "standard";
    case PRIV_MODERATOR:return "moderator";
    case PRIV_UNKNOWN:
    default: return "unknown privilege";
    }
}

const char *MegaChatRoom::statusToString(int status)
{
    switch (status)
    {
    case MegaChatApi::STATUS_OFFLINE: return "offline";
    case MegaChatApi::STATUS_BUSY: return "busy";
    case MegaChatApi::STATUS_AWAY: return "away";
    case MegaChatApi::STATUS_ONLINE:return "online";
    default: return "unknown status";
    }
}

MegaChatHandle MegaChatRoom::getChatId() const
{
    return MEGACHAT_INVALID_HANDLE;
}

int MegaChatRoom::getOwnPrivilege() const
{
    return PRIV_UNKNOWN;
}

unsigned int MegaChatRoom::getNumPreviewers() const
{
    return 0;
}

int MegaChatRoom::getPeerPrivilegeByHandle(MegaChatHandle /*userhandle*/) const
{
    return PRIV_UNKNOWN;
}

const char *MegaChatRoom::getPeerFirstnameByHandle(MegaChatHandle /*userhandle*/) const
{
    return NULL;
}

const char *MegaChatRoom::getPeerLastnameByHandle(MegaChatHandle /*userhandle*/) const
{
    return NULL;
}

const char *MegaChatRoom::getPeerFullnameByHandle(MegaChatHandle /*userhandle*/) const
{
    return NULL;
}

const char *MegaChatRoom::getPeerEmailByHandle(MegaChatHandle /*userhandle*/) const
{
    return NULL;
}

unsigned int MegaChatRoom::getPeerCount() const
{
    return 0;
}

MegaChatHandle MegaChatRoom::getPeerHandle(unsigned int /*i*/) const
{
    return MEGACHAT_INVALID_HANDLE;
}

int MegaChatRoom::getPeerPrivilege(unsigned int /*i*/) const
{
    return PRIV_UNKNOWN;
}

const char *MegaChatRoom::getPeerFirstname(unsigned int /*i*/) const
{
    return NULL;
}

const char *MegaChatRoom::getPeerLastname(unsigned int /*i*/) const
{
    return NULL;
}

const char *MegaChatRoom::getPeerFullname(unsigned int /*i*/) const
{
    return NULL;
}

const char *MegaChatRoom::getPeerEmail(unsigned int /*i*/) const
{
    return NULL;
}

bool MegaChatRoom::isGroup() const
{
    return false;
}

bool MegaChatRoom::isPublic() const
{
    return false;
}

bool MegaChatRoom::isPreview() const
{
    return false;
}

const char *MegaChatRoom::getAuthorizationToken() const
{
    return NULL;
}

const char *MegaChatRoom::getTitle() const
{
    return NULL;
}

bool MegaChatRoom::hasCustomTitle() const
{
    return false;
}

int MegaChatRoom::getChanges() const
{
    return 0;
}

bool MegaChatRoom::hasChanged(int) const
{
    return false;
}

int MegaChatRoom::getUnreadCount() const
{
    return 0;
}

MegaChatHandle MegaChatRoom::getUserTyping() const
{
    return MEGACHAT_INVALID_HANDLE;
}

bool MegaChatRoom::isActive() const
{
    return false;
}

bool MegaChatRoom::isArchived() const
{
    return false;
}

MegaChatPeerList * MegaChatPeerList::createInstance()
{
    return new MegaChatPeerListPrivate();
}

MegaChatPeerList::MegaChatPeerList()
{

}

MegaChatPeerList::~MegaChatPeerList()
{

}

MegaChatPeerList *MegaChatPeerList::copy() const
{
    return NULL;
}

void MegaChatPeerList::addPeer(MegaChatHandle, int)
{
}

MegaChatHandle MegaChatPeerList::getPeerHandle(int) const
{
    return MEGACHAT_INVALID_HANDLE;
}

int MegaChatPeerList::getPeerPrivilege(int) const
{
    return PRIV_UNKNOWN;
}

int MegaChatPeerList::size() const
{
    return 0;
}


void MegaChatVideoListener::onChatVideoData(MegaChatApi * /*api*/, MegaChatHandle /*chatid*/, int /*width*/, int /*height*/, char * /*buffer*/, size_t /*size*/)
{

}


void MegaChatCallListener::onChatCallUpdate(MegaChatApi * /*api*/, MegaChatCall * /*call*/)
{

}

void MegaChatListener::onChatListItemUpdate(MegaChatApi * /*api*/, MegaChatListItem * /*item*/)
{

}

void MegaChatListener::onChatInitStateUpdate(MegaChatApi * /*api*/, int /*newState*/)
{

}

void MegaChatListener::onChatOnlineStatusUpdate(MegaChatApi* /*api*/, MegaChatHandle /*userhandle*/, int /*status*/, bool /*inProgress*/)
{

}

void MegaChatListener::onChatPresenceConfigUpdate(MegaChatApi * /*api*/, MegaChatPresenceConfig * /*config*/)
{

}

void MegaChatListener::onChatConnectionStateUpdate(MegaChatApi * /*api*/, MegaChatHandle /*chatid*/, int /*newState*/)
{

}

void MegaChatListener::onChatPresenceLastGreen(MegaChatApi * /*api*/, MegaChatHandle /*userhandle*/, int /*lastGreen*/)
{

}

MegaChatListItem *MegaChatListItem::copy() const
{
    return NULL;
}

int MegaChatListItem::getChanges() const
{
    return 0;
}

bool MegaChatListItem::hasChanged(int /*changeType*/) const
{
    return 0;
}

MegaChatHandle MegaChatListItem::getChatId() const
{
    return MEGACHAT_INVALID_HANDLE;
}

const char *MegaChatListItem::getTitle() const
{
    return NULL;
}

int MegaChatListItem::getOwnPrivilege() const
{
    return PRIV_UNKNOWN;
}

int MegaChatListItem::getUnreadCount() const
{
    return 0;
}

const char *MegaChatListItem::getLastMessage() const
{
    return NULL;
}

MegaChatHandle MegaChatListItem::getLastMessageId() const
{
    return MEGACHAT_INVALID_HANDLE;
}

int MegaChatListItem::getLastMessageType() const
{
    return MegaChatMessage::TYPE_INVALID;
}

MegaChatHandle MegaChatListItem::getLastMessageSender() const
{
    return MEGACHAT_INVALID_HANDLE;
}

int64_t MegaChatListItem::getLastTimestamp() const
{
    return 0;
}

bool MegaChatListItem::isGroup() const
{
    return false;
}

bool MegaChatListItem::isPublic() const
{
    return false;
}

bool MegaChatListItem::isPreview() const
{
    return false;
}

bool MegaChatListItem::isActive() const
{
    return false;
}

bool MegaChatListItem::isArchived() const
{
    return false;
}

bool MegaChatListItem::isCallInProgress() const
{
    return false;
}

MegaChatHandle MegaChatListItem::getPeerHandle() const
{
    return MEGACHAT_INVALID_HANDLE;
}

int MegaChatListItem::getLastMessagePriv() const
{
    return MegaChatRoom::PRIV_UNKNOWN;
}

MegaChatHandle MegaChatListItem::getLastMessageHandle() const
{
    return MEGACHAT_INVALID_HANDLE;
}

<<<<<<< HEAD
unsigned int MegaChatListItem::getNumPreviewers() const
{
   return 0;
}

void MegaChatRoomListener::onChatRoomUpdate(MegaChatApi */*api*/, MegaChatRoom */*chat*/)
=======
void MegaChatRoomListener::onChatRoomUpdate(MegaChatApi * /*api*/, MegaChatRoom * /*chat*/)
>>>>>>> 12f4ee1f
{

}

void MegaChatRoomListener::onMessageLoaded(MegaChatApi * /*api*/, MegaChatMessage * /*msg*/)
{

}

void MegaChatRoomListener::onMessageReceived(MegaChatApi * /*api*/, MegaChatMessage * /*msg*/)
{

}

void MegaChatRoomListener::onMessageUpdate(MegaChatApi * /*api*/, MegaChatMessage * /*msg*/)
{

}

void MegaChatRoomListener::onHistoryReloaded(MegaChatApi * /*api*/, MegaChatRoom * /*chat*/)
{

}

MegaChatMessage *MegaChatMessage::copy() const
{
    return NULL;
}

int MegaChatMessage::getStatus() const
{
    return MegaChatMessage::STATUS_UNKNOWN;
}

MegaChatHandle MegaChatMessage::getMsgId() const
{
    return MEGACHAT_INVALID_HANDLE;
}

MegaChatHandle MegaChatMessage::getTempId() const
{
    return MEGACHAT_INVALID_HANDLE;
}

int MegaChatMessage::getMsgIndex() const
{
    return 0;
}

MegaChatHandle MegaChatMessage::getUserHandle() const
{
    return MEGACHAT_INVALID_HANDLE;
}

int MegaChatMessage::getType() const
{
    return MegaChatMessage::TYPE_INVALID;
}

int64_t MegaChatMessage::getTimestamp() const
{
    return 0;
}

const char *MegaChatMessage::getContent() const
{
    return NULL;
}

bool MegaChatMessage::isEdited() const
{
    return false;
}

bool MegaChatMessage::isDeleted() const
{
    return false;
}

bool MegaChatMessage::isEditable() const
{
    return false;
}

bool MegaChatMessage::isDeletable() const
{
    return false;
}

bool MegaChatMessage::isManagementMessage() const
{
    return false;
}

MegaChatHandle MegaChatMessage::getHandleOfAction() const
{
    return MEGACHAT_INVALID_HANDLE;
}

int MegaChatMessage::getPrivilege() const
{
    return MegaChatRoom::PRIV_UNKNOWN;
}

int MegaChatMessage::getChanges() const
{
    return 0;
}

bool MegaChatMessage::hasChanged(int) const
{
    return false;
}

const MegaChatContainsMeta *MegaChatMessage::getContainsMeta() const
{
    return NULL;
}

MegaChatRichPreview *MegaChatRichPreview::copy() const
{
    return NULL;
}

const char *MegaChatRichPreview::getText() const
{
    return NULL;
}

const char *MegaChatRichPreview::getTitle() const
{
    return NULL;
}

const char *MegaChatRichPreview::getDescription() const
{
    return NULL;
}

const char *MegaChatRichPreview::getImage() const
{
    return NULL;
}

const char *MegaChatRichPreview::getImageFormat() const
{
    return NULL;
}

const char *MegaChatRichPreview::getIcon() const
{
    return NULL;
}

const char *MegaChatRichPreview::getIconFormat() const
{
    return NULL;
}

const char *MegaChatRichPreview::getUrl() const
{
    return NULL;
}

int MegaChatMessage::getCode() const
{
    return 0;
}

unsigned int MegaChatMessage::getUsersCount() const
{
    return 0;
}

MegaChatHandle MegaChatMessage::getUserHandle(unsigned int) const
{
    return MEGACHAT_INVALID_HANDLE;
}

MegaChatHandle MegaChatMessage::getRowId() const
{
    return MEGACHAT_INVALID_HANDLE;
}

const char *MegaChatMessage::getUserName(unsigned int) const
{
    return NULL;
}

const char *MegaChatMessage::getUserEmail(unsigned int) const
{
    return NULL;
}

MegaNodeList *MegaChatMessage::getMegaNodeList() const
{
    return NULL;
}

MegaHandleList *MegaChatMessage::getMegaHandleList() const
{
    return NULL;
}

int MegaChatMessage::getDuration() const
{
    return 0;
}

int MegaChatMessage::getTermCode() const
{
    return 0;
}

void MegaChatLogger::log(int , const char *)
{

}


MegaChatListItemList *MegaChatListItemList::copy() const
{
    return NULL;
}

const MegaChatListItem *MegaChatListItemList::get(unsigned int /*i*/) const
{
    return NULL;
}

unsigned int MegaChatListItemList::size() const
{
    return 0;
}

MegaChatPresenceConfig *MegaChatPresenceConfig::copy() const
{
    return NULL;
}

int MegaChatPresenceConfig::getOnlineStatus() const
{
    return MegaChatApi::STATUS_INVALID;
}

bool MegaChatPresenceConfig::isAutoawayEnabled() const
{
    return false;
}

int64_t MegaChatPresenceConfig::getAutoawayTimeout() const
{
    return 0;
}

bool MegaChatPresenceConfig::isPersist() const
{
    return false;
}

bool MegaChatPresenceConfig::isPending() const
{
    return false;
}

bool MegaChatPresenceConfig::isSignalActivityRequired() const
{
    return false;
}

bool MegaChatPresenceConfig::isLastGreenVisible() const
{
    return false;
}

void MegaChatNotificationListener::onChatNotification(MegaChatApi *, MegaChatHandle , MegaChatMessage *)
{

}

MegaChatContainsMeta *MegaChatContainsMeta::copy() const
{
    return NULL;
}

int MegaChatContainsMeta::getType() const
{
    return MegaChatContainsMeta::CONTAINS_META_INVALID;
}

const char *MegaChatContainsMeta::getTextMessage() const
{
    return NULL;
}

const MegaChatRichPreview *MegaChatContainsMeta::getRichPreview() const
{
    return NULL;
}

const MegaChatGeolocation *MegaChatContainsMeta::getGeolocation() const
{
    return NULL;
}

const char *MegaChatRichPreview::getDomainName() const
{
    return NULL;
}

MegaChatGeolocation *MegaChatGeolocation::copy() const
{
    return NULL;
}

float MegaChatGeolocation::getLongitude() const
{
    return 0;
}

float MegaChatGeolocation::getLatitude() const
{
    return 0;
}

const char *MegaChatGeolocation::getImage() const
{
    return NULL;
}

void MegaChatNodeHistoryListener::onAttachmentLoaded(MegaChatApi */*api*/, MegaChatMessage */*msg*/)
{
}

void MegaChatNodeHistoryListener::onAttachmentReceived(MegaChatApi */*api*/, MegaChatMessage */*msg*/)
{
}

void MegaChatNodeHistoryListener::onAttachmentDeleted(MegaChatApi */*api*/, MegaChatHandle /*msgid*/)
{
}

void MegaChatNodeHistoryListener::onTruncate(MegaChatApi */*api*/, MegaChatHandle /*msgid*/)
{
}<|MERGE_RESOLUTION|>--- conflicted
+++ resolved
@@ -1480,16 +1480,12 @@
     return MEGACHAT_INVALID_HANDLE;
 }
 
-<<<<<<< HEAD
 unsigned int MegaChatListItem::getNumPreviewers() const
 {
    return 0;
 }
 
-void MegaChatRoomListener::onChatRoomUpdate(MegaChatApi */*api*/, MegaChatRoom */*chat*/)
-=======
 void MegaChatRoomListener::onChatRoomUpdate(MegaChatApi * /*api*/, MegaChatRoom * /*chat*/)
->>>>>>> 12f4ee1f
 {
 
 }
