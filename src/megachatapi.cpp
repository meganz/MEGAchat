/**
 * @file megachatapi.cpp
 * @brief Intermediate layer for the MEGA Chat C++ SDK.
 *
 * (c) 2013-2016 by Mega Limited, Auckland, New Zealand
 *
 * This file is part of the MEGA SDK - Client Access Engine.
 *
 * Applications using the MEGA API must present a valid application key
 * and comply with the the rules set forth in the Terms of Service.
 *
 * The MEGA SDK is distributed in the hope that it will be useful,
 * but WITHOUT ANY WARRANTY; without even the implied warranty of
 * MERCHANTABILITY or FITNESS FOR A PARTICULAR PURPOSE.
 *
 * @copyright Simplified (2-clause) BSD License.
 *
 * You should have received a copy of the license along with this
 * program.
 */


#include <megaapi_impl.h>
#include <megaapi.h>
#include "megachatapi.h"
#include "megachatapi_impl.h"

#include <chatClient.h>
#include <karereCommon.h>

// define the weak symbol for Logger to know where to create the log file
namespace karere
{
    APP_ALWAYS_EXPORT std::string getAppDir() 
    {
        #ifdef __ANDROID__
            return "/data/data/mega.privacy.android.app"; 
        #else
            return karere::createAppDir();
        #endif
    }
}

using namespace mega;
using namespace megachat;

MegaChatCall::~MegaChatCall()
{
}

MegaChatCall *MegaChatCall::copy()
{
    return NULL;
}

int MegaChatCall::getStatus() const
{
    return 0;
}

MegaChatHandle MegaChatCall::getChatid() const
{
    return MEGACHAT_INVALID_HANDLE;
}

<<<<<<< HEAD
MegaChatHandle MegaChatCall::getChatid() const
=======
MegaChatHandle MegaChatCall::getId() const
>>>>>>> 9aec281f
{
    return MEGACHAT_INVALID_HANDLE;
}

bool MegaChatCall::answer(bool videoEnabled)
{
    return false;
}

MegaChatApi::MegaChatApi(MegaApi *megaApi)
{
    this->pImpl = new MegaChatApiImpl(this, megaApi);
}

MegaChatApi::~MegaChatApi()
{
    delete pImpl;
}

void MegaChatApi::setLoggerObject(MegaChatLogger *megaLogger)
{
    MegaChatApiImpl::setLoggerClass(megaLogger);
}

void MegaChatApi::setLogLevel(int logLevel)
{
    MegaChatApiImpl::setLogLevel(logLevel);
}

void MegaChatApi::setLogWithColors(bool useColors)
{
    MegaChatApiImpl::setLogWithColors(useColors);
}

void MegaChatApi::setLogToConsole(bool enable)
{
    MegaChatApiImpl::setLogToConsole(enable);
}

int MegaChatApi::init(const char *sid)
{
    return pImpl->init(sid);
}

int MegaChatApi::getInitState()
{
    return pImpl->getInitState();
}

void MegaChatApi::connect(MegaChatRequestListener *listener)
{
    pImpl->connect(listener);
}

void MegaChatApi::connectInBackground(MegaChatRequestListener *listener)
{
    pImpl->connectInBackground(listener);
}

void MegaChatApi::disconnect(MegaChatRequestListener *listener)
{
    pImpl->disconnect(listener);
}

int MegaChatApi::getConnectionState()
{
    return pImpl->getConnectionState();
}

int MegaChatApi::getChatConnectionState(MegaChatHandle chatid)
{
    return pImpl->getChatConnectionState(chatid);
}

void MegaChatApi::retryPendingConnections(MegaChatRequestListener *listener)
{
    pImpl->retryPendingConnections(listener);
}

void MegaChatApi::logout(MegaChatRequestListener *listener)
{
    pImpl->logout(listener);
}

void MegaChatApi::localLogout(MegaChatRequestListener *listener)
{
    pImpl->localLogout(listener);
}

//MegaChatApi::MegaChatApi(const char *appKey, const char *appDir)
//{
//    this->pImpl = new MegaChatApiImpl(this, appKey, appDir);
//}

void MegaChatApi::setOnlineStatus(int status, MegaChatRequestListener *listener)
{
    pImpl->setOnlineStatus(status, listener);
}

void MegaChatApi::setPresenceAutoaway(bool enable, int64_t timeout, MegaChatRequestListener *listener)
{
    pImpl->setPresenceAutoaway(enable, timeout, listener);
}

bool MegaChatApi::isSignalActivityRequired()
{
    return pImpl->isSignalActivityRequired();
}

void MegaChatApi::setPresencePersist(bool enable, MegaChatRequestListener *listener)
{
    pImpl->setPresencePersist(enable, listener);
}

void MegaChatApi::signalPresenceActivity(MegaChatRequestListener *listener)
{
    pImpl->signalPresenceActivity(listener);
}

int MegaChatApi::getOnlineStatus()
{
    return pImpl->getOnlineStatus();
}

MegaChatPresenceConfig *MegaChatApi::getPresenceConfig()
{
    return pImpl->getPresenceConfig();
}

int MegaChatApi::getUserOnlineStatus(MegaChatHandle userhandle)
{
    return pImpl->getUserOnlineStatus(userhandle);
}

void MegaChatApi::setBackgroundStatus(bool background, MegaChatRequestListener *listener)
{
    pImpl->setBackgroundStatus(background, listener);
}

void MegaChatApi::getUserFirstname(MegaChatHandle userhandle, MegaChatRequestListener *listener)
{
    pImpl->getUserFirstname(userhandle, listener);
}

void MegaChatApi::getUserLastname(MegaChatHandle userhandle, MegaChatRequestListener *listener)
{
    pImpl->getUserLastname(userhandle, listener);
}

void MegaChatApi::getUserEmail(MegaChatHandle userhandle, MegaChatRequestListener *listener)
{
    pImpl->getUserEmail(userhandle, listener);
}

char *MegaChatApi::getContactEmail(MegaChatHandle userhandle)
{
    return pImpl->getContactEmail(userhandle);
}

MegaChatHandle MegaChatApi::getUserHandleByEmail(const char *email)
{
    return pImpl->getUserHandleByEmail(email);
}

MegaChatHandle MegaChatApi::getMyUserHandle()
{
    return pImpl->getMyUserHandle();
}

char *MegaChatApi::getMyFirstname()
{
    return pImpl->getMyFirstname();
}

char *MegaChatApi::getMyLastname()
{
    return pImpl->getMyLastname();
}

char *MegaChatApi::getMyFullname()
{
    return pImpl->getMyFullname();
}

char *MegaChatApi::getMyEmail()
{
    return pImpl->getMyEmail();
}

MegaChatRoomList *MegaChatApi::getChatRooms()
{
    return pImpl->getChatRooms();
}

MegaChatRoom *MegaChatApi::getChatRoom(MegaChatHandle chatid)
{
    return pImpl->getChatRoom(chatid);
}

MegaChatRoom *MegaChatApi::getChatRoomByUser(MegaChatHandle userhandle)
{
    return pImpl->getChatRoomByUser(userhandle);
}

MegaChatListItemList *MegaChatApi::getChatListItems()
{
    return pImpl->getChatListItems();
}

MegaChatListItem *MegaChatApi::getChatListItem(MegaChatHandle chatid)
{
    return pImpl->getChatListItem(chatid);
}

int MegaChatApi::getUnreadChats()
{
    return pImpl->getUnreadChats();
}

MegaChatListItemList *MegaChatApi::getActiveChatListItems()
{
    return pImpl->getActiveChatListItems();
}

MegaChatListItemList *MegaChatApi::getInactiveChatListItems()
{
    return pImpl->getInactiveChatListItems();
}

MegaChatListItemList *MegaChatApi::getUnreadChatListItems()
{
    return pImpl->getUnreadChatListItems();
}

MegaChatHandle MegaChatApi::getChatHandleByUser(MegaChatHandle userhandle)
{
    return pImpl->getChatHandleByUser(userhandle);
}

void MegaChatApi::createChat(bool group, MegaChatPeerList *peers, MegaChatRequestListener *listener)
{
    pImpl->createChat(group, peers, listener);
}

void MegaChatApi::inviteToChat(MegaChatHandle chatid, MegaChatHandle uh, int privilege, MegaChatRequestListener *listener)
{
    pImpl->inviteToChat(chatid, uh, privilege, listener);
}

void MegaChatApi::removeFromChat(MegaChatHandle chatid, MegaChatHandle uh, MegaChatRequestListener *listener)
{
    pImpl->removeFromChat(chatid, uh, listener);
}

void MegaChatApi::leaveChat(MegaChatHandle chatid, MegaChatRequestListener *listener)
{
    pImpl->removeFromChat(chatid, MEGACHAT_INVALID_HANDLE, listener);
}

void MegaChatApi::updateChatPermissions(MegaChatHandle chatid, MegaChatHandle uh, int privilege, MegaChatRequestListener *listener)
{
    pImpl->updateChatPermissions(chatid, uh, privilege, listener);
}

void MegaChatApi::truncateChat(MegaChatHandle chatid, MegaChatHandle messageid, MegaChatRequestListener *listener)
{
    pImpl->truncateChat(chatid, messageid, listener);
}

void MegaChatApi::clearChatHistory(MegaChatHandle chatid, MegaChatRequestListener *listener)
{
    pImpl->truncateChat(chatid, MEGACHAT_INVALID_HANDLE, listener);
}

void MegaChatApi::setChatTitle(MegaChatHandle chatid, const char *title, MegaChatRequestListener *listener)
{
    pImpl->setChatTitle(chatid, title, listener);
}

bool MegaChatApi::openChatRoom(MegaChatHandle chatid, MegaChatRoomListener *listener)
{
    return pImpl->openChatRoom(chatid, listener);
}

void MegaChatApi::closeChatRoom(MegaChatHandle chatid, MegaChatRoomListener *listener)
{
    pImpl->closeChatRoom(chatid, listener);
}

int MegaChatApi::loadMessages(MegaChatHandle chatid, int count)
{
    return pImpl->loadMessages(chatid, count);
}

bool MegaChatApi::isFullHistoryLoaded(MegaChatHandle chatid)
{
    return pImpl->isFullHistoryLoaded(chatid);
}

MegaChatMessage *MegaChatApi::getMessage(MegaChatHandle chatid, MegaChatHandle msgid)
{
    return pImpl->getMessage(chatid, msgid);
}

MegaChatMessage *MegaChatApi::getManualSendingMessage(MegaChatHandle chatid, MegaChatHandle rowid)
{
    return pImpl->getManualSendingMessage(chatid, rowid);
}

MegaChatMessage *MegaChatApi::sendMessage(MegaChatHandle chatid, const char *msg)
{
    return pImpl->sendMessage(chatid, msg);
}

MegaChatMessage *MegaChatApi::attachContacts(MegaChatHandle chatid, MegaHandleList *handles)
{
   return pImpl->attachContacts(chatid, handles);
}

void MegaChatApi::attachNodes(MegaChatHandle chatid, MegaNodeList *nodes, MegaChatRequestListener *listener)
{
    pImpl->attachNodes(chatid, nodes, listener);
}

void MegaChatApi::revokeAttachment(MegaChatHandle chatid, MegaChatHandle nodeHandle, MegaChatRequestListener *listener)
{
    pImpl->revokeAttachment(chatid, nodeHandle, listener);
}

void MegaChatApi::attachNode(MegaChatHandle chatid, MegaChatHandle nodehandle, MegaChatRequestListener *listener)
{
    pImpl->attachNode(chatid, nodehandle, listener);
}

MegaChatMessage *MegaChatApi::revokeAttachmentMessage(MegaChatHandle chatid, MegaChatHandle msgid)
{
    return pImpl->editMessage(chatid, msgid, NULL);
}

bool MegaChatApi::isRevoked(MegaChatHandle chatid, MegaChatHandle nodeHandle) const
{
    return pImpl->isRevoked(chatid, nodeHandle);
}

MegaChatMessage *MegaChatApi::editMessage(MegaChatHandle chatid, MegaChatHandle msgid, const char *msg)
{
    if (!msg)   // force to use deleteMessage() to delete message instead
    {
        return NULL;
    }

    return pImpl->editMessage(chatid, msgid, msg);
}

MegaChatMessage *MegaChatApi::deleteMessage(MegaChatHandle chatid, MegaChatHandle msgid)
{
    return pImpl->editMessage(chatid, msgid, NULL);
}

bool MegaChatApi::setMessageSeen(MegaChatHandle chatid, MegaChatHandle msgid)
{
    return pImpl->setMessageSeen(chatid, msgid);
}

MegaChatMessage *MegaChatApi::getLastMessageSeen(MegaChatHandle chatid)
{
    return  pImpl->getLastMessageSeen(chatid);
}

void MegaChatApi::removeUnsentMessage(MegaChatHandle chatid, MegaChatHandle rowId)
{
    pImpl->removeUnsentMessage(chatid, rowId);
}

void MegaChatApi::sendTypingNotification(MegaChatHandle chatid, MegaChatRequestListener *listener)
{
    pImpl->sendTypingNotification(chatid, listener);
}

bool MegaChatApi::isMessageReceptionConfirmationActive() const
{
    return pImpl->isMessageReceptionConfirmationActive();
}

#ifndef KARERE_DISABLE_WEBRTC

MegaStringList *MegaChatApi::getChatAudioInDevices()
{
    return pImpl->getChatAudioInDevices();
}

MegaStringList *MegaChatApi::getChatVideoInDevices()
{
    return pImpl->getChatVideoInDevices();
}

bool MegaChatApi::setChatAudioInDevice(const char *device)
{
    return pImpl->setChatAudioInDevice(device);
}

bool MegaChatApi::setChatVideoInDevice(const char *device)
{
    return pImpl->setChatVideoInDevice(device);
}

void MegaChatApi::startChatCall(MegaChatHandle chatid, bool enableVideo, MegaChatRequestListener *listener)
{
    pImpl->startChatCall(chatid, enableVideo, listener);
}

<<<<<<< HEAD
void MegaChatApi::answerChatCall(MegaChatHandle chatid, bool answerOrHangup, bool enableVideo, MegaChatRequestListener *listener)
{
    pImpl->answerChatCall(chatid, answerOrHangup, enableVideo, listener);
}

void MegaChatApi::hangChatCall(MegaChatHandle chatid, MegaChatRequestListener *listener)
{
    pImpl->hangChatCall(chatid, listener);
}

void MegaChatApi::hangAllChatCalls(MegaChatRequestListener *listener)
{
    pImpl->hangAllChatCalls(listener);
}

void MegaChatApi::muteCall(MegaChatHandle chatid, bool mute, MegaChatRequestListener *listener)
{
    pImpl->muteCall(chatid, mute, listener);
}

void MegaChatApi::disableVideoCall(MegaChatHandle chatid, bool videoCall, MegaChatRequestListener *listener)
{
    pImpl->disableVideoCall(chatid, videoCall, listener);
=======
void MegaChatApi::answerChatCall(MegaChatHandle chatid, bool enableVideo, MegaChatRequestListener *listener)
{
    pImpl->answerChatCall(chatid, true, enableVideo, listener);
}

void MegaChatApi::rejectChatCall(MegaChatHandle chatid, MegaChatRequestListener *listener)
{
    pImpl->answerChatCall(chatid, false, false, listener);
}

void MegaChatApi::hangChatCall(MegaChatHandle chatid, MegaChatRequestListener *listener)
{
    pImpl->hangChatCall(chatid, listener);
}

void MegaChatApi::hangAllChatCalls(MegaChatRequestListener *listener)
{
    pImpl->hangAllChatCalls(listener);
}

void MegaChatApi::muteCall(MegaChatHandle chatid, bool mute, MegaChatRequestListener *listener)
{
    pImpl->muteCall(chatid, mute, listener);
}

void MegaChatApi::disableVideoCall(MegaChatHandle chatid, bool videoCall, MegaChatRequestListener *listener)
{
    pImpl->disableVideoCall(chatid, videoCall, listener);
}

void MegaChatApi::loadAudioVideoDeviceList(MegaChatRequestListener *listener)
{
    pImpl->loadAudioVideoDeviceList(listener);
>>>>>>> 9aec281f
}

void MegaChatApi::addChatCallListener(MegaChatCallListener *listener)
{
    pImpl->addChatCallListener(listener);
}

void MegaChatApi::removeChatCallListener(MegaChatCallListener *listener)
{
    pImpl->removeChatCallListener(listener);
}

void MegaChatApi::addChatLocalVideoListener(MegaChatVideoListener *listener)
{
    pImpl->addChatLocalVideoListener(listener);
}

void MegaChatApi::removeChatLocalVideoListener(MegaChatVideoListener *listener)
{
    pImpl->removeChatLocalVideoListener(listener);
}

void MegaChatApi::addChatRemoteVideoListener(MegaChatVideoListener *listener)
{
    pImpl->addChatRemoteVideoListener(listener);
}

void MegaChatApi::removeChatRemoteVideoListener(MegaChatVideoListener *listener)
{
    pImpl->removeChatRemoteVideoListener(listener);
}

#endif

void MegaChatApi::setCatchException(bool enable)
{
    MegaChatApiImpl::setCatchException(enable);
}

void MegaChatApi::addChatListener(MegaChatListener *listener)
{
    pImpl->addChatListener(listener);
}

void MegaChatApi::removeChatListener(MegaChatListener *listener)
{
    pImpl->removeChatListener(listener);
}

void MegaChatApi::addChatRoomListener(MegaChatHandle chatid, MegaChatRoomListener *listener)
{
    pImpl->addChatRoomListener(chatid, listener);
}

void MegaChatApi::removeChatRoomListener(MegaChatRoomListener *listener)
{
    pImpl->removeChatRoomListener(listener);
}

void MegaChatApi::addChatRequestListener(MegaChatRequestListener *listener)
{
    pImpl->addChatRequestListener(listener);
}

void MegaChatApi::removeChatRequestListener(MegaChatRequestListener *listener)
{
    pImpl->removeChatRequestListener(listener);
}

MegaChatRequest::~MegaChatRequest() { }
MegaChatRequest *MegaChatRequest::copy()
{
    return NULL;
}

int MegaChatRequest::getType() const
{
    return 0;
}

const char *MegaChatRequest::getRequestString() const
{
    return NULL;
}

const char *MegaChatRequest::toString() const
{
    return NULL;
}

int MegaChatRequest::getTag() const
{
    return 0;
}

long long MegaChatRequest::getNumber() const
{
    return 0;
}

int MegaChatRequest::getNumRetry() const
{
    return 0;
}

bool MegaChatRequest::getFlag() const
{
    return false;
}

MegaChatPeerList *MegaChatRequest::getMegaChatPeerList()
{
    return NULL;
}

MegaHandle MegaChatRequest::getChatHandle()
{
    return MEGACHAT_INVALID_HANDLE;
}

MegaHandle MegaChatRequest::getUserHandle()
{
    return MEGACHAT_INVALID_HANDLE;
}

int MegaChatRequest::getPrivilege()
{
    return MegaChatPeerList::PRIV_UNKNOWN;
}

const char *MegaChatRequest::getText() const
{
    return NULL;
}

MegaChatMessage *MegaChatRequest::getMegaChatMessage()
{
    return NULL;
}

MegaNodeList *MegaChatRequest::getMegaNodeList()
{
    return NULL;
}

<<<<<<< HEAD
int MegaChatRequest::getOperationType()
=======
int MegaChatRequest::getParamType()
>>>>>>> 9aec281f
{
    return -1;
}

MegaChatRoomList *MegaChatRoomList::copy() const
{
    return NULL;
}

const MegaChatRoom *MegaChatRoomList::get(unsigned int i) const
{
    return NULL;
}

unsigned int MegaChatRoomList::size() const
{
    return 0;
}

//Request callbacks
void MegaChatRequestListener::onRequestStart(MegaChatApi *, MegaChatRequest *)
{ }
void MegaChatRequestListener::onRequestFinish(MegaChatApi *, MegaChatRequest *, MegaChatError *)
{ }
void MegaChatRequestListener::onRequestUpdate(MegaChatApi *, MegaChatRequest *)
{ }
void MegaChatRequestListener::onRequestTemporaryError(MegaChatApi *, MegaChatRequest *, MegaChatError *)
{ }
MegaChatRequestListener::~MegaChatRequestListener() {}


MegaChatRoom *MegaChatRoom::copy() const
{
    return NULL;
}

const char *MegaChatRoom::privToString(int priv)
{
    switch (priv)
    {
    case PRIV_RM: return "removed";
    case PRIV_RO: return "read-only";
    case PRIV_STANDARD: return "standard";
    case PRIV_MODERATOR:return "moderator";
    case PRIV_UNKNOWN:
    default: return "unknown privilege";
    }
}

const char *MegaChatRoom::statusToString(int status)
{
    switch (status)
    {
    case MegaChatApi::STATUS_OFFLINE: return "offline";
    case MegaChatApi::STATUS_BUSY: return "busy";
    case MegaChatApi::STATUS_AWAY: return "away";
    case MegaChatApi::STATUS_ONLINE:return "online";
    default: return "unknown status";
    }
}

MegaChatHandle MegaChatRoom::getChatId() const
{
    return MEGACHAT_INVALID_HANDLE;
}

int MegaChatRoom::getOwnPrivilege() const
{
    return PRIV_UNKNOWN;
}

int MegaChatRoom::getPeerPrivilegeByHandle(MegaChatHandle userhandle) const
{
    return PRIV_UNKNOWN;
}

const char *MegaChatRoom::getPeerFirstnameByHandle(MegaChatHandle userhandle) const
{
    return NULL;
}

const char *MegaChatRoom::getPeerLastnameByHandle(MegaChatHandle userhandle) const
{
    return NULL;
}

const char *MegaChatRoom::getPeerFullnameByHandle(MegaChatHandle userhandle) const
{
    return NULL;
}

const char *MegaChatRoom::getPeerEmailByHandle(MegaChatHandle userhandle) const
{
    return NULL;
}

unsigned int MegaChatRoom::getPeerCount() const
{
    return 0;
}

MegaChatHandle MegaChatRoom::getPeerHandle(unsigned int i) const
{
    return MEGACHAT_INVALID_HANDLE;
}

int MegaChatRoom::getPeerPrivilege(unsigned int i) const
{
    return PRIV_UNKNOWN;
}

const char *MegaChatRoom::getPeerFirstname(unsigned int i) const
{
    return NULL;
}

const char *MegaChatRoom::getPeerLastname(unsigned int i) const
{
    return NULL;
}

const char *MegaChatRoom::getPeerFullname(unsigned int i) const
{
    return NULL;
}

const char *MegaChatRoom::getPeerEmail(unsigned int i) const
{
    return NULL;
}

bool MegaChatRoom::isGroup() const
{
    return false;
}

const char *MegaChatRoom::getTitle() const
{
    return NULL;
}

int MegaChatRoom::getChanges() const
{
    return 0;
}

bool MegaChatRoom::hasChanged(int) const
{
    return false;
}

int MegaChatRoom::getUnreadCount() const
{
    return 0;
}

MegaChatHandle MegaChatRoom::getUserTyping() const
{
    return MEGACHAT_INVALID_HANDLE;
}

bool MegaChatRoom::isActive() const
{
    return false;
}

MegaChatPeerList * MegaChatPeerList::createInstance()
{
    return new MegaChatPeerListPrivate();
}

MegaChatPeerList::MegaChatPeerList()
{

}

MegaChatPeerList::~MegaChatPeerList()
{

}

MegaChatPeerList *MegaChatPeerList::copy() const
{
    return NULL;
}

void MegaChatPeerList::addPeer(MegaChatHandle, int)
{
}

MegaChatHandle MegaChatPeerList::getPeerHandle(int) const
{
    return MEGACHAT_INVALID_HANDLE;
}

int MegaChatPeerList::getPeerPrivilege(int) const
{
    return PRIV_UNKNOWN;
}

int MegaChatPeerList::size() const
{
    return 0;
}


void MegaChatVideoListener::onChatVideoData(MegaChatApi *api, MegaChatCall *chatCall, int width, int height, char *buffer)
{

}


void MegaChatCallListener::onChatCallStart(MegaChatApi *api, MegaChatCall *call)
{

}

void MegaChatCallListener::onChatCallIncoming(MegaChatApi *api, MegaChatCall *call)
{

}

void MegaChatCallListener::onChatCallStateChange(MegaChatApi *api, MegaChatCall *call)
{

}

void MegaChatCallListener::onChatCallTemporaryError(MegaChatApi *api, MegaChatCall *call, MegaChatError *error)
{

}

void MegaChatCallListener::onChatCallFinish(MegaChatApi *api, MegaChatCall *call, MegaChatError *error)
{

}


void MegaChatListener::onChatListItemUpdate(MegaChatApi *api, MegaChatListItem *item)
{

}

void MegaChatListener::onChatInitStateUpdate(MegaChatApi *api, int newState)
{

}

void MegaChatListener::onChatOnlineStatusUpdate(MegaChatApi* api, MegaChatHandle userhandle, int status, bool inProgress)
{

}

void MegaChatListener::onChatPresenceConfigUpdate(MegaChatApi *api, MegaChatPresenceConfig *config)
{

}

void MegaChatListener::onChatConnectionStateUpdate(MegaChatApi *api, MegaChatHandle chatid, int newState)
{

}

MegaChatListItem *MegaChatListItem::copy() const
{
    return NULL;
}

int MegaChatListItem::getChanges() const
{
    return 0;
}

bool MegaChatListItem::hasChanged(int changeType) const
{
    return 0;
}

MegaChatHandle MegaChatListItem::getChatId() const
{
    return MEGACHAT_INVALID_HANDLE;
}

const char *MegaChatListItem::getTitle() const
{
    return NULL;
}

int MegaChatListItem::getOwnPrivilege() const
{
    return PRIV_UNKNOWN;
}

int MegaChatListItem::getUnreadCount() const
{
    return 0;
}

const char *MegaChatListItem::getLastMessage() const
{
    return NULL;
}

MegaChatHandle MegaChatListItem::getLastMessageId() const
{
    return MEGACHAT_INVALID_HANDLE;
}

int MegaChatListItem::getLastMessageType() const
{
    return MegaChatMessage::TYPE_INVALID;
}

MegaChatHandle MegaChatListItem::getLastMessageSender() const
{
    return MEGACHAT_INVALID_HANDLE;
}

int64_t MegaChatListItem::getLastTimestamp() const
{
    return 0;
}

bool MegaChatListItem::isGroup() const
{
    return false;
}

bool MegaChatListItem::isActive() const
{
    return false;
}

MegaChatHandle MegaChatListItem::getPeerHandle() const
{
    return MEGACHAT_INVALID_HANDLE;
}

void MegaChatRoomListener::onChatRoomUpdate(MegaChatApi *api, MegaChatRoom *chat)
{

}

void MegaChatRoomListener::onMessageLoaded(MegaChatApi *api, MegaChatMessage *msg)
{

}

void MegaChatRoomListener::onMessageReceived(MegaChatApi *api, MegaChatMessage *msg)
{

}

void MegaChatRoomListener::onMessageUpdate(MegaChatApi *api, MegaChatMessage *msg)
{

}

MegaChatMessage *MegaChatMessage::copy() const
{
    return NULL;
}

int MegaChatMessage::getStatus() const
{
    return MegaChatMessage::STATUS_UNKNOWN;
}

MegaChatHandle MegaChatMessage::getMsgId() const
{
    return MEGACHAT_INVALID_HANDLE;
}

MegaChatHandle MegaChatMessage::getTempId() const
{
    return MEGACHAT_INVALID_HANDLE;
}

int MegaChatMessage::getMsgIndex() const
{
    return 0;
}

MegaChatHandle MegaChatMessage::getUserHandle() const
{
    return MEGACHAT_INVALID_HANDLE;
}

int MegaChatMessage::getType() const
{
    return MegaChatMessage::TYPE_INVALID;
}

int64_t MegaChatMessage::getTimestamp() const
{
    return 0;
}

const char *MegaChatMessage::getContent() const
{
    return NULL;
}

bool MegaChatMessage::isEdited() const
{
    return false;
}

bool MegaChatMessage::isDeleted() const
{
    return false;
}

bool MegaChatMessage::isEditable() const
{
    return false;
}

bool MegaChatMessage::isDeletable() const
{
    return false;
}

bool MegaChatMessage::isManagementMessage() const
{
    return false;
}

MegaChatHandle MegaChatMessage::getHandleOfAction() const
{
    return MEGACHAT_INVALID_HANDLE;
}

int MegaChatMessage::getPrivilege() const
{
    return MegaChatRoom::PRIV_UNKNOWN;
}

int MegaChatMessage::getChanges() const
{
    return 0;
}

bool MegaChatMessage::hasChanged(int) const
{
    return false;
}

int MegaChatMessage::getCode() const
{
    return 0;
}

unsigned int MegaChatMessage::getUsersCount() const
{
    return 0;
}

MegaChatHandle MegaChatMessage::getUserHandle(unsigned int) const
{
    return MEGACHAT_INVALID_HANDLE;
}

MegaChatHandle MegaChatMessage::getRowId() const
{
    return MEGACHAT_INVALID_HANDLE;
}

const char *MegaChatMessage::getUserName(unsigned int) const
{
    return NULL;
}

const char *MegaChatMessage::getUserEmail(unsigned int) const
{
    return NULL;
}

MegaNodeList *MegaChatMessage::getMegaNodeList() const
{
    return NULL;
}

void MegaChatLogger::log(int , const char *)
{

}


MegaChatListItemList *MegaChatListItemList::copy() const
{
    return NULL;
}

const MegaChatListItem *MegaChatListItemList::get(unsigned int i) const
{
    return NULL;
}

unsigned int MegaChatListItemList::size() const
{
    return 0;
}

MegaChatPresenceConfig *MegaChatPresenceConfig::copy() const
{
    return NULL;
}

int MegaChatPresenceConfig::getOnlineStatus() const
{
    return MegaChatApi::STATUS_INVALID;
}

bool MegaChatPresenceConfig::isAutoawayEnabled() const
{
    return false;
}

int64_t MegaChatPresenceConfig::getAutoawayTimeout() const
{
    return 0;
}

bool MegaChatPresenceConfig::isPersist() const
{
    return false;
}

bool MegaChatPresenceConfig::isPending() const
{
    return false;
}

bool MegaChatPresenceConfig::isSignalActivityRequired() const
{
    return false;
}<|MERGE_RESOLUTION|>--- conflicted
+++ resolved
@@ -63,18 +63,9 @@
     return MEGACHAT_INVALID_HANDLE;
 }
 
-<<<<<<< HEAD
-MegaChatHandle MegaChatCall::getChatid() const
-=======
 MegaChatHandle MegaChatCall::getId() const
->>>>>>> 9aec281f
-{
-    return MEGACHAT_INVALID_HANDLE;
-}
-
-bool MegaChatCall::answer(bool videoEnabled)
-{
-    return false;
+{
+    return MEGACHAT_INVALID_HANDLE;
 }
 
 MegaChatApi::MegaChatApi(MegaApi *megaApi)
@@ -479,10 +470,14 @@
     pImpl->startChatCall(chatid, enableVideo, listener);
 }
 
-<<<<<<< HEAD
-void MegaChatApi::answerChatCall(MegaChatHandle chatid, bool answerOrHangup, bool enableVideo, MegaChatRequestListener *listener)
-{
-    pImpl->answerChatCall(chatid, answerOrHangup, enableVideo, listener);
+void MegaChatApi::answerChatCall(MegaChatHandle chatid, bool enableVideo, MegaChatRequestListener *listener)
+{
+    pImpl->answerChatCall(chatid, true, enableVideo, listener);
+}
+
+void MegaChatApi::rejectChatCall(MegaChatHandle chatid, MegaChatRequestListener *listener)
+{
+    pImpl->answerChatCall(chatid, false, false, listener);
 }
 
 void MegaChatApi::hangChatCall(MegaChatHandle chatid, MegaChatRequestListener *listener)
@@ -503,41 +498,11 @@
 void MegaChatApi::disableVideoCall(MegaChatHandle chatid, bool videoCall, MegaChatRequestListener *listener)
 {
     pImpl->disableVideoCall(chatid, videoCall, listener);
-=======
-void MegaChatApi::answerChatCall(MegaChatHandle chatid, bool enableVideo, MegaChatRequestListener *listener)
-{
-    pImpl->answerChatCall(chatid, true, enableVideo, listener);
-}
-
-void MegaChatApi::rejectChatCall(MegaChatHandle chatid, MegaChatRequestListener *listener)
-{
-    pImpl->answerChatCall(chatid, false, false, listener);
-}
-
-void MegaChatApi::hangChatCall(MegaChatHandle chatid, MegaChatRequestListener *listener)
-{
-    pImpl->hangChatCall(chatid, listener);
-}
-
-void MegaChatApi::hangAllChatCalls(MegaChatRequestListener *listener)
-{
-    pImpl->hangAllChatCalls(listener);
-}
-
-void MegaChatApi::muteCall(MegaChatHandle chatid, bool mute, MegaChatRequestListener *listener)
-{
-    pImpl->muteCall(chatid, mute, listener);
-}
-
-void MegaChatApi::disableVideoCall(MegaChatHandle chatid, bool videoCall, MegaChatRequestListener *listener)
-{
-    pImpl->disableVideoCall(chatid, videoCall, listener);
 }
 
 void MegaChatApi::loadAudioVideoDeviceList(MegaChatRequestListener *listener)
 {
     pImpl->loadAudioVideoDeviceList(listener);
->>>>>>> 9aec281f
 }
 
 void MegaChatApi::addChatCallListener(MegaChatCallListener *listener)
@@ -683,11 +648,7 @@
     return NULL;
 }
 
-<<<<<<< HEAD
-int MegaChatRequest::getOperationType()
-=======
 int MegaChatRequest::getParamType()
->>>>>>> 9aec281f
 {
     return -1;
 }
