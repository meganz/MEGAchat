--- conflicted
+++ resolved
@@ -118,16 +118,17 @@
     return false;
 }
 
-<<<<<<< HEAD
 bool MegaChatSession::isAudioDetected() const
-=======
+{
+    return false;
+}
+
 bool MegaChatSession::canRecvVideoHiRes() const
 {
     return false;
 }
 
 bool MegaChatSession::canRecvVideoLowRes() const
->>>>>>> 0af7a58e
 {
     return false;
 }
