--- conflicted
+++ resolved
@@ -189,12 +189,9 @@
         case TERM_CODE_REJECT:                    return "Caller has hang up the call before nobody answered the call";
         case TERM_CODE_ERROR:                     return "Call error has been received";
         case TERM_CODE_NO_PARTICIPATE:            return "User has been removed from chatroom";
-<<<<<<< HEAD
-        case TERM_CODE_KICKED:                    return "User has been kicked from call";
-=======
         case TERM_CODE_TOO_MANY_CLIENTS:          return "Too many clients of same user connected";
         case TERM_CODE_PROTOCOL_VERSION:          return "SFU protocol version error";
->>>>>>> 237b0c52
+        case TERM_CODE_KICKED:                    return "User has been kicked from call";
     }
     return "Unknown call termcode";
 }
