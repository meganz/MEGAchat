--- conflicted
+++ resolved
@@ -975,21 +975,21 @@
     return 0;
 }
 
-<<<<<<< HEAD
 int MegaChatMessage::getContactsCount() const
 {
     return 0;
 }
 
 MegaChatHandle MegaChatMessage::getContactUserHandle(int contact) const
-=======
+{
+    return MEGACHAT_INVALID_HANDLE;
+}
+
 MegaChatHandle MegaChatMessage::getRowId() const
->>>>>>> dff17690
-{
-    return MEGACHAT_INVALID_HANDLE;
-}
-
-<<<<<<< HEAD
+{
+    return MEGACHAT_INVALID_HANDLE;
+}
+
 const char *MegaChatMessage::getContactName(int contact) const
 {
     return NULL;
@@ -1004,8 +1004,6 @@
 {
     return NULL;
 }
-=======
->>>>>>> dff17690
 
 void MegaChatLogger::log(int , const char *)
 {
