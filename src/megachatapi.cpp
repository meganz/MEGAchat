/**
 * @file megachatapi.cpp
 * @brief Intermediate layer for the MEGA Chat C++ SDK.
 *
 * (c) 2013-2016 by Mega Limited, Auckland, New Zealand
 *
 * This file is part of the MEGA SDK - Client Access Engine.
 *
 * Applications using the MEGA API must present a valid application key
 * and comply with the the rules set forth in the Terms of Service.
 *
 * The MEGA SDK is distributed in the hope that it will be useful,
 * but WITHOUT ANY WARRANTY; without even the implied warranty of
 * MERCHANTABILITY or FITNESS FOR A PARTICULAR PURPOSE.
 *
 * @copyright Simplified (2-clause) BSD License.
 *
 * You should have received a copy of the license along with this
 * program.
 */


#include <megaapi_impl.h>
#include <megaapi.h>
#include "megachatapi.h"
#include "megachatapi_impl.h"

#include <chatClient.h>
#include <karereCommon.h>

// define the weak symbol for Logger to know where to create the log file
namespace karere
{
    APP_ALWAYS_EXPORT const std::string& getAppDir()
    {
        #ifdef __ANDROID__
            static std::string path("/data/data/mega.privacy.android.app");
            return path;
        #else
            return karere::createAppDir();
        #endif
    }
}

using namespace mega;
using namespace megachat;

MegaChatSession::~MegaChatSession()
{
}

MegaChatSession *MegaChatSession::copy()
{
    return NULL;
}

int MegaChatSession::getStatus() const
{
    return 0;
}

MegaChatHandle MegaChatSession::getPeerid() const
{
    return MEGACHAT_INVALID_HANDLE;
}

MegaChatHandle MegaChatSession::getClientid() const
{
    return MEGACHAT_INVALID_HANDLE;
}

bool MegaChatSession::isSpeakAllowed() const
{
    return false;
}

bool MegaChatSession::hasAudio() const
{
    return false;
}

bool MegaChatSession::hasVideo() const
{
    return false;
}

bool MegaChatSession::isHiResVideo() const
{
    return false;
}

bool MegaChatSession::isLowResVideo() const
{
    return false;
}

bool MegaChatSession::hasCamera() const
{
    return false;
}

bool MegaChatSession::isLowResCamera() const
{
    return false;
}

bool MegaChatSession::isHiResCamera() const
{
    return false;
}


bool MegaChatSession::hasScreenShare() const
{
    return false;
}

bool MegaChatSession::isHiResScreenShare() const
{
    return false;
}

bool MegaChatSession::isLowResScreenShare() const
{
    return false;
}

bool MegaChatSession::isOnHold() const
{
    return false;
}

int MegaChatSession::getChanges() const
{
    return CHANGE_TYPE_NO_CHANGES;
}

int MegaChatSession::getTermCode() const
{
    return SESS_TERM_CODE_INVALID;
}

bool MegaChatSession::hasChanged(int) const
{
    return false;
}

bool MegaChatSession::hasPendingSpeakRequest() const
{
    return false;
}

bool MegaChatSession::isAudioDetected() const
{
    return false;
}

bool MegaChatSession::canRecvVideoHiRes() const
{
    return false;
}

bool MegaChatSession::canRecvVideoLowRes() const
{
    return false;
}

bool MegaChatSession::isModerator() const
{
    return false;
}

<<<<<<< HEAD
bool MegaChatSession::isRecording() const
=======
bool MegaChatSession::hasSpeakPermission() const
>>>>>>> e45239fb
{
    return false;
}

char* MegaChatSession::avFlagsToString() const
{
    return NULL;
}

MegaChatCall::~MegaChatCall()
{
}

MegaChatCall *MegaChatCall::copy()
{
    return NULL;
}

const char* MegaChatCall::termcodeToString(int termcode)
{
    switch (termcode)
    {
        case TERM_CODE_INVALID:                   return "Invalid call termcode";
        case TERM_CODE_HANGUP:                    return "Call has been finished by user";
        case TERM_CODE_TOO_MANY_PARTICIPANTS:     return "It's not possible to join the call, there are too many participants";
        case TERM_CODE_REJECT:                    return "Caller has hang up the call before nobody answered the call";
        case TERM_CODE_ERROR:                     return "Call error has been received";
        case TERM_CODE_NO_PARTICIPATE:            return "User has been removed from chatroom";
        case TERM_CODE_TOO_MANY_CLIENTS:          return "Too many clients of same user connected";
        case TERM_CODE_PROTOCOL_VERSION:          return "SFU protocol version error";
        case TERM_CODE_KICKED:                    return "User has been kicked from call";
        case TERM_CODE_WR_TIMEOUT:                return "Timed out waiting to be allowed from waiting room into call";
    }
    return "Unknown call termcode";
}

int MegaChatCall::getStatus() const
{
    return 0;
}

MegaChatHandle MegaChatCall::getChatid() const
{
    return MEGACHAT_INVALID_HANDLE;
}

MegaChatHandle MegaChatCall::getCallId() const
{
    return MEGACHAT_INVALID_HANDLE;
}

bool MegaChatCall::hasLocalAudio() const
{
    return false;
}

bool MegaChatCall::hasLocalVideo() const
{
    return false;
}

int MegaChatCall::getChanges() const
{
    return 0;
}

bool MegaChatCall::isAudioDetected() const
{
    return false;
}

bool MegaChatCall::hasChanged(int ) const
{
    return false;
}

bool MegaChatCall::hasSpeakPermission() const
{
    return false;
}

int64_t MegaChatCall::getDuration() const
{
    return 0;
}

int64_t MegaChatCall::getInitialTimeStamp() const
{
    return 0;
}

int64_t MegaChatCall::getFinalTimeStamp() const
{
    return 0;
}

int MegaChatCall::getTermCode() const
{
    return 0;
}

int MegaChatCall::getEndCallReason() const
{
    return 0;
}

bool MegaChatCall::isSpeakRequestEnabled() const
{
    return false;
}

int MegaChatCall::getNotificationType() const
{
    return 0;
}

bool MegaChatCall::isRinging() const
{
    return false;
}

bool MegaChatCall::isOwnModerator() const
{
    return false;
}

MegaHandleList *MegaChatCall::getSessionsClientid() const
{
    return NULL;
}

MegaChatSession *MegaChatCall::getMegaChatSession(MegaChatHandle /*clientid*/)
{
    return NULL;
}

MegaChatHandle MegaChatCall::getPeeridCallCompositionChange() const
{
    return MEGACHAT_INVALID_HANDLE;
}

int MegaChatCall::getCallCompositionChange() const
{
    return NO_COMPOSITION_CHANGE;
}

MegaHandleList *MegaChatCall::getPeeridParticipants() const
{
    return NULL;
}

const MegaHandleList* MegaChatCall::getModerators() const
{
    return NULL;
}

int MegaChatCall::getNumParticipants() const
{
    return 0;
}

bool MegaChatCall::isIgnored() const
{
    return false;
}

bool MegaChatCall::isIncoming() const
{
    return false;
}

bool MegaChatCall::isOutgoing() const
{
    return false;
}

bool MegaChatCall::isOwnClientCaller() const
{
    return false;
}

unsigned int MegaChatCall::getSpeakerState() const
{
    return 0;
}

MegaChatHandle MegaChatCall::getCaller() const
{
    return MEGACHAT_INVALID_HANDLE;
}

bool MegaChatCall::isOnHold() const
{
    return false;
}

const char* MegaChatCall::getGenericMessage() const
{
    return NULL;
}

bool MegaChatCall::isSpeakAllowed() const
{
    return false;
}

int MegaChatCall::getNetworkQuality() const
{
    return 0;
}

bool MegaChatCall::hasPendingSpeakRequest() const
{
    return false;
}

int MegaChatCall::getWrJoiningState() const
{
    return 0;
}

const MegaChatWaitingRoom* MegaChatCall::getWaitingRoom() const
{
    return NULL;
}

const ::mega::MegaHandleList* MegaChatCall::getHandleList() const
{
    return NULL;
}

MegaChatApi::MegaChatApi(MegaApi *megaApi)
{
    pImpl = new MegaChatApiImpl(this, megaApi);
}

MegaChatApi::~MegaChatApi()
{
    delete pImpl;
}

const char *MegaChatApi::getAppDir()
{
    return karere::getAppDir().c_str();
}

void MegaChatApi::setLoggerObject(MegaChatLogger *megaLogger)
{
    MegaChatApiImpl::setLoggerClass(megaLogger);
}

void MegaChatApi::setLogLevel(int logLevel)
{
    MegaChatApiImpl::setLogLevel(logLevel);
}

void MegaChatApi::setLogWithColors(bool useColors)
{
    MegaChatApiImpl::setLogWithColors(useColors);
}

void MegaChatApi::setLogToConsole(bool enable)
{
    MegaChatApiImpl::setLogToConsole(enable);
}

int MegaChatApi::init(const char *sid)
{
    return pImpl->init(sid);
}

void MegaChatApi::importMessages(const char *externalDbPath, MegaChatRequestListener *listener)
{
    pImpl->importMessages(externalDbPath, listener);
}

int MegaChatApi::initLeanMode(const char *sid)
{
    return pImpl->init(sid, false);
}

void MegaChatApi::resetClientid()
{
   pImpl->resetClientid();
}

int MegaChatApi::initAnonymous()
{
    return pImpl->initAnonymous();
}

int MegaChatApi::getInitState()
{
    return pImpl->getInitState();
}

int MegaChatApi::getConnectionState()
{
    return pImpl->getConnectionState();
}

int MegaChatApi::getChatConnectionState(MegaChatHandle chatid)
{
    return pImpl->getChatConnectionState(chatid);
}

bool MegaChatApi::areAllChatsLoggedIn()
{
    return pImpl->areAllChatsLoggedIn();
}

void MegaChatApi::retryPendingConnections(bool disconnect, MegaChatRequestListener *listener)
{
    pImpl->retryPendingConnections(disconnect, false, listener);
}

void MegaChatApi::refreshUrl(MegaChatRequestListener *listener)
{
    pImpl->retryPendingConnections(true, true, listener);
}

void MegaChatApi::logout(MegaChatRequestListener *listener)
{
    pImpl->logout(listener);
}

void MegaChatApi::localLogout(MegaChatRequestListener *listener)
{
    pImpl->localLogout(listener);
}

void MegaChatApi::setOnlineStatus(int status, MegaChatRequestListener *listener)
{
    pImpl->setOnlineStatus(status, listener);
}

void MegaChatApi::setPresenceAutoaway(bool enable, int64_t timeout, MegaChatRequestListener *listener)
{
    pImpl->setPresenceAutoaway(enable, timeout, listener);
}

bool MegaChatApi::isSignalActivityRequired()
{
    return pImpl->isSignalActivityRequired();
}

void MegaChatApi::setPresencePersist(bool enable, MegaChatRequestListener *listener)
{
    pImpl->setPresencePersist(enable, listener);
}

void MegaChatApi::setLastGreenVisible(bool enable, MegaChatRequestListener *listener)
{
    pImpl->setLastGreenVisible(enable, listener);
}

void MegaChatApi::requestLastGreen(MegaChatHandle userid, MegaChatRequestListener *listener)
{
    pImpl->requestLastGreen(userid, listener);
}

void MegaChatApi::signalPresenceActivity(MegaChatRequestListener *listener)
{
    pImpl->signalPresenceActivity(listener);
}

int MegaChatApi::getOnlineStatus()
{
    return pImpl->getOnlineStatus();
}

bool MegaChatApi::isOnlineStatusPending()
{
    return pImpl->isOnlineStatusPending();
}

MegaChatPresenceConfig *MegaChatApi::getPresenceConfig()
{
    return pImpl->getPresenceConfig();
}

int MegaChatApi::getUserOnlineStatus(MegaChatHandle userhandle)
{
    return pImpl->getUserOnlineStatus(userhandle);
}

void MegaChatApi::setBackgroundStatus(bool background, MegaChatRequestListener *listener)
{
    pImpl->setBackgroundStatus(background, listener);
}

int MegaChatApi::getBackgroundStatus()
{
    return pImpl->getBackgroundStatus();
}

void MegaChatApi::getUserFirstname(MegaChatHandle userhandle, const char *authorizationToken, MegaChatRequestListener *listener)
{
    pImpl->getUserFirstname(userhandle, authorizationToken, listener);
}

const char *MegaChatApi::getUserFirstnameFromCache(MegaChatHandle userhandle)
{
    return pImpl->getUserFirstnameFromCache(userhandle);
}

void MegaChatApi::getUserLastname(MegaChatHandle userhandle, const char *authorizationToken, MegaChatRequestListener *listener)
{
    pImpl->getUserLastname(userhandle, authorizationToken, listener);
}

const char *MegaChatApi::getUserLastnameFromCache(MegaChatHandle userhandle)
{
    return pImpl->getUserLastnameFromCache(userhandle);
}

const char *MegaChatApi::getUserFullnameFromCache(MegaChatHandle userhandle)
{
    return pImpl->getUserFullnameFromCache(userhandle);
}

void MegaChatApi::getUserEmail(MegaChatHandle userhandle, MegaChatRequestListener *listener)
{
    pImpl->getUserEmail(userhandle, listener);
}

const char *MegaChatApi::getUserEmailFromCache(MegaChatHandle userhandle)
{
    return pImpl->getUserEmailFromCache(userhandle);
}

const char *MegaChatApi::getUserAliasFromCache(MegaChatHandle userhandle)
{
    return pImpl->getUserAliasFromCache(userhandle);
}

::mega::MegaStringMap *MegaChatApi::getUserAliasesFromCache()
{
    return pImpl->getUserAliasesFromCache();
}

void MegaChatApi::loadUserAttributes(MegaChatHandle chatid, MegaHandleList* userList, MegaChatRequestListener *listener)
{
    pImpl->loadUserAttributes(chatid, userList, listener);
}

unsigned int MegaChatApi::getMaxParticipantsWithAttributes()
{
    return pImpl->getMaxParticipantsWithAttributes();
}

char *MegaChatApi::getContactEmail(MegaChatHandle userhandle)
{
    return pImpl->getContactEmail(userhandle);
}

MegaChatHandle MegaChatApi::getUserHandleByEmail(const char *email)
{
    return pImpl->getUserHandleByEmail(email);
}

MegaChatHandle MegaChatApi::getMyUserHandle()
{
    return pImpl->getMyUserHandle();
}

MegaChatHandle MegaChatApi::getMyClientidHandle(MegaChatHandle chatid)
{
    return pImpl->getMyClientidHandle(chatid);
}

char *MegaChatApi::getMyFirstname()
{
    return pImpl->getMyFirstname();
}

char *MegaChatApi::getMyLastname()
{
    return pImpl->getMyLastname();
}

char *MegaChatApi::getMyFullname()
{
    return pImpl->getMyFullname();
}

char *MegaChatApi::getMyEmail()
{
    return pImpl->getMyEmail();
}

MegaChatRoomList *MegaChatApi::getChatRooms()
{
    return pImpl->getChatRooms();
}

MegaChatRoomList* MegaChatApi::getChatRoomsByType(int type)
{
    return pImpl->getChatRoomsByType(type);
}

MegaChatRoom *MegaChatApi::getChatRoom(MegaChatHandle chatid)
{
    return pImpl->getChatRoom(chatid);
}

MegaChatRoom *MegaChatApi::getChatRoomByUser(MegaChatHandle userhandle)
{
    return pImpl->getChatRoomByUser(userhandle);
}

MegaChatListItemList* MegaChatApi::getChatListItemsByType(int type)
{
    return pImpl->getChatListItemsByType(type);
}

MegaChatListItemList* MegaChatApi::getChatListItems(const int mask, const int filter) const
{
    return pImpl->getChatListItems(mask, filter);
}

MegaChatListItemList* MegaChatApi::getChatListItems()
{
    return pImpl->getChatListItems();
}

MegaChatListItemList *MegaChatApi::getChatListItemsByPeers(MegaChatPeerList *peers)
{
    return pImpl->getChatListItemsByPeers(peers);
}

MegaChatListItem *MegaChatApi::getChatListItem(MegaChatHandle chatid)
{
    return pImpl->getChatListItem(chatid);
}

int MegaChatApi::getUnreadChats()
{
    return pImpl->getUnreadChats();
}

MegaChatListItemList *MegaChatApi::getActiveChatListItems()
{
    return pImpl->getActiveChatListItems();
}

MegaChatListItemList *MegaChatApi::getInactiveChatListItems()
{
    return pImpl->getInactiveChatListItems();
}

MegaChatListItemList *MegaChatApi::getArchivedChatListItems()
{
    return pImpl->getArchivedChatListItems();
}

MegaChatListItemList *MegaChatApi::getUnreadChatListItems()
{
    return pImpl->getUnreadChatListItems();
}

MegaChatHandle MegaChatApi::getChatHandleByUser(MegaChatHandle userhandle)
{
    return pImpl->getChatHandleByUser(userhandle);
}

void MegaChatApi::setOpenInvite(MegaChatHandle chatid, bool enabled, MegaChatRequestListener* listener)
{
   pImpl->setChatOption(chatid, CHAT_OPTION_OPEN_INVITE, enabled, listener);
}

void MegaChatApi::setSpeakRequest(MegaChatHandle chatid, bool enabled, MegaChatRequestListener *listener)
{
   pImpl->setChatOption(chatid, CHAT_OPTION_SPEAK_REQUEST, enabled, listener);
}

void MegaChatApi::setWaitingRoom(MegaChatHandle chatid, bool enabled, MegaChatRequestListener *listener)
{
   pImpl->setChatOption(chatid, CHAT_OPTION_WAITING_ROOM, enabled, listener);
}

void MegaChatApi::createChat(bool group, MegaChatPeerList *peers, MegaChatRequestListener *listener)
{
    pImpl->createChat(group, peers, listener);
}

void MegaChatApi::createChat(bool group, MegaChatPeerList *peers, const char *title, MegaChatRequestListener *listener)
{
    pImpl->createChat(group, peers, title, false, false, false, listener);
}

void MegaChatApi::createGroupChat(MegaChatPeerList* peers, const char* title, bool speakRequest, bool waitingRoom, bool openInvite, MegaChatRequestListener* listener)
{
    pImpl->createChat(true, peers, title, speakRequest, waitingRoom, openInvite, listener);
}

void MegaChatApi::createMeeting(const char *title, MegaChatRequestListener *listener)
{
    std::unique_ptr<MegaChatPeerList> peers = std::unique_ptr<MegaChatPeerList>(MegaChatPeerList::createInstance());
    pImpl->createPublicChat(peers.get(), true, title, false /*speakRequest*/, false /*waitingRoom*/, false /*openInvite*/, listener);
}

void MegaChatApi::createMeeting(const char* title, bool speakRequest, bool waitingRoom, bool openInvite, MegaChatRequestListener* listener)
{
    std::unique_ptr<MegaChatPeerList> peers = std::unique_ptr<MegaChatPeerList>(MegaChatPeerList::createInstance());
    pImpl->createPublicChat(peers.get(), true, title, speakRequest, waitingRoom, openInvite, listener);
}

void MegaChatApi::createChatroomAndSchedMeeting(MegaChatPeerList* peerList, bool isMeeting, bool publicChat, const char* title, bool speakRequest, bool waitingRoom, bool openInvite,
                                                      const char* timezone, MegaChatTimeStamp startDate, MegaChatTimeStamp endDate, const char* description,
                                                      const MegaChatScheduledFlags* flags, const MegaChatScheduledRules* rules,
                                                      const char* attributes, MegaChatRequestListener* listener)
{
    pImpl->createChatroomAndSchedMeeting(peerList, isMeeting, publicChat, title, speakRequest, waitingRoom, openInvite,
                                           timezone, startDate, endDate, description,
                                           flags, rules, attributes, listener);
}

void MegaChatApi::updateScheduledMeeting(MegaChatHandle chatid, MegaChatHandle schedId, const char* timezone, MegaChatTimeStamp startDate, MegaChatTimeStamp endDate,
                                         const char* title, const char* description, bool cancelled, const MegaChatScheduledFlags* flags, const MegaChatScheduledRules* rules,
                                         MegaChatRequestListener* listener)
{
    pImpl->updateScheduledMeeting(chatid, schedId, timezone, startDate, endDate, title, description, cancelled, flags, rules, listener);
}

void MegaChatApi::updateScheduledMeetingOccurrence(MegaChatHandle chatid, MegaChatHandle schedId, MegaChatTimeStamp overrides, MegaChatTimeStamp newStartDate,
                                                   MegaChatTimeStamp newEndDate, bool cancelled, MegaChatRequestListener* listener)
{
    pImpl->updateScheduledMeetingOccurrence(chatid, schedId, overrides, newStartDate, newEndDate,  cancelled, listener);
}

void MegaChatApi::removeScheduledMeeting(MegaChatHandle chatid, MegaChatHandle schedId, MegaChatRequestListener* listener)
{
    pImpl->removeScheduledMeeting(chatid, schedId, listener);
}

MegaChatScheduledMeetingList* MegaChatApi::getScheduledMeetingsByChat(MegaChatHandle chatid)
{
    return pImpl->getScheduledMeetingsByChat(chatid);
}

MegaChatScheduledMeeting* MegaChatApi::getScheduledMeeting(MegaChatHandle chatid, MegaChatHandle schedId)
{
    return pImpl->getScheduledMeeting(chatid, schedId);
}

MegaChatScheduledMeetingList* MegaChatApi::getAllScheduledMeetings()
{
    return pImpl->getAllScheduledMeetings();
}

void MegaChatApi::fetchScheduledMeetingOccurrencesByChat(MegaChatHandle chatid, MegaChatTimeStamp since, MegaChatRequestListener* listener)
{
    pImpl->fetchScheduledMeetingOccurrencesByChat(chatid, since, MEGACHAT_INVALID_TIMESTAMP, listener);
}

void MegaChatApi::fetchScheduledMeetingOccurrencesByChat(MegaChatHandle chatid, MegaChatRequestListener* listener)
{
    pImpl->fetchScheduledMeetingOccurrencesByChat(chatid, MEGACHAT_INVALID_TIMESTAMP /*since*/, MEGACHAT_INVALID_TIMESTAMP /*until*/, listener);
}

void MegaChatApi::createPublicChat(MegaChatPeerList *peers, const char *title, MegaChatRequestListener *listener)
{
    pImpl->createPublicChat(peers, false, title, false /*speakRequest*/, false /*waitingRoom*/, false /*openInvite*/, listener);
}

void MegaChatApi::createPublicChat(MegaChatPeerList* peers, const char* title, bool speakRequest, bool waitingRoom, bool openInvite, MegaChatRequestListener* listener)
{
    pImpl->createPublicChat(peers, false, title, speakRequest, waitingRoom, openInvite, listener);
}

void MegaChatApi::queryChatLink(MegaChatHandle chatid, MegaChatRequestListener *listener)
{
    pImpl->chatLinkHandle(chatid, false, false, listener);
}

void MegaChatApi::createChatLink(MegaChatHandle chatid, MegaChatRequestListener *listener)
{
    pImpl->chatLinkHandle(chatid, false, true, listener);
}

void MegaChatApi::inviteToChat(MegaChatHandle chatid, MegaChatHandle uh, int privilege, MegaChatRequestListener *listener)
{
    pImpl->inviteToChat(chatid, uh, privilege, listener);
}

void MegaChatApi::autojoinPublicChat(MegaChatHandle chatid, MegaChatRequestListener *listener)
{
    pImpl->autojoinPublicChat(chatid, listener);
}

void MegaChatApi::autorejoinPublicChat(MegaChatHandle chatid, MegaChatHandle ph, MegaChatRequestListener *listener)
{
    pImpl->autorejoinPublicChat(chatid, ph, listener);
}

void MegaChatApi::removeFromChat(MegaChatHandle chatid, MegaChatHandle uh, MegaChatRequestListener *listener)
{
    pImpl->removeFromChat(chatid, uh, listener);
}

void MegaChatApi::leaveChat(MegaChatHandle chatid, MegaChatRequestListener *listener)
{
    pImpl->removeFromChat(chatid, MEGACHAT_INVALID_HANDLE, listener);
}

void MegaChatApi::updateChatPermissions(MegaChatHandle chatid, MegaChatHandle uh, int privilege, MegaChatRequestListener *listener)
{
    pImpl->updateChatPermissions(chatid, uh, privilege, listener);
}

void MegaChatApi::truncateChat(MegaChatHandle chatid, MegaChatHandle messageid, MegaChatRequestListener *listener)
{
    pImpl->truncateChat(chatid, messageid, listener);
}

void MegaChatApi::clearChatHistory(MegaChatHandle chatid, MegaChatRequestListener *listener)
{
    pImpl->truncateChat(chatid, MEGACHAT_INVALID_HANDLE, listener);
}

void MegaChatApi::setChatTitle(MegaChatHandle chatid, const char *title, MegaChatRequestListener *listener)
{
    pImpl->setChatTitle(chatid, title, listener);
}

void MegaChatApi::openChatPreview(const char *link,MegaChatRequestListener *listener)
{
    pImpl->openChatPreview(link, listener);
}

void MegaChatApi::checkChatLink(const char *link, MegaChatRequestListener *listener)
{
    pImpl->checkChatLink(link, listener);
}

void MegaChatApi::setPublicChatToPrivate(MegaChatHandle chatid, MegaChatRequestListener *listener)
{
    pImpl->setPublicChatToPrivate(chatid, listener);
}

void MegaChatApi::removeChatLink(MegaChatHandle chatid, MegaChatRequestListener *listener)
{
    pImpl->chatLinkHandle(chatid, true, false, listener);
}

void MegaChatApi::archiveChat(MegaChatHandle chatid, bool archive, MegaChatRequestListener *listener)
{
    pImpl->archiveChat(chatid, archive, listener);
}

void MegaChatApi::setChatRetentionTime(MegaChatHandle chatid, unsigned int period, MegaChatRequestListener *listener)
{
    pImpl->setChatRetentionTime(chatid, period, listener);
}

bool MegaChatApi::openChatRoom(MegaChatHandle chatid, MegaChatRoomListener *listener)
{
    return pImpl->openChatRoom(chatid, listener);
}

void MegaChatApi::closeChatRoom(MegaChatHandle chatid, MegaChatRoomListener *listener)
{
    pImpl->closeChatRoom(chatid, listener);
}

void MegaChatApi::closeChatPreview(MegaChatHandle chatid)
{
    pImpl->closeChatPreview(chatid);
}

int MegaChatApi::loadMessages(MegaChatHandle chatid, int count)
{
    return pImpl->loadMessages(chatid, count);
}

bool MegaChatApi::isFullHistoryLoaded(MegaChatHandle chatid)
{
    return pImpl->isFullHistoryLoaded(chatid);
}

MegaChatMessage *MegaChatApi::getMessage(MegaChatHandle chatid, MegaChatHandle msgid)
{
    return pImpl->getMessage(chatid, msgid);
}

MegaChatMessage *MegaChatApi::getMessageFromNodeHistory(MegaChatHandle chatid, MegaChatHandle msgid)
{
    return pImpl->getMessageFromNodeHistory(chatid, msgid);
}

MegaChatMessage *MegaChatApi::getManualSendingMessage(MegaChatHandle chatid, MegaChatHandle rowid)
{
    return pImpl->getManualSendingMessage(chatid, rowid);
}

MegaChatMessage *MegaChatApi::sendMessage(MegaChatHandle chatid, const char *msg)
{
    return pImpl->sendMessage(chatid, msg, msg ? strlen(msg) : 0);
}

MegaChatMessage *MegaChatApi::attachContacts(MegaChatHandle chatid, MegaHandleList *handles)
{
    return pImpl->attachContacts(chatid, handles);
}

MegaChatMessage *MegaChatApi::forwardContact(MegaChatHandle sourceChatid, MegaChatHandle msgid, MegaChatHandle targetChatId)
{
    return pImpl->forwardContact(sourceChatid, msgid, targetChatId);
}

void MegaChatApi::attachNodes(MegaChatHandle chatid, MegaNodeList *nodes, MegaChatRequestListener *listener)
{
    pImpl->attachNodes(chatid, nodes, listener);
}

MegaChatMessage * MegaChatApi::sendGeolocation(MegaChatHandle chatid, float longitude, float latitude, const char *img)
{
    return pImpl->sendGeolocation(chatid, longitude, latitude, img);
}

MegaChatMessage *MegaChatApi::editGeolocation(MegaChatHandle chatid, MegaChatHandle msgid, float longitude, float latitude, const char *img)
{
    return pImpl->editGeolocation(chatid, msgid, longitude, latitude, img);
}

void MegaChatApi::revokeAttachment(MegaChatHandle chatid, MegaChatHandle nodeHandle, MegaChatRequestListener *listener)
{
    pImpl->revokeAttachment(chatid, nodeHandle, listener);
}

void MegaChatApi::attachNode(MegaChatHandle chatid, MegaChatHandle nodehandle, MegaChatRequestListener *listener)
{
    pImpl->attachNode(chatid, nodehandle, listener);
}

void MegaChatApi::attachVoiceMessage(MegaChatHandle chatid, MegaChatHandle nodehandle, MegaChatRequestListener *listener)
{
    pImpl->attachVoiceMessage(chatid, nodehandle, listener);
}

MegaChatMessage *MegaChatApi::revokeAttachmentMessage(MegaChatHandle chatid, MegaChatHandle msgid)
{
    return deleteMessage(chatid, msgid);
}

bool MegaChatApi::isRevoked(MegaChatHandle chatid, MegaChatHandle nodeHandle) const
{
    return pImpl->isRevoked(chatid, nodeHandle);
}

MegaChatMessage *MegaChatApi::editMessage(MegaChatHandle chatid, MegaChatHandle msgid, const char *msg)
{
    if (!msg)   // force to use deleteMessage() to delete message instead
    {
        return NULL;
    }

    return pImpl->editMessage(chatid, msgid, msg, strlen(msg));
}

MegaChatMessage *MegaChatApi::deleteMessage(MegaChatHandle chatid, MegaChatHandle msgid)
{
    return pImpl->editMessage(chatid, msgid, NULL, 0);
}

MegaChatMessage *MegaChatApi::removeRichLink(MegaChatHandle chatid, MegaChatHandle msgid)
{
    return pImpl->removeRichLink(chatid, msgid);
}

bool MegaChatApi::setMessageSeen(MegaChatHandle chatid, MegaChatHandle msgid)
{
    return pImpl->setMessageSeen(chatid, msgid);
}

MegaChatMessage *MegaChatApi::getLastMessageSeen(MegaChatHandle chatid)
{
    return  pImpl->getLastMessageSeen(chatid);
}

MegaChatHandle MegaChatApi::getLastMessageSeenId(MegaChatHandle chatid)
{
    return pImpl->getLastMessageSeenId(chatid);
}

void MegaChatApi::removeUnsentMessage(MegaChatHandle chatid, MegaChatHandle rowId)
{
    pImpl->removeUnsentMessage(chatid, rowId);
}

void MegaChatApi::sendTypingNotification(MegaChatHandle chatid, MegaChatRequestListener *listener)
{
    pImpl->sendTypingNotification(chatid, listener);
}

void MegaChatApi::sendStopTypingNotification(MegaChatHandle chatid, MegaChatRequestListener *listener)
{
    pImpl->sendStopTypingNotification(chatid, listener);
}

bool MegaChatApi::isMessageReceptionConfirmationActive() const
{
    return pImpl->isMessageReceptionConfirmationActive();
}

void MegaChatApi::saveCurrentState()
{
    pImpl->saveCurrentState();
}

void MegaChatApi::pushReceived(bool beep, MegaChatRequestListener *listener)
{
    pImpl->pushReceived(beep, MEGACHAT_INVALID_HANDLE, 0, listener);
}

void MegaChatApi::pushReceived(bool beep, MegaChatHandle chatid, MegaChatRequestListener *listener)
{
    pImpl->pushReceived(beep, chatid, 1, listener);
}

#ifndef KARERE_DISABLE_WEBRTC

MegaStringList *MegaChatApi::getChatVideoInDevices()
{
    return pImpl->getChatVideoInDevices();
}

void MegaChatApi::setChatVideoInDevice(const char *device, MegaChatRequestListener *listener)
{
    pImpl->setChatVideoInDevice(device, listener);
}

char *MegaChatApi::getVideoDeviceSelected()
{
    return pImpl->getVideoDeviceSelected();
}

void MegaChatApi::startChatCall(MegaChatHandle chatid, bool enableVideo, bool enableAudio, MegaChatRequestListener *listener)
{
    pImpl->startChatCall(chatid, false /*waitingRoom*/, enableVideo, enableAudio, MEGACHAT_INVALID_HANDLE /*schedId*/, listener);
}

void MegaChatApi::startChatCallNoRinging(MegaChatHandle chatid, MegaChatHandle schedId, bool enableVideo, bool enableAudio, MegaChatRequestListener *listener)
{
   pImpl->startChatCall(chatid, false /*waitingRoom*/, enableVideo, enableAudio, schedId, listener);
}

void MegaChatApi::startMeetingInWaitingRoomChat(const MegaChatHandle chatid, const MegaChatHandle schedIdWr, const bool enableVideo, const bool enableAudio, MegaChatRequestListener *listener)
{
    pImpl->startChatCall(chatid, true /*waitingRoom*/, enableVideo, enableAudio, schedIdWr, listener);
}

void MegaChatApi::ringIndividualInACall(const MegaChatHandle chatId, const MegaChatHandle userId, const int ringTimeout, MegaChatRequestListener* listener)
{
    pImpl->ringIndividualInACall(chatId, userId, ringTimeout, listener);
}

void MegaChatApi::answerChatCall(MegaChatHandle chatid, bool enableVideo, bool enableAudio, MegaChatRequestListener *listener)
{
    pImpl->answerChatCall(chatid, enableVideo, enableAudio, listener);
}

void MegaChatApi::hangChatCall(MegaChatHandle callid, MegaChatRequestListener *listener)
{
    pImpl->hangChatCall(callid, listener);
}

void MegaChatApi::endChatCall(MegaChatHandle callid, MegaChatRequestListener *listener)
{
    pImpl->endChatCall(callid, listener);
}

void MegaChatApi::enableAudio(MegaChatHandle chatid, MegaChatRequestListener *listener)
{
    pImpl->setAudioEnable(chatid, true, listener);
}

void MegaChatApi::disableAudio(MegaChatHandle chatid, MegaChatRequestListener *listener)
{
    pImpl->setAudioEnable(chatid, false, listener);
}

void MegaChatApi::enableVideo(MegaChatHandle chatid, MegaChatRequestListener *listener)
{
    pImpl->setVideoEnable(chatid, true, listener);
}

void MegaChatApi::disableVideo(MegaChatHandle chatid, MegaChatRequestListener *listener)
{
    pImpl->setVideoEnable(chatid,false, listener);
}

void MegaChatApi::requestHiResQuality(MegaChatHandle chatid, MegaChatHandle clientId, int quality, MegaChatRequestListener *listener)
{
    pImpl->requestHiResQuality(chatid, clientId, quality, listener);
}

void MegaChatApi::removeSpeaker(MegaChatHandle chatid, MegaChatHandle clientId, MegaChatRequestListener *listener)
{
    pImpl->removeSpeaker(chatid, clientId, listener);
}

void MegaChatApi::pushUsersIntoWaitingRoom(MegaChatHandle chatid, MegaHandleList* users, const bool all, MegaChatRequestListener* listener)
{
    pImpl->pushUsersIntoWaitingRoom(chatid, users, all, listener);
}

void MegaChatApi::kickUsersFromCall(MegaChatHandle chatid, MegaHandleList* users, MegaChatRequestListener* listener)
{
    pImpl->kickUsersFromCall(chatid, users, listener);
}

void MegaChatApi::mutePeers(const MegaChatHandle chatid, const MegaChatHandle clientId, MegaChatRequestListener* listener)
{
    pImpl->mutePeers(chatid, clientId, listener);
}

void MegaChatApi::allowUsersJoinCall(MegaChatHandle chatid, const MegaHandleList* users, const bool all, MegaChatRequestListener* listener)
{
    pImpl->allowUsersJoinCall(chatid, users, all, listener);
}

void MegaChatApi::setCallOnHold(MegaChatHandle chatid, bool setOnHold, MegaChatRequestListener *listener)
{
    pImpl->setCallOnHold(chatid, setOnHold, listener);
}

void MegaChatApi::openVideoDevice(MegaChatRequestListener *listener)
{
    pImpl->openVideoDevice(listener);
}

void MegaChatApi::releaseVideoDevice(MegaChatRequestListener *listener)
{
    pImpl->releaseVideoDevice(listener);
}

MegaChatCall *MegaChatApi::getChatCall(MegaChatHandle chatid)
{
    return pImpl->getChatCall(chatid);
}

bool MegaChatApi::setIgnoredCall(MegaChatHandle chatid)
{
    return pImpl->setIgnoredCall(chatid);
}

MegaChatCall *MegaChatApi::getChatCallByCallId(MegaChatHandle callId)
{
    return pImpl->getChatCallByCallId(callId);
}

int MegaChatApi::getNumCalls()
{
    return pImpl->getNumCalls();
}

MegaHandleList *MegaChatApi::getChatCalls(int callState)
{
    return pImpl->getChatCalls(callState);
}

MegaHandleList *MegaChatApi::getChatCallsIds()
{
    return pImpl->getChatCallsIds();
}

bool MegaChatApi::hasCallInChatRoom(MegaChatHandle chatid)
{
    return pImpl->hasCallInChatRoom(chatid);
}

int MegaChatApi::getMaxCallParticipants()
{
    return pImpl->getMaxCallParticipants();
}

int MegaChatApi::getMaxSupportedVideoCallParticipants() const
{
    return pImpl->getMaxSupportedVideoCallParticipants();
}

bool MegaChatApi::isAudioLevelMonitorEnabled(MegaChatHandle chatid)
{
    return pImpl->isAudioLevelMonitorEnabled(chatid);
}

void MegaChatApi::enableAudioLevelMonitor(bool enable, MegaChatHandle chatid, MegaChatRequestListener *listener)
{
    pImpl->enableAudioLevelMonitor(enable, chatid, listener);
}

void MegaChatApi::requestSpeak(MegaChatHandle chatid, MegaChatRequestListener *listener)
{
    pImpl->requestSpeak(chatid, listener);
}

void MegaChatApi::removeRequestSpeak(MegaChatHandle chatid, MegaChatRequestListener *listener)
{
    pImpl->removeRequestSpeak(chatid, listener);
}

void MegaChatApi::approveSpeakRequest(MegaChatHandle chatid, MegaChatHandle clientId, MegaChatRequestListener *listener)
{
    pImpl->approveSpeakRequest(chatid, clientId, listener);
}

void MegaChatApi::rejectSpeakRequest(MegaChatHandle chatid, MegaChatHandle clientId, MegaChatRequestListener *listener)
{
    pImpl->rejectSpeakRequest(chatid, clientId, listener);
}

void MegaChatApi::requestHiResVideo(MegaChatHandle chatid, MegaChatHandle clientId, MegaChatRequestListener *listener)
{
    pImpl->requestHiResVideo(chatid, clientId, MegaChatCall::CALL_QUALITY_HIGH_DEF, listener);
}

void MegaChatApi::requestHiResVideoWithQuality(MegaChatHandle chatid, MegaChatHandle clientId, int quality, MegaChatRequestListener *listener)
{
    pImpl->requestHiResVideo(chatid, clientId, quality, listener);
}

void MegaChatApi::stopHiResVideo(MegaChatHandle chatid, MegaHandleList *clientIds, MegaChatRequestListener *listener)
{
    pImpl->stopHiResVideo(chatid, clientIds, listener);
}

void MegaChatApi::requestLowResVideo(MegaChatHandle chatid, MegaHandleList *clientIds, MegaChatRequestListener *listener)
{
    pImpl->requestLowResVideo(chatid, clientIds, listener);
}

void MegaChatApi::stopLowResVideo(MegaChatHandle chatid, MegaHandleList *clientIds, MegaChatRequestListener *listener)
{
    pImpl->stopLowResVideo(chatid, clientIds, listener);
}

void MegaChatApi::addChatCallListener(MegaChatCallListener *listener)
{
    pImpl->addChatCallListener(listener);
}

void MegaChatApi::removeChatCallListener(MegaChatCallListener *listener)
{
    pImpl->removeChatCallListener(listener);
}

void MegaChatApi::addSchedMeetingListener(MegaChatScheduledMeetingListener* listener)
{
    pImpl->addSchedMeetingListener(listener);
}


void MegaChatApi::removeSchedMeetingListener(MegaChatScheduledMeetingListener* listener)
{
    pImpl->removeSchedMeetingListener(listener);
}

void MegaChatApi::addChatLocalVideoListener(MegaChatHandle chatid, MegaChatVideoListener *listener)
{
    pImpl->addChatVideoListener(chatid, 0, rtcModule::VideoResolution::kHiRes, listener);
}

void MegaChatApi::removeChatLocalVideoListener(MegaChatHandle chatid, MegaChatVideoListener *listener)
{
    pImpl->removeChatVideoListener(chatid, 0, rtcModule::VideoResolution::kHiRes, listener);
}

void MegaChatApi::addChatRemoteVideoListener(MegaChatHandle chatid, MegaChatHandle clientId, bool hiRes, MegaChatVideoListener *listener)
{
    pImpl->addChatVideoListener(chatid, clientId, hiRes ? rtcModule::VideoResolution::kHiRes : rtcModule::VideoResolution::kLowRes, listener);
}

void MegaChatApi::removeChatRemoteVideoListener(MegaChatHandle chatid, MegaChatHandle clientId, bool hiRes, MegaChatVideoListener *listener)
{
    pImpl->removeChatVideoListener(chatid, clientId, hiRes ? rtcModule::VideoResolution::kHiRes : rtcModule::VideoResolution::kLowRes, listener);
}

void MegaChatApi::setSFUid(int sfuid)
{
    pImpl->setSFUid(sfuid);
}

int MegaChatApi::getCurrentInputVideoTracksLimit() const
{
    return pImpl->getCurrentInputVideoTracksLimit();
}

bool MegaChatApi::setCurrentInputVideoTracksLimit(const int numInputVideoTracks)
{
    return pImpl->setCurrentInputVideoTracksLimit(numInputVideoTracks);
}
#endif

void MegaChatApi::setCatchException(bool enable)
{
    MegaChatApiImpl::setCatchException(enable);
}

bool MegaChatApi::hasUrl(const char *text)
{
    return MegaChatApiImpl::hasUrl(text);
}

bool MegaChatApi::hasChatOptionEnabled(int option, int chatOptionsBitMask)
{
    return MegaChatApiImpl::hasChatOptionEnabled(option, chatOptionsBitMask);
}

bool MegaChatApi::openNodeHistory(MegaChatHandle chatid, MegaChatNodeHistoryListener *listener)
{
    return pImpl->openNodeHistory(chatid, listener);
}

bool MegaChatApi::closeNodeHistory(MegaChatHandle chatid, MegaChatNodeHistoryListener *listener)
{
    return pImpl->closeNodeHistory(chatid, listener);
}

void MegaChatApi::addNodeHistoryListener(MegaChatHandle chatid, MegaChatNodeHistoryListener *listener)
{
    pImpl->addNodeHistoryListener(chatid, listener);
}

void MegaChatApi::removeNodeHistoryListener(MegaChatHandle chatid, MegaChatNodeHistoryListener *listener)
{
    pImpl->removeNodeHistoryListener(chatid, listener);
}

int MegaChatApi::loadAttachments(MegaChatHandle chatid, int count)
{
    return pImpl->loadAttachments(chatid, count);
}

MegaChatMessage* megachat::MegaChatApi::sendGiphy(MegaChatHandle chatid, const char* srcMp4, const char* srcWebp, long long sizeMp4, long long sizeWebp, int width, int height, const char* title)
{
    return pImpl->sendGiphy(chatid, srcMp4, srcWebp, sizeMp4, sizeWebp, width, height, title);
}

void MegaChatApi::addChatListener(MegaChatListener *listener)
{
    pImpl->addChatListener(listener);
}

void MegaChatApi::removeChatListener(MegaChatListener *listener)
{
    pImpl->removeChatListener(listener);
}

void MegaChatApi::addChatRoomListener(MegaChatHandle chatid, MegaChatRoomListener *listener)
{
    pImpl->addChatRoomListener(chatid, listener);
}

void MegaChatApi::removeChatRoomListener(MegaChatHandle chatid, MegaChatRoomListener *listener)
{
    pImpl->removeChatRoomListener(chatid, listener);
}

void MegaChatApi::addChatRequestListener(MegaChatRequestListener *listener)
{
    pImpl->addChatRequestListener(listener);
}

void MegaChatApi::removeChatRequestListener(MegaChatRequestListener *listener)
{
    pImpl->removeChatRequestListener(listener);
}

void MegaChatApi::addChatNotificationListener(MegaChatNotificationListener *listener)
{
    pImpl->addChatNotificationListener(listener);
}

void MegaChatApi::removeChatNotificationListener(MegaChatNotificationListener *listener)
{
    pImpl->removeChatNotificationListener(listener);
}

void MegaChatApi::addReaction(MegaChatHandle chatid, MegaChatHandle msgid, const char *reaction, MegaChatRequestListener *listener)
{
   pImpl->manageReaction(chatid, msgid, reaction, true, listener);
}

void MegaChatApi::delReaction(MegaChatHandle chatid, MegaChatHandle msgid, const char *reaction, MegaChatRequestListener *listener)
{
   pImpl->manageReaction(chatid, msgid, reaction, false, listener);
}

int MegaChatApi::getMessageReactionCount(MegaChatHandle chatid, MegaChatHandle msgid, const char *reaction) const
{
    return pImpl->getMessageReactionCount(chatid, msgid, reaction);
}

MegaStringList* MegaChatApi::getMessageReactions(MegaChatHandle chatid, MegaChatHandle msgid)
{
    return pImpl->getMessageReactions(chatid, msgid);
}

MegaHandleList* MegaChatApi::getReactionUsers(MegaChatHandle chatid, MegaChatHandle msgid, const char *reaction)
{
    return pImpl->getReactionUsers(chatid, msgid, reaction);
}

void MegaChatApi::setPublicKeyPinning(bool enable)
{
    pImpl->setPublicKeyPinning(enable);
}

MegaChatRequest::~MegaChatRequest() { }
MegaChatRequest *MegaChatRequest::copy()
{
    return NULL;
}

int MegaChatRequest::getType() const
{
    return 0;
}

const char *MegaChatRequest::getRequestString() const
{
    return NULL;
}

const char *MegaChatRequest::toString() const
{
    return NULL;
}

int MegaChatRequest::getTag() const
{
    return 0;
}

long long MegaChatRequest::getNumber() const
{
    return 0;
}

int MegaChatRequest::getNumRetry() const
{
    return 0;
}

bool MegaChatRequest::getFlag() const
{
    return false;
}

MegaChatPeerList *MegaChatRequest::getMegaChatPeerList()
{
    return NULL;
}

MegaHandle MegaChatRequest::getChatHandle()
{
    return MEGACHAT_INVALID_HANDLE;
}

MegaHandle MegaChatRequest::getUserHandle()
{
    return MEGACHAT_INVALID_HANDLE;
}

int MegaChatRequest::getPrivilege()
{
    return MegaChatPeerList::PRIV_UNKNOWN;
}

const char *MegaChatRequest::getText() const
{
    return NULL;
}

const char *MegaChatRequest::getLink() const
{
    return NULL;
}

MegaChatMessage *MegaChatRequest::getMegaChatMessage()
{
    return NULL;
}

MegaNodeList *MegaChatRequest::getMegaNodeList()
{
    return NULL;
}

MegaHandleList *MegaChatRequest::getMegaHandleList()
{
    return NULL;
}

MegaHandleList *MegaChatRequest::getMegaHandleListByChat(MegaChatHandle)
{
    return NULL;
}

MegaChatScheduledMeetingList* MegaChatRequest::getMegaChatScheduledMeetingList() const
{
    return NULL;
}

MegaChatScheduledMeetingOccurrList* MegaChatRequest::getMegaChatScheduledMeetingOccurrList() const
{
    return NULL;
}

int MegaChatRequest::getParamType()
{
    return -1;
}

MegaChatRoomList *MegaChatRoomList::copy() const
{
    return NULL;
}

const MegaChatRoom *MegaChatRoomList::get(unsigned int /*i*/) const
{
    return NULL;
}

unsigned int MegaChatRoomList::size() const
{
    return 0;
}

//Request callbacks
void MegaChatRequestListener::onRequestStart(MegaChatApi *, MegaChatRequest *)
{ }
void MegaChatRequestListener::onRequestFinish(MegaChatApi *, MegaChatRequest *, MegaChatError *)
{ }
void MegaChatRequestListener::onRequestUpdate(MegaChatApi *, MegaChatRequest *)
{ }
void MegaChatRequestListener::onRequestTemporaryError(MegaChatApi *, MegaChatRequest *, MegaChatError *)
{ }
MegaChatRequestListener::~MegaChatRequestListener() {}


MegaChatRoom *MegaChatRoom::copy() const
{
    return NULL;
}

const char *MegaChatRoom::privToString(int priv)
{
    switch (priv)
    {
    case PRIV_RM: return "removed";
    case PRIV_RO: return "read-only";
    case PRIV_STANDARD: return "standard";
    case PRIV_MODERATOR:return "moderator";
    case PRIV_UNKNOWN:
    default: return "unknown privilege";
    }
}

const char *MegaChatRoom::statusToString(int status)
{
    switch (status)
    {
    case MegaChatApi::STATUS_OFFLINE: return "offline";
    case MegaChatApi::STATUS_BUSY: return "busy";
    case MegaChatApi::STATUS_AWAY: return "away";
    case MegaChatApi::STATUS_ONLINE:return "online";
    default: return "unknown status";
    }
}

MegaChatHandle MegaChatRoom::getChatId() const
{
    return MEGACHAT_INVALID_HANDLE;
}

int MegaChatRoom::getOwnPrivilege() const
{
    return PRIV_UNKNOWN;
}

unsigned int MegaChatRoom::getNumPreviewers() const
{
    return 0;
}

int MegaChatRoom::getPeerPrivilegeByHandle(MegaChatHandle /*userhandle*/) const
{
    return PRIV_UNKNOWN;
}

const char *MegaChatRoom::getPeerFirstnameByHandle(MegaChatHandle /*userhandle*/) const
{
    return NULL;
}

const char *MegaChatRoom::getPeerLastnameByHandle(MegaChatHandle /*userhandle*/) const
{
    return NULL;
}

const char *MegaChatRoom::getPeerFullnameByHandle(MegaChatHandle /*userhandle*/) const
{
    return NULL;
}

const char *MegaChatRoom::getPeerEmailByHandle(MegaChatHandle /*userhandle*/) const
{
    return NULL;
}

unsigned int MegaChatRoom::getPeerCount() const
{
    return 0;
}

MegaChatHandle MegaChatRoom::getPeerHandle(unsigned int /*i*/) const
{
    return MEGACHAT_INVALID_HANDLE;
}

int MegaChatRoom::getPeerPrivilege(unsigned int /*i*/) const
{
    return PRIV_UNKNOWN;
}

const char *MegaChatRoom::getPeerFirstname(unsigned int /*i*/) const
{
    return NULL;
}

const char *MegaChatRoom::getPeerLastname(unsigned int /*i*/) const
{
    return NULL;
}

const char *MegaChatRoom::getPeerFullname(unsigned int /*i*/) const
{
    return NULL;
}

const char *MegaChatRoom::getPeerEmail(unsigned int /*i*/) const
{
    return NULL;
}

bool MegaChatRoom::isGroup() const
{
    return false;
}

bool MegaChatRoom::isPublic() const
{
    return false;
}

bool MegaChatRoom::isPreview() const
{
    return false;
}

const char *MegaChatRoom::getAuthorizationToken() const
{
    return NULL;
}

const char *MegaChatRoom::getTitle() const
{
    return NULL;
}

bool MegaChatRoom::hasCustomTitle() const
{
    return false;
}

int MegaChatRoom::getChanges() const
{
    return 0;
}

bool MegaChatRoom::hasChanged(int) const
{
    return false;
}

int MegaChatRoom::getUnreadCount() const
{
    return 0;
}

MegaChatHandle MegaChatRoom::getUserTyping() const
{
    return MEGACHAT_INVALID_HANDLE;
}

MegaChatHandle MegaChatRoom::getUserHandle() const
{
    return MEGACHAT_INVALID_HANDLE;
}

bool MegaChatRoom::isActive() const
{
    return false;
}

bool MegaChatRoom::isArchived() const
{
    return false;
}

unsigned int MegaChatRoom::getRetentionTime() const
{
    return 0;
}

int64_t MegaChatRoom::getCreationTs() const
{
    return 0;
}

bool MegaChatRoom::isMeeting() const
{
    return false;
}

bool MegaChatRoom::isWaitingRoom() const
{
    return false;
}

bool MegaChatRoom::isOpenInvite() const
{
    return false;
}

bool MegaChatRoom::isSpeakRequest() const
{
    return false;
}

MegaChatPeerList * MegaChatPeerList::createInstance()
{
    return new MegaChatPeerListPrivate();
}

MegaChatPeerList::MegaChatPeerList()
{

}

MegaChatPeerList::~MegaChatPeerList()
{

}

MegaChatPeerList *MegaChatPeerList::copy() const
{
    return NULL;
}

void MegaChatPeerList::addPeer(MegaChatHandle, int)
{
}

MegaChatHandle MegaChatPeerList::getPeerHandle(int) const
{
    return MEGACHAT_INVALID_HANDLE;
}

int MegaChatPeerList::getPeerPrivilege(int) const
{
    return PRIV_UNKNOWN;
}

int MegaChatPeerList::size() const
{
    return 0;
}


void MegaChatVideoListener::onChatVideoData(MegaChatApi * /*api*/, MegaChatHandle /*chatid*/, int /*width*/, int /*height*/, char * /*buffer*/, size_t /*size*/)
{

}


void MegaChatCallListener::onChatCallUpdate(MegaChatApi * /*api*/, MegaChatCall * /*call*/)
{

}

void MegaChatCallListener::onChatSessionUpdate(MegaChatApi * /*api*/, MegaChatHandle /*chatid*/, MegaChatHandle /*callid*/, MegaChatSession * /*session*/)
{

}

void MegaChatScheduledMeetingListener::onChatSchedMeetingUpdate(MegaChatApi* /*api*/, MegaChatScheduledMeeting* /*sm*/)
{

}

void MegaChatScheduledMeetingListener::onSchedMeetingOccurrencesUpdate(MegaChatApi* /*api*/, MegaChatHandle /*chatid*/, bool /*append*/)
{

}

void MegaChatListener::onChatListItemUpdate(MegaChatApi * /*api*/, MegaChatListItem * /*item*/)
{

}

void MegaChatListener::onChatInitStateUpdate(MegaChatApi * /*api*/, int /*newState*/)
{

}

void MegaChatListener::onChatOnlineStatusUpdate(MegaChatApi* /*api*/, MegaChatHandle /*userhandle*/, int /*status*/, bool /*inProgress*/)
{

}

void MegaChatListener::onChatPresenceConfigUpdate(MegaChatApi * /*api*/, MegaChatPresenceConfig * /*config*/)
{

}

void MegaChatListener::onChatConnectionStateUpdate(MegaChatApi * /*api*/, MegaChatHandle /*chatid*/, int /*newState*/)
{

}

void MegaChatListener::onChatPresenceLastGreen(MegaChatApi * /*api*/, MegaChatHandle /*userhandle*/, int /*lastGreen*/)
{

}

void MegaChatListener::onDbError(MegaChatApi * /*api*/, int /*error*/, const char* /*msg*/)
{

}

MegaChatListItem *MegaChatListItem::copy() const
{
    return NULL;
}

int MegaChatListItem::getChanges() const
{
    return 0;
}

bool MegaChatListItem::hasChanged(int /*changeType*/) const
{
    return 0;
}

MegaChatHandle MegaChatListItem::getChatId() const
{
    return MEGACHAT_INVALID_HANDLE;
}

const char *MegaChatListItem::getTitle() const
{
    return NULL;
}

int MegaChatListItem::getOwnPrivilege() const
{
    return PRIV_UNKNOWN;
}

int MegaChatListItem::getUnreadCount() const
{
    return 0;
}

const char *MegaChatListItem::getLastMessage() const
{
    return NULL;
}

MegaChatHandle MegaChatListItem::getLastMessageId() const
{
    return MEGACHAT_INVALID_HANDLE;
}

int MegaChatListItem::getLastMessageType() const
{
    return MegaChatMessage::TYPE_INVALID;
}

MegaChatHandle MegaChatListItem::getLastMessageSender() const
{
    return MEGACHAT_INVALID_HANDLE;
}

int64_t MegaChatListItem::getLastTimestamp() const
{
    return 0;
}

bool MegaChatListItem::isGroup() const
{
    return false;
}

bool MegaChatListItem::isPublic() const
{
    return false;
}

bool MegaChatListItem::isPreview() const
{
    return false;
}

bool MegaChatListItem::isActive() const
{
    return false;
}

bool MegaChatListItem::isArchived() const
{
    return false;
}

bool MegaChatListItem::isDeleted() const
{
    return false;
}

bool MegaChatListItem::isCallInProgress() const
{
    return false;
}

MegaChatHandle MegaChatListItem::getPeerHandle() const
{
    return MEGACHAT_INVALID_HANDLE;
}

int MegaChatListItem::getLastMessagePriv() const
{
    return MegaChatRoom::PRIV_UNKNOWN;
}

MegaChatHandle MegaChatListItem::getLastMessageHandle() const
{
    return MEGACHAT_INVALID_HANDLE;
}

unsigned int MegaChatListItem::getNumPreviewers() const
{
    return 0;
}

bool MegaChatListItem::isMeeting() const
{
    return false;
}

void MegaChatRoomListener::onChatRoomUpdate(MegaChatApi * /*api*/, MegaChatRoom * /*chat*/)
{

}

void MegaChatRoomListener::onMessageLoaded(MegaChatApi * /*api*/, MegaChatMessage * /*msg*/)
{

}

void MegaChatRoomListener::onMessageReceived(MegaChatApi * /*api*/, MegaChatMessage * /*msg*/)
{

}

void MegaChatRoomListener::onMessageUpdate(MegaChatApi * /*api*/, MegaChatMessage * /*msg*/)
{

}

void MegaChatRoomListener::onHistoryReloaded(MegaChatApi * /*api*/, MegaChatRoom * /*chat*/)
{

}

void MegaChatRoomListener::onReactionUpdate(MegaChatApi* /*api*/, MegaChatHandle /*msgid*/, const char* /*reaction*/, int /*count*/)
{

}

void MegaChatRoomListener::onHistoryTruncatedByRetentionTime(MegaChatApi* /*api*/, MegaChatMessage* /*msg*/)
{

}

MegaChatMessage *MegaChatMessage::copy() const
{
    return NULL;
}

int MegaChatMessage::getStatus() const
{
    return MegaChatMessage::STATUS_UNKNOWN;
}

MegaChatHandle MegaChatMessage::getMsgId() const
{
    return MEGACHAT_INVALID_HANDLE;
}

MegaChatHandle MegaChatMessage::getTempId() const
{
    return MEGACHAT_INVALID_HANDLE;
}

int MegaChatMessage::getMsgIndex() const
{
    return 0;
}

MegaChatHandle MegaChatMessage::getUserHandle() const
{
    return MEGACHAT_INVALID_HANDLE;
}

int MegaChatMessage::getType() const
{
    return MegaChatMessage::TYPE_INVALID;
}

bool MegaChatMessage::hasConfirmedReactions() const
{
    return false;
}

int64_t MegaChatMessage::getTimestamp() const
{
    return 0;
}

const char *MegaChatMessage::getContent() const
{
    return NULL;
}

bool MegaChatMessage::isEdited() const
{
    return false;
}

bool MegaChatMessage::isDeleted() const
{
    return false;
}

bool MegaChatMessage::isEditable() const
{
    return false;
}

bool MegaChatMessage::isDeletable() const
{
    return false;
}

bool MegaChatMessage::isManagementMessage() const
{
    return false;
}

MegaChatHandle MegaChatMessage::getHandleOfAction() const
{
    return MEGACHAT_INVALID_HANDLE;
}

int MegaChatMessage::getPrivilege() const
{
    return MegaChatRoom::PRIV_UNKNOWN;
}

int MegaChatMessage::getChanges() const
{
    return 0;
}

bool MegaChatMessage::hasChanged(int) const
{
    return false;
}

const MegaChatContainsMeta *MegaChatMessage::getContainsMeta() const
{
    return NULL;
}

MegaChatRichPreview *MegaChatRichPreview::copy() const
{
    return NULL;
}

const char *MegaChatRichPreview::getText() const
{
    return NULL;
}

const char *MegaChatRichPreview::getTitle() const
{
    return NULL;
}

const char *MegaChatRichPreview::getDescription() const
{
    return NULL;
}

const char *MegaChatRichPreview::getImage() const
{
    return NULL;
}

const char *MegaChatRichPreview::getImageFormat() const
{
    return NULL;
}

const char *MegaChatRichPreview::getIcon() const
{
    return NULL;
}

const char *MegaChatRichPreview::getIconFormat() const
{
    return NULL;
}

const char *MegaChatRichPreview::getUrl() const
{
    return NULL;
}

int MegaChatMessage::getCode() const
{
    return 0;
}

unsigned int MegaChatMessage::getUsersCount() const
{
    return 0;
}

MegaChatHandle MegaChatMessage::getUserHandle(unsigned int) const
{
    return MEGACHAT_INVALID_HANDLE;
}

MegaChatHandle MegaChatMessage::getRowId() const
{
    return MEGACHAT_INVALID_HANDLE;
}

const char *MegaChatMessage::getUserName(unsigned int) const
{
    return NULL;
}

const char *MegaChatMessage::getUserEmail(unsigned int) const
{
    return NULL;
}

MegaNodeList *MegaChatMessage::getMegaNodeList() const
{
    return NULL;
}

MegaHandleList *MegaChatMessage::getMegaHandleList() const
{
    return NULL;
}

int MegaChatMessage::getDuration() const
{
    return 0;
}

unsigned int MegaChatMessage::getRetentionTime() const
{
    return 0;
}

int MegaChatMessage::getTermCode() const
{
    return 0;
}

bool MegaChatMessage::hasSchedMeetingChanged(unsigned int) const
{
    return false;
}

const MegaStringList* MegaChatMessage::getStringList() const
{
    return NULL;
}

const MegaStringListMap* MegaChatMessage::getStringListMap() const
{
    return NULL;
}

const MegaStringList* MegaChatMessage::getScheduledMeetingChange(const unsigned int /*changeType*/) const
{
    return NULL;
}

const MegaChatScheduledRules* MegaChatMessage::getScheduledMeetingRules() const
{
    return NULL;
}

void MegaChatLogger::log(int , const char *)
{

}


MegaChatListItemList *MegaChatListItemList::copy() const
{
    return NULL;
}

const MegaChatListItem *MegaChatListItemList::get(unsigned int /*i*/) const
{
    return NULL;
}

unsigned int MegaChatListItemList::size() const
{
    return 0;
}

MegaChatPresenceConfig *MegaChatPresenceConfig::copy() const
{
    return NULL;
}

int MegaChatPresenceConfig::getOnlineStatus() const
{
    return MegaChatApi::STATUS_INVALID;
}

bool MegaChatPresenceConfig::isAutoawayEnabled() const
{
    return false;
}

int64_t MegaChatPresenceConfig::getAutoawayTimeout() const
{
    return 0;
}

bool MegaChatPresenceConfig::isPersist() const
{
    return false;
}

bool MegaChatPresenceConfig::isPending() const
{
    return false;
}

bool MegaChatPresenceConfig::isLastGreenVisible() const
{
    return false;
}

void MegaChatNotificationListener::onChatNotification(MegaChatApi *, MegaChatHandle , MegaChatMessage *)
{

}

MegaChatContainsMeta *MegaChatContainsMeta::copy() const
{
    return NULL;
}

int MegaChatContainsMeta::getType() const
{
    return MegaChatContainsMeta::CONTAINS_META_INVALID;
}

const char *MegaChatContainsMeta::getTextMessage() const
{
    return NULL;
}

const MegaChatRichPreview *MegaChatContainsMeta::getRichPreview() const
{
    return NULL;
}

const MegaChatGeolocation *MegaChatContainsMeta::getGeolocation() const
{
    return NULL;
}

const MegaChatGiphy* MegaChatContainsMeta::getGiphy() const
{
    return nullptr;
}

const char *MegaChatRichPreview::getDomainName() const
{
    return NULL;
}

MegaChatGeolocation *MegaChatGeolocation::copy() const
{
    return NULL;
}

float MegaChatGeolocation::getLongitude() const
{
    return 0;
}

float MegaChatGeolocation::getLatitude() const
{
    return 0;
}

const char *MegaChatGeolocation::getImage() const
{
    return NULL;
}

MegaChatGiphy* MegaChatGiphy::copy() const
{
    return nullptr;
}

const char* MegaChatGiphy::getMp4Src() const
{
    return nullptr;
}

const char* MegaChatGiphy::getWebpSrc() const
{
    return nullptr;
}

int megachat::MegaChatGiphy::getWidth() const
{
    return 0;
}

int megachat::MegaChatGiphy::getHeight() const
{
    return 0;
}

const char* megachat::MegaChatGiphy::getTitle() const
{
    return nullptr;
}

long MegaChatGiphy::getMp4Size() const
{
    return 0;
}

long MegaChatGiphy::getWebpSize() const
{
    return 0;
}

void MegaChatNodeHistoryListener::onAttachmentLoaded(MegaChatApi */*api*/, MegaChatMessage */*msg*/)
{
}

void MegaChatNodeHistoryListener::onAttachmentReceived(MegaChatApi */*api*/, MegaChatMessage */*msg*/)
{
}

void MegaChatNodeHistoryListener::onAttachmentDeleted(MegaChatApi */*api*/, MegaChatHandle /*msgid*/)
{
}

void MegaChatNodeHistoryListener::onTruncate(MegaChatApi */*api*/, MegaChatHandle /*msgid*/)
{
}

/* class MegaChatScheduledFlags */
MegaChatScheduledFlags* MegaChatScheduledFlags::createInstance()
{
    return new MegaChatScheduledFlagsPrivate();
}

MegaChatScheduledFlags* MegaChatScheduledFlags::copy() const
{
    return NULL;
}

MegaChatScheduledFlags::~MegaChatScheduledFlags()
{
}

void MegaChatScheduledFlags::reset()                                {}
void MegaChatScheduledFlags::setSendEmails(bool /*enabled*/)        {}
bool MegaChatScheduledFlags::sendEmails() const                     { return false; }
bool MegaChatScheduledFlags::isEmpty() const                        { return false; }

/* Class MegaChatScheduledRules */
MegaChatScheduledRules* MegaChatScheduledRules::createInstance(int freq,
                               int interval,
                               MegaChatTimeStamp until,
                               const ::mega::MegaIntegerList* byWeekDay,
                               const ::mega::MegaIntegerList* byMonthDay,
                               const ::mega::MegaIntegerMap* byMonthWeekDay)
{
    return new MegaChatScheduledRulesPrivate(freq, interval, until, byWeekDay, byMonthDay, byMonthWeekDay);
}
MegaChatScheduledRules* MegaChatScheduledRules::copy() const                    { return NULL; }
MegaChatScheduledRules::~MegaChatScheduledRules()                               {}
void MegaChatScheduledRules::setFreq(int)                                       {}
void MegaChatScheduledRules::setInterval(int)                                   {}
void MegaChatScheduledRules::setUntil(MegaChatTimeStamp)                        {}
void MegaChatScheduledRules::setByWeekDay(const ::mega::MegaIntegerList*)       {}
void MegaChatScheduledRules::setByMonthDay(const ::mega::MegaIntegerList*)      {}
void MegaChatScheduledRules::setByMonthWeekDay(const ::mega::MegaIntegerMap*)   {}

int MegaChatScheduledRules::freq() const                                        { return 0; }
int MegaChatScheduledRules::interval() const                                    { return 0; }
MegaChatTimeStamp MegaChatScheduledRules::until() const                         { return MEGACHAT_INVALID_TIMESTAMP; }
const mega::MegaIntegerList* MegaChatScheduledRules::byWeekDay() const          { return NULL; }
const mega::MegaIntegerList* MegaChatScheduledRules::byMonthDay() const         { return NULL; }
const mega::MegaIntegerMap* MegaChatScheduledRules::byMonthWeekDay() const      { return NULL; }
bool MegaChatScheduledRules::isValidFreq(int freq)                              { return MegaChatScheduledRulesPrivate::isValidFreq(freq);}
bool MegaChatScheduledRules::isValidInterval(int interval)                      { return MegaChatScheduledRulesPrivate::isValidInterval(interval);}

/* Class MegaChatScheduledMeeting */
MegaChatScheduledMeeting* MegaChatScheduledMeeting::createInstance(MegaChatHandle chatid, MegaChatHandle schedId, MegaChatHandle parentSchedId, MegaChatHandle organizerUserId,
                                                                   int cancelled, const char* timezone, MegaChatTimeStamp startDateTime,
                                                                   MegaChatTimeStamp endDateTime, const char* title, const char* description, const char* attributes,
                                                                   MegaChatTimeStamp overrides, const MegaChatScheduledFlags* flags, const MegaChatScheduledRules* rules)
{
    return new MegaChatScheduledMeetingPrivate(chatid, timezone, startDateTime, endDateTime, title,
                                               description, schedId, parentSchedId, organizerUserId, cancelled,
                                               attributes, overrides, flags, rules);
}

MegaChatScheduledMeeting::~MegaChatScheduledMeeting()                           {}
int MegaChatScheduledMeeting::cancelled() const                                 { return 0; }
bool MegaChatScheduledMeeting::hasChanged(size_t /*change*/) const              { return false; }
bool MegaChatScheduledMeeting::isNew() const                                    { return false; }
bool MegaChatScheduledMeeting::isDeleted() const                                { return false; }
MegaChatHandle MegaChatScheduledMeeting::chatId() const                         { return MEGACHAT_INVALID_HANDLE; }
MegaChatHandle MegaChatScheduledMeeting::schedId() const                        { return MEGACHAT_INVALID_HANDLE; }
MegaChatHandle MegaChatScheduledMeeting::parentSchedId() const                  { return MEGACHAT_INVALID_HANDLE; }
MegaChatHandle MegaChatScheduledMeeting::organizerUserId() const                { return MEGACHAT_INVALID_HANDLE; }
MegaChatScheduledMeeting* MegaChatScheduledMeeting::copy() const                { return NULL; }
const char* MegaChatScheduledMeeting::timezone() const                          { return NULL; }
MegaChatTimeStamp MegaChatScheduledMeeting::startDateTime() const               { return MEGACHAT_INVALID_TIMESTAMP; }
MegaChatTimeStamp MegaChatScheduledMeeting::endDateTime() const                 { return MEGACHAT_INVALID_TIMESTAMP; }
const char* MegaChatScheduledMeeting::title() const                             { return NULL; }
const char* MegaChatScheduledMeeting::description() const                       { return NULL; }
const char* MegaChatScheduledMeeting::attributes() const                        { return NULL; }
MegaChatTimeStamp MegaChatScheduledMeeting::overrides() const                   { return MEGACHAT_INVALID_TIMESTAMP; }
MegaChatScheduledRules* MegaChatScheduledMeeting::rules() const                 { return NULL; }
MegaChatScheduledFlags* MegaChatScheduledMeeting::flags() const                 { return NULL; }

int MegaChatScheduledMeeting::isValidTitleLength(const char* title)
{
    return title && strlen(title) > 0 && strlen(title) <= MegaChatScheduledMeeting::MAX_TITLE_LENGTH;
}

int MegaChatScheduledMeeting::isValidDescriptionLength(const char* desc)
{
    return !desc || strlen(desc) <= MegaChatScheduledMeeting::MAX_DESC_LENGTH;
}

/* Class MegaChatScheduledMeetingOccurr */
MegaChatScheduledMeetingOccurr::~MegaChatScheduledMeetingOccurr()                     {}
int MegaChatScheduledMeetingOccurr::cancelled() const                                 { return 0; }
MegaChatHandle MegaChatScheduledMeetingOccurr::schedId() const                        { return MEGACHAT_INVALID_HANDLE; }
MegaChatHandle MegaChatScheduledMeetingOccurr::parentSchedId() const                  { return MEGACHAT_INVALID_HANDLE; }
MegaChatScheduledMeetingOccurr* MegaChatScheduledMeetingOccurr::copy() const          { return NULL; }
const char* MegaChatScheduledMeetingOccurr::timezone() const                          { return NULL; }
MegaChatTimeStamp MegaChatScheduledMeetingOccurr::startDateTime() const               { return MEGACHAT_INVALID_TIMESTAMP; }
MegaChatTimeStamp MegaChatScheduledMeetingOccurr::endDateTime() const                 { return MEGACHAT_INVALID_TIMESTAMP; }
MegaChatTimeStamp MegaChatScheduledMeetingOccurr::overrides() const                   { return MEGACHAT_INVALID_TIMESTAMP; }

/* Class MegaChatScheduledMeetingList */
MegaChatScheduledMeetingList* MegaChatScheduledMeetingList::createInstance()
{
    return new MegaChatScheduledMeetingListPrivate();
}

MegaChatScheduledMeetingList::~MegaChatScheduledMeetingList()
{

}

MegaChatScheduledMeetingList* MegaChatScheduledMeetingList::copy() const                            { return NULL; }
unsigned long MegaChatScheduledMeetingList::size() const                                            { return 0; }
const MegaChatScheduledMeeting *MegaChatScheduledMeetingList::at(unsigned long) const               { return NULL; }
void MegaChatScheduledMeetingList::insert(MegaChatScheduledMeeting*)                                {}
void MegaChatScheduledMeetingList::clear()                                                          {}

/* Class MegaChatScheduledMeetingOccurrList */
MegaChatScheduledMeetingOccurrList* MegaChatScheduledMeetingOccurrList::createInstance()
{
    return new MegaChatScheduledMeetingOccurrListPrivate();
}

MegaChatScheduledMeetingOccurrList::~MegaChatScheduledMeetingOccurrList()
{

}

MegaChatScheduledMeetingOccurrList* MegaChatScheduledMeetingOccurrList::copy() const                      { return NULL; }
unsigned long MegaChatScheduledMeetingOccurrList::size() const                                            { return 0; }
const MegaChatScheduledMeetingOccurr *MegaChatScheduledMeetingOccurrList::at(unsigned long) const         { return NULL; }
void MegaChatScheduledMeetingOccurrList::insert(MegaChatScheduledMeetingOccurr*)                          {}
void MegaChatScheduledMeetingOccurrList::clear()                                                          {}<|MERGE_RESOLUTION|>--- conflicted
+++ resolved
@@ -170,11 +170,12 @@
     return false;
 }
 
-<<<<<<< HEAD
 bool MegaChatSession::isRecording() const
-=======
+{
+    return false;
+}
+
 bool MegaChatSession::hasSpeakPermission() const
->>>>>>> e45239fb
 {
     return false;
 }
