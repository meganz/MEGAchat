//we need the POSIX version of strerror_r, not the GNU one
#ifdef _GNU_SOURCE
    #undef _GNU_SOURCE
    #define _POSIX_C_SOURCE 201512L
#endif
#include <string.h>

#include "chatClient.h"
#ifdef _WIN32
    #include <winsock2.h>
    #include <direct.h>
    #define mkdir(dir, mode) _mkdir(dir)
#endif
#include <stdio.h>
#include <stdlib.h>
#include <string.h>
#include "rtcModule/webrtc.h"
#ifndef KARERE_DISABLE_WEBRTC
    #include "rtcCrypto.h"
    #include "dummyCrypto.h" //for makeRandomString
#endif
#include "base/services.h"
#include "sdkApi.h"
#include <serverListProvider.h>
#include <memory>
#include <chatd.h>
#include <db.h>
#include <buffer.h>
#include <chatdDb.h>
#include <megaapi_impl.h>
#include <autoHandle.h>
#include <asyncTools.h>
#include <codecvt> //for nonWhitespaceStr()
#include <locale>
#include "strongvelope/strongvelope.h"
#include "base64url.h"
#include <sys/types.h>
#include <sys/stat.h>

#ifdef __ANDROID__
    #include <sys/system_properties.h>
#elif defined(__APPLE__)
    #include <TargetConditionals.h>
    #ifdef TARGET_OS_IPHONE
        #include <resolv.h>
    #endif
#endif

#define _QUICK_LOGIN_NO_RTC
using namespace promise;

namespace karere
{

template <class T, class F>
void callAfterInit(T* self, F&& func, void* ctx);

std::string encodeFirstName(const std::string& first);


/* Warning - the database is not initialzed at construction, but only after
 * init() is called. Therefore, no code in this constructor should access or
 * depend on the database
 */
bool Client::anonymousMode() const
{
    return mAnonymousMode;
}

void Client::setAnonymousMode(bool value)
{
    mAnonymousMode = value;
}

Client::Client(::mega::MegaApi& sdk, WebsocketsIO *websocketsIO, IApp& aApp, const std::string& appDir, uint8_t caps, void *ctx)
    : mAppDir(appDir),
          websocketIO(websocketsIO),
          appCtx(ctx),
          api(sdk, ctx),
          app(aApp),
          contactList(new ContactList(*this)),
          chats(new ChatRoomList(*this)),
          mPresencedClient(&api, this, *this, caps)
{
}

KARERE_EXPORT const std::string& createAppDir(const char* dirname, const char *envVarName)
{
    static std::string path;
    if (!path.empty())
        return path;
    const char* dir = getenv(envVarName);
    if (dir)
    {
        path = dir;
    }
    else
    {
        const char* homedir = getenv(
            #ifndef _WIN32
                    "HOME"
            #else
                    "HOMEPATH"
            #endif
        );
        if (!homedir)
            throw std::runtime_error("Cant get HOME env variable");
        path = homedir;
        path.append("/").append(dirname);
    }
    struct stat info;
    auto ret = stat(path.c_str(), &info);
    if (ret == 0)
    {
        if ((info.st_mode & S_IFDIR) == 0)
            throw std::runtime_error("Application directory path is taken by a file");
    }
    else
    {
        ret = mkdir(path.c_str(), 0700);
        if (ret)
        {
            char buf[512];
#ifdef _WIN32
            strerror_s(buf, 511, ret);
#else
            (void)strerror_r(ret, buf, 511);
#endif
            buf[511] = 0; //just in case
            throw std::runtime_error(std::string("Error creating application directory: ")+buf);
        }
    }
    return path;
}

std::string Client::dbPath(const std::string& sid) const
{
    std::string path = mAppDir;
    if (!anonymousMode())
    {
        if (sid.size() < 50)
            throw std::runtime_error("dbPath: sid is too small");
        path.reserve(56);
        path.append("/karere-").append(sid.c_str()+44).append(".db");
    }
    else
    {
        if (sid.size() < 31)
            throw std::runtime_error("dbPath: sid is too small");
        path.reserve(43);
        path.append("/karere-").append(sid.c_str()+31).append(".db");
    }
    return path;
}

bool Client::openDb(const std::string& sid)
{
    assert(!sid.empty());
    std::string path = dbPath(sid);
    struct stat info;
    bool exists = (stat(path.c_str(), &info) == 0);
    if (!exists)
    {
        KR_LOG_WARNING("Asked to use local cache, but it does not exist");
        return false;
    }

    bool ok = db.open(path.c_str(), false);
    if (!ok)
    {
        KR_LOG_WARNING("Error opening database");
        return false;
    }
    SqliteStmt stmt(db, "select value from vars where name = 'schema_version'");
    if (!stmt.step())
    {
        db.close();
        KR_LOG_WARNING("Can't get local database version");
        return false;
    }

    std::string currentVersion(gDbSchemaHash);
    currentVersion.append("_").append(gDbSchemaVersionSuffix);    // <hash>_<suffix>

    std::string cachedVersion(stmt.stringCol(0));
    if (cachedVersion != currentVersion)
    {
        ok = false;

        // if only version suffix changed, we may be able to provide backwards compatibility without
        // forcing a full reload, but just porting/adapting data
        size_t cachedVersionSuffixPos = cachedVersion.find_last_of('_');
        if (cachedVersionSuffixPos != std::string::npos)
        {
            std::string cachedVersionSuffix = cachedVersion.substr(cachedVersionSuffixPos + 1);
            if (cachedVersionSuffix == "2" && gDbSchemaVersionSuffix != cachedVersionSuffix)
            {
                KR_LOG_WARNING("Clearing history from cached chats...");

                // clients with version 2 missed the call-history msgs, need to clear cached history
                // in order to fetch fresh history including the missing management messages
                db.query("delete from history");
                db.query("update chat_vars set value = 0 where name = 'have_all_history'");
                db.query("update vars set value = ? where name = 'schema_version'", currentVersion);
                db.commit();

                KR_LOG_WARNING("Successfully cleared cached history. Database version has been updated to %s", gDbSchemaVersionSuffix);

                ok = true;
            }
            else if (cachedVersionSuffix == "3" &&  gDbSchemaVersionSuffix != cachedVersionSuffix)
            {
                // clients with version 3 need to force a full-reload of SDK's cache to retrieve
                // "deleted" chats from API, since it used to not return them. It should only be
                // done in case there's at least one chat.

                SqliteStmt stmt(db, "select count(*) from chats");
                stmt.stepMustHaveData("get chats count");
                if (stmt.intCol(0) > 0)
                {
                    KR_LOG_WARNING("Forcing a reload of SDK and MEGAchat caches...");
                    api.sdk.invalidateCache();
                }
                else    // no chats --> only invalidate MEGAchat cache (the schema has changed)
                {
                    KR_LOG_WARNING("Forcing a reload of SDK and MEGAchat cache...");
                }

                KR_LOG_WARNING("Database version has been updated to %s", gDbSchemaVersionSuffix);
            }
        }
    }

    if (!ok)
    {
        db.close();
        KR_LOG_WARNING("Database schema version is not compatible with app version, will rebuild it");
        return false;
    }

    mSid = sid;
    return true;
}

void Client::createDbSchema()
{
    mMyHandle = Id::null();
    db.simpleQuery(gDbSchema); //db.query() uses a prepared statement and will execute only the first statement up to the first semicolon
    std::string ver(gDbSchemaHash);
    ver.append("_").append(gDbSchemaVersionSuffix);
    db.query("insert into vars(name, value) values('schema_version', ?)", ver);
    db.commit();
}

void Client::heartbeat()
{
    if (db.isOpen())
    {
        db.timedCommit();
    }

    if (mConnState != kConnected)
    {
        KR_LOG_WARNING("Heartbeat timer tick without being connected");
        return;
    }

    mPresencedClient.heartbeat();
    if (mChatdClient)
    {
        mChatdClient->heartbeat();
    }
}

Client::~Client()
{
    if (mHeartbeatTimer)
    {
        karere::cancelInterval(mHeartbeatTimer, appCtx);
        mHeartbeatTimer = 0;
    }
}

promise::Promise<void> Client::retryPendingConnections()
{
    if (mConnState == kConnecting)
        return mConnectPromise;

    std::vector<Promise<void>> promises;

    promises.push_back(mPresencedClient.retryPendingConnection());
    if (mChatdClient)
    {
        promises.push_back(mChatdClient->retryPendingConnections());
    }
    return promise::when(promises);
}

#define TOKENPASTE2(a,b) a##b
#define TOKENPASTE(a,b) TOKENPASTE2(a,b)

#define SHARED_STATE(varname, membtype)             \
    struct TOKENPASTE(SharedState,__LINE__){membtype value;};  \
    std::shared_ptr<TOKENPASTE(SharedState, __LINE__)> varname(new TOKENPASTE(SharedState,__LINE__))

//This is a convenience method to log in the SDK in case the app does not do it.
promise::Promise<void> Client::sdkLoginNewSession()
{
    mLoginDlg.assign(app.createLoginDialog());
    async::loop((int)0, [](int) { return true; }, [](int&){},
    [this](async::Loop<int>& loop)
    {
        auto pms = mLoginDlg->requestCredentials();
        return pms
        .then([this](const std::pair<std::string, std::string>& cred)
        {
            mLoginDlg->setState(IApp::ILoginDialog::kLoggingIn);
            return api.callIgnoreResult(&mega::MegaApi::login, cred.first.c_str(), cred.second.c_str());
        })
        .then([&loop]()
        {
            loop.breakLoop();
            return 0;
        })
        .fail([this](const promise::Error& err) -> Promise<int>
        {
            if (err.code() != mega::API_ENOENT && err.code() != mega::API_EARGS)
                return err;

            mLoginDlg->setState(IApp::ILoginDialog::kBadCredentials);
            return 0;
        });
    }, this)
    .then([this](int)
    {
        mLoginDlg->setState(IApp::ILoginDialog::kFetchingNodes);
        return api.callIgnoreResult(&::mega::MegaApi::fetchNodes);
    })
    .fail([this](const promise::Error& err)
    {
        auto wptr = weakHandle();
        marshallCall([wptr, this, err]()
        {
            if (wptr.deleted())
            {
                return;
            }

            mSessionReadyPromise.reject(err);
        }, appCtx);
    })
    .then([this]()
    {
        mLoginDlg.free();
    });
    return mSessionReadyPromise;
}

promise::Promise<void> Client::sdkLoginExistingSession(const char* sid)
{
    assert(sid);
    api.callIgnoreResult(&::mega::MegaApi::fastLogin, sid)
    .then([this]()
    {
        api.callIgnoreResult(&::mega::MegaApi::fetchNodes);
    });
    return mSessionReadyPromise;
}


promise::Promise<uint64_t> Client::loadChatLink(uint64_t publicHandle, const std::string &key)
{
    auto wptr = weakHandle();
    std::string chatKey = key;
    return api.call(&::mega::MegaApi::getChatLinkURL, publicHandle)
    .then([this, chatKey, wptr](ReqResult result) -> promise::Promise<uint64_t>
    {
        if (wptr.deleted())
            return Id::inval().val;

        Id chatId = result->getParentHandle();
        if (chats->find(chatId) != chats->end())
        {
            return promise::Error("This chatroom already exists in your account", kErrorAlreadyExists, kErrorAlreadyExists);
        }

        Id ph = result->getNodeHandle();
        int shard = result->getAccess();
        int numPeers = result->getNumDetails();

        std::string title = result->getText() ? result->getText() : "";
        if (title.empty())
        {
            KR_LOG_WARNING("Chat title is empty for chatid: %s", ID_CSTR(chatId));
        }

        std::string url = result->getLink() ? result->getLink() : "";
        if (url.empty())
        {
            return promise::Error("Chatlink Url returned for chatid "+chatId.toString()+" is not valid. ", kErrorTypeGeneric);
        }

<<<<<<< HEAD
        GroupChatRoom *room = new GroupChatRoom(*chats, chatId, shard, chatd::Priv::PRIV_RDONLY, 0, false, title, true, ph, true, chatKey, numPeers, url);
        mPhToChatId[ph] = chatId;
        chats->emplace(chatId, (ChatRoom *)room);
        room->connect(url.c_str());
        return promise::_Void();
=======
        GroupChatRoom *room = new GroupChatRoom(*chats, chatId, shard, chatd::Priv::PRIV_RDONLY, 0, false, title, ph, true, chatKey, numPeers, url);
        chats->emplace(chatId, room);
        room->connect();
        return chatId.val;
>>>>>>> 2257f891
    });
}

promise::Promise<void> Client::closeChatLink(karere::Id chatid)
{
    GroupChatRoom *room = (GroupChatRoom *) chats->at(chatid);
    promise::Promise<std::shared_ptr<Buffer>> pms;
    if (room->hasTitle())
    {
        pms = room->chat().crypto()->encryptChatTitle(room->titleString());
    }
    else
    {
        pms = promise::Promise<std::shared_ptr<Buffer>>();
        pms.resolve(std::make_shared<Buffer>());
    }

    auto wptr = weakHandle();
    return pms.then([wptr, this, chatid, room](const std::shared_ptr<Buffer>& encTitle)
    {
        wptr.throwIfDeleted();

        std::string auxbuf = base64urlencode(encTitle->buf(), encTitle->dataSize());
        const char *enctitleB64 = encTitle->dataSize() ? auxbuf.c_str() : NULL;

        return api.call(&::mega::MegaApi::chatLinkClose, chatid, enctitleB64)
        .then([this, room, wptr, chatid](ReqResult) -> promise::Promise<void>
        {
            if (wptr.deleted())
                return promise::_Void();

            room->setChatPrivateMode();
            return promise::_Void();
        });
    });
}

promise::Promise<uint64_t> Client::deleteChatLink(karere::Id chatid)
{
    auto wptr = weakHandle();

    return api.call(&::mega::MegaApi::chatLinkDelete, chatid)
    .then([this, wptr, chatid](ReqResult) -> promise::Promise<uint64_t>
    {
        if (wptr.deleted())
            return Id::inval().val;

        return Id::inval().val;
    });
}

promise::Promise<uint64_t> Client::getPublicHandle(Id chatid, bool createifmissing)
{
    auto wptr = weakHandle();

    ApiPromise pms;
    if (createifmissing)
    {
        pms = api.call(&::mega::MegaApi::chatLinkCreate, chatid);
    }
    else
    {
        pms = api.call(&::mega::MegaApi::chatLinkQuery, chatid);
    }

    return pms.then([this, chatid, wptr](ReqResult result) -> promise::Promise<uint64_t>
    {
        if (wptr.deleted())
            return Id::inval().val;

        return result->getParentHandle();
    });
}

void Client::onSyncReceived(Id chatid)
{
    if (mSyncCount <= 0)
    {
        KR_LOG_WARNING("Unexpected SYNC received for chat: %s", ID_CSTR(chatid));
        return;
    }

    mSyncCount--;
    if (mSyncCount == 0 && mSyncTimer)
    {
        cancelTimeout(mSyncTimer, appCtx);
        mSyncTimer = 0;

        mSyncPromise.resolve();
    }
}

promise::Promise<void> Client::loginSdkAndInit(const char* sid)
{
    init(sid);
    if (!sid)
    {
        return sdkLoginNewSession();
    }
    else
    {
        return sdkLoginExistingSession(sid);
    }
}

void Client::saveDb()
{
    try
    {
        if (db.isOpen())
        {
            db.commit();
        }
    }
    catch(std::runtime_error& e)
    {
        KR_LOG_ERROR("Error saving changes to local cache: %s", e.what());
        setInitState(kInitErrCorruptCache);
    }
}

promise::Promise<void> Client::pushReceived()
{
    // if already sent SYNCs or we are not logged in right now...
    if (mSyncTimer || !mChatdClient || !mChatdClient->areAllChatsLoggedIn())
    {
        return mSyncPromise;
        // promise will resolve once logged in for all chats or after receive all SYNCs back
    }

    auto wptr = weakHandle();
    mSyncPromise = Promise<void>();
    mSyncCount = 0;
    mSyncTimer = karere::setTimeout([this, wptr]()
    {
        if (wptr.deleted())
          return;

        assert(mSyncCount != 0);
        mSyncTimer = 0;
        mSyncCount = -1;

        mChatdClient->retryPendingConnections();

    }, chatd::kSyncTimeout, appCtx);

    for (auto& item: *chats)
    {
        ChatRoom *chat = item.second;
        if (!chat->chat().isDisabled())
        {
            mSyncCount++;
            chat->sendSync();
        }
    }

    return mSyncPromise;
}

void Client::loadContactListFromApi()
{
    std::unique_ptr<::mega::MegaUserList> contacts(api.sdk.getContacts());
    loadContactListFromApi(*contacts);
}

void Client::loadContactListFromApi(::mega::MegaUserList& contacts)
{
#ifndef NDEBUG
    dumpContactList(contacts);
#endif
    contactList->syncWithApi(contacts);
    mContactsLoaded = true;
}

void Client::initWithAnonymousSession(const char* sid)
{
    mSid = sid;
    createDb();
    mUserAttrCache.reset(new UserAttrCache(*this));
    mChatdClient.reset(new chatd::Client(this, mMyHandle));
}

promise::Promise<void> Client::initWithNewSession(const char* sid, const std::string& scsn,
    const std::shared_ptr<::mega::MegaUserList>& contactList,
    const std::shared_ptr<::mega::MegaTextChatList>& chatList)
{
    assert(sid);

    mSid = sid;
    createDb();

// We have a complete snapshot of the SDK contact and chat list state.
// Commit it with the accompanying scsn
    mMyHandle = getMyHandleFromSdk();
    db.query("insert or replace into vars(name,value) values('my_handle', ?)", mMyHandle);

    mMyEmail = getMyEmailFromSdk();
    db.query("insert or replace into vars(name,value) values('my_email', ?)", mMyEmail);

    mMyIdentity = (static_cast<uint64_t>(rand()) << 32) | time(NULL);
    db.query("insert or replace into vars(name,value) values('clientid_seed', ?)", mMyIdentity);

    mUserAttrCache.reset(new UserAttrCache(*this));
    api.sdk.addGlobalListener(this);

    auto wptr = weakHandle();
    return loadOwnKeysFromApi()
    .then([this, scsn, contactList, chatList, wptr]()
    {
        if (wptr.deleted())
            return;
        loadContactListFromApi(*contactList);
        mChatdClient.reset(new chatd::Client(this, mMyHandle));
        assert(chats->empty());
        chats->onChatsUpdate(*chatList);
        commit(scsn);
    });
}

void Client::setCommitMode(bool commitEach)
{
    db.setCommitMode(commitEach);
}

void Client::commit(const std::string& scsn)
{
    if (scsn.empty())
    {
        KR_LOG_DEBUG("Committing with empty scsn");
        db.commit();
        return;
    }
    if (scsn == mLastScsn)
    {
        KR_LOG_DEBUG("Committing with same scsn");
        db.commit();
        return;
    }

    db.query("insert or replace into vars(name,value) values('scsn',?)", scsn);
    db.commit();
    mLastScsn = scsn;
    KR_LOG_DEBUG("Commit with scsn %s", scsn.c_str());
}

void Client::onEvent(::mega::MegaApi* /*api*/, ::mega::MegaEvent* event)
{
    assert(event);
    int type = event->getType();
    switch (type)
    {
    case ::mega::MegaEvent::EVENT_COMMIT_DB:
    {
        if (db.isOpen())
        {
            auto pscsn = event->getText();
            if (!pscsn)
            {
                return;
            }
            std::string scsn = pscsn;
            auto wptr = weakHandle();
            marshallCall([wptr, this, scsn]()
            {
                if (wptr.deleted())
                {
                    return;
                }

                KR_LOG_DEBUG("EVENT_COMMIT_DB --> DB commit triggered by SDK");
                commit(scsn);
            }, appCtx);
        }
        break;
    }

    case ::mega::MegaEvent::EVENT_DISCONNECT:
    {
        if (connState() == kConnecting || connState() == kConnected)
        {
#ifndef KARERE_DISABLE_WEBRTC
            if (rtc && rtc->isCallInProgress())
            {
                KR_LOG_WARNING("EVENT_DISCONNECT --> skipping reconnection triggered by SDK because there's a call in progress");
                break;
            }
#endif
            auto wptr = weakHandle();
            marshallCall([wptr, this]()
            {
                if (wptr.deleted())
                {
                    return;
                }

                KR_LOG_WARNING("EVENT_DISCONNECT --> reconnect triggered by SDK");
                retryPendingConnections();

            }, appCtx);
        }
        break;
    }

    default:
        break;
    }
}

void Client::initWithDbSession(const char* sid)
{
    try
    {
        assert(sid);
        if (!openDb(sid))
        {
            assert(mSid.empty());
            setInitState(kInitErrNoCache);
            return;
        }
        assert(db);
        assert(!mSid.empty());
        mUserAttrCache.reset(new UserAttrCache(*this));
        api.sdk.addGlobalListener(this);

        mMyHandle = getMyHandleFromDb();
        assert(mMyHandle);

        mMyEmail = getMyEmailFromDb();

        mMyIdentity = getMyIdentityFromDb();

        mOwnNameAttrHandle = mUserAttrCache->getAttr(mMyHandle, USER_ATTR_FULLNAME, this,
        [](Buffer* buf, void* userp)
        {
            if (!buf || buf->empty())
                return;
            auto& name = static_cast<Client*>(userp)->mMyName;
            name.assign(buf->buf(), buf->dataSize());
        });

        loadOwnKeysFromDb();
        contactList->loadFromDb();
        mContactsLoaded = true;
        mChatdClient.reset(new chatd::Client(this, mMyHandle));
        chats->loadFromDb();
    }
    catch(std::runtime_error& e)
    {
        KR_LOG_ERROR("initWithDbSession: Error loading session from local cache: %s", e.what());
        setInitState(kInitErrCorruptCache);
        return;
    }

    setInitState(kInitHasOfflineSession);
    return;
}

void Client::setInitState(InitState newState)
{
    if (newState == mInitState)
        return;
    mInitState = newState;
    KR_LOG_DEBUG("Client reached init state %s", initStateStr());
    app.onInitStateChange(mInitState);
}

Client::InitState Client::init(const char* sid)
{
    if (mInitState > kInitCreated)
    {
        KR_LOG_ERROR("init: karere is already initialized. Current state: %s", initStateStr());
        return kInitErrAlready;
    }

    if (sid)
    {
        initWithDbSession(sid);
        if (mInitState == kInitErrNoCache ||    // not found, uncompatible db version, cannot open
                mInitState == kInitErrCorruptCache)
        {
            wipeDb(sid);
        }
    }
    else
    {
        setInitState(kInitWaitingNewSession);
    }
    api.sdk.addRequestListener(this);
    return mInitState;
}

void Client::onRequestFinish(::mega::MegaApi* /*apiObj*/, ::mega::MegaRequest *request, ::mega::MegaError* e)
{
    int reqType = request->getType();
    int errorCode = e->getErrorCode();
    if (errorCode != ::mega::MegaError::API_OK && reqType != ::mega::MegaRequest::TYPE_LOGOUT)
    {
        KR_LOG_ERROR("Request %s finished with error %s", request->getRequestString(), e->getErrorString());
        return;
    }

    switch (reqType)
    {
    case ::mega::MegaRequest::TYPE_LOGOUT:
    {
        bool loggedOut = (errorCode == ::mega::MegaError::API_OK && request->getFlag());    // SDK has been logged out normally closing session
        bool sessionExpired = request->getParamType() == ::mega::MegaError::API_ESID;       // SDK received ESID during login or any other request
        if (loggedOut)
            KR_LOG_DEBUG("Logout detected in the SDK. Closing MEGAchat session...");

        if (sessionExpired)
            KR_LOG_WARNING("Expired session detected. Closing MEGAchat session...");

        if (loggedOut || sessionExpired)
        {
            auto wptr = weakHandle();
            marshallCall([wptr, this]() // update state in the karere thread
            {
                if (wptr.deleted())
                    return;

                if (initState() != kInitTerminated)
                {
                    setInitState(kInitErrSidInvalid);
                }
            }, appCtx);
            return;
        }
        break;
    }

    case ::mega::MegaRequest::TYPE_FETCH_NODES:
    {
        api.sdk.pauseActionPackets();
        auto state = mInitState;
        char* pscsn = api.sdk.getSequenceNumber();
        std::string scsn;
        if (pscsn)
        {
            scsn = pscsn;
            delete[] pscsn;
        }
        std::shared_ptr<::mega::MegaUserList> contactList(api.sdk.getContacts());
        std::shared_ptr<::mega::MegaTextChatList> chatList(api.sdk.getChatList());

        auto wptr = weakHandle();
        marshallCall([wptr, this, state, scsn, contactList, chatList]()
        {
            if (wptr.deleted())
                return;

            if (state == kInitHasOfflineSession)
            {
// disable this safety checkup, since dumpSession() differs from first-time login value
//              std::unique_ptr<char[]> sid(api.sdk.dumpSession());
//              assert(sid);
//              // we loaded our state from db
//              // verify the SDK sid is the same as ours
//              if (mSid != sid.get())
//              {
//                  setInitState(kInitErrSidMismatch);
//                  return;
//              }
                checkSyncWithSdkDb(scsn, *contactList, *chatList);
                setInitState(kInitHasOnlineSession);
                mSessionReadyPromise.resolve();
                api.sdk.resumeActionPackets();
            }
            else if (state == kInitWaitingNewSession || state == kInitErrNoCache)
            {
                std::unique_ptr<char[]> sid(api.sdk.dumpSession());
                assert(sid);
                initWithNewSession(sid.get(), scsn, contactList, chatList)
                .fail([this](const promise::Error& err)
                {
                    mSessionReadyPromise.reject(err);
                    api.sdk.resumeActionPackets();
                    return err;
                })
                .then([this]()
                {
                    setInitState(kInitHasOnlineSession);
                    mSessionReadyPromise.resolve();
                    api.sdk.resumeActionPackets();
                });
            }
        }, appCtx);
        break;
    }

    case ::mega::MegaRequest::TYPE_SET_ATTR_USER:
    {
        int attrType = request->getParamType();
        int changeType;
        if (attrType == ::mega::MegaApi::USER_ATTR_FIRSTNAME)
        {
            changeType = ::mega::MegaUser::CHANGE_TYPE_FIRSTNAME;
        }
        else if (attrType == ::mega::MegaApi::USER_ATTR_LASTNAME)
        {
            changeType = ::mega::MegaUser::CHANGE_TYPE_LASTNAME;
        }
        else
        {
            return;
        }

        auto wptr = weakHandle();
        marshallCall([wptr, this, changeType]()
        {
            if (wptr.deleted())
                return;

            mUserAttrCache->onUserAttrChange(mMyHandle, changeType);
        }, appCtx);
        break;
    }

    default:    // no action to be taken for other type of requests
    {
        break;
    }
    }
}

//TODO: We should actually wipe the whole app dir, but the log file may
//be in that dir, and it is in use
void Client::wipeDb(const std::string& sid)
{
    assert(!sid.empty());
    db.close();
    std::string path = dbPath(sid);
    remove(path.c_str());
    struct stat info;
    if (stat(path.c_str(), &info) == 0)
        throw std::runtime_error("wipeDb: Could not delete old database file in "+mAppDir);
}

void Client::createDb()
{
    wipeDb(mSid);
    std::string path = dbPath(mSid);
    if (!db.open(path.c_str(), false))
        throw std::runtime_error("Can't access application database at "+mAppDir);
    createDbSchema(); //calls commit() at the end
}

bool Client::checkSyncWithSdkDb(const std::string& scsn,
    ::mega::MegaUserList& contactList, ::mega::MegaTextChatList& chatList)
{
    SqliteStmt stmt(db, "select value from vars where name='scsn'");
    stmt.stepMustHaveData("get karere scsn");
    if (stmt.stringCol(0) == scsn)
    {
        KR_LOG_DEBUG("Db sync ok, karere scsn matches with the one from sdk");
        return true;
    }

    // We are not in sync, probably karere is one or more commits behind
    KR_LOG_WARNING("Karere db out of sync with sdk - scsn-s don't match. Will reload all state from SDK");

    // invalidate user attrib cache
    mUserAttrCache->invalidate();
    // sync contactlist first
    loadContactListFromApi(contactList);
    // sync the chatroom list
    chats->onChatsUpdate(chatList);
    // commit the snapshot
    commit(scsn);
    return false;
}

void Client::dumpChatrooms(::mega::MegaTextChatList& chatRooms)
{
    KR_LOG_DEBUG("=== Chatrooms received from API: ===");
    for (int i=0; i<chatRooms.size(); i++)
    {
        auto& room = *chatRooms.get(i);
        if (room.isGroup())
        {
            KR_LOG_DEBUG("%s(group, ownPriv=%s):",
                ID_CSTR(room.getHandle()), privToString((chatd::Priv)room.getOwnPrivilege()));
        }
        else
        {
            KR_LOG_DEBUG("%s(1on1)", ID_CSTR(room.getHandle()));
        }
        auto peers = room.getPeerList();
        if (!peers)
        {
            KR_LOG_DEBUG("  (room has no peers)");
            continue;
        }
        for (int j = 0; j<peers->size(); j++)
            KR_LOG_DEBUG("  %s: %s", ID_CSTR(peers->getPeerHandle(j)),
                privToString((chatd::Priv)peers->getPeerPrivilege(j)));
    }
    KR_LOG_DEBUG("=== Chatroom list end ===");
}
void Client::dumpContactList(::mega::MegaUserList& clist)
{
    KR_LOG_DEBUG("== Contactlist received from API: ==");
    for (int i=0; i< clist.size(); i++)
    {
        auto& user = *clist.get(i);
        auto visibility = user.getVisibility();
        if (visibility != ::mega::MegaUser::VISIBILITY_VISIBLE)
            KR_LOG_DEBUG("  %s (visibility = %d)", ID_CSTR(user.getHandle()), visibility);
        else
            KR_LOG_DEBUG("  %s", ID_CSTR(user.getHandle()));
    }
    KR_LOG_DEBUG("== Contactlist end ==");
}

promise::Promise<void> Client::connect(Presence pres, bool isInBackground)
{
// only the first connect() needs to wait for the mSessionReadyPromise.
// Any subsequent connect()-s (preceded by disconnect()) can initiate
// the connect immediately
    if (mConnState == kConnecting)
        return mConnectPromise;
    else if (mConnState == kConnected)
        return promise::_Void();

    assert(mConnState == kDisconnected);
    auto sessDone = mSessionReadyPromise.done();    // wait for fetchnodes completion
    switch (sessDone)
    {
    case promise::kSucceeded:   // if session was already ready...
        return doConnect(pres, isInBackground);
    case promise::kFailed:
        return mSessionReadyPromise.error();
    default:                    // if session is not ready yet
        assert(sessDone == promise::kNotResolved);
        mConnectPromise = mSessionReadyPromise
            .then([this, pres, isInBackground]() mutable
            {
                return doConnect(pres, isInBackground);
            })
            .then([this]()
            {
                setConnState(kConnected);
            })
            .fail([this](const promise::Error& err)
            {
                setConnState(kDisconnected);
                return err;
            });
        return mConnectPromise;
    }
}

promise::Promise<void> Client::doConnect(Presence pres, bool isInBackground)
{
    assert(mSessionReadyPromise.succeeded());
    setConnState(kConnecting);
    mOwnPresence = pres;
    KR_LOG_DEBUG("Connecting to account '%s'(%s)...", SdkString(api.sdk.getMyEmail()).c_str(), ID_CSTR(mMyHandle));
    assert(mUserAttrCache);
    mUserAttrCache->onLogin();
    mOwnNameAttrHandle = mUserAttrCache->getAttr(mMyHandle, USER_ATTR_FULLNAME, this,
    [](Buffer* buf, void* userp)
    {
        if (!buf || buf->empty())
            return;
        auto& name = static_cast<Client*>(userp)->mMyName;
        name.assign(buf->buf(), buf->dataSize());
        KR_LOG_DEBUG("Own screen name is: '%s'", name.c_str()+1);
    });

#ifndef KARERE_DISABLE_WEBRTC
// Create the rtc module
    rtc.reset(rtcModule::create(*this, *this, new rtcModule::RtcCrypto(*this), KARERE_DEFAULT_TURN_SERVERS));
    rtc->init();
#endif

    connectToChatd(isInBackground);

    auto wptr = weakHandle();
    auto pms = connectToPresenced(mOwnPresence)
    .then([this, wptr]()
    {
        if (wptr.deleted())
        {
            return;
        }

        setConnState(kConnected);
    })
    .fail([this](const promise::Error& err)
    {
        setConnState(kDisconnected);
        return err;
    });

    assert(!mHeartbeatTimer);
    mHeartbeatTimer = karere::setInterval([this, wptr]()
    {
        if (wptr.deleted() || !mHeartbeatTimer)
        {
            return;
        }

        heartbeat();
    }, 10000, appCtx);
    return pms;
}

void Client::disconnect()
{
    if (mConnState == kDisconnected)
        return;
    setConnState(kDisconnected);
    // stop sync of user attributes in cache
    assert(mOwnNameAttrHandle.isValid());
    mUserAttrCache->removeCb(mOwnNameAttrHandle);
    mOwnNameAttrHandle = UserAttrCache::Handle::invalid();
    mUserAttrCache->onLogOut();

    // stop heartbeats
    if (mHeartbeatTimer)
    {
        karere::cancelInterval(mHeartbeatTimer, appCtx);
        mHeartbeatTimer = 0;
    }

    // disconnect from chatd shards and presenced
    mChatdClient->disconnect();
    mPresencedClient.disconnect();
}
void Client::setConnState(ConnState newState)
{
    mConnState = newState;
    KR_LOG_DEBUG("Client connection state changed to %s", connStateToStr(newState));
}
karere::Id Client::getMyHandleFromSdk()
{
    SdkString uh = api.sdk.getMyUserHandle();
    if (!uh.c_str() || !uh.c_str()[0])
        throw std::runtime_error("Could not get our own user handle from API");
    KR_LOG_INFO("Our user handle is %s", uh.c_str());
    karere::Id result(uh.c_str());
    if (result == Id::null() || result.val == ::mega::UNDEF)
        throw std::runtime_error("Own handle returned by the SDK is NULL");
    return result;
}

std::string Client::getMyEmailFromDb()
{
    SqliteStmt stmt(db, "select value from vars where name='my_email'");
    if (!stmt.step())
        throw std::runtime_error("No own email in database");

    std::string email = stmt.stringCol(0);

    if (email.length() < 5)
        throw std::runtime_error("loadOwnEmailFromDb: Own email in db is invalid");
    return email;
}

std::string Client::getMyEmailFromSdk()
{
    SdkString myEmail = api.sdk.getMyEmail();
    if (!myEmail.c_str() || !myEmail.c_str()[0])
        throw std::runtime_error("Could not get our own email from API");
    KR_LOG_INFO("Our email address is %s", myEmail.c_str());
    return myEmail.c_str();
}

karere::Id Client::getMyHandleFromDb()
{
    SqliteStmt stmt(db, "select value from vars where name='my_handle'");
    if (!stmt.step())
        throw std::runtime_error("No own user handle in database");

    karere::Id result = stmt.uint64Col(0);

    if (result == Id::null() || result.val == mega::UNDEF)
        throw std::runtime_error("loadOwnUserHandleFromDb: Own handle in db is invalid");
    return result;
}

uint64_t Client::getMyIdentityFromDb()
{
    uint64_t result = 0;

    SqliteStmt stmt(db, "select value from vars where name='clientid_seed'");
    if (!stmt.step())
    {
        KR_LOG_WARNING("clientid_seed not found in DB. Creating a new one");
        result = (static_cast<uint64_t>(rand()) << 32) | time(NULL);
        db.query("insert or replace into vars(name,value) values('clientid_seed', ?)", result);
    }
    else
    {
        result = stmt.uint64Col(0);
        if (result == 0)
        {
            KR_LOG_WARNING("clientid_seed in DB is invalid. Creating a new one");
            result = (static_cast<uint64_t>(rand()) << 32) | time(NULL);
            db.query("insert or replace into vars(name,value) values('clientid_seed', ?)", result);
        }
    }
    return result;
}

promise::Promise<void> Client::loadOwnKeysFromApi()
{
    return api.call(&::mega::MegaApi::getUserAttribute, (int)mega::MegaApi::USER_ATTR_KEYRING)
    .then([this](ReqResult result) -> ApiPromise
    {
        auto keys = result->getMegaStringMap();
        auto cu25519 = keys->get("prCu255");
        if (!cu25519)
            return promise::Error("prCu255 private key missing in keyring from API");
        auto ed25519 = keys->get("prEd255");
        if (!ed25519)
            return promise::Error("prEd255 private key missing in keyring from API");

        auto b64len = strlen(cu25519);
        if (b64len != 43)
            return promise::Error("prCu255 base64 key length is not 43 bytes");
        base64urldecode(cu25519, b64len, mMyPrivCu25519, sizeof(mMyPrivCu25519));

        b64len = strlen(ed25519);
        if (b64len != 43)
            return promise::Error("prEd255 base64 key length is not 43 bytes");
        base64urldecode(ed25519, b64len, mMyPrivEd25519, sizeof(mMyPrivEd25519));
        return api.call(&mega::MegaApi::getUserData);
    })
    .then([this](ReqResult result) -> promise::Promise<void>
    {
        auto pubrsa = result->getPassword();
        if (!pubrsa)
            return promise::Error("No public RSA key in getUserData API response");
        mMyPubRsaLen = base64urldecode(pubrsa, strlen(pubrsa), mMyPubRsa, sizeof(mMyPubRsa));
        auto privrsa = result->getPrivateKey();
        if (!privrsa)
            return promise::Error("No private RSA key in getUserData API response");
        mMyPrivRsaLen = base64urldecode(privrsa, strlen(privrsa), mMyPrivRsa, sizeof(mMyPrivRsa));
        // write to db
        db.query("insert or replace into vars(name, value) values('pr_cu25519', ?)", StaticBuffer(mMyPrivCu25519, sizeof(mMyPrivCu25519)));
        db.query("insert or replace into vars(name, value) values('pr_ed25519', ?)", StaticBuffer(mMyPrivEd25519, sizeof(mMyPrivEd25519)));
        db.query("insert or replace into vars(name, value) values('pub_rsa', ?)", StaticBuffer(mMyPubRsa, mMyPubRsaLen));
        db.query("insert or replace into vars(name, value) values('pr_rsa', ?)", StaticBuffer(mMyPrivRsa, mMyPrivRsaLen));
        KR_LOG_DEBUG("loadOwnKeysFromApi: success");
        return promise::_Void();
    });
}

void Client::loadOwnKeysFromDb()
{
    SqliteStmt stmt(db, "select value from vars where name=?");

    stmt << "pr_rsa";
    stmt.stepMustHaveData();
    mMyPrivRsaLen = stmt.blobCol(0, mMyPrivRsa, sizeof(mMyPrivRsa));
    stmt.reset().clearBind();
    stmt << "pub_rsa";
    stmt.stepMustHaveData();
    mMyPubRsaLen = stmt.blobCol(0, mMyPubRsa, sizeof(mMyPubRsa));

    stmt.reset().clearBind();
    stmt << "pr_cu25519";
    stmt.stepMustHaveData();
    auto len = stmt.blobCol(0, mMyPrivCu25519, sizeof(mMyPrivCu25519));
    if (len != sizeof(mMyPrivCu25519))
        throw std::runtime_error("Unexpected length of privCu25519 in database");
    stmt.reset().clearBind();
    stmt << "pr_ed25519";
    stmt.stepMustHaveData();
    len = stmt.blobCol(0, mMyPrivEd25519, sizeof(mMyPrivEd25519));
    if (len != sizeof(mMyPrivEd25519))
        throw std::runtime_error("Unexpected length of privEd2519 in database");
}


promise::Promise<void> Client::connectToPresenced(Presence forcedPres)
{
    if (mPresencedUrl.empty())
    {
        return api.call(&::mega::MegaApi::getChatPresenceURL)
        .then([this, forcedPres](ReqResult result) -> Promise<void>
        {
            auto url = result->getLink();
            if (!url)
                return promise::Error("No presenced URL received from API");
            mPresencedUrl = url;
            return connectToPresencedWithUrl(mPresencedUrl, forcedPres);
        });
    }
    else
    {
        return connectToPresencedWithUrl(mPresencedUrl, forcedPres);
    }
}

promise::Promise<void> Client::connectToPresencedWithUrl(const std::string& url, Presence pres)
{
//we assume app.onOwnPresence(Presence::kOffline) has been called at application start

    // Prepare list of peers to subscribe to its presence
    // add contacts
    presenced::IdRefMap peers;
    for (auto& contact: *contactList)
    {
        if (contact.second->visibility() == ::mega::MegaUser::VISIBILITY_VISIBLE)
        {
            peers.insert(contact.first);
        }
    }
    // add peers from groupchats
    for (auto& chat: *chats)
    {
        if (!chat.second->isGroup())
        {
            continue;
        }

        auto& members = static_cast<GroupChatRoom*>(chat.second)->peers();
        for (auto& peer: members)
        {
            peers.insert(peer.first);
        }
    }

    // Notify presence, if any
    if (pres.isValid())
    {
        mOwnPresence = pres;
        app.onPresenceChanged(mMyHandle, pres, true);
    }

    return mPresencedClient.connect(url, mMyHandle, std::move(peers), presenced::Config(pres));
}

void Contact::updatePresence(Presence pres)
{
    mPresence = pres;
    updateAllOnlineDisplays(pres);
}
// presenced handlers
void Client::onPresenceChange(Id userid, Presence pres)
{
    if (mInitState == kInitTerminated)
    {
        return;
    }

    if (userid == mMyHandle)
    {
        mOwnPresence = pres;
    }
    else
    {
        contactList->onPresenceChanged(userid, pres);
    }
    for (auto& item: *chats)
    {
        auto& chat = *item.second;
        if (!chat.isGroup())
            continue;
        static_cast<GroupChatRoom&>(chat).updatePeerPresence(userid, pres);
    }
    app.onPresenceChanged(userid, pres, false);
}
void Client::onPresenceConfigChanged(const presenced::Config& state, bool pending)
{
    app.onPresenceConfigChanged(state, pending);
}
void Client::onConnStateChange(presenced::Client::ConnState /*state*/)
{

}

void GroupChatRoom::updatePeerPresence(uint64_t userid, Presence pres)
{
    auto it = mPeers.find(userid);
    if (it == mPeers.end())
        return;
    it->second->mPresence = pres;
}

void Client::notifyNetworkOffline()
{
}
void Client::notifyNetworkOnline()
{
}
void Client::notifyUserIdle()
{
    if (mChatdClient)
    {
        mChatdClient->notifyUserIdle();
    }
}
void Client::notifyUserActive()
{
    if (mChatdClient)
    {
        mChatdClient->notifyUserActive();
    }
}

void Client::terminate(bool deleteDb)
{
    setInitState(kInitTerminated);

    api.sdk.removeRequestListener(this);
    api.sdk.removeGlobalListener(this);

#ifndef KARERE_DISABLE_WEBRTC
    if (rtc)
        rtc->hangupAll(rtcModule::TermCode::kAppTerminating);
#endif

    disconnect();
    mUserAttrCache.reset();

    try
    {
        if (deleteDb && !mSid.empty())
        {
            wipeDb(mSid);
        }
        else if (db.isOpen())
        {
            KR_LOG_INFO("Doing final COMMIT to database");
            db.commit();
            db.close();
        }
    }
    catch(std::runtime_error& e)
    {
        KR_LOG_ERROR("Error saving changes to local cache during termination: %s", e.what());
    }
}

promise::Promise<void> Client::setPresence(Presence pres)
{
    if (!mPresencedClient.setPresence(pres))
        return promise::Error("Not connected");
    else
    {
        app.onPresenceChanged(mMyHandle, pres, true);
        return promise::_Void();
    }
}

void Client::onUsersUpdate(mega::MegaApi* /*api*/, mega::MegaUserList *aUsers)
{
    if (!aUsers)
        return;

    std::shared_ptr<mega::MegaUserList> users(aUsers->copy());
    auto wptr = weakHandle();
    marshallCall([wptr, this, users]()
    {
        if (wptr.deleted())
        {
            return;
        }

        assert(mUserAttrCache);
        auto count = users->size();
        for (int i = 0; i < count; i++)
        {
            auto& user = *users->get(i);
            if (user.getChanges())
            {
                if (user.isOwnChange() == 0)
                {
                    mUserAttrCache->onUserAttrChange(user);
                }
            }
            else
            {
                contactList->onUserAddRemove(user);
            }
        };
    }, appCtx);
}

promise::Promise<karere::Id>
Client::createGroupChat(std::vector<std::pair<uint64_t, chatd::Priv>> peers, bool publicchat, const char *title)
{
    const Id myhandle = myHandle();
    std::shared_ptr<SetOfIds> users = std::make_shared<SetOfIds>();
    auto wptr = getDelTracker();
    std::shared_ptr<mega::MegaTextChatPeerList> sdkPeers(mega::MegaTextChatPeerList::createInstance());
    for (auto& peer: peers)
    {
        sdkPeers->addPeer(peer.first, peer.second);
        users->insert(peer.first);
    }

    //Add own user to strongvelope set of users to encrypt unified key for us
    users->insert(myhandle);
    std::shared_ptr<strongvelope::ProtocolHandler> crypto(new strongvelope::ProtocolHandler(mMyHandle,
            StaticBuffer(mMyPrivCu25519, 32), StaticBuffer(mMyPrivEd25519, 32),
            StaticBuffer(mMyPrivRsa, mMyPrivRsaLen), *mUserAttrCache, db, karere::Id::inval(), strongvelope::CHAT_MODE_PUBLIC, appCtx));

    crypto->setUsers(users.get());  // ownership belongs to this method, it will be released after `crypto`
    crypto->createUnifiedKey();

    promise::Promise<std::shared_ptr<Buffer>> pms;
    if (title)
    {
        const std::string auxTitle(title);
        pms = crypto->encryptChatTitle(auxTitle);
    }
    else
    {
        pms = promise::Promise<std::shared_ptr<Buffer>>();
        pms.resolve(std::make_shared<Buffer>());
    }

    // capture `users`, since it's used at strongvelope for encryption of unified-key in public chats
    return pms.then([wptr, this, peers, crypto, users, title, myhandle, sdkPeers, publicchat](const std::shared_ptr<Buffer>& encTitle)
    {
        std::string enctitleB64;
        if (!encTitle->empty())
        {
            enctitleB64 = base64urlencode(encTitle->buf(), encTitle->dataSize());
        }

        ApiPromise createChatPromise;

        if (publicchat)
        {
            createChatPromise = crypto->encryptUnifiedKeyForAllParticipants()
            .then([wptr, this, sdkPeers, enctitleB64](chatd::KeyCommand *keyCmd) -> ApiPromise
            {
                mega::MegaStringMap *userKeyMap;
                userKeyMap = mega::MegaStringMap::createInstance();

                for (int i = 0; i < sdkPeers->size(); i++)
                {
                    //Get peer Handle in B64
                    mega::MegaHandle peerHandle = sdkPeers->getPeerHandle(i);
                    char uhB64[12];
                    mega::Base64::btoa((byte *)&peerHandle, mega::USERHANDLE, uhB64);
                    uhB64[11] = '\0';

                    //Get peer unified key
                    auto useruk = keyCmd->getKeyByUserId(peerHandle);

                    //Get creator handle in binary
                    uint64_t auxcreatorHandle = this->myHandle().val;
                    char *auxcreatorHandleBin = new char[mega::USERHANDLE];
                    memcpy(auxcreatorHandleBin, &(auxcreatorHandle), mega::USERHANDLE);

                    //Append [creatorhandle+uk]
                    std::string uKeyBin (auxcreatorHandleBin, mega::USERHANDLE);
                    uKeyBin.append(useruk->buf(), useruk->size());
                    delete auxcreatorHandleBin;

                    //Encode [creatorhandle+uk] to B64
                    std::string uKeyB64;
                    mega::Base64::btoa(uKeyBin, uKeyB64);

                    //Add entry to map
                    userKeyMap->set(uhB64, uKeyB64.c_str());
                }

                //Get own Handle in B64
                uint64_t creatorHandle = this->myHandle().val;
                char ohB64[12];
                mega::Base64::btoa((byte *)&creatorHandle, mega::USERHANDLE, ohB64);
                ohB64[11] = '\0';

                //Get own unified key
                auto ownKey = keyCmd->getKeyByUserId(myHandle());

                //Append [creatorhandle+uk]
                char *creatorHandleBin = new char[mega::USERHANDLE];
                memcpy(creatorHandleBin, &(creatorHandle), mega::USERHANDLE);
                std::string okeyBin (creatorHandleBin, mega::USERHANDLE);
                okeyBin.append(ownKey->buf(), ownKey->size());
                delete creatorHandleBin;

                //Encode [creatorhandle+uk] to B64
                std::string oKeyB64;
                mega::Base64::btoa(okeyBin, oKeyB64);

                //Add entry to map
                userKeyMap->set(ohB64, oKeyB64.c_str());
                return api.call(&mega::MegaApi::createPublicChat, sdkPeers.get(), userKeyMap,
                                !enctitleB64.empty() ? enctitleB64.c_str() : NULL);
            });
        }
        else
        {
            createChatPromise = api.call(&mega::MegaApi::createChat, true, sdkPeers.get(),
                                         !enctitleB64.empty() ? enctitleB64.c_str() : NULL);
        }

        return createChatPromise
        .then([this, wptr](ReqResult result) -> Promise<karere::Id>
        {
            if (wptr.deleted())
                return promise::Error("Chat created successfully, but instance was removed");

            auto& list = *result->getMegaTextChatList();
            if (list.size() < 1)
                return promise::Error("Empty chat list returned from API");

            auto room = chats->addRoom(*list.get(0));
            if (!room || !room->isGroup())
                return promise::Error("API created incorrect group");

            room->connect();
            return karere::Id(room->chatid());
        });
     });
}

promise::Promise<void> GroupChatRoom::excludeMember(uint64_t userid)
{
    auto wptr = getDelTracker();
    return parent.mKarereClient.api.callIgnoreResult(&mega::MegaApi::removeFromChat, chatid(), userid)
    .then([this, wptr, userid]()
    {
        wptr.throwIfDeleted();
        if (removeMember(userid) && !mHasTitle)
        {
            makeTitleFromMemberNames();
        }
    });
}

ChatRoom::ChatRoom(ChatRoomList& aParent, const uint64_t& chatid, bool aIsGroup,
  unsigned char aShard, chatd::Priv aOwnPriv, uint32_t ts, bool aIsArchived, const std::string& aTitle)
   :parent(aParent), mChatid(chatid),
    mShardNo(aShard), mIsGroup(aIsGroup),
    mOwnPriv(aOwnPriv), mCreationTs(ts), mIsArchived(aIsArchived), mTitleString(aTitle), mHasTitle(false)
{}

//chatd::Listener
void ChatRoom::onLastMessageTsUpdated(uint32_t ts)
{
    callAfterInit(this, [this, ts]()
    {
        auto display = roomGui();
        if (display)
            display->onLastTsUpdated(ts);
    }, parent.mKarereClient.appCtx);
}

ApiPromise ChatRoom::requestGrantAccess(mega::MegaNode *node, mega::MegaHandle userHandle)
{
    return parent.mKarereClient.api.call(&::mega::MegaApi::grantAccessInChat, chatid(), node, userHandle);
}

ApiPromise ChatRoom::requestRevokeAccess(mega::MegaNode *node, mega::MegaHandle userHandle)
{
    return parent.mKarereClient.api.call(&::mega::MegaApi::removeAccessInChat, chatid(), node, userHandle);
}

strongvelope::ProtocolHandler* Client::newStrongvelope(karere::Id chatid)
{
    return new strongvelope::ProtocolHandler(mMyHandle,
        StaticBuffer(mMyPrivCu25519, 32), StaticBuffer(mMyPrivEd25519, 32),
        StaticBuffer(mMyPrivRsa, mMyPrivRsaLen), *mUserAttrCache, db, chatid, appCtx);
}

void ChatRoom::createChatdChat(const karere::SetOfIds& initialUsers)
{
    mChat = &parent.mKarereClient.mChatdClient->createChat(
        mChatid, mShardNo, mUrl, this, initialUsers,
        parent.mKarereClient.newStrongvelope(chatid()), mCreationTs, mIsGroup);
}

template <class T, typename F>
void callAfterInit(T* self, F&& func, void *ctx)
{
    if (self->isInitializing())
    {
        auto wptr = self->weakHandle();
        marshallCall([wptr, func]()
        {
            if (!wptr.deleted())
                func();
        }, ctx);
    }
    else
    {
        func();
    }
}

void PeerChatRoom::initWithChatd()
{
    createChatdChat(SetOfIds({Id(mPeer), parent.mKarereClient.myHandle()}));
}

void PeerChatRoom::connect(const char *url)
{
    mChat->connect();
}

#ifndef KARERE_DISABLE_WEBRTC
rtcModule::ICall& ChatRoom::mediaCall(AvFlags av, rtcModule::ICallHandler& handler)
{
    return parent.mKarereClient.rtc->startCall(chatid(), av, handler);
}
#endif

promise::Promise<void> PeerChatRoom::requesGrantAccessToNodes(mega::MegaNodeList *nodes)
{
    std::vector<ApiPromise> promises;

    for (int i = 0; i < nodes->size(); ++i)
    {
        if (!parent.mKarereClient.api.sdk.hasAccessToAttachment(mChatid, nodes->get(i)->getHandle(), peer()))
        {
            ApiPromise promise = requestGrantAccess(nodes->get(i), peer());
            promises.push_back(promise);
        }
    }

    return promise::when(promises);
}

promise::Promise<void> PeerChatRoom::requestRevokeAccessToNode(mega::MegaNode *node)
{
    std::vector<ApiPromise> promises;

    mega::MegaHandleList *megaHandleList = parent.mKarereClient.api.sdk.getAttachmentAccess(mChatid, node->getHandle());

    for (unsigned int j = 0; j < megaHandleList->size(); ++j)
    {
        ApiPromise promise = requestRevokeAccess(node, peer());
        promises.push_back(promise);
    }

    delete megaHandleList;

    return promise::when(promises);
}

promise::Promise<void> GroupChatRoom::requesGrantAccessToNodes(mega::MegaNodeList *nodes)
{
    std::vector<ApiPromise> promises;

    for (int i = 0; i < nodes->size(); ++i)
    {
        for (auto it = mPeers.begin(); it != mPeers.end(); ++it)
        {
            if (!parent.mKarereClient.api.sdk.hasAccessToAttachment(mChatid, nodes->get(i)->getHandle(), it->second->mHandle))
            {
                ApiPromise promise = requestGrantAccess(nodes->get(i), it->second->mHandle);
                promises.push_back(promise);
            }
        }
    }

    return promise::when(promises);
}

promise::Promise<void> GroupChatRoom::requestRevokeAccessToNode(mega::MegaNode *node)
{
    std::vector<ApiPromise> promises;

    mega::MegaHandleList *megaHandleList = parent.mKarereClient.api.sdk.getAttachmentAccess(mChatid, node->getHandle());

    for (unsigned int j = 0; j < megaHandleList->size(); ++j)
    {
        ApiPromise promise = requestRevokeAccess(node, megaHandleList->get(j));
        promises.push_back(promise);
    }

    delete megaHandleList;

    return promise::when(promises);
}

IApp::IGroupChatListItem* GroupChatRoom::addAppItem()
{
    auto list = parent.mKarereClient.app.chatListHandler();
    return list ? list->addGroupChatItem(*this) : nullptr;
}

//Resume from cache
GroupChatRoom::GroupChatRoom(ChatRoomList& parent, const uint64_t& chatid,
    unsigned char aShard, chatd::Priv aOwnPriv, uint32_t ts, bool aIsArchived, const std::string& title,  const std::string& unifiedKey)
    :ChatRoom(parent, chatid, true, aShard, aOwnPriv, ts, aIsArchived, title), mRoomGui(nullptr)
{
    mPreviewMode = false;
    SqliteStmt stmt(parent.mKarereClient.db, "select userid, priv from chat_peers where chatid=?");
    stmt << mChatid;
    std::vector<promise::Promise<void> > promises;
    while(stmt.step())
    {
        promises.push_back(addMember(stmt.uint64Col(0), (chatd::Priv)stmt.intCol(1), false));
    }
    mMemberNamesResolved = promise::when(promises);

    bool hasCustomTitle = (!title.empty() && title.at(0));
    if (hasCustomTitle)
    {
        mEncryptedTitle = title;
        mHasTitle = true;
    }
    else
    {
        auto wptr = weakHandle();
        mMemberNamesResolved.then([wptr, this]()
        {
            wptr.throwIfDeleted();
            makeTitleFromMemberNames();
        });
    }

    notifyTitleChanged();
    initWithChatd();

    mPublicChat = !unifiedKey.empty();
    if (mPublicChat)
    {
        if(unifiedKey.size() == strongvelope::SVCRYPTO_KEY_SIZE)
        {
            chat().crypto()->setUnifiedKey(unifiedKey);
            chat().crypto()->setChatMode(strongvelope::CHAT_MODE_PUBLIC);
        }
        else
        {
            KR_LOG_ERROR("Error with unifiedKey format for chat %s:\n.", ID_CSTR(mChatid));
            mChat->disable(true);
        }
    }

    mRoomGui = addAppItem();
    mIsInitializing = false;
}

//Load chatLink
GroupChatRoom::GroupChatRoom(ChatRoomList& parent, const uint64_t& chatid,
    unsigned char aShard, chatd::Priv aOwnPriv, uint32_t ts, bool aIsArchived, const std::string& title,
    const uint64_t &publicHandle, bool previewMode, const std::string& unifiedKey, int aNumPeers, std::string aUrl)
:ChatRoom(parent, chatid, true, aShard, aOwnPriv, ts, aIsArchived, title),
  mRoomGui(nullptr), mPreviewMode(previewMode), mNumPeers(aNumPeers)
{
    initWithChatd();
<<<<<<< HEAD
    bool anonymous = this->chat().client().karereClient->anonymousMode();
=======
    mChat->setPublicHandle(publicHandle);
>>>>>>> 2257f891
    mChat->crypto()->setChatMode(strongvelope::CHAT_MODE_PUBLIC);
    mChat->crypto()->setUnifiedKey(unifiedKey);
    mChat->crypto()->setPreviewMode(previewMode);
    mChat->crypto()->setAnonymousMode(anonymous);
    mUrl = aUrl;

    //Add my own handle to peers list
    const Id myHandle = parent.mKarereClient.myHandle();
    mPeers[myHandle] = new Member(*this, myHandle, chatd::PRIV_RDONLY);
    //save to db
    auto db = parent.mKarereClient.db;
    db.query("delete from chat_peers where chatid=?", mChatid);

    db.query(
        "insert or replace into chat_vars(chatid, name, value)"
        " values(?,'unified_key',?)",
        this->mChatid, unifiedKey);

    db.query(
        "insert or replace into chat_vars(chatid, name, value)"
        " values(?,'preview_mode','1')",
        this->mChatid);

    db.query(
        "insert or replace into chats(chatid, shard, peer, peer_priv, "
        "own_priv, ts_created) values(?,?,-1,0,?,?)",
        mChatid, mShardNo, mOwnPriv, mCreationTs);

    SqliteStmt stmt(db, "insert into chat_peers(chatid, userid, priv) values(?,?,?)");
    for (auto& m: mPeers)
    {
        stmt << mChatid << m.first << m.second->mPriv;
        stmt.step();
        stmt.reset().clearBind();
    }

    bool hasCustomTitle = (!title.empty() && title.at(0));
    if (hasCustomTitle)
    {
        mEncryptedTitle = title;
        mHasTitle = true;

        decryptTitle()
        .fail([this](const promise::Error& err)
        {
            KR_LOG_DEBUG("Can't decrypt chatroom title. In function: GroupChatRoom constructor called in Client::loadChatLink. Error: %s", err.what());
            clearTitle();
        });
    }
    else
    {
        clearTitle();
    }

    mRoomGui = addAppItem();
    mIsInitializing = false;
}

void GroupChatRoom::initWithChatd()
{
    karere::SetOfIds users;
    Id myHandle = parent.mKarereClient.myHandle();
    if(myHandle != Id::null())
    {
        users.insert(myHandle);
        for (auto& peer: mPeers)
        {
            users.insert(peer.first);
        }
    }
    createChatdChat(users);
}

void GroupChatRoom::connect(const char *url)
{
    if (chat().onlineState() != chatd::kChatStateOffline)
        return;

    mChat->connect(url);
    if (mHasTitle)
    {
        decryptTitle()
        .fail([](const promise::Error& err)
        {
            KR_LOG_DEBUG("Can't decrypt chatroom title. In function: GroupChatRoom::connect. Error: %s", err.what());
        });
    }
}

promise::Promise<void> GroupChatRoom::memberNamesResolved() const
{
    return mMemberNamesResolved;
}

IApp::IPeerChatListItem* PeerChatRoom::addAppItem()
{
    auto list = parent.mKarereClient.app.chatListHandler();
    return list ? list->addPeerChatItem(*this) : nullptr;
}

PeerChatRoom::PeerChatRoom(ChatRoomList& parent, const uint64_t& chatid,
    unsigned char aShard, chatd::Priv aOwnPriv, const uint64_t& peer, chatd::Priv peerPriv, uint32_t ts, bool aIsArchived)
:ChatRoom(parent, chatid, false, aShard, aOwnPriv, ts, aIsArchived), mPeer(peer),
  mPeerPriv(peerPriv),
  mRoomGui(nullptr)
{
    initContact(peer);
    initWithChatd();
    mRoomGui = addAppItem();
    mIsInitializing = false;
}

PeerChatRoom::PeerChatRoom(ChatRoomList& parent, const mega::MegaTextChat& chat)
    :ChatRoom(parent, chat.getHandle(), false, chat.getShard(),
     (chatd::Priv)chat.getOwnPrivilege(), chat.getCreationTime(), chat.isArchived()),
      mPeer(getSdkRoomPeer(chat)), mPeerPriv(getSdkRoomPeerPriv(chat)), mRoomGui(nullptr)
{
    parent.mKarereClient.db.query("insert into chats(chatid, shard, peer, peer_priv, own_priv, ts_created, archived) values (?,?,?,?,?,?,?)",
        mChatid, mShardNo, mPeer, mPeerPriv, mOwnPriv, chat.getCreationTime(), chat.isArchived());
//just in case
    parent.mKarereClient.db.query("delete from chat_peers where chatid = ?", mChatid);

    KR_LOG_DEBUG("Added 1on1 chatroom '%s' from API",  ID_CSTR(mChatid));

    initContact(mPeer);
    initWithChatd();
    mRoomGui = addAppItem();
    mIsInitializing = false;
}
PeerChatRoom::~PeerChatRoom()
{
    if (mRoomGui && (parent.mKarereClient.initState() != Client::kInitTerminated))
        parent.mKarereClient.app.chatListHandler()->removePeerChatItem(*mRoomGui);

    if (parent.mKarereClient.mChatdClient)
        parent.mKarereClient.mChatdClient->leave(mChatid);
}

void PeerChatRoom::initContact(const uint64_t& peer)
{
    mContact = parent.mKarereClient.contactList->contactFromUserId(peer);
    mEmail = mContact ? mContact->email() : "Inactive account";
    if (mContact)
    {
        mContact->attachChatRoom(*this);
    }
    else    // 1on1 with ex-user
    {
        mUsernameAttrCbId = parent.mKarereClient.userAttrCache().
                getAttr(peer, USER_ATTR_FULLNAME, this,[](Buffer* data, void* userp)
        {
            //even if both first and last name are null, the data is at least
            //one byte - the firstname-size-prefix, which will be zero
            auto self = static_cast<PeerChatRoom*>(userp);
            if (!data || data->empty() || (*data->buf() == 0))
            {
                self->updateTitle(self->mEmail);
            }
            else
            {
                self->updateTitle(std::string(data->buf()+1, data->dataSize()-1));
            }
        });

        if (mTitleString.empty()) // user attrib fetch was not synchronous
        {
            updateTitle(mEmail);
            assert(!mTitleString.empty());
        }
    }
}

uint64_t PeerChatRoom::getSdkRoomPeer(const ::mega::MegaTextChat& chat)
{
    auto peers = chat.getPeerList();
    assert(peers);
    assert(peers->size() == 1);
    return peers->getPeerHandle(0);
}

chatd::Priv PeerChatRoom::getSdkRoomPeerPriv(const mega::MegaTextChat &chat)
{
    auto peers = chat.getPeerList();
    assert(peers);
    assert(peers->size() == 1);
    return (chatd::Priv) peers->getPeerPrivilege(0);
}

bool ChatRoom::syncOwnPriv(chatd::Priv priv)
{
    if (mOwnPriv == priv)
        return false;

    mOwnPriv = priv;
    parent.mKarereClient.db.query("update chats set own_priv = ? where chatid = ?", mOwnPriv, mChatid);

    return true;
}

bool ChatRoom::syncArchive(bool aIsArchived)
{
    if (mIsArchived == aIsArchived)
        return false;

    mIsArchived = aIsArchived;
    parent.mKarereClient.db.query("update chats set archived = ? where chatid = ?", mIsArchived, mChatid);

    return true;
}

bool PeerChatRoom::syncPeerPriv(chatd::Priv priv)
{
    if (mPeerPriv == priv)
        return false;

    mPeerPriv = priv;
    parent.mKarereClient.db.query("update chats set peer_priv = ? where chatid = ?", mPeerPriv, mChatid);

    return true;
}

bool PeerChatRoom::syncWithApi(const mega::MegaTextChat &chat)
{
    bool changed = syncOwnPriv((chatd::Priv) chat.getOwnPrivilege());   // returns true if own privilege has changed
    bool changedArchived = syncArchive(chat.isArchived());
    changed |= changedArchived;
    changed |= syncPeerPriv((chatd::Priv)chat.getPeerList()->getPeerPrivilege(0));

    if (changedArchived)
    {
        mIsArchived = chat.isArchived();
        onArchivedChanged(mIsArchived);
    }
    return changed;
}

promise::Promise<void> GroupChatRoom::addMember(uint64_t userid, chatd::Priv priv, bool saveToDb)
{
    assert(userid != parent.mKarereClient.myHandle());

    auto it = mPeers.find(userid);
    if (it != mPeers.end())
    {
        if (it->second->mPriv == priv)
        {
            saveToDb = false;
        }
        else
        {
            it->second->mPriv = priv;
        }
    }
    else
    {
        mPeers.emplace(userid, new Member(*this, userid, priv)); //usernames will be updated when the Member object gets the username attribute

        if (parent.mKarereClient.initState() >= Client::kInitHasOnlineSession)
            parent.mKarereClient.presenced().addPeer(userid);
    }
    if (saveToDb)
    {
        parent.mKarereClient.db.query("insert or replace into chat_peers(chatid, userid, priv) values(?,?,?)",
            mChatid, userid, priv);
    }

    return mPeers[userid]->nameResolved();
}

bool GroupChatRoom::removeMember(uint64_t userid)
{
    KR_LOG_DEBUG("GroupChatRoom[%s]: Removed member %s", ID_CSTR(mChatid), ID_CSTR(userid));

    auto it = mPeers.find(userid);
    if (it == mPeers.end())
    {
        KR_LOG_WARNING("GroupChatRoom::removeMember for a member that we don't have, ignoring");
        return false;
    }

    delete it->second;
    mPeers.erase(it);    
    parent.mKarereClient.presenced().removePeer(userid);
    parent.mKarereClient.db.query("delete from chat_peers where chatid=? and userid=?", mChatid, userid);

    return true;
}

promise::Promise<void> GroupChatRoom::setPrivilege(karere::Id userid, chatd::Priv priv)
{
    assert(userid != parent.mKarereClient.myHandle());
    auto wptr = getDelTracker();
    return parent.mKarereClient.api.callIgnoreResult(&::mega::MegaApi::updateChatPermissions, chatid(), userid.val, priv)
    .then([this, wptr, userid, priv]()
    {
        wptr.throwIfDeleted();
        parent.mKarereClient.db.query("update chat_peers set priv=? where chatid=? and userid=?", priv, mChatid, userid);
    });
}

promise::Promise<void> ChatRoom::truncateHistory(karere::Id msgId)
{
    auto wptr = getDelTracker();
    return parent.mKarereClient.api.callIgnoreResult(
                &::mega::MegaApi::truncateChat,
                chatid(),
                msgId)
    .then([this, wptr]()
    {
        wptr.throwIfDeleted();
        // TODO: update indexes, last message and so on
    });
}

bool ChatRoom::isCallInProgress() const
{
    return parent.mKarereClient.isCallInProgress(mChatid);
}

promise::Promise<void> ChatRoom::archiveChat(bool archive)
{
    auto wptr = getDelTracker();
    return parent.mKarereClient.api.callIgnoreResult(&::mega::MegaApi::archiveChat, chatid(), archive)
    .then([this, wptr, archive]()
    {
        wptr.throwIfDeleted();

        bool archiveChanged = syncArchive(archive);
        if (archiveChanged)
        {
            onArchivedChanged(archive);
        }
    });
}

void GroupChatRoom::deleteSelf()
{
    //have to post a delete on the event loop, as there may be pending
    //events related to the chatroom/strongvelope instance
    auto wptr = weakHandle();
    marshallCall([wptr, this]()
    {
        if (wptr.deleted())
        {
            return;
        }
        chat().getDbInterface()->chatCleanup();
        delete this;
    }, parent.mKarereClient.appCtx);
}

ChatRoomList::ChatRoomList(Client& aClient)
:mKarereClient(aClient)
{}

void ChatRoomList::loadFromDb()
{
    SqliteStmt stmt(mKarereClient.db, "select chatid, ts_created ,shard, own_priv, peer, peer_priv, title, archived from chats");
    while(stmt.step())
    {
        auto chatid = stmt.uint64Col(0);
        if (find(chatid) != end())
        {
            KR_LOG_WARNING("ChatRoomList: Attempted to load from db cache a chatid that is already in memory");
            continue;
        }
        auto peer = stmt.uint64Col(4);
        ChatRoom* room;
        if (peer != uint64_t(-1))
            room = new PeerChatRoom(*this, chatid, stmt.intCol(2), (chatd::Priv)stmt.intCol(3), peer, (chatd::Priv)stmt.intCol(5), stmt.intCol(1), stmt.intCol(7));
        else
        {
            SqliteStmt auxstmt(mKarereClient.db, "select value from chat_vars where chatid=? and name ='unified_key'");
            auxstmt << chatid;

            std::string unifiedKey;
            if(auxstmt.step())
            {
                unifiedKey.assign(auxstmt.stringCol(0));
            }
            // else  --> not public chat anymore

            room = new GroupChatRoom(*this, chatid, stmt.intCol(2), (chatd::Priv)stmt.intCol(3), stmt.intCol(1), stmt.intCol(7), stmt.stringCol(6), unifiedKey);
        }
        emplace(chatid, room);
    }
}
void ChatRoomList::addMissingRoomsFromApi(const mega::MegaTextChatList& rooms, SetOfIds& chatids)
{
    auto size = rooms.size();
    for (int i = 0; i < size; i++)
    {
        auto& apiRoom = *rooms.get(i);
        auto chatid = apiRoom.getHandle();
        auto it = find(chatid);
        if (it != end())
            continue;   // chatroom already known

        ChatRoom* room = addRoom(apiRoom);
        chatids.insert(chatid);

        if (mKarereClient.connected())
        {
            KR_LOG_DEBUG("...connecting new room to chatd...");
            room->connect();
        }
        else
        {
            KR_LOG_DEBUG("...client is not connected, not connecting new room");
        }
    }
}

ChatRoom* ChatRoomList::addRoom(const mega::MegaTextChat& apiRoom)
{
    auto chatid = apiRoom.getHandle();

    ChatRoom* room;
    if(apiRoom.isGroup())
    {
        //We need to ensure that unified key exists before decrypt title for public chats. So we decrypt title inside ctor
        room = new GroupChatRoom(*this, apiRoom); //also writes it to cache
    }
    else    // 1on1
    {
        auto peers = apiRoom.getPeerList();
        assert(peers);
        assert(peers->size() == 1);

        room = new PeerChatRoom(*this, apiRoom);
    }

#ifndef NDEBUG
    auto ret =
#endif
    emplace(chatid, room);
    assert(ret.second); //we should not have that room
    return room;
}

void ChatRoom::notifyExcludedFromChat()
{
    if (mAppChatHandler)
        mAppChatHandler->onExcludedFromChat();
    auto listItem = roomGui();
    if (listItem)
        listItem->onExcludedFromChat();
}

void ChatRoom::notifyRejoinedChat()
{
    if (mAppChatHandler)
        mAppChatHandler->onRejoinedChat();
    auto listItem = roomGui();
    if (listItem)
        listItem->onRejoinedChat();
}

void ChatRoomList::removeRoom(GroupChatRoom& room)
{
    auto it = find(room.chatid());
    if (it == end())
        throw std::runtime_error("removeRoom:: Room not in chat list");

    //If room is in preview mode we can remove all records from db at this moment
    if (room.previewMode())
    {
        room.chat().getDbInterface()->chatCleanup();
    }
    room.deleteSelf();
    erase(it);
}

void GroupChatRoom::setRemoved()
{
    mOwnPriv = chatd::PRIV_NOTPRESENT;
    parent.mKarereClient.db.query("update chats set own_priv=? where chatid=?", mOwnPriv, mChatid);
    notifyExcludedFromChat();
}

void Client::onChatsUpdate(mega::MegaApi*, mega::MegaTextChatList* rooms)
{
    if (!rooms)
        return;
    std::shared_ptr<mega::MegaTextChatList> copy(rooms->copy());
    char* pscsn = api.sdk.getSequenceNumber();
    std::string scsn;
    if (pscsn)
    {
        scsn = pscsn;
        delete[] pscsn;
    }
#ifndef NDEBUG
    dumpChatrooms(*copy);
#endif
    assert(mContactsLoaded);
    auto wptr = weakHandle();
    marshallCall([wptr, this, copy, scsn]()
    {
        if (wptr.deleted())
        {
            return;
        }

        chats->onChatsUpdate(*copy);
    }, appCtx);
}

void ChatRoomList::onChatsUpdate(mega::MegaTextChatList& rooms)
{
    SetOfIds added;
    addMissingRoomsFromApi(rooms, added);
    auto count = rooms.size();
    for (int i = 0; i < count; i++)
    {
        auto apiRoom = rooms.get(i);
        auto chatid = apiRoom->getHandle();
        if (added.has(chatid)) //room was just added, no need to sync
            continue;

        auto it = find(chatid);
        auto localRoom = (it != end()) ? it->second : nullptr;
        assert(localRoom);
        if (localRoom)
        {
            localRoom->syncWithApi(*apiRoom);
        }
        else
        {
            KR_LOG_ERROR("Chatroom %s notified by API is not found", ID_CSTR(chatid));
        }
    }
}

ChatRoomList::~ChatRoomList()
{
    for (auto& room: *this)
        delete room.second;
}

//Create chat or receive an invitation
GroupChatRoom::GroupChatRoom(ChatRoomList& parent, const mega::MegaTextChat& aChat)
:ChatRoom(parent, aChat.getHandle(), true, aChat.getShard(),
  (chatd::Priv)aChat.getOwnPrivilege(), aChat.getCreationTime(), aChat.isArchived()), mRoomGui(nullptr), mPublicChat(aChat.isPublicChat())
{
    mPreviewMode = false;
    auto peers = aChat.getPeerList();
    std::vector<promise::Promise<void> > promises;
    if (peers)
    {
        auto size = peers->size();
        for (int i = 0; i < size; i++)
        {
            auto handle = peers->getPeerHandle(i);
            assert(handle != parent.mKarereClient.myHandle());
            mPeers[handle] = new Member(*this, handle, (chatd::Priv)peers->getPeerPrivilege(i)); //may try to access mContactGui, but we have set it to nullptr, so it's ok
            promises.push_back(mPeers[handle]->nameResolved());
        }
    }
    initWithChatd();

    //save to db
    auto db = parent.mKarereClient.db;
    db.query("delete from chat_peers where chatid=?", mChatid);
    db.query(
        "insert or replace into chats(chatid, shard, peer, peer_priv, "
        "own_priv, ts_created, archived) values(?,?,-1,0,?,?,?)",
        mChatid, mShardNo, mOwnPriv, aChat.getCreationTime(), aChat.isArchived());

    SqliteStmt stmt(db, "insert into chat_peers(chatid, userid, priv) values(?,?,?)");
    for (auto& m: mPeers)
    {
        stmt << mChatid << m.first << m.second->mPriv;
        stmt.step();
        stmt.reset().clearBind();
    }

    auto ct = aChat.getTitle();
    bool hasCt = (ct && ct[0]);
    if (hasCt)
    {
        mEncryptedTitle = ct;
        mHasTitle = true;
    }

    if (!mHasTitle)
    {
        if (peers)
        {
            auto wptr = weakHandle();
            // If there is not any promise at vector promise, promise::when is resolved directly
            mMemberNamesResolved = promise::when(promises)
            .then([wptr, this]()
            {
                if (wptr.deleted())
                    return;

                clearTitle();
            });
        }
        else
        {
            clearTitle();
        }
    }

    if (mPublicChat)
    {
        //Get B64 unified key
        const char *bufB64 = aChat.getUnifiedKey();
        if (bufB64)
        {
            //Convert received key from B64 to Bin
            int lenKey = strongvelope::SVCRYPTO_KEY_SIZE;
            int lenPair = mega::MegaClient::CHATLINKHANDLE + lenKey;
            char *bufBin = new char[lenPair];
            int len = mega::Base64::atob(bufB64, (byte *)bufBin, lenPair);
            if (len == lenPair)
            {
                //Parse invitor handle (First 8 Bytes)
                uint64_t invitorHandle;
                memcpy(&invitorHandle, bufBin, sizeof invitorHandle);

                //Parse unified key (Last 16 Bytes)
                auto bufunifiedkey = std::make_shared<Buffer>(lenKey);
                bufunifiedkey->assign(&bufBin[mega::USERHANDLE], lenKey);
                auto wptr = getDelTracker();

                try
                {
                    //Decrypt unifiedkey
                    chat().crypto()->decryptUnifiedKey(bufunifiedkey, invitorHandle, invitorHandle)
                    .then([this, wptr, invitorHandle](std::string unifiedKey)
                    {
                        if (wptr.deleted())
                            return;

                        //Set unifiedkey in strongvelope
                        chat().crypto()->setUnifiedKey(unifiedKey);
                        chat().crypto()->setChatMode(strongvelope::CHAT_MODE_PUBLIC);

                        // Save Unified key decrypted
                        this->parent.mKarereClient.db.query(
                                    "insert or replace into chat_vars(chatid, name, value)"
                                    " values(?,'unified_key',?)",
                                    mChatid, unifiedKey.c_str());

                        if (mHasTitle)
                        {
                            decryptTitle()
                            .fail([wptr, this](const promise::Error& e)
                            {
                                if (wptr.deleted())
                                    return;

                                KR_LOG_ERROR("Failed to decrypt title for public chat %s: %s", ID_CSTR(mChatid), e.what());
                            });
                        }
                    })
                    .fail([wptr, this](const promise::Error& e)
                    {
                        if (wptr.deleted())
                            return;

                        KR_LOG_ERROR("Error decrypting unifiedKey for chat %s: %s", ID_CSTR(mChatid), e.what());
                        mChat->disable(true);
                    });

                }
                catch(std::exception& e)
                {
                    KR_LOG_ERROR("Failed to base64-decode unified key for chat %s: %s", ID_CSTR(mChatid), e.what());
                    mChat->disable(true);
                }
            }
            else
            {
                KR_LOG_ERROR("Invalid length of unified key for chat %s", ID_CSTR(mChatid));
                mChat->disable(true);
            }
            delete [] bufBin;
        }
        else
        {
            KR_LOG_ERROR("Public chat %s don't have a unified key", ID_CSTR(mChatid));
            mChat->disable(true);
        }
    }
    else
    {
        if (mHasTitle)
        {
            decryptTitle()
            .fail([this](const promise::Error& e)
            {
                KR_LOG_ERROR("Failed to decrypt title for private chat %s: %s", ID_CSTR(mChatid), e.what());
            });
        }
    }

    mRoomGui = addAppItem();
    mIsInitializing = false;
}

promise::Promise<void> GroupChatRoom::decryptTitle()
{
    if (mEncryptedTitle.empty())
    {
        return promise::_Void();
    }

    Buffer buf(mEncryptedTitle.size());
    size_t decLen;
    try
    {
        decLen = base64urldecode(mEncryptedTitle.c_str(), mEncryptedTitle.size(),
            buf.buf(), buf.bufSize());
    }
    catch(std::exception& e)
    {
        makeTitleFromMemberNames();
        std::string err("Failed to base64-decode chat title for chat ");
        err.append(ID_CSTR(mChatid)).append(": ");
        err.append(e.what()).append(". Falling back to member names");
        KR_LOG_ERROR("%s", err.c_str());
        return promise::Error(err);
    }

    buf.setDataSize(decLen);
    auto wptr = getDelTracker();
    promise::Promise<std::string> pms;

    if (mPublicChat)
    {
        std::string auxTitle = chat().crypto()->decryptPublicChatTitle(buf);
        pms = promise::Promise<std::string>();
        pms.resolve(auxTitle);
    }
    else
    {
        pms = chat().crypto()->decryptChatTitle(buf);
    }

    return pms.then([wptr, this](const std::string title)
    {
        wptr.throwIfDeleted();
        if (mTitleString == title)
        {
            KR_LOG_DEBUG("decryptTitle: Same title has been set, skipping update");
        }
        else
        {
            mTitleString = title;
            if (!mTitleString.empty())
            {
                KR_LOG_DEBUG("Title decrypted succesfully. Update in cache");
                mHasTitle = true;
                parent.mKarereClient.db.query("update chats set title=? where chatid=?", mTitleString, mChatid);
            }
            else
            {
                clearTitle();
            }
        }
        notifyTitleChanged();
    })
    .fail([wptr, this](const promise::Error& err)
    {
        wptr.throwIfDeleted();
        KR_LOG_ERROR("Error decrypting chat title for chat %s:\n%s\nFalling back to member names.", ID_CSTR(chatid()), err.what());
        makeTitleFromMemberNames();
        return err;
    });
}

void GroupChatRoom::makeTitleFromMemberNames()
{
    mHasTitle = false;
    mTitleString.clear();
    if (mPeers.empty())
    {
        time_t ts = mCreationTs;
        const struct tm *time = localtime(&ts);
        char date[18];
        strftime(date, sizeof(date), "%Y-%m-%d %H:%M", time);
        mTitleString = "Chat created on ";
        mTitleString.append(date);
    }
    else
    {
        for (auto& m: mPeers)
        {
            //name has binary layout
            auto& name = m.second->mName;
            assert(!name.empty()); //is initialized to '\0', so is never empty
            if (name.size() <= 1)
            {
                auto& email = m.second->mEmail;
                if (!email.empty())
                    mTitleString.append(email).append(", ");
                else
                    mTitleString.append("..., ");
            }
            else
            {
                mTitleString.append(name.substr(1)).append(", ");
            }
        }
        mTitleString.resize(mTitleString.size()-2); //truncate last ", "
    }
    assert(!mTitleString.empty());
    notifyTitleChanged();
}

void GroupChatRoom::loadTitleFromDb()
{
    //load user title if set
    SqliteStmt stmt(parent.mKarereClient.db, "select title from chats where chatid = ?");
    stmt << mChatid;
    if (!stmt.step())
    {
        makeTitleFromMemberNames();
        return;
    }
    std::string strTitle = stmt.stringCol(0);
    if (strTitle.empty())
    {
        makeTitleFromMemberNames();
        return;
    }
    mTitleString = strTitle;
    mHasTitle = true;
}

promise::Promise<void> GroupChatRoom::setTitle(const std::string& title)
{
    auto wptr = getDelTracker();
    return chat().crypto()->encryptChatTitle(title)
    .then([wptr, this](const std::shared_ptr<Buffer>& buf)
    {
        wptr.throwIfDeleted();
        auto b64 = base64urlencode(buf->buf(), buf->dataSize());
        return parent.mKarereClient.api.callIgnoreResult(&::mega::MegaApi::setChatTitle, chatid(),
            b64.c_str());
    })
    .then([wptr, this, title]()
    {
        wptr.throwIfDeleted();
        if (title.empty())
        {
            clearTitle();
        }
    });
}

GroupChatRoom::~GroupChatRoom()
{
    removeAppChatHandler();
    if (mRoomGui && (parent.mKarereClient.initState() != Client::kInitTerminated))
        parent.mKarereClient.app.chatListHandler()->removeGroupChatItem(*mRoomGui);

    if (parent.mKarereClient.mChatdClient)
        parent.mKarereClient.mChatdClient->leave(mChatid);

    for (auto& m: mPeers)
    {
        delete m.second;
    }
}

promise::Promise<void> GroupChatRoom::leave()
{
    auto wptr = getDelTracker();

    return parent.mKarereClient.api.callIgnoreResult(&mega::MegaApi::removeFromChat, mChatid, mega::INVALID_HANDLE)
    .fail([](const promise::Error& err) -> Promise<void>
    {
        if (err.code() == ::mega::MegaError::API_EARGS) //room does not actually exist on API, ignore room and remove it locally
            return promise::_Void();
        else
            return err;
    })
    .then([this, wptr]()
    {
        wptr.throwIfDeleted();
        setRemoved();
    });
}

promise::Promise<void> GroupChatRoom::invite(uint64_t userid, chatd::Priv priv)
{
    auto wptr = getDelTracker();

    //Add new user to strongvelope set of users
    promise::Promise<std::string> pms;
    if (mHasTitle)
    {
        pms = chat().crypto()->encryptChatTitle(mTitleString, userid)
        .then([](const std::shared_ptr<Buffer>& buf)
        {
            return base64urlencode(buf->buf(), buf->dataSize());;
        });
    }
    else
    {
        pms = promise::Promise<std::string>(std::string());
    }

    return pms
    .then([this, wptr, userid, priv](const std::string& title)
    {
        wptr.throwIfDeleted();
        ApiPromise invitePms;
        if(mPublicChat)
        {
            std::string titleCpy = title;
            invitePms = chat().crypto()->encryptUnifiedKeyForAllParticipants(userid)
            .then([wptr, this, titleCpy, userid, priv](chatd::KeyCommand* encKey)
             {
                //Get peer unified key
                auto useruk = encKey->getKeyByUserId(userid);

                //Get creator handle in binary
                uint64_t auxcreatorHandle = this->chat().client().karereClient->myHandle().val;
                char *auxcreatorHandleBin = new char[mega::USERHANDLE];
                memcpy(auxcreatorHandleBin, &(auxcreatorHandle), mega::USERHANDLE);

                //Append [creatorhandle+uk]
                std::string uKeyBin (auxcreatorHandleBin, mega::USERHANDLE);
                uKeyBin.append(useruk->buf(), useruk->size());
                delete auxcreatorHandleBin;

                //Encode [creatorhandle+uk] to B64
                std::string uKeyB64;
                mega::Base64::btoa(uKeyBin, uKeyB64);

                return parent.mKarereClient.api.call(&mega::MegaApi::inviteToChat, mChatid, userid, priv,
                    uKeyB64.c_str(), titleCpy.empty() ? nullptr : titleCpy.c_str());
             });
        }
        else
        {
            invitePms = parent.mKarereClient.api.call(&mega::MegaApi::inviteToChat, mChatid, userid, priv,
                nullptr, title.empty() ? nullptr : title.c_str());
        }
        return invitePms
        .then([this, wptr, userid, priv](ReqResult)
        {
            wptr.throwIfDeleted();
            addMember(userid, priv, true)
            .then([wptr, this]()
            {
                wptr.throwIfDeleted();
                if (!mHasTitle)
                {
                    makeTitleFromMemberNames();
                }
            });
        });
    });
}

promise::Promise<void> GroupChatRoom::joinChatLink()
{
    Id myHandle(parent.mKarereClient.myHandle());

    return chat().crypto()->encryptUnifiedKeyToUser(myHandle)
    .then([this, myHandle](std::string key) -> ApiPromise
    {
        //Append [invitorhandle+uk]
        std::string uKeyBin((char*)&myHandle, mega::USERHANDLE);
        uKeyBin.append(key.data(), key.size());

        //Encode [invitorhandle+uk] to B64
        std::string uKeyB64;
        mega::Base64::btoa(uKeyBin, uKeyB64);

        uint64_t ph = mChat->publicHandle();
        return parent.mKarereClient.api.call(&mega::MegaApi::chatLinkJoin, ph, uKeyB64.c_str());
    })
    .then([this, myHandle](ReqResult)
    {
        mPreviewMode = false;
        mChat->setPublicHandle(Id::inval());
    });
 }

//chatd::Listener::init
void ChatRoom::init(chatd::Chat& chat, chatd::DbInterface*& dbIntf)
{
    mChat = &chat;
    dbIntf = new ChatdSqliteDb(*mChat, parent.mKarereClient.db);
    if (mAppChatHandler)
    {
        setAppChatHandler(mAppChatHandler);
    }
}

void ChatRoom::setAppChatHandler(IApp::IChatHandler* handler)
{
    if (mAppChatHandler)
        throw std::runtime_error("App chat handler is already set, remove it first");

    mAppChatHandler = handler;
    chatd::DbInterface* dummyIntf = nullptr;
// mAppChatHandler->init() may rely on some events, so we need to set mChatWindow as listener before
// calling init(). This is safe, as and we will not get any async events before we
//return to the event loop
    mChat->setListener(mAppChatHandler);
    mAppChatHandler->init(*mChat, dummyIntf);
}

void ChatRoom::removeAppChatHandler()
{
    if (!mAppChatHandler)
        return;
    mAppChatHandler = nullptr;
    mChat->setListener(this);
}

bool ChatRoom::hasChatHandler() const
{
    return mAppChatHandler != NULL;
}

void GroupChatRoom::onUserJoin(Id userid, chatd::Priv privilege)
{
    if (userid == parent.mKarereClient.myHandle())
    {
        syncOwnPriv(privilege);
    }
    else
    {
        auto wptr = weakHandle();
        addMember(userid, privilege, true)
        .then([wptr, this]()
        {
            wptr.throwIfDeleted();
            if (!mHasTitle)
            {
                makeTitleFromMemberNames();
            }
        });
    }
    if (mRoomGui)
    {
        mRoomGui->onUserJoin(userid, privilege);
    }
}

void GroupChatRoom::onUserLeave(Id userid)
{
    if (userid == parent.mKarereClient.myHandle())
    {
        setRemoved();
    }
    else
    {
        if (removeMember(userid) && !mHasTitle)
        {
            makeTitleFromMemberNames();
        }

        if (mRoomGui)
            mRoomGui->onUserLeave(userid);
    }
}

void PeerChatRoom::onUserJoin(Id userid, chatd::Priv privilege)
{
    if (userid == parent.mKarereClient.mChatdClient->userId())
        syncOwnPriv(privilege);
    else if (userid.val == mPeer)
        syncPeerPriv(privilege);
    else
        KR_LOG_ERROR("PeerChatRoom: Bug: Received JOIN event from chatd for a third user, ignoring");
}
void PeerChatRoom::onUserLeave(Id userid)
{
    KR_LOG_ERROR("PeerChatRoom: Bug: Received leave event for user %s from chatd on a permanent chat, ignoring", ID_CSTR(userid));
}

void ChatRoom::onLastTextMessageUpdated(const chatd::LastTextMsg& msg)
{
    if (mIsInitializing)
    {
        auto wptr = weakHandle();
        marshallCall([=]()
        {
            if (wptr.deleted())
                return;
            auto display = roomGui();
            if (display)
                display->onLastMessageUpdated(msg);
        }, parent.mKarereClient.appCtx);
    }
    else
    {
        auto display = roomGui();
        if (display)
           display->onLastMessageUpdated(msg);
    }
}

//chatd notification
void ChatRoom::onOnlineStateChange(chatd::ChatState state)
{
    auto display = roomGui();
    if (display)
    {
        display->onChatOnlineState(state);
    }
}

void ChatRoom::onMsgOrderVerificationFail(const chatd::Message &msg, chatd::Idx idx, const std::string &errmsg)
{
    KR_LOG_ERROR("msgOrderFail[chatid: %s, msgid %s, idx %d, userid %s]: %s",
        ID_CSTR(mChatid), ID_CSTR(msg.id()), idx, ID_CSTR(msg.userid), errmsg.c_str());
}

void ChatRoom::onRecvNewMessage(chatd::Idx idx, chatd::Message& msg, chatd::Message::Status status)
{
    if ( (msg.type == chatd::Message::kMsgTruncate)   // truncate received from a peer or from myself in another client
         || (msg.userid != parent.mKarereClient.myHandle() && status == chatd::Message::kNotSeen) )  // new (unseen) message received from a peer
    {
        parent.mKarereClient.app.onChatNotification(mChatid, msg, status, idx);
    }
}

void ChatRoom::onMessageEdited(const chatd::Message& msg, chatd::Idx idx)
{
    chatd::Message::Status status = mChat->getMsgStatus(msg, idx);

    //TODO: check a truncate always comes as an edit, even if no history exist at all (new chat)
    // and, if so, remove the block from `onRecvNewMessage()`
    if ( (msg.type == chatd::Message::kMsgTruncate) // truncate received from a peer or from myself in another client
         || (msg.userid != parent.mKarereClient.myHandle() && status == chatd::Message::kNotSeen) )    // received message from a peer, still unseen, was edited / deleted
    {
        parent.mKarereClient.app.onChatNotification(mChatid, msg, status, idx);
    }
}

void ChatRoom::onMessageStatusChange(chatd::Idx idx, chatd::Message::Status status, const chatd::Message& msg)
{
    if (msg.userid != parent.mKarereClient.myHandle() && status == chatd::Message::kSeen)  // received message from a peer changed to seen
    {
        parent.mKarereClient.app.onChatNotification(mChatid, msg, status, idx);
    }
}

void ChatRoom::onUnreadChanged()
{
    auto count = mChat->unreadMsgCount();
    IApp::IChatListItem *room = roomGui();
    if (room)
    {
        room->onUnreadCountChanged(count);
    }
    if (mAppChatHandler)
    {
        mAppChatHandler->onUnreadCountChanged(count);
    }
}

void ChatRoom::onArchivedChanged(bool archived)
{
    IApp::IChatListItem *room = roomGui();
    if (room)
    {
        room->onChatArchived(archived);
    }
    if (mAppChatHandler)
    {
        mAppChatHandler->onChatArchived(archived);
    }

    // since the archived rooms don't count for the chats with unread messages,
    // we need to notifiy the apps about the changes on unread messages.
    onUnreadChanged();
}

void PeerChatRoom::updateTitle(const std::string& title)
{
    mTitleString = title;
    notifyTitleChanged();
}

void ChatRoom::notifyTitleChanged()
{
    callAfterInit(this, [this]
    {
        auto display = roomGui();
        if (display)
            display->onTitleChanged(mTitleString);

        if (mAppChatHandler)
            mAppChatHandler->onTitleChanged(mTitleString);
    }, parent.mKarereClient.appCtx);
}

void ChatRoom::notifyChatModeChanged()
{
    callAfterInit(this, [this]
    {
        auto display = roomGui();
        if (display)
            display->onChatModeChanged(this->publicChat());

        if (mAppChatHandler)
            mAppChatHandler->onChatModeChanged(this->publicChat());
    }, parent.mKarereClient.appCtx);
}

// return true if new peer, peer removed or peer's privilege updated
bool GroupChatRoom::previewMode() const
{
    return mPreviewMode;
}

void GroupChatRoom::setPreviewMode(bool previewMode)
{
    mPreviewMode = previewMode;
}

bool GroupChatRoom::publicChat() const
{
    return mPublicChat;
}

void GroupChatRoom::setPublicChat(bool publicChat)
{
    mPublicChat = publicChat;
}

std::string GroupChatRoom::chatkey()
{
    if (mPublicChat)
    {
        return chat().crypto()->getUnifiedKey();
    }
    else
    {
        return std::string();
    }
}

int GroupChatRoom::getNumPeers() const
{
    return mNumPeers;
}

void GroupChatRoom::setNumPeers(int value)
{
    mNumPeers = value;
}

// return true if new peer or peer removed. Updates peer privileges as well
bool GroupChatRoom::syncMembers(const mega::MegaTextChat& chat)
{
    UserPrivMap users;
    auto members = chat.getPeerList();
    if (members)
    {
        auto size = members->size();
        for (int i = 0; i < size; i++)
        {
            users.emplace(members->getPeerHandle(i), (chatd::Priv)members->getPeerPrivilege(i));
        }
    }

    auto db = parent.mKarereClient.db;
    bool peersChanged = false;
    for (auto ourIt = mPeers.begin(); ourIt != mPeers.end();)
    {
        auto userid = ourIt->first;
        auto member = ourIt->second;

        auto it = users.find(userid);
        if (it == users.end()) //we have a user that is not in the chatroom anymore
        {
            peersChanged = true;
            ourIt++;    // prevent iterator becoming invalid due to removal
            removeMember(userid);
        }
        else    // existing peer changed privilege
        {
            if (member->mPriv != it->second)
            {
                KR_LOG_DEBUG("GroupChatRoom[%s]:syncMembers: Changed privilege of member %s: %d -> %d",
                     ID_CSTR(chatid()), ID_CSTR(userid), member->mPriv, it->second);

                member->mPriv = it->second;
                db.query("update chat_peers set priv=? where chatid=? and userid=?", member->mPriv, mChatid, userid);
            }
            ourIt++;
        }
    }

    std::vector<promise::Promise<void> > promises;
    for (auto& user: users)
    {
        if (mPeers.find(user.first) == mPeers.end())
        {
            peersChanged = true;
            promises.push_back(addMember(user.first, user.second, true));
        }
    }

    if (peersChanged)
    {
        auto wptr = weakHandle();
        promise::when(promises)
        .then([wptr, this]()
        {
            wptr.throwIfDeleted();
            if (!mHasTitle)
            {
                makeTitleFromMemberNames();
            }
        });
    }

    return peersChanged;
}
void GroupChatRoom::clearTitle()
{
    makeTitleFromMemberNames();
    parent.mKarereClient.db.query("update chats set title=NULL where chatid=?", mChatid);
}

bool GroupChatRoom::syncWithApi(const mega::MegaTextChat& chat)
{
    // Own privilege changed
    auto oldPriv = mOwnPriv;
    bool ownPrivChanged = syncOwnPriv((chatd::Priv) chat.getOwnPrivilege());

    if (!chat.isPublicChat() && mPublicChat)
    {
        this->setChatPrivateMode();
    }

    if (ownPrivChanged)
    {
        if (oldPriv == chatd::PRIV_NOTPRESENT)
        {
            if (mOwnPriv != chatd::PRIV_NOTPRESENT)
            {
                // if already connected, need to send a new JOIN to chatd
                if (parent.mKarereClient.connected())
                {
                    KR_LOG_DEBUG("Connecting existing room to chatd after re-join...");
                    mChat->connect();
                }
                KR_LOG_DEBUG("Chatroom[%s]: API event: We were reinvited",  ID_CSTR(mChatid));
                notifyRejoinedChat();
            }
        }
        else if (mOwnPriv == chatd::PRIV_NOTPRESENT)
        {
            //we were excluded
            KR_LOG_DEBUG("Chatroom[%s]: API event: We were removed",  ID_CSTR(mChatid));
            setRemoved(); // may delete 'this'
            return true;
        }
        else
        {
            KR_LOG_DEBUG("Chatroom[%s]: API event: Our own privilege changed",  ID_CSTR(mChatid));
            onUserJoin(parent.mKarereClient.myHandle(), mOwnPriv);
        }
    }

    // Peer list changes
    bool membersChanged = syncMembers(chat);

    // Title changes
    auto title = chat.getTitle();
    if (title && title[0])
    {
        if (mEncryptedTitle != title)   // title has changed
        {
            mEncryptedTitle = title;
            mHasTitle = true;
            if (parent.mKarereClient.connected())
            {
                decryptTitle()
                .fail([](const promise::Error& err)
                {
                    KR_LOG_DEBUG("Can't decrypt chatroom title. In function: GroupChatRoom::syncWithApi. Error: %s", err.what());
                });
            }
        }
    }
    else if (membersChanged && !mHasTitle)
    {
        KR_LOG_DEBUG("Empty title received for groupchat %s. Peers changed, updating title...", ID_CSTR(mChatid));
        clearTitle();
    }

    bool archiveChanged = syncArchive(chat.isArchived());
    if (archiveChanged)
    {
        onArchivedChanged(mIsArchived);
    }

    KR_LOG_DEBUG("Synced group chatroom %s with API.", ID_CSTR(mChatid));
    return true;
}

void GroupChatRoom::setChatPrivateMode()
{
    if (mPreviewMode)
    {
        mPreviewMode = false;
        mPublicChat = false;
        mChat->setPublicHandle(Id::inval());
        removeAppChatHandler();
        return;
    }

    //Update chatRoom
    mPublicChat = false;

    //Update strongvelope
    chat().crypto()->setChatMode(strongvelope::CHAT_MODE_PRIVATE);
    chat().crypto()->resetUnifiedKey();
    chat().crypto()->resetSendKey();

    //Update cache
    auto db = parent.mKarereClient.db;
    db.query("delete from chat_vars where chatid=? and name='unified_key'", mChatid);
    notifyChatModeChanged();
}

GroupChatRoom::Member::Member(GroupChatRoom& aRoom, const uint64_t& user, chatd::Priv aPriv)
: mRoom(aRoom), mHandle(user), mPriv(aPriv), mName("\0", 1)
{
    mNameAttrCbHandle = mRoom.parent.mKarereClient.userAttrCache().getAttr(
        user, USER_ATTR_FULLNAME, this,
        [](Buffer* buf, void* userp)
    {
        auto self = static_cast<Member*>(userp);
        if (buf && !buf->empty())
        {
            self->mName.assign(buf->buf(), buf->dataSize());
        }
        else
        {
            self->mName.assign("\0", 1);
        }
        if (self->mRoom.mAppChatHandler)
        {
            self->mRoom.mAppChatHandler->onMemberNameChanged(self->mHandle, self->mName);
        }

        if (!self->mNameResolved.done())
        {
            self->mNameResolved.resolve();
        }
        else if (self->mRoom.memberNamesResolved().done() && !self->mRoom.mHasTitle)
        {
            self->mRoom.makeTitleFromMemberNames();
        }
    });

    mEmailAttrCbHandle = mRoom.parent.mKarereClient.userAttrCache().getAttr(
        user, USER_ATTR_EMAIL, this,
        [](Buffer* buf, void* userp)
    {
        auto self = static_cast<Member*>(userp);
        if (buf && !buf->empty())
        {
            self->mEmail.assign(buf->buf(), buf->dataSize());
            if (self->mName.size() <= 1 && self->mRoom.memberNamesResolved().done() && !self->mRoom.mHasTitle)
            {
                self->mRoom.makeTitleFromMemberNames();
            }
        }
    });
}

GroupChatRoom::Member::~Member()
{
    mRoom.parent.mKarereClient.userAttrCache().removeCb(mNameAttrCbHandle);
    mRoom.parent.mKarereClient.userAttrCache().removeCb(mEmailAttrCbHandle);
}

promise::Promise<void> GroupChatRoom::Member::nameResolved() const
{
    return mNameResolved;
}

void Client::connectToChatd(bool isInBackground)
{
    mChatdClient->setKeepaliveType(isInBackground);

    for (auto& item: *chats)
    {
        auto& chat = *item.second;
        if (!chat.chat().isDisabled())
        {
            chat.connect();
        }
    }
}

ContactList::ContactList(Client& aClient)
:client(aClient)
{}

void ContactList::loadFromDb()
{
    SqliteStmt stmt(client.db, "select userid, email, visibility, since from contacts");
    while(stmt.step())
    {
        auto userid = stmt.uint64Col(0);
        Contact *contact = new Contact(*this, userid, stmt.stringCol(1), stmt.intCol(2), stmt.int64Col(3), nullptr);
        this->emplace(userid, contact);
    }
}

bool ContactList::addUserFromApi(mega::MegaUser& user)
{
    auto userid = user.getHandle();
    auto it = this->find(userid);
    if (it != this->end())
    {
        Contact *contact = it->second;
        assert(contact);
        int newVisibility = user.getVisibility();
        if (contact->visibility() == newVisibility)
        {
            return false;
        }

        client.db.query("update contacts set visibility = ? where userid = ?",
            newVisibility, userid);
        contact->onVisibilityChanged(newVisibility);
        return true;
    }

    // contact was not created yet
    auto cmail = user.getEmail();
    std::string email(cmail ? cmail : "");
    int visibility = user.getVisibility();
    auto ts = user.getTimestamp();
    client.db.query("insert or replace into contacts(userid, email, visibility, since) values(?,?,?,?)",
            userid, email, visibility, ts);
    Contact *contact = new Contact(*this, userid, email, visibility, ts, nullptr);
    this->emplace(userid, contact);
    KR_LOG_DEBUG("Added new user from API: %s", email.c_str());
    return true;
}

void Contact::onVisibilityChanged(int newVisibility)
{
    assert(newVisibility != mVisibility);
    auto old = mVisibility;
    mVisibility = newVisibility;
    if (mDisplay)
    {
        mDisplay->onVisibilityChanged(newVisibility);
    }

    auto& client = mClist.client;
    if (newVisibility == ::mega::MegaUser::VISIBILITY_HIDDEN)
    {
        if (!mChatRoom)
        {
            client.presenced().removePeer(mUserid);
        }
    }
    else if (newVisibility == ::mega::MegaUser::VISIBILITY_INACTIVE)
    {
        client.presenced().removePeer(mUserid, true);
    }
    else if (old == ::mega::MegaUser::VISIBILITY_HIDDEN && newVisibility == ::mega::MegaUser::VISIBILITY_VISIBLE)
    {
        mClist.client.presenced().addPeer(mUserid);
        if (mChatRoom)
            mChatRoom->notifyRejoinedChat();
    }
}

void ContactList::syncWithApi(mega::MegaUserList& users)
{
    std::set<uint64_t> apiUsers;
    auto size = users.size();
    for (int i = 0; i < size; i++)
    {
        auto& user = *users.get(i);
        if (user.getVisibility() == ::mega::MegaUser::VISIBILITY_UNKNOWN)   // user cancelled the account in MEGA
        {
            continue;
        }
        apiUsers.insert(user.getHandle());
        addUserFromApi(user);
    }

    // finally, remove known users that are not anymore in the list of users reported by the SDK
    for (auto it = begin(); it != end();)
    {
        auto handle = it->first;
        if (apiUsers.find(handle) != apiUsers.end())
        {
            it++;
            continue;
        }

        auto erased = it;
        it++;
        removeUser(erased);
    }
}

void ContactList::onUserAddRemove(mega::MegaUser& user)
{
    if (user.getVisibility() == ::mega::MegaUser::VISIBILITY_INACTIVE)
    {
        auto it = this->find(user.getHandle());
        if (it != this->end())
        {
            removeUser(it);
        }
    }
    else
    {
        addUserFromApi(user);
    }
}

void ContactList::removeUser(iterator it)
{
    auto handle = it->first;
    delete it->second;
    erase(it);
    client.db.query("delete from contacts where userid=?", handle);
}
void ContactList::onPresenceChanged(Id userid, Presence pres)
{
    auto it = find(userid);
    if (it == end())
        return;
    {
        it->second->updatePresence(pres);
    }
}
void ContactList::setAllOffline()
{
    for (auto& it: *this)
    {
        it.second->updatePresence(Presence::kOffline);
    }
}

promise::Promise<void> ContactList::removeContactFromServer(uint64_t userid)
{
    auto it = find(userid);
    if (it == end())
        return promise::Error("User "+karere::Id(userid).toString()+" not in contactlist");

    auto& api = client.api;
    std::unique_ptr<mega::MegaUser> user(api.sdk.getContact(it->second->email().c_str()));
    if (!user)
        return promise::Error("Could not get user object from email");
    //we don't remove it, we just set visibility to HIDDEN
    return api.callIgnoreResult(&::mega::MegaApi::removeContact, user.get());
}

ContactList::~ContactList()
{
    for (auto& it: *this)
        delete it.second;
}

const std::string* ContactList::getUserEmail(uint64_t userid) const
{
    auto it = find(userid);
    if (it == end())
        return nullptr;
    return &(it->second->email());
}

Contact* ContactList::contactFromEmail(const std::string &email) const
{
    for (auto it = begin(); it != end(); it++)
    {
        if (it->second->email() == email)
        {
            return it->second;
        }
    }
    return nullptr;
}

Contact* ContactList::contactFromUserId(uint64_t userid) const
{
    auto it = find(userid);
    return (it == end())? nullptr : it->second;
}

Contact::Contact(ContactList& clist, const uint64_t& userid,
                 const std::string& email, int visibility,
                 int64_t since, PeerChatRoom* room)
    :mClist(clist), mUserid(userid), mChatRoom(room), mEmail(email),
     mSince(since), mVisibility(visibility)
{
    auto appClist = clist.client.app.contactListHandler();
    mDisplay = appClist ? appClist->addContactItem(*this) : nullptr;

    mUsernameAttrCbId = mClist.client.userAttrCache().getAttr(userid,
        USER_ATTR_FULLNAME, this,
        [](Buffer* data, void* userp)
        {
            //even if both first and last name are null, the data is at least
            //one byte - the firstname-size-prefix, which will be zero
            auto self = static_cast<Contact*>(userp);
            if (!data || data->empty() || (*data->buf() == 0))
                self->updateTitle(encodeFirstName(self->mEmail));
            else
                self->updateTitle(std::string(data->buf(), data->dataSize()));
        });
    if (mTitleString.empty()) // user attrib fetch was not synchornous
    {
        updateTitle(encodeFirstName(email));
        assert(!mTitleString.empty());
    }
    auto& client = mClist.client;
    if ((client.initState() >= Client::kInitHasOnlineSession)
         && (mVisibility == ::mega::MegaUser::VISIBILITY_VISIBLE))
        client.presenced().addPeer(mUserid);

    mIsInitializing = false;
}

// the title string starts with a byte equal to the first name length, followed by first name,
// then second name
void Contact::updateTitle(const std::string& str)
{
    mTitleString = str;
    notifyTitleChanged();
}

void Contact::notifyTitleChanged()
{
    callAfterInit(this, [this]
    {
        if (mDisplay)
            mDisplay->onTitleChanged(mTitleString);

        //1on1 chatrooms don't have a binary layout for the title
        if (mChatRoom)
            mChatRoom->updateTitle(mTitleString.substr(1));
    }, mClist.client.appCtx);
}

Contact::~Contact()
{
    auto& client = mClist.client;
    if (client.initState() != Client::kInitTerminated)
    {
        client.userAttrCache().removeCb(mUsernameAttrCbId);
        client.presenced().removePeer(mUserid, true);
        if (mDisplay)
        {
            client.app.contactListHandler()->removeContactItem(*mDisplay);
        }
    }
}

promise::Promise<ChatRoom*> Contact::createChatRoom()
{
    if (mChatRoom)
    {
        KR_LOG_WARNING("Contact::createChatRoom: chat room already exists, check before caling this method");
        return Promise<ChatRoom*>(mChatRoom);
    }
    mega::MegaTextChatPeerListPrivate peers;
    peers.addPeer(mUserid, chatd::PRIV_OPER);
    return mClist.client.api.call(&mega::MegaApi::createChat, false, &peers, nullptr)
    .then([this](ReqResult result) -> Promise<ChatRoom*>
    {
        auto& list = *result->getMegaTextChatList();
        if (list.size() < 1)
            return promise::Error("Empty chat list returned from API");
        auto room = mClist.client.chats->addRoom(*list.get(0));
        if (!room)
            return promise::Error("API created an incorrect 1on1 room");
        room->connect();
        return room;
    });
}

void Contact::setChatRoom(PeerChatRoom& room)
{
    assert(!mChatRoom);
    assert(!mTitleString.empty());
    mChatRoom = &room;
    mChatRoom->updateTitle(mTitleString.substr(1));
}

void Contact::attachChatRoom(PeerChatRoom& room)
{
    if (mChatRoom)
        throw std::runtime_error("attachChatRoom[room "+Id(room.chatid()).toString()+ "]: contact "+
            Id(mUserid).toString()+" already has a chat room attached");
    KR_LOG_DEBUG("Attaching 1on1 chatroom %s to contact %s", ID_CSTR(room.chatid()), ID_CSTR(mUserid));
    setChatRoom(room);
}

#define RETURN_ENUM_NAME(name) case name: return #name

const char* Client::initStateToStr(unsigned char state)
{
    switch (state)
    {
        RETURN_ENUM_NAME(kInitCreated);
        RETURN_ENUM_NAME(kInitWaitingNewSession);
        RETURN_ENUM_NAME(kInitHasOfflineSession);
        RETURN_ENUM_NAME(kInitHasOnlineSession);
        RETURN_ENUM_NAME(kInitTerminated);
        RETURN_ENUM_NAME(kInitErrGeneric);
        RETURN_ENUM_NAME(kInitErrNoCache);
        RETURN_ENUM_NAME(kInitErrCorruptCache);
        RETURN_ENUM_NAME(kInitErrSidMismatch);
        RETURN_ENUM_NAME(kInitErrSidInvalid);
    default:
        return "(unknown)";
    }
}
const char* Client::connStateToStr(ConnState state)
{
    switch(state)
    {
        RETURN_ENUM_NAME(kDisconnected);
        RETURN_ENUM_NAME(kConnecting);
        RETURN_ENUM_NAME(kConnected);
        default: return "(invalid)";
    }
}

bool Client::isCallInProgress(Id chatid) const
{
    bool callInProgress = false;

#ifndef KARERE_DISABLE_WEBRTC
    if (rtc)
    {
        callInProgress = rtc->isCallInProgress(chatid);
    }
#endif

    return callInProgress;
}

#ifndef KARERE_DISABLE_WEBRTC
rtcModule::ICallHandler* Client::onCallIncoming(rtcModule::ICall& call, karere::AvFlags av)
{
    return app.onIncomingCall(call, av);
}
#endif

std::string encodeFirstName(const std::string& first)
{
    std::string result;
    result.reserve(first.size()+1);
    result+=(char)(first.size());
    if (!first.empty())
    {
        result.append(first);
    }
    return result;
}

}<|MERGE_RESOLUTION|>--- conflicted
+++ resolved
@@ -400,18 +400,10 @@
             return promise::Error("Chatlink Url returned for chatid "+chatId.toString()+" is not valid. ", kErrorTypeGeneric);
         }
 
-<<<<<<< HEAD
-        GroupChatRoom *room = new GroupChatRoom(*chats, chatId, shard, chatd::Priv::PRIV_RDONLY, 0, false, title, true, ph, true, chatKey, numPeers, url);
-        mPhToChatId[ph] = chatId;
-        chats->emplace(chatId, (ChatRoom *)room);
-        room->connect(url.c_str());
-        return promise::_Void();
-=======
         GroupChatRoom *room = new GroupChatRoom(*chats, chatId, shard, chatd::Priv::PRIV_RDONLY, 0, false, title, ph, true, chatKey, numPeers, url);
         chats->emplace(chatId, room);
         room->connect();
         return chatId.val;
->>>>>>> 2257f891
     });
 }
 
@@ -1856,15 +1848,11 @@
   mRoomGui(nullptr), mPreviewMode(previewMode), mNumPeers(aNumPeers)
 {
     initWithChatd();
-<<<<<<< HEAD
-    bool anonymous = this->chat().client().karereClient->anonymousMode();
-=======
     mChat->setPublicHandle(publicHandle);
->>>>>>> 2257f891
     mChat->crypto()->setChatMode(strongvelope::CHAT_MODE_PUBLIC);
     mChat->crypto()->setUnifiedKey(unifiedKey);
     mChat->crypto()->setPreviewMode(previewMode);
-    mChat->crypto()->setAnonymousMode(anonymous);
+    mChat->crypto()->setAnonymousMode(chat().client().karereClient->anonymousMode());
     mUrl = aUrl;
 
     //Add my own handle to peers list
