#include "chatClient.h"
#ifdef _WIN32
    #include <winsock2.h>
    #include <direct.h>
    #include <sys/timeb.h>  
    #define mkdir(dir, mode) _mkdir(dir)
#endif
#include <stdio.h>
#include <stdlib.h>
#include <string.h>
#ifndef KARERE_DISABLE_WEBRTC
    #include "rtcCrypto.h"
#endif
#include "base/services.h"
#include "sdkApi.h"
#include <memory>
#include <chatd.h>
#include <db.h>
#include <buffer.h>
#include <chatdDb.h>
#include <megaapi_impl.h>
#include <autoHandle.h>
#include <asyncTools.h>
#include <codecvt> //for nonWhitespaceStr()
#include <locale>
#include "strongvelope/strongvelope.h"
#include "base64url.h"
#include <sys/types.h>
#include <sys/stat.h>

#ifdef __ANDROID__
    #include <sys/system_properties.h>
#elif defined(__APPLE__)
    #include <TargetConditionals.h>
    #ifdef TARGET_OS_IPHONE
        #include <resolv.h>
    #endif
#endif

#define _QUICK_LOGIN_NO_RTC
using namespace promise;


namespace karere
{

template <class T, class F>
void callAfterInit(T* self, F&& func, void* ctx);

std::string encodeFirstName(const std::string& first);

bool Client::anonymousMode() const
{
    return (mInitState == kInitAnonymousMode);
}

bool Client::isInBackground() const
{
    return mIsInBackground;
}

/* Warning - the database is not initialzed at construction, but only after
 * init() is called. Therefore, no code in this constructor should access or
 * depend on the database
 */
Client::Client(mega::MegaApi &sdk, WebsocketsIO *websocketsIO, IApp &aApp,
<<<<<<< HEAD
               rtcModule::IGlobalCallHandler &globalCallHandler,
=======
#ifndef KARERE_DISABLE_WEBRTC
               rtcModule::CallHandler &callHandler,
#endif
>>>>>>> fc88fb32
               const std::string &appDir, uint8_t caps, void *ctx)
    : mAppDir(appDir),
      websocketIO(websocketsIO),
      appCtx(ctx),
      api(sdk, ctx),
      app(aApp),
      mDnsCache(db, chatd::Client::chatdVersion),
<<<<<<< HEAD
      mGlobalCallHandler(globalCallHandler),
=======
#ifndef KARERE_DISABLE_WEBRTC
      mCallHandler(callHandler),
#endif
>>>>>>> fc88fb32
      mContactList(new ContactList(*this)),
      chats(new ChatRoomList(*this)),
      mPresencedClient(&api, this, *this, caps)
{
#ifndef KARERE_DISABLE_WEBRTC
// Create the rtc module
<<<<<<< HEAD
    rtc.reset(rtcModule::createRtcModule(api, mGlobalCallHandler));
=======
    rtc.reset(rtcModule::createRtcModule(api, mCallHandler));
>>>>>>> fc88fb32
    rtc->init(*websocketIO, appCtx, new rtcModule::RtcCryptoMeetings(*this));
#endif
}


KARERE_EXPORT const std::string& createAppDir(const char* dirname, const char *envVarName)
{
    static std::string path;
    if (!path.empty())
        return path;
    const char* dir = getenv(envVarName);
    if (dir)
    {
        path = dir;
    }
    else
    {
        const char* homedir = getenv(
            #ifndef _WIN32
                    "HOME"
            #else
                    "HOMEPATH"
            #endif
        );
        if (!homedir)
            throw std::runtime_error("Cant get HOME env variable");
        path = homedir;
        path.append("/").append(dirname);
    }
    struct stat info;
    auto ret = stat(path.c_str(), &info);
    if (ret == 0)
    {
        if ((info.st_mode & S_IFDIR) == 0)
            throw std::runtime_error("Application directory path is taken by a file");
    }
    else
    {
        ret = mkdir(path.c_str(), 0700);
        if (ret)
        {
            throw std::runtime_error("Error creating application directory.");
        }
    }
    return path;
}

std::string Client::dbPath(const std::string& sid) const
{
    std::string path = mAppDir;
    if (sid.empty())    // anonoymous-mode
    {
        path.reserve(20);
        path.append("/karere-").append("anonymous.db");
    }
    else
    {
        if (sid.size() < 50)
            throw std::runtime_error("dbPath: sid is too small");

        path.reserve(56);
        path.append("/karere-").append(sid.c_str()+44).append(".db");
    }

    return path;
}

bool Client::openDb(const std::string& sid)
{
    assert(!sid.empty());
    std::string path = dbPath(sid);
    struct stat info;
    bool exists = (stat(path.c_str(), &info) == 0);
    if (!exists)
    {
        KR_LOG_WARNING("Asked to use local cache, but it does not exist");
        return false;
    }

    bool ok = db.open(path.c_str(), false);
    if (!ok)
    {
        KR_LOG_WARNING("Error opening database");
        return false;
    }

    std::string cachedVersion;
    std::string currentVersion;
    bool result;
    {
        SqliteStmt stmt(db, "select value from vars where name = 'schema_version'");
        result = stmt.step();
        if (result)
        {
            currentVersion.assign(gDbSchemaHash);
            currentVersion.append("_").append(gDbSchemaVersionSuffix);    // <hash>_<suffix>

            cachedVersion.assign(stmt.stringCol(0));
        }
    }
    if (!result)
    {
        db.close();
        KR_LOG_WARNING("Can't get local database version");
        return false;
    }

    if (cachedVersion != currentVersion)
    {
        ok = false;

        // if only version suffix changed, we may be able to provide backwards compatibility without
        // forcing a full reload, but just porting/adapting data
        size_t cachedVersionSuffixPos = cachedVersion.find_last_of('_');
        if (cachedVersionSuffixPos != std::string::npos)
        {
            std::string cachedVersionSuffix = cachedVersion.substr(cachedVersionSuffixPos + 1);
            if (cachedVersionSuffix == "2" && (strcmp(gDbSchemaVersionSuffix, "3") == 0))
            {
                KR_LOG_WARNING("Clearing history from cached chats...");

                // clients with version 2 missed the call-history msgs, need to clear cached history
                // in order to fetch fresh history including the missing management messages
                db.query("delete from history");
                db.query("update chat_vars set value = 0 where name = 'have_all_history'");
                db.query("update vars set value = ? where name = 'schema_version'", currentVersion);
                db.commit();

                KR_LOG_WARNING("Successfully cleared cached history. Database version has been updated to %s", gDbSchemaVersionSuffix);

                ok = true;
            }
            else if (cachedVersionSuffix == "3" && (strcmp(gDbSchemaVersionSuffix, "4") == 0))
            {
                // clients with version 3 need to force a full-reload of SDK's cache to retrieve
                // "deleted" chats from API, since it used to not return them. It should only be
                // done in case there's at least one chat.

                SqliteStmt stmt(db, "select count(*) from chats");
                stmt.stepMustHaveData("get chats count");
                if (stmt.intCol(0) > 0)
                {
                    KR_LOG_WARNING("Forcing a reload of SDK and MEGAchat caches...");
                    api.sdk.invalidateCache();
                }
                else    // no chats --> only invalidate MEGAchat cache (the schema has changed)
                {
                    KR_LOG_WARNING("Forcing a reload of SDK and MEGAchat cache...");
                }

                KR_LOG_WARNING("Database version has been updated to %s", gDbSchemaVersionSuffix);
            }
            else if (cachedVersionSuffix == "4" && (strcmp(gDbSchemaVersionSuffix, "5") == 0))
            {
                // clients with version 4 need to create a new table `node_history` and populate it with
                // node's attachments already in cache. Futhermore, the existing types for special messages
                // (node-attachments, contact-attachments and rich-links) will be updated to a different
                // range to avoid collissions with the types of upcoming management messages.

                // Update obsolete type of special messages
                db.query("update history set type=? where type=?", chatd::Message::Type::kMsgAttachment, 0x10);
                db.query("update history set type=? where type=?", chatd::Message::Type::kMsgRevokeAttachment, 0x11);
                db.query("update history set type=? where type=?", chatd::Message::Type::kMsgContact, 0x12);
                db.query("update history set type=? where type=?", chatd::Message::Type::kMsgContainsMeta, 0x13);

                // Create new table for node history
                db.simpleQuery("CREATE TABLE node_history(idx int not null, chatid int64 not null, msgid int64 not null,"
                               "    userid int64, keyid int not null, type tinyint, updated smallint, ts int,"
                               "    is_encrypted tinyint, data blob, backrefid int64 not null, UNIQUE(chatid,msgid), UNIQUE(chatid,idx))");

                // Populate new table with existing node-attachments
                db.query("insert into node_history select * from history where type=?", std::to_string(chatd::Message::Type::kMsgAttachment));
                int count = sqlite3_changes(db);

                // Update DB version number
                db.query("update vars set value = ? where name = 'schema_version'", currentVersion);
                db.commit();

                KR_LOG_WARNING("Database version has been updated to %s", gDbSchemaVersionSuffix);
                KR_LOG_WARNING("%d messages added to node history", count);
                ok = true;
            }
            else if (cachedVersionSuffix == "5" && (strcmp(gDbSchemaVersionSuffix, "6") == 0))
            {
                // Clients with version 5 need to force a full-reload of SDK's in case there's at least one group chat.
                // Otherwise the cache schema must be updated to support public chats

                SqliteStmt stmt(db, "select count(*) from chats where peer == -1");
                stmt.stepMustHaveData("get chats count");
                if (stmt.intCol(0) > 0)
                {
                    KR_LOG_WARNING("Forcing a reload of SDK and MEGAchat caches...");
                    api.sdk.invalidateCache();
                }
                else
                {
                    // no chats --> only update cache schema
                    KR_LOG_WARNING("Updating schema of MEGAchat cache...");
                    db.query("ALTER TABLE `chats` ADD mode tinyint");
                    db.query("ALTER TABLE `chats` ADD unified_key blob");
                    db.query("update vars set value = ? where name = 'schema_version'", currentVersion);
                    db.commit();
                    ok = true;
                    KR_LOG_WARNING("Database version has been updated to %s", gDbSchemaVersionSuffix);
                }
            }
            else if (cachedVersionSuffix == "6" && (strcmp(gDbSchemaVersionSuffix, "7") == 0))
            {
                db.query("update vars set value = ? where name = 'schema_version'", currentVersion);
                db.query("update history set keyid=0 where type=?", chatd::Message::Type::kMsgTruncate);
                db.commit();
                ok = true;
                KR_LOG_WARNING("Database version has been updated to %s", gDbSchemaVersionSuffix);
            }
            else if (cachedVersionSuffix == "7" && (strcmp(gDbSchemaVersionSuffix, "8") == 0))
            {
                KR_LOG_WARNING("Updating schema of MEGAchat cache...");

                // Add reactionsn to chats table
                db.query("ALTER TABLE `chats` ADD rsn blob");

                // Create new table for chat reactions
                db.simpleQuery("CREATE TABLE chat_reactions(chatid int64 not null, msgid int64 not null,"
                               "    userid int64 not null, reaction text,"
                               "    UNIQUE(chatid, msgid, userid, reaction),"
                               "    FOREIGN KEY(chatid, msgid) REFERENCES history(chatid, msgid) ON DELETE CASCADE)");

                db.query("update vars set value = ? where name = 'schema_version'", currentVersion);
                db.commit();
                ok = true;
                KR_LOG_WARNING("Database version has been updated to %s", gDbSchemaVersionSuffix);
            }
            else if (cachedVersionSuffix == "8" && (strcmp(gDbSchemaVersionSuffix, "9") == 0))
            {
                KR_LOG_WARNING("Updating schema of MEGAchat cache...");

                // Add dns_cache table
                db.simpleQuery("CREATE TABLE dns_cache(shard tinyint primary key, url text, ipv4 text, ipv6 text);");
                db.query("update vars set value = ? where name = 'schema_version'", currentVersion);
                db.commit();
                ok = true;
                KR_LOG_WARNING("Database version has been updated to %s", gDbSchemaVersionSuffix);
            }
            else if (cachedVersionSuffix == "9" && (strcmp(gDbSchemaVersionSuffix, "10") == 0))
            {
                KR_LOG_WARNING("Updating schema of MEGAchat cache...");

                // Create new table for chat pending reactions
                db.simpleQuery("CREATE TABLE chat_pending_reactions(chatid int64 not null, msgid int64 not null,"
                               "    reaction text, encReaction blob, status tinyint default 0,"
                               "    UNIQUE(chatid, msgid, reaction),"
                               "    FOREIGN KEY(chatid, msgid) REFERENCES history(chatid, msgid) ON DELETE CASCADE)");

                // Remove USER_ATTR_RSA_PUBKEY attr from cache
                db.query("delete from userattrs where type = 64");

                // Create temporary table and copy sendkeys content
                db.query("CREATE TABLE tempkeys(chatid int64 not null, userid int64 not null, keyid int32 not null, key blob not null,ts int not null, UNIQUE(chatid, userid, keyid));");
                db.query("INSERT INTO tempkeys(chatid, userid, keyid, key, ts) SELECT chatid, userid, keyid, key, ts FROM sendkeys");

                // Close and re-open db again to avoid SQLITE_LOCKED
                db.close();
                if (db.open(path.c_str(), false))
                {
                    // drop sendkeys table
                    db.query("DROP TABLE sendkeys");

                    // rename temp to sendkeys
                    db.query("ALTER TABLE tempkeys RENAME TO sendkeys");

                    // update cache schema version
                    db.query("update vars set value = ? where name = 'schema_version'", currentVersion);
                    db.commit();
                    ok = true;
                    KR_LOG_WARNING("Database version has been updated to %s", gDbSchemaVersionSuffix);
                }
            }
            else if (cachedVersionSuffix == "10" && (strcmp(gDbSchemaVersionSuffix, "11") == 0))
            {
                KR_LOG_WARNING("Purging oldest message per chat...");
                SqliteStmt stmt(db, "select msgid, min(idx), c.chatid from history as h INNER JOIN chat_vars as c on h.chatid = c.chatid where c.name = 'have_all_history' GROUP BY c.chatid;");
                while (stmt.step())
                {
                   karere::Id msgid = stmt.int64Col(0);
                   karere::Id chatid = stmt.int64Col(2);
                   db.query("delete from history where chatid = ? and msgid = ?", chatid, msgid);
                   db.query("delete from chat_vars where chatid = ? and name = 'have_all_history'", chatid);
                }

                db.query("update vars set value = ? where name = 'schema_version'", currentVersion);
                db.commit();
                ok = true;
                KR_LOG_WARNING("Database version has been updated to %s", gDbSchemaVersionSuffix);
            }
            else if (cachedVersionSuffix == "11" && (strcmp(gDbSchemaVersionSuffix, "12") == 0))
            {
                KR_LOG_WARNING("Updating schema of MEGAchat cache...");

                // Add tls session blob to dns_cache table
                db.query("ALTER TABLE `dns_cache` ADD sess_data blob");
                db.query("update vars set value = ? where name = 'schema_version'", currentVersion);
                db.commit();
                ok = true;
                KR_LOG_WARNING("Database version has been updated to %s", gDbSchemaVersionSuffix);
            }
            else if (cachedVersionSuffix == "12" && (strcmp(gDbSchemaVersionSuffix, "13") == 0))
            {
                KR_LOG_WARNING("Updating schema of MEGAchat cache...");

                // We check if we have some pulic chat with creation ts higher than meeting release
                // in that case we invalidate the cache, because it could a meetings
                // ts -> 1625140800000 -> 1 July 2021 12:00 GTM
                SqliteStmt stmt(db, "select count(*) from chats where mode == 1 and ts_created > 1618488000");
                stmt.stepMustHaveData("get chats count");
                if (stmt.intCol(0) > 0)
                {
                    KR_LOG_WARNING("Forcing a reload of SDK and MEGAchat caches...");
                    api.sdk.invalidateCache();
                }
                else //
                {
                    // Add meeting to chats table
                    try
                    {
                        db.query("ALTER TABLE `chats` ADD meeting tinyint default 0");
                    }
                    catch (const std::runtime_error& e)
                    {
                        // meeting column is already added
                    }

                    db.query("update vars set value = ? where name = 'schema_version'", currentVersion);
                    db.commit();
                    ok = true;
                    KR_LOG_WARNING("Database version has been updated to %s", gDbSchemaVersionSuffix);
                }
            }
        }
    }

    if (!ok)
    {
        db.close();
        KR_LOG_WARNING("Database schema version is not compatible with app version, will rebuild it");
        return false;
    }

    mSid = sid;
    return true;
}

void Client::createDbSchema()
{
    mMyHandle = Id::inval();
    db.simpleQuery(gDbSchema); //db.query() uses a prepared statement and will execute only the first statement up to the first semicolon
    std::string ver(gDbSchemaHash);
    ver.append("_").append(gDbSchemaVersionSuffix);
    db.query("insert into vars(name, value) values('schema_version', ?)", ver);
    db.commit();
}

int Client::importMessages(const char *externalDbPath)
{
    SqliteDb dbExternal;
    if (!dbExternal.open(externalDbPath, false))
    {
        KR_LOG_ERROR("importMessages: failed to open external DB (%s)", externalDbPath);
        return -1;
    }
    // check external DB uses the same DB schema than the app
    SqliteStmt stmtVersion(dbExternal, "select value from vars where name = 'schema_version'");
    if (!stmtVersion.step())
    {
        dbExternal.close();
        KR_LOG_ERROR("importMessages: failed to get external DB version");
        return -2;
    }
    // check external DB uses the same DB version than the app
    std::string currentVersion(gDbSchemaHash);
    currentVersion.append("_").append(gDbSchemaVersionSuffix);    // <hash>_<suffix>
    std::string cachedVersion(stmtVersion.stringCol(0));
    if (cachedVersion != currentVersion)
    {
        dbExternal.close();
        KR_LOG_ERROR("importMessages: external DB version is too old");
        return -3;
    }
    // check external DB is for the same user than the app's DB
    SqliteStmt stmtMyHandle(dbExternal, "select value from vars where name = 'my_handle'");
    if (!stmtMyHandle.step() || stmtMyHandle.uint64Col(0) != myHandle())
    {
        dbExternal.close();
        KR_LOG_ERROR("importMessages: external DB of a different user");
        return -4;
    }

    // avoid to write each imported message to disk individually
    bool oldCommitMode = commitEach();
    setCommitMode(false);

    // for every chat, check messages to be added and/or updated
    int countAdded = 0;
    int countUpdated = 0;
    for (auto& it : *chats)
    {
        // find the newest message in the app
        karere::ChatRoom *chatroom = it.second;
        chatd::Chat &chat = chatroom->chat();
        karere::Id chatid = chatroom->chatid();

        // get id of last message seen from external db
        Id lastSeenId;
        SqliteStmt stmtLastSeen(dbExternal, "select last_seen from chats where chatid=?");
        stmtLastSeen << chatid;
        if (stmtLastSeen.step())
        {
            lastSeenId = stmtLastSeen.uint64Col(0);
            chat.seenImport(lastSeenId);
        }
        else    // no SEEN pointer for this chat on external cache (or chat not found)
        {
            KR_LOG_WARNING("importMessages: SEEN not imported becaus chatid not found in external db (chatid: %s)",
                         chatid.toString().c_str());
        }

        chatd::Idx newestAppIdx = CHATD_IDX_INVALID;
        karere::Id newestAppMsgid(Id::inval());
        chatd::Message *newestAppMsg = nullptr;
        chatd::Idx firstIdxToImport = CHATD_IDX_INVALID;    // may not match the idx from app (even for same msgid)
        karere::Id firstMsgidToImport(Id::inval());
        uint32_t editableMsgsTs = 0;

        std::string query;
        if (!chat.empty())
        {
            newestAppIdx = chat.highnum();
            newestAppMsg = &chat.at(newestAppIdx);
            newestAppMsgid = firstMsgidToImport = newestAppMsg->id();

            // find the newest message known by the app in the external DB
            query = "select idx from history where chatid = ?1 and msgid = ?2";
            SqliteStmt stmt1(dbExternal, query.c_str());
            stmt1 << chatid << firstMsgidToImport;
            if (stmt1.step())
            {
                firstIdxToImport = stmt1.intCol(0);

                // ts of oldest message in app that could have been updated/deleted
                editableMsgsTs = newestAppMsg->ts - CHATD_MAX_EDIT_AGE;
            }
            else    // not found
            {
                // check if a truncate in external DB has cleared this message (idx greater than newest app msg)
                query = "select msgid, idx, type from history where chatid = ?1 and idx > ?2";
                SqliteStmt stmt2(dbExternal, query.c_str());
                stmt2 << chatid << newestAppIdx;
                if (stmt2.step())
                {
                    assert(stmt2.intCol(2) == chatd::Message::kMsgTruncate);
                    firstMsgidToImport = stmt2.uint64Col(0);
                    firstIdxToImport = stmt2.intCol(1);

                    KR_LOG_DEBUG("importMessages: truncate detected in chatid: %s msgid: %s idx: %d",
                                 chatid.toString().c_str(), firstMsgidToImport.toString().c_str(), firstIdxToImport);
                }
                else
                {
                    // (it means app is ahead of external DB for this chat, so nothing to import)
                    KR_LOG_DEBUG("importMessages: no messages to import for chatid: %s", chatid.toString().c_str());
                    continue;
                }
            }
        }
        else    // chat history is empty in the app
        {
            // find the oldest message in external DB: first msgid to import
            query = "select min(idx), msgid, idx from history where chatid = ?1";
            SqliteStmt stmt(dbExternal, query.c_str());
            stmt << chatid;
            if (stmt.step())
            {
                firstMsgidToImport = stmt.uint64Col(1);
                firstIdxToImport = stmt.intCol(2);
            }
            else
            {
                // chatroom has no history in external DB either
                continue;
            }
        }

        // for every newer message in external DB, add them to the app's history
        // (also consider the newest app message to update history in case of truncate)
        query = "select userid, ts, type, data, idx, keyid, backrefid, updated, is_encrypted, msgid from history"
                            " where chatid = ?1 and idx >= ?2";
        SqliteStmt stmtMsg(dbExternal, query.c_str());
        stmtMsg << chatroom->chatid() << firstIdxToImport;
        while (stmtMsg.step())
        {
            // restore Message from external DB
            std::unique_ptr<chatd::Message> msg;
            karere::Id userid(stmtMsg.uint64Col(0));
            karere::Id msgid(stmtMsg.uint64Col(9));
            uint32_t ts = stmtMsg.uintCol(1);
            unsigned char type = (unsigned char)stmtMsg.intCol(2);
            uint16_t updated = (uint16_t)stmtMsg.intCol(7);
            chatd::KeyId keyid = stmtMsg.uintCol(5);
            Buffer buf;
            stmtMsg.blobCol(3, buf);
            msg.reset(new chatd::Message(msgid, userid, ts, updated, std::move(buf), false, keyid, type));
            msg->backRefId = stmtMsg.uint64Col(6);
            msg->setEncrypted((uint8_t)stmtMsg.intCol(8));

            bool isUpdate = false;
            if (msgid == newestAppMsgid)
            {
                // first message, if not updated or truncated, msg can be skipped
                isUpdate = (newestAppMsg->type != msg->type && msg->type == chatd::Message::kMsgTruncate)      // become a truncate
                        || (msg->type == chatd::Message::kMsgTruncate && msg->ts > newestAppMsg->ts)    // truncate a truncate
                        || (msg->updated > newestAppMsg->updated);  // edited/deleted

                if (!isUpdate)
                {
                    KR_LOG_DEBUG("importMessages: newest message not changed. Skipping... (chatid: %s msgid: %s)",
                                 chatid.toString().c_str(), msgid.toString().c_str());
                    continue;
                }
            }

            if (keyid != CHATD_KEYID_INVALID)   // keyid is invalid for mngt msgs and public chats
            {
                // restore the SendKey of the message from external DB
                std::string queryKey = "select key from sendkeys "
                        " where chatid = ?1 and userid = ?2 and keyid = ?3";
                SqliteStmt stmtKey(dbExternal, queryKey.c_str());
                stmtKey << chatroom->chatid() << userid << keyid;
                if (!stmtKey.step())
                {
                    KR_LOG_ERROR("importMessages: key not found. chatid: %s msgid: %s keyid %d",
                                 chatid.toString().c_str(), msgid.toString().c_str(), keyid);
                    continue;
                }
                Buffer key;
                stmtKey.blobCol(0, key);

                // import the corresponding key and the message itself
                chat.keyImport(keyid, userid, key.buf(), (uint16_t)key.dataSize());
            }

            chat.msgImport(move(msg), isUpdate);
            (isUpdate) ? countUpdated++ : countAdded++;

            KR_LOG_DEBUG("importMessages: message added (chatid: %s msgid: %s)", chatid.toString().c_str(), msgid.toString().c_str());
        }

        // finally, check if any older message has been updated
        if (editableMsgsTs) // 0 --> chat was empty or truncated
        {
            query = "select userid, ts, type, data, msgid, keyid, updated, backrefid, is_encrypted from history"
                                " where chatid = ?1 and ts > ?2 and updated > 0 and idx < ?3";

            SqliteStmt stmtMsgUpdated(dbExternal, query);
            stmtMsgUpdated << chatroom->chatid() << editableMsgsTs << firstIdxToImport;
            while (stmtMsgUpdated.step())
            {
                karere::Id msgid(stmtMsgUpdated.uint64Col(4));
                uint16_t updated = (uint16_t)stmtMsgUpdated.intCol(6);

                // check if the edit in the external DB is newer than in app DB
                query = "select updated from history where chatid = ?1 and msgid = ?2";
                SqliteStmt stmtMsgAppUpdated(db, query);
                stmtMsgAppUpdated << chatroom->chatid() << msgid;
                if (!stmtMsgAppUpdated.step())
                {
                    KR_LOG_ERROR("importMessages: message not found in app's db (chatid: %s msgid: %s)",
                                 chatid.toString().c_str(), msgid.toString().c_str());
                    continue;
                }
                uint16_t updatedApp = (uint16_t)stmtMsgAppUpdated.intCol(0);
                if (updated <= updatedApp)
                {
                    KR_LOG_DEBUG("importMessages: edited message in external db is older. Skipping... (chatid: %s msgid: %s)",
                                 chatid.toString().c_str(), msgid.toString().c_str());
                    continue;
                }

                // restore Message from external DB
                std::unique_ptr<chatd::Message> msg;
                karere::Id userid(stmtMsgUpdated.uint64Col(0));
                uint32_t ts = stmtMsgUpdated.uintCol(1);
                unsigned char type = (unsigned char)stmtMsgUpdated.intCol(2);
                Buffer buf;
                stmtMsgUpdated.blobCol(3, buf);
                chatd::KeyId keyid = stmtMsgUpdated.uintCol(5);
                msg.reset(new chatd::Message(msgid, userid, ts, updated, std::move(buf), false, keyid, type));
                msg->backRefId = stmtMsgUpdated.uint64Col(7);
                msg->setEncrypted((uint8_t)stmtMsgUpdated.intCol(8));

                chat.msgImport(move(msg), true);
                countUpdated++;

                KR_LOG_DEBUG("importMessages: message updated (chatid: %s msgid: %s)", chatid.toString().c_str(), msgid.toString().c_str());
            }
        }
    }

    dbExternal.close();

    // commit the transaction of importing msgs and restore previous mode
    setCommitMode(oldCommitMode);

    int total = countAdded + countUpdated;
    KR_LOG_DEBUG("Imported messages: %d (added: %d, updated: %d)", total, countAdded, countUpdated);
    return total;
}

void Client::heartbeat()
{
    if (db.isOpen())
    {
        db.timedCommit();
    }

    if (mConnState != kConnected)
    {
        KR_LOG_WARNING("Heartbeat timer tick without being connected");
        return;
    }

    mPresencedClient.heartbeat();
    if (mChatdClient)
    {
        mChatdClient->heartbeat();
    }
}

Client::~Client()
{
    assert(isTerminated());

#ifndef KARERE_DISABLE_WEBRTC
   rtc.reset();
#endif
}

void Client::retryPendingConnections(bool disconnect, bool refreshURL)
{
    if (mConnState == kDisconnected)  // already a connection attempt in-progress
    {
        KR_LOG_WARNING("Retry pending connections called without previous connect");
        return;
    }

    if (mChatdClient)
    {
        mChatdClient->retryPendingConnections(disconnect, refreshURL);
    }

#ifndef KARERE_DISABLE_WEBRTC
    if (rtc && !disconnect) // In case of disconnect, reconnection will be launched after chatd::Chat::setOnlineState
    {
        // force reconnect all SFU connections
        rtc->getSfuClient().retryPendingConnections(disconnect);
    }
#endif

    if (!anonymousMode())   // avoid to connect to presenced (no user, no peerstatus)
    {
        mPresencedClient.retryPendingConnection(disconnect, refreshURL);
    }
}

promise::Promise<void> Client::notifyUserStatus(bool background)
{
    bool oldStatus = mIsInBackground;
    mIsInBackground = background;
    if (mIsInBackground && !mInitStats.isCompleted())
    {
        mInitStats.onCanceled();
    }

    if (oldStatus == mIsInBackground)
    {
        return promise::_Void();
    }

    mPresencedClient.notifyUserStatus();
    if (!mChatdClient)
    {
        return promise::Error("Chatd client not initialized yet");
    }

    return mChatdClient->notifyUserStatus();
}

promise::Promise<ReqResult> Client::openChatPreview(uint64_t publicHandle)
{
    auto wptr = weakHandle();
    return api.call(&::mega::MegaApi::getChatLinkURL, publicHandle);
}

void Client::createPublicChatRoom(uint64_t chatId, uint64_t ph, int shard, const std::string &decryptedTitle, std::shared_ptr<std::string> unifiedKey, const std::string &url, uint32_t ts, bool meeting)
{
    GroupChatRoom *room = new GroupChatRoom(*chats, chatId, shard, chatd::Priv::PRIV_RDONLY, ts, false, decryptedTitle, ph, unifiedKey, meeting);
    chats->emplace(chatId, room);
    if (!mDnsCache.hasRecord(shard))
    {
        // If DNS cache doesn't contains a record for this shard, addRecord otherwise skip.
        mDnsCache.addRecord(shard, url);    // the URL has been already pre-fetched
    }

    room->connect();
}

promise::Promise<std::string> Client::decryptChatTitle(uint64_t chatId, const std::string &key, const std::string &encTitle, karere::Id ph)
{
    std::shared_ptr<std::string> unifiedKey = std::make_shared<std::string>(key);
    Buffer buf(encTitle.size());

    try
    {
        size_t decLen = base64urldecode(encTitle.c_str(), encTitle.size(), buf.buf(), buf.bufSize());
        buf.setDataSize(decLen);

        //Create temporary strongvelope instance to decrypt chat title
        strongvelope::ProtocolHandler *auxCrypto = newStrongvelope(chatId, true, unifiedKey, false, ph);

        auto wptr = getDelTracker();
        promise::Promise<std::string> pms = auxCrypto->decryptChatTitleFromApi(buf);
        return pms.then([wptr, this, chatId, auxCrypto](const std::string title)
        {
            wptr.throwIfDeleted();
            delete auxCrypto;
            return title;
        })
        .fail([wptr, this, chatId, auxCrypto](const ::promise::Error& err)
        {
            wptr.throwIfDeleted();
            KR_LOG_ERROR("Error decrypting chat title for chat link preview %s:\n%s", ID_CSTR(chatId), err.what());
            delete auxCrypto;
            return err;
        });
    }
    catch(std::exception& e)
    {
        std::string err("Failed to base64-decode chat title for chat ");
        err.append(ID_CSTR(chatId)).append(": ");
        KR_LOG_ERROR("%s", err.c_str());
        return ::promise::Error(err);
    }
}

promise::Promise<void> Client::setPublicChatToPrivate(karere::Id chatid)
{
    GroupChatRoom *room = (GroupChatRoom *) chats->at(chatid);
    promise::Promise<std::shared_ptr<Buffer>> pms;
    if (room->hasTitle())
    {
        // encrypt chat-topic as in private mode, for same users (0), but creating a random key instead of using unified-key (true)
        pms = room->chat().crypto()->encryptChatTitle(room->titleString(), 0, true);
    }
    else
    {
        pms = promise::Promise<std::shared_ptr<Buffer>>();
        pms.resolve(std::make_shared<Buffer>());
    }

    auto wptr = weakHandle();
    return pms.then([wptr, this, chatid, room](const std::shared_ptr<Buffer>& encTitle)
    {
        wptr.throwIfDeleted();

        std::string auxbuf = base64urlencode(encTitle->buf(), encTitle->dataSize());
        const char *enctitleB64 = encTitle->dataSize() ? auxbuf.c_str() : NULL;

        return api.call(&::mega::MegaApi::chatLinkClose, chatid, enctitleB64)
        .then([this, room, wptr, chatid](ReqResult) -> promise::Promise<void>
        {
            if (wptr.deleted())
                return promise::_Void();

            room->setChatPrivateMode();
            return promise::_Void();
        });
    });
}

promise::Promise<uint64_t> Client::deleteChatLink(karere::Id chatid)
{
    return api.call(&::mega::MegaApi::chatLinkDelete, chatid)
    .then([this, chatid](ReqResult) -> promise::Promise<uint64_t>
    {
        return Id::inval().val;
    });
}

promise::Promise<uint64_t> Client::getPublicHandle(Id chatid, bool createifmissing)
{
    ApiPromise pms;
    if (createifmissing)
    {
        pms = api.call(&::mega::MegaApi::chatLinkCreate, chatid);
    }
    else
    {
        pms = api.call(&::mega::MegaApi::chatLinkQuery, chatid);
    }

    auto wptr = weakHandle();
    return pms.then([this, chatid, wptr](ReqResult result) -> promise::Promise<uint64_t>
    {
        if (wptr.deleted())
            return Id::inval().val;

        return result->getParentHandle();
    });
}

void Client::onSyncReceived(Id chatid)
{
    if (mSyncCount <= 0)
    {
        KR_LOG_WARNING("Unexpected SYNC received for chat: %s", ID_CSTR(chatid));
        return;
    }

    mSyncCount--;
    if (mSyncCount == 0 && mSyncTimer)
    {
        cancelTimeout(mSyncTimer, appCtx);
        mSyncTimer = 0;

        mSyncPromise.resolve();
    }
}

bool Client::isChatRoomOpened(Id chatid)
{
    auto it = chats->find(chatid);
    if (it != chats->end())
    {
        return it->second->hasChatHandler();
    }
    return false;
}

void Client::saveDb()
{
    try
    {
        if (db.isOpen())
        {
            db.commit();
        }
    }
    catch(std::runtime_error& e)
    {
        KR_LOG_ERROR("Error saving changes to local cache: %s", e.what());
        setInitState(kInitErrCorruptCache);
    }
}

promise::Promise<void> Client::pushReceived(Id chatid)
{
    promise::Promise<void> pms;
    ChatRoomList::const_iterator it = chats->find(chatid);
    ChatRoom *room = (it != chats->end()) ? it->second : NULL;
    if (!room || room->isArchived())
    {
        // room unknown or archived --> need to catchup wiht API to receive pending
        // actionpackets that may notify about a new chat or an existing chat being
        // unarchived (don't want notifications for archived)
        pms = api.callIgnoreResult(&::mega::MegaApi::catchup);
    }
    else
    {
        pms = Promise<void>();
        pms.resolve();
    }

    auto wptr = weakHandle();
    return pms.then([this, chatid, wptr]() -> promise::Promise<void>
    {
        if (wptr.deleted())
            return promise::Error("Up to date with API, but instance was removed");

        // if already sent SYNCs or we are not logged in right now...
        if (mSyncTimer)
        {
            KR_LOG_WARNING("pushReceived: a previous PUSH is being processed. Both will finish at the same time");
            assert(!mSyncPromise.done());
            return mSyncPromise;
            // promise will resolve once logged in for all chats or after receive all SYNCs back
        }

        if (mSyncPromise.done())
        {
            KR_LOG_WARNING("pushReceived: previous PUSH was already resolved. New promise to track the progress");
            mSyncPromise = Promise<void>();
        }
        if (!mChatdClient || !mChatdClient->areAllChatsLoggedIn())
        {
            KR_LOG_WARNING("pushReceived: not logged in into all chats");
            return mSyncPromise;
        }

        mSyncCount = 0;
        mSyncTimer = karere::setTimeout([this, wptr]()
        {
            if (wptr.deleted())
              return;

            assert(mSyncCount != 0);
            mSyncTimer = 0;
            mSyncCount = -1;

            mChatdClient->retryPendingConnections(true);

        }, chatd::kSyncTimeout, appCtx);

        if (chatid.isValid())
        {
            ChatRoom *chat = chats->at(chatid);
            mSyncCount++;
            chat->sendSync();
        }
        else
        {
            for (auto& item: *chats)
            {
                ChatRoom *chat = item.second;
                if (!chat->chat().isDisabled())
                {
                    mSyncCount++;
                    chat->sendSync();
                }
            }
        }

        return mSyncPromise;
    });
}

Client::InitState Client::initWithAnonymousSession()
{
    if (mInitState > kInitCreated)
    {
        KR_LOG_ERROR("init: karere is already initialized. Current state: %s", initStateStr());
        return kInitErrAlready;
    }

    mInitStats.stageStart(InitStats::kStatsInit);
    setInitState(kInitAnonymousMode);
    mSid.clear();
    createDb();
    mMyHandle = Id::null(); // anonymous mode should use ownHandle set to all zeros
    mUserAttrCache.reset(new UserAttrCache(*this));
    mChatdClient.reset(new chatd::Client(this));
    mSessionReadyPromise.resolve();
    mInitStats.stageEnd(InitStats::kStatsInit);
    mInitStats.setInitState(mInitState);
    return mInitState;
}

promise::Promise<void> Client::initWithNewSession(const char* sid, const std::string& scsn,
    const std::shared_ptr<mega::MegaUserList>& contactList,
    const std::shared_ptr<mega::MegaTextChatList>& chatList)
{
    assert(sid);

    mSid = sid;
    createDb();

// We have a complete snapshot of the SDK contact and chat list state.
// Commit it with the accompanying scsn
    mMyHandle = getMyHandleFromSdk();
    db.query("insert or replace into vars(name,value) values('my_handle', ?)", mMyHandle);

    mMyEmail = getMyEmailFromSdk();
    db.query("insert or replace into vars(name,value) values('my_email', ?)", mMyEmail);

    mMyIdentity = initMyIdentity();

    mUserAttrCache.reset(new UserAttrCache(*this));
    api.sdk.addGlobalListener(this);

    auto wptr = weakHandle();
    return loadOwnKeysFromApi()
    .then([this, scsn, contactList, chatList, wptr]()
    {
        if (wptr.deleted())
            return;

        // Add users from API
        mContactList->syncWithApi(*contactList);
        mChatdClient.reset(new chatd::Client(this));
        assert(chats->empty());
        chats->onChatsUpdate(*chatList);
        commit(scsn);

        // Get aliases from cache
        mAliasAttrHandle = mUserAttrCache->getAttr(mMyHandle,
        ::mega::MegaApi::USER_ATTR_ALIAS, this,
        [](Buffer *data, void *userp)
        {
            static_cast<Client*>(userp)->updateAliases(data);
        });
    });
}

void Client::setCommitMode(bool commitEach)
{
    db.setCommitMode(commitEach);
}

bool Client::commitEach()
{
    return db.commitEach();
}

void Client::commit(const std::string& scsn)
{
    if (scsn.empty())
    {
        KR_LOG_DEBUG("Committing with empty scsn");
        db.commit();
        return;
    }
    if (scsn == mLastScsn)
    {
        KR_LOG_DEBUG("Committing with same scsn");
        db.commit();
        return;
    }

    db.query("insert or replace into vars(name,value) values('scsn',?)", scsn);
    db.commit();
    mLastScsn = scsn;
    KR_LOG_DEBUG("Commit with scsn %s", scsn.c_str());
}

void Client::onEvent(::mega::MegaApi* /*api*/, ::mega::MegaEvent* event)
{
    assert(event);
    int type = event->getType();
    switch (type)
    {
    case ::mega::MegaEvent::EVENT_COMMIT_DB:
    {
        const char *pscsn = event->getText();
        if (!pscsn)
        {
            KR_LOG_ERROR("EVENT_COMMIT_DB --> DB commit triggered by SDK without a valid scsn");
            return;
        }

        std::string scsn = pscsn;
        auto wptr = weakHandle();
        marshallCall([wptr, this, scsn]()
        {
            if (wptr.deleted())
            {
                return;
            }

            if (db.isOpen())
            {
                KR_LOG_DEBUG("EVENT_COMMIT_DB --> DB commit triggered by SDK");
                commit(scsn);
            }

        }, appCtx);
        break;
    }

    default:
        break;
    }
}

void Client::initWithDbSession(const char* sid)
{
    try
    {
        assert(sid);
        if (!openDb(sid))
        {
            assert(mSid.empty());
            setInitState(kInitErrNoCache);
            return;
        }
        assert(db);
        assert(!mSid.empty());
        mUserAttrCache.reset(new UserAttrCache(*this));
        api.sdk.addGlobalListener(this);

        mMyHandle = getMyHandleFromDb();
        assert(mMyHandle && mMyHandle.isValid());

        mMyEmail = getMyEmailFromDb();

        mMyIdentity = getMyIdentityFromDb();

        mOwnNameAttrHandle = mUserAttrCache->getAttr(mMyHandle, USER_ATTR_FULLNAME, this,
        [](Buffer* buf, void* userp)
        {
            if (!buf || buf->empty())
                return;
            auto& name = static_cast<Client*>(userp)->mMyName;
            name.assign(buf->buf(), buf->dataSize());
        });

        loadOwnKeysFromDb();
        mDnsCache.loadFromDb();
        mContactList->loadFromDb();
        mChatdClient.reset(new chatd::Client(this));
        chats->loadFromDb();

        if (websocketIO && websocketIO->hasSessionCache())
        {
            auto&& sessions = mDnsCache.getTlsSessions();
            websocketIO->restoreSessions(std::move(sessions));
        }

        // Get aliases from cache
        mAliasAttrHandle = mUserAttrCache->getAttr(mMyHandle,
        ::mega::MegaApi::USER_ATTR_ALIAS, this,
        [](Buffer *data, void *userp)
        {
            static_cast<Client*>(userp)->updateAliases(data);
        });
    }
    catch(std::runtime_error& e)
    {
        KR_LOG_ERROR("initWithDbSession: Error loading session from local cache: %s", e.what());
        setInitState(kInitErrCorruptCache);
        return;
    }

    setInitState(kInitHasOfflineSession);
    return;
}

void Client::setInitState(InitState newState)
{
    if (newState == mInitState)
        return;
    mInitState = newState;
    KR_LOG_DEBUG("Client reached init state %s", initStateStr());
    app.onInitStateChange(mInitState);
}

Client::InitState Client::init(const char* sid, bool waitForFetchnodesToConnect)
{
    if (mInitState > kInitCreated)
    {
        KR_LOG_ERROR("init: karere is already initialized. Current state: %s", initStateStr());
        return kInitErrAlready;
    }

    if (!waitForFetchnodesToConnect && !sid)
    {
        KR_LOG_ERROR("init: sid required to initialize in Lean Mode");
        return kInitErrGeneric;
    }

    mInitStats.stageStart(InitStats::kStatsInit);

    if (sid)
    {
        initWithDbSession(sid);
        if (mInitState == kInitErrNoCache ||    // not found, uncompatible db version, cannot open
                mInitState == kInitErrCorruptCache)
        {
            wipeDb(sid);
        }
    }
    else
    {
        assert(waitForFetchnodesToConnect);
        setInitState(kInitWaitingNewSession);
    }

    if (!waitForFetchnodesToConnect)
    {
        if (mInitState != kInitHasOfflineSession)
        {
            KR_LOG_ERROR("init: failed to initialize Lean Mode. Current state: %s", initStateStr());
            return kInitErrGeneric;
        }

        mSessionReadyPromise.resolve();
        mInitStats.onCanceled();    // do not collect stats for this initialization mode
    }

    mInitStats.stageEnd(InitStats::kStatsInit);
    mInitStats.setInitState(mInitState);
    api.sdk.addRequestListener(this);

    return mInitState;
}

void Client::onRequestStart(::mega::MegaApi* /*apiObj*/, ::mega::MegaRequest *request)
{
    int reqType = request->getType();
    switch (reqType)
    {
        case ::mega::MegaRequest::TYPE_CREATE_ACCOUNT:
        {
            if (request->getParamType() == 3)     // if creating E++ account...
            {
                mInitStats.stageStart(InitStats::kStatsCreateAccount);
            }
            break;
        }
        case ::mega::MegaRequest::TYPE_LOGIN:
        {
            mInitStats.stageStart(InitStats::kStatsLogin);
            break;
        }
        case ::mega::MegaRequest::TYPE_FETCH_NODES:
        {
            mInitStats.stageStart(InitStats::kStatsFetchNodes);
            break;
        }
        default:    // no action to be taken for other type of requests
        {
            break;
        }
    }
}

void Client::onRequestFinish(::mega::MegaApi* /*apiObj*/, ::mega::MegaRequest *request, ::mega::MegaError* e)
{
    int reqType = request->getType();
    int errorCode = e->getErrorCode();
    if (errorCode != ::mega::MegaError::API_OK && reqType != ::mega::MegaRequest::TYPE_LOGOUT)
    {
        KR_LOG_ERROR("Request %s finished with error %s", request->getRequestString(), e->getErrorString());
        return;
    }

    switch (reqType)
    {
    case ::mega::MegaRequest::TYPE_LOGIN:
    {
        mInitStats.stageEnd(InitStats::kStatsLogin);
        break;
    }

    case ::mega::MegaRequest::TYPE_LOGOUT:
    {
        bool loggedOut = ((errorCode == ::mega::MegaError::API_OK || errorCode == ::mega::MegaError::API_ESID)
                          && (request->getFlag() || request->getParamType() == ::mega::MegaError::API_EBLOCKED));

        bool sessionExpired = request->getParamType() == ::mega::MegaError::API_ESID;       // SDK received ESID during login or any other request
        if (loggedOut)
            KR_LOG_DEBUG("Logout detected in the SDK. Closing MEGAchat session...");

        if (sessionExpired)
            KR_LOG_WARNING("Expired session detected. Closing MEGAchat session...");

        if (loggedOut || sessionExpired)
        {
            auto wptr = weakHandle();
            marshallCall([wptr, this]() // update state in the karere thread
            {
                if (wptr.deleted())
                    return;

                if (!isTerminated())
                {
                    setInitState(kInitErrSidInvalid);
                }
            }, appCtx);
            return;
        }
        break;
    }
    case ::mega::MegaRequest::TYPE_CREATE_ACCOUNT:  // fall-through
    case ::mega::MegaRequest::TYPE_FETCH_NODES:
    {
        if (reqType == ::mega::MegaRequest::TYPE_CREATE_ACCOUNT)  // if not creating E++ account, do nothing
        {
            if (request->getParamType() != 3)     // if not creating E++ account, do nothing
            {
                break;
            }
            else    // -> create account E++ includes the fetchnodes (but not only, so new stage)
            {
                mInitStats.stageEnd(InitStats::kStatsCreateAccount);
            }
        }
        else
        {
            mInitStats.stageEnd(InitStats::kStatsFetchNodes);
        }

        api.sdk.pauseActionPackets();
        mInitStats.stageStart(InitStats::kStatsPostFetchNodes);

        auto state = mInitState;
        char* pscsn = api.sdk.getSequenceNumber();
        std::string scsn;
        if (pscsn)
        {
            scsn = pscsn;
            delete[] pscsn;
        }
        std::shared_ptr<::mega::MegaUserList> contactList(api.sdk.getContacts());
        std::shared_ptr<::mega::MegaTextChatList> chatList(api.sdk.getChatList());

#ifndef NDEBUG
        dumpContactList(*contactList);
#endif

        auto wptr = weakHandle();
        marshallCall([wptr, this, state, scsn, contactList, chatList]()
        {
            if (wptr.deleted())
                return;

            if (state == kInitHasOfflineSession)
            {
// disable this safety checkup, since dumpSession() differs from first-time login value
//              std::unique_ptr<char[]> sid(api.sdk.dumpSession());
//              assert(sid);
//              // we loaded our state from db
//              // verify the SDK sid is the same as ours
//              if (mSid != sid.get())
//              {
//                  setInitState(kInitErrSidMismatch);
//                  return;
//              }
                checkSyncWithSdkDb(scsn, *contactList, *chatList, false);
                setInitState(kInitHasOnlineSession);
                mSessionReadyPromise.resolve();
                mInitStats.stageEnd(InitStats::kStatsPostFetchNodes);
                api.sdk.resumeActionPackets();
            }
            else if (state == kInitWaitingNewSession || state == kInitErrNoCache)
            {
                std::unique_ptr<char[]> sid(api.sdk.dumpSession());
                assert(sid);
                initWithNewSession(sid.get(), scsn, contactList, chatList)
                .fail([this](const ::promise::Error& err)
                {
                    mSessionReadyPromise.reject(err);
                    api.sdk.resumeActionPackets();
                    return err;
                })
                .then([this]()
                {
                    setInitState(kInitHasOnlineSession);
                    mSessionReadyPromise.resolve();
                    mInitStats.stageEnd(InitStats::kStatsPostFetchNodes);
                    api.sdk.resumeActionPackets();
                });
            }
            else    // a full reload happened (triggered by API or by the user)
            {
                assert(state == kInitHasOnlineSession);
                checkSyncWithSdkDb(scsn, *contactList, *chatList, true);
                api.sdk.resumeActionPackets();
            }
        }, appCtx);
        break;
    }

    case ::mega::MegaRequest::TYPE_SET_ATTR_USER:
    {
        int attrType = request->getParamType();
        int changeType;
        if (attrType == ::mega::MegaApi::USER_ATTR_FIRSTNAME)
        {
            changeType = ::mega::MegaUser::CHANGE_TYPE_FIRSTNAME;
        }
        else if (attrType == ::mega::MegaApi::USER_ATTR_LASTNAME)
        {
            changeType = ::mega::MegaUser::CHANGE_TYPE_LASTNAME;
        }
        else if (attrType == ::mega::MegaApi::USER_ATTR_ALIAS)
        {
            changeType = ::mega::MegaUser::CHANGE_TYPE_ALIAS;
        }
        else
        {
            return;
        }

        auto wptr = weakHandle();
        marshallCall([wptr, this, changeType]()
        {
            if (wptr.deleted())
                return;

            mUserAttrCache->onUserAttrChange(mMyHandle, changeType);
        }, appCtx);
        break;
    }
    default:    // no action to be taken for other type of requests
    {
        break;
    }
    }
}

//TODO: We should actually wipe the whole app dir, but the log file may
//be in that dir, and it is in use
void Client::wipeDb(const std::string& sid)
{
    db.close();
    std::string path = dbPath(sid);
    remove(path.c_str());
    struct stat info;
    if (stat(path.c_str(), &info) == 0)
        throw std::runtime_error("wipeDb: Could not delete old database file in "+mAppDir);
}

void Client::createDb()
{
    wipeDb(mSid);
    std::string path = dbPath(mSid);
    if (!db.open(path.c_str(), false))
        throw std::runtime_error("Can't access application database at "+mAppDir);
    createDbSchema(); //calls commit() at the end
}

bool Client::checkSyncWithSdkDb(const std::string& scsn,
    ::mega::MegaUserList& aContactList, ::mega::MegaTextChatList& chatList, bool forceReload)
{
    if (!forceReload)
    {
        // check if 'scsn' has changed
        SqliteStmt stmt(db, "select value from vars where name='scsn'");
        stmt.stepMustHaveData("get karere scsn");
        if (stmt.stringCol(0) == scsn)
        {
            KR_LOG_DEBUG("Db sync ok, karere scsn matches with the one from sdk");
            return true;
        }
    }

    // We are not in sync, probably karere is one or more commits behind
    KR_LOG_WARNING("Karere db out of sync with sdk - scsn-s don't match. Will reload all state from SDK");

    // invalidate user attrib cache
    mUserAttrCache->invalidate();

    // sync contactlist first
    mContactList->clear();   // remove obsolete users, just in case, and add them fresh from SDK
    mContactList->syncWithApi(aContactList);

    // sync the chatroom list
    chats->onChatsUpdate(chatList, forceReload);

    // commit the snapshot
    commit(scsn);
    return false;
}

void Client::dumpChatrooms(::mega::MegaTextChatList& chatRooms)
{
    KR_LOG_DEBUG("=== Chatrooms received from API: ===");
    for (int i=0; i<chatRooms.size(); i++)
    {
        auto& room = *chatRooms.get(i);
        if (room.isGroup())
        {
            KR_LOG_DEBUG("%s(group, ownPriv=%s):",
                ID_CSTR(room.getHandle()), privToString((chatd::Priv)room.getOwnPrivilege()));
        }
        else
        {
            KR_LOG_DEBUG("%s(1on1)", ID_CSTR(room.getHandle()));
        }
        auto peers = room.getPeerList();
        if (!peers)
        {
            KR_LOG_DEBUG("  (room has no peers)");
            continue;
        }
        for (int j = 0; j<peers->size(); j++)
            KR_LOG_DEBUG("  %s: %s", ID_CSTR(peers->getPeerHandle(j)),
                privToString((chatd::Priv)peers->getPeerPrivilege(j)));
    }
    KR_LOG_DEBUG("=== Chatroom list end ===");
}
void Client::dumpContactList(::mega::MegaUserList& clist)
{
    KR_LOG_DEBUG("== Contactlist received from API: ==");
    for (int i=0; i< clist.size(); i++)
    {
        auto& user = *clist.get(i);
        auto visibility = user.getVisibility();
        if (visibility != ::mega::MegaUser::VISIBILITY_VISIBLE)
            KR_LOG_DEBUG("  %s (visibility = %d)", ID_CSTR(user.getHandle()), visibility);
        else
            KR_LOG_DEBUG("  %s", ID_CSTR(user.getHandle()));
    }
    KR_LOG_DEBUG("== Contactlist end ==");
}

promise::Promise<void> Client::connect(bool isInBackground)
{
    mIsInBackground = isInBackground;

    if (mIsInBackground && !mInitStats.isCompleted())
    {
        mInitStats.onCanceled();
    }

// only the first connect() needs to wait for the mSessionReadyPromise.
// Any subsequent connect()-s (preceded by disconnect()) can initiate
// the connect immediately
    if (mConnState == kConnecting)      // already connecting, wait for completion
    {
        return mConnectPromise;
    }
    else if (mConnState == kConnected)  // nothing to do
    {
        return promise::_Void();
    }

    assert(mConnState == kDisconnected);

    auto sessDone = mSessionReadyPromise.done();    // wait for fetchnodes completion
    switch (sessDone)
    {
        case promise::kSucceeded:   // if session is ready...
            return doConnect();

        case promise::kFailed:      // if session failed...
            return mSessionReadyPromise.error();

        default:                    // if session is not ready yet... wait for it and then connect
            assert(sessDone == promise::kNotResolved);
            mConnectPromise = mSessionReadyPromise
            .then([this]() mutable
            {
                return doConnect();
            });
            return mConnectPromise;
    }
}

promise::Promise<void> Client::doConnect()
{
    KR_LOG_DEBUG("Connecting to account '%s'(%s)...", SdkString(api.sdk.getMyEmail()).c_str(), mMyHandle.toString().c_str());
    mInitStats.stageStart(InitStats::kStatsConnection);

    setConnState(kConnecting);
    assert(mSessionReadyPromise.succeeded());
    assert(mUserAttrCache);

    // notify user-attr cache
    assert(mUserAttrCache);
    mUserAttrCache->onLogin();
    connectToChatd();

    auto wptr = weakHandle();
    assert(!mHeartbeatTimer);
    mHeartbeatTimer = karere::setInterval([this, wptr]()
    {
        if (wptr.deleted() || !mHeartbeatTimer)
        {
            return;
        }

        heartbeat();
    }, kHeartbeatTimeout, appCtx);

    if (anonymousMode())
    {
        // avoid to connect to presenced (no user, no peerstatus)
        // avoid to retrieve own user-attributes (no user, no attributes)
        setConnState(kConnected);
        return ::promise::_Void();
    }

    mOwnNameAttrHandle = mUserAttrCache->getAttr(mMyHandle, USER_ATTR_FULLNAME, this,
    [](Buffer* buf, void* userp)
    {
        if (!buf || buf->empty())
            return;
        auto& name = static_cast<Client*>(userp)->mMyName;
        name.assign(buf->buf(), buf->dataSize());
        KR_LOG_DEBUG("Own screen name is: '%s'", name.c_str()+1);
    });

    auto pms = mPresencedClient.connect()
    .then([this, wptr]()
    {
        if (wptr.deleted())
        {
            return;
        }

        setConnState(kConnected);
    })
    .fail([this](const ::promise::Error& err)
    {
        setConnState(kDisconnected);
        return err;
    });

    return pms;
}

void Client::setConnState(ConnState newState)
{
    mConnState = newState;
    KR_LOG_DEBUG("Client connection state changed to %s", connStateToStr(newState));
}

void Client::sendStats()
{
    if (mInitStats.isCompleted())
    {
        return;
    }

    std::string stats = mInitStats.onCompleted(api.sdk.getNumNodes(), chats->size(), mContactList->size());
    KR_LOG_DEBUG("Init stats: %s", stats.c_str());
    api.callIgnoreResult(&::mega::MegaApi::sendEvent, 99008, jsonUnescape(stats).c_str());
}

InitStats& Client::initStats()
{
    return mInitStats;
}

karere::Id Client::getMyHandleFromSdk()
{
    SdkString uh = api.sdk.getMyUserHandle();
    if (!uh.c_str() || !uh.c_str()[0])
        throw std::runtime_error("Could not get our own user handle from API");
    KR_LOG_INFO("Our user handle is %s", uh.c_str());
    karere::Id result(uh.c_str());
    if (result == Id::null() || result.val == ::mega::UNDEF)
        throw std::runtime_error("Own handle returned by the SDK is NULL");
    return result;
}

std::string Client::getMyEmailFromDb()
{
    SqliteStmt stmt(db, "select value from vars where name='my_email'");
    if (!stmt.step())
        throw std::runtime_error("No own email in database");

    std::string email = stmt.stringCol(0);

    return email;
}

std::string Client::getMyEmailFromSdk()
{
    SdkString myEmail = api.sdk.getMyEmail();
    if (!myEmail.c_str() || !myEmail.c_str()[0])
    {
        // For ephemeral accounts email isn't set
        return std::string("");
    }
    KR_LOG_INFO("Our email address is %s", myEmail.c_str());
    return myEmail.c_str();
}

karere::Id Client::getMyHandleFromDb()
{
    SqliteStmt stmt(db, "select value from vars where name='my_handle'");
    if (!stmt.step())
        throw std::runtime_error("No own user handle in database");

    karere::Id result = stmt.uint64Col(0);

    if (result == Id::null() || result.val == mega::UNDEF)
        throw std::runtime_error("loadOwnUserHandleFromDb: Own handle in db is invalid");
    return result;
}

uint64_t Client::getMyIdentityFromDb()
{
    uint64_t result = 0;

    SqliteStmt stmt(db, "select value from vars where name='clientid_seed'");
    if (!stmt.step())
    {
        KR_LOG_WARNING("clientid_seed not found in DB. Creating a new one");
        result = initMyIdentity();
    }
    else
    {
        result = stmt.uint64Col(0);
        if (result == 0)
        {
            KR_LOG_WARNING("clientid_seed in DB is invalid. Creating a new one");
            result = initMyIdentity();
        }
    }
    return result;
}

void Client::resetMyIdentity()
{
   assert(mInitState == kInitWaitingNewSession || mInitState == kInitHasOfflineSession);
   KR_LOG_WARNING("Reset clientid_seed");
   mMyIdentity = initMyIdentity();
}

uint64_t Client::initMyIdentity()
{
    uint64_t result = (static_cast<uint64_t>(rand()) << 32) | ::mega::m_time();
    db.query("insert or replace into vars(name,value) values('clientid_seed', ?)", result);
    return result;
}

promise::Promise<void> Client::loadOwnKeysFromApi()
{
    return api.call(&::mega::MegaApi::getUserAttribute, (int)mega::MegaApi::USER_ATTR_KEYRING)
    .then([this](ReqResult result) -> ApiPromise
    {
        auto keys = result->getMegaStringMap();
        auto cu25519 = keys->get("prCu255");
        if (!cu25519)
            return ::promise::Error("prCu255 private key missing in keyring from API");
        auto ed25519 = keys->get("prEd255");
        if (!ed25519)
            return ::promise::Error("prEd255 private key missing in keyring from API");

        auto b64len = strlen(cu25519);
        if (b64len != 43)
            return ::promise::Error("prCu255 base64 key length is not 43 bytes");
        base64urldecode(cu25519, b64len, mMyPrivCu25519, sizeof(mMyPrivCu25519));

        b64len = strlen(ed25519);
        if (b64len != 43)
            return ::promise::Error("prEd255 base64 key length is not 43 bytes");
        base64urldecode(ed25519, b64len, mMyPrivEd25519, sizeof(mMyPrivEd25519));
        return api.call(&mega::MegaApi::getUserData);
    })
    .then([this](ReqResult result) -> promise::Promise<void>
    {
        // write to db
        db.query("insert or replace into vars(name, value) values('pr_cu25519', ?)", StaticBuffer(mMyPrivCu25519, sizeof(mMyPrivCu25519)));
        db.query("insert or replace into vars(name, value) values('pr_ed25519', ?)", StaticBuffer(mMyPrivEd25519, sizeof(mMyPrivEd25519)));
        KR_LOG_DEBUG("loadOwnKeysFromApi: success");
        return promise::_Void();
    });
}

void Client::loadOwnKeysFromDb()
{
    SqliteStmt stmt(db, "select value from vars where name=?");
    stmt.reset().clearBind();
    stmt << "pr_cu25519";
    stmt.stepMustHaveData();
    auto len = stmt.blobCol(0, mMyPrivCu25519, sizeof(mMyPrivCu25519));
    if (len != sizeof(mMyPrivCu25519))
        throw std::runtime_error("Unexpected length of privCu25519 in database");
    stmt.reset().clearBind();
    stmt << "pr_ed25519";
    stmt.stepMustHaveData();
    len = stmt.blobCol(0, mMyPrivEd25519, sizeof(mMyPrivEd25519));
    if (len != sizeof(mMyPrivEd25519))
        throw std::runtime_error("Unexpected length of privEd2519 in database");
}

// presenced handlers
void Client::onPresenceChange(Id userid, Presence pres, bool inProgress)
{
    if (isTerminated())
    {
        return;
    }

    // Notify apps
    app.onPresenceChanged(userid, pres, inProgress);
}

void Client::onPresenceConfigChanged(const presenced::Config& state, bool pending)
{
    app.onPresenceConfigChanged(state, pending);
}

void Client::onPresenceLastGreenUpdated(Id userid)
{
    // This callback is received from presenced upon reception of LASTGREEN
    updateAndNotifyLastGreen(userid.val);
}

void Client::updateAndNotifyLastGreen(Id userid)
{
    mega::m_time_t lastGreenTs = mPresencedClient.getLastGreen(userid);
    if (!lastGreenTs)
    {
        KR_LOG_DEBUG("Skip notification, last-green not received yet");
        return;
    }

    mega::m_time_t lastMsgTs = mChatdClient->getLastMsgTs(userid);

    // check what is newer: ts from chatd (messages) or ts from presenced (last-green response)
    mega::m_time_t lastGreen = (lastGreenTs >= lastMsgTs) ? lastGreenTs : lastMsgTs;

    // Update last green and notify apps, if required
    bool changed = mPresencedClient.updateLastGreen(userid.val, lastGreen);
    if (changed)
    {
        uint16_t lastGreenMinutes = (time(NULL) - lastGreen) / 60;
        app.onPresenceLastGreenUpdated(userid, lastGreenMinutes);
    }
}

void Client::onConnStateChange(presenced::Client::ConnState /*state*/)
{

}

void Client::terminate(bool deleteDb)
{
    setInitState(kInitTerminated);

    api.sdk.removeRequestListener(this);
    api.sdk.removeGlobalListener(this);


    // pre-destroy chatrooms in preview mode (cleanup from DB + send HANDLELEAVE)
    // Otherwise, DB will be already closed when the GroupChatRoom dtor is called
    for (auto it = chats->begin(); it != chats->end();)
    {
        if (it->second->previewMode())
        {
            delete it->second;
            auto itToRemove = it;
            it++;
            chats->erase(itToRemove);
        }
        else
        {
            it++;
        }
    }

    if (mConnState != kDisconnected)
    {
        setConnState(kDisconnected);

        // stop syncing own-name and close user-attributes cache
        mUserAttrCache->removeCb(mOwnNameAttrHandle);
        mUserAttrCache->removeCb(mAliasAttrHandle);
        mUserAttrCache->onLogOut();
        mUserAttrCache.reset();

        // stop heartbeats
        if (mHeartbeatTimer)
        {
            karere::cancelInterval(mHeartbeatTimer, appCtx);
            mHeartbeatTimer = 0;
        }

        // disconnect from chatd shards and presenced
        mChatdClient->disconnect();
        mPresencedClient.disconnect();
    }

    // close or delete MEGAchat's DB file
    try
    {
        if (deleteDb)
        {
            wipeDb(mSid);
        }
        else if (db.isOpen())
        {
            KR_LOG_INFO("Doing final COMMIT to database");
            db.commit();
            db.close();
        }
    }
    catch(std::runtime_error& e)
    {
        KR_LOG_ERROR("Error saving changes to local cache during termination: %s", e.what());
    }
}

promise::Promise<void> Client::setPresence(Presence pres)
{
    if (pres == mPresencedClient.config().presence())
    {
        std::string err = "setPresence: tried to change online state to the current configured state (";
        err.append(pres.toString()).append(")");
        return ::promise::Error(err, kErrorArgs);
    }

    bool ret = mPresencedClient.setPresence(pres);
    if (!ret)
    {
        return ::promise::Error("setPresence: not connected", kErrorAccess);
    }

    return promise::_Void();
}

void Client::onUsersUpdate(mega::MegaApi* /*api*/, mega::MegaUserList *aUsers)
{
    if (!aUsers)
        return;

    std::shared_ptr<mega::MegaUserList> users(aUsers->copy());
    auto wptr = weakHandle();
    marshallCall([wptr, this, users]()
    {
        if (wptr.deleted())
        {
            return;
        }

        mContactList->syncWithApi(*users);
    }, appCtx);
}

promise::Promise<karere::Id>
Client::createGroupChat(std::vector<std::pair<uint64_t, chatd::Priv>> peers, bool publicchat, bool meeting, const char *title)
{
    // prepare set of participants
    std::shared_ptr<mega::MegaTextChatPeerList> sdkPeers(mega::MegaTextChatPeerList::createInstance());
    std::shared_ptr<SetOfIds> users = std::make_shared<SetOfIds>();
    users->insert(mMyHandle);
    for (auto& peer: peers)
    {
        sdkPeers->addPeer(peer.first, peer.second);
        users->insert(peer.first);
    }

    // prepare unified key (if public chat)
    std::shared_ptr<std::string> unifiedKey;
    if (publicchat)
    {
        Buffer *buf = strongvelope::ProtocolHandler::createUnifiedKey();
        unifiedKey = std::make_shared<std::string>(buf->buf(), buf->dataSize());
        delete buf;
    }

    // create strongvelope for encryption of title/unified-key
    std::shared_ptr<strongvelope::ProtocolHandler> crypto;
    if (publicchat || title)
    {
        crypto = std::make_shared<strongvelope::ProtocolHandler>(mMyHandle,
                StaticBuffer(mMyPrivCu25519, 32), StaticBuffer(mMyPrivEd25519, 32),
                *mUserAttrCache, db, karere::Id::inval(), publicchat,
                unifiedKey, false, Id::inval(), appCtx);
        crypto->setUsers(users.get());  // ownership belongs to this method, it will be released after `crypto`
    }

    promise::Promise<std::shared_ptr<Buffer>> pms;
    if (title)
    {
        const std::string auxTitle(title);
        pms = crypto->encryptChatTitle(auxTitle);
    }
    else
    {
        pms = promise::Promise<std::shared_ptr<Buffer>>();
        pms.resolve(std::make_shared<Buffer>());
    }

    // capture `users`, since it's used at strongvelope for encryption of unified-key in public chats
    auto wptr = getDelTracker();
    return pms.then([wptr, this, crypto, users, sdkPeers, publicchat, meeting](const std::shared_ptr<Buffer>& encTitle) -> promise::Promise<karere::Id>
    {
        if (wptr.deleted())
        {
            return ::promise::Error("Title encrypted successfully, but instance was removed");
        }

        std::string enctitleB64;
        if (!encTitle->empty())
        {
            enctitleB64 = base64urlencode(encTitle->buf(), encTitle->dataSize());
        }

        ApiPromise createChatPromise;

        if (publicchat)
        {
            createChatPromise = crypto->encryptUnifiedKeyForAllParticipants()
            .then([wptr, this, crypto, sdkPeers, enctitleB64, meeting](chatd::KeyCommand *keyCmd) -> ApiPromise
            {
                mega::MegaStringMap *userKeyMap;
                userKeyMap = mega::MegaStringMap::createInstance();

                for (int i = 0; i < sdkPeers->size(); i++)
                {
                    //Get peer Handle in B64
                    Id peerHandle(sdkPeers->getPeerHandle(i));

                    //Get peer unified key
                    auto useruk = keyCmd->getKeyByUserId(peerHandle);

                    //Append [creatorhandle+uk]
                    std::string uKeyBin((const char*)&mMyHandle, sizeof(mMyHandle.val));
                    uKeyBin.append(useruk->buf(), useruk->size());

                    //Encode [creatorhandle+uk] to B64
                    std::string uKeyB64;
                    mega::Base64::btoa(uKeyBin, uKeyB64);

                    //Add entry to map
                    userKeyMap->set(peerHandle.toString().c_str(), uKeyB64.c_str());
                }

                //Get own unified key
                auto ownKey = keyCmd->getKeyByUserId(mMyHandle);

                //Append [creatorhandle+uk]
                std::string okeyBin((const char*)&mMyHandle, sizeof(mMyHandle.val));
                okeyBin.append(ownKey->buf(), ownKey->size());

                //Encode [creatorhandle+uk] to B64
                std::string oKeyB64;
                mega::Base64::btoa(okeyBin, oKeyB64);

                //Add entry to map
                userKeyMap->set(mMyHandle.toString().c_str(), oKeyB64.c_str());
                return api.call(&mega::MegaApi::createPublicChat, sdkPeers.get(), userKeyMap,
                                !enctitleB64.empty() ? enctitleB64.c_str() : nullptr, meeting);
            });
        }
        else
        {
            createChatPromise = api.call(&mega::MegaApi::createChat, true, sdkPeers.get(),
                                         !enctitleB64.empty() ? enctitleB64.c_str() : nullptr);
        }

        return createChatPromise
        .then([this, wptr](ReqResult result) -> Promise<karere::Id>
        {
            if (wptr.deleted())
                return ::promise::Error("Chat created successfully, but instance was removed");

            auto& list = *result->getMegaTextChatList();
            if (list.size() != 1)
                return ::promise::Error("Empty chat list returned from API");

            auto room = chats->addRoom(*list.get(0));
            if (!room || !room->isGroup())
                return ::promise::Error("API created incorrect group");

            room->connect();
            return karere::Id(room->chatid());
        });
     });
}

promise::Promise<void> GroupChatRoom::excludeMember(uint64_t userid)
{
    auto wptr = getDelTracker();
    return parent.mKarereClient.api.callIgnoreResult(&mega::MegaApi::removeFromChat, chatid(), userid)
    .then([this, wptr, userid]()
    {
        wptr.throwIfDeleted();
        if (removeMember(userid) && !mHasTitle)
        {
            makeTitleFromMemberNames();
        }
    });
}

ChatRoom::ChatRoom(ChatRoomList& aParent, const uint64_t& chatid, bool aIsGroup,
  unsigned char aShard, chatd::Priv aOwnPriv, int64_t ts, bool aIsArchived, const std::string& aTitle)
   :parent(aParent), mChatid(chatid),
    mShardNo(aShard), mIsGroup(aIsGroup),
    mOwnPriv(aOwnPriv), mCreationTs(ts), mIsArchived(aIsArchived), mTitleString(aTitle), mHasTitle(false)
{}

//chatd::Listener
void ChatRoom::onLastMessageTsUpdated(uint32_t ts)
{
    callAfterInit(this, [this, ts]()
    {
        auto display = roomGui();
        if (display)
            display->onLastTsUpdated(ts);
    }, parent.mKarereClient.appCtx);
}

ApiPromise ChatRoom::requestGrantAccess(mega::MegaNode *node, mega::MegaHandle userHandle)
{
    return parent.mKarereClient.api.call(&::mega::MegaApi::grantAccessInChat, chatid(), node, userHandle);
}

ApiPromise ChatRoom::requestRevokeAccess(mega::MegaNode *node, mega::MegaHandle userHandle)
{
    return parent.mKarereClient.api.call(&::mega::MegaApi::removeAccessInChat, chatid(), node, userHandle);
}

bool ChatRoom::isChatdChatInitialized()
{
    return mChat;
}

strongvelope::ProtocolHandler* Client::newStrongvelope(karere::Id chatid, bool isPublic,
        std::shared_ptr<std::string> unifiedKey, int isUnifiedKeyEncrypted, karere::Id ph)
{
    return new strongvelope::ProtocolHandler(mMyHandle,
         StaticBuffer(mMyPrivCu25519, 32), StaticBuffer(mMyPrivEd25519, 32),
         *mUserAttrCache, db, chatid, isPublic, unifiedKey,
         isUnifiedKeyEncrypted, ph, appCtx);
}

void ChatRoom::createChatdChat(const karere::SetOfIds& initialUsers, bool isPublic,
        std::shared_ptr<std::string> unifiedKey, int isUnifiedKeyEncrypted, const karere::Id ph)
{
    mChat = &parent.mKarereClient.mChatdClient->createChat(
        mChatid, mShardNo, this, initialUsers,
        parent.mKarereClient.newStrongvelope(mChatid, isPublic, unifiedKey, isUnifiedKeyEncrypted, ph), mCreationTs, mIsGroup);
}

template <class T, typename F>
void callAfterInit(T* self, F&& func, void *ctx)
{
    if (self->isInitializing())
    {
        auto wptr = self->weakHandle();
        marshallCall([wptr, func]()
        {
            if (!wptr.deleted())
                func();
        }, ctx);
    }
    else
    {
        func();
    }
}

void PeerChatRoom::initWithChatd()
{
    createChatdChat(SetOfIds({Id(mPeer), parent.mKarereClient.myHandle()}));
}

void PeerChatRoom::connect()
{
    mChat->connect();
}

promise::Promise<void> PeerChatRoom::requesGrantAccessToNodes(mega::MegaNodeList *nodes)
{
    std::vector<ApiPromise> promises;

    for (int i = 0; i < nodes->size(); ++i)
    {
        if (!parent.mKarereClient.api.sdk.hasAccessToAttachment(mChatid, nodes->get(i)->getHandle(), peer()))
        {
            ApiPromise promise = requestGrantAccess(nodes->get(i), peer());
            promises.push_back(promise);
        }
    }

    return promise::when(promises);
}

promise::Promise<void> PeerChatRoom::requestRevokeAccessToNode(mega::MegaNode *node)
{
    std::vector<ApiPromise> promises;

    mega::MegaHandleList *megaHandleList = parent.mKarereClient.api.sdk.getAttachmentAccess(mChatid, node->getHandle());

    for (unsigned int j = 0; j < megaHandleList->size(); ++j)
    {
        ApiPromise promise = requestRevokeAccess(node, peer());
        promises.push_back(promise);
    }

    delete megaHandleList;

    return promise::when(promises);
}

promise::Promise<void> GroupChatRoom::requesGrantAccessToNodes(mega::MegaNodeList *nodes)
{
    std::vector<ApiPromise> promises;

    for (int i = 0; i < nodes->size(); ++i)
    {
        if (publicChat())
        {
           if (!parent.mKarereClient.api.sdk.hasAccessToAttachment(mChatid, nodes->get(i)->getHandle(), Id::COMMANDER()))
           {
               ApiPromise promise = requestGrantAccess(nodes->get(i), Id::COMMANDER());
               promises.push_back(promise);
           }
        }
        else
        {
            for (auto it = mPeers.begin(); it != mPeers.end(); ++it)
            {
                if (!parent.mKarereClient.api.sdk.hasAccessToAttachment(mChatid, nodes->get(i)->getHandle(), it->second->mHandle))
                {
                    ApiPromise promise = requestGrantAccess(nodes->get(i), it->second->mHandle);
                    promises.push_back(promise);
                }
            }
        }
    }

    return promise::when(promises);
}

promise::Promise<void> GroupChatRoom::requestRevokeAccessToNode(mega::MegaNode *node)
{
    std::vector<ApiPromise> promises;

    mega::MegaHandleList *megaHandleList = parent.mKarereClient.api.sdk.getAttachmentAccess(mChatid, node->getHandle());

    for (unsigned int j = 0; j < megaHandleList->size(); ++j)
    {
        ApiPromise promise = requestRevokeAccess(node, megaHandleList->get(j));
        promises.push_back(promise);
    }

    delete megaHandleList;

    return promise::when(promises);
}

IApp::IGroupChatListItem* GroupChatRoom::addAppItem()
{
    auto list = parent.mKarereClient.app.chatListHandler();
    return list ? list->addGroupChatItem(*this) : nullptr;
}

//Create chat or receive an invitation
GroupChatRoom::GroupChatRoom(ChatRoomList& parent, const mega::MegaTextChat& aChat)
:ChatRoom(parent, aChat.getHandle(), true, aChat.getShard(),
  (chatd::Priv)aChat.getOwnPrivilege(), aChat.getCreationTime(), aChat.isArchived()),
  mRoomGui(nullptr), mMeeting(aChat.isMeeting())
{
    bool isPublicChat = aChat.isPublicChat();
    // Save Chatroom into DB
    auto db = parent.mKarereClient.db;
    db.query("insert or replace into chats(chatid, shard, peer, peer_priv, "
             "own_priv, ts_created, archived, mode, meeting) values(?,?,-1,0,?,?,?,?,?)",
             mChatid, mShardNo, mOwnPriv, aChat.getCreationTime(), aChat.isArchived(), isPublicChat, mMeeting);
    db.query("delete from chat_peers where chatid=?", mChatid); // clean any obsolete data

    // Initialize list of peers and fetch their names
    auto peers = aChat.getPeerList();
    std::vector<promise::Promise<void>> promises;
    if (peers)
    {
        int numPeers = peers->size();
        for (int i = 0; i < numPeers; i++)
        {
            auto userid = peers->getPeerHandle(i);
            promise::Promise<void> nameResolvedPromise = addMember(userid, (chatd::Priv)peers->getPeerPrivilege(i), isPublicChat);
            if (promises.size() < MAX_NAMES_CHAT_WITHOUT_TITLE)
            {
                promises.push_back(nameResolvedPromise);
            }
        }
    }
    // If there is not any promise at vector promise, promise::when is resolved directly
    mMemberNamesResolved = promise::when(promises);

    // Initialize unified-key, if any (note private chats may also have unfied-key if user participated while chat was public)
    const char *unifiedKeyPtr = aChat.getUnifiedKey();
    assert(!(isPublicChat && !unifiedKeyPtr));
    std::shared_ptr<std::string> unifiedKey;
    int isUnifiedKeyEncrypted = strongvelope::kDecrypted;
    if (unifiedKeyPtr)
    {
        std::string unifiedKeyB64(unifiedKeyPtr);
        unifiedKey.reset(new std::string);
        int len = ::mega::Base64::atob(unifiedKeyB64, *unifiedKey);
        if (len != strongvelope::SVCRYPTO_KEY_SIZE + ::mega::MegaClient::USERHANDLE)
        {
            KR_LOG_ERROR("Invalid size for unified key");
            isUnifiedKeyEncrypted = strongvelope::kUndecryptable;
            parent.mKarereClient.api.callIgnoreResult(&::mega::MegaApi::sendEvent, 99002, "invalid unified-key detected");
        }
        else
        {
            isUnifiedKeyEncrypted = strongvelope::kEncrypted;
        }

        // Save (still) encrypted unified key
        Buffer unifiedKeyBuf;
        unifiedKeyBuf.write(0, (uint8_t)isUnifiedKeyEncrypted);  // prefix to indicate it's encrypted
        unifiedKeyBuf.append(unifiedKey->data(), unifiedKey->size());
        db.query("update chats set unified_key = ? where chatid = ?", unifiedKeyBuf, mChatid);
    }

    // Initialize chatd::Client (and strongvelope)
    initWithChatd(isPublicChat, unifiedKey, isUnifiedKeyEncrypted);

    // Initialize title, if any
    std::string title = aChat.getTitle() ? aChat.getTitle() : "";
    initChatTitle(title, strongvelope::kEncrypted, true);

    mRoomGui = addAppItem();
    mIsInitializing = false;
}

//Resume from cache
GroupChatRoom::GroupChatRoom(ChatRoomList& parent, const uint64_t& chatid,
    unsigned char aShard, chatd::Priv aOwnPriv, int64_t ts, bool aIsArchived,
    const std::string& title, int isTitleEncrypted, bool publicChat, std::shared_ptr<std::string> unifiedKey, int isUnifiedKeyEncrypted, bool meeting)
    : ChatRoom(parent, chatid, true, aShard, aOwnPriv, ts, aIsArchived)
    , mRoomGui(nullptr), mMeeting(meeting)
{
    // Initialize list of peers
    SqliteStmt stmt(parent.mKarereClient.db, "select userid, priv from chat_peers where chatid=?");
    stmt << mChatid;
    std::vector<promise::Promise<void> > promises;
    while(stmt.step())
    {
        auto userid = stmt.uint64Col(0);
        promise::Promise<void> nameResolvedPromise = addMember(userid, (chatd::Priv)stmt.intCol(1), publicChat, false);
        if (promises.size() < MAX_NAMES_CHAT_WITHOUT_TITLE)
        {
            promises.push_back(nameResolvedPromise);
        }
    }

    mMemberNamesResolved = promise::when(promises);

    // Initialize chatd::Client (and strongvelope)
    initWithChatd(publicChat, unifiedKey, isUnifiedKeyEncrypted);

    // Initialize title, if any
    initChatTitle(title, isTitleEncrypted);

    mRoomGui = addAppItem();
    mIsInitializing = false;
}

//Load chatLink
GroupChatRoom::GroupChatRoom(ChatRoomList& parent, const uint64_t& chatid,
    unsigned char aShard, chatd::Priv aOwnPriv, int64_t ts, bool aIsArchived, const std::string& title,
    const uint64_t publicHandle, std::shared_ptr<std::string> unifiedKey, bool meeting)
  : ChatRoom(parent, chatid, true, aShard, aOwnPriv, ts, aIsArchived, title)
  , mRoomGui(nullptr), mMeeting(meeting)
{
    Buffer unifiedKeyBuf;
    unifiedKeyBuf.write(0, (uint8_t)strongvelope::kDecrypted);  // prefix to indicate it's decrypted
    unifiedKeyBuf.append(unifiedKey->data(), unifiedKey->size());
    parent.mKarereClient.setCommitMode(false);

    //save to db
    auto db = parent.mKarereClient.db;
    db.query(
        "insert or replace into chats(chatid, shard, peer, peer_priv, "
        "own_priv, ts_created, mode, unified_key, meeting) values(?,?,-1,0,?,?,2,?,?)",
        mChatid, mShardNo, mOwnPriv, mCreationTs, unifiedKeyBuf, mMeeting);

    initWithChatd(true, unifiedKey, 0, publicHandle); // strongvelope only needs the public handle in preview mode (to fetch user attributes via `mcuga`)
    mChat->setPublicHandle(publicHandle);   // chatd always need to know the public handle in preview mode (to send HANDLEJOIN)

    initChatTitle(title, strongvelope::kDecrypted, true);

    mRoomGui = addAppItem();
    mIsInitializing = false;
}

void GroupChatRoom::initWithChatd(bool isPublic, std::shared_ptr<std::string> unifiedKey, int isUnifiedKeyEncrypted, Id ph)
{
    karere::SetOfIds users;
    Id myHandle = parent.mKarereClient.myHandle();

    //Don't add my own handle in preview mode because previewers are not chat members
    if (myHandle != Id::null() && !ph.isValid())
    {
        users.insert(myHandle);
    }

    for (auto& peer: mPeers)
    {
        users.insert(peer.first);
    }

    createChatdChat(users, isPublic, unifiedKey, isUnifiedKeyEncrypted, ph);
}

void GroupChatRoom::connect()
{
    if (chat().onlineState() != chatd::kChatStateOffline)
        return;

    mChat->connect();
}

promise::Promise<void> GroupChatRoom::memberNamesResolved() const
{
    return mMemberNamesResolved;
}

IApp::IPeerChatListItem* PeerChatRoom::addAppItem()
{
    auto list = parent.mKarereClient.app.chatListHandler();
    return list ? list->addPeerChatItem(*this) : nullptr;
}

//Resume from cache
PeerChatRoom::PeerChatRoom(ChatRoomList& parent, const uint64_t& chatid,
    unsigned char aShard, chatd::Priv aOwnPriv, const uint64_t& peer,
    chatd::Priv peerPriv, int64_t ts, bool aIsArchived)
    :ChatRoom(parent, chatid, false, aShard, aOwnPriv, ts, aIsArchived),
    mPeer(peer),
    mPeerPriv(peerPriv),
    mRoomGui(nullptr)
{
    initContact(peer);
    initWithChatd();
    mRoomGui = addAppItem();
    mIsInitializing = false;
}

//Create chat or receive an invitation
PeerChatRoom::PeerChatRoom(ChatRoomList& parent, const mega::MegaTextChat& chat)
    :ChatRoom(parent, chat.getHandle(), false, chat.getShard(),
     (chatd::Priv)chat.getOwnPrivilege(), chat.getCreationTime(), chat.isArchived()),
      mPeer(getSdkRoomPeer(chat)), mPeerPriv(getSdkRoomPeerPriv(chat)), mRoomGui(nullptr)
{
    parent.mKarereClient.db.query("insert into chats(chatid, shard, peer, peer_priv, own_priv, ts_created, archived) values (?,?,?,?,?,?,?)",
        mChatid, mShardNo, mPeer, mPeerPriv, mOwnPriv, mCreationTs, mIsArchived);
//just in case
    parent.mKarereClient.db.query("delete from chat_peers where chatid = ?", mChatid);

    KR_LOG_DEBUG("Added 1on1 chatroom '%s' from API",  ID_CSTR(mChatid));

    initContact(mPeer);
    initWithChatd();
    mRoomGui = addAppItem();
    mIsInitializing = false;
}
PeerChatRoom::~PeerChatRoom()
{
    auto &client = parent.mKarereClient;
    if (!client.isTerminated())
    {
        client.userAttrCache().removeCb(mUsernameAttrCbId);

        if (mRoomGui)
        {
            client.app.chatListHandler()->removePeerChatItem(*mRoomGui);
        }
    }

    if (client.mChatdClient)
    {
        client.mChatdClient->leave(mChatid);
    }
}

void PeerChatRoom::initContact(const uint64_t& peer)
{
    mContact = parent.mKarereClient.mContactList->contactFromUserId(peer);
    mEmail = mContact ? mContact->email() : "Inactive account";
    if (mContact)
    {
        mContact->attachChatRoom(*this);
    }
    else    // 1on1 with ex-user
    {
        mUsernameAttrCbId = parent.mKarereClient.userAttrCache().
                getAttr(peer, USER_ATTR_FULLNAME, this,
        [](Buffer* data, void* userp)
        {
            //even if both first and last name are null, the data is at least
            //one byte - the firstname-size-prefix, which will be zero but
            //if lastname is not null the first byte will contain the
            //firstname-size-prefix but datasize will be bigger than 1 byte.

            // If the contact has alias don't update the title
            auto self = static_cast<PeerChatRoom*>(userp);
            std::string alias = self->parent.mKarereClient.getUserAlias(self->mPeer);
            if (alias.empty())
            {
                if (!data || data->empty() || (*data->buf() == 0 && data->size() == 1))
                {
                    self->updateTitle(self->mEmail);
                }
                else
                {
                    self->updateTitle(std::string(data->buf()+1, data->dataSize()-1));
                }
            }
        });

        if (mTitleString.empty()) // user attrib fetch was not synchronous
        {
            updateTitle(mEmail);
            assert(!mTitleString.empty());
        }
    }
}

void PeerChatRoom::updateChatRoomTitle()
{
    std::string title = parent.mKarereClient.getUserAlias(mPeer);
    if (title.empty())
    {
        title = mContact ? mContact->getContactName() : "";
        if (title.empty())
        {
            title = mEmail;
        }
    }

    if (mContact)
    {
        mContact->updateTitle(title);
    }
    else
    {
        updateTitle(title);
    }
}

bool PeerChatRoom::isMember(Id peerid) const
{
    return peerid == mPeer;
}

unsigned long PeerChatRoom::numMembers() const
{
    return 2;
}

uint64_t PeerChatRoom::getSdkRoomPeer(const ::mega::MegaTextChat& chat)
{
    if (!chat.getPeerList())
    {
        KR_LOG_ERROR("1on1 room without peer: %s", Id(chat.getHandle()).toString().c_str());
        return Id::inval();
    }
    auto peers = chat.getPeerList();
    assert(peers);
    assert(peers->size() == 1);
    return peers->getPeerHandle(0);
}

chatd::Priv PeerChatRoom::getSdkRoomPeerPriv(const mega::MegaTextChat &chat)
{
    if (!chat.getPeerList())
    {
        return chatd::PRIV_INVALID;
    }
    auto peers = chat.getPeerList();
    assert(peers);
    assert(peers->size() == 1);
    return (chatd::Priv) peers->getPeerPrivilege(0);
}

bool ChatRoom::syncOwnPriv(chatd::Priv priv)
{
    if (mOwnPriv == priv)
    {
        return false;
    }

    if(previewMode())
    {
        assert(mOwnPriv == chatd::PRIV_RDONLY
               || mOwnPriv == chatd::PRIV_NOTPRESENT);  // still in preview, but ph is invalid

        if (priv >= chatd::PRIV_RDONLY)
        {
            //Join
            mChat->setPublicHandle(Id::inval());

            //Remove preview mode flag from DB
            parent.mKarereClient.db.query("update chats set mode = '1' where chatid = ?", mChatid);
        }
    }

    mOwnPriv = priv;
    parent.mKarereClient.db.query("update chats set own_priv = ? where chatid = ?", mOwnPriv, mChatid);
    return true;
}

bool ChatRoom::syncArchive(bool aIsArchived)
{
    if (mIsArchived == aIsArchived)
        return false;

    mIsArchived = aIsArchived;
    parent.mKarereClient.db.query("update chats set archived = ? where chatid = ?", mIsArchived, mChatid);

    return true;
}

bool PeerChatRoom::syncPeerPriv(chatd::Priv priv)
{
    if (mPeerPriv == priv)
        return false;

    mPeerPriv = priv;
    parent.mKarereClient.db.query("update chats set peer_priv = ? where chatid = ?", mPeerPriv, mChatid);

    return true;
}

bool PeerChatRoom::syncWithApi(const mega::MegaTextChat &chat)
{
    bool changed = syncOwnPriv((chatd::Priv) chat.getOwnPrivilege());   // returns true if own privilege has changed
    bool changedArchived = syncArchive(chat.isArchived());
    changed |= changedArchived;
    changed |= syncPeerPriv((chatd::Priv)chat.getPeerList()->getPeerPrivilege(0));

    if (changedArchived)
    {
        mIsArchived = chat.isArchived();
        onArchivedChanged(mIsArchived);
    }
    return changed;
}

promise::Promise<void> GroupChatRoom::addMember(uint64_t userid, chatd::Priv priv, bool isPublicChat, bool saveToDb)
{
    assert(userid != parent.mKarereClient.myHandle());

    auto it = mPeers.find(userid);
    if (it != mPeers.end())
    {
        if (it->second->mPriv == priv)
        {
            saveToDb = false;
        }
        else
        {
            it->second->mPriv = priv;
        }
    }
    else
    {
        Member *member = new Member(*this, userid, priv);
        mPeers.emplace(userid, member); //usernames will be updated when the Member object gets the username attribute
        bool fetchIsRequired = !isPublicChat || mPeers.size() <= PRELOAD_CHATLINK_PARTICIPANTS;
        member->registerCallBacks(fetchIsRequired);
    }

    if (saveToDb)
    {
        parent.mKarereClient.db.query("insert or replace into chat_peers(chatid, userid, priv) values(?,?,?)",
            mChatid, userid, priv);
    }

    return mPeers[userid]->nameResolved();
}

bool GroupChatRoom::removeMember(uint64_t userid)
{
    KR_LOG_DEBUG("GroupChatRoom[%s]: Removed member %s", ID_CSTR(mChatid), ID_CSTR(userid));

    auto it = mPeers.find(userid);
    if (it == mPeers.end())
    {
        KR_LOG_WARNING("GroupChatRoom::removeMember for a member that we don't have, ignoring");
        return false;
    }

    delete it->second;
    mPeers.erase(it);
    parent.mKarereClient.db.query("delete from chat_peers where chatid=? and userid=?", mChatid, userid);

    return true;
}

promise::Promise<void> GroupChatRoom::setPrivilege(karere::Id userid, chatd::Priv priv)
{
    auto wptr = getDelTracker();
    return parent.mKarereClient.api.callIgnoreResult(&::mega::MegaApi::updateChatPermissions, chatid(), userid.val, priv)
    .then([this, wptr, userid, priv]()
    {
        wptr.throwIfDeleted();
        if (userid == parent.mKarereClient.myHandle())
        {
            parent.mKarereClient.db.query("update chats set own_priv=? where chatid=?", priv, mChatid);
        }
        else
        {
            parent.mKarereClient.db.query("update chat_peers set priv=? where chatid=? and userid=?", priv, mChatid, userid);
        }
    });
}

promise::Promise<void> ChatRoom::truncateHistory(karere::Id msgId)
{
    auto wptr = getDelTracker();
    return parent.mKarereClient.api.callIgnoreResult(
                &::mega::MegaApi::truncateChat,
                chatid(),
                msgId)
    .then([this, wptr]()
    {
        wptr.throwIfDeleted();
        // TODO: update indexes, last message and so on
    });
}

bool ChatRoom::isCallActive() const
{
    return parent.mKarereClient.isCallActive(mChatid);
}

promise::Promise<void> ChatRoom::archiveChat(bool archive)
{
    auto wptr = getDelTracker();
    return parent.mKarereClient.api.callIgnoreResult(&::mega::MegaApi::archiveChat, chatid(), archive)
    .then([this, wptr, archive]()
    {
        wptr.throwIfDeleted();

        bool archiveChanged = syncArchive(archive);
        if (archiveChanged)
        {
            onArchivedChanged(archive);
        }
    });
}

promise::Promise<void> ChatRoom::setChatRetentionTime(unsigned period)
{
    return parent.mKarereClient.api.callIgnoreResult(&::mega::MegaApi::setChatRetentionTime, chatid(), period);
}

void GroupChatRoom::deleteSelf()
{
    //have to post a delete on the event loop, as there may be pending
    //events related to the chatroom/strongvelope instance
    auto wptr = weakHandle();
    marshallCall([wptr, this]()
    {
        if (wptr.deleted())
        {
            return;
        }
        delete this;
    }, parent.mKarereClient.appCtx);
}

ChatRoomList::ChatRoomList(Client& aClient)
:mKarereClient(aClient)
{}

void ChatRoomList::loadFromDb()
{
    auto db = mKarereClient.db;

    //We need to ensure that the DB does not contain any record related with a preview
    SqliteStmt stmtPreviews(db, "select chatid from chats where mode = '2'");
    while(stmtPreviews.step())
    {
        Id chatid = stmtPreviews.uint64Col(0);
        deleteRoomFromDb(chatid);
    }

    SqliteStmt stmt(db, "select chatid, ts_created ,shard, own_priv, peer, peer_priv, title, archived, mode, unified_key, meeting from chats");
    while(stmt.step())
    {
        auto chatid = stmt.uint64Col(0);
        if (find(chatid) != end())
        {
            KR_LOG_WARNING("ChatRoomList: Attempted to load from db cache a chatid that is already in memory");
            continue;
        }
        auto peer = stmt.uint64Col(4);
        ChatRoom* room;
        if (peer != uint64_t(-1))
        {
            room = new PeerChatRoom(*this, chatid, stmt.intCol(2), (chatd::Priv)stmt.intCol(3), peer, (chatd::Priv)stmt.intCol(5), stmt.intCol(1), stmt.intCol(7));
        }
        else
        {
            std::shared_ptr<std::string> unifiedKey;
            int isUnifiedKeyEncrypted = strongvelope::kDecrypted;

            Buffer unifiedKeyBuf;
            stmt.blobCol(9, unifiedKeyBuf);
            if (!unifiedKeyBuf.empty())
            {
                const char *pos = unifiedKeyBuf.buf();
                isUnifiedKeyEncrypted = (uint8_t)*pos;  pos++;
                size_t len = unifiedKeyBuf.size() - 1;
                assert( (isUnifiedKeyEncrypted == strongvelope::kDecrypted && len == 16)
                        || (isUnifiedKeyEncrypted == strongvelope::kEncrypted && len == 24)  // encrypted version includes invitor's userhandle (8 bytes)
                        || (isUnifiedKeyEncrypted));
                unifiedKey.reset(new std::string(pos, len));
            }

            // Get title and check if it's encrypted or not
            std::string auxTitle;
            int isTitleEncrypted = strongvelope::kDecrypted;

            Buffer titleBuf;
            stmt.blobCol(6, titleBuf);
            if (!titleBuf.empty())
            {
                const char *posTitle = titleBuf.buf();
                isTitleEncrypted = (uint8_t)*posTitle;  posTitle++;
                size_t len = titleBuf.size() - 1;
                auxTitle.assign(posTitle, len);
            }

            room = new GroupChatRoom(*this, chatid, stmt.intCol(2), (chatd::Priv)stmt.intCol(3), stmt.intCol(1), stmt.intCol(7), auxTitle, isTitleEncrypted, stmt.intCol(8), unifiedKey, isUnifiedKeyEncrypted, stmt.intCol(10));
        }
        emplace(chatid, room);
    }
}

void ChatRoomList::addMissingRoomsFromApi(const mega::MegaTextChatList& rooms, SetOfIds& chatids)
{
    auto size = rooms.size();
    for (int i = 0; i < size; i++)
    {
        auto& apiRoom = *rooms.get(i);
        auto chatid = apiRoom.getHandle();
        auto it = find(chatid);
        if (it != end())
            continue;   // chatroom already known

        ChatRoom* room = addRoom(apiRoom);
        chatids.insert(chatid);

        if (mKarereClient.connected())
        {
            KR_LOG_DEBUG("...connecting new room to chatd...");
            room->connect();
        }
        else
        {
            KR_LOG_DEBUG("...client is not connected, not connecting new room");
        }
    }
}

ChatRoom* ChatRoomList::addRoom(const mega::MegaTextChat& apiRoom)
{
    auto chatid = apiRoom.getHandle();

    ChatRoom* room;
    if(apiRoom.isGroup())
    {
        //We need to ensure that unified key exists before decrypt title for public chats. So we decrypt title inside ctor
        room = new GroupChatRoom(*this, apiRoom); //also writes it to cache
    }
    else    // 1on1
    {
        room = new PeerChatRoom(*this, apiRoom);
    }

#ifndef NDEBUG
    auto ret =
#endif
    emplace(chatid, room);
    assert(ret.second); //we should not have that room
    return room;
}

void ChatRoom::notifyExcludedFromChat()
{
    if (mAppChatHandler)
        mAppChatHandler->onExcludedFromChat();
    auto listItem = roomGui();
    if (listItem)
        listItem->onExcludedFromChat();
}

void ChatRoom::notifyRejoinedChat()
{
    if (mAppChatHandler)
        mAppChatHandler->onRejoinedChat();
    auto listItem = roomGui();
    if (listItem)
        listItem->onRejoinedChat();
}

void ChatRoomList::removeRoomPreview(Id chatid)
{
    auto wptr = mKarereClient.weakHandle();
    marshallCall([wptr, this, chatid]()
    {
        if (wptr.deleted())
        {
            return;
        }

        auto it = find(chatid);
        if (it == end())
        {
            CHATD_LOG_WARNING("removeRoomPreview: room not in chat list");
            return;
        }
        if (!it->second->previewMode())
        {
            CHATD_LOG_WARNING("removeRoomPreview: room is not a preview");
            return;
        }

        GroupChatRoom *groupchat = (GroupChatRoom*)it->second;
        groupchat->notifyPreviewClosed();
        erase(it);
        delete groupchat;
    },mKarereClient.appCtx);
}

void GroupChatRoom::notifyPreviewClosed()
{
    auto listItem = roomGui();
    if (listItem)
        listItem->onPreviewClosed();
}

void GroupChatRoom::setRemoved()
{
    mOwnPriv = chatd::PRIV_NOTPRESENT;
    parent.mKarereClient.db.query("update chats set own_priv=? where chatid=?", mOwnPriv, mChatid);
    notifyExcludedFromChat();
}

void Client::onChatsUpdate(::mega::MegaApi*, ::mega::MegaTextChatList* rooms)
{
    if (!rooms)
    {
        const char *scsn = api.sdk.getSequenceNumber();
        KR_LOG_DEBUG("Chatrooms up to date with API. scsn: %s", scsn);
        delete [] scsn;
        return;
    }

    std::shared_ptr<mega::MegaTextChatList> copy(rooms->copy());
#ifndef NDEBUG
    dumpChatrooms(*copy);
#endif
    auto wptr = weakHandle();
    marshallCall([wptr, this, copy]()
    {
        if (wptr.deleted())
        {
            return;
        }

        chats->onChatsUpdate(*copy);
    }, appCtx);
}

void ChatRoomList::onChatsUpdate(::mega::MegaTextChatList& rooms, bool checkDeleted)
{
    SetOfIds added; // out-param: records the new rooms added to the list
    addMissingRoomsFromApi(rooms, added);
    auto count = rooms.size();
    for (int i = 0; i < count; i++)
    {
        const ::mega::MegaTextChat *apiRoom = rooms.get(i);
        ::mega::MegaHandle chatid = apiRoom->getHandle();
        if (added.has(chatid)) //room was just added, no need to sync
            continue;

        ChatRoom *room = at(chatid);
        room->syncWithApi(*apiRoom);
    }

    if (checkDeleted)   // true only when list of rooms is complete, not for partial updates
    {
        SetOfIds removed;
        for (auto &room : *this)
        {
            bool deleted = true;
            for (int i = 0; i < rooms.size(); i++)
            {
                if (rooms.get(i)->getHandle() == room.first)
                {
                    deleted = false;
                    break;
                }
            }
            if (deleted)
            {
                removed.insert(room.first);
            }
        }
        for (auto &chatid : removed)
        {
            auto it = find(chatid);
            ChatRoom *chatroom = it->second;

            // notfiy deleted chat
            auto listItem = chatroom->roomGui();
            if (listItem)
                listItem->onChatDeleted();

            // delete from the list, from RAM and from DB
            erase(it);
            delete chatroom;
            deleteRoomFromDb(chatid);
        }
    }
}

ChatRoomList::~ChatRoomList()
{
    for (auto& room: *this)
        delete room.second;
}

promise::Promise<void> GroupChatRoom::decryptTitle()
{
    assert(!mEncryptedTitle.empty());

    Buffer buf(mEncryptedTitle.size());    
    try
    {
        size_t decLen = base64urldecode(mEncryptedTitle.c_str(), mEncryptedTitle.size(), buf.buf(), buf.bufSize());
        buf.setDataSize(decLen);
    }
    catch(std::exception& e)
    {
        KR_LOG_ERROR("Failed to base64-decode chat title for chat %s: %s. Falling back to member names", ID_CSTR(mChatid), e.what());

        parent.mKarereClient.api.call(&mega::MegaApi::sendEvent, 99007, "Decryption of chat topic failed");
        updateTitleInDb(mEncryptedTitle, strongvelope::kUndecryptable);
        makeTitleFromMemberNames();

        return ::promise::Error(e.what());
    }

    auto wptr = getDelTracker();
    promise::Promise<std::string> pms = chat().crypto()->decryptChatTitleFromApi(buf);
    return pms.then([wptr, this](const std::string title)
    {
        wptr.throwIfDeleted();

        // Update title (also in cache) and notify that has changed
        handleTitleChange(title, true);
    })
    .fail([wptr, this](const ::promise::Error& err)
    {
        wptr.throwIfDeleted();

        KR_LOG_ERROR("Error decrypting chat title for chat %s: %s. Falling back to member names.", ID_CSTR(chatid()), err.what());

        parent.mKarereClient.api.call(&mega::MegaApi::sendEvent, 99007, "Decryption of chat topic failed");
        updateTitleInDb(mEncryptedTitle, strongvelope::kUndecryptable);
        makeTitleFromMemberNames();

        return err;
    });
}

void GroupChatRoom::updateTitleInDb(const std::string &title, int isEncrypted)
{
    KR_LOG_DEBUG("Title update in cache");
    Buffer titleBuf;
    titleBuf.write(0, (uint8_t)isEncrypted);
    titleBuf.append(title.data(), title.size());
    parent.mKarereClient.db.query("update chats set title=? where chatid=?", titleBuf, mChatid);
}

void GroupChatRoom::makeTitleFromMemberNames()
{
    mHasTitle = false;
    std::string newTitle;
    if (mPeers.empty())
    {
        time_t ts = mCreationTs;
        const struct tm *time = localtime(&ts);
        char date[18];
        strftime(date, sizeof(date), "%Y-%m-%d %H:%M", time);
        newTitle = "Chat created on ";
        newTitle.append(date);
    }
    else
    {
        unsigned int numMemberNames = 0;
        for (auto& m: mPeers)
        {
            Id userid = m.first;
            const Member *user = m.second;

            std::string alias = parent.mKarereClient.getUserAlias(userid);
            if (!alias.empty())
            {
                // Add user's alias to the title
                newTitle.append(alias).append(", ");
            }
            else
            {
                //name has binary layout
                auto& name = user->mName;
                assert(!name.empty()); //is initialized to '\0', so is never empty

                if (name.size() > 1)
                {
                    int firstnameLen = name.at(0);
                    if (firstnameLen)
                    {
                        // Add user's first name to the title
                        newTitle.append(name.substr(1, firstnameLen)).append(", ");
                    }
                    else
                    {
                        // Add user's last name to the title
                        newTitle.append(name.substr(1)).append(", ");
                    }
                }
                else
                {
                    // Add user's email to the title
                    auto& email = user->mEmail;
                    if (!email.empty())
                        newTitle.append(email).append(", ");
                    else
                        newTitle.append("..., ");
                }
            }

            numMemberNames++;
            if (numMemberNames == MAX_NAMES_CHAT_WITHOUT_TITLE)
            {
                break;
            }
        }

        newTitle.resize(newTitle.size()-2); //truncate last ", "
    }
    assert(!newTitle.empty());
    if (newTitle == mTitleString)
    {
        KR_LOG_DEBUG("makeTitleFromMemberNames: same title than existing one, skipping update");
        return;
    }

    mTitleString = newTitle;
    notifyTitleChanged();
}

promise::Promise<void> GroupChatRoom::setTitle(const std::string& title)
{
    auto wptr = getDelTracker();
    return chat().crypto()->encryptChatTitle(title)
    .then([wptr, this](const std::shared_ptr<Buffer>& buf)
    {
        wptr.throwIfDeleted();
        auto b64 = base64urlencode(buf->buf(), buf->dataSize());
        return parent.mKarereClient.api.callIgnoreResult(&::mega::MegaApi::setChatTitle, chatid(),
            b64.c_str());
    })
    .then([wptr, this, title]()
    {
        wptr.throwIfDeleted();
        if (title.empty())
        {
            clearTitle();
        }
    });
}

GroupChatRoom::~GroupChatRoom()
{
    removeAppChatHandler();

    if (mRoomGui && !parent.mKarereClient.isTerminated())
    {
        parent.mKarereClient.app.chatListHandler()->removeGroupChatItem(*mRoomGui);
    }

    if (previewMode())
    {
        parent.deleteRoomFromDb(mChatid);
    }

    if (parent.mKarereClient.mChatdClient)
    {
        parent.mKarereClient.mChatdClient->leave(mChatid);
    }

    for (auto& m: mPeers)
    {
        delete m.second;
    }
}

promise::Promise<void> GroupChatRoom::leave()
{
    auto wptr = getDelTracker();

    return parent.mKarereClient.api.callIgnoreResult(&mega::MegaApi::removeFromChat, mChatid, mega::INVALID_HANDLE)
    .fail([](const ::promise::Error& err) -> Promise<void>
    {
        if (err.code() == ::mega::MegaError::API_EARGS) //room does not actually exist on API, ignore room and remove it locally
            return promise::_Void();
        else
            return err;
    })
    .then([this, wptr]()
    {
        wptr.throwIfDeleted();
        setRemoved();
    });
}

promise::Promise<void> GroupChatRoom::invite(uint64_t userid, chatd::Priv priv)
{
    auto wptr = getDelTracker();

    //Add new user to strongvelope set of users
    promise::Promise<std::string> pms;
    if (mHasTitle && !publicChat())
    {
        pms = chat().crypto()->encryptChatTitle(mTitleString, userid)
        .then([](const std::shared_ptr<Buffer>& buf)
        {
            return base64urlencode(buf->buf(), buf->dataSize());
        });
    }
    else
    {
        pms = promise::Promise<std::string>(std::string());
    }

    return pms
    .then([this, wptr, userid, priv](const std::string& title)
    {
        wptr.throwIfDeleted();
        ApiPromise invitePms;
        if (publicChat())
        {
            invitePms = chat().crypto()->encryptUnifiedKeyForAllParticipants(userid)
            .then([wptr, this, userid, priv](chatd::KeyCommand* encKey)
             {
                //Get peer unified key
                auto useruk = encKey->getKeyByUserId(userid);

                //Get creator handle in binary
                uint64_t invitorHandle = chat().client().mKarereClient->myHandle().val;

                //Append [invitorhandle+uk]
                std::string uKeyBin((const char*)&invitorHandle, sizeof(invitorHandle));
                uKeyBin.append(useruk->buf(), useruk->size());

                //Encode [invitorhandle+uk] to B64
                std::string uKeyB64;
                mega::Base64::btoa(uKeyBin, uKeyB64);

                return parent.mKarereClient.api.call(&mega::MegaApi::inviteToPublicChat, mChatid, userid, priv,
                    uKeyB64.c_str());
             });
        }
        else
        {
            invitePms = parent.mKarereClient.api.call(&mega::MegaApi::inviteToChat, mChatid, userid, priv,
                title.empty() ? nullptr : title.c_str());
        }
        return invitePms
        .then([this, wptr, userid, priv](ReqResult)
        {
            wptr.throwIfDeleted();
            addMember(userid, priv, publicChat())
            .then([wptr, this]()
            {
                wptr.throwIfDeleted();
                if (!mHasTitle)
                {
                    makeTitleFromMemberNames();
                }
            });
        });
    });
}

promise::Promise<void> GroupChatRoom::autojoinPublicChat(uint64_t ph)
{
    Id myHandle(parent.mKarereClient.myHandle());
    mAutoJoining = true;

    return chat().crypto()->encryptUnifiedKeyToUser(myHandle)
    .then([this, myHandle, ph](std::string key) -> ApiPromise
    {
        //Append [invitorhandle+uk]
        std::string uKeyBin((const char*)&myHandle, sizeof(myHandle.val));
        uKeyBin.append(key.data(), key.size());

        //Encode [invitorhandle+uk] to B64
        std::string uKeyB64;
        mega::Base64::btoa(uKeyBin, uKeyB64);

        parent.mKarereClient.setCommitMode(false);
        return parent.mKarereClient.api.call(&mega::MegaApi::chatLinkJoin, ph, uKeyB64.c_str());
    })
    .then([this, myHandle](ReqResult)
    {
        onUserJoin(parent.mKarereClient.myHandle(), chatd::PRIV_FULL);
    })
    .fail([this](const ::promise::Error& err)
    {
        mAutoJoining = false;
    });
 }

//chatd::Listener::init
void ChatRoom::init(chatd::Chat& chat, chatd::DbInterface*& dbIntf)
{
    mChat = &chat;
    dbIntf = new ChatdSqliteDb(*mChat, parent.mKarereClient.db);
    if (mAppChatHandler)
    {
        setAppChatHandler(mAppChatHandler);
    }
}

void ChatRoom::setAppChatHandler(IApp::IChatHandler* handler)
{
    if (mAppChatHandler)
        throw std::runtime_error("App chat handler is already set, remove it first");

    mAppChatHandler = handler;
    chatd::DbInterface* dummyIntf = nullptr;
// mAppChatHandler->init() may rely on some events, so we need to set mChatWindow as listener before
// calling init(). This is safe, as and we will not get any async events before we
//return to the event loop
    mChat->setListener(mAppChatHandler);
    mAppChatHandler->init(*mChat, dummyIntf);
}

void ChatRoom::removeAppChatHandler()
{
    if (!mAppChatHandler)
        return;
    mAppChatHandler = nullptr;
    mChat->setListener(this);
}

bool ChatRoom::hasChatHandler() const
{
    return mAppChatHandler != NULL;
}

void GroupChatRoom::onUserJoin(Id userid, chatd::Priv privilege)
{
    auto it = mPeers.find(userid);
    if (it != mPeers.end() && it->second->mPriv == privilege)
    {
        return;
    }

    if (userid == parent.mKarereClient.myHandle())
    {
        syncOwnPriv(privilege);
    }
    else
    {
        auto wptr = weakHandle();
        addMember(userid, privilege, publicChat())
        .then([wptr, this]()
        {
            wptr.throwIfDeleted();
            if (!mHasTitle)
            {
                makeTitleFromMemberNames();
            }
        });
    }

    if (mRoomGui)
    {
        mRoomGui->onUserJoin(userid, privilege);
    }
}

void GroupChatRoom::onUserLeave(Id userid)
{
    if (userid == parent.mKarereClient.myHandle())
    {
        setRemoved();
    }
    else if (userid == Id::null())
    {
        // preview is not allowed anymore, notify the user and clean cache
        assert(previewMode());

        setRemoved();
    }
    else
    {
        if (removeMember(userid) && !mHasTitle)
        {
            makeTitleFromMemberNames();
        }

        if (mRoomGui)
            mRoomGui->onUserLeave(userid);
    }
}

void PeerChatRoom::onUserJoin(Id userid, chatd::Priv privilege)
{
    if (userid == parent.mKarereClient.myHandle())
        syncOwnPriv(privilege);
    else if (userid.val == mPeer)
        syncPeerPriv(privilege);
    else
        KR_LOG_ERROR("PeerChatRoom: Bug: Received JOIN event from chatd for a third user, ignoring");
}
void PeerChatRoom::onUserLeave(Id userid)
{
    KR_LOG_ERROR("PeerChatRoom: Bug: Received leave event for user %s from chatd on a permanent chat, ignoring", ID_CSTR(userid));
}

void ChatRoom::onLastTextMessageUpdated(const chatd::LastTextMsg& msg)
{
    if (mIsInitializing)
    {
        auto wptr = weakHandle();
        marshallCall([=]()
        {
            if (wptr.deleted())
                return;
            auto display = roomGui();
            if (display)
                display->onLastMessageUpdated(msg);
        }, parent.mKarereClient.appCtx);
    }
    else
    {
        auto display = roomGui();
        if (display)
           display->onLastMessageUpdated(msg);
    }
}

//chatd notification
void ChatRoom::onOnlineStateChange(chatd::ChatState state)
{
    auto display = roomGui();
    if (display)
    {
        display->onChatOnlineState(state);
    }
}

void ChatRoom::onMsgOrderVerificationFail(const chatd::Message &msg, chatd::Idx idx, const std::string &errmsg)
{
    KR_LOG_ERROR("msgOrderFail[chatid: %s, msgid %s, idx %d, userid %s]: %s",
        ID_CSTR(mChatid), ID_CSTR(msg.id()), idx, ID_CSTR(msg.userid), errmsg.c_str());
}

void ChatRoom::onRecvNewMessage(chatd::Idx idx, chatd::Message& msg, chatd::Message::Status status)
{
    // truncate can be received as NEWMSG when the `msgid` is new for the client (later on the MSGUPD is also received)
    if ( (msg.type == chatd::Message::kMsgTruncate)   // truncate received from a peer or from myself in another client
         || (msg.userid != parent.mKarereClient.myHandle() && status == chatd::Message::kNotSeen) )  // new (unseen) message received from a peer
    {
        parent.mKarereClient.app.onChatNotification(mChatid, msg, status, idx);
    }

    if (msg.type == chatd::Message::kMsgChatTitle)
    {
        std::string title(msg.buf(), msg.size());

        // Update title and notify that has changed
        ((GroupChatRoom *) this)->handleTitleChange(title);
    }
}

void GroupChatRoom::handleTitleChange(const std::string &title, bool saveToDB)
{
    if (saveToDB)
    {
        updateTitleInDb(title, strongvelope::kDecrypted);
    }

    if (mTitleString == title)
    {
        KR_LOG_DEBUG("Same title has already been notified, skipping update");
        return;
    }

    mTitleString = title;
    mHasTitle = true;

    notifyTitleChanged();
}

bool GroupChatRoom::isMember(Id peerid) const
{
    return mPeers.find(peerid.val) != mPeers.end();
}

unsigned long GroupChatRoom::numMembers() const
{
    return mPeers.size() + 1;
}

bool GroupChatRoom::isMeeting() const
{
    return mMeeting;
}

void ChatRoom::onMessageEdited(const chatd::Message& msg, chatd::Idx idx)
{
    chatd::Message::Status status = mChat->getMsgStatus(msg, idx);

    if ( (msg.type == chatd::Message::kMsgTruncate) // truncate received from a peer or from myself in another client
         || (msg.userid != parent.mKarereClient.myHandle() && status == chatd::Message::kNotSeen) )    // received message from a peer, still unseen, was edited / deleted
    {
        parent.mKarereClient.app.onChatNotification(mChatid, msg, status, idx);
    }
}

void ChatRoom::onMessageStatusChange(chatd::Idx idx, chatd::Message::Status status, const chatd::Message& msg)
{
    if (msg.userid != parent.mKarereClient.myHandle()
            && status == chatd::Message::kSeen)  // received message from a peer changed to seen
    {
        parent.mKarereClient.app.onChatNotification(mChatid, msg, status, idx);
    }
}

void ChatRoom::onUnreadChanged()
{
    IApp::IChatListItem *room = roomGui();
    if (room)
    {
        room->onUnreadCountChanged();
    }
}

void ChatRoom::onPreviewersUpdate()
{
    IApp::IChatListItem *room = roomGui();
    if (room)
    {
        room->onPreviewersCountUpdate(mChat->getNumPreviewers());
    }
}

void ChatRoom::onArchivedChanged(bool archived)
{
    IApp::IChatListItem *room = roomGui();
    if (room)
    {
        room->onChatArchived(archived);
    }
    if (mAppChatHandler)
    {
        mAppChatHandler->onChatArchived(archived);
    }

    // since the archived rooms don't count for the chats with unread messages,
    // we need to notifiy the apps about the changes on unread messages.
    onUnreadChanged();
}

void PeerChatRoom::updateTitle(const std::string& title)
{
    mTitleString = title;
    notifyTitleChanged();
}

void ChatRoom::notifyTitleChanged()
{
    callAfterInit(this, [this]
    {
        auto display = roomGui();
        if (display)
            display->onTitleChanged(mTitleString);

        if (mAppChatHandler)
            mAppChatHandler->onTitleChanged(mTitleString);
    }, parent.mKarereClient.appCtx);
}

void ChatRoom::notifyChatModeChanged()
{
    callAfterInit(this, [this]
    {
        auto display = roomGui();
        if (display)
            display->onChatModeChanged(this->publicChat());

        if (mAppChatHandler)
            mAppChatHandler->onChatModeChanged(this->publicChat());
    }, parent.mKarereClient.appCtx);
}

void GroupChatRoom::enablePreview(uint64_t ph)
{
    // Current priv is PRIV_NOTPRESENT and need to be updated
    mOwnPriv = chatd::PRIV_RDONLY;
    parent.mKarereClient.db.query("update chats set own_priv = ? where chatid = ?", mOwnPriv, mChatid);
    if (mRoomGui)
    {
        mRoomGui->onUserJoin(parent.mKarereClient.myHandle(), mOwnPriv);
    }

    mChat->setPublicHandle(ph);
    chat().disable(false);
    connect();
}

bool GroupChatRoom::publicChat() const
{
    assert(mChat);
    if (mChat)
    {
        return (mChat->crypto()->isPublicChat());
    }

    parent.mKarereClient.api.callIgnoreResult(&::mega::MegaApi::sendEvent, 99011, "GroupChatRoom::publicChat(), chatd::Chat isn't yet created");

    return false;
}

uint64_t GroupChatRoom::getPublicHandle() const
{
    assert(mChat);
    if (mChat)
    {
        return (mChat->getPublicHandle());
    }

    parent.mKarereClient.api.callIgnoreResult(&::mega::MegaApi::sendEvent, 99011, "GroupChatRoom::getPublicHandle(), chatd::Chat isn't yet created");
    return karere::Id::inval();
}

unsigned int GroupChatRoom::getNumPreviewers() const
{
    return mChat->getNumPreviewers();
}

// return true if new peer, peer removed or peer's privilege updated
bool GroupChatRoom::previewMode() const
{
    return mChat->previewMode();
}

void ChatRoomList::deleteRoomFromDb(const Id &chatid)
{
    auto db = mKarereClient.db;
    if (db.isOpen())   // upon karere::Client destruction, DB is already closed
    {
        db.query("delete from chat_peers where chatid = ?", chatid);
        db.query("delete from chat_vars where chatid = ?", chatid);
        db.query("delete from chats where chatid = ?", chatid);
        db.query("delete from history where chatid = ?", chatid);
        db.query("delete from manual_sending where chatid = ?", chatid);
        db.query("delete from sending where chatid = ?", chatid);
        db.query("delete from sendkeys where chatid = ?", chatid);
        db.query("delete from node_history where chatid = ?", chatid);
    }
}

promise::Promise<std::shared_ptr<std::string>> GroupChatRoom::unifiedKey()
{
    return mChat->crypto()->getUnifiedKey();
}
// return true if new peer or peer removed. Updates peer privileges as well
bool GroupChatRoom::syncMembers(const mega::MegaTextChat& chat)
{
    UserPrivMap users;
    auto members = chat.getPeerList();
    if (members)
    {
        auto size = members->size();
        for (int i = 0; i < size; i++)
        {
            users.emplace(members->getPeerHandle(i), (chatd::Priv)members->getPeerPrivilege(i));
        }
    }

    auto db = parent.mKarereClient.db;
    bool peersChanged = false;
    bool commitEach = parent.mKarereClient.commitEach() || mAutoJoining;
    parent.mKarereClient.setCommitMode(false);
    for (auto ourIt = mPeers.begin(); ourIt != mPeers.end();)
    {
        auto userid = ourIt->first;
        auto member = ourIt->second;

        auto it = users.find(userid);
        if (it == users.end()) //we have a user that is not in the chatroom anymore
        {
            peersChanged = true;
            ourIt++;    // prevent iterator becoming invalid due to removal
            removeMember(userid);
        }
        else    // existing peer changed privilege
        {
            if (member->mPriv != it->second)
            {
                KR_LOG_DEBUG("GroupChatRoom[%s]:syncMembers: Changed privilege of member %s: %d -> %d",
                     ID_CSTR(chatid()), ID_CSTR(userid), member->mPriv, it->second);

                onUserJoin(member->mHandle, it->second);
                member->mPriv = it->second;
                db.query("update chat_peers set priv=? where chatid=? and userid=?", member->mPriv, mChatid, userid);
            }
            ourIt++;
        }
    }

    parent.mKarereClient.setCommitMode(commitEach);


    std::vector<promise::Promise<void> > promises;
    for (auto& user: users)
    {
        if (mPeers.find(user.first) == mPeers.end())
        {
            peersChanged = true;
            promise::Promise<void> promise = addMember(user.first, user.second, publicChat());
            if (promises.size() < MAX_NAMES_CHAT_WITHOUT_TITLE)
            {
                promises.push_back(promise);
            }
        }
    }

    if (peersChanged)
    {
        auto wptr = weakHandle();
        promise::when(promises)
        .then([wptr, this]()
        {
            wptr.throwIfDeleted();
            if (!mHasTitle)
            {
                makeTitleFromMemberNames();
            }
        });
    }

    return peersChanged;
}

void GroupChatRoom::initChatTitle(const std::string &title, int isTitleEncrypted, bool saveToDb)
{
    mHasTitle = (!title.empty() && title.at(0));
    if (mHasTitle)
    {
        if (saveToDb)
        {
            updateTitleInDb(title, isTitleEncrypted);
        }

        switch (isTitleEncrypted)
        {
            case strongvelope::kDecrypted:
                mTitleString = title;
                notifyTitleChanged();
                return;

            case strongvelope::kEncrypted:
                mEncryptedTitle = title;
                decryptTitle()
                .fail([this](const ::promise::Error& e)
                {
                    KR_LOG_ERROR("GroupChatRoom: failed to decrypt title for chat %s: %s", ID_CSTR(mChatid), e.what());
                });
                return;

            case strongvelope::kUndecryptable:
                KR_LOG_ERROR("Undecryptable chat title for chat %s", ID_CSTR(mChatid));
                // fallback to makeTitleFromMemberNames()
                break;
        }
    }

    // if has no title or it's undecryptable...
    auto wptr = weakHandle();
    mMemberNamesResolved.then([wptr, this]()
    {
        if (wptr.deleted())
            return;

        makeTitleFromMemberNames();
    });
}

void GroupChatRoom::clearTitle()
{
    makeTitleFromMemberNames();
    parent.mKarereClient.db.query("update chats set title=NULL where chatid=?", mChatid);
}

bool GroupChatRoom::syncWithApi(const mega::MegaTextChat& chat)
{
    // Mode changed
    if (!chat.isPublicChat() && publicChat())
    {
        KR_LOG_DEBUG("Chatroom[%s]: API event: mode changed to private", ID_CSTR(mChatid));
        setChatPrivateMode();
        // in case of previewMode, it's also updated in cache
    }

    // Own privilege changed
    auto oldPriv = mOwnPriv;
    bool ownPrivChanged = syncOwnPriv((chatd::Priv) chat.getOwnPrivilege());
    if (ownPrivChanged)
    {
        if (oldPriv == chatd::PRIV_NOTPRESENT)
        {
            if (mOwnPriv != chatd::PRIV_NOTPRESENT)
            {
                // in case chat-link was invalidated during preview, the room was disabled
                // now, we upgrade from (invalid) previewer to participant --> enable it back
                if (mChat->isDisabled())
                {
                    KR_LOG_WARNING("Enable chatroom previously in preview mode");
                    mChat->disable(false);
                }

                // if already connected, need to send a new JOIN to chatd
                if (parent.mKarereClient.connected())
                {
                    KR_LOG_DEBUG("Connecting existing room to chatd after re-join...");
                    if (mChat->onlineState() < ::chatd::ChatState::kChatStateJoining)
                    {
                        mChat->connect();
                    }
                    else
                    {
                        KR_LOG_DEBUG("Skip re-join chatd, since it's already joining right now");
                        parent.mKarereClient.api.callIgnoreResult(&::mega::MegaApi::sendEvent, 99003, "Skip re-join chatd");
                    }
                }
                KR_LOG_DEBUG("Chatroom[%s]: API event: We were re/invited",  ID_CSTR(mChatid));
                notifyRejoinedChat();
            }
        }
        else if (mOwnPriv == chatd::PRIV_NOTPRESENT)
        {
            //we were excluded
            KR_LOG_DEBUG("Chatroom[%s]: API event: We were removed", ID_CSTR(mChatid));
            setRemoved(); // may delete 'this'
            return true;
        }
        else
        {
            KR_LOG_DEBUG("Chatroom[%s]: API event: Our own privilege changed",  ID_CSTR(mChatid));
            onUserJoin(parent.mKarereClient.myHandle(), mOwnPriv);
        }
    }

    // Peer list changes
    bool membersChanged = syncMembers(chat);
    mAutoJoining = false;

    // Title changes
    const char *title = chat.getTitle();
    mHasTitle = (title && title[0]);
    if (mHasTitle)
    {
        if (mEncryptedTitle != title)   // title has changed
        {
            // if the title was already decrypted in cache at startup, the `mEncryptedTitle` won't be initialized yet
            // (the encrypted flavour of the title is saved in cache but overwriten when decrypted)
            // In consequence, the first actionpacket will initialize it and decrypt it once per execution
            mEncryptedTitle = title;
            updateTitleInDb(mEncryptedTitle, strongvelope::kEncrypted);

            decryptTitle()
            .fail([](const ::promise::Error& err)
            {
                KR_LOG_DEBUG("Can't decrypt chatroom title. In function: GroupChatRoom::syncWithApi. Error: %s", err.what());
            });
        }
    }
    else if (membersChanged)
    {
        KR_LOG_DEBUG("Empty title received for groupchat %s. Peers changed, updating title...", ID_CSTR(mChatid));
        clearTitle();
    }

    bool archiveChanged = syncArchive(chat.isArchived());
    if (archiveChanged)
    {
        onArchivedChanged(mIsArchived);
    }

    KR_LOG_DEBUG("Synced group chatroom %s with API.", ID_CSTR(mChatid));
    return true;
}

void GroupChatRoom::setChatPrivateMode()
{
    //Update strongvelope
    chat().crypto()->setPrivateChatMode();

    //Update cache
    parent.mKarereClient.db.query("update chats set mode = '0' where chatid = ?", mChatid);

    notifyChatModeChanged();

    for (auto member : mPeers)
    {
        chat().requestUserAttributes(member.first);
        chat().crypto()->fetchUserKeys(member.first);
    }
}

GroupChatRoom::Member::Member(GroupChatRoom& aRoom, const uint64_t& user, chatd::Priv aPriv)
: mRoom(aRoom), mHandle(user), mPriv(aPriv), mName("\0", 1)
{
}

GroupChatRoom::Member::~Member()
{
    mRoom.parent.mKarereClient.userAttrCache().removeCb(mNameAttrCbHandle);
    mRoom.parent.mKarereClient.userAttrCache().removeCb(mEmailAttrCbHandle);
}

promise::Promise<void> GroupChatRoom::Member::nameResolved() const
{
    return mNameResolved;
}

void GroupChatRoom::Member::registerCallBacks(bool fetchIsRequired)
{
    mNameAttrCbHandle = mRoom.parent.mKarereClient.userAttrCache().getAttr(
        mHandle, USER_ATTR_FULLNAME, this, [](Buffer* buf, void* userp)
    {
        auto self = static_cast<Member*>(userp);
        if (buf && !buf->empty())
        {
            self->mName.assign(buf->buf(), buf->dataSize());
        }
        else
        {
            self->mName.assign("\0", 1);
        }
        if (self->mRoom.mAppChatHandler)
        {
            if (!self->mRoom.publicChat() || self->mRoom.mPeers.size() <= PRELOAD_CHATLINK_PARTICIPANTS)
            {
                self->mRoom.mAppChatHandler->onMemberNameChanged(self->mHandle, self->mName);
            }
        }

        if (!self->mNameResolved.done())
        {
            self->mNameResolved.resolve();
        }
        else if (self->mRoom.memberNamesResolved().done() && !self->mRoom.mHasTitle)
        {
            self->mRoom.makeTitleFromMemberNames();
        }
    }, false, fetchIsRequired, mRoom.isChatdChatInitialized() ? mRoom.chat().getPublicHandle() : karere::Id::inval().val);

    if (!mRoom.parent.mKarereClient.anonymousMode())
    {
        mEmailAttrCbHandle = mRoom.parent.mKarereClient.userAttrCache().getAttr(
            mHandle, USER_ATTR_EMAIL, this, [](Buffer* buf, void* userp)
        {
            auto self = static_cast<Member*>(userp);
            if (buf && !buf->empty())
            {
                self->mEmail.assign(buf->buf(), buf->dataSize());
                if (self->mName.size() <= 1 && self->mRoom.memberNamesResolved().done() && !self->mRoom.mHasTitle)
                {
                    self->mRoom.makeTitleFromMemberNames();
                }
            }
        }, false, fetchIsRequired, mRoom.isChatdChatInitialized() ? mRoom.chat().getPublicHandle() : karere::Id::inval().val);
    }
}

void Client::connectToChatd()
{
    for (auto& item: *chats)
    {
        auto& chat = *item.second;
        if (!chat.chat().isDisabled())
        {
            chat.connect();
        }
    }
}

ContactList::ContactList(Client& aClient)
:client(aClient)
{}

void ContactList::loadFromDb()
{
    SqliteStmt stmt(client.db, "select userid, email, visibility, since from contacts");
    while(stmt.step())
    {
        auto userid = stmt.uint64Col(0);
        Contact *contact = new Contact(*this, userid, stmt.stringCol(1), stmt.intCol(2), stmt.int64Col(3), nullptr);
        this->emplace(userid, contact);
    }
}

void Contact::onVisibilityChanged(int newVisibility)
{
    assert(newVisibility != mVisibility);
    auto oldVisibility = mVisibility;
    mVisibility = newVisibility;

    if (mChatRoom
            && oldVisibility == ::mega::MegaUser::VISIBILITY_HIDDEN
            && newVisibility == ::mega::MegaUser::VISIBILITY_VISIBLE)
    {
        mChatRoom->notifyRejoinedChat();
    }
}

void Contact::setContactName(std::string name)
{
    mName = name;
}

std::string Contact::getContactName(bool binaryLayout)
{
    return (binaryLayout || mName.empty()) ? mName : mName.substr(1);
}

void ContactList::syncWithApi(mega::MegaUserList &users)
{
    int count = users.size();
    for (int i = 0; i < count; i++)
    {
        ::mega::MegaUser &user = *users.get(i);
        auto newVisibility = user.getVisibility();

        int changed = user.getChanges();
        bool updateCache = !user.isOwnChange();

        ContactList::iterator it = find(user.getHandle());
        if (it != end())    // existing contact or ex-contact
        {
            auto handle = it->first;
            Contact *contact = it->second;
            auto oldVisibility = contact->visibility();

            if (oldVisibility != newVisibility)
            {
                if (newVisibility == ::mega::MegaUser::VISIBILITY_INACTIVE)
                {
                    delete contact;
                    erase(it);
                    client.db.query("delete from contacts where userid=?", handle);
                    return;
                }
                else
                {
                    client.db.query("update contacts set visibility = ? where userid = ?", newVisibility, handle);
                    contact->onVisibilityChanged(newVisibility);

                    if (oldVisibility == ::mega::MegaUser::VISIBILITY_HIDDEN
                            && newVisibility == ::mega::MegaUser::VISIBILITY_VISIBLE)
                    {
                        // API doesn't notify about changes for ex-contacts, so need to update user attributes
                        assert(user.getChanges());  // currently, firstname and lastname only (driven by SDK)
                        updateCache = true;
                    }
                }
            }

            if (contact->email() != user.getEmail())
            {
                std::string newEmail;
                const char *userEmail = user.getEmail();
                if (userEmail && userEmail[0])
                {
                    newEmail.assign(userEmail);
                }

                // Update contact email in memory and cache
                contact->mEmail = newEmail;
                client.db.query("update contacts set email = ? where userid = ?", newEmail, handle);

                // If user it's our own user, we need to update our own email in client and cache
                if (client.myHandle() == user.getHandle())
                {
                    client.setMyEmail(newEmail);
                    client.db.query("insert or replace into vars(name,value) values('my_email', ?)", newEmail);
                }

                // We need to update user email in attr cache
                updateCache = true;
            }

            if (contact->since() != user.getTimestamp())
            {
                contact->mSince = user.getTimestamp();
                client.db.query("update contacts set since = ? where userid = ?", contact->since(), handle);
            }
        }
        else    // contact was not created yet
        {
            std::string email(user.getEmail());
            auto userid = user.getHandle();
            auto ts = user.getTimestamp();
            client.db.query("insert or replace into contacts(userid, email, visibility, since) values(?,?,?,?)",
                            userid, email, newVisibility, ts);
            Contact *contact = new Contact(*this, userid, email, newVisibility, ts, nullptr);
            emplace(userid, contact);

            // find if there is a 1on1 room with this contact
            // (in case on 1on1 with users who canceled and restored their account,
            // MEGAchat knows about the chatroom but not about the contact)
            for (auto &it : *client.chats)
            {
                if (it.second->isGroup())
                    continue;

                auto chat = static_cast<PeerChatRoom*>(it.second);
                if (chat->peer() == userid)
                {
                    KR_LOG_WARNING("Contact restored (%s) for a 1on1 room (%s)",
                                   Id(userid).toString().c_str(),
                                   Id(chat->chatid()).toString().c_str());

                    chat->initContact(userid);
                    break;
                }
            }

            KR_LOG_DEBUG("Added new user from API: %s", email.c_str());

            // If the user was part of a group before being added as a contact, we need to update user attributes,
            // currently firstname, lastname and email, in order to ensure that are re-fetched for users
            // with group chats previous to establish contact relationship
            changed = ::mega::MegaUser::CHANGE_TYPE_FIRSTNAME | ::mega::MegaUser::CHANGE_TYPE_LASTNAME | ::mega::MegaUser::CHANGE_TYPE_EMAIL;
            updateCache = true;
        }

        if (changed && updateCache)
        {
            client.userAttrCache().onUserAttrChange(user.getHandle(), changed);
        }
    }
}

ContactList::~ContactList()
{
    for (auto& it: *this)
        delete it.second;
}

const std::string* ContactList::getUserEmail(uint64_t userid) const
{
    auto it = find(userid);
    if (it == end())
        return nullptr;
    return &(it->second->email());
}

Contact* ContactList::contactFromEmail(const std::string &email) const
{
    for (auto it = begin(); it != end(); it++)
    {
        if (it->second->email() == email)
        {
            return it->second;
        }
    }
    return nullptr;
}

Contact* ContactList::contactFromUserId(uint64_t userid) const
{
    auto it = find(userid);
    return (it == end())? nullptr : it->second;
}

Contact::Contact(ContactList& clist, const uint64_t& userid,
                 const std::string& email, int visibility,
                 int64_t since, PeerChatRoom* room)
    :mClist(clist), mUserid(userid), mChatRoom(room), mEmail(email),
     mSince(since), mVisibility(visibility)
{
    mUsernameAttrCbId = mClist.client.userAttrCache()
            .getAttr(userid, USER_ATTR_FULLNAME, this,
    [](Buffer* data, void* userp)
    {
        //even if both first and last name are null, the data is at least
        //one byte - the firstname-size-prefix, which will be zero but
        //if lastname is not null the first byte will contain the
        //firstname-size-prefix but datasize will be bigger than 1 byte.

        // If fullname received is valid
        auto self = static_cast<Contact*>(userp);
        std::string alias = self->mClist.client.getUserAlias(self->userId());
        if (data && !data->empty() && *data->buf() != 0 && data->size() != 1)
        {
            // Update contact name
            std::string name(data->buf(), data->dataSize());

            // Preserve binary layout for contact name
            self->setContactName(name);
            if (alias.empty())
            {
                // Update title if there's no alias
                self->updateTitle(self->getContactName());
            }
        }
        else if (alias.empty())
        {
            // If there's no alias nor fullname
            self->updateTitle(self->mEmail);
        }
    });

    mEmailAttrCbId = mClist.client.userAttrCache().getAttr(userid, USER_ATTR_EMAIL, this,
    [](Buffer* data, void* userp)
    {
        auto self = static_cast<Contact*>(userp);
        if (data && !data->empty() && *data->buf() != 0 && data->size() != 1)
        {
            self->mEmail.assign(data->buf(), data->dataSize());
            if (self->mChatRoom)
            {
                // if peerChatRoom exists, update email
                self->mChatRoom->mEmail.assign(self->mEmail);
            }

            // If contact has alias or contactName don't update title
            std::string alias = self->mClist.client.getUserAlias(self->userId());
            std::string contactName = self->getContactName();
            if (alias.empty() && contactName.empty())
            {
                // Set email as title because contact doesn't have alias nor fullname
                self->updateTitle(self->mEmail);
            }
        }
    });

    if (mTitleString.empty()) // user attrib fetch was not synchornous
    {
        updateTitle(email);
        assert(!mTitleString.empty()
               || mClist.client.api.sdk.isLoggedIn() == ::mega::EPHEMERALACCOUNTPLUSPLUS);
    }

    mIsInitializing = false;
}

// the title string starts with a byte equal to the first name length, followed by first name,
// then second name
void Contact::updateTitle(const std::string& str)
{
    mTitleString = str;
    notifyTitleChanged();
}

void Contact::notifyTitleChanged()
{
    callAfterInit(this, [this]
    {
        //1on1 chatrooms don't have a binary layout for the title
        if (mChatRoom)
            mChatRoom->updateTitle(mTitleString);
    }, mClist.client.appCtx);
}

Contact::~Contact()
{
    auto& client = mClist.client;
    if (!client.isTerminated())
    {
        client.userAttrCache().removeCb(mUsernameAttrCbId);
        client.userAttrCache().removeCb(mEmailAttrCbId);
    }
}

promise::Promise<ChatRoom*> Contact::createChatRoom()
{
    if (mChatRoom)
    {
        KR_LOG_WARNING("Contact::createChatRoom: chat room already exists, check before calling this method");
        return Promise<ChatRoom*>(mChatRoom);
    }
    mega::MegaTextChatPeerListPrivate peers;
    peers.addPeer(mUserid, chatd::PRIV_OPER);
    return mClist.client.api.call(&mega::MegaApi::createChat, false, &peers, nullptr)
    .then([this](ReqResult result) -> Promise<ChatRoom*>
    {
        auto& list = *result->getMegaTextChatList();
        if (list.size() < 1)
            return ::promise::Error("Empty chat list returned from API");
        if (mChatRoom)
        {
            return mChatRoom;
        }
        auto room = mClist.client.chats->addRoom(*list.get(0));
        if (!room)
            return ::promise::Error("API created an incorrect 1on1 room");
        room->connect();
        return room;
    });
}

void Contact::setChatRoom(PeerChatRoom& room)
{
    assert(!mChatRoom);
    assert(!mTitleString.empty());
    mChatRoom = &room;
    mChatRoom->updateTitle(mTitleString);
}

void Contact::attachChatRoom(PeerChatRoom& room)
{
    if (mChatRoom)
        throw std::runtime_error("attachChatRoom[room "+Id(room.chatid()).toString()+ "]: contact "+
            Id(mUserid).toString()+" already has a chat room attached");
    KR_LOG_DEBUG("Attaching 1on1 chatroom %s to contact %s", ID_CSTR(room.chatid()), ID_CSTR(mUserid));
    setChatRoom(room);
}

#define RETURN_ENUM_NAME(name) case name: return #name

const char* Client::initStateToStr(unsigned char state)
{
    switch (state)
    {
        RETURN_ENUM_NAME(kInitCreated);
        RETURN_ENUM_NAME(kInitWaitingNewSession);
        RETURN_ENUM_NAME(kInitHasOfflineSession);
        RETURN_ENUM_NAME(kInitHasOnlineSession);
        RETURN_ENUM_NAME(kInitTerminated);
        RETURN_ENUM_NAME(kInitErrGeneric);
        RETURN_ENUM_NAME(kInitErrNoCache);
        RETURN_ENUM_NAME(kInitErrCorruptCache);
        RETURN_ENUM_NAME(kInitErrSidMismatch);
        RETURN_ENUM_NAME(kInitErrSidInvalid);
    default:
        return "(unknown)";
    }
}
const char* Client::connStateToStr(ConnState state)
{
    switch(state)
    {
        RETURN_ENUM_NAME(kDisconnected);
        RETURN_ENUM_NAME(kConnecting);
        RETURN_ENUM_NAME(kConnected);
        default: return "(invalid)";
    }
}

bool Client::isCallActive(Id chatid) const
{
    bool callActive = false;

#ifndef KARERE_DISABLE_WEBRTC
    if (rtc)
    {
        rtcModule::ICall* call = rtc->findCallByChatid(chatid);
        if (call)
        {
            callActive = call->participate();
        }
    }
#endif

    return callActive;
}

bool Client::isCallInProgress(karere::Id chatid) const
{
    bool participantingInCall = false;

#ifndef KARERE_DISABLE_WEBRTC
    if (rtc)
    {
        rtcModule::ICall* call = rtc->findCallByChatid(chatid);
        if (call)
        {
            participantingInCall = (call->getState() == rtcModule::CallState::kStateInProgress);
        }
    }
#endif

    return participantingInCall;
}

void Client::updateAliases(Buffer *data)
{
    // Clean aliases map in case alias attr has been removed
    std::vector<Id>aliasesUpdated;
    if (!data || data->empty())
    {
        AliasesMap::iterator itAliases = mAliasesMap.begin();
        while (itAliases != mAliasesMap.end())
        {
            Id userid = itAliases->first;
            auto it = itAliases++;
            mAliasesMap.erase(it);
            aliasesUpdated.emplace_back(userid);
        }
    }
    else    // still some records/aliases in the attribute
    {
        // Save the aliases from cache attr in a tlv container
        const std::string container(data->buf(), data->size());
        std::unique_ptr<::mega::TLVstore> tlvRecords(::mega::TLVstore::containerToTLVrecords(&container));
        std::unique_ptr<std::vector<std::string>> keys(tlvRecords->getKeys());

        // Create a new map <uhBin, aliasB64> for the aliases that have been updated
        for (auto &key : *keys)
        {
            Id userid(key.data());
            if (key.empty() || !userid.isValid())
            {
                KR_LOG_ERROR("Invalid handle in aliases");
                continue;
            }

            std::string newAlias;
            if (tlvRecords->get(key, newAlias) && mAliasesMap[userid] != newAlias)
            {
                mAliasesMap[userid] = newAlias;
                aliasesUpdated.emplace_back(userid);
            }
        }

        AliasesMap::iterator itAliases = mAliasesMap.begin();
        while (itAliases != mAliasesMap.end())
        {
            Id userid = itAliases->first;
            auto it = itAliases++;
            std::string dummyValue;
            if (!tlvRecords->get(userid.toString(), dummyValue))
            {
                mAliasesMap.erase(it);
                aliasesUpdated.emplace_back(userid);
            }
        }
    }

    // Update those contact's titles without a peer chatroom associated
    for (auto &userid : aliasesUpdated)
    {
        Contact *contact =  mContactList->contactFromUserId(userid);
        if (contact && !contact->chatRoom())
        {
            std::string title = getUserAlias(userid);
            if (title.empty())
            {
                title = contact->getContactName();
                if (title.empty())
                {
                    title = contact->email();
                }
            }
            contact->updateTitle(title);
        }
    }

    // Iterate through all chatrooms and update the aliases contained in aliasesUpdated
    for (auto &itChats : *chats)
    {
        ChatRoom *chatroom = itChats.second;
        for (auto &userid : aliasesUpdated)
        {
            if (chatroom->isGroup())
            {
                // If chatroom is a group chatroom and there's at least a chat member included
                // in aliasesUpdated map we need to re-generate the default title
                // if there's no custom title
                GroupChatRoom *room = static_cast<GroupChatRoom *>(chatroom);
                if (room->hasTitle() || room->peers().find(userid) == room->peers().end())
                {
                    continue;
                }
                room->makeTitleFromMemberNames();
                break;
            }
            else
            {
                PeerChatRoom *room = static_cast<PeerChatRoom *>(chatroom);
                if (userid != room->peer())
                {
                    continue;
                }
                room->updateChatRoomTitle();
                break;
            }
        }
    }
}

std::string Client::getUserAlias(uint64_t userId)
{
    std::string aliasBin;
    AliasesMap::iterator it = mAliasesMap.find(userId);
    if (it != mAliasesMap.end())
    {
        const std::string &aliasB64 = it->second;
        ::mega::Base64::atob(aliasB64, aliasBin);
    }
    return aliasBin;
}

void Client::setMyEmail(const std::string &email)
{
    mMyEmail = email;
}

const std::string& Client::getMyEmail() const
{
    return mMyEmail;
}

std::string encodeFirstName(const std::string& first)
{
    std::string result;
    result.reserve(first.size()+1);
    result+=(char)(first.size());
    if (!first.empty())
    {
        result.append(first);
    }
    return result;
}

// Init Stats methods

bool InitStats::isCompleted() const
{
    return mCompleted;
}

void InitStats::onCanceled()
{
    mCompleted = true;

    // clear maps to free some memory
    mStageShardStats.clear();
    mStageStats.clear();
    KR_LOG_WARNING("Init stats have been cancelled");
}

std::string InitStats::onCompleted(long long numNodes, size_t numChats, size_t numContacts)
{
    assert(!mCompleted);
    mCompleted = true;

    if (mInitState == kInitAnonymous)
    {
        // these stages don't occur in anonymous mode
        mStageStats[kStatsLogin] = 0;
        mStageStats[kStatsFetchNodes] = 0;
        mStageStats[kStatsPostFetchNodes] = 0;
    }

    mNumNodes = numNodes;
    mNumChats = numChats;
    mNumContacts = numContacts;

    std::string json = toJson();

    // clear maps to free some memory
    mStageShardStats.clear();
    mStageStats.clear();

    return json;
}

mega::dstime InitStats::currentTime()
{
#if defined(_WIN32) && defined(_MSC_VER)
    struct __timeb64 tb;
    _ftime64(&tb);
    return (tb.time * 1000) + (tb.millitm);
#else
    timespec ts;
    mega::m_clock_getmonotonictime(&ts);
    return (ts.tv_sec * 1000 + ts.tv_nsec / 1000000);
#endif
}

void InitStats::shardStart(uint8_t stage, uint8_t shard)
{
    if (mCompleted)
    {
        return;
    }

    mStageShardStats[stage][shard].tsStart = currentTime();
}

void InitStats::shardEnd(uint8_t stage, uint8_t shard)
{
    if (mCompleted)
    {
        return;
    }

    InitStats::ShardStats *shardStats = &mStageShardStats[stage][shard];
    if (shardStats->tsStart)    // if starting ts not recorded --> discard
    {
        shardStats->elapsed = currentTime() - shardStats->tsStart;

        if (shardStats->elapsed > shardStats->maxElapsed)
        {
            shardStats->maxElapsed = shardStats->elapsed;
        }

        shardStats->tsStart = 0;
    }
}

void InitStats::incrementRetries(uint8_t stage, uint8_t shard)
{
    if (mCompleted)
    {
        return;
    }

    mStageShardStats[stage][shard].mRetries++;
}

void InitStats::handleShardStats(chatd::Connection::State oldState, chatd::Connection::State newState, uint8_t shard)
{
    if (mCompleted)
    {
        return;
    }

    switch (newState)
    {
        case chatd::Connection::State::kStateFetchingUrl:
            shardStart(InitStats::kStatsFetchChatUrl, shard);
            break;

        case chatd::Connection::State::kStateResolving:
            shardEnd(InitStats::kStatsFetchChatUrl, shard);
            break;

        case chatd::Connection::State::kStateConnecting:
            shardStart(InitStats::kStatsConnect, shard);
            break;

        case chatd::Connection::State::kStateConnected:
             shardEnd(InitStats::kStatsConnect, shard);
             shardStart(InitStats::kStatsLoginChatd, shard);
             break;

        case chatd::Connection::State::kStateDisconnected:  //Increments connection retries
            switch (oldState)
            {
                case chatd::Connection::State::kStateFetchingUrl:
                    incrementRetries(InitStats::kStatsFetchChatUrl, shard);
                    break;
                case chatd::Connection::State::kStateConnecting:
                    incrementRetries(InitStats::kStatsConnect, shard);
                    break;
                case chatd::Connection::State::kStateConnected:
                    incrementRetries(InitStats::kStatsLoginChatd, shard);
                    break;
                default:
                    break;
            }
            break;

        default:
            break;

    }
}

void InitStats::stageStart(uint8_t stage)
{
    if (mCompleted)
    {
        return;
    }

    mStageStats[stage] = currentTime();
}

void InitStats::stageEnd(uint8_t stage)
{
    if (mCompleted)
    {
        return;
    }

    assert(mStageStats[stage]);
    mStageStats[stage] = currentTime() - mStageStats[stage];
}

void InitStats::setInitState(uint8_t state)
{
    if (mCompleted)
    {
        return;
    }

    switch (state)
    {
        case  Client::kInitErrNoCache:
        case  Client::kInitErrCorruptCache:
            mInitState = kInitInvalidCache;
            break;

        case  Client::kInitHasOfflineSession:
            mInitState = kInitResumeSession;
            break;

        case  Client::kInitWaitingNewSession:
            mInitState = kInitNewSession;
            break;

        case  Client::kInitAnonymousMode:
            mInitState = kInitAnonymous;
            break;

        default:
            break;
    }
}

std::string InitStats::stageToString(uint8_t stage)
{
    switch(stage)
    {
        case kStatsInit: return "Init";
        case kStatsLogin: return "Login";
        case kStatsFetchNodes: return "Fetch nodes";
        case kStatsPostFetchNodes: return "Post fetch nodes";
        case kStatsConnection: return "Connection";
        case kStatsCreateAccount: return "Create account";
        default: return "(unknown)";
    }
}

std::string InitStats::shardStageToString(uint8_t stage)
{
    switch(stage)
    {
        case kStatsFetchChatUrl: return "Fetch chat url";
        case kStatsQueryDns: return "Query DNS";
        case kStatsConnect: return "Connect";
        case kStatsLoginChatd: return "Login all chats";
        default: return "(unknown)";
    }
}

std::string InitStats::toJson()
{
    std::string result;
    mega::dstime totalElapsed = 0; //Total elapsed time to finish all stages
    rapidjson::Document jSonDocument(rapidjson::kArrayType);
    rapidjson::Value jSonObject(rapidjson::kObjectType);
    rapidjson::Value jsonValue(rapidjson::kNumberType);

    // Generate stages array
    rapidjson::Document stageArray(rapidjson::kArrayType);
    for (StageMap::const_iterator itStages = mStageStats.begin(); itStages != mStageStats.end(); itStages++)
    {
        rapidjson::Value jSonStage(rapidjson::kObjectType);
        uint8_t stage = itStages->first;
        mega::dstime elapsed = itStages->second;

        // Add stage
        jsonValue.SetInt64(stage);
        jSonStage.AddMember(rapidjson::Value("stg"), jsonValue, jSonDocument.GetAllocator());

        std::string tag = stageToString(stage);
        rapidjson::Value stageTag(rapidjson::kStringType);
        stageTag.SetString(tag.c_str(), tag.length(), jSonDocument.GetAllocator());
        jSonStage.AddMember(rapidjson::Value("tag"), stageTag, jSonDocument.GetAllocator());

        // Add stage elapsed time
        totalElapsed += elapsed;
        jsonValue.SetInt64(elapsed);
        jSonStage.AddMember(rapidjson::Value("elap"), jsonValue, jSonDocument.GetAllocator());
        stageArray.PushBack(jSonStage, jSonDocument.GetAllocator());
    }

    // Generate sharded stages array
    rapidjson::Value shardStagesArray(rapidjson::kArrayType);
    StageShardMap::iterator itshstgs;
    for (itshstgs = this->mStageShardStats.begin(); itshstgs != mStageShardStats.end(); itshstgs++)
    {
        rapidjson::Value jSonStage(rapidjson::kObjectType);
        rapidjson::Document shardArray(rapidjson::kArrayType);
        uint8_t stage = itshstgs->first;

        ShardMap *shardMap = &(itshstgs->second);
        if (shardMap)
        {
            ShardMap::iterator itShard;
            for (itShard = shardMap->begin(); itShard != shardMap->end(); itShard++)
            {
                rapidjson::Value jSonShard(rapidjson::kObjectType);
                uint8_t shard = itShard->first;
                ShardStats &shardStats = itShard->second;

                // Add stage
                jsonValue.SetInt(shard);
                jSonShard.AddMember(rapidjson::Value("sh"), jsonValue, jSonDocument.GetAllocator());

                // Add stage elapsed time
                jsonValue.SetInt(shardStats.elapsed);
                jSonShard.AddMember(rapidjson::Value("elap"), jsonValue, jSonDocument.GetAllocator());

                // Add stage elapsed time
                jsonValue.SetInt(shardStats.maxElapsed);
                jSonShard.AddMember(rapidjson::Value("max"), jsonValue, jSonDocument.GetAllocator());

                // Add stage retries
                jsonValue.SetInt(shardStats.mRetries);
                jSonShard.AddMember(rapidjson::Value("ret"), jsonValue, jSonDocument.GetAllocator());
                shardArray.PushBack(jSonShard, jSonDocument.GetAllocator());
            }
        }

        jsonValue.SetInt(stage);
        jSonStage.AddMember(rapidjson::Value("stg"), jsonValue, jSonDocument.GetAllocator());

        std::string tag = shardStageToString(stage);
        rapidjson::Value stageTag(rapidjson::kStringType);
        stageTag.SetString(tag.c_str(), tag.length(), jSonDocument.GetAllocator());
        jSonStage.AddMember(rapidjson::Value("tag"), stageTag, jSonDocument.GetAllocator());

        jSonStage.AddMember(rapidjson::Value("sa"), shardArray, jSonDocument.GetAllocator());
        shardStagesArray.PushBack(jSonStage, jSonDocument.GetAllocator());
    }

    // Add number of nodes
    jsonValue.SetInt64(mNumNodes);
    jSonObject.AddMember(rapidjson::Value("nn"), jsonValue, jSonDocument.GetAllocator());

    // Add number of contacts
    jsonValue.SetInt64(mNumContacts);
    jSonObject.AddMember(rapidjson::Value("ncn"), jsonValue, jSonDocument.GetAllocator());

    // Add number of chats
    jsonValue.SetInt64(mNumChats);
    jSonObject.AddMember(rapidjson::Value("nch"), jsonValue, jSonDocument.GetAllocator());

    // Add number of contacts
    jsonValue.SetInt64(mInitState);
    jSonObject.AddMember(rapidjson::Value("sid"), jsonValue, jSonDocument.GetAllocator());

    // Add init stats version
    uint32_t version = INITSTATSVERSION;
    jsonValue.SetUint(version);
    jSonObject.AddMember(rapidjson::Value("v"), jsonValue, jSonDocument.GetAllocator());

    // Add total elapsed
    jsonValue.SetInt64(totalElapsed);
    jSonObject.AddMember(rapidjson::Value("telap"), jsonValue, jSonDocument.GetAllocator());

    // Add stages array
    jSonObject.AddMember(rapidjson::Value("stgs"), stageArray, jSonDocument.GetAllocator());

    // Add sharded stages array
    jSonObject.AddMember(rapidjson::Value("shstgs"), shardStagesArray, jSonDocument.GetAllocator());

    jSonDocument.PushBack(jSonObject, jSonDocument.GetAllocator());
    rapidjson::StringBuffer buffer;
    rapidjson::Writer<rapidjson::StringBuffer> writer(buffer);
    jSonDocument.Accept(writer);
    result.assign(buffer.GetString(), buffer.GetSize());
    return result;
}

}<|MERGE_RESOLUTION|>--- conflicted
+++ resolved
@@ -64,13 +64,9 @@
  * depend on the database
  */
 Client::Client(mega::MegaApi &sdk, WebsocketsIO *websocketsIO, IApp &aApp,
-<<<<<<< HEAD
-               rtcModule::IGlobalCallHandler &globalCallHandler,
-=======
 #ifndef KARERE_DISABLE_WEBRTC
                rtcModule::CallHandler &callHandler,
 #endif
->>>>>>> fc88fb32
                const std::string &appDir, uint8_t caps, void *ctx)
     : mAppDir(appDir),
       websocketIO(websocketsIO),
@@ -78,24 +74,16 @@
       api(sdk, ctx),
       app(aApp),
       mDnsCache(db, chatd::Client::chatdVersion),
-<<<<<<< HEAD
-      mGlobalCallHandler(globalCallHandler),
-=======
 #ifndef KARERE_DISABLE_WEBRTC
       mCallHandler(callHandler),
 #endif
->>>>>>> fc88fb32
       mContactList(new ContactList(*this)),
       chats(new ChatRoomList(*this)),
       mPresencedClient(&api, this, *this, caps)
 {
 #ifndef KARERE_DISABLE_WEBRTC
 // Create the rtc module
-<<<<<<< HEAD
-    rtc.reset(rtcModule::createRtcModule(api, mGlobalCallHandler));
-=======
     rtc.reset(rtcModule::createRtcModule(api, mCallHandler));
->>>>>>> fc88fb32
     rtc->init(*websocketIO, appCtx, new rtcModule::RtcCryptoMeetings(*this));
 #endif
 }
