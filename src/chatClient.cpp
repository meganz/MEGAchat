#include "chatClient.h"
#ifdef _WIN32
    #include <winsock2.h>
    #include <direct.h>
    #include <sys/timeb.h>  
    #define mkdir(dir, mode) _mkdir(dir)
#endif
#include <stdio.h>
#include <stdlib.h>
#include <string.h>
#ifndef KARERE_DISABLE_WEBRTC
    #include "rtcCrypto.h"
#endif
#include "base/services.h"
#include "sdkApi.h"
#include <memory>
#include <chatd.h>
#include <db.h>
#include <buffer.h>
#include <chatdDb.h>
#include <megaapi_impl.h>
#include <autoHandle.h>
#include <asyncTools.h>
#include <codecvt> //for nonWhitespaceStr()
#include <locale>
#include "strongvelope/strongvelope.h"
#include "base64url.h"
#include <sys/types.h>
#include <sys/stat.h>

#ifdef __ANDROID__
    #include <sys/system_properties.h>
#elif defined(__APPLE__)
    #include <TargetConditionals.h>
    #ifdef TARGET_OS_IPHONE
        #include <resolv.h>
    #endif
#endif

#define _QUICK_LOGIN_NO_RTC
using namespace promise;


namespace karere
{

template <class T, class F>
void callAfterInit(T* self, F&& func, void* ctx);

std::string encodeFirstName(const std::string& first);

bool Client::anonymousMode() const
{
    return (mInitState == kInitAnonymousMode);
}

bool Client::isInBackground() const
{
    return mIsInBackground;
}
<<<<<<< HEAD
=======
#ifndef KARERE_DISABLE_WEBRTC
Client::Client(mega::MegaApi &sdk, WebsocketsIO *websocketsIO, IApp &aApp, rtcModule::IGlobalCallHandler&globalCallHandler, const std::string &appDir, uint8_t caps, void *ctx)
    : mAppDir(appDir),
          websocketIO(websocketsIO),
          appCtx(ctx),
          api(sdk, ctx),
          app(aApp),
          mDnsCache(db, chatd::Client::chatdVersion),
          mGlobalCallHandler(globalCallHandler),
          mContactList(new ContactList(*this)),
          chats(new ChatRoomList(*this)),
          mPresencedClient(&api, this, *this, caps)
{
#ifndef KARERE_DISABLE_WEBRTC
// Create the rtc module
    rtc.reset(rtcModule::createRtcModule(api, mGlobalCallHandler));
    rtc->init(*websocketIO, appCtx, new rtcModule::RtcCryptoMeetings(*this));
#endif
}
>>>>>>> b7433d71

/* Warning - the database is not initialzed at construction, but only after
 * init() is called. Therefore, no code in this constructor should access or
 * depend on the database
 */
Client::Client(mega::MegaApi &sdk, WebsocketsIO *websocketsIO, IApp &aApp,
               rtcModule::IGlobalCallHandler &globalCallHandler,
               const std::string &appDir, uint8_t caps, void *ctx)
    : mAppDir(appDir),
      websocketIO(websocketsIO),
      appCtx(ctx),
      api(sdk, ctx),
      app(aApp),
      mDnsCache(db, chatd::Client::chatdVersion),
      mGlobalCallHandler(globalCallHandler),
      mContactList(new ContactList(*this)),
      chats(new ChatRoomList(*this)),
      mPresencedClient(&api, this, *this, caps)
{
}


KARERE_EXPORT const std::string& createAppDir(const char* dirname, const char *envVarName)
{
    static std::string path;
    if (!path.empty())
        return path;
    const char* dir = getenv(envVarName);
    if (dir)
    {
        path = dir;
    }
    else
    {
        const char* homedir = getenv(
            #ifndef _WIN32
                    "HOME"
            #else
                    "HOMEPATH"
            #endif
        );
        if (!homedir)
            throw std::runtime_error("Cant get HOME env variable");
        path = homedir;
        path.append("/").append(dirname);
    }
    struct stat info;
    auto ret = stat(path.c_str(), &info);
    if (ret == 0)
    {
        if ((info.st_mode & S_IFDIR) == 0)
            throw std::runtime_error("Application directory path is taken by a file");
    }
    else
    {
        ret = mkdir(path.c_str(), 0700);
        if (ret)
        {
            throw std::runtime_error("Error creating application directory.");
        }
    }
    return path;
}

std::string Client::dbPath(const std::string& sid) const
{
    std::string path = mAppDir;
    if (sid.empty())    // anonoymous-mode
    {
        path.reserve(20);
        path.append("/karere-").append("anonymous.db");
    }
    else
    {
        if (sid.size() < 50)
            throw std::runtime_error("dbPath: sid is too small");

        path.reserve(56);
        path.append("/karere-").append(sid.c_str()+44).append(".db");
    }

    return path;
}

bool Client::openDb(const std::string& sid)
{
    assert(!sid.empty());
    std::string path = dbPath(sid);
    struct stat info;
    bool exists = (stat(path.c_str(), &info) == 0);
    if (!exists)
    {
        KR_LOG_WARNING("Asked to use local cache, but it does not exist");
        return false;
    }

    bool ok = db.open(path.c_str(), false);
    if (!ok)
    {
        KR_LOG_WARNING("Error opening database");
        return false;
    }
    SqliteStmt stmt(db, "select value from vars where name = 'schema_version'");
    if (!stmt.step())
    {
        db.close();
        KR_LOG_WARNING("Can't get local database version");
        return false;
    }

    std::string currentVersion(gDbSchemaHash);
    currentVersion.append("_").append(gDbSchemaVersionSuffix);    // <hash>_<suffix>

    std::string cachedVersion(stmt.stringCol(0));
    if (cachedVersion != currentVersion)
    {
        ok = false;

        // if only version suffix changed, we may be able to provide backwards compatibility without
        // forcing a full reload, but just porting/adapting data
        size_t cachedVersionSuffixPos = cachedVersion.find_last_of('_');
        if (cachedVersionSuffixPos != std::string::npos)
        {
            std::string cachedVersionSuffix = cachedVersion.substr(cachedVersionSuffixPos + 1);
            if (cachedVersionSuffix == "2" && (strcmp(gDbSchemaVersionSuffix, "3") == 0))
            {
                KR_LOG_WARNING("Clearing history from cached chats...");

                // clients with version 2 missed the call-history msgs, need to clear cached history
                // in order to fetch fresh history including the missing management messages
                db.query("delete from history");
                db.query("update chat_vars set value = 0 where name = 'have_all_history'");
                db.query("update vars set value = ? where name = 'schema_version'", currentVersion);
                db.commit();

                KR_LOG_WARNING("Successfully cleared cached history. Database version has been updated to %s", gDbSchemaVersionSuffix);

                ok = true;
            }
            else if (cachedVersionSuffix == "3" && (strcmp(gDbSchemaVersionSuffix, "4") == 0))
            {
                // clients with version 3 need to force a full-reload of SDK's cache to retrieve
                // "deleted" chats from API, since it used to not return them. It should only be
                // done in case there's at least one chat.

                SqliteStmt stmt(db, "select count(*) from chats");
                stmt.stepMustHaveData("get chats count");
                if (stmt.intCol(0) > 0)
                {
                    KR_LOG_WARNING("Forcing a reload of SDK and MEGAchat caches...");
                    api.sdk.invalidateCache();
                }
                else    // no chats --> only invalidate MEGAchat cache (the schema has changed)
                {
                    KR_LOG_WARNING("Forcing a reload of SDK and MEGAchat cache...");
                }

                KR_LOG_WARNING("Database version has been updated to %s", gDbSchemaVersionSuffix);
            }
            else if (cachedVersionSuffix == "4" && (strcmp(gDbSchemaVersionSuffix, "5") == 0))
            {
                // clients with version 4 need to create a new table `node_history` and populate it with
                // node's attachments already in cache. Futhermore, the existing types for special messages
                // (node-attachments, contact-attachments and rich-links) will be updated to a different
                // range to avoid collissions with the types of upcoming management messages.

                // Update obsolete type of special messages
                db.query("update history set type=? where type=?", chatd::Message::Type::kMsgAttachment, 0x10);
                db.query("update history set type=? where type=?", chatd::Message::Type::kMsgRevokeAttachment, 0x11);
                db.query("update history set type=? where type=?", chatd::Message::Type::kMsgContact, 0x12);
                db.query("update history set type=? where type=?", chatd::Message::Type::kMsgContainsMeta, 0x13);

                // Create new table for node history
                db.simpleQuery("CREATE TABLE node_history(idx int not null, chatid int64 not null, msgid int64 not null,"
                               "    userid int64, keyid int not null, type tinyint, updated smallint, ts int,"
                               "    is_encrypted tinyint, data blob, backrefid int64 not null, UNIQUE(chatid,msgid), UNIQUE(chatid,idx))");

                // Populate new table with existing node-attachments
                db.query("insert into node_history select * from history where type=?", std::to_string(chatd::Message::Type::kMsgAttachment));
                int count = sqlite3_changes(db);

                // Update DB version number
                db.query("update vars set value = ? where name = 'schema_version'", currentVersion);
                db.commit();

                KR_LOG_WARNING("Database version has been updated to %s", gDbSchemaVersionSuffix);
                KR_LOG_WARNING("%d messages added to node history", count);
                ok = true;
            }
            else if (cachedVersionSuffix == "5" && (strcmp(gDbSchemaVersionSuffix, "6") == 0))
            {
                // Clients with version 5 need to force a full-reload of SDK's in case there's at least one group chat.
                // Otherwise the cache schema must be updated to support public chats

                SqliteStmt stmt(db, "select count(*) from chats where peer == -1");
                stmt.stepMustHaveData("get chats count");
                if (stmt.intCol(0) > 0)
                {
                    KR_LOG_WARNING("Forcing a reload of SDK and MEGAchat caches...");
                    api.sdk.invalidateCache();
                }
                else
                {
                    // no chats --> only update cache schema
                    KR_LOG_WARNING("Updating schema of MEGAchat cache...");
                    db.query("ALTER TABLE `chats` ADD mode tinyint");
                    db.query("ALTER TABLE `chats` ADD unified_key blob");
                    db.query("update vars set value = ? where name = 'schema_version'", currentVersion);
                    db.commit();
                    ok = true;
                    KR_LOG_WARNING("Database version has been updated to %s", gDbSchemaVersionSuffix);
                }
            }
            else if (cachedVersionSuffix == "6" && (strcmp(gDbSchemaVersionSuffix, "7") == 0))
            {
                db.query("update vars set value = ? where name = 'schema_version'", currentVersion);
                db.query("update history set keyid=0 where type=?", chatd::Message::Type::kMsgTruncate);
                db.commit();
                ok = true;
                KR_LOG_WARNING("Database version has been updated to %s", gDbSchemaVersionSuffix);
            }
            else if (cachedVersionSuffix == "7" && (strcmp(gDbSchemaVersionSuffix, "8") == 0))
            {
                KR_LOG_WARNING("Updating schema of MEGAchat cache...");

                // Add reactionsn to chats table
                db.query("ALTER TABLE `chats` ADD rsn blob");

                // Create new table for chat reactions
                db.simpleQuery("CREATE TABLE chat_reactions(chatid int64 not null, msgid int64 not null,"
                               "    userid int64 not null, reaction text,"
                               "    UNIQUE(chatid, msgid, userid, reaction),"
                               "    FOREIGN KEY(chatid, msgid) REFERENCES history(chatid, msgid) ON DELETE CASCADE)");

                db.query("update vars set value = ? where name = 'schema_version'", currentVersion);
                db.commit();
                ok = true;
                KR_LOG_WARNING("Database version has been updated to %s", gDbSchemaVersionSuffix);
            }
            else if (cachedVersionSuffix == "8" && (strcmp(gDbSchemaVersionSuffix, "9") == 0))
            {
                KR_LOG_WARNING("Updating schema of MEGAchat cache...");

                // Add dns_cache table
                db.simpleQuery("CREATE TABLE dns_cache(shard tinyint primary key, url text, ipv4 text, ipv6 text);");
                db.query("update vars set value = ? where name = 'schema_version'", currentVersion);
                db.commit();
                ok = true;
                KR_LOG_WARNING("Database version has been updated to %s", gDbSchemaVersionSuffix);
            }
            else if (cachedVersionSuffix == "9" && (strcmp(gDbSchemaVersionSuffix, "10") == 0))
            {
                KR_LOG_WARNING("Updating schema of MEGAchat cache...");

                // Create new table for chat pending reactions
                db.simpleQuery("CREATE TABLE chat_pending_reactions(chatid int64 not null, msgid int64 not null,"
                               "    reaction text, encReaction blob, status tinyint default 0,"
                               "    UNIQUE(chatid, msgid, reaction),"
                               "    FOREIGN KEY(chatid, msgid) REFERENCES history(chatid, msgid) ON DELETE CASCADE)");

                // Remove USER_ATTR_RSA_PUBKEY attr from cache
                db.query("delete from userattrs where type = 64");

                // Create temporary table and copy sendkeys content
                db.query("CREATE TABLE tempkeys(chatid int64 not null, userid int64 not null, keyid int32 not null, key blob not null,ts int not null, UNIQUE(chatid, userid, keyid));");
                db.query("INSERT INTO tempkeys(chatid, userid, keyid, key, ts) SELECT chatid, userid, keyid, key, ts FROM sendkeys");

                // Close and re-open db again to avoid SQLITE_LOCKED
                db.close();
                if (db.open(path.c_str(), false))
                {
                    // drop sendkeys table
                    db.query("DROP TABLE sendkeys");

                    // rename temp to sendkeys
                    db.query("ALTER TABLE tempkeys RENAME TO sendkeys");

                    // update cache schema version
                    db.query("update vars set value = ? where name = 'schema_version'", currentVersion);
                    db.commit();
                    ok = true;
                    KR_LOG_WARNING("Database version has been updated to %s", gDbSchemaVersionSuffix);
                }
            }
            else if (cachedVersionSuffix == "10" && (strcmp(gDbSchemaVersionSuffix, "11") == 0))
            {
                KR_LOG_WARNING("Purging oldest message per chat...");
                SqliteStmt stmt(db, "select msgid, min(idx), c.chatid from history as h INNER JOIN chat_vars as c on h.chatid = c.chatid where c.name = 'have_all_history' GROUP BY c.chatid;");
                while (stmt.step())
                {
                   karere::Id msgid = stmt.int64Col(0);
                   karere::Id chatid = stmt.int64Col(2);
                   db.query("delete from history where chatid = ? and msgid = ?", chatid, msgid);
                   db.query("delete from chat_vars where chatid = ? and name = 'have_all_history'", chatid);
                }

                db.query("update vars set value = ? where name = 'schema_version'", currentVersion);
                db.commit();
                ok = true;
                KR_LOG_WARNING("Database version has been updated to %s", gDbSchemaVersionSuffix);
            }
            else if (cachedVersionSuffix == "11" && (strcmp(gDbSchemaVersionSuffix, "12") == 0))
            {
                KR_LOG_WARNING("Updating schema of MEGAchat cache...");

                // Add tls session blob to dns_cache table
                db.query("ALTER TABLE `dns_cache` ADD sess_data blob");
                db.query("update vars set value = ? where name = 'schema_version'", currentVersion);
                db.commit();
                ok = true;
                KR_LOG_WARNING("Database version has been updated to %s", gDbSchemaVersionSuffix);
            }
            else if (cachedVersionSuffix == "12" && (strcmp(gDbSchemaVersionSuffix, "13") == 0))
            {
                KR_LOG_WARNING("Updating schema of MEGAchat cache...");

                // We check if we have some pulic chat with creation ts higher than meeting release
                // in that case we invalidate the cache, because it could a meetings
                // ts -> 1625140800000 -> 1 July 2021 12:00 GTM
                SqliteStmt stmt(db, "select count(*) from chats where mode == 1 and ts_created > 1618488000");
                stmt.stepMustHaveData("get chats count");
                if (stmt.intCol(0) > 0)
                {
                    KR_LOG_WARNING("Forcing a reload of SDK and MEGAchat caches...");
                    api.sdk.invalidateCache();
                }
                else //
                {
                    // Add meeting to chats table
                    try
                    {
                        db.query("ALTER TABLE `chats` ADD meeting tinyint default 0");
                    }
                    catch (const std::runtime_error& e)
                    {
                        // meeting column is already added
                    }

                    db.query("update vars set value = ? where name = 'schema_version'", currentVersion);
                    db.commit();
                    ok = true;
                    KR_LOG_WARNING("Database version has been updated to %s", gDbSchemaVersionSuffix);
                }
            }
        }
    }

    if (!ok)
    {
        db.close();
        KR_LOG_WARNING("Database schema version is not compatible with app version, will rebuild it");
        return false;
    }

    mSid = sid;
    return true;
}

void Client::createDbSchema()
{
    mMyHandle = Id::inval();
    db.simpleQuery(gDbSchema); //db.query() uses a prepared statement and will execute only the first statement up to the first semicolon
    std::string ver(gDbSchemaHash);
    ver.append("_").append(gDbSchemaVersionSuffix);
    db.query("insert into vars(name, value) values('schema_version', ?)", ver);
    db.commit();
}

int Client::importMessages(const char *externalDbPath)
{
    SqliteDb dbExternal;
    if (!dbExternal.open(externalDbPath, false))
    {
        KR_LOG_ERROR("importMessages: failed to open external DB (%s)", externalDbPath);
        return -1;
    }
    // check external DB uses the same DB schema than the app
    SqliteStmt stmtVersion(dbExternal, "select value from vars where name = 'schema_version'");
    if (!stmtVersion.step())
    {
        dbExternal.close();
        KR_LOG_ERROR("importMessages: failed to get external DB version");
        return -2;
    }
    // check external DB uses the same DB version than the app
    std::string currentVersion(gDbSchemaHash);
    currentVersion.append("_").append(gDbSchemaVersionSuffix);    // <hash>_<suffix>
    std::string cachedVersion(stmtVersion.stringCol(0));
    if (cachedVersion != currentVersion)
    {
        dbExternal.close();
        KR_LOG_ERROR("importMessages: external DB version is too old");
        return -3;
    }
    // check external DB is for the same user than the app's DB
    SqliteStmt stmtMyHandle(dbExternal, "select value from vars where name = 'my_handle'");
    if (!stmtMyHandle.step() || stmtMyHandle.uint64Col(0) != myHandle())
    {
        dbExternal.close();
        KR_LOG_ERROR("importMessages: external DB of a different user");
        return -4;
    }

    // avoid to write each imported message to disk individually
    bool oldCommitMode = commitEach();
    setCommitMode(false);

    // for every chat, check messages to be added and/or updated
    int countAdded = 0;
    int countUpdated = 0;
    for (auto& it : *chats)
    {
        // find the newest message in the app
        karere::ChatRoom *chatroom = it.second;
        chatd::Chat &chat = chatroom->chat();
        karere::Id chatid = chatroom->chatid();

        // get id of last message seen from external db
        Id lastSeenId;
        SqliteStmt stmtLastSeen(dbExternal, "select last_seen from chats where chatid=?");
        stmtLastSeen << chatid;
        if (stmtLastSeen.step())
        {
            lastSeenId = stmtLastSeen.uint64Col(0);
            chat.seenImport(lastSeenId);
        }
        else    // no SEEN pointer for this chat on external cache (or chat not found)
        {
            KR_LOG_WARNING("importMessages: SEEN not imported becaus chatid not found in external db (chatid: %s)",
                         chatid.toString().c_str());
        }

        chatd::Idx newestAppIdx = CHATD_IDX_INVALID;
        karere::Id newestAppMsgid(Id::inval());
        chatd::Message *newestAppMsg = nullptr;
        chatd::Idx firstIdxToImport = CHATD_IDX_INVALID;    // may not match the idx from app (even for same msgid)
        karere::Id firstMsgidToImport(Id::inval());
        uint32_t editableMsgsTs = 0;

        std::string query;
        if (!chat.empty())
        {
            newestAppIdx = chat.highnum();
            newestAppMsg = &chat.at(newestAppIdx);
            newestAppMsgid = firstMsgidToImport = newestAppMsg->id();

            // find the newest message known by the app in the external DB
            query = "select idx from history where chatid = ?1 and msgid = ?2";
            SqliteStmt stmt1(dbExternal, query.c_str());
            stmt1 << chatid << firstMsgidToImport;
            if (stmt1.step())
            {
                firstIdxToImport = stmt1.intCol(0);

                // ts of oldest message in app that could have been updated/deleted
                editableMsgsTs = newestAppMsg->ts - CHATD_MAX_EDIT_AGE;
            }
            else    // not found
            {
                // check if a truncate in external DB has cleared this message (idx greater than newest app msg)
                query = "select msgid, idx, type from history where chatid = ?1 and idx > ?2";
                SqliteStmt stmt2(dbExternal, query.c_str());
                stmt2 << chatid << newestAppIdx;
                if (stmt2.step())
                {
                    assert(stmt2.intCol(2) == chatd::Message::kMsgTruncate);
                    firstMsgidToImport = stmt2.uint64Col(0);
                    firstIdxToImport = stmt2.intCol(1);

                    KR_LOG_DEBUG("importMessages: truncate detected in chatid: %s msgid: %s idx: %d",
                                 chatid.toString().c_str(), firstMsgidToImport.toString().c_str(), firstIdxToImport);
                }
                else
                {
                    // (it means app is ahead of external DB for this chat, so nothing to import)
                    KR_LOG_DEBUG("importMessages: no messages to import for chatid: %s", chatid.toString().c_str());
                    continue;
                }
            }
        }
        else    // chat history is empty in the app
        {
            // find the oldest message in external DB: first msgid to import
            query = "select min(idx), msgid, idx from history where chatid = ?1";
            SqliteStmt stmt(dbExternal, query.c_str());
            stmt << chatid;
            if (stmt.step())
            {
                firstMsgidToImport = stmt.uint64Col(1);
                firstIdxToImport = stmt.intCol(2);
            }
            else
            {
                // chatroom has no history in external DB either
                continue;
            }
        }

        // for every newer message in external DB, add them to the app's history
        // (also consider the newest app message to update history in case of truncate)
        query = "select userid, ts, type, data, idx, keyid, backrefid, updated, is_encrypted, msgid from history"
                            " where chatid = ?1 and idx >= ?2";
        SqliteStmt stmtMsg(dbExternal, query.c_str());
        stmtMsg << chatroom->chatid() << firstIdxToImport;
        while (stmtMsg.step())
        {
            // restore Message from external DB
            std::unique_ptr<chatd::Message> msg;
            karere::Id userid(stmtMsg.uint64Col(0));
            karere::Id msgid(stmtMsg.uint64Col(9));
            uint32_t ts = stmtMsg.uintCol(1);
            unsigned char type = (unsigned char)stmtMsg.intCol(2);
            uint16_t updated = (uint16_t)stmtMsg.intCol(7);
            chatd::KeyId keyid = stmtMsg.uintCol(5);
            Buffer buf;
            stmtMsg.blobCol(3, buf);
            msg.reset(new chatd::Message(msgid, userid, ts, updated, std::move(buf), false, keyid, type));
            msg->backRefId = stmtMsg.uint64Col(6);
            msg->setEncrypted((uint8_t)stmtMsg.intCol(8));

            bool isUpdate = false;
            if (msgid == newestAppMsgid)
            {
                // first message, if not updated or truncated, msg can be skipped
                isUpdate = (newestAppMsg->type != msg->type && msg->type == chatd::Message::kMsgTruncate)      // become a truncate
                        || (msg->type == chatd::Message::kMsgTruncate && msg->ts > newestAppMsg->ts)    // truncate a truncate
                        || (msg->updated > newestAppMsg->updated);  // edited/deleted

                if (!isUpdate)
                {
                    KR_LOG_DEBUG("importMessages: newest message not changed. Skipping... (chatid: %s msgid: %s)",
                                 chatid.toString().c_str(), msgid.toString().c_str());
                    continue;
                }
            }

            if (keyid != CHATD_KEYID_INVALID)   // keyid is invalid for mngt msgs and public chats
            {
                // restore the SendKey of the message from external DB
                std::string queryKey = "select key from sendkeys "
                        " where chatid = ?1 and userid = ?2 and keyid = ?3";
                SqliteStmt stmtKey(dbExternal, queryKey.c_str());
                stmtKey << chatroom->chatid() << userid << keyid;
                if (!stmtKey.step())
                {
                    KR_LOG_ERROR("importMessages: key not found. chatid: %s msgid: %s keyid %d",
                                 chatid.toString().c_str(), msgid.toString().c_str(), keyid);
                    continue;
                }
                Buffer key;
                stmtKey.blobCol(0, key);

                // import the corresponding key and the message itself
                chat.keyImport(keyid, userid, key.buf(), (uint16_t)key.dataSize());
            }

            chat.msgImport(move(msg), isUpdate);
            (isUpdate) ? countUpdated++ : countAdded++;

            KR_LOG_DEBUG("importMessages: message added (chatid: %s msgid: %s)", chatid.toString().c_str(), msgid.toString().c_str());
        }

        // finally, check if any older message has been updated
        if (editableMsgsTs) // 0 --> chat was empty or truncated
        {
            query = "select userid, ts, type, data, msgid, keyid, updated, backrefid, is_encrypted from history"
                                " where chatid = ?1 and ts > ?2 and updated > 0 and idx < ?3";

            SqliteStmt stmtMsgUpdated(dbExternal, query);
            stmtMsgUpdated << chatroom->chatid() << editableMsgsTs << firstIdxToImport;
            while (stmtMsgUpdated.step())
            {
                karere::Id msgid(stmtMsgUpdated.uint64Col(4));
                uint16_t updated = (uint16_t)stmtMsgUpdated.intCol(6);

                // check if the edit in the external DB is newer than in app DB
                query = "select updated from history where chatid = ?1 and msgid = ?2";
                SqliteStmt stmtMsgAppUpdated(db, query);
                stmtMsgAppUpdated << chatroom->chatid() << msgid;
                if (!stmtMsgAppUpdated.step())
                {
                    KR_LOG_ERROR("importMessages: message not found in app's db (chatid: %s msgid: %s)",
                                 chatid.toString().c_str(), msgid.toString().c_str());
                    continue;
                }
                uint16_t updatedApp = (uint16_t)stmtMsgAppUpdated.intCol(0);
                if (updated <= updatedApp)
                {
                    KR_LOG_DEBUG("importMessages: edited message in external db is older. Skipping... (chatid: %s msgid: %s)",
                                 chatid.toString().c_str(), msgid.toString().c_str());
                    continue;
                }

                // restore Message from external DB
                std::unique_ptr<chatd::Message> msg;
                karere::Id userid(stmtMsgUpdated.uint64Col(0));
                uint32_t ts = stmtMsgUpdated.uintCol(1);
                unsigned char type = (unsigned char)stmtMsgUpdated.intCol(2);
                Buffer buf;
                stmtMsgUpdated.blobCol(3, buf);
                chatd::KeyId keyid = stmtMsgUpdated.uintCol(5);
                msg.reset(new chatd::Message(msgid, userid, ts, updated, std::move(buf), false, keyid, type));
                msg->backRefId = stmtMsgUpdated.uint64Col(7);
                msg->setEncrypted((uint8_t)stmtMsgUpdated.intCol(8));

                chat.msgImport(move(msg), true);
                countUpdated++;

                KR_LOG_DEBUG("importMessages: message updated (chatid: %s msgid: %s)", chatid.toString().c_str(), msgid.toString().c_str());
            }
        }
    }

    dbExternal.close();

    // commit the transaction of importing msgs and restore previous mode
    setCommitMode(oldCommitMode);

    int total = countAdded + countUpdated;
    KR_LOG_DEBUG("Imported messages: %d (added: %d, updated: %d)", total, countAdded, countUpdated);
    return total;
}

void Client::heartbeat()
{
    if (db.isOpen())
    {
        db.timedCommit();
    }

    if (mConnState != kConnected)
    {
        KR_LOG_WARNING("Heartbeat timer tick without being connected");
        return;
    }

    mPresencedClient.heartbeat();
    if (mChatdClient)
    {
        mChatdClient->heartbeat();
    }
}

Client::~Client()
{
    assert(isTerminated());

#ifndef KARERE_DISABLE_WEBRTC
   rtc.reset();
#endif
}

void Client::retryPendingConnections(bool disconnect, bool refreshURL)
{
    if (mConnState == kDisconnected)  // already a connection attempt in-progress
    {
        KR_LOG_WARNING("Retry pending connections called without previous connect");
        return;
    }

    if (mChatdClient)
    {
        mChatdClient->retryPendingConnections(disconnect, refreshURL);
    }

#ifndef KARERE_DISABLE_WEBRTC
    if (rtc && !disconnect) // In case of disconnect, reconnection will be launched after chatd::Chat::setOnlineState
    {
        // force reconnect all SFU connections
        rtc->getSfuClient().retryPendingConnections(disconnect);
    }
#endif

    if (!anonymousMode())   // avoid to connect to presenced (no user, no peerstatus)
    {
        mPresencedClient.retryPendingConnection(disconnect, refreshURL);
    }
}

promise::Promise<void> Client::notifyUserStatus(bool background)
{
    bool oldStatus = mIsInBackground;
    mIsInBackground = background;
    if (mIsInBackground && !mInitStats.isCompleted())
    {
        mInitStats.onCanceled();
    }

    if (oldStatus == mIsInBackground)
    {
        return promise::_Void();
    }

    mPresencedClient.notifyUserStatus();
    if (!mChatdClient)
    {
        return promise::Error("Chatd client not initialized yet");
    }

    return mChatdClient->notifyUserStatus();
}

promise::Promise<ReqResult> Client::openChatPreview(uint64_t publicHandle)
{
    auto wptr = weakHandle();
    return api.call(&::mega::MegaApi::getChatLinkURL, publicHandle);
}

void Client::createPublicChatRoom(uint64_t chatId, uint64_t ph, int shard, const std::string &decryptedTitle, std::shared_ptr<std::string> unifiedKey, const std::string &url, uint32_t ts, bool meeting)
{
    GroupChatRoom *room = new GroupChatRoom(*chats, chatId, shard, chatd::Priv::PRIV_RDONLY, ts, false, decryptedTitle, ph, unifiedKey, meeting);
    chats->emplace(chatId, room);
    if (!mDnsCache.hasRecord(shard))
    {
        // If DNS cache doesn't contains a record for this shard, addRecord otherwise skip.
        mDnsCache.addRecord(shard, url);    // the URL has been already pre-fetched
    }

    room->connect();
}

promise::Promise<std::string> Client::decryptChatTitle(uint64_t chatId, const std::string &key, const std::string &encTitle, karere::Id ph)
{
    std::shared_ptr<std::string> unifiedKey = std::make_shared<std::string>(key);
    Buffer buf(encTitle.size());

    try
    {
        size_t decLen = base64urldecode(encTitle.c_str(), encTitle.size(), buf.buf(), buf.bufSize());
        buf.setDataSize(decLen);

        //Create temporary strongvelope instance to decrypt chat title
        strongvelope::ProtocolHandler *auxCrypto = newStrongvelope(chatId, true, unifiedKey, false, ph);

        auto wptr = getDelTracker();
        promise::Promise<std::string> pms = auxCrypto->decryptChatTitleFromApi(buf);
        return pms.then([wptr, this, chatId, auxCrypto](const std::string title)
        {
            wptr.throwIfDeleted();
            delete auxCrypto;
            return title;
        })
        .fail([wptr, this, chatId, auxCrypto](const ::promise::Error& err)
        {
            wptr.throwIfDeleted();
            KR_LOG_ERROR("Error decrypting chat title for chat link preview %s:\n%s", ID_CSTR(chatId), err.what());
            delete auxCrypto;
            return err;
        });
    }
    catch(std::exception& e)
    {
        std::string err("Failed to base64-decode chat title for chat ");
        err.append(ID_CSTR(chatId)).append(": ");
        KR_LOG_ERROR("%s", err.c_str());
        return ::promise::Error(err);
    }
}

promise::Promise<void> Client::setPublicChatToPrivate(karere::Id chatid)
{
    GroupChatRoom *room = (GroupChatRoom *) chats->at(chatid);
    promise::Promise<std::shared_ptr<Buffer>> pms;
    if (room->hasTitle())
    {
        // encrypt chat-topic as in private mode, for same users (0), but creating a random key instead of using unified-key (true)
        pms = room->chat().crypto()->encryptChatTitle(room->titleString(), 0, true);
    }
    else
    {
        pms = promise::Promise<std::shared_ptr<Buffer>>();
        pms.resolve(std::make_shared<Buffer>());
    }

    auto wptr = weakHandle();
    return pms.then([wptr, this, chatid, room](const std::shared_ptr<Buffer>& encTitle)
    {
        wptr.throwIfDeleted();

        std::string auxbuf = base64urlencode(encTitle->buf(), encTitle->dataSize());
        const char *enctitleB64 = encTitle->dataSize() ? auxbuf.c_str() : NULL;

        return api.call(&::mega::MegaApi::chatLinkClose, chatid, enctitleB64)
        .then([this, room, wptr, chatid](ReqResult) -> promise::Promise<void>
        {
            if (wptr.deleted())
                return promise::_Void();

            room->setChatPrivateMode();
            return promise::_Void();
        });
    });
}

promise::Promise<uint64_t> Client::deleteChatLink(karere::Id chatid)
{
    return api.call(&::mega::MegaApi::chatLinkDelete, chatid)
    .then([this, chatid](ReqResult) -> promise::Promise<uint64_t>
    {
        return Id::inval().val;
    });
}

promise::Promise<uint64_t> Client::getPublicHandle(Id chatid, bool createifmissing)
{
    ApiPromise pms;
    if (createifmissing)
    {
        pms = api.call(&::mega::MegaApi::chatLinkCreate, chatid);
    }
    else
    {
        pms = api.call(&::mega::MegaApi::chatLinkQuery, chatid);
    }

    auto wptr = weakHandle();
    return pms.then([this, chatid, wptr](ReqResult result) -> promise::Promise<uint64_t>
    {
        if (wptr.deleted())
            return Id::inval().val;

        return result->getParentHandle();
    });
}

void Client::onSyncReceived(Id chatid)
{
    if (mSyncCount <= 0)
    {
        KR_LOG_WARNING("Unexpected SYNC received for chat: %s", ID_CSTR(chatid));
        return;
    }

    mSyncCount--;
    if (mSyncCount == 0 && mSyncTimer)
    {
        cancelTimeout(mSyncTimer, appCtx);
        mSyncTimer = 0;

        mSyncPromise.resolve();
    }
}

bool Client::isChatRoomOpened(Id chatid)
{
    auto it = chats->find(chatid);
    if (it != chats->end())
    {
        return it->second->hasChatHandler();
    }
    return false;
}

void Client::saveDb()
{
    try
    {
        if (db.isOpen())
        {
            db.commit();
        }
    }
    catch(std::runtime_error& e)
    {
        KR_LOG_ERROR("Error saving changes to local cache: %s", e.what());
        setInitState(kInitErrCorruptCache);
    }
}

promise::Promise<void> Client::pushReceived(Id chatid)
{
    promise::Promise<void> pms;
    ChatRoomList::const_iterator it = chats->find(chatid);
    ChatRoom *room = (it != chats->end()) ? it->second : NULL;
    if (!room || room->isArchived())
    {
        // room unknown or archived --> need to catchup wiht API to receive pending
        // actionpackets that may notify about a new chat or an existing chat being
        // unarchived (don't want notifications for archived)
        pms = api.callIgnoreResult(&::mega::MegaApi::catchup);
    }
    else
    {
        pms = Promise<void>();
        pms.resolve();
    }

    auto wptr = weakHandle();
    return pms.then([this, chatid, wptr]() -> promise::Promise<void>
    {
        if (wptr.deleted())
            return promise::Error("Up to date with API, but instance was removed");

        // if already sent SYNCs or we are not logged in right now...
        if (mSyncTimer)
        {
            KR_LOG_WARNING("pushReceived: a previous PUSH is being processed. Both will finish at the same time");
            assert(!mSyncPromise.done());
            return mSyncPromise;
            // promise will resolve once logged in for all chats or after receive all SYNCs back
        }

        if (mSyncPromise.done())
        {
            KR_LOG_WARNING("pushReceived: previous PUSH was already resolved. New promise to track the progress");
            mSyncPromise = Promise<void>();
        }
        if (!mChatdClient || !mChatdClient->areAllChatsLoggedIn())
        {
            KR_LOG_WARNING("pushReceived: not logged in into all chats");
            return mSyncPromise;
        }

        mSyncCount = 0;
        mSyncTimer = karere::setTimeout([this, wptr]()
        {
            if (wptr.deleted())
              return;

            assert(mSyncCount != 0);
            mSyncTimer = 0;
            mSyncCount = -1;

            mChatdClient->retryPendingConnections(true);

        }, chatd::kSyncTimeout, appCtx);

        if (chatid.isValid())
        {
            ChatRoom *chat = chats->at(chatid);
            mSyncCount++;
            chat->sendSync();
        }
        else
        {
            for (auto& item: *chats)
            {
                ChatRoom *chat = item.second;
                if (!chat->chat().isDisabled())
                {
                    mSyncCount++;
                    chat->sendSync();
                }
            }
        }

        return mSyncPromise;
    });
}

Client::InitState Client::initWithAnonymousSession()
{
    if (mInitState > kInitCreated)
    {
        KR_LOG_ERROR("init: karere is already initialized. Current state: %s", initStateStr());
        return kInitErrAlready;
    }

    mInitStats.stageStart(InitStats::kStatsInit);
    setInitState(kInitAnonymousMode);
    mSid.clear();
    createDb();
    mMyHandle = Id::null(); // anonymous mode should use ownHandle set to all zeros
    mUserAttrCache.reset(new UserAttrCache(*this));
    mChatdClient.reset(new chatd::Client(this));
    mSessionReadyPromise.resolve();
    mInitStats.stageEnd(InitStats::kStatsInit);
    mInitStats.setInitState(mInitState);
    return mInitState;
}

promise::Promise<void> Client::initWithNewSession(const char* sid, const std::string& scsn,
    const std::shared_ptr<mega::MegaUserList>& contactList,
    const std::shared_ptr<mega::MegaTextChatList>& chatList)
{
    assert(sid);

    mSid = sid;
    createDb();

// We have a complete snapshot of the SDK contact and chat list state.
// Commit it with the accompanying scsn
    mMyHandle = getMyHandleFromSdk();
    db.query("insert or replace into vars(name,value) values('my_handle', ?)", mMyHandle);

    mMyEmail = getMyEmailFromSdk();
    db.query("insert or replace into vars(name,value) values('my_email', ?)", mMyEmail);

    mMyIdentity = initMyIdentity();

    mUserAttrCache.reset(new UserAttrCache(*this));
    api.sdk.addGlobalListener(this);

    auto wptr = weakHandle();
    return loadOwnKeysFromApi()
    .then([this, scsn, contactList, chatList, wptr]()
    {
        if (wptr.deleted())
            return;

        // Add users from API
        mContactList->syncWithApi(*contactList);
        mChatdClient.reset(new chatd::Client(this));
        assert(chats->empty());
        chats->onChatsUpdate(*chatList);
        commit(scsn);

        // Get aliases from cache
        mAliasAttrHandle = mUserAttrCache->getAttr(mMyHandle,
        ::mega::MegaApi::USER_ATTR_ALIAS, this,
        [](Buffer *data, void *userp)
        {
            static_cast<Client*>(userp)->updateAliases(data);
        });
    });
}

void Client::setCommitMode(bool commitEach)
{
    db.setCommitMode(commitEach);
}

bool Client::commitEach()
{
    return db.commitEach();
}

void Client::commit(const std::string& scsn)
{
    if (scsn.empty())
    {
        KR_LOG_DEBUG("Committing with empty scsn");
        db.commit();
        return;
    }
    if (scsn == mLastScsn)
    {
        KR_LOG_DEBUG("Committing with same scsn");
        db.commit();
        return;
    }

    db.query("insert or replace into vars(name,value) values('scsn',?)", scsn);
    db.commit();
    mLastScsn = scsn;
    KR_LOG_DEBUG("Commit with scsn %s", scsn.c_str());
}

void Client::onEvent(::mega::MegaApi* /*api*/, ::mega::MegaEvent* event)
{
    assert(event);
    int type = event->getType();
    switch (type)
    {
    case ::mega::MegaEvent::EVENT_COMMIT_DB:
    {
        const char *pscsn = event->getText();
        if (!pscsn)
        {
            KR_LOG_ERROR("EVENT_COMMIT_DB --> DB commit triggered by SDK without a valid scsn");
            return;
        }

        std::string scsn = pscsn;
        auto wptr = weakHandle();
        marshallCall([wptr, this, scsn]()
        {
            if (wptr.deleted())
            {
                return;
            }

            if (db.isOpen())
            {
                KR_LOG_DEBUG("EVENT_COMMIT_DB --> DB commit triggered by SDK");
                commit(scsn);
            }

        }, appCtx);
        break;
    }

    default:
        break;
    }
}

void Client::initWithDbSession(const char* sid)
{
    try
    {
        assert(sid);
        if (!openDb(sid))
        {
            assert(mSid.empty());
            setInitState(kInitErrNoCache);
            return;
        }
        assert(db);
        assert(!mSid.empty());
        mUserAttrCache.reset(new UserAttrCache(*this));
        api.sdk.addGlobalListener(this);

        mMyHandle = getMyHandleFromDb();
        assert(mMyHandle && mMyHandle.isValid());

        mMyEmail = getMyEmailFromDb();

        mMyIdentity = getMyIdentityFromDb();

        mOwnNameAttrHandle = mUserAttrCache->getAttr(mMyHandle, USER_ATTR_FULLNAME, this,
        [](Buffer* buf, void* userp)
        {
            if (!buf || buf->empty())
                return;
            auto& name = static_cast<Client*>(userp)->mMyName;
            name.assign(buf->buf(), buf->dataSize());
        });

        loadOwnKeysFromDb();
        mDnsCache.loadFromDb();
        mContactList->loadFromDb();
        mChatdClient.reset(new chatd::Client(this));
        chats->loadFromDb();

        if (websocketIO && websocketIO->hasSessionCache())
        {
            auto&& sessions = mDnsCache.getTlsSessions();
            websocketIO->restoreSessions(std::move(sessions));
        }

        // Get aliases from cache
        mAliasAttrHandle = mUserAttrCache->getAttr(mMyHandle,
        ::mega::MegaApi::USER_ATTR_ALIAS, this,
        [](Buffer *data, void *userp)
        {
            static_cast<Client*>(userp)->updateAliases(data);
        });
    }
    catch(std::runtime_error& e)
    {
        KR_LOG_ERROR("initWithDbSession: Error loading session from local cache: %s", e.what());
        setInitState(kInitErrCorruptCache);
        return;
    }

    setInitState(kInitHasOfflineSession);
    return;
}

void Client::setInitState(InitState newState)
{
    if (newState == mInitState)
        return;
    mInitState = newState;
    KR_LOG_DEBUG("Client reached init state %s", initStateStr());
    app.onInitStateChange(mInitState);
}

Client::InitState Client::init(const char* sid, bool waitForFetchnodesToConnect)
{
    if (mInitState > kInitCreated)
    {
        KR_LOG_ERROR("init: karere is already initialized. Current state: %s", initStateStr());
        return kInitErrAlready;
    }

    if (!waitForFetchnodesToConnect && !sid)
    {
        KR_LOG_ERROR("init: sid required to initialize in Lean Mode");
        return kInitErrGeneric;
    }

    mInitStats.stageStart(InitStats::kStatsInit);

    if (sid)
    {
        initWithDbSession(sid);
        if (mInitState == kInitErrNoCache ||    // not found, uncompatible db version, cannot open
                mInitState == kInitErrCorruptCache)
        {
            wipeDb(sid);
        }
    }
    else
    {
        assert(waitForFetchnodesToConnect);
        setInitState(kInitWaitingNewSession);
    }

    if (!waitForFetchnodesToConnect)
    {
        if (mInitState != kInitHasOfflineSession)
        {
            KR_LOG_ERROR("init: failed to initialize Lean Mode. Current state: %s", initStateStr());
            return kInitErrGeneric;
        }

        mSessionReadyPromise.resolve();
        mInitStats.onCanceled();    // do not collect stats for this initialization mode
    }

    mInitStats.stageEnd(InitStats::kStatsInit);
    mInitStats.setInitState(mInitState);
    api.sdk.addRequestListener(this);

    return mInitState;
}

void Client::onRequestStart(::mega::MegaApi* /*apiObj*/, ::mega::MegaRequest *request)
{
    int reqType = request->getType();
    switch (reqType)
    {
        case ::mega::MegaRequest::TYPE_CREATE_ACCOUNT:
        {
            if (request->getParamType() == 3)     // if creating E++ account...
            {
                mInitStats.stageStart(InitStats::kStatsCreateAccount);
            }
            break;
        }
        case ::mega::MegaRequest::TYPE_LOGIN:
        {
            mInitStats.stageStart(InitStats::kStatsLogin);
            break;
        }
        case ::mega::MegaRequest::TYPE_FETCH_NODES:
        {
            mInitStats.stageStart(InitStats::kStatsFetchNodes);
            break;
        }
        default:    // no action to be taken for other type of requests
        {
            break;
        }
    }
}

void Client::onRequestFinish(::mega::MegaApi* /*apiObj*/, ::mega::MegaRequest *request, ::mega::MegaError* e)
{
    int reqType = request->getType();
    int errorCode = e->getErrorCode();
    if (errorCode != ::mega::MegaError::API_OK && reqType != ::mega::MegaRequest::TYPE_LOGOUT)
    {
        KR_LOG_ERROR("Request %s finished with error %s", request->getRequestString(), e->getErrorString());
        return;
    }

    switch (reqType)
    {
    case ::mega::MegaRequest::TYPE_LOGIN:
    {
        mInitStats.stageEnd(InitStats::kStatsLogin);
        break;
    }

    case ::mega::MegaRequest::TYPE_LOGOUT:
    {
        bool loggedOut = ((errorCode == ::mega::MegaError::API_OK || errorCode == ::mega::MegaError::API_ESID)
                          && (request->getFlag() || request->getParamType() == ::mega::MegaError::API_EBLOCKED));

        bool sessionExpired = request->getParamType() == ::mega::MegaError::API_ESID;       // SDK received ESID during login or any other request
        if (loggedOut)
            KR_LOG_DEBUG("Logout detected in the SDK. Closing MEGAchat session...");

        if (sessionExpired)
            KR_LOG_WARNING("Expired session detected. Closing MEGAchat session...");

        if (loggedOut || sessionExpired)
        {
            auto wptr = weakHandle();
            marshallCall([wptr, this]() // update state in the karere thread
            {
                if (wptr.deleted())
                    return;

                if (!isTerminated())
                {
                    setInitState(kInitErrSidInvalid);
                }
            }, appCtx);
            return;
        }
        break;
    }
    case ::mega::MegaRequest::TYPE_CREATE_ACCOUNT:  // fall-through
    case ::mega::MegaRequest::TYPE_FETCH_NODES:
    {
        if (reqType == ::mega::MegaRequest::TYPE_CREATE_ACCOUNT)  // if not creating E++ account, do nothing
        {
            if (request->getParamType() != 3)     // if not creating E++ account, do nothing
            {
                break;
            }
            else    // -> create account E++ includes the fetchnodes (but not only, so new stage)
            {
                mInitStats.stageEnd(InitStats::kStatsCreateAccount);
            }
        }
        else
        {
            mInitStats.stageEnd(InitStats::kStatsFetchNodes);
        }

        api.sdk.pauseActionPackets();
        mInitStats.stageStart(InitStats::kStatsPostFetchNodes);

        auto state = mInitState;
        char* pscsn = api.sdk.getSequenceNumber();
        std::string scsn;
        if (pscsn)
        {
            scsn = pscsn;
            delete[] pscsn;
        }
        std::shared_ptr<::mega::MegaUserList> contactList(api.sdk.getContacts());
        std::shared_ptr<::mega::MegaTextChatList> chatList(api.sdk.getChatList());

#ifndef NDEBUG
        dumpContactList(*contactList);
#endif

        auto wptr = weakHandle();
        marshallCall([wptr, this, state, scsn, contactList, chatList]()
        {
            if (wptr.deleted())
                return;

            if (state == kInitHasOfflineSession)
            {
// disable this safety checkup, since dumpSession() differs from first-time login value
//              std::unique_ptr<char[]> sid(api.sdk.dumpSession());
//              assert(sid);
//              // we loaded our state from db
//              // verify the SDK sid is the same as ours
//              if (mSid != sid.get())
//              {
//                  setInitState(kInitErrSidMismatch);
//                  return;
//              }
                checkSyncWithSdkDb(scsn, *contactList, *chatList, false);
                setInitState(kInitHasOnlineSession);
                mSessionReadyPromise.resolve();
                mInitStats.stageEnd(InitStats::kStatsPostFetchNodes);
                api.sdk.resumeActionPackets();
            }
            else if (state == kInitWaitingNewSession || state == kInitErrNoCache)
            {
                std::unique_ptr<char[]> sid(api.sdk.dumpSession());
                assert(sid);
                initWithNewSession(sid.get(), scsn, contactList, chatList)
                .fail([this](const ::promise::Error& err)
                {
                    mSessionReadyPromise.reject(err);
                    api.sdk.resumeActionPackets();
                    return err;
                })
                .then([this]()
                {
                    setInitState(kInitHasOnlineSession);
                    mSessionReadyPromise.resolve();
                    mInitStats.stageEnd(InitStats::kStatsPostFetchNodes);
                    api.sdk.resumeActionPackets();
                });
            }
            else    // a full reload happened (triggered by API or by the user)
            {
                assert(state == kInitHasOnlineSession);
                checkSyncWithSdkDb(scsn, *contactList, *chatList, true);
                api.sdk.resumeActionPackets();
            }
        }, appCtx);
        break;
    }

    case ::mega::MegaRequest::TYPE_SET_ATTR_USER:
    {
        int attrType = request->getParamType();
        int changeType;
        if (attrType == ::mega::MegaApi::USER_ATTR_FIRSTNAME)
        {
            changeType = ::mega::MegaUser::CHANGE_TYPE_FIRSTNAME;
        }
        else if (attrType == ::mega::MegaApi::USER_ATTR_LASTNAME)
        {
            changeType = ::mega::MegaUser::CHANGE_TYPE_LASTNAME;
        }
        else if (attrType == ::mega::MegaApi::USER_ATTR_ALIAS)
        {
            changeType = ::mega::MegaUser::CHANGE_TYPE_ALIAS;
        }
        else
        {
            return;
        }

        auto wptr = weakHandle();
        marshallCall([wptr, this, changeType]()
        {
            if (wptr.deleted())
                return;

            mUserAttrCache->onUserAttrChange(mMyHandle, changeType);
        }, appCtx);
        break;
    }
    default:    // no action to be taken for other type of requests
    {
        break;
    }
    }
}

//TODO: We should actually wipe the whole app dir, but the log file may
//be in that dir, and it is in use
void Client::wipeDb(const std::string& sid)
{
    db.close();
    std::string path = dbPath(sid);
    remove(path.c_str());
    struct stat info;
    if (stat(path.c_str(), &info) == 0)
        throw std::runtime_error("wipeDb: Could not delete old database file in "+mAppDir);
}

void Client::createDb()
{
    wipeDb(mSid);
    std::string path = dbPath(mSid);
    if (!db.open(path.c_str(), false))
        throw std::runtime_error("Can't access application database at "+mAppDir);
    createDbSchema(); //calls commit() at the end
}

bool Client::checkSyncWithSdkDb(const std::string& scsn,
    ::mega::MegaUserList& aContactList, ::mega::MegaTextChatList& chatList, bool forceReload)
{
    if (!forceReload)
    {
        // check if 'scsn' has changed
        SqliteStmt stmt(db, "select value from vars where name='scsn'");
        stmt.stepMustHaveData("get karere scsn");
        if (stmt.stringCol(0) == scsn)
        {
            KR_LOG_DEBUG("Db sync ok, karere scsn matches with the one from sdk");
            return true;
        }
    }

    // We are not in sync, probably karere is one or more commits behind
    KR_LOG_WARNING("Karere db out of sync with sdk - scsn-s don't match. Will reload all state from SDK");

    // invalidate user attrib cache
    mUserAttrCache->invalidate();

    // sync contactlist first
    mContactList->clear();   // remove obsolete users, just in case, and add them fresh from SDK
    mContactList->syncWithApi(aContactList);

    // sync the chatroom list
    chats->onChatsUpdate(chatList, forceReload);

    // commit the snapshot
    commit(scsn);
    return false;
}

void Client::dumpChatrooms(::mega::MegaTextChatList& chatRooms)
{
    KR_LOG_DEBUG("=== Chatrooms received from API: ===");
    for (int i=0; i<chatRooms.size(); i++)
    {
        auto& room = *chatRooms.get(i);
        if (room.isGroup())
        {
            KR_LOG_DEBUG("%s(group, ownPriv=%s):",
                ID_CSTR(room.getHandle()), privToString((chatd::Priv)room.getOwnPrivilege()));
        }
        else
        {
            KR_LOG_DEBUG("%s(1on1)", ID_CSTR(room.getHandle()));
        }
        auto peers = room.getPeerList();
        if (!peers)
        {
            KR_LOG_DEBUG("  (room has no peers)");
            continue;
        }
        for (int j = 0; j<peers->size(); j++)
            KR_LOG_DEBUG("  %s: %s", ID_CSTR(peers->getPeerHandle(j)),
                privToString((chatd::Priv)peers->getPeerPrivilege(j)));
    }
    KR_LOG_DEBUG("=== Chatroom list end ===");
}
void Client::dumpContactList(::mega::MegaUserList& clist)
{
    KR_LOG_DEBUG("== Contactlist received from API: ==");
    for (int i=0; i< clist.size(); i++)
    {
        auto& user = *clist.get(i);
        auto visibility = user.getVisibility();
        if (visibility != ::mega::MegaUser::VISIBILITY_VISIBLE)
            KR_LOG_DEBUG("  %s (visibility = %d)", ID_CSTR(user.getHandle()), visibility);
        else
            KR_LOG_DEBUG("  %s", ID_CSTR(user.getHandle()));
    }
    KR_LOG_DEBUG("== Contactlist end ==");
}

promise::Promise<void> Client::connect(bool isInBackground)
{
    mIsInBackground = isInBackground;

    if (mIsInBackground && !mInitStats.isCompleted())
    {
        mInitStats.onCanceled();
    }

// only the first connect() needs to wait for the mSessionReadyPromise.
// Any subsequent connect()-s (preceded by disconnect()) can initiate
// the connect immediately
    if (mConnState == kConnecting)      // already connecting, wait for completion
    {
        return mConnectPromise;
    }
    else if (mConnState == kConnected)  // nothing to do
    {
        return promise::_Void();
    }

    assert(mConnState == kDisconnected);

    auto sessDone = mSessionReadyPromise.done();    // wait for fetchnodes completion
    switch (sessDone)
    {
        case promise::kSucceeded:   // if session is ready...
            return doConnect();

        case promise::kFailed:      // if session failed...
            return mSessionReadyPromise.error();

        default:                    // if session is not ready yet... wait for it and then connect
            assert(sessDone == promise::kNotResolved);
            mConnectPromise = mSessionReadyPromise
            .then([this]() mutable
            {
                return doConnect();
            });
            return mConnectPromise;
    }
}

promise::Promise<void> Client::doConnect()
{
    KR_LOG_DEBUG("Connecting to account '%s'(%s)...", SdkString(api.sdk.getMyEmail()).c_str(), mMyHandle.toString().c_str());
    mInitStats.stageStart(InitStats::kStatsConnection);

    setConnState(kConnecting);
    assert(mSessionReadyPromise.succeeded());
    assert(mUserAttrCache);

    // notify user-attr cache
    assert(mUserAttrCache);
    mUserAttrCache->onLogin();
    connectToChatd();

    auto wptr = weakHandle();
    assert(!mHeartbeatTimer);
    mHeartbeatTimer = karere::setInterval([this, wptr]()
    {
        if (wptr.deleted() || !mHeartbeatTimer)
        {
            return;
        }

        heartbeat();
    }, kHeartbeatTimeout, appCtx);

    if (anonymousMode())
    {
        // avoid to connect to presenced (no user, no peerstatus)
        // avoid to retrieve own user-attributes (no user, no attributes)
        setConnState(kConnected);
        return ::promise::_Void();
    }

    mOwnNameAttrHandle = mUserAttrCache->getAttr(mMyHandle, USER_ATTR_FULLNAME, this,
    [](Buffer* buf, void* userp)
    {
        if (!buf || buf->empty())
            return;
        auto& name = static_cast<Client*>(userp)->mMyName;
        name.assign(buf->buf(), buf->dataSize());
        KR_LOG_DEBUG("Own screen name is: '%s'", name.c_str()+1);
    });

    auto pms = mPresencedClient.connect()
    .then([this, wptr]()
    {
        if (wptr.deleted())
        {
            return;
        }

        setConnState(kConnected);
    })
    .fail([this](const ::promise::Error& err)
    {
        setConnState(kDisconnected);
        return err;
    });

    return pms;
}

void Client::setConnState(ConnState newState)
{
    mConnState = newState;
    KR_LOG_DEBUG("Client connection state changed to %s", connStateToStr(newState));
}

void Client::sendStats()
{
    if (mInitStats.isCompleted())
    {
        return;
    }

    std::string stats = mInitStats.onCompleted(api.sdk.getNumNodes(), chats->size(), mContactList->size());
    KR_LOG_DEBUG("Init stats: %s", stats.c_str());
    api.callIgnoreResult(&::mega::MegaApi::sendEvent, 99008, jsonUnescape(stats).c_str());
}

InitStats& Client::initStats()
{
    return mInitStats;
}

karere::Id Client::getMyHandleFromSdk()
{
    SdkString uh = api.sdk.getMyUserHandle();
    if (!uh.c_str() || !uh.c_str()[0])
        throw std::runtime_error("Could not get our own user handle from API");
    KR_LOG_INFO("Our user handle is %s", uh.c_str());
    karere::Id result(uh.c_str());
    if (result == Id::null() || result.val == ::mega::UNDEF)
        throw std::runtime_error("Own handle returned by the SDK is NULL");
    return result;
}

std::string Client::getMyEmailFromDb()
{
    SqliteStmt stmt(db, "select value from vars where name='my_email'");
    if (!stmt.step())
        throw std::runtime_error("No own email in database");

    std::string email = stmt.stringCol(0);

    return email;
}

std::string Client::getMyEmailFromSdk()
{
    SdkString myEmail = api.sdk.getMyEmail();
    if (!myEmail.c_str() || !myEmail.c_str()[0])
    {
        // For ephemeral accounts email isn't set
        return std::string("");
    }
    KR_LOG_INFO("Our email address is %s", myEmail.c_str());
    return myEmail.c_str();
}

karere::Id Client::getMyHandleFromDb()
{
    SqliteStmt stmt(db, "select value from vars where name='my_handle'");
    if (!stmt.step())
        throw std::runtime_error("No own user handle in database");

    karere::Id result = stmt.uint64Col(0);

    if (result == Id::null() || result.val == mega::UNDEF)
        throw std::runtime_error("loadOwnUserHandleFromDb: Own handle in db is invalid");
    return result;
}

uint64_t Client::getMyIdentityFromDb()
{
    uint64_t result = 0;

    SqliteStmt stmt(db, "select value from vars where name='clientid_seed'");
    if (!stmt.step())
    {
        KR_LOG_WARNING("clientid_seed not found in DB. Creating a new one");
        result = initMyIdentity();
    }
    else
    {
        result = stmt.uint64Col(0);
        if (result == 0)
        {
            KR_LOG_WARNING("clientid_seed in DB is invalid. Creating a new one");
            result = initMyIdentity();
        }
    }
    return result;
}

void Client::resetMyIdentity()
{
   assert(mInitState == kInitWaitingNewSession || mInitState == kInitHasOfflineSession);
   KR_LOG_WARNING("Reset clientid_seed");
   mMyIdentity = initMyIdentity();
}

uint64_t Client::initMyIdentity()
{
    uint64_t result = (static_cast<uint64_t>(rand()) << 32) | ::mega::m_time();
    db.query("insert or replace into vars(name,value) values('clientid_seed', ?)", result);
    return result;
}

promise::Promise<void> Client::loadOwnKeysFromApi()
{
    return api.call(&::mega::MegaApi::getUserAttribute, (int)mega::MegaApi::USER_ATTR_KEYRING)
    .then([this](ReqResult result) -> ApiPromise
    {
        auto keys = result->getMegaStringMap();
        auto cu25519 = keys->get("prCu255");
        if (!cu25519)
            return ::promise::Error("prCu255 private key missing in keyring from API");
        auto ed25519 = keys->get("prEd255");
        if (!ed25519)
            return ::promise::Error("prEd255 private key missing in keyring from API");

        auto b64len = strlen(cu25519);
        if (b64len != 43)
            return ::promise::Error("prCu255 base64 key length is not 43 bytes");
        base64urldecode(cu25519, b64len, mMyPrivCu25519, sizeof(mMyPrivCu25519));

        b64len = strlen(ed25519);
        if (b64len != 43)
            return ::promise::Error("prEd255 base64 key length is not 43 bytes");
        base64urldecode(ed25519, b64len, mMyPrivEd25519, sizeof(mMyPrivEd25519));
        return api.call(&mega::MegaApi::getUserData);
    })
    .then([this](ReqResult result) -> promise::Promise<void>
    {
        // write to db
        db.query("insert or replace into vars(name, value) values('pr_cu25519', ?)", StaticBuffer(mMyPrivCu25519, sizeof(mMyPrivCu25519)));
        db.query("insert or replace into vars(name, value) values('pr_ed25519', ?)", StaticBuffer(mMyPrivEd25519, sizeof(mMyPrivEd25519)));
        KR_LOG_DEBUG("loadOwnKeysFromApi: success");
        return promise::_Void();
    });
}

void Client::loadOwnKeysFromDb()
{
    SqliteStmt stmt(db, "select value from vars where name=?");
    stmt.reset().clearBind();
    stmt << "pr_cu25519";
    stmt.stepMustHaveData();
    auto len = stmt.blobCol(0, mMyPrivCu25519, sizeof(mMyPrivCu25519));
    if (len != sizeof(mMyPrivCu25519))
        throw std::runtime_error("Unexpected length of privCu25519 in database");
    stmt.reset().clearBind();
    stmt << "pr_ed25519";
    stmt.stepMustHaveData();
    len = stmt.blobCol(0, mMyPrivEd25519, sizeof(mMyPrivEd25519));
    if (len != sizeof(mMyPrivEd25519))
        throw std::runtime_error("Unexpected length of privEd2519 in database");
}

// presenced handlers
void Client::onPresenceChange(Id userid, Presence pres, bool inProgress)
{
    if (isTerminated())
    {
        return;
    }

    // Notify apps
    app.onPresenceChanged(userid, pres, inProgress);
}

void Client::onPresenceConfigChanged(const presenced::Config& state, bool pending)
{
    app.onPresenceConfigChanged(state, pending);
}

void Client::onPresenceLastGreenUpdated(Id userid)
{
    // This callback is received from presenced upon reception of LASTGREEN
    updateAndNotifyLastGreen(userid.val);
}

void Client::updateAndNotifyLastGreen(Id userid)
{
    mega::m_time_t lastGreenTs = mPresencedClient.getLastGreen(userid);
    if (!lastGreenTs)
    {
        KR_LOG_DEBUG("Skip notification, last-green not received yet");
        return;
    }

    mega::m_time_t lastMsgTs = mChatdClient->getLastMsgTs(userid);

    // check what is newer: ts from chatd (messages) or ts from presenced (last-green response)
    mega::m_time_t lastGreen = (lastGreenTs >= lastMsgTs) ? lastGreenTs : lastMsgTs;

    // Update last green and notify apps, if required
    bool changed = mPresencedClient.updateLastGreen(userid.val, lastGreen);
    if (changed)
    {
        uint16_t lastGreenMinutes = (time(NULL) - lastGreen) / 60;
        app.onPresenceLastGreenUpdated(userid, lastGreenMinutes);
    }
}

void Client::onConnStateChange(presenced::Client::ConnState /*state*/)
{

}

void Client::terminate(bool deleteDb)
{
    setInitState(kInitTerminated);

    api.sdk.removeRequestListener(this);
    api.sdk.removeGlobalListener(this);


    // pre-destroy chatrooms in preview mode (cleanup from DB + send HANDLELEAVE)
    // Otherwise, DB will be already closed when the GroupChatRoom dtor is called
    for (auto it = chats->begin(); it != chats->end();)
    {
        if (it->second->previewMode())
        {
            delete it->second;
            auto itToRemove = it;
            it++;
            chats->erase(itToRemove);
        }
        else
        {
            it++;
        }
    }

    if (mConnState != kDisconnected)
    {
        setConnState(kDisconnected);

        // stop syncing own-name and close user-attributes cache
        mUserAttrCache->removeCb(mOwnNameAttrHandle);
        mUserAttrCache->removeCb(mAliasAttrHandle);
        mUserAttrCache->onLogOut();
        mUserAttrCache.reset();

        // stop heartbeats
        if (mHeartbeatTimer)
        {
            karere::cancelInterval(mHeartbeatTimer, appCtx);
            mHeartbeatTimer = 0;
        }

        // disconnect from chatd shards and presenced
        mChatdClient->disconnect();
        mPresencedClient.disconnect();
    }

    // close or delete MEGAchat's DB file
    try
    {
        if (deleteDb)
        {
            wipeDb(mSid);
        }
        else if (db.isOpen())
        {
            KR_LOG_INFO("Doing final COMMIT to database");
            db.commit();
            db.close();
        }
    }
    catch(std::runtime_error& e)
    {
        KR_LOG_ERROR("Error saving changes to local cache during termination: %s", e.what());
    }
}

promise::Promise<void> Client::setPresence(Presence pres)
{
    if (pres == mPresencedClient.config().presence())
    {
        std::string err = "setPresence: tried to change online state to the current configured state (";
        err.append(pres.toString()).append(")");
        return ::promise::Error(err, kErrorArgs);
    }

    bool ret = mPresencedClient.setPresence(pres);
    if (!ret)
    {
        return ::promise::Error("setPresence: not connected", kErrorAccess);
    }

    return promise::_Void();
}

void Client::onUsersUpdate(mega::MegaApi* /*api*/, mega::MegaUserList *aUsers)
{
    if (!aUsers)
        return;

    std::shared_ptr<mega::MegaUserList> users(aUsers->copy());
    auto wptr = weakHandle();
    marshallCall([wptr, this, users]()
    {
        if (wptr.deleted())
        {
            return;
        }

        mContactList->syncWithApi(*users);
    }, appCtx);
}

promise::Promise<karere::Id>
Client::createGroupChat(std::vector<std::pair<uint64_t, chatd::Priv>> peers, bool publicchat, bool meeting, const char *title)
{
    // prepare set of participants
    std::shared_ptr<mega::MegaTextChatPeerList> sdkPeers(mega::MegaTextChatPeerList::createInstance());
    std::shared_ptr<SetOfIds> users = std::make_shared<SetOfIds>();
    users->insert(mMyHandle);
    for (auto& peer: peers)
    {
        sdkPeers->addPeer(peer.first, peer.second);
        users->insert(peer.first);
    }

    // prepare unified key (if public chat)
    std::shared_ptr<std::string> unifiedKey;
    if (publicchat)
    {
        Buffer *buf = strongvelope::ProtocolHandler::createUnifiedKey();
        unifiedKey = std::make_shared<std::string>(buf->buf(), buf->dataSize());
        delete buf;
    }

    // create strongvelope for encryption of title/unified-key
    std::shared_ptr<strongvelope::ProtocolHandler> crypto;
    if (publicchat || title)
    {
        crypto = std::make_shared<strongvelope::ProtocolHandler>(mMyHandle,
                StaticBuffer(mMyPrivCu25519, 32), StaticBuffer(mMyPrivEd25519, 32),
                *mUserAttrCache, db, karere::Id::inval(), publicchat,
                unifiedKey, false, Id::inval(), appCtx);
        crypto->setUsers(users.get());  // ownership belongs to this method, it will be released after `crypto`
    }

    promise::Promise<std::shared_ptr<Buffer>> pms;
    if (title)
    {
        const std::string auxTitle(title);
        pms = crypto->encryptChatTitle(auxTitle);
    }
    else
    {
        pms = promise::Promise<std::shared_ptr<Buffer>>();
        pms.resolve(std::make_shared<Buffer>());
    }

    // capture `users`, since it's used at strongvelope for encryption of unified-key in public chats
    auto wptr = getDelTracker();
    return pms.then([wptr, this, crypto, users, sdkPeers, publicchat, meeting](const std::shared_ptr<Buffer>& encTitle) -> promise::Promise<karere::Id>
    {
        if (wptr.deleted())
        {
            return ::promise::Error("Title encrypted successfully, but instance was removed");
        }

        std::string enctitleB64;
        if (!encTitle->empty())
        {
            enctitleB64 = base64urlencode(encTitle->buf(), encTitle->dataSize());
        }

        ApiPromise createChatPromise;

        if (publicchat)
        {
            createChatPromise = crypto->encryptUnifiedKeyForAllParticipants()
            .then([wptr, this, crypto, sdkPeers, enctitleB64, meeting](chatd::KeyCommand *keyCmd) -> ApiPromise
            {
                mega::MegaStringMap *userKeyMap;
                userKeyMap = mega::MegaStringMap::createInstance();

                for (int i = 0; i < sdkPeers->size(); i++)
                {
                    //Get peer Handle in B64
                    Id peerHandle(sdkPeers->getPeerHandle(i));

                    //Get peer unified key
                    auto useruk = keyCmd->getKeyByUserId(peerHandle);

                    //Append [creatorhandle+uk]
                    std::string uKeyBin((const char*)&mMyHandle, sizeof(mMyHandle.val));
                    uKeyBin.append(useruk->buf(), useruk->size());

                    //Encode [creatorhandle+uk] to B64
                    std::string uKeyB64;
                    mega::Base64::btoa(uKeyBin, uKeyB64);

                    //Add entry to map
                    userKeyMap->set(peerHandle.toString().c_str(), uKeyB64.c_str());
                }

                //Get own unified key
                auto ownKey = keyCmd->getKeyByUserId(mMyHandle);

                //Append [creatorhandle+uk]
                std::string okeyBin((const char*)&mMyHandle, sizeof(mMyHandle.val));
                okeyBin.append(ownKey->buf(), ownKey->size());

                //Encode [creatorhandle+uk] to B64
                std::string oKeyB64;
                mega::Base64::btoa(okeyBin, oKeyB64);

                //Add entry to map
                userKeyMap->set(mMyHandle.toString().c_str(), oKeyB64.c_str());
                return api.call(&mega::MegaApi::createPublicChat, sdkPeers.get(), userKeyMap,
                                !enctitleB64.empty() ? enctitleB64.c_str() : nullptr, meeting);
            });
        }
        else
        {
            createChatPromise = api.call(&mega::MegaApi::createChat, true, sdkPeers.get(),
                                         !enctitleB64.empty() ? enctitleB64.c_str() : nullptr);
        }

        return createChatPromise
        .then([this, wptr](ReqResult result) -> Promise<karere::Id>
        {
            if (wptr.deleted())
                return ::promise::Error("Chat created successfully, but instance was removed");

            auto& list = *result->getMegaTextChatList();
            if (list.size() != 1)
                return ::promise::Error("Empty chat list returned from API");

            auto room = chats->addRoom(*list.get(0));
            if (!room || !room->isGroup())
                return ::promise::Error("API created incorrect group");

            room->connect();
            return karere::Id(room->chatid());
        });
     });
}

promise::Promise<void> GroupChatRoom::excludeMember(uint64_t userid)
{
    auto wptr = getDelTracker();
    return parent.mKarereClient.api.callIgnoreResult(&mega::MegaApi::removeFromChat, chatid(), userid)
    .then([this, wptr, userid]()
    {
        wptr.throwIfDeleted();
        if (removeMember(userid) && !mHasTitle)
        {
            makeTitleFromMemberNames();
        }
    });
}

ChatRoom::ChatRoom(ChatRoomList& aParent, const uint64_t& chatid, bool aIsGroup,
  unsigned char aShard, chatd::Priv aOwnPriv, int64_t ts, bool aIsArchived, const std::string& aTitle)
   :parent(aParent), mChatid(chatid),
    mShardNo(aShard), mIsGroup(aIsGroup),
    mOwnPriv(aOwnPriv), mCreationTs(ts), mIsArchived(aIsArchived), mTitleString(aTitle), mHasTitle(false)
{}

//chatd::Listener
void ChatRoom::onLastMessageTsUpdated(uint32_t ts)
{
    callAfterInit(this, [this, ts]()
    {
        auto display = roomGui();
        if (display)
            display->onLastTsUpdated(ts);
    }, parent.mKarereClient.appCtx);
}

ApiPromise ChatRoom::requestGrantAccess(mega::MegaNode *node, mega::MegaHandle userHandle)
{
    return parent.mKarereClient.api.call(&::mega::MegaApi::grantAccessInChat, chatid(), node, userHandle);
}

ApiPromise ChatRoom::requestRevokeAccess(mega::MegaNode *node, mega::MegaHandle userHandle)
{
    return parent.mKarereClient.api.call(&::mega::MegaApi::removeAccessInChat, chatid(), node, userHandle);
}

bool ChatRoom::isChatdChatInitialized()
{
    return mChat;
}

strongvelope::ProtocolHandler* Client::newStrongvelope(karere::Id chatid, bool isPublic,
        std::shared_ptr<std::string> unifiedKey, int isUnifiedKeyEncrypted, karere::Id ph)
{
    return new strongvelope::ProtocolHandler(mMyHandle,
         StaticBuffer(mMyPrivCu25519, 32), StaticBuffer(mMyPrivEd25519, 32),
         *mUserAttrCache, db, chatid, isPublic, unifiedKey,
         isUnifiedKeyEncrypted, ph, appCtx);
}

void ChatRoom::createChatdChat(const karere::SetOfIds& initialUsers, bool isPublic,
        std::shared_ptr<std::string> unifiedKey, int isUnifiedKeyEncrypted, const karere::Id ph)
{
    mChat = &parent.mKarereClient.mChatdClient->createChat(
        mChatid, mShardNo, this, initialUsers,
        parent.mKarereClient.newStrongvelope(mChatid, isPublic, unifiedKey, isUnifiedKeyEncrypted, ph), mCreationTs, mIsGroup);
}

template <class T, typename F>
void callAfterInit(T* self, F&& func, void *ctx)
{
    if (self->isInitializing())
    {
        auto wptr = self->weakHandle();
        marshallCall([wptr, func]()
        {
            if (!wptr.deleted())
                func();
        }, ctx);
    }
    else
    {
        func();
    }
}

void PeerChatRoom::initWithChatd()
{
    createChatdChat(SetOfIds({Id(mPeer), parent.mKarereClient.myHandle()}));
}

void PeerChatRoom::connect()
{
    mChat->connect();
}

promise::Promise<void> PeerChatRoom::requesGrantAccessToNodes(mega::MegaNodeList *nodes)
{
    std::vector<ApiPromise> promises;

    for (int i = 0; i < nodes->size(); ++i)
    {
        if (!parent.mKarereClient.api.sdk.hasAccessToAttachment(mChatid, nodes->get(i)->getHandle(), peer()))
        {
            ApiPromise promise = requestGrantAccess(nodes->get(i), peer());
            promises.push_back(promise);
        }
    }

    return promise::when(promises);
}

promise::Promise<void> PeerChatRoom::requestRevokeAccessToNode(mega::MegaNode *node)
{
    std::vector<ApiPromise> promises;

    mega::MegaHandleList *megaHandleList = parent.mKarereClient.api.sdk.getAttachmentAccess(mChatid, node->getHandle());

    for (unsigned int j = 0; j < megaHandleList->size(); ++j)
    {
        ApiPromise promise = requestRevokeAccess(node, peer());
        promises.push_back(promise);
    }

    delete megaHandleList;

    return promise::when(promises);
}

promise::Promise<void> GroupChatRoom::requesGrantAccessToNodes(mega::MegaNodeList *nodes)
{
    std::vector<ApiPromise> promises;

    for (int i = 0; i < nodes->size(); ++i)
    {
        if (publicChat())
        {
           if (!parent.mKarereClient.api.sdk.hasAccessToAttachment(mChatid, nodes->get(i)->getHandle(), Id::COMMANDER()))
           {
               ApiPromise promise = requestGrantAccess(nodes->get(i), Id::COMMANDER());
               promises.push_back(promise);
           }
        }
        else
        {
            for (auto it = mPeers.begin(); it != mPeers.end(); ++it)
            {
                if (!parent.mKarereClient.api.sdk.hasAccessToAttachment(mChatid, nodes->get(i)->getHandle(), it->second->mHandle))
                {
                    ApiPromise promise = requestGrantAccess(nodes->get(i), it->second->mHandle);
                    promises.push_back(promise);
                }
            }
        }
    }

    return promise::when(promises);
}

promise::Promise<void> GroupChatRoom::requestRevokeAccessToNode(mega::MegaNode *node)
{
    std::vector<ApiPromise> promises;

    mega::MegaHandleList *megaHandleList = parent.mKarereClient.api.sdk.getAttachmentAccess(mChatid, node->getHandle());

    for (unsigned int j = 0; j < megaHandleList->size(); ++j)
    {
        ApiPromise promise = requestRevokeAccess(node, megaHandleList->get(j));
        promises.push_back(promise);
    }

    delete megaHandleList;

    return promise::when(promises);
}

IApp::IGroupChatListItem* GroupChatRoom::addAppItem()
{
    auto list = parent.mKarereClient.app.chatListHandler();
    return list ? list->addGroupChatItem(*this) : nullptr;
}

//Create chat or receive an invitation
GroupChatRoom::GroupChatRoom(ChatRoomList& parent, const mega::MegaTextChat& aChat)
:ChatRoom(parent, aChat.getHandle(), true, aChat.getShard(),
  (chatd::Priv)aChat.getOwnPrivilege(), aChat.getCreationTime(), aChat.isArchived()),
  mRoomGui(nullptr), mMeeting(aChat.isMeeting())
{
    bool isPublicChat = aChat.isPublicChat();
    // Save Chatroom into DB
    auto db = parent.mKarereClient.db;
    db.query("insert or replace into chats(chatid, shard, peer, peer_priv, "
             "own_priv, ts_created, archived, mode, meeting) values(?,?,-1,0,?,?,?,?,?)",
             mChatid, mShardNo, mOwnPriv, aChat.getCreationTime(), aChat.isArchived(), isPublicChat, mMeeting);
    db.query("delete from chat_peers where chatid=?", mChatid); // clean any obsolete data

    // Initialize list of peers and fetch their names
    auto peers = aChat.getPeerList();
    std::vector<promise::Promise<void>> promises;
    if (peers)
    {
        int numPeers = peers->size();
        for (int i = 0; i < numPeers; i++)
        {
            auto userid = peers->getPeerHandle(i);
            promise::Promise<void> nameResolvedPromise = addMember(userid, (chatd::Priv)peers->getPeerPrivilege(i), isPublicChat);
            if (promises.size() < MAX_NAMES_CHAT_WITHOUT_TITLE)
            {
                promises.push_back(nameResolvedPromise);
            }
        }
    }
    // If there is not any promise at vector promise, promise::when is resolved directly
    mMemberNamesResolved = promise::when(promises);

    // Initialize unified-key, if any (note private chats may also have unfied-key if user participated while chat was public)
    const char *unifiedKeyPtr = aChat.getUnifiedKey();
    assert(!(isPublicChat && !unifiedKeyPtr));
    std::shared_ptr<std::string> unifiedKey;
    int isUnifiedKeyEncrypted = strongvelope::kDecrypted;
    if (unifiedKeyPtr)
    {
        std::string unifiedKeyB64(unifiedKeyPtr);
        unifiedKey.reset(new std::string);
        int len = ::mega::Base64::atob(unifiedKeyB64, *unifiedKey);
        if (len != strongvelope::SVCRYPTO_KEY_SIZE + ::mega::MegaClient::USERHANDLE)
        {
            KR_LOG_ERROR("Invalid size for unified key");
            isUnifiedKeyEncrypted = strongvelope::kUndecryptable;
            parent.mKarereClient.api.callIgnoreResult(&::mega::MegaApi::sendEvent, 99002, "invalid unified-key detected");
        }
        else
        {
            isUnifiedKeyEncrypted = strongvelope::kEncrypted;
        }

        // Save (still) encrypted unified key
        Buffer unifiedKeyBuf;
        unifiedKeyBuf.write(0, (uint8_t)isUnifiedKeyEncrypted);  // prefix to indicate it's encrypted
        unifiedKeyBuf.append(unifiedKey->data(), unifiedKey->size());
        db.query("update chats set unified_key = ? where chatid = ?", unifiedKeyBuf, mChatid);
    }

    // Initialize chatd::Client (and strongvelope)
    initWithChatd(isPublicChat, unifiedKey, isUnifiedKeyEncrypted);

    // Initialize title, if any
    std::string title = aChat.getTitle() ? aChat.getTitle() : "";
    initChatTitle(title, strongvelope::kEncrypted, true);

    mRoomGui = addAppItem();
    mIsInitializing = false;
}

//Resume from cache
GroupChatRoom::GroupChatRoom(ChatRoomList& parent, const uint64_t& chatid,
    unsigned char aShard, chatd::Priv aOwnPriv, int64_t ts, bool aIsArchived,
    const std::string& title, int isTitleEncrypted, bool publicChat, std::shared_ptr<std::string> unifiedKey, int isUnifiedKeyEncrypted, bool meeting)
    : ChatRoom(parent, chatid, true, aShard, aOwnPriv, ts, aIsArchived)
    , mRoomGui(nullptr), mMeeting(meeting)
{
    // Initialize list of peers
    SqliteStmt stmt(parent.mKarereClient.db, "select userid, priv from chat_peers where chatid=?");
    stmt << mChatid;
    std::vector<promise::Promise<void> > promises;
    while(stmt.step())
    {
        auto userid = stmt.uint64Col(0);
        promise::Promise<void> nameResolvedPromise = addMember(userid, (chatd::Priv)stmt.intCol(1), publicChat, false);
        if (promises.size() < MAX_NAMES_CHAT_WITHOUT_TITLE)
        {
            promises.push_back(nameResolvedPromise);
        }
    }

    mMemberNamesResolved = promise::when(promises);

    // Initialize chatd::Client (and strongvelope)
    initWithChatd(publicChat, unifiedKey, isUnifiedKeyEncrypted);

    // Initialize title, if any
    initChatTitle(title, isTitleEncrypted);

    mRoomGui = addAppItem();
    mIsInitializing = false;
}

//Load chatLink
GroupChatRoom::GroupChatRoom(ChatRoomList& parent, const uint64_t& chatid,
    unsigned char aShard, chatd::Priv aOwnPriv, int64_t ts, bool aIsArchived, const std::string& title,
    const uint64_t publicHandle, std::shared_ptr<std::string> unifiedKey, bool meeting)
  : ChatRoom(parent, chatid, true, aShard, aOwnPriv, ts, aIsArchived, title)
  , mRoomGui(nullptr), mMeeting(meeting)
{
    Buffer unifiedKeyBuf;
    unifiedKeyBuf.write(0, (uint8_t)strongvelope::kDecrypted);  // prefix to indicate it's decrypted
    unifiedKeyBuf.append(unifiedKey->data(), unifiedKey->size());
    parent.mKarereClient.setCommitMode(false);

    //save to db
    auto db = parent.mKarereClient.db;
    db.query(
        "insert or replace into chats(chatid, shard, peer, peer_priv, "
        "own_priv, ts_created, mode, unified_key, meeting) values(?,?,-1,0,?,?,2,?,?)",
        mChatid, mShardNo, mOwnPriv, mCreationTs, unifiedKeyBuf, mMeeting);

    initWithChatd(true, unifiedKey, 0, publicHandle); // strongvelope only needs the public handle in preview mode (to fetch user attributes via `mcuga`)
    mChat->setPublicHandle(publicHandle);   // chatd always need to know the public handle in preview mode (to send HANDLEJOIN)

    initChatTitle(title, strongvelope::kDecrypted, true);

    mRoomGui = addAppItem();
    mIsInitializing = false;
}

void GroupChatRoom::initWithChatd(bool isPublic, std::shared_ptr<std::string> unifiedKey, int isUnifiedKeyEncrypted, Id ph)
{
    karere::SetOfIds users;
    Id myHandle = parent.mKarereClient.myHandle();

    //Don't add my own handle in preview mode because previewers are not chat members
    if (myHandle != Id::null() && !ph.isValid())
    {
        users.insert(myHandle);
    }

    for (auto& peer: mPeers)
    {
        users.insert(peer.first);
    }

    createChatdChat(users, isPublic, unifiedKey, isUnifiedKeyEncrypted, ph);
}

void GroupChatRoom::connect()
{
    if (chat().onlineState() != chatd::kChatStateOffline)
        return;

    mChat->connect();
}

promise::Promise<void> GroupChatRoom::memberNamesResolved() const
{
    return mMemberNamesResolved;
}

IApp::IPeerChatListItem* PeerChatRoom::addAppItem()
{
    auto list = parent.mKarereClient.app.chatListHandler();
    return list ? list->addPeerChatItem(*this) : nullptr;
}

//Resume from cache
PeerChatRoom::PeerChatRoom(ChatRoomList& parent, const uint64_t& chatid,
    unsigned char aShard, chatd::Priv aOwnPriv, const uint64_t& peer,
    chatd::Priv peerPriv, int64_t ts, bool aIsArchived)
    :ChatRoom(parent, chatid, false, aShard, aOwnPriv, ts, aIsArchived),
    mPeer(peer),
    mPeerPriv(peerPriv),
    mRoomGui(nullptr)
{
    initContact(peer);
    initWithChatd();
    mRoomGui = addAppItem();
    mIsInitializing = false;
}

//Create chat or receive an invitation
PeerChatRoom::PeerChatRoom(ChatRoomList& parent, const mega::MegaTextChat& chat)
    :ChatRoom(parent, chat.getHandle(), false, chat.getShard(),
     (chatd::Priv)chat.getOwnPrivilege(), chat.getCreationTime(), chat.isArchived()),
      mPeer(getSdkRoomPeer(chat)), mPeerPriv(getSdkRoomPeerPriv(chat)), mRoomGui(nullptr)
{
    parent.mKarereClient.db.query("insert into chats(chatid, shard, peer, peer_priv, own_priv, ts_created, archived) values (?,?,?,?,?,?,?)",
        mChatid, mShardNo, mPeer, mPeerPriv, mOwnPriv, mCreationTs, mIsArchived);
//just in case
    parent.mKarereClient.db.query("delete from chat_peers where chatid = ?", mChatid);

    KR_LOG_DEBUG("Added 1on1 chatroom '%s' from API",  ID_CSTR(mChatid));

    initContact(mPeer);
    initWithChatd();
    mRoomGui = addAppItem();
    mIsInitializing = false;
}
PeerChatRoom::~PeerChatRoom()
{
    auto &client = parent.mKarereClient;
    if (!client.isTerminated())
    {
        client.userAttrCache().removeCb(mUsernameAttrCbId);

        if (mRoomGui)
        {
            client.app.chatListHandler()->removePeerChatItem(*mRoomGui);
        }
    }

    if (client.mChatdClient)
    {
        client.mChatdClient->leave(mChatid);
    }
}

void PeerChatRoom::initContact(const uint64_t& peer)
{
    mContact = parent.mKarereClient.mContactList->contactFromUserId(peer);
    mEmail = mContact ? mContact->email() : "Inactive account";
    if (mContact)
    {
        mContact->attachChatRoom(*this);
    }
    else    // 1on1 with ex-user
    {
        mUsernameAttrCbId = parent.mKarereClient.userAttrCache().
                getAttr(peer, USER_ATTR_FULLNAME, this,
        [](Buffer* data, void* userp)
        {
            //even if both first and last name are null, the data is at least
            //one byte - the firstname-size-prefix, which will be zero but
            //if lastname is not null the first byte will contain the
            //firstname-size-prefix but datasize will be bigger than 1 byte.

            // If the contact has alias don't update the title
            auto self = static_cast<PeerChatRoom*>(userp);
            std::string alias = self->parent.mKarereClient.getUserAlias(self->mPeer);
            if (alias.empty())
            {
                if (!data || data->empty() || (*data->buf() == 0 && data->size() == 1))
                {
                    self->updateTitle(self->mEmail);
                }
                else
                {
                    self->updateTitle(std::string(data->buf()+1, data->dataSize()-1));
                }
            }
        });

        if (mTitleString.empty()) // user attrib fetch was not synchronous
        {
            updateTitle(mEmail);
            assert(!mTitleString.empty());
        }
    }
}

void PeerChatRoom::updateChatRoomTitle()
{
    std::string title = parent.mKarereClient.getUserAlias(mPeer);
    if (title.empty())
    {
        title = mContact ? mContact->getContactName() : "";
        if (title.empty())
        {
            title = mEmail;
        }
    }

    if (mContact)
    {
        mContact->updateTitle(title);
    }
    else
    {
        updateTitle(title);
    }
}

bool PeerChatRoom::isMember(Id peerid) const
{
    return peerid == mPeer;
}

unsigned long PeerChatRoom::numMembers() const
{
    return 2;
}

uint64_t PeerChatRoom::getSdkRoomPeer(const ::mega::MegaTextChat& chat)
{
    if (!chat.getPeerList())
    {
        KR_LOG_ERROR("1on1 room without peer: %s", Id(chat.getHandle()).toString().c_str());
        return Id::inval();
    }
    auto peers = chat.getPeerList();
    assert(peers);
    assert(peers->size() == 1);
    return peers->getPeerHandle(0);
}

chatd::Priv PeerChatRoom::getSdkRoomPeerPriv(const mega::MegaTextChat &chat)
{
    if (!chat.getPeerList())
    {
        return chatd::PRIV_INVALID;
    }
    auto peers = chat.getPeerList();
    assert(peers);
    assert(peers->size() == 1);
    return (chatd::Priv) peers->getPeerPrivilege(0);
}

bool ChatRoom::syncOwnPriv(chatd::Priv priv)
{
    if (mOwnPriv == priv)
    {
        return false;
    }

    if(previewMode())
    {
        assert(mOwnPriv == chatd::PRIV_RDONLY
               || mOwnPriv == chatd::PRIV_NOTPRESENT);  // still in preview, but ph is invalid

        if (priv >= chatd::PRIV_RDONLY)
        {
            //Join
            mChat->setPublicHandle(Id::inval());

            //Remove preview mode flag from DB
            parent.mKarereClient.db.query("update chats set mode = '1' where chatid = ?", mChatid);
        }
    }

    mOwnPriv = priv;
    parent.mKarereClient.db.query("update chats set own_priv = ? where chatid = ?", mOwnPriv, mChatid);
    return true;
}

bool ChatRoom::syncArchive(bool aIsArchived)
{
    if (mIsArchived == aIsArchived)
        return false;

    mIsArchived = aIsArchived;
    parent.mKarereClient.db.query("update chats set archived = ? where chatid = ?", mIsArchived, mChatid);

    return true;
}

bool PeerChatRoom::syncPeerPriv(chatd::Priv priv)
{
    if (mPeerPriv == priv)
        return false;

    mPeerPriv = priv;
    parent.mKarereClient.db.query("update chats set peer_priv = ? where chatid = ?", mPeerPriv, mChatid);

    return true;
}

bool PeerChatRoom::syncWithApi(const mega::MegaTextChat &chat)
{
    bool changed = syncOwnPriv((chatd::Priv) chat.getOwnPrivilege());   // returns true if own privilege has changed
    bool changedArchived = syncArchive(chat.isArchived());
    changed |= changedArchived;
    changed |= syncPeerPriv((chatd::Priv)chat.getPeerList()->getPeerPrivilege(0));

    if (changedArchived)
    {
        mIsArchived = chat.isArchived();
        onArchivedChanged(mIsArchived);
    }
    return changed;
}

promise::Promise<void> GroupChatRoom::addMember(uint64_t userid, chatd::Priv priv, bool isPublicChat, bool saveToDb)
{
    assert(userid != parent.mKarereClient.myHandle());

    auto it = mPeers.find(userid);
    if (it != mPeers.end())
    {
        if (it->second->mPriv == priv)
        {
            saveToDb = false;
        }
        else
        {
            it->second->mPriv = priv;
        }
    }
    else
    {
        Member *member = new Member(*this, userid, priv);
        mPeers.emplace(userid, member); //usernames will be updated when the Member object gets the username attribute
        bool fetchIsRequired = !isPublicChat || mPeers.size() <= PRELOAD_CHATLINK_PARTICIPANTS;
        member->registerCallBacks(fetchIsRequired);
    }

    if (saveToDb)
    {
        parent.mKarereClient.db.query("insert or replace into chat_peers(chatid, userid, priv) values(?,?,?)",
            mChatid, userid, priv);
    }

    return mPeers[userid]->nameResolved();
}

bool GroupChatRoom::removeMember(uint64_t userid)
{
    KR_LOG_DEBUG("GroupChatRoom[%s]: Removed member %s", ID_CSTR(mChatid), ID_CSTR(userid));

    auto it = mPeers.find(userid);
    if (it == mPeers.end())
    {
        KR_LOG_WARNING("GroupChatRoom::removeMember for a member that we don't have, ignoring");
        return false;
    }

    delete it->second;
    mPeers.erase(it);
    parent.mKarereClient.db.query("delete from chat_peers where chatid=? and userid=?", mChatid, userid);

    return true;
}

promise::Promise<void> GroupChatRoom::setPrivilege(karere::Id userid, chatd::Priv priv)
{
    auto wptr = getDelTracker();
    return parent.mKarereClient.api.callIgnoreResult(&::mega::MegaApi::updateChatPermissions, chatid(), userid.val, priv)
    .then([this, wptr, userid, priv]()
    {
        wptr.throwIfDeleted();
        if (userid == parent.mKarereClient.myHandle())
        {
            parent.mKarereClient.db.query("update chats set own_priv=? where chatid=?", priv, mChatid);
        }
        else
        {
            parent.mKarereClient.db.query("update chat_peers set priv=? where chatid=? and userid=?", priv, mChatid, userid);
        }
    });
}

promise::Promise<void> ChatRoom::truncateHistory(karere::Id msgId)
{
    auto wptr = getDelTracker();
    return parent.mKarereClient.api.callIgnoreResult(
                &::mega::MegaApi::truncateChat,
                chatid(),
                msgId)
    .then([this, wptr]()
    {
        wptr.throwIfDeleted();
        // TODO: update indexes, last message and so on
    });
}

bool ChatRoom::isCallActive() const
{
    return parent.mKarereClient.isCallActive(mChatid);
}

promise::Promise<void> ChatRoom::archiveChat(bool archive)
{
    auto wptr = getDelTracker();
    return parent.mKarereClient.api.callIgnoreResult(&::mega::MegaApi::archiveChat, chatid(), archive)
    .then([this, wptr, archive]()
    {
        wptr.throwIfDeleted();

        bool archiveChanged = syncArchive(archive);
        if (archiveChanged)
        {
            onArchivedChanged(archive);
        }
    });
}

promise::Promise<void> ChatRoom::setChatRetentionTime(unsigned period)
{
    return parent.mKarereClient.api.callIgnoreResult(&::mega::MegaApi::setChatRetentionTime, chatid(), period);
}

void GroupChatRoom::deleteSelf()
{
    //have to post a delete on the event loop, as there may be pending
    //events related to the chatroom/strongvelope instance
    auto wptr = weakHandle();
    marshallCall([wptr, this]()
    {
        if (wptr.deleted())
        {
            return;
        }
        delete this;
    }, parent.mKarereClient.appCtx);
}

ChatRoomList::ChatRoomList(Client& aClient)
:mKarereClient(aClient)
{}

void ChatRoomList::loadFromDb()
{
    auto db = mKarereClient.db;

    //We need to ensure that the DB does not contain any record related with a preview
    SqliteStmt stmtPreviews(db, "select chatid from chats where mode = '2'");
    while(stmtPreviews.step())
    {
        Id chatid = stmtPreviews.uint64Col(0);
        deleteRoomFromDb(chatid);
    }

    SqliteStmt stmt(db, "select chatid, ts_created ,shard, own_priv, peer, peer_priv, title, archived, mode, unified_key, meeting from chats");
    while(stmt.step())
    {
        auto chatid = stmt.uint64Col(0);
        if (find(chatid) != end())
        {
            KR_LOG_WARNING("ChatRoomList: Attempted to load from db cache a chatid that is already in memory");
            continue;
        }
        auto peer = stmt.uint64Col(4);
        ChatRoom* room;
        if (peer != uint64_t(-1))
        {
            room = new PeerChatRoom(*this, chatid, stmt.intCol(2), (chatd::Priv)stmt.intCol(3), peer, (chatd::Priv)stmt.intCol(5), stmt.intCol(1), stmt.intCol(7));
        }
        else
        {
            std::shared_ptr<std::string> unifiedKey;
            int isUnifiedKeyEncrypted = strongvelope::kDecrypted;

            Buffer unifiedKeyBuf;
            stmt.blobCol(9, unifiedKeyBuf);
            if (!unifiedKeyBuf.empty())
            {
                const char *pos = unifiedKeyBuf.buf();
                isUnifiedKeyEncrypted = (uint8_t)*pos;  pos++;
                size_t len = unifiedKeyBuf.size() - 1;
                assert( (isUnifiedKeyEncrypted == strongvelope::kDecrypted && len == 16)
                        || (isUnifiedKeyEncrypted == strongvelope::kEncrypted && len == 24)  // encrypted version includes invitor's userhandle (8 bytes)
                        || (isUnifiedKeyEncrypted));
                unifiedKey.reset(new std::string(pos, len));
            }

            // Get title and check if it's encrypted or not
            std::string auxTitle;
            int isTitleEncrypted = strongvelope::kDecrypted;

            Buffer titleBuf;
            stmt.blobCol(6, titleBuf);
            if (!titleBuf.empty())
            {
                const char *posTitle = titleBuf.buf();
                isTitleEncrypted = (uint8_t)*posTitle;  posTitle++;
                size_t len = titleBuf.size() - 1;
                auxTitle.assign(posTitle, len);
            }

            room = new GroupChatRoom(*this, chatid, stmt.intCol(2), (chatd::Priv)stmt.intCol(3), stmt.intCol(1), stmt.intCol(7), auxTitle, isTitleEncrypted, stmt.intCol(8), unifiedKey, isUnifiedKeyEncrypted, stmt.intCol(10));
        }
        emplace(chatid, room);
    }
}

void ChatRoomList::addMissingRoomsFromApi(const mega::MegaTextChatList& rooms, SetOfIds& chatids)
{
    auto size = rooms.size();
    for (int i = 0; i < size; i++)
    {
        auto& apiRoom = *rooms.get(i);
        auto chatid = apiRoom.getHandle();
        auto it = find(chatid);
        if (it != end())
            continue;   // chatroom already known

        ChatRoom* room = addRoom(apiRoom);
        chatids.insert(chatid);

        if (mKarereClient.connected())
        {
            KR_LOG_DEBUG("...connecting new room to chatd...");
            room->connect();
        }
        else
        {
            KR_LOG_DEBUG("...client is not connected, not connecting new room");
        }
    }
}

ChatRoom* ChatRoomList::addRoom(const mega::MegaTextChat& apiRoom)
{
    auto chatid = apiRoom.getHandle();

    ChatRoom* room;
    if(apiRoom.isGroup())
    {
        //We need to ensure that unified key exists before decrypt title for public chats. So we decrypt title inside ctor
        room = new GroupChatRoom(*this, apiRoom); //also writes it to cache
    }
    else    // 1on1
    {
        room = new PeerChatRoom(*this, apiRoom);
    }

#ifndef NDEBUG
    auto ret =
#endif
    emplace(chatid, room);
    assert(ret.second); //we should not have that room
    return room;
}

void ChatRoom::notifyExcludedFromChat()
{
    if (mAppChatHandler)
        mAppChatHandler->onExcludedFromChat();
    auto listItem = roomGui();
    if (listItem)
        listItem->onExcludedFromChat();
}

void ChatRoom::notifyRejoinedChat()
{
    if (mAppChatHandler)
        mAppChatHandler->onRejoinedChat();
    auto listItem = roomGui();
    if (listItem)
        listItem->onRejoinedChat();
}

void ChatRoomList::removeRoomPreview(Id chatid)
{
    auto wptr = mKarereClient.weakHandle();
    marshallCall([wptr, this, chatid]()
    {
        if (wptr.deleted())
        {
            return;
        }

        auto it = find(chatid);
        if (it == end())
        {
            CHATD_LOG_WARNING("removeRoomPreview: room not in chat list");
            return;
        }
        if (!it->second->previewMode())
        {
            CHATD_LOG_WARNING("removeRoomPreview: room is not a preview");
            return;
        }

        GroupChatRoom *groupchat = (GroupChatRoom*)it->second;
        groupchat->notifyPreviewClosed();
        erase(it);
        delete groupchat;
    },mKarereClient.appCtx);
}

void GroupChatRoom::notifyPreviewClosed()
{
    auto listItem = roomGui();
    if (listItem)
        listItem->onPreviewClosed();
}

void GroupChatRoom::setRemoved()
{
    mOwnPriv = chatd::PRIV_NOTPRESENT;
    parent.mKarereClient.db.query("update chats set own_priv=? where chatid=?", mOwnPriv, mChatid);
    notifyExcludedFromChat();
}

void Client::onChatsUpdate(::mega::MegaApi*, ::mega::MegaTextChatList* rooms)
{
    if (!rooms)
    {
        const char *scsn = api.sdk.getSequenceNumber();
        KR_LOG_DEBUG("Chatrooms up to date with API. scsn: %s", scsn);
        delete [] scsn;
        return;
    }

    std::shared_ptr<mega::MegaTextChatList> copy(rooms->copy());
#ifndef NDEBUG
    dumpChatrooms(*copy);
#endif
    auto wptr = weakHandle();
    marshallCall([wptr, this, copy]()
    {
        if (wptr.deleted())
        {
            return;
        }

        chats->onChatsUpdate(*copy);
    }, appCtx);
}

void ChatRoomList::onChatsUpdate(::mega::MegaTextChatList& rooms, bool checkDeleted)
{
    SetOfIds added; // out-param: records the new rooms added to the list
    addMissingRoomsFromApi(rooms, added);
    auto count = rooms.size();
    for (int i = 0; i < count; i++)
    {
        const ::mega::MegaTextChat *apiRoom = rooms.get(i);
        ::mega::MegaHandle chatid = apiRoom->getHandle();
        if (added.has(chatid)) //room was just added, no need to sync
            continue;

        ChatRoom *room = at(chatid);
        room->syncWithApi(*apiRoom);
    }

    if (checkDeleted)   // true only when list of rooms is complete, not for partial updates
    {
        SetOfIds removed;
        for (auto &room : *this)
        {
            bool deleted = true;
            for (int i = 0; i < rooms.size(); i++)
            {
                if (rooms.get(i)->getHandle() == room.first)
                {
                    deleted = false;
                    break;
                }
            }
            if (deleted)
            {
                removed.insert(room.first);
            }
        }
        for (auto &chatid : removed)
        {
            auto it = find(chatid);
            ChatRoom *chatroom = it->second;

            // notfiy deleted chat
            auto listItem = chatroom->roomGui();
            if (listItem)
                listItem->onChatDeleted();

            // delete from the list, from RAM and from DB
            erase(it);
            delete chatroom;
            deleteRoomFromDb(chatid);
        }
    }
}

ChatRoomList::~ChatRoomList()
{
    for (auto& room: *this)
        delete room.second;
}

promise::Promise<void> GroupChatRoom::decryptTitle()
{
    assert(!mEncryptedTitle.empty());

    Buffer buf(mEncryptedTitle.size());    
    try
    {
        size_t decLen = base64urldecode(mEncryptedTitle.c_str(), mEncryptedTitle.size(), buf.buf(), buf.bufSize());
        buf.setDataSize(decLen);
    }
    catch(std::exception& e)
    {
        KR_LOG_ERROR("Failed to base64-decode chat title for chat %s: %s. Falling back to member names", ID_CSTR(mChatid), e.what());

        parent.mKarereClient.api.call(&mega::MegaApi::sendEvent, 99007, "Decryption of chat topic failed");
        updateTitleInDb(mEncryptedTitle, strongvelope::kUndecryptable);
        makeTitleFromMemberNames();

        return ::promise::Error(e.what());
    }

    auto wptr = getDelTracker();
    promise::Promise<std::string> pms = chat().crypto()->decryptChatTitleFromApi(buf);
    return pms.then([wptr, this](const std::string title)
    {
        wptr.throwIfDeleted();

        // Update title (also in cache) and notify that has changed
        handleTitleChange(title, true);
    })
    .fail([wptr, this](const ::promise::Error& err)
    {
        wptr.throwIfDeleted();

        KR_LOG_ERROR("Error decrypting chat title for chat %s: %s. Falling back to member names.", ID_CSTR(chatid()), err.what());

        parent.mKarereClient.api.call(&mega::MegaApi::sendEvent, 99007, "Decryption of chat topic failed");
        updateTitleInDb(mEncryptedTitle, strongvelope::kUndecryptable);
        makeTitleFromMemberNames();

        return err;
    });
}

void GroupChatRoom::updateTitleInDb(const std::string &title, int isEncrypted)
{
    KR_LOG_DEBUG("Title update in cache");
    Buffer titleBuf;
    titleBuf.write(0, (uint8_t)isEncrypted);
    titleBuf.append(title.data(), title.size());
    parent.mKarereClient.db.query("update chats set title=? where chatid=?", titleBuf, mChatid);
}

void GroupChatRoom::makeTitleFromMemberNames()
{
    mHasTitle = false;
    std::string newTitle;
    if (mPeers.empty())
    {
        time_t ts = mCreationTs;
        const struct tm *time = localtime(&ts);
        char date[18];
        strftime(date, sizeof(date), "%Y-%m-%d %H:%M", time);
        newTitle = "Chat created on ";
        newTitle.append(date);
    }
    else
    {
        unsigned int numMemberNames = 0;
        for (auto& m: mPeers)
        {
            Id userid = m.first;
            const Member *user = m.second;

            std::string alias = parent.mKarereClient.getUserAlias(userid);
            if (!alias.empty())
            {
                // Add user's alias to the title
                newTitle.append(alias).append(", ");
            }
            else
            {
                //name has binary layout
                auto& name = user->mName;
                assert(!name.empty()); //is initialized to '\0', so is never empty

                if (name.size() > 1)
                {
                    int firstnameLen = name.at(0);
                    if (firstnameLen)
                    {
                        // Add user's first name to the title
                        newTitle.append(name.substr(1, firstnameLen)).append(", ");
                    }
                    else
                    {
                        // Add user's last name to the title
                        newTitle.append(name.substr(1)).append(", ");
                    }
                }
                else
                {
                    // Add user's email to the title
                    auto& email = user->mEmail;
                    if (!email.empty())
                        newTitle.append(email).append(", ");
                    else
                        newTitle.append("..., ");
                }
            }

            numMemberNames++;
            if (numMemberNames == MAX_NAMES_CHAT_WITHOUT_TITLE)
            {
                break;
            }
        }

        newTitle.resize(newTitle.size()-2); //truncate last ", "
    }
    assert(!newTitle.empty());
    if (newTitle == mTitleString)
    {
        KR_LOG_DEBUG("makeTitleFromMemberNames: same title than existing one, skipping update");
        return;
    }

    mTitleString = newTitle;
    notifyTitleChanged();
}

promise::Promise<void> GroupChatRoom::setTitle(const std::string& title)
{
    auto wptr = getDelTracker();
    return chat().crypto()->encryptChatTitle(title)
    .then([wptr, this](const std::shared_ptr<Buffer>& buf)
    {
        wptr.throwIfDeleted();
        auto b64 = base64urlencode(buf->buf(), buf->dataSize());
        return parent.mKarereClient.api.callIgnoreResult(&::mega::MegaApi::setChatTitle, chatid(),
            b64.c_str());
    })
    .then([wptr, this, title]()
    {
        wptr.throwIfDeleted();
        if (title.empty())
        {
            clearTitle();
        }
    });
}

GroupChatRoom::~GroupChatRoom()
{
    removeAppChatHandler();

    if (mRoomGui && !parent.mKarereClient.isTerminated())
    {
        parent.mKarereClient.app.chatListHandler()->removeGroupChatItem(*mRoomGui);
    }

    if (previewMode())
    {
        parent.deleteRoomFromDb(mChatid);
    }

    if (parent.mKarereClient.mChatdClient)
    {
        parent.mKarereClient.mChatdClient->leave(mChatid);
    }

    for (auto& m: mPeers)
    {
        delete m.second;
    }
}

promise::Promise<void> GroupChatRoom::leave()
{
    auto wptr = getDelTracker();

    return parent.mKarereClient.api.callIgnoreResult(&mega::MegaApi::removeFromChat, mChatid, mega::INVALID_HANDLE)
    .fail([](const ::promise::Error& err) -> Promise<void>
    {
        if (err.code() == ::mega::MegaError::API_EARGS) //room does not actually exist on API, ignore room and remove it locally
            return promise::_Void();
        else
            return err;
    })
    .then([this, wptr]()
    {
        wptr.throwIfDeleted();
        setRemoved();
    });
}

promise::Promise<void> GroupChatRoom::invite(uint64_t userid, chatd::Priv priv)
{
    auto wptr = getDelTracker();

    //Add new user to strongvelope set of users
    promise::Promise<std::string> pms;
    if (mHasTitle && !publicChat())
    {
        pms = chat().crypto()->encryptChatTitle(mTitleString, userid)
        .then([](const std::shared_ptr<Buffer>& buf)
        {
            return base64urlencode(buf->buf(), buf->dataSize());
        });
    }
    else
    {
        pms = promise::Promise<std::string>(std::string());
    }

    return pms
    .then([this, wptr, userid, priv](const std::string& title)
    {
        wptr.throwIfDeleted();
        ApiPromise invitePms;
        if (publicChat())
        {
            invitePms = chat().crypto()->encryptUnifiedKeyForAllParticipants(userid)
            .then([wptr, this, userid, priv](chatd::KeyCommand* encKey)
             {
                //Get peer unified key
                auto useruk = encKey->getKeyByUserId(userid);

                //Get creator handle in binary
                uint64_t invitorHandle = chat().client().mKarereClient->myHandle().val;

                //Append [invitorhandle+uk]
                std::string uKeyBin((const char*)&invitorHandle, sizeof(invitorHandle));
                uKeyBin.append(useruk->buf(), useruk->size());

                //Encode [invitorhandle+uk] to B64
                std::string uKeyB64;
                mega::Base64::btoa(uKeyBin, uKeyB64);

                return parent.mKarereClient.api.call(&mega::MegaApi::inviteToPublicChat, mChatid, userid, priv,
                    uKeyB64.c_str());
             });
        }
        else
        {
            invitePms = parent.mKarereClient.api.call(&mega::MegaApi::inviteToChat, mChatid, userid, priv,
                title.empty() ? nullptr : title.c_str());
        }
        return invitePms
        .then([this, wptr, userid, priv](ReqResult)
        {
            wptr.throwIfDeleted();
            addMember(userid, priv, publicChat())
            .then([wptr, this]()
            {
                wptr.throwIfDeleted();
                if (!mHasTitle)
                {
                    makeTitleFromMemberNames();
                }
            });
        });
    });
}

promise::Promise<void> GroupChatRoom::autojoinPublicChat(uint64_t ph)
{
    Id myHandle(parent.mKarereClient.myHandle());
    mAutoJoining = true;

    return chat().crypto()->encryptUnifiedKeyToUser(myHandle)
    .then([this, myHandle, ph](std::string key) -> ApiPromise
    {
        //Append [invitorhandle+uk]
        std::string uKeyBin((const char*)&myHandle, sizeof(myHandle.val));
        uKeyBin.append(key.data(), key.size());

        //Encode [invitorhandle+uk] to B64
        std::string uKeyB64;
        mega::Base64::btoa(uKeyBin, uKeyB64);

        parent.mKarereClient.setCommitMode(false);
        return parent.mKarereClient.api.call(&mega::MegaApi::chatLinkJoin, ph, uKeyB64.c_str());
    })
    .then([this, myHandle](ReqResult)
    {
        onUserJoin(parent.mKarereClient.myHandle(), chatd::PRIV_FULL);
    })
    .fail([this](const ::promise::Error& err)
    {
        mAutoJoining = false;
    });
 }

//chatd::Listener::init
void ChatRoom::init(chatd::Chat& chat, chatd::DbInterface*& dbIntf)
{
    mChat = &chat;
    dbIntf = new ChatdSqliteDb(*mChat, parent.mKarereClient.db);
    if (mAppChatHandler)
    {
        setAppChatHandler(mAppChatHandler);
    }
}

void ChatRoom::setAppChatHandler(IApp::IChatHandler* handler)
{
    if (mAppChatHandler)
        throw std::runtime_error("App chat handler is already set, remove it first");

    mAppChatHandler = handler;
    chatd::DbInterface* dummyIntf = nullptr;
// mAppChatHandler->init() may rely on some events, so we need to set mChatWindow as listener before
// calling init(). This is safe, as and we will not get any async events before we
//return to the event loop
    mChat->setListener(mAppChatHandler);
    mAppChatHandler->init(*mChat, dummyIntf);
}

void ChatRoom::removeAppChatHandler()
{
    if (!mAppChatHandler)
        return;
    mAppChatHandler = nullptr;
    mChat->setListener(this);
}

bool ChatRoom::hasChatHandler() const
{
    return mAppChatHandler != NULL;
}

void GroupChatRoom::onUserJoin(Id userid, chatd::Priv privilege)
{
    auto it = mPeers.find(userid);
    if (it != mPeers.end() && it->second->mPriv == privilege)
    {
        return;
    }

    if (userid == parent.mKarereClient.myHandle())
    {
        syncOwnPriv(privilege);
    }
    else
    {
        auto wptr = weakHandle();
        addMember(userid, privilege, publicChat())
        .then([wptr, this]()
        {
            wptr.throwIfDeleted();
            if (!mHasTitle)
            {
                makeTitleFromMemberNames();
            }
        });
    }

    if (mRoomGui)
    {
        mRoomGui->onUserJoin(userid, privilege);
    }
}

void GroupChatRoom::onUserLeave(Id userid)
{
    if (userid == parent.mKarereClient.myHandle())
    {
        setRemoved();
    }
    else if (userid == Id::null())
    {
        // preview is not allowed anymore, notify the user and clean cache
        assert(previewMode());

        setRemoved();
    }
    else
    {
        if (removeMember(userid) && !mHasTitle)
        {
            makeTitleFromMemberNames();
        }

        if (mRoomGui)
            mRoomGui->onUserLeave(userid);
    }
}

void PeerChatRoom::onUserJoin(Id userid, chatd::Priv privilege)
{
    if (userid == parent.mKarereClient.myHandle())
        syncOwnPriv(privilege);
    else if (userid.val == mPeer)
        syncPeerPriv(privilege);
    else
        KR_LOG_ERROR("PeerChatRoom: Bug: Received JOIN event from chatd for a third user, ignoring");
}
void PeerChatRoom::onUserLeave(Id userid)
{
    KR_LOG_ERROR("PeerChatRoom: Bug: Received leave event for user %s from chatd on a permanent chat, ignoring", ID_CSTR(userid));
}

void ChatRoom::onLastTextMessageUpdated(const chatd::LastTextMsg& msg)
{
    if (mIsInitializing)
    {
        auto wptr = weakHandle();
        marshallCall([=]()
        {
            if (wptr.deleted())
                return;
            auto display = roomGui();
            if (display)
                display->onLastMessageUpdated(msg);
        }, parent.mKarereClient.appCtx);
    }
    else
    {
        auto display = roomGui();
        if (display)
           display->onLastMessageUpdated(msg);
    }
}

//chatd notification
void ChatRoom::onOnlineStateChange(chatd::ChatState state)
{
    auto display = roomGui();
    if (display)
    {
        display->onChatOnlineState(state);
    }
}

void ChatRoom::onMsgOrderVerificationFail(const chatd::Message &msg, chatd::Idx idx, const std::string &errmsg)
{
    KR_LOG_ERROR("msgOrderFail[chatid: %s, msgid %s, idx %d, userid %s]: %s",
        ID_CSTR(mChatid), ID_CSTR(msg.id()), idx, ID_CSTR(msg.userid), errmsg.c_str());
}

void ChatRoom::onRecvNewMessage(chatd::Idx idx, chatd::Message& msg, chatd::Message::Status status)
{
    // truncate can be received as NEWMSG when the `msgid` is new for the client (later on the MSGUPD is also received)
    if ( (msg.type == chatd::Message::kMsgTruncate)   // truncate received from a peer or from myself in another client
         || (msg.userid != parent.mKarereClient.myHandle() && status == chatd::Message::kNotSeen) )  // new (unseen) message received from a peer
    {
        parent.mKarereClient.app.onChatNotification(mChatid, msg, status, idx);
    }

    if (msg.type == chatd::Message::kMsgChatTitle)
    {
        std::string title(msg.buf(), msg.size());

        // Update title and notify that has changed
        ((GroupChatRoom *) this)->handleTitleChange(title);
    }
}

void GroupChatRoom::handleTitleChange(const std::string &title, bool saveToDB)
{
    if (saveToDB)
    {
        updateTitleInDb(title, strongvelope::kDecrypted);
    }

    if (mTitleString == title)
    {
        KR_LOG_DEBUG("Same title has already been notified, skipping update");
        return;
    }

    mTitleString = title;
    mHasTitle = true;

    notifyTitleChanged();
}

bool GroupChatRoom::isMember(Id peerid) const
{
    return mPeers.find(peerid.val) != mPeers.end();
}

unsigned long GroupChatRoom::numMembers() const
{
    return mPeers.size() + 1;
}

bool GroupChatRoom::isMeeting() const
{
    return mMeeting;
}

void ChatRoom::onMessageEdited(const chatd::Message& msg, chatd::Idx idx)
{
    chatd::Message::Status status = mChat->getMsgStatus(msg, idx);

    if ( (msg.type == chatd::Message::kMsgTruncate) // truncate received from a peer or from myself in another client
         || (msg.userid != parent.mKarereClient.myHandle() && status == chatd::Message::kNotSeen) )    // received message from a peer, still unseen, was edited / deleted
    {
        parent.mKarereClient.app.onChatNotification(mChatid, msg, status, idx);
    }
}

void ChatRoom::onMessageStatusChange(chatd::Idx idx, chatd::Message::Status status, const chatd::Message& msg)
{
    if (msg.userid != parent.mKarereClient.myHandle()
            && status == chatd::Message::kSeen)  // received message from a peer changed to seen
    {
        parent.mKarereClient.app.onChatNotification(mChatid, msg, status, idx);
    }
}

void ChatRoom::onUnreadChanged()
{
    IApp::IChatListItem *room = roomGui();
    if (room)
    {
        room->onUnreadCountChanged();
    }
}

void ChatRoom::onPreviewersUpdate()
{
    IApp::IChatListItem *room = roomGui();
    if (room)
    {
        room->onPreviewersCountUpdate(mChat->getNumPreviewers());
    }
}

void ChatRoom::onArchivedChanged(bool archived)
{
    IApp::IChatListItem *room = roomGui();
    if (room)
    {
        room->onChatArchived(archived);
    }
    if (mAppChatHandler)
    {
        mAppChatHandler->onChatArchived(archived);
    }

    // since the archived rooms don't count for the chats with unread messages,
    // we need to notifiy the apps about the changes on unread messages.
    onUnreadChanged();
}

void PeerChatRoom::updateTitle(const std::string& title)
{
    mTitleString = title;
    notifyTitleChanged();
}

void ChatRoom::notifyTitleChanged()
{
    callAfterInit(this, [this]
    {
        auto display = roomGui();
        if (display)
            display->onTitleChanged(mTitleString);

        if (mAppChatHandler)
            mAppChatHandler->onTitleChanged(mTitleString);
    }, parent.mKarereClient.appCtx);
}

void ChatRoom::notifyChatModeChanged()
{
    callAfterInit(this, [this]
    {
        auto display = roomGui();
        if (display)
            display->onChatModeChanged(this->publicChat());

        if (mAppChatHandler)
            mAppChatHandler->onChatModeChanged(this->publicChat());
    }, parent.mKarereClient.appCtx);
}

void GroupChatRoom::enablePreview(uint64_t ph)
{
    // Current priv is PRIV_NOTPRESENT and need to be updated
    mOwnPriv = chatd::PRIV_RDONLY;
    parent.mKarereClient.db.query("update chats set own_priv = ? where chatid = ?", mOwnPriv, mChatid);
    if (mRoomGui)
    {
        mRoomGui->onUserJoin(parent.mKarereClient.myHandle(), mOwnPriv);
    }

    mChat->setPublicHandle(ph);
    chat().disable(false);
    connect();
}

bool GroupChatRoom::publicChat() const
{
    assert(mChat);
    if (mChat)
    {
        return (mChat->crypto()->isPublicChat());
    }

    parent.mKarereClient.api.callIgnoreResult(&::mega::MegaApi::sendEvent, 99011, "GroupChatRoom::publicChat(), chatd::Chat isn't yet created");

    return false;
}

uint64_t GroupChatRoom::getPublicHandle() const
{
    assert(mChat);
    if (mChat)
    {
        return (mChat->getPublicHandle());
    }

    parent.mKarereClient.api.callIgnoreResult(&::mega::MegaApi::sendEvent, 99011, "GroupChatRoom::getPublicHandle(), chatd::Chat isn't yet created");
    return karere::Id::inval();
}

unsigned int GroupChatRoom::getNumPreviewers() const
{
    return mChat->getNumPreviewers();
}

// return true if new peer, peer removed or peer's privilege updated
bool GroupChatRoom::previewMode() const
{
    return mChat->previewMode();
}

void ChatRoomList::deleteRoomFromDb(const Id &chatid)
{
    auto db = mKarereClient.db;
    if (db.isOpen())   // upon karere::Client destruction, DB is already closed
    {
        db.query("delete from chat_peers where chatid = ?", chatid);
        db.query("delete from chat_vars where chatid = ?", chatid);
        db.query("delete from chats where chatid = ?", chatid);
        db.query("delete from history where chatid = ?", chatid);
        db.query("delete from manual_sending where chatid = ?", chatid);
        db.query("delete from sending where chatid = ?", chatid);
        db.query("delete from sendkeys where chatid = ?", chatid);
        db.query("delete from node_history where chatid = ?", chatid);
    }
}

promise::Promise<std::shared_ptr<std::string>> GroupChatRoom::unifiedKey()
{
    return mChat->crypto()->getUnifiedKey();
}
// return true if new peer or peer removed. Updates peer privileges as well
bool GroupChatRoom::syncMembers(const mega::MegaTextChat& chat)
{
    UserPrivMap users;
    auto members = chat.getPeerList();
    if (members)
    {
        auto size = members->size();
        for (int i = 0; i < size; i++)
        {
            users.emplace(members->getPeerHandle(i), (chatd::Priv)members->getPeerPrivilege(i));
        }
    }

    auto db = parent.mKarereClient.db;
    bool peersChanged = false;
    bool commitEach = parent.mKarereClient.commitEach() || mAutoJoining;
    parent.mKarereClient.setCommitMode(false);
    for (auto ourIt = mPeers.begin(); ourIt != mPeers.end();)
    {
        auto userid = ourIt->first;
        auto member = ourIt->second;

        auto it = users.find(userid);
        if (it == users.end()) //we have a user that is not in the chatroom anymore
        {
            peersChanged = true;
            ourIt++;    // prevent iterator becoming invalid due to removal
            removeMember(userid);
        }
        else    // existing peer changed privilege
        {
            if (member->mPriv != it->second)
            {
                KR_LOG_DEBUG("GroupChatRoom[%s]:syncMembers: Changed privilege of member %s: %d -> %d",
                     ID_CSTR(chatid()), ID_CSTR(userid), member->mPriv, it->second);

                onUserJoin(member->mHandle, it->second);
                member->mPriv = it->second;
                db.query("update chat_peers set priv=? where chatid=? and userid=?", member->mPriv, mChatid, userid);
            }
            ourIt++;
        }
    }

    parent.mKarereClient.setCommitMode(commitEach);


    std::vector<promise::Promise<void> > promises;
    for (auto& user: users)
    {
        if (mPeers.find(user.first) == mPeers.end())
        {
            peersChanged = true;
            promise::Promise<void> promise = addMember(user.first, user.second, publicChat());
            if (promises.size() < MAX_NAMES_CHAT_WITHOUT_TITLE)
            {
                promises.push_back(promise);
            }
        }
    }

    if (peersChanged)
    {
        auto wptr = weakHandle();
        promise::when(promises)
        .then([wptr, this]()
        {
            wptr.throwIfDeleted();
            if (!mHasTitle)
            {
                makeTitleFromMemberNames();
            }
        });
    }

    return peersChanged;
}

void GroupChatRoom::initChatTitle(const std::string &title, int isTitleEncrypted, bool saveToDb)
{
    mHasTitle = (!title.empty() && title.at(0));
    if (mHasTitle)
    {
        if (saveToDb)
        {
            updateTitleInDb(title, isTitleEncrypted);
        }

        switch (isTitleEncrypted)
        {
            case strongvelope::kDecrypted:
                mTitleString = title;
                notifyTitleChanged();
                return;

            case strongvelope::kEncrypted:
                mEncryptedTitle = title;
                decryptTitle()
                .fail([this](const ::promise::Error& e)
                {
                    KR_LOG_ERROR("GroupChatRoom: failed to decrypt title for chat %s: %s", ID_CSTR(mChatid), e.what());
                });
                return;

            case strongvelope::kUndecryptable:
                KR_LOG_ERROR("Undecryptable chat title for chat %s", ID_CSTR(mChatid));
                // fallback to makeTitleFromMemberNames()
                break;
        }
    }

    // if has no title or it's undecryptable...
    auto wptr = weakHandle();
    mMemberNamesResolved.then([wptr, this]()
    {
        if (wptr.deleted())
            return;

        makeTitleFromMemberNames();
    });
}

void GroupChatRoom::clearTitle()
{
    makeTitleFromMemberNames();
    parent.mKarereClient.db.query("update chats set title=NULL where chatid=?", mChatid);
}

bool GroupChatRoom::syncWithApi(const mega::MegaTextChat& chat)
{
    // Mode changed
    if (!chat.isPublicChat() && publicChat())
    {
        KR_LOG_DEBUG("Chatroom[%s]: API event: mode changed to private", ID_CSTR(mChatid));
        setChatPrivateMode();
        // in case of previewMode, it's also updated in cache
    }

    // Own privilege changed
    auto oldPriv = mOwnPriv;
    bool ownPrivChanged = syncOwnPriv((chatd::Priv) chat.getOwnPrivilege());
    if (ownPrivChanged)
    {
        if (oldPriv == chatd::PRIV_NOTPRESENT)
        {
            if (mOwnPriv != chatd::PRIV_NOTPRESENT)
            {
                // in case chat-link was invalidated during preview, the room was disabled
                // now, we upgrade from (invalid) previewer to participant --> enable it back
                if (mChat->isDisabled())
                {
                    KR_LOG_WARNING("Enable chatroom previously in preview mode");
                    mChat->disable(false);
                }

                // if already connected, need to send a new JOIN to chatd
                if (parent.mKarereClient.connected())
                {
                    KR_LOG_DEBUG("Connecting existing room to chatd after re-join...");
                    if (mChat->onlineState() < ::chatd::ChatState::kChatStateJoining)
                    {
                        mChat->connect();
                    }
                    else
                    {
                        KR_LOG_DEBUG("Skip re-join chatd, since it's already joining right now");
                        parent.mKarereClient.api.callIgnoreResult(&::mega::MegaApi::sendEvent, 99003, "Skip re-join chatd");
                    }
                }
                KR_LOG_DEBUG("Chatroom[%s]: API event: We were re/invited",  ID_CSTR(mChatid));
                notifyRejoinedChat();
            }
        }
        else if (mOwnPriv == chatd::PRIV_NOTPRESENT)
        {
            //we were excluded
            KR_LOG_DEBUG("Chatroom[%s]: API event: We were removed", ID_CSTR(mChatid));
            setRemoved(); // may delete 'this'
            return true;
        }
        else
        {
            KR_LOG_DEBUG("Chatroom[%s]: API event: Our own privilege changed",  ID_CSTR(mChatid));
            onUserJoin(parent.mKarereClient.myHandle(), mOwnPriv);
        }
    }

    // Peer list changes
    bool membersChanged = syncMembers(chat);
    mAutoJoining = false;

    // Title changes
    const char *title = chat.getTitle();
    mHasTitle = (title && title[0]);
    if (mHasTitle)
    {
        if (mEncryptedTitle != title)   // title has changed
        {
            // if the title was already decrypted in cache at startup, the `mEncryptedTitle` won't be initialized yet
            // (the encrypted flavour of the title is saved in cache but overwriten when decrypted)
            // In consequence, the first actionpacket will initialize it and decrypt it once per execution
            mEncryptedTitle = title;
            updateTitleInDb(mEncryptedTitle, strongvelope::kEncrypted);

            decryptTitle()
            .fail([](const ::promise::Error& err)
            {
                KR_LOG_DEBUG("Can't decrypt chatroom title. In function: GroupChatRoom::syncWithApi. Error: %s", err.what());
            });
        }
    }
    else if (membersChanged)
    {
        KR_LOG_DEBUG("Empty title received for groupchat %s. Peers changed, updating title...", ID_CSTR(mChatid));
        clearTitle();
    }

    bool archiveChanged = syncArchive(chat.isArchived());
    if (archiveChanged)
    {
        onArchivedChanged(mIsArchived);
    }

    KR_LOG_DEBUG("Synced group chatroom %s with API.", ID_CSTR(mChatid));
    return true;
}

void GroupChatRoom::setChatPrivateMode()
{
    //Update strongvelope
    chat().crypto()->setPrivateChatMode();

    //Update cache
    parent.mKarereClient.db.query("update chats set mode = '0' where chatid = ?", mChatid);

    notifyChatModeChanged();

    for (auto member : mPeers)
    {
        chat().requestUserAttributes(member.first);
        chat().crypto()->fetchUserKeys(member.first);
    }
}

GroupChatRoom::Member::Member(GroupChatRoom& aRoom, const uint64_t& user, chatd::Priv aPriv)
: mRoom(aRoom), mHandle(user), mPriv(aPriv), mName("\0", 1)
{
}

GroupChatRoom::Member::~Member()
{
    mRoom.parent.mKarereClient.userAttrCache().removeCb(mNameAttrCbHandle);
    mRoom.parent.mKarereClient.userAttrCache().removeCb(mEmailAttrCbHandle);
}

promise::Promise<void> GroupChatRoom::Member::nameResolved() const
{
    return mNameResolved;
}

void GroupChatRoom::Member::registerCallBacks(bool fetchIsRequired)
{
    mNameAttrCbHandle = mRoom.parent.mKarereClient.userAttrCache().getAttr(
        mHandle, USER_ATTR_FULLNAME, this, [](Buffer* buf, void* userp)
    {
        auto self = static_cast<Member*>(userp);
        if (buf && !buf->empty())
        {
            self->mName.assign(buf->buf(), buf->dataSize());
        }
        else
        {
            self->mName.assign("\0", 1);
        }
        if (self->mRoom.mAppChatHandler)
        {
            if (!self->mRoom.publicChat() || self->mRoom.mPeers.size() <= PRELOAD_CHATLINK_PARTICIPANTS)
            {
                self->mRoom.mAppChatHandler->onMemberNameChanged(self->mHandle, self->mName);
            }
        }

        if (!self->mNameResolved.done())
        {
            self->mNameResolved.resolve();
        }
        else if (self->mRoom.memberNamesResolved().done() && !self->mRoom.mHasTitle)
        {
            self->mRoom.makeTitleFromMemberNames();
        }
    }, false, fetchIsRequired, mRoom.isChatdChatInitialized() ? mRoom.chat().getPublicHandle() : karere::Id::inval().val);

    if (!mRoom.parent.mKarereClient.anonymousMode())
    {
        mEmailAttrCbHandle = mRoom.parent.mKarereClient.userAttrCache().getAttr(
            mHandle, USER_ATTR_EMAIL, this, [](Buffer* buf, void* userp)
        {
            auto self = static_cast<Member*>(userp);
            if (buf && !buf->empty())
            {
                self->mEmail.assign(buf->buf(), buf->dataSize());
                if (self->mName.size() <= 1 && self->mRoom.memberNamesResolved().done() && !self->mRoom.mHasTitle)
                {
                    self->mRoom.makeTitleFromMemberNames();
                }
            }
        }, false, fetchIsRequired, mRoom.isChatdChatInitialized() ? mRoom.chat().getPublicHandle() : karere::Id::inval().val);
    }
}

void Client::connectToChatd()
{
    for (auto& item: *chats)
    {
        auto& chat = *item.second;
        if (!chat.chat().isDisabled())
        {
            chat.connect();
        }
    }
}

ContactList::ContactList(Client& aClient)
:client(aClient)
{}

void ContactList::loadFromDb()
{
    SqliteStmt stmt(client.db, "select userid, email, visibility, since from contacts");
    while(stmt.step())
    {
        auto userid = stmt.uint64Col(0);
        Contact *contact = new Contact(*this, userid, stmt.stringCol(1), stmt.intCol(2), stmt.int64Col(3), nullptr);
        this->emplace(userid, contact);
    }
}

void Contact::onVisibilityChanged(int newVisibility)
{
    assert(newVisibility != mVisibility);
    auto oldVisibility = mVisibility;
    mVisibility = newVisibility;

    if (mChatRoom
            && oldVisibility == ::mega::MegaUser::VISIBILITY_HIDDEN
            && newVisibility == ::mega::MegaUser::VISIBILITY_VISIBLE)
    {
        mChatRoom->notifyRejoinedChat();
    }
}

void Contact::setContactName(std::string name)
{
    mName = name;
}

std::string Contact::getContactName(bool binaryLayout)
{
    return (binaryLayout || mName.empty()) ? mName : mName.substr(1);
}

void ContactList::syncWithApi(mega::MegaUserList &users)
{
    int count = users.size();
    for (int i = 0; i < count; i++)
    {
        ::mega::MegaUser &user = *users.get(i);
        auto newVisibility = user.getVisibility();

        int changed = user.getChanges();
        bool updateCache = !user.isOwnChange();

        ContactList::iterator it = find(user.getHandle());
        if (it != end())    // existing contact or ex-contact
        {
            auto handle = it->first;
            Contact *contact = it->second;
            auto oldVisibility = contact->visibility();

            if (oldVisibility != newVisibility)
            {
                if (newVisibility == ::mega::MegaUser::VISIBILITY_INACTIVE)
                {
                    delete contact;
                    erase(it);
                    client.db.query("delete from contacts where userid=?", handle);
                    return;
                }
                else
                {
                    client.db.query("update contacts set visibility = ? where userid = ?", newVisibility, handle);
                    contact->onVisibilityChanged(newVisibility);

                    if (oldVisibility == ::mega::MegaUser::VISIBILITY_HIDDEN
                            && newVisibility == ::mega::MegaUser::VISIBILITY_VISIBLE)
                    {
                        // API doesn't notify about changes for ex-contacts, so need to update user attributes
                        assert(user.getChanges());  // currently, firstname and lastname only (driven by SDK)
                        updateCache = true;
                    }
                }
            }

            if (contact->email() != user.getEmail())
            {
                std::string newEmail;
                const char *userEmail = user.getEmail();
                if (userEmail && userEmail[0])
                {
                    newEmail.assign(userEmail);
                }

                // Update contact email in memory and cache
                contact->mEmail = newEmail;
                client.db.query("update contacts set email = ? where userid = ?", newEmail, handle);

                // If user it's our own user, we need to update our own email in client and cache
                if (client.myHandle() == user.getHandle())
                {
                    client.setMyEmail(newEmail);
                    client.db.query("insert or replace into vars(name,value) values('my_email', ?)", newEmail);
                }

                // We need to update user email in attr cache
                updateCache = true;
            }

            if (contact->since() != user.getTimestamp())
            {
                contact->mSince = user.getTimestamp();
                client.db.query("update contacts set since = ? where userid = ?", contact->since(), handle);
            }
        }
        else    // contact was not created yet
        {
            std::string email(user.getEmail());
            auto userid = user.getHandle();
            auto ts = user.getTimestamp();
            client.db.query("insert or replace into contacts(userid, email, visibility, since) values(?,?,?,?)",
                            userid, email, newVisibility, ts);
            Contact *contact = new Contact(*this, userid, email, newVisibility, ts, nullptr);
            emplace(userid, contact);

            // find if there is a 1on1 room with this contact
            // (in case on 1on1 with users who canceled and restored their account,
            // MEGAchat knows about the chatroom but not about the contact)
            for (auto &it : *client.chats)
            {
                if (it.second->isGroup())
                    continue;

                auto chat = static_cast<PeerChatRoom*>(it.second);
                if (chat->peer() == userid)
                {
                    KR_LOG_WARNING("Contact restored (%s) for a 1on1 room (%s)",
                                   Id(userid).toString().c_str(),
                                   Id(chat->chatid()).toString().c_str());

                    chat->initContact(userid);
                    break;
                }
            }

            KR_LOG_DEBUG("Added new user from API: %s", email.c_str());

            // If the user was part of a group before being added as a contact, we need to update user attributes,
            // currently firstname, lastname and email, in order to ensure that are re-fetched for users
            // with group chats previous to establish contact relationship
            changed = ::mega::MegaUser::CHANGE_TYPE_FIRSTNAME | ::mega::MegaUser::CHANGE_TYPE_LASTNAME | ::mega::MegaUser::CHANGE_TYPE_EMAIL;
            updateCache = true;
        }

        if (changed && updateCache)
        {
            client.userAttrCache().onUserAttrChange(user.getHandle(), changed);
        }
    }
}

ContactList::~ContactList()
{
    for (auto& it: *this)
        delete it.second;
}

const std::string* ContactList::getUserEmail(uint64_t userid) const
{
    auto it = find(userid);
    if (it == end())
        return nullptr;
    return &(it->second->email());
}

Contact* ContactList::contactFromEmail(const std::string &email) const
{
    for (auto it = begin(); it != end(); it++)
    {
        if (it->second->email() == email)
        {
            return it->second;
        }
    }
    return nullptr;
}

Contact* ContactList::contactFromUserId(uint64_t userid) const
{
    auto it = find(userid);
    return (it == end())? nullptr : it->second;
}

Contact::Contact(ContactList& clist, const uint64_t& userid,
                 const std::string& email, int visibility,
                 int64_t since, PeerChatRoom* room)
    :mClist(clist), mUserid(userid), mChatRoom(room), mEmail(email),
     mSince(since), mVisibility(visibility)
{
    mUsernameAttrCbId = mClist.client.userAttrCache()
            .getAttr(userid, USER_ATTR_FULLNAME, this,
    [](Buffer* data, void* userp)
    {
        //even if both first and last name are null, the data is at least
        //one byte - the firstname-size-prefix, which will be zero but
        //if lastname is not null the first byte will contain the
        //firstname-size-prefix but datasize will be bigger than 1 byte.

        // If fullname received is valid
        auto self = static_cast<Contact*>(userp);
        std::string alias = self->mClist.client.getUserAlias(self->userId());
        if (data && !data->empty() && *data->buf() != 0 && data->size() != 1)
        {
            // Update contact name
            std::string name(data->buf(), data->dataSize());

            // Preserve binary layout for contact name
            self->setContactName(name);
            if (alias.empty())
            {
                // Update title if there's no alias
                self->updateTitle(self->getContactName());
            }
        }
        else if (alias.empty())
        {
            // If there's no alias nor fullname
            self->updateTitle(self->mEmail);
        }
    });

    mEmailAttrCbId = mClist.client.userAttrCache().getAttr(userid, USER_ATTR_EMAIL, this,
    [](Buffer* data, void* userp)
    {
        auto self = static_cast<Contact*>(userp);
        if (data && !data->empty() && *data->buf() != 0 && data->size() != 1)
        {
            self->mEmail.assign(data->buf(), data->dataSize());
            if (self->mChatRoom)
            {
                // if peerChatRoom exists, update email
                self->mChatRoom->mEmail.assign(self->mEmail);
            }

            // If contact has alias or contactName don't update title
            std::string alias = self->mClist.client.getUserAlias(self->userId());
            std::string contactName = self->getContactName();
            if (alias.empty() && contactName.empty())
            {
                // Set email as title because contact doesn't have alias nor fullname
                self->updateTitle(self->mEmail);
            }
        }
    });

    if (mTitleString.empty()) // user attrib fetch was not synchornous
    {
        updateTitle(email);
        assert(!mTitleString.empty()
               || mClist.client.api.sdk.isLoggedIn() == ::mega::EPHEMERALACCOUNTPLUSPLUS);
    }

    mIsInitializing = false;
}

// the title string starts with a byte equal to the first name length, followed by first name,
// then second name
void Contact::updateTitle(const std::string& str)
{
    mTitleString = str;
    notifyTitleChanged();
}

void Contact::notifyTitleChanged()
{
    callAfterInit(this, [this]
    {
        //1on1 chatrooms don't have a binary layout for the title
        if (mChatRoom)
            mChatRoom->updateTitle(mTitleString);
    }, mClist.client.appCtx);
}

Contact::~Contact()
{
    auto& client = mClist.client;
    if (!client.isTerminated())
    {
        client.userAttrCache().removeCb(mUsernameAttrCbId);
        client.userAttrCache().removeCb(mEmailAttrCbId);
    }
}

promise::Promise<ChatRoom*> Contact::createChatRoom()
{
    if (mChatRoom)
    {
        KR_LOG_WARNING("Contact::createChatRoom: chat room already exists, check before calling this method");
        return Promise<ChatRoom*>(mChatRoom);
    }
    mega::MegaTextChatPeerListPrivate peers;
    peers.addPeer(mUserid, chatd::PRIV_OPER);
    return mClist.client.api.call(&mega::MegaApi::createChat, false, &peers, nullptr)
    .then([this](ReqResult result) -> Promise<ChatRoom*>
    {
        auto& list = *result->getMegaTextChatList();
        if (list.size() < 1)
            return ::promise::Error("Empty chat list returned from API");
        if (mChatRoom)
        {
            return mChatRoom;
        }
        auto room = mClist.client.chats->addRoom(*list.get(0));
        if (!room)
            return ::promise::Error("API created an incorrect 1on1 room");
        room->connect();
        return room;
    });
}

void Contact::setChatRoom(PeerChatRoom& room)
{
    assert(!mChatRoom);
    assert(!mTitleString.empty());
    mChatRoom = &room;
    mChatRoom->updateTitle(mTitleString);
}

void Contact::attachChatRoom(PeerChatRoom& room)
{
    if (mChatRoom)
        throw std::runtime_error("attachChatRoom[room "+Id(room.chatid()).toString()+ "]: contact "+
            Id(mUserid).toString()+" already has a chat room attached");
    KR_LOG_DEBUG("Attaching 1on1 chatroom %s to contact %s", ID_CSTR(room.chatid()), ID_CSTR(mUserid));
    setChatRoom(room);
}

#define RETURN_ENUM_NAME(name) case name: return #name

const char* Client::initStateToStr(unsigned char state)
{
    switch (state)
    {
        RETURN_ENUM_NAME(kInitCreated);
        RETURN_ENUM_NAME(kInitWaitingNewSession);
        RETURN_ENUM_NAME(kInitHasOfflineSession);
        RETURN_ENUM_NAME(kInitHasOnlineSession);
        RETURN_ENUM_NAME(kInitTerminated);
        RETURN_ENUM_NAME(kInitErrGeneric);
        RETURN_ENUM_NAME(kInitErrNoCache);
        RETURN_ENUM_NAME(kInitErrCorruptCache);
        RETURN_ENUM_NAME(kInitErrSidMismatch);
        RETURN_ENUM_NAME(kInitErrSidInvalid);
    default:
        return "(unknown)";
    }
}
const char* Client::connStateToStr(ConnState state)
{
    switch(state)
    {
        RETURN_ENUM_NAME(kDisconnected);
        RETURN_ENUM_NAME(kConnecting);
        RETURN_ENUM_NAME(kConnected);
        default: return "(invalid)";
    }
}

bool Client::isCallActive(Id chatid) const
{
    bool callActive = false;

#ifndef KARERE_DISABLE_WEBRTC
    if (rtc)
    {
        rtcModule::ICall* call = rtc->findCallByChatid(chatid);
        if (call)
        {
            callActive = call->participate();
        }
    }
#endif

    return callActive;
}

bool Client::isCallInProgress(karere::Id chatid) const
{
    bool participantingInCall = false;

#ifndef KARERE_DISABLE_WEBRTC
    if (rtc)
    {
        rtcModule::ICall* call = rtc->findCallByChatid(chatid);
        if (call)
        {
            participantingInCall = (call->getState() == rtcModule::CallState::kStateInProgress);
        }
    }
#endif

    return participantingInCall;
}

void Client::updateAliases(Buffer *data)
{
    // Clean aliases map in case alias attr has been removed
    std::vector<Id>aliasesUpdated;
    if (!data || data->empty())
    {
        AliasesMap::iterator itAliases = mAliasesMap.begin();
        while (itAliases != mAliasesMap.end())
        {
            Id userid = itAliases->first;
            auto it = itAliases++;
            mAliasesMap.erase(it);
            aliasesUpdated.emplace_back(userid);
        }
    }
    else    // still some records/aliases in the attribute
    {
        // Save the aliases from cache attr in a tlv container
        const std::string container(data->buf(), data->size());
        std::unique_ptr<::mega::TLVstore> tlvRecords(::mega::TLVstore::containerToTLVrecords(&container));
        std::unique_ptr<std::vector<std::string>> keys(tlvRecords->getKeys());

        // Create a new map <uhBin, aliasB64> for the aliases that have been updated
        for (auto &key : *keys)
        {
            Id userid(key.data());
            if (key.empty() || !userid.isValid())
            {
                KR_LOG_ERROR("Invalid handle in aliases");
                continue;
            }

            std::string newAlias;
            if (tlvRecords->get(key, newAlias) && mAliasesMap[userid] != newAlias)
            {
                mAliasesMap[userid] = newAlias;
                aliasesUpdated.emplace_back(userid);
            }
        }

        AliasesMap::iterator itAliases = mAliasesMap.begin();
        while (itAliases != mAliasesMap.end())
        {
            Id userid = itAliases->first;
            auto it = itAliases++;
            std::string dummyValue;
            if (!tlvRecords->get(userid.toString(), dummyValue))
            {
                mAliasesMap.erase(it);
                aliasesUpdated.emplace_back(userid);
            }
        }
    }

    // Update those contact's titles without a peer chatroom associated
    for (auto &userid : aliasesUpdated)
    {
        Contact *contact =  mContactList->contactFromUserId(userid);
        if (contact && !contact->chatRoom())
        {
            std::string title = getUserAlias(userid);
            if (title.empty())
            {
                title = contact->getContactName();
                if (title.empty())
                {
                    title = contact->email();
                }
            }
            contact->updateTitle(title);
        }
    }

    // Iterate through all chatrooms and update the aliases contained in aliasesUpdated
    for (auto &itChats : *chats)
    {
        ChatRoom *chatroom = itChats.second;
        for (auto &userid : aliasesUpdated)
        {
            if (chatroom->isGroup())
            {
                // If chatroom is a group chatroom and there's at least a chat member included
                // in aliasesUpdated map we need to re-generate the default title
                // if there's no custom title
                GroupChatRoom *room = static_cast<GroupChatRoom *>(chatroom);
                if (room->hasTitle() || room->peers().find(userid) == room->peers().end())
                {
                    continue;
                }
                room->makeTitleFromMemberNames();
                break;
            }
            else
            {
                PeerChatRoom *room = static_cast<PeerChatRoom *>(chatroom);
                if (userid != room->peer())
                {
                    continue;
                }
                room->updateChatRoomTitle();
                break;
            }
        }
    }
}

std::string Client::getUserAlias(uint64_t userId)
{
    std::string aliasBin;
    AliasesMap::iterator it = mAliasesMap.find(userId);
    if (it != mAliasesMap.end())
    {
        const std::string &aliasB64 = it->second;
        ::mega::Base64::atob(aliasB64, aliasBin);
    }
    return aliasBin;
}

void Client::setMyEmail(const std::string &email)
{
    mMyEmail = email;
}

const std::string& Client::getMyEmail() const
{
    return mMyEmail;
}

std::string encodeFirstName(const std::string& first)
{
    std::string result;
    result.reserve(first.size()+1);
    result+=(char)(first.size());
    if (!first.empty())
    {
        result.append(first);
    }
    return result;
}

// Init Stats methods

bool InitStats::isCompleted() const
{
    return mCompleted;
}

void InitStats::onCanceled()
{
    mCompleted = true;

    // clear maps to free some memory
    mStageShardStats.clear();
    mStageStats.clear();
    KR_LOG_WARNING("Init stats have been cancelled");
}

std::string InitStats::onCompleted(long long numNodes, size_t numChats, size_t numContacts)
{
    assert(!mCompleted);
    mCompleted = true;

    if (mInitState == kInitAnonymous)
    {
        // these stages don't occur in anonymous mode
        mStageStats[kStatsLogin] = 0;
        mStageStats[kStatsFetchNodes] = 0;
        mStageStats[kStatsPostFetchNodes] = 0;
    }

    mNumNodes = numNodes;
    mNumChats = numChats;
    mNumContacts = numContacts;

    std::string json = toJson();

    // clear maps to free some memory
    mStageShardStats.clear();
    mStageStats.clear();

    return json;
}

mega::dstime InitStats::currentTime()
{
#if defined(_WIN32) && defined(_MSC_VER)
    struct __timeb64 tb;
    _ftime64(&tb);
    return (tb.time * 1000) + (tb.millitm);
#else
    timespec ts;
    mega::m_clock_getmonotonictime(&ts);
    return (ts.tv_sec * 1000 + ts.tv_nsec / 1000000);
#endif
}

void InitStats::shardStart(uint8_t stage, uint8_t shard)
{
    if (mCompleted)
    {
        return;
    }

    mStageShardStats[stage][shard].tsStart = currentTime();
}

void InitStats::shardEnd(uint8_t stage, uint8_t shard)
{
    if (mCompleted)
    {
        return;
    }

    InitStats::ShardStats *shardStats = &mStageShardStats[stage][shard];
    if (shardStats->tsStart)    // if starting ts not recorded --> discard
    {
        shardStats->elapsed = currentTime() - shardStats->tsStart;

        if (shardStats->elapsed > shardStats->maxElapsed)
        {
            shardStats->maxElapsed = shardStats->elapsed;
        }

        shardStats->tsStart = 0;
    }
}

void InitStats::incrementRetries(uint8_t stage, uint8_t shard)
{
    if (mCompleted)
    {
        return;
    }

    mStageShardStats[stage][shard].mRetries++;
}

void InitStats::handleShardStats(chatd::Connection::State oldState, chatd::Connection::State newState, uint8_t shard)
{
    if (mCompleted)
    {
        return;
    }

    switch (newState)
    {
        case chatd::Connection::State::kStateFetchingUrl:
            shardStart(InitStats::kStatsFetchChatUrl, shard);
            break;

        case chatd::Connection::State::kStateResolving:
            shardEnd(InitStats::kStatsFetchChatUrl, shard);
            break;

        case chatd::Connection::State::kStateConnecting:
            shardStart(InitStats::kStatsConnect, shard);
            break;

        case chatd::Connection::State::kStateConnected:
             shardEnd(InitStats::kStatsConnect, shard);
             shardStart(InitStats::kStatsLoginChatd, shard);
             break;

        case chatd::Connection::State::kStateDisconnected:  //Increments connection retries
            switch (oldState)
            {
                case chatd::Connection::State::kStateFetchingUrl:
                    incrementRetries(InitStats::kStatsFetchChatUrl, shard);
                    break;
                case chatd::Connection::State::kStateConnecting:
                    incrementRetries(InitStats::kStatsConnect, shard);
                    break;
                case chatd::Connection::State::kStateConnected:
                    incrementRetries(InitStats::kStatsLoginChatd, shard);
                    break;
                default:
                    break;
            }
            break;

        default:
            break;

    }
}

void InitStats::stageStart(uint8_t stage)
{
    if (mCompleted)
    {
        return;
    }

    mStageStats[stage] = currentTime();
}

void InitStats::stageEnd(uint8_t stage)
{
    if (mCompleted)
    {
        return;
    }

    assert(mStageStats[stage]);
    mStageStats[stage] = currentTime() - mStageStats[stage];
}

void InitStats::setInitState(uint8_t state)
{
    if (mCompleted)
    {
        return;
    }

    switch (state)
    {
        case  Client::kInitErrNoCache:
        case  Client::kInitErrCorruptCache:
            mInitState = kInitInvalidCache;
            break;

        case  Client::kInitHasOfflineSession:
            mInitState = kInitResumeSession;
            break;

        case  Client::kInitWaitingNewSession:
            mInitState = kInitNewSession;
            break;

        case  Client::kInitAnonymousMode:
            mInitState = kInitAnonymous;
            break;

        default:
            break;
    }
}

std::string InitStats::stageToString(uint8_t stage)
{
    switch(stage)
    {
        case kStatsInit: return "Init";
        case kStatsLogin: return "Login";
        case kStatsFetchNodes: return "Fetch nodes";
        case kStatsPostFetchNodes: return "Post fetch nodes";
        case kStatsConnection: return "Connection";
        case kStatsCreateAccount: return "Create account";
        default: return "(unknown)";
    }
}

std::string InitStats::shardStageToString(uint8_t stage)
{
    switch(stage)
    {
        case kStatsFetchChatUrl: return "Fetch chat url";
        case kStatsQueryDns: return "Query DNS";
        case kStatsConnect: return "Connect";
        case kStatsLoginChatd: return "Login all chats";
        default: return "(unknown)";
    }
}

std::string InitStats::toJson()
{
    std::string result;
    mega::dstime totalElapsed = 0; //Total elapsed time to finish all stages
    rapidjson::Document jSonDocument(rapidjson::kArrayType);
    rapidjson::Value jSonObject(rapidjson::kObjectType);
    rapidjson::Value jsonValue(rapidjson::kNumberType);

    // Generate stages array
    rapidjson::Document stageArray(rapidjson::kArrayType);
    for (StageMap::const_iterator itStages = mStageStats.begin(); itStages != mStageStats.end(); itStages++)
    {
        rapidjson::Value jSonStage(rapidjson::kObjectType);
        uint8_t stage = itStages->first;
        mega::dstime elapsed = itStages->second;

        // Add stage
        jsonValue.SetInt64(stage);
        jSonStage.AddMember(rapidjson::Value("stg"), jsonValue, jSonDocument.GetAllocator());

        std::string tag = stageToString(stage);
        rapidjson::Value stageTag(rapidjson::kStringType);
        stageTag.SetString(tag.c_str(), tag.length(), jSonDocument.GetAllocator());
        jSonStage.AddMember(rapidjson::Value("tag"), stageTag, jSonDocument.GetAllocator());

        // Add stage elapsed time
        totalElapsed += elapsed;
        jsonValue.SetInt64(elapsed);
        jSonStage.AddMember(rapidjson::Value("elap"), jsonValue, jSonDocument.GetAllocator());
        stageArray.PushBack(jSonStage, jSonDocument.GetAllocator());
    }

    // Generate sharded stages array
    rapidjson::Value shardStagesArray(rapidjson::kArrayType);
    StageShardMap::iterator itshstgs;
    for (itshstgs = this->mStageShardStats.begin(); itshstgs != mStageShardStats.end(); itshstgs++)
    {
        rapidjson::Value jSonStage(rapidjson::kObjectType);
        rapidjson::Document shardArray(rapidjson::kArrayType);
        uint8_t stage = itshstgs->first;

        ShardMap *shardMap = &(itshstgs->second);
        if (shardMap)
        {
            ShardMap::iterator itShard;
            for (itShard = shardMap->begin(); itShard != shardMap->end(); itShard++)
            {
                rapidjson::Value jSonShard(rapidjson::kObjectType);
                uint8_t shard = itShard->first;
                ShardStats &shardStats = itShard->second;

                // Add stage
                jsonValue.SetInt(shard);
                jSonShard.AddMember(rapidjson::Value("sh"), jsonValue, jSonDocument.GetAllocator());

                // Add stage elapsed time
                jsonValue.SetInt(shardStats.elapsed);
                jSonShard.AddMember(rapidjson::Value("elap"), jsonValue, jSonDocument.GetAllocator());

                // Add stage elapsed time
                jsonValue.SetInt(shardStats.maxElapsed);
                jSonShard.AddMember(rapidjson::Value("max"), jsonValue, jSonDocument.GetAllocator());

                // Add stage retries
                jsonValue.SetInt(shardStats.mRetries);
                jSonShard.AddMember(rapidjson::Value("ret"), jsonValue, jSonDocument.GetAllocator());
                shardArray.PushBack(jSonShard, jSonDocument.GetAllocator());
            }
        }

        jsonValue.SetInt(stage);
        jSonStage.AddMember(rapidjson::Value("stg"), jsonValue, jSonDocument.GetAllocator());

        std::string tag = shardStageToString(stage);
        rapidjson::Value stageTag(rapidjson::kStringType);
        stageTag.SetString(tag.c_str(), tag.length(), jSonDocument.GetAllocator());
        jSonStage.AddMember(rapidjson::Value("tag"), stageTag, jSonDocument.GetAllocator());

        jSonStage.AddMember(rapidjson::Value("sa"), shardArray, jSonDocument.GetAllocator());
        shardStagesArray.PushBack(jSonStage, jSonDocument.GetAllocator());
    }

    // Add number of nodes
    jsonValue.SetInt64(mNumNodes);
    jSonObject.AddMember(rapidjson::Value("nn"), jsonValue, jSonDocument.GetAllocator());

    // Add number of contacts
    jsonValue.SetInt64(mNumContacts);
    jSonObject.AddMember(rapidjson::Value("ncn"), jsonValue, jSonDocument.GetAllocator());

    // Add number of chats
    jsonValue.SetInt64(mNumChats);
    jSonObject.AddMember(rapidjson::Value("nch"), jsonValue, jSonDocument.GetAllocator());

    // Add number of contacts
    jsonValue.SetInt64(mInitState);
    jSonObject.AddMember(rapidjson::Value("sid"), jsonValue, jSonDocument.GetAllocator());

    // Add init stats version
    uint32_t version = INITSTATSVERSION;
    jsonValue.SetUint(version);
    jSonObject.AddMember(rapidjson::Value("v"), jsonValue, jSonDocument.GetAllocator());

    // Add total elapsed
    jsonValue.SetInt64(totalElapsed);
    jSonObject.AddMember(rapidjson::Value("telap"), jsonValue, jSonDocument.GetAllocator());

    // Add stages array
    jSonObject.AddMember(rapidjson::Value("stgs"), stageArray, jSonDocument.GetAllocator());

    // Add sharded stages array
    jSonObject.AddMember(rapidjson::Value("shstgs"), shardStagesArray, jSonDocument.GetAllocator());

    jSonDocument.PushBack(jSonObject, jSonDocument.GetAllocator());
    rapidjson::StringBuffer buffer;
    rapidjson::Writer<rapidjson::StringBuffer> writer(buffer);
    jSonDocument.Accept(writer);
    result.assign(buffer.GetString(), buffer.GetSize());
    return result;
}

}<|MERGE_RESOLUTION|>--- conflicted
+++ resolved
@@ -58,28 +58,6 @@
 {
     return mIsInBackground;
 }
-<<<<<<< HEAD
-=======
-#ifndef KARERE_DISABLE_WEBRTC
-Client::Client(mega::MegaApi &sdk, WebsocketsIO *websocketsIO, IApp &aApp, rtcModule::IGlobalCallHandler&globalCallHandler, const std::string &appDir, uint8_t caps, void *ctx)
-    : mAppDir(appDir),
-          websocketIO(websocketsIO),
-          appCtx(ctx),
-          api(sdk, ctx),
-          app(aApp),
-          mDnsCache(db, chatd::Client::chatdVersion),
-          mGlobalCallHandler(globalCallHandler),
-          mContactList(new ContactList(*this)),
-          chats(new ChatRoomList(*this)),
-          mPresencedClient(&api, this, *this, caps)
-{
-#ifndef KARERE_DISABLE_WEBRTC
-// Create the rtc module
-    rtc.reset(rtcModule::createRtcModule(api, mGlobalCallHandler));
-    rtc->init(*websocketIO, appCtx, new rtcModule::RtcCryptoMeetings(*this));
-#endif
-}
->>>>>>> b7433d71
 
 /* Warning - the database is not initialzed at construction, but only after
  * init() is called. Therefore, no code in this constructor should access or
@@ -99,6 +77,11 @@
       chats(new ChatRoomList(*this)),
       mPresencedClient(&api, this, *this, caps)
 {
+#ifndef KARERE_DISABLE_WEBRTC
+// Create the rtc module
+    rtc.reset(rtcModule::createRtcModule(api, mGlobalCallHandler));
+    rtc->init(*websocketIO, appCtx, new rtcModule::RtcCryptoMeetings(*this));
+#endif
 }
 
 
