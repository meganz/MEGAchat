//we need the POSIX version of strerror_r, not the GNU one
#ifdef _GNU_SOURCE
    #undef _GNU_SOURCE
    #define _POSIX_C_SOURCE 201512L
#endif
#include <string.h>

#include "chatClient.h"
#include "contactList.h"
#include "ITypes.h" //for IPtr
#ifdef _WIN32
    #include <winsock2.h>
    #include <direct.h>
    #define mkdir(dir, mode) _mkdir(dir)
#endif
#include <stdio.h>
#include <stdlib.h>
#include <string.h>
#include <mstrophepp.h>
#include "rtcModule/IRtcModule.h"
#include "dummyCrypto.h" //for makeRandomString
#include "strophe.disco.h"
#include "base/services.h"
#include "sdkApi.h"
#include "megaCryptoFunctions.h"
#include <serverListProvider.h>
#include <memory>
#include <chatd.h>
#include <db.h>
#include <buffer.h>
#include <chatdDb.h>
#include <megaapi_impl.h>
#include <autoHandle.h>
#include <asyncTools.h>
#include <codecvt> //for nonWhitespaceStr()
#include <locale>
//#include <chatdICrypto.h>
#include "strongvelope/strongvelope.h"
#include "chatRoom.h"
#include "base64.h"
#include <sys/types.h>
#include <sys/stat.h>

#define _QUICK_LOGIN_NO_RTC
using namespace promise;

namespace karere
{

void Client::sendPong(const std::string& peerJid, const std::string& messageId)
{
    strophe::Stanza pong(*conn);
    pong.setAttr("type", "result")
        .setAttr("to", peerJid)
        .setAttr("from", conn->fullJid())
        .setAttr("id", messageId);

    conn->send(pong);
}

/* Warning - the database is not initialzed at construction, but only after
 * init() is called. Therefore, no code in this constructor should access or
 * depend on the database
 */
Client::Client(::mega::MegaApi& sdk, IApp& aApp, const std::string& appDir,
               Presence pres)
 :mAppDir(appDir),
  conn(new strophe::Connection(services_strophe_get_ctx())),
  api(sdk), app(aApp),
  contactList(new ContactList(*this)),
  chats(new ChatRoomList(*this)),
  mOwnPresence(pres),
  mXmppContactList(*this),
  mXmppServerProvider(new XmppServerProvider("https://gelb530n001.karere.mega.nz", "xmpp", KARERE_FALLBACK_XMPP_SERVERS))
{
    try
    {
        app.onOwnPresence(Presence::kOffline);
    } catch(...){}
    api.sdk.addGlobalListener(this);
}

KARERE_EXPORT const std::string& createAppDir(const char* dirname, const char *envVarName)
{
    static std::string path;
    if (!path.empty())
        return path;
    const char* dir = getenv(envVarName);
    if (dir)
    {
        path = dir;
    }
    else
    {
        const char* homedir = getenv(
            #ifndef _WIN32
                    "HOME"
            #else
                    "HOMEPATH"
            #endif
        );
        if (!homedir)
            throw std::runtime_error("Cant get HOME env variable");
        path = homedir;
        path.append("/").append(dirname);
    }
    struct stat info;
    auto ret = stat(path.c_str(), &info);
    if (ret == 0)
    {
        if ((info.st_mode & S_IFDIR) == 0)
            throw std::runtime_error("Application directory path is taken by a file");
    }
    else
    {
        ret = mkdir(path.c_str(), 0700);
        if (ret)
        {
            char buf[512];
#ifdef _WIN32
            strerror_s(buf, 511, ret);
#else
            (void)strerror_r(ret, buf, 511);
#endif
            buf[511] = 0; //just in case
            throw std::runtime_error(std::string("Error creating application directory: ")+buf);
        }
    }
    return path;
}

std::string Client::dbPath() const
{
    std::string path = mAppDir;

    path.append("/karere-").append(mSid.substr(44)).append(".db");
    return path;
}

void Client::openDb()
{
    std::string path = dbPath();
    struct stat info;
    bool exists = (stat(path.c_str(), &info) == 0);
    if (!exists)
        throw std::runtime_error("Asked to use local cache, but it does not exist");

    int ret = sqlite3_open(path.c_str(), &db);
    if (ret != SQLITE_OK || !db)
        throw std::runtime_error("Can't access application database at "+path);
}

void Client::createDatabase(sqlite3*& database)
{
    mMyHandle = Id::null();
    MyAutoHandle<char*, void(*)(void*), sqlite3_free, (char*)nullptr> errmsg;
    int ret = sqlite3_exec(database, gKarereDbSchema, nullptr, nullptr, errmsg.handlePtr());
    if (ret)
    {
        if (errmsg)
            throw std::runtime_error("Error initializing database: "+std::string(errmsg));
        else
            throw std::runtime_error("Error "+std::to_string(ret)+" initializing database");
    }
}


Client::~Client()
{
    //when the strophe::Connection is destroyed, its handlers are automatically destroyed
}

#define TOKENPASTE2(a,b) a##b
#define TOKENPASTE(a,b) TOKENPASTE2(a,b)

#define SHARED_STATE(varname, membtype)             \
    struct TOKENPASTE(SharedState,__LINE__){membtype value;};  \
    std::shared_ptr<TOKENPASTE(SharedState, __LINE__)> varname(new TOKENPASTE(SharedState,__LINE__))

//This is a convenience method to log in the SDK in case the app does not do it.
promise::Promise<ReqResult> Client::sdkLoginNewSession()
{
    mLoginDlg.reset(app.createLoginDialog());
    return asyncLoop([this](Loop& loop)
    {
        return mLoginDlg->requestCredentials()
        .then([this](const std::pair<std::string, std::string>& cred)
        {
            mLoginDlg->setState(IApp::ILoginDialog::kLoggingIn);
            return api.call(&mega::MegaApi::login, cred.first.c_str(), cred.second.c_str());
        })
        .then([&loop](ReqResult res)
        {
            loop.breakLoop();
            return 0;
        })
        .fail([this](const promise::Error& err) -> Promise<int>
        {
            if (err.code() != mega::API_ENOENT && err.code() != mega::API_EARGS)
                return err;

            mLoginDlg->setState(IApp::ILoginDialog::kBadCredentials);
            return 0;
        });
    }, [](int) { return true; })
    .then([this](int)
    {
        mLoginDlg->setState(IApp::ILoginDialog::kFetchingNodes);
        return api.call(&::mega::MegaApi::fetchNodes);
    })
    .then([this](ReqResult ret)
    {
        mLoginDlg.reset();
        return ret;
    });
}
promise::Promise<ReqResult> Client::sdkLoginExistingSession(const char* sid)
{
    assert(sid);
    return api.call(&::mega::MegaApi::fastLogin, sid)
    .then([this](ReqResult)
    {
        return api.call(&::mega::MegaApi::fetchNodes);
    });
}

promise::Promise<void> Client::loginSdkAndInit(const char* sid)
{
    if (!sid)
    {
        return sdkLoginNewSession()
        .then([this](ReqResult)
        {
            return initWithNewSession();
        });
    }
    else
    {
        return sdkLoginExistingSession(sid)
        .then([this](ReqResult)
        {
            initWithExistingSession();
        });
    }
}
void Client::loadContactListFromApi()
{
    auto contacts = api.sdk.getContacts();
    assert(contacts);
#ifndef NDEBUG
    dumpContactList(*contacts);
#endif
    contactList->syncWithApi(*contacts);
    mContactsLoaded = true;
}

promise::Promise<void> Client::initWithNewSession()
{
    const char* sid = api.sdk.dumpSession();
    assert(sid);

    mSid = sid;
    reinitDb();

    mMyHandle = getMyHandleFromSdk();
    sqliteQuery(db, "insert or replace into vars(name,value) values('my_handle', ?)", mMyHandle);

    mUserAttrCache.reset(new UserAttrCache(*this));

    return loadOwnKeysFromApi()
    .then([this]()
    {
        loadContactListFromApi();
        chatd.reset(new chatd::Client(mMyHandle));
        if (!mInitialChats.empty())
        {
            for (auto& list: mInitialChats)
            {
                chats->onChatsUpdate(list);
            }
            mInitialChats.clear();
        }
    });
}

promise::Promise<void> Client::initWithExistingSession()
{
    const char* sdkSid = api.sdk.dumpSession();
    assert(sdkSid);
    mSid = sdkSid;
    openDb();
    mUserAttrCache.reset(new UserAttrCache(*this));
    Id sdkHandle = getMyHandleFromSdk();
    Id dbHandle = getMyHandleFromDb();
    if (sdkHandle != dbHandle)
        throw std::runtime_error("initWithExistingSession: own handle from db does not matche the one from SDK");

    mMyHandle = sdkHandle;

    loadOwnKeysFromDb();
    contactList->loadFromDb();
    loadContactListFromApi();
    chatd.reset(new chatd::Client(mMyHandle));
    chats->loadFromDb();
    return promise::Void();
}

promise::Promise<void> Client::init(bool useCache)
{
    try
    {
        if (useCache)
        {
            return initWithExistingSession();
        }
        else
        {
            return initWithNewSession();
        }
    }
    catch(std::exception& e)
    {
        //TODO: Handle promise::Exception
        return promise::Error(e.what());
    }
}
<<<<<<< HEAD

=======
>>>>>>> 2ea7fedf
//TODO: We should actually wipe the whole app dir, but the log file may
//be in that dir, and it is in use
void Client::wipeDb()
{
    if (db)
    {
        sqlite3_close(db);
        db = nullptr;
    }
    std::string path = dbPath();
    remove(path.c_str());
    struct stat info;
    if (stat(path.c_str(), &info) == 0)
        throw std::runtime_error("reinitDb: Could not delete old database file "+path);
}

<<<<<<< HEAD
void Client::reinitDb()
{
    wipeDb();
    std::string path = dbPath();
=======
sqlite3 *Client::reinitDb()
{
    wipeDb();
    std::string path = mAppDir+"/karere.db";
>>>>>>> 2ea7fedf
    int ret = sqlite3_open(path.c_str(), &db);
    if (ret != SQLITE_OK || !db)
        throw std::runtime_error("Can't access application database at "+path);
    createDatabase(db);
}

void Client::dumpChatrooms(::mega::MegaTextChatList& chatRooms)
{
    KR_LOG_DEBUG("=== Chatrooms received from API: ===");
    for (int i=0; i<chatRooms.size(); i++)
    {
        auto& room = *chatRooms.get(i);
        if (room.isGroup())
        {
            auto url = room.getUrl();
            const char* noUrlMsg = (!url || (url[0] == 0) ? ", no url":"");
            KR_LOG_DEBUG("%s(group, ownPriv=%s%s):",
                Id(room.getHandle()).toString().c_str(),
                privToString((chatd::Priv)room.getOwnPrivilege()),
                noUrlMsg);
        }
        else
        {
            KR_LOG_DEBUG("%s(1on1)", Id(room.getHandle()).toString().c_str());
        }
        auto peers = room.getPeerList();
        if (!peers)
        {
            KR_LOG_DEBUG("  (room has no peers)");
            continue;
        }
        for (int j = 0; j<peers->size(); j++)
            KR_LOG_DEBUG("  %s: %s", Id(peers->getPeerHandle(j)).toString().c_str(),
                privToString((chatd::Priv)peers->getPeerPrivilege(j)));
    }
    KR_LOG_DEBUG("=== Chatroom list end ===");
}
void Client::dumpContactList(::mega::MegaUserList& clist)
{
    KR_LOG_DEBUG("== Contactlist received from API: ==");
    for (int i=0; i< clist.size(); i++)
    {
        auto& user = *clist.get(i);
        auto visibility = user.getVisibility();
        if (visibility != ::mega::MegaUser::VISIBILITY_VISIBLE)
            KR_LOG_DEBUG("  %s (visibility = %d)", Id(user.getHandle()).toString().c_str(), visibility);
        else
            KR_LOG_DEBUG("  %s", Id(user.getHandle()).toString().c_str());
    }
    KR_LOG_DEBUG("== Contactlist end ==");
}

promise::Promise<void> Client::connect()
{
    KR_LOG_DEBUG("Login to Mega API successful");
    assert(mUserAttrCache);
    mUserAttrCache->onLogin();
    mUserAttrCache->getAttr(mMyHandle, mega::MegaApi::USER_ATTR_LASTNAME, this,
    [](Buffer* buf, void* userp)
    {
        if (buf)
            static_cast<Client*>(userp)->mMyName = buf->buf()+1;
    });

    connectToChatd();

    return mXmppServerProvider->getServer()
    .then([this](const std::shared_ptr<HostPortServerInfo>& server) mutable
    {
        return connectXmpp(server);
    });
}

karere::Id Client::getMyHandleFromSdk()
{
    SdkString uh = api.sdk.getMyUserHandle();
    if (!uh.c_str() || !uh.c_str()[0])
        throw std::runtime_error("Could not get our own user handle from API");
    KR_LOG_INFO("Our user handle is %s", uh.c_str());
    karere::Id result(uh.c_str());
    if (result == Id::null() || result.val == ::mega::UNDEF)
        throw std::runtime_error("Own handle returned by the SDK is NULL");
    return result;
}

karere::Id Client::getMyHandleFromDb()
{
    SqliteStmt stmt(db, "select value from vars where name='my_handle'");
    if (!stmt.step())
        throw std::runtime_error("No own user handle in database");

    karere::Id result = stmt.uint64Col(0);

    if (result == Id::null() || result.val == mega::UNDEF)
        throw std::runtime_error("loadOwnUserHandleFromDb: Own handle in db is invalid");
    return result;
}

promise::Promise<void> Client::loadOwnKeysFromApi()
{
    return api.call(&::mega::MegaApi::getUserAttribute, (int)mega::MegaApi::USER_ATTR_KEYRING)
    .then([this](ReqResult result) -> ApiPromise
    {
        auto keys = result->getMegaStringMap();
        auto cu25519 = keys->get("prCu255");
        if (!cu25519)
            return promise::Error("prCu255 private key missing in keyring from API");
        auto ed25519 = keys->get("prEd255");
        if (!ed25519)
            return promise::Error("prEd255 private key missing in keyring from API");

        auto b64len = strlen(cu25519);
        if (b64len != 43)
            return promise::Error("prCu255 base64 key length is not 43 bytes");
        base64urldecode(cu25519, b64len, mMyPrivCu25519, sizeof(mMyPrivCu25519));

        b64len = strlen(ed25519);
        if (b64len != 43)
            return promise::Error("prEd255 base64 key length is not 43 bytes");
        base64urldecode(ed25519, b64len, mMyPrivEd25519, sizeof(mMyPrivEd25519));
        return api.call(&mega::MegaApi::getUserData);
    })
    .then([this](ReqResult result) -> promise::Promise<void>
    {
        auto pubrsa = result->getPassword();
        if (!pubrsa)
            return promise::Error("No public RSA key in getUserData API response");
        mMyPubRsaLen = base64urldecode(pubrsa, strlen(pubrsa), mMyPubRsa, sizeof(mMyPubRsa));
        auto privrsa = result->getPrivateKey();
        if (!privrsa)
            return promise::Error("No private RSA key in getUserData API response");
        mMyPrivRsaLen = base64urldecode(privrsa, strlen(privrsa), mMyPrivRsa, sizeof(mMyPrivRsa));
        // write to db
        sqliteQuery(db, "insert into vars(name, value) values('pr_cu25519', ?)", StaticBuffer(mMyPrivCu25519, sizeof(mMyPrivCu25519)));
        sqliteQuery(db, "insert into vars(name, value) values('pr_ed25519', ?)", StaticBuffer(mMyPrivEd25519, sizeof(mMyPrivEd25519)));
        sqliteQuery(db, "insert into vars(name, value) values('pub_rsa', ?)", StaticBuffer(mMyPubRsa, mMyPubRsaLen));
        sqliteQuery(db, "insert into vars(name, value) values('pr_rsa', ?)", StaticBuffer(mMyPrivRsa, mMyPrivRsaLen));
        KR_LOG_DEBUG("loadOwnKeysFromApi: success");
        return promise::_Void();
    });
}

void Client::loadOwnKeysFromDb()
{
    SqliteStmt stmt(db, "select value from vars where name=?");

    stmt << "pr_rsa";
    stmt.stepMustHaveData();
    mMyPrivRsaLen = stmt.blobCol(0, mMyPrivRsa, sizeof(mMyPrivRsa));
    stmt.reset().clearBind();
    stmt << "pub_rsa";
    stmt.stepMustHaveData();
    mMyPubRsaLen = stmt.blobCol(0, mMyPubRsa, sizeof(mMyPubRsa));

    stmt.reset().clearBind();
    stmt << "pr_cu25519";
    stmt.stepMustHaveData();
    auto len = stmt.blobCol(0, mMyPrivCu25519, sizeof(mMyPrivCu25519));
    if (len != sizeof(mMyPrivCu25519))
        throw std::runtime_error("Unexpected length of privCu25519 in database");
    stmt.reset().clearBind();
    stmt << "pr_ed25519";
    stmt.stepMustHaveData();
    len = stmt.blobCol(0, mMyPrivEd25519, sizeof(mMyPrivEd25519));
    if (len != sizeof(mMyPrivEd25519))
        throw std::runtime_error("Unexpected length of privEd2519 in database");
}


promise::Promise<void> Client::connectXmpp(const std::shared_ptr<HostPortServerInfo>& server)
{
//we assume gui.onOwnPresence(Presence::kOffline) has been called at application start
    app.onOwnPresence(mOwnPresence.val() | Presence::kInProgress);
    assert(server);
    SdkString xmppPass = api.sdk.dumpXMPPSession();
    if (!xmppPass)
        return promise::Error("SDK returned NULL session id");
    if (xmppPass.size() < 16)
        throw std::runtime_error("Mega session id is shorter than 16 bytes");
    ((char&)xmppPass.c_str()[16]) = 0;

    //xmpp_conn_set_keepalive(*conn, 10, 4);
    // setup authentication information
    std::string jid = useridToJid(mMyHandle);
    jid.append("/kn_").append(rtcModule::makeRandomString(10));
    xmpp_conn_set_jid(*conn, jid.c_str());
    xmpp_conn_set_pass(*conn, xmppPass.c_str());
    KR_LOG_DEBUG("xmpp user = '%s', pass = '%s'", jid.c_str(), xmppPass.c_str());
    setupXmppHandlers();
    setupXmppReconnectHandler();
    Promise<void> pms = static_cast<Promise<void>&>(mReconnectController->start());
    return pms.then([this]()
    {
        KR_LOG_INFO("XMPP login successful");
// create and register disco strophe plugin
        conn->registerPlugin("disco", new disco::DiscoPlugin(*conn, "Karere Native"));

// Create and register the rtcmodule plugin
// the MegaCryptoFuncs object needs api.userData (to initialize the private key etc)
// To use DummyCrypto: new rtcModule::DummyCrypto(jid.c_str());
        rtc = rtcModule::create(*conn, this, new rtcModule::MegaCryptoFuncs(*this), KARERE_DEFAULT_TURN_SERVERS);
        conn->registerPlugin("rtcmodule", rtc);

/*
// create and register text chat plugin
        mTextModule = new TextModule(*this);
        conn->registerPlugin("textchat", mTextModule);
*/
        KR_LOG_DEBUG("webrtc plugin initialized");
        return mXmppContactList.ready();
    })
    .then([this]()
    {
        KR_LOG_DEBUG("XMPP contactlist initialized");
        //startKeepalivePings();
    });
}

void Client::setupXmppHandlers()
{
    conn->addHandler([this](strophe::Stanza stanza, void*, bool &keep) mutable
    {
            sendPong(stanza.attr("from"), stanza.attr("id"));
    }, "urn::xmpp::ping", "iq", nullptr, nullptr);
}

void Client::setupXmppReconnectHandler()
{
    mReconnectController.reset(karere::createRetryController("xmpp",
        [this](int no) -> promise::Promise<void>
    {
        if (no < 2)
        {
            auto& host = mXmppServerProvider->lastServer()->host;
            KR_LOG_INFO("Connecting to xmpp server %s...", host.c_str());
            app.onOwnPresence(mOwnPresence.val()|Presence::kInProgress);
            return conn->connect(host.c_str(), 0);
        }
        else
        {
            return mXmppServerProvider->getServer()
            .then([this](std::shared_ptr<HostPortServerInfo> server)
            {
                KR_LOG_WARNING("Connecting to new xmpp server: %s...", server->host.c_str());
                app.onOwnPresence(mOwnPresence | Presence::kInProgress);
                return conn->connect(server->host.c_str(), 0);
            });
        }
    },
    [this]()
    {
        xmpp_disconnect(*conn, -1);
        app.onOwnPresence(Presence::kOffline);
    },
    KARERE_LOGIN_TIMEOUT, 60000, KARERE_RECONNECT_DELAY_MAX, KARERE_RECONNECT_DELAY_INITIAL));

    mReconnectConnStateHandler = conn->addConnStateHandler(
       [this](xmpp_conn_event_t event, int error,
        xmpp_stream_error_t* stream_error, bool& keepHandler) mutable
    {
        if (event == XMPP_CONN_CONNECT)
        {
            marshallCall([this]() //notify async, safer
            {
                mXmppContactList.fetch(); //waits for roster
                setPresence(mOwnPresence, true); //initiates roster fetch
                mXmppContactList.ready()
                .then([this]()
                {
                    app.onOwnPresence(mOwnPresence);
                });
            });
            return;
        }
        //we have a disconnect
        xmppContactList().notifyOffline();
        app.onOwnPresence(Presence::kOffline);

        if (mOwnPresence.status() == Presence::kOffline) //user wants to be offline
            return;
        if (isTerminating) //no need to handle
            return;
        assert(xmpp_conn_get_state(*conn) == XMPP_STATE_DISCONNECTED);
        if (mReconnectController->state() & rh::kStateBitRunning)
            return;

        if (mReconnectController->state() == rh::kStateFinished) //we had previous retry session, reset the retry controller
            mReconnectController->reset();
        mReconnectController->start(1); //need the 1ms delay to start asynchronously, in order to process(i.e. ignore) all stale libevent messages for the old connection so they don't get interpreted in the context of the new connection
    });
#if 0
    //test
    mega::setInterval([this]()
    {
        printf("simulating disconnect\n");
        xmpp_disconnect(*conn, -1);
    }, 6000);
#endif
}


void Client::notifyNetworkOffline()
{
    KR_LOG_WARNING("Network offline notification received, starting reconnect attempts");
    if (xmpp_conn_get_state(*conn) == XMPP_STATE_DISCONNECTED)
    {
        //if we are disconnected, the retry controller must never be at work, so not 'finished'
        assert(mReconnectController->state() != rh::kStateFinished);
        if (mReconnectController->currentAttemptNo() > 2)
            mReconnectController->restart();
    }
    else
    {
        conn->disconnect(-1); //this must trigger the conn state handler which will start the reconnect controller
    }
}


void Client::notifyNetworkOnline()
{
    if (xmpp_conn_get_state(*conn) == XMPP_STATE_CONNECTED)
        return;

    if (mReconnectController->state() == rh::kStateFinished)
    {
        KR_LOG_WARNING("notifyNetworkOnline: reconnect controller is in 'finished' state, but connection is not connected. Resetting reconnect controller.");
        mReconnectController->reset();
    }
    mReconnectController->restart();
}

promise::Promise<void> Client::terminate(bool deleteDb)
{
    if (isTerminating)
    {
        KR_LOG_WARNING("Client::terminate: Already terminating");
        return promise::Promise<void>();
    }
    isTerminating = true;
    api.sdk.removeGlobalListener(this);
    if (mReconnectConnStateHandler)
    {
        conn->removeConnStateHandler(mReconnectConnStateHandler);
        mReconnectConnStateHandler = 0;
    }
    if (mReconnectController)
        mReconnectController->abort();
    if (rtc)
        rtc->hangupAll();
    chatd.reset();
    if (deleteDb)
    {
        wipeDb();
    }
    else
    {
        sqlite3_close(db);
        db = nullptr;
    }
    promise::Promise<void> pms;
    conn->disconnect(2000)
    //resolve output promise asynchronously, because the callbacks of the output
    //promise may free the client, and the resolve()-s of the input promises
    //(mega and conn) are within the client's code, so any code after the resolve()s
    //that tries to access the client will crash
    .then([pms](int) mutable
    {
        marshallCall([pms]() mutable { pms.resolve(); });
    })
    .fail([pms](const promise::Error& err) mutable
    {
        marshallCall([pms, err]() mutable { pms.reject(err); });
        return err;
    });
    return pms;
}

void Client::startKeepalivePings()
{
    setInterval([this]()
    {
        if (!xmpp_conn_is_authenticated(*conn))
            return;
        if (mLastPingTs) //waiting for pong
        {
            if (xmpp_time_stamp()-mLastPingTs > 9000)
            {
                KR_LOG_WARNING("Keepalive ping timeout");
                notifyNetworkOffline();
            }
        }
        else
        {
            mLastPingTs = xmpp_time_stamp();
            pingPeer(nullptr)
            .then([this](strophe::Stanza s)
            {
                mLastPingTs = 0;
                return 0;
            });
        }
    }, 10000);
}


strophe::StanzaPromise Client::pingPeer(const char* peerJid)
{
    strophe::Stanza ping(*conn);
    ping.setName("iq")
        .setAttr("type", "get")
        .c("ping")
                .setAttr("xmlns", "urn:xmpp:ping");
    if (peerJid)
        ping.setAttr("to", peerJid);

    return conn->sendIqQuery(ping, "png")
    .fail([](const promise::Error& err)
    {
        KR_LOG_ERROR("Error receiving pong\n");
        return err;
    });
}

promise::Promise<void> Client::setPresence(Presence pres, bool force)
{
    if ((pres.status() == mOwnPresence.status()) && !force)
        return promise::Void();
    auto previous = mOwnPresence;
    mOwnPresence = pres;

    if (pres.status() == Presence::kOffline)
    {
        mReconnectController->abort();
        conn->disconnect(4000);
        app.onOwnPresence(Presence::kOffline);
        return promise::Void();
    }
    if (previous.status() == Presence::kOffline) //we were disconnected
    {
        mReconnectController->reset();
        app.onOwnPresence(pres.val() | Presence::kInProgress);
        return static_cast<promise::Promise<void>&>(mReconnectController->start());
    }
    app.onOwnPresence(pres.val() | Presence::kInProgress);
    strophe::Stanza msg(*conn);
    msg.setName("presence")
       .c("show")
           .t(pres.toString())
           .up()
       .c("status")
           .t(pres.toString())
           .up();

    return conn->sendQuery(msg)
    .then([this, pres](strophe::Stanza)
    {
        app.onOwnPresence(pres.status());
    });
}


void Client::onUsersUpdate(mega::MegaApi* api, mega::MegaUserList *aUsers)
{
    if (!aUsers)
        return;
    assert(mUserAttrCache);
    std::shared_ptr<mega::MegaUserList> users(aUsers->copy());
    marshallCall([this, users]()
    {
        auto count = users->size();
        for (int i=0; i<count; i++)
        {
            auto& user = *users->get(i);
            if (user.getChanges())
            {
                if (user.isOwnChange() == 0)
                {
                    mUserAttrCache->onUserAttrChange(user);
                }
            }
            else
                contactList->onUserAddRemove(user);
        };
    });
}

promise::Promise<karere::Id>
Client::createGroupChat(std::vector<std::pair<uint64_t, chatd::Priv>> peers)
{
    std::unique_ptr<mega::MegaTextChatPeerList> sdkPeers(mega::MegaTextChatPeerList::createInstance());
    for (auto& peer: peers)
    {
        sdkPeers->addPeer(peer.first, peer.second);
    }
    return api.call(&mega::MegaApi::createChat, true, sdkPeers.get())
    .then([this](ReqResult result)
    {
        auto& list = *result->getMegaTextChatList();
        if (list.size() < 1)
            throw std::runtime_error("Empty chat list returned from API");
        auto& room = chats->addRoom(*list.get(0));
        assert(room.isGroup());
        room.join();
        return karere::Id(room.chatid());
    });
}

promise::Promise<ReqResult> GroupChatRoom::excludeMember(uint64_t user)
{
    return parent.client.api.call(&mega::MegaApi::removeFromChat, chatid(), user);
}

ChatRoom::ChatRoom(ChatRoomList& aParent, const uint64_t& chatid, bool aIsGroup, const std::string& aUrl,
  unsigned char aShard, chatd::Priv aOwnPriv)
:parent(aParent), mChatid(chatid), mUrl(aUrl), mShardNo(aShard), mIsGroup(aIsGroup),
  mOwnPriv(aOwnPriv)
{}

strongvelope::ProtocolHandler* Client::newStrongvelope(karere::Id chatid)
{
    return new strongvelope::ProtocolHandler(mMyHandle,
        StaticBuffer(mMyPrivCu25519, 32), StaticBuffer(mMyPrivEd25519, 32),
        StaticBuffer(mMyPrivRsa, mMyPrivRsaLen), *mUserAttrCache, db, chatid);
}
void ChatRoom::chatdJoin(const karere::SetOfIds& initialUsers)
{
    parent.client.chatd->join(mChatid, mShardNo, mUrl, this, initialUsers,
        parent.client.newStrongvelope(chatid()));
}
void PeerChatRoom::join()
{
    karere::SetOfIds users;
    users.insert(mPeer);
    users.insert(parent.client.myHandle());
    chatdJoin(users);
}
promise::Promise<void> PeerChatRoom::mediaCall(AvFlags av)
{
    assert(mAppChatHandler);
    auto jid = karere::useridToJid(mPeer);
    parent.client.rtc->startMediaCall(mAppChatHandler->callHandler(), jid, av);
    return promise::_Void();
}

promise::Promise<void> GroupChatRoom::mediaCall(AvFlags av)
{
    return promise::Error("Group chat calls are not implemented yet");
}

IApp::IGroupChatListItem* GroupChatRoom::addAppItem()
{
    auto list = parent.client.app.chatListHandler();
    return list ? list->addGroupChatItem(*this) : nullptr;
}

GroupChatRoom::GroupChatRoom(ChatRoomList& parent, const uint64_t& chatid, const std::string& aUrl, unsigned char aShard,
    chatd::Priv aOwnPriv, const std::string& title)
:ChatRoom(parent, chatid, true, aUrl, aShard, aOwnPriv), mRoomGui(addAppItem()),
  mTitleString(title), mHasTitle(!title.empty())
{
    SqliteStmt stmt(parent.client.db, "select userid, priv from chat_peers where chatid=?");
    stmt << mChatid;
    while(stmt.step())
    {
        addMember(stmt.uint64Col(0), (chatd::Priv)stmt.intCol(1), false);
    }
    if (!mTitleString.empty() && mRoomGui)
    {
        mRoomGui->onTitleChanged(mTitleString);
    }
}
void GroupChatRoom::join()
{
    karere::SetOfIds users;
    users.insert(parent.client.myHandle());
    for (auto& peer: mPeers)
    {
        users.insert(peer.first);
    }
    chatdJoin(users);
    decryptTitle();
}

IApp::IPeerChatListItem* PeerChatRoom::addAppItem()
{
    auto list = parent.client.app.chatListHandler();
    return list ? list->addPeerChatItem(*this) : nullptr;
}

PeerChatRoom::PeerChatRoom(ChatRoomList& parent, const uint64_t& chatid, const std::string& aUrl,
    unsigned char aShard, chatd::Priv aOwnPriv, const uint64_t& peer, chatd::Priv peerPriv)
:ChatRoom(parent, chatid, false, aUrl, aShard, aOwnPriv), mPeer(peer),
  mPeerPriv(peerPriv), mContact(parent.client.contactList->contactFromUserId(peer)),
  mRoomGui(addAppItem())
{
    mContact.attachChatRoom(*this);
}

PeerChatRoom::PeerChatRoom(ChatRoomList& parent, const mega::MegaTextChat& chat)
    :ChatRoom(parent, chat.getHandle(), false, chat.getUrl(), chat.getShard(),
     (chatd::Priv)chat.getOwnPrivilege()),
    mPeer(getSdkRoomPeer(chat)), mPeerPriv(chatd::PRIV_RDONLY),
    mContact(parent.client.contactList->contactFromUserId(mPeer)),
    mRoomGui(addAppItem())
{
    assert(!chat.isGroup());
    auto peers = chat.getPeerList();
    assert(peers);
    assert(peers->size() == 1);
    mPeer = peers->getPeerHandle(0);
    mPeerPriv = (chatd::Priv)peers->getPeerPrivilege(0);

    sqliteQuery(parent.client.db, "insert into chats(chatid, url, shard, peer, peer_priv, own_priv) values (?,?,?,?,?,?)",
        mChatid, mUrl, mShardNo, mPeer, mPeerPriv, mOwnPriv);
//just in case
    sqliteQuery(parent.client.db, "delete from chat_peers where chatid = ?", mChatid);
    mContact.attachChatRoom(*this);
    KR_LOG_DEBUG("Added 1on1 chatroom '%s' from API",  Id(mChatid).toString().c_str());
}

uint64_t PeerChatRoom::getSdkRoomPeer(const ::mega::MegaTextChat& chat)
{
    auto& peers = *chat.getPeerList();
    assert(peers.size() == 1);
    return peers.getPeerHandle(0);
}

bool PeerChatRoom::syncOwnPriv(chatd::Priv priv)
{
    if (mOwnPriv == priv)
        return false;

    mOwnPriv = priv;
    sqliteQuery(parent.client.db, "update chats set own_priv = ? where chatid = ?",
                priv, mChatid);
    return true;
}

bool PeerChatRoom::syncPeerPriv(chatd::Priv priv)
{
    if (mPeerPriv == priv)
        return false;
    mPeerPriv = priv;
    sqliteQuery(parent.client.db, "update chats set peer_priv = ? where chatid = ?",
                priv, mChatid);
    return true;
}

bool PeerChatRoom::syncWithApi(const mega::MegaTextChat &chat)
{
    bool changed = ChatRoom::syncRoomPropertiesWithApi(chat);
    changed |= syncOwnPriv((chatd::Priv)chat.getOwnPrivilege());
    changed |= syncPeerPriv((chatd::Priv)chat.getPeerList()->getPeerPrivilege(0));
    return changed;
}

const std::string& PeerChatRoom::titleString() const
{
    return mContact.titleString();
}

void GroupChatRoom::addMember(const uint64_t& userid, chatd::Priv priv, bool saveToDb)
{
    assert(userid != parent.client.myHandle());
    auto it = mPeers.find(userid);
    if (it != mPeers.end())
    {
        if (it->second->mPriv == priv)
        {
            saveToDb = false;
        }
        else
        {
            it->second->mPriv = priv;
        }
    }
    else
    {
        mPeers.emplace(userid, new Member(*this, userid, priv)); //usernames will be updated when the Member object gets the username attribute
    }
    if (saveToDb)
    {
        sqliteQuery(parent.client.db, "insert or replace into chat_peers(chatid, userid, priv) values(?,?,?)",
            mChatid, userid, priv);
    }
    if (!mHasTitle)
        makeTitleFromMemberNames();
}

bool GroupChatRoom::removeMember(const uint64_t& userid)
{
    auto it = mPeers.find(userid);
    if (it == mPeers.end())
    {
        KR_LOG_WARNING("GroupChatRoom::removeMember for a member that we don't have, ignoring");
        return false;
    }
    delete it->second;
    mPeers.erase(it);
    sqliteQuery(parent.client.db, "delete from chat_peers where chatid=? and userid=?",
                mChatid, userid);
    if (!mHasTitle)
        makeTitleFromMemberNames();
    return true;
}

promise::Promise<ReqResult> GroupChatRoom::setPrivilege(karere::Id userid, chatd::Priv priv)
{
    return parent.client.api.call(&::mega::MegaApi::updateChatPermissions, chatid(), userid.val, priv);
}

void GroupChatRoom::deleteSelf()
{
    auto db = parent.client.db;
    sqliteQuery(db, "delete from chat_peers where chatid=?", mChatid);
    sqliteQuery(db, "delete from chats where chatid=?", mChatid);
    delete this;
}

ChatRoomList::ChatRoomList(Client& aClient)
:client(aClient)
{}

void ChatRoomList::loadFromDb()
{
    SqliteStmt stmt(client.db, "select chatid, url, shard, own_priv, peer, peer_priv, title from chats");
    while(stmt.step())
    {
        auto chatid = stmt.uint64Col(0);
        if (find(chatid) != end())
        {
            KR_LOG_WARNING("ChatRoomList: Attempted to load from db cache a chatid that is already in memory");
            continue;
        }
        auto url = stmt.stringCol(1);
        if (url.empty())
        {
            KR_LOG_ERROR("ChatRoomList::loadFromDb: Chatroom has empty URL, ignoring and deleting from db");
            sqliteQuery(client.db, "delete from chats where chatid = ?", chatid);
            sqliteQuery(client.db, "delete from chat_peers where chatid = ?", chatid);
            continue;
        }
        auto peer = stmt.uint64Col(4);
        ChatRoom* room;
        if (peer != uint64_t(-1))
            room = new PeerChatRoom(*this, chatid, stmt.stringCol(1), stmt.intCol(2), (chatd::Priv)stmt.intCol(3), peer, (chatd::Priv)stmt.intCol(5));
        else
            room = new GroupChatRoom(*this, chatid, stmt.stringCol(1), stmt.intCol(2), (chatd::Priv)stmt.intCol(3), stmt.stringCol(6));
        emplace(chatid, room);
    }
}
void ChatRoomList::addMissingRoomsFromApi(const mega::MegaTextChatList& rooms)
{
    auto size = rooms.size();
    for (int i=0; i<size; i++)
    {
        auto& room = *rooms.get(i);
        if (room.getOwnPrivilege() == -1)
        {
            KR_LOG_DEBUG("Chatroom %s is inactive, skipping", Id(room.getHandle()).toString().c_str());
            continue;
        }
        addRoom(room);
    }
}
ChatRoom& ChatRoomList::addRoom(const mega::MegaTextChat& room)
{
    auto chatid = room.getHandle();
    auto it = find(chatid);
    if (it != end()) //we already have that room
    {
        return *it->second;
    }
    ChatRoom* ret;
    if(room.isGroup())
    {
        ret = new GroupChatRoom(*this, room); //also writes it to cache
    }
    else
    {
        assert(room.getPeerList()->size() == 1);
        ret = new PeerChatRoom(*this, room);
    }
    emplace(chatid, ret);
    return *ret;
}
bool ChatRoomList::removeRoom(const uint64_t &chatid)
{
    auto it = find(chatid);
    if (it == end())
        return false;
    if (!it->second->isGroup())
        throw std::runtime_error("Can't delete a 1on1 chat");
    static_cast<GroupChatRoom*>(it->second)->deleteSelf();
    erase(it);
    return true;
}

void Client::onChatsUpdate(mega::MegaApi*, mega::MegaTextChatList* rooms)
{
    std::shared_ptr<mega::MegaTextChatList> copy(rooms->copy());
#ifndef NDEBUG
    dumpChatrooms(*copy);
#endif
    if (!mContactsLoaded)
    {
        marshallCall([this, copy]()
        {
            KR_LOG_DEBUG("onChatsUpdate: no contactlist yet, caching the update info");
            mInitialChats.push_back(copy);
        });
    }
    else
    {
        marshallCall([this, copy]()
        {
            chats->onChatsUpdate(copy);
        });
    }
}

void ChatRoomList::onChatsUpdate(const std::shared_ptr<mega::MegaTextChatList>& rooms)
{
    addMissingRoomsFromApi(*rooms);
    for (int i=0; i<rooms->size(); i++)
    {
        std::shared_ptr<::mega::MegaTextChat> room(rooms->get(i)->copy());
        auto chatid = room->getHandle();
        auto it = find(chatid);
        auto localRoom = (it != end()) ? it->second : nullptr;
        auto priv = room->getOwnPrivilege();
        if (localRoom)
        {
            if (priv == chatd::PRIV_NOTPRESENT) //we were removed by someone else
            {
                KR_LOG_DEBUG("Chatroom[%s]: API event: We were removed",  Id(chatid).toString().c_str());
                removeRoom(chatid);
            }
            else
            {   //we have the room, there maybe is some change on room properties
                client.api.call(&mega::MegaApi::getUrlChat, chatid)
                .then([this, chatid, room](ReqResult result)
                {
                    auto it = find(chatid);
                    if (it == end())
                        return;
                    room->setUrl(result->getLink());
                    it->second->syncWithApi(*room);
                });
            }
        }
        else
        {   //we don't have the room locally
            if (priv != chatd::PRIV_NOTPRESENT)
            {
                //we are in the room, add it to local cache
                KR_LOG_DEBUG("Chatroom[%s]: Received invite to join",  Id(chatid).toString().c_str());
                client.api.call(&mega::MegaApi::getUrlChat, chatid)
                .then([this, chatid, room](ReqResult result)
                {
                    room->setUrl(result->getLink());
                    auto& createdRoom = addRoom(*room);
                    client.app.notifyInvited(createdRoom);
                });
            }
            else
            {   //we don't have the room, and we are not in the room - we have just removed ourselves from it, and deleted it locally
                KR_LOG_DEBUG("Chatroom[%s]: We should have just removed ourself from the room",  Id(chatid).toString().c_str());
            }
        }
    }
}

ChatRoomList::~ChatRoomList()
{
    for (auto& room: *this)
        delete room.second;
}

GroupChatRoom::GroupChatRoom(ChatRoomList& parent, const mega::MegaTextChat& aChat)
:ChatRoom(parent, aChat.getHandle(), true, aChat.getUrl(), aChat.getShard(),
  (chatd::Priv)aChat.getOwnPrivilege()), mRoomGui(addAppItem()), mHasTitle(false)
{
    auto peers = aChat.getPeerList();
    if (peers)
    {
        auto size = peers->size();
        for (int i=0; i<size; i++)
        {
            auto handle = peers->getPeerHandle(i);
            mPeers[handle] = new Member(*this, handle, (chatd::Priv)peers->getPeerPrivilege(i)); //may try to access mContactGui, but we have set it to nullptr, so it's ok
        }
    }
//save to db
    auto db = parent.client.db;
    sqliteQuery(db, "delete from chat_peers where chatid=?", mChatid);
    sqliteQuery(db, "insert or replace into chats(chatid, url, shard, peer, peer_priv, own_priv) values(?,?,?,-1,0,?)",
        mChatid, mUrl, mShardNo, mOwnPriv);

    SqliteStmt stmt(db, "insert into chat_peers(chatid, userid, priv) values(?,?,?)");
    for (auto& m: mPeers)
    {
        stmt << mChatid << m.first << m.second->mPriv;
        stmt.step();
        stmt.reset().clearBind();
    }
    auto title = aChat.getTitle();
    if (title)
        mEncryptedTitle = title;
}

promise::Promise<void> GroupChatRoom::decryptTitle()
{
    if (mEncryptedTitle.empty())
        return promise::_Void();
    Buffer buf(mEncryptedTitle.size());
    auto decLen = base64urldecode(mEncryptedTitle.c_str(), mEncryptedTitle.size(),
        buf.buf(), buf.bufSize());
    buf.setDataSize(decLen);
    return this->chat().crypto()->decryptChatTitle(buf)
    .then([this](const std::string& title)
    {
        if (mTitleString == title)
        {
            KR_LOG_DEBUG("decryptTitle: Same title has been set, skipping update");
            return;
        }
        mTitleString = title;
        mHasTitle = true;
        sqliteQuery(parent.client.db, "update chats set title=? where chatid=?", mTitleString, mChatid);
        if (mRoomGui)
            mRoomGui->onTitleChanged(mTitleString);
        if (mAppChatHandler)
            mAppChatHandler->onTitleChanged(mTitleString);
    })
    .fail([this](const promise::Error& err)
    {
        KR_LOG_ERROR("Error decrypting chat title for chat %s:\n%s\nFalling back to member names.", karere::Id(chatid()).toString().c_str(), err.what());
        mHasTitle = false;
        loadTitleFromDb(); //if it existed before in db, the title will be preserved
    });
}

void GroupChatRoom::makeTitleFromMemberNames()
{
    mHasTitle = false;
    mTitleString.clear();
    for (auto& m: mPeers)
    {
        auto& name = m.second->mName;
        if (name.size() <= 1)
            mTitleString.append("...,");
        else
            mTitleString.append(name.c_str()+1, name.size()-1).append(", ");
    }
    if (!mTitleString.empty())
        mTitleString.resize(mTitleString.size()-2); //truncate last ", "

    if (mRoomGui)
        mRoomGui->onTitleChanged(mTitleString);
    if(mAppChatHandler)
        mAppChatHandler->onTitleChanged(mTitleString);
}

void GroupChatRoom::loadTitleFromDb()
{
    //load user title if set
    SqliteStmt stmt(parent.client.db, "select title from chats where chatid = ?");
    stmt << mChatid;
    if (!stmt.step())
    {
        makeTitleFromMemberNames();
        return;
    }
    std::string strTitle = stmt.stringCol(0);
    if (strTitle.empty())
    {
        makeTitleFromMemberNames();
        return;
    }
    mTitleString = strTitle;
    mHasTitle = true;
}

promise::Promise<void> GroupChatRoom::setTitle(const std::string& title)
{
    return chat().crypto()->encryptChatTitle(title)
    .then([this](const std::shared_ptr<Buffer>& buf)
    {
        auto b64 = base64urlencode(buf->buf(), buf->dataSize());
        return parent.client.api.call(&::mega::MegaApi::setChatTitle, chatid(),
            b64.c_str());
    })
    .then([this, title](const ReqResult&)
    {
        if (title.empty())
        {
            mHasTitle = false;
            sqliteQuery(parent.client.db, "update chats set title=NULL where chatid=?", mChatid);
            makeTitleFromMemberNames();
        }
    });
}

GroupChatRoom::~GroupChatRoom()
{
    auto chatd = parent.client.chatd.get();
    if (chatd)
        chatd->leave(mChatid);

    for (auto& m: mPeers)
    {
        delete m.second;
    }

    if (mRoomGui)
        parent.client.app.chatListHandler()->removeGroupChatItem(*mRoomGui);
}

promise::Promise<ReqResult> GroupChatRoom::leave()
{
    //rely on actionpacket to do the actual removal of the group
    return parent.client.api.call(&mega::MegaApi::removeFromChat, mChatid, parent.client.myHandle());
}

promise::Promise<void> GroupChatRoom::invite(uint64_t userid, chatd::Priv priv)
{
    promise::Promise<std::string> pms = mHasTitle
        ? chat().crypto()->encryptChatTitle(mTitleString)
          .then([](const std::shared_ptr<Buffer>& buf)
          {
               return base64urlencode(buf->buf(), buf->dataSize());
          })
        : promise::Promise<std::string>(std::string());

    return pms
    .then([this, userid, priv](const std::string& title)
    {
        return parent.client.api.call(&mega::MegaApi::inviteToChat, mChatid, userid, priv,
            title.empty() ? nullptr: title.c_str());
    })
    .then([this, userid, priv](ReqResult)
    {
        mPeers.emplace(userid, new Member(*this, userid, priv));
    });
}

bool ChatRoom::syncRoomPropertiesWithApi(const mega::MegaTextChat &chat)
{
    bool changed = false;
    if (chat.getShard() != mShardNo)
        throw std::runtime_error("syncWithApi: Shard number of chat can't change");
    if (chat.isGroup() != mIsGroup)
        throw std::runtime_error("syncWithApi: isGroup flag can't change");
    auto db = parent.client.db;
    auto url = chat.getUrl();
    if (!url)
        throw std::runtime_error("MegaTextChat::getUrl() returned NULL");
    if (strcmp(url, mUrl.c_str()))
    {
        mUrl = url;
        changed = true;
        sqliteQuery(db, "update chats set url=? where chatid=?", mUrl, mChatid);
    }
    chatd::Priv ownPriv = (chatd::Priv)chat.getOwnPrivilege();
    if (ownPriv != mOwnPriv)
    {
        mOwnPriv = ownPriv;
        changed = true;
        sqliteQuery(db, "update chats set own_priv=? where chatid=?", ownPriv, mChatid);
    }
    return changed;
}

//chatd::Listener::init
void ChatRoom::init(chatd::Chat& chat, chatd::DbInterface*& dbIntf)
{
    mChat = &chat;
    dbIntf = new ChatdSqliteDb(*mChat, parent.client.db);
    if (mAppChatHandler)
    {
        setAppChatHandler(mAppChatHandler);
    }
}

void ChatRoom::setAppChatHandler(IApp::IChatHandler* handler)
{
    if (mAppChatHandler)
        throw std::runtime_error("App chat handler is already set, remove it first");

    mAppChatHandler = handler;
    chatd::DbInterface* dummyIntf = nullptr;
// mAppChatHandler->init() may rely on some events, so we need to set mChatWindow as listener before
// calling init(). This is safe, as and we will not get any async events before we
//return to the event loop
    mChat->setListener(mAppChatHandler);
    mAppChatHandler->init(*mChat, dummyIntf);
}

void ChatRoom::removeAppChatHandler()
{
    if (!mAppChatHandler)
        return;
    mAppChatHandler = nullptr;
    mChat->setListener(this);
}

Presence PeerChatRoom::presence() const
{
    return (mChat && mChat->onlineState() == chatd::kChatStateOnline)
        ? Presence::kOnline
        : Presence::kOffline;
}

void PeerChatRoom::updatePresence()
{
    auto pres = presence();
    if (mRoomGui)
        mRoomGui->onPresenceChanged(pres);
    if (mAppChatHandler)
        mAppChatHandler->onPresenceChanged(pres);
}

void GroupChatRoom::updateAllOnlineDisplays(Presence pres)
{
    if (mRoomGui)
        mRoomGui->onPresenceChanged(pres);
    if (mAppChatHandler)
        mAppChatHandler->onPresenceChanged(pres);
}

void GroupChatRoom::onUserJoin(Id userid, chatd::Priv privilege)
{
    if (userid == parent.client.myHandle())
        return;
    addMember(userid, privilege, false);
    if (mRoomGui)
        mRoomGui->onUserJoin(userid, privilege);
}

void GroupChatRoom::onUserLeave(Id userid)
{
    removeMember(userid);
    if (mRoomGui)
        mRoomGui->onUserLeave(userid);
}

void PeerChatRoom::onUserJoin(Id userid, chatd::Priv privilege)
{
    if (userid == parent.client.chatd->userId())
        syncOwnPriv(privilege);
    else if (userid.val == mPeer)
        syncPeerPriv(privilege);
    else
        KR_LOG_ERROR("PeerChatRoom: Bug: Received JOIN event from chatd for a third user, ignoring");
}
void PeerChatRoom::onUserLeave(Id userid)
{
    KR_LOG_ERROR("PeerChatRoom: Bug: Received an user leave event from chatd on a permanent chat, ignoring");
}

void ChatRoom::onRecvNewMessage(chatd::Idx idx, chatd::Message &msg, chatd::Message::Status status)
{
    auto display = roomGui();
    if (display)
        display->onUnreadCountChanged(mChat->unreadMsgCount());
}
void ChatRoom::onMessageStatusChange(chatd::Idx idx, chatd::Message::Status newStatus, const chatd::Message &msg)
{
    auto display = roomGui();
    if (display)
        display->onUnreadCountChanged(mChat->unreadMsgCount());
}

void PeerChatRoom::onOnlineStateChange(chatd::ChatState state)
{
    auto pres = mContact.xmppContact().presence();
    mContact.onPresence(pres);
}
void PeerChatRoom::onUnreadChanged()
{
    auto count = mChat->unreadMsgCount();
    if (mRoomGui)
        mRoomGui->onUnreadCountChanged(count);
    if (mContact.appItem())
        mContact.appItem()->onUnreadCountChanged(count);
}

void GroupChatRoom::onOnlineStateChange(chatd::ChatState state)
{
    updateAllOnlineDisplays((state == chatd::kChatStateOnline)
        ? Presence::kOnline
        : Presence::kOffline);
}

bool GroupChatRoom::syncMembers(const UserPrivMap& users)
{
    bool changed = false;
    auto db = parent.client.db;
    for (auto ourIt=mPeers.begin(); ourIt!=mPeers.end();)
    {
        auto userid = ourIt->first;
        auto it = users.find(userid);
        if (it == users.end()) //we have a user that is not in the chatroom anymore
        {
            changed = true;
            auto erased = ourIt;
            ourIt++;
            auto member = erased->second;
            mPeers.erase(erased);
            delete member;
            sqliteQuery(db, "delete from chat_peers where chatid=? and userid=?", mChatid, userid);
            KR_LOG_DEBUG("GroupChatRoom[%s]:syncMembers: Removed member %s",
                 Id(mChatid).toString().c_str(),  Id(userid).toString().c_str());
        }
        else
        {
            if (ourIt->second->mPriv != it->second)
            {
                changed = true;
                sqliteQuery(db, "update chat_peers set priv=? where chatid=? and userid=?",
                    it->second, mChatid, userid);
                KR_LOG_DEBUG("GroupChatRoom[%s]:syncMembers: Changed privilege of member %s: %d -> %d",
                     Id(chatid()).toString().c_str(), Id(userid).toString().c_str(),
                     ourIt->second->mPriv, it->second);
                ourIt->second->mPriv = it->second;
            }
            ourIt++;
        }
    }
    for (auto& user: users)
    {
        if (mPeers.find(user.first) == mPeers.end())
        {
            changed = true;
            addMember(user.first, user.second, true);
        }
    }
    return changed;
}

bool GroupChatRoom::syncWithApi(const mega::MegaTextChat& chat)
{
    bool changed = ChatRoom::syncRoomPropertiesWithApi(chat);
    UserPrivMap membs;
    changed |= syncMembers(apiMembersToMap(chat, membs));
    auto title = chat.getTitle();
    if (title)
    {
        mEncryptedTitle = title;
        if (parent.client.contactsLoaded())
        {
            decryptTitle();
        }
    }
    if (changed)
        KR_LOG_DEBUG("Synced group chatroom %s with API.", Id(mChatid).toString().c_str());
    else
        KR_LOG_DEBUG("Sync group chatroom %s with API: no changes", Id(mChatid).toString().c_str());
    return changed;
}

UserPrivMap& GroupChatRoom::apiMembersToMap(const mega::MegaTextChat& chat, UserPrivMap& membs)
{
    auto members = chat.getPeerList();
    if (members)
    {
        auto size = members->size();
        for (int i=0; i<size; i++)
            membs.emplace(members->getPeerHandle(i), (chatd::Priv)members->getPeerPrivilege(i));
    }
    return membs;
}

GroupChatRoom::Member::Member(GroupChatRoom& aRoom, const uint64_t& user, chatd::Priv aPriv)
: mRoom(aRoom), mPriv(aPriv)
{
    mNameAttrCbHandle = mRoom.parent.client.userAttrCache().getAttr(user, mega::MegaApi::USER_ATTR_LASTNAME, this,
    [](Buffer* buf, void* userp)
    {
        auto self = static_cast<Member*>(userp);
        if (buf)
        {
            self->mName.assign(buf->buf(), buf->dataSize());
        }
        else
        {
            self->mName = "\x01?";
        }
        if (!self->mRoom.hasTitle())
        {
            self->mRoom.makeTitleFromMemberNames();
        }
    });
}
GroupChatRoom::Member::~Member()
{
    mRoom.parent.client.userAttrCache().removeCb(mNameAttrCbHandle);
}

void Client::connectToChatd()
{
    for (auto& chatItem: *chats)
    {
        chatItem.second->join();
    }
}

ContactList::ContactList(Client& aClient)
:client(aClient)
{}

void ContactList::loadFromDb()
{
    SqliteStmt stmt(client.db, "select userid, email, visibility, since from contacts");
    while(stmt.step())
    {
        auto userid = stmt.uint64Col(0);
        emplace(userid, new Contact(*this, userid, stmt.stringCol(1), stmt.intCol(2), stmt.int64Col(3),
            nullptr));
    }
}

bool ContactList::addUserFromApi(mega::MegaUser& user)
{
    auto userid = user.getHandle();
    auto& item = (*this)[userid];
    if (item)
    {
        int newVisibility = user.getVisibility();

        if (item->visibility() == newVisibility)
        {
            return false;
        }
        sqliteQuery(client.db, "update contacts set visibility = ? where userid = ?",
            newVisibility, userid);
        item->onVisibilityChanged(newVisibility);
        return true;
    }
    auto cmail = user.getEmail();
    std::string email(cmail?cmail:"");
    int visibility = user.getVisibility();
    auto ts = user.getTimestamp();
    sqliteQuery(client.db, "insert or replace into contacts(userid, email, visibility, since) values(?,?,?,?)",
            userid, email, visibility, ts);
    item = new Contact(*this, userid, email, visibility, ts, nullptr);
    KR_LOG_DEBUG("Added new user from API: %s", email.c_str());
    return true;
}

void ContactList::syncWithApi(mega::MegaUserList& users)
{
    std::set<uint64_t> apiUsers;
    auto size = users.size();
    for (int i=0; i<size; i++)
    {
        auto& user = *users.get(i);
        apiUsers.insert(user.getHandle());
        addUserFromApi(user);
    }
    for (auto it = begin(); it!= end();)
    {
        auto handle = it->first;
        if (apiUsers.find(handle) != apiUsers.end())
        {
            it++;
            continue;
        }
        auto erased = it;
        it++;
        removeUser(erased);
    }
}
void ContactList::onUserAddRemove(mega::MegaUser& user)
{
    addUserFromApi(user);
}

void ContactList::removeUser(uint64_t userid)
{
    auto it = find(userid);
    if (it == end())
    {
        KR_LOG_ERROR("ContactList::removeUser: Unknown user");
        return;
    }
    removeUser(it);
}

void ContactList::removeUser(iterator it)
{
    auto handle = it->first;
    delete it->second;
    erase(it);
    sqliteQuery(client.db, "delete from contacts where userid=?", handle);
}

promise::Promise<void> ContactList::removeContactFromServer(uint64_t userid)
{
    auto it = find(userid);
    if (it == end())
        return promise::Error("User "+karere::Id(userid).toString()+" not in contactlist");

    auto& api = client.api;
    std::unique_ptr<mega::MegaUser> user(api.sdk.getContact(it->second->email().c_str()));
    if (!user)
        return promise::Error("Could not get user object from email");

    return api.call(&::mega::MegaApi::removeContact, user.get())
    .then([this, userid](ReqResult ret)->promise::Promise<void>
    {
//we don't remove it, we just set visibility to HIDDEN
//        auto erased = find(userid);
//        if (erased != end())
//            removeUser(erased);
        return promise::_Void();
    });
}

ContactList::~ContactList()
{
    for (auto& it: *this)
        delete it.second;
}

const std::string* ContactList::getUserEmail(uint64_t userid) const
{
    auto it = find(userid);
    if (it == end())
        return nullptr;
    return &(it->second->email());
}

Contact& ContactList::contactFromUserId(uint64_t userid) const
{
    auto it = find(userid);
    if (it == end())
        throw std::runtime_error("contactFromFromUserId: There is no contact with userid "+karere::Id(userid).toString());
    return *it->second;
}

void Client::onContactRequestsUpdate(mega::MegaApi*, mega::MegaContactRequestList* reqs)
{
    if (!reqs)
        return;
    std::shared_ptr<mega::MegaContactRequestList> copy(reqs->copy());
    marshallCall([this, copy]()
    {
        auto count = copy->size();
        for (int i=0; i<count; i++)
        {
            auto& req = *copy->get(i);
            if (req.isOutgoing())
                continue;
            if (req.getStatus() == mega::MegaContactRequest::STATUS_UNRESOLVED)
                app.onIncomingContactRequest(req);
        }
    });
}

Contact::Contact(ContactList& clist, const uint64_t& userid,
                 const std::string& email, int visibility,
                 int64_t since, PeerChatRoom* room)
    :mClist(clist), mUserid(userid), mChatRoom(room), mEmail(email),
     mSince(since), mTitleString(email), mVisibility(visibility)
{
    auto appClist = clist.client.app.contactListHandler();
    mDisplay = appClist ? appClist->addContactItem(*this) : nullptr;
    updateTitle(email);
    mUsernameAttrCbId = mClist.client.userAttrCache().getAttr(userid,
        mega::MegaApi::USER_ATTR_LASTNAME, this,
        [](Buffer* data, void* userp)
        {
            auto self = static_cast<Contact*>(userp);
            if (!data || data->dataSize() < 2)
                self->updateTitle(self->mEmail);
            else
                self->updateTitle(std::string(data->buf()+1, data->dataSize()-1));
        });
    //FIXME: Is this safe? We are passing a virtual interface to 'this' in the ctor
    mXmppContact = mClist.client.xmppContactList().addContact(*this);
}
void Contact::updateTitle(const std::string& str)
{
    mTitleString = str;
    if (mDisplay)
    {
        mDisplay->onTitleChanged(str);
    }
    if (mChatRoom)
    {
        auto display = mChatRoom->roomGui();
        if (display)
            display->onTitleChanged(str);
        if (mChatRoom->appChatHandler())
            mChatRoom->appChatHandler()->onTitleChanged(str);
    }
}

Contact::~Contact()
{
    mClist.client.userAttrCache().removeCb(mUsernameAttrCbId);
    if (mXmppContact)
        mXmppContact->setPresenceListener(nullptr);

    if (mDisplay)
        mClist.client.app.contactListHandler()->removeContactItem(*mDisplay);
}

promise::Promise<ChatRoom*> Contact::createChatRoom()
{
    if (mChatRoom)
    {
        KR_LOG_WARNING("Contact::createChatRoom: chat room already exists, check before caling this method");
        return Promise<ChatRoom*>(mChatRoom);
    }
    mega::MegaTextChatPeerListPrivate peers;
    peers.addPeer(mUserid, chatd::PRIV_OPER);
    return mClist.client.api.call(&mega::MegaApi::createChat, false, &peers)
    .then([this](ReqResult result) -> Promise<ChatRoom*>
    {
        auto& list = *result->getMegaTextChatList();
        if (list.size() < 1)
            return promise::Error("Empty chat list returned from API");
        auto& room = mClist.client.chats->addRoom(*list.get(0));
        return &room;
    });
}

void Contact::setChatRoom(PeerChatRoom& room)
{
    assert(!mChatRoom);
    mChatRoom = &room;
    auto display = room.roomGui();
    if (display)
        display->onTitleChanged(mTitleString);
    if (room.appChatHandler())
        room.appChatHandler()->onTitleChanged(mTitleString);
}

void Contact::attachChatRoom(PeerChatRoom& room)
{
    if (mChatRoom)
        throw std::runtime_error("attachChatRoom[room "+Id(room.chatid()).toString()+ "]: contact "+
            Id(mUserid).toString()+" already has a chat room attached");
    CHAT_LOG_DEBUG("Attaching 1on1 chatroom %s to contact %s", Id(room.chatid()).toString().c_str(), Id(mUserid).toString().c_str());
    setChatRoom(room);
}
uint64_t Client::useridFromJid(const std::string& jid)
{
    auto end = jid.find('@');
    if (end != 13)
    {
        KR_LOG_WARNING("useridFromJid: Invalid Mega JID '%s'", jid.c_str());
        return mega::UNDEF;
    }

    uint64_t userid;
#ifndef NDEBUG
    auto len =
#endif
    mega::Base32::atob(jid.c_str(), (byte*)&userid, end);
    assert(len == 8);
    return userid;
}

Contact* ContactList::contactFromJid(const std::string& jid) const
{
    auto userid = Client::useridFromJid(jid);
    if (userid == mega::UNDEF)
        return nullptr;
    auto it = find(userid);
    if (it == this->end())
        return nullptr;
    else
        return it->second;
}

void Client::discoAddFeature(const char *feature)
{
    conn->plugin<disco::DiscoPlugin>("disco").addFeature(feature);
}

rtcModule::IEventHandler* Client::onIncomingCallRequest(
        const std::shared_ptr<rtcModule::ICallAnswer> &ans)
{
    return app.onIncomingCall(ans);
}

}<|MERGE_RESOLUTION|>--- conflicted
+++ resolved
@@ -324,10 +324,6 @@
         return promise::Error(e.what());
     }
 }
-<<<<<<< HEAD
-
-=======
->>>>>>> 2ea7fedf
 //TODO: We should actually wipe the whole app dir, but the log file may
 //be in that dir, and it is in use
 void Client::wipeDb()
@@ -344,17 +340,10 @@
         throw std::runtime_error("reinitDb: Could not delete old database file "+path);
 }
 
-<<<<<<< HEAD
 void Client::reinitDb()
 {
     wipeDb();
     std::string path = dbPath();
-=======
-sqlite3 *Client::reinitDb()
-{
-    wipeDb();
-    std::string path = mAppDir+"/karere.db";
->>>>>>> 2ea7fedf
     int ret = sqlite3_open(path.c_str(), &db);
     if (ret != SQLITE_OK || !db)
         throw std::runtime_error("Can't access application database at "+path);
