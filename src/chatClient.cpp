--- conflicted
+++ resolved
@@ -325,14 +325,9 @@
         return promise::Error(e.what());
     }
 }
-<<<<<<< HEAD
-
-void Client::reinitDb()
-=======
 //TODO: We should actually wipe the whole app dir, but the log file may
 //be in that dir, and it is in use
 void Client::wipeDb()
->>>>>>> f4c17e37
 {
     if (db)
     {
