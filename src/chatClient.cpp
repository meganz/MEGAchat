//we need the POSIX version of strerror_r, not the GNU one
#ifdef _GNU_SOURCE
    #undef _GNU_SOURCE
    #define _POSIX_C_SOURCE 201512L
#endif
#include <string.h>

#include "chatClient.h"
#ifdef _WIN32
    #include <winsock2.h>
    #include <direct.h>
    #define mkdir(dir, mode) _mkdir(dir)
#endif
#include <stdio.h>
#include <stdlib.h>
#include <string.h>
#include "rtcModule/IRtcModule.h"
#include "dummyCrypto.h" //for makeRandomString
#include "base/services.h"
#include "sdkApi.h"
#include "megaCryptoFunctions.h"
#include <serverListProvider.h>
#include <memory>
#include <chatd.h>
#include <db.h>
#include <buffer.h>
#include <chatdDb.h>
#include <megaapi_impl.h>
#include <autoHandle.h>
#include <asyncTools.h>
#include <codecvt> //for nonWhitespaceStr()
#include <locale>
#include "strongvelope/strongvelope.h"
#include "base64.h"
#include <sys/types.h>
#include <sys/stat.h>

#define _QUICK_LOGIN_NO_RTC
using namespace promise;

namespace karere
{

std::string encodeFirstName(const std::string& first);


/* Warning - the database is not initialzed at construction, but only after
 * init() is called. Therefore, no code in this constructor should access or
 * depend on the database
 */
Client::Client(::mega::MegaApi& sdk, IApp& aApp, const std::string& appDir, uint8_t caps)
 :mAppDir(appDir),
  api(sdk), app(aApp),
  contactList(new ContactList(*this)),
  chats(new ChatRoomList(*this)),
  mOwnPresence(Presence::kInvalid),
  mPresencedClient(*this, caps)
{
}

KARERE_EXPORT const std::string& createAppDir(const char* dirname, const char *envVarName)
{
    static std::string path;
    if (!path.empty())
        return path;
    const char* dir = getenv(envVarName);
    if (dir)
    {
        path = dir;
    }
    else
    {
        const char* homedir = getenv(
            #ifndef _WIN32
                    "HOME"
            #else
                    "HOMEPATH"
            #endif
        );
        if (!homedir)
            throw std::runtime_error("Cant get HOME env variable");
        path = homedir;
        path.append("/").append(dirname);
    }
    struct stat info;
    auto ret = stat(path.c_str(), &info);
    if (ret == 0)
    {
        if ((info.st_mode & S_IFDIR) == 0)
            throw std::runtime_error("Application directory path is taken by a file");
    }
    else
    {
        ret = mkdir(path.c_str(), 0700);
        if (ret)
        {
            char buf[512];
#ifdef _WIN32
            strerror_s(buf, 511, ret);
#else
            (void)strerror_r(ret, buf, 511);
#endif
            buf[511] = 0; //just in case
            throw std::runtime_error(std::string("Error creating application directory: ")+buf);
        }
    }
    return path;
}

std::string Client::dbPath(const std::string& sid) const
{
    if (sid.size() < 50)
        throw std::runtime_error("dbPath: sid is too small");
    std::string path = mAppDir;
    path.reserve(56);
    path.append("/karere-").append(sid.c_str()+44).append(".db");
    return path;
}

bool Client::openDb(const std::string& sid)
{
    assert(!sid.empty());
    std::string path = dbPath(sid);
    struct stat info;
    bool exists = (stat(path.c_str(), &info) == 0);
    if (!exists)
    {
        KR_LOG_WARNING("Asked to use local cache, but it does not exist");
        return false;
    }

    int ret = sqlite3_open(path.c_str(), &db);
    if (ret != SQLITE_OK || !db)
    {
        KR_LOG_WARNING("Error opening database");
        return false;
    }
    SqliteStmt stmt(db, "select value from vars where name = 'schema_version'");
    if (!stmt.step())
    {
        sqlite3_close(db);
        db = nullptr;
        KR_LOG_WARNING("Can't get local database version");
        return false;
    }
    std::string ver(gDbSchemaHash);
    ver.append("_").append(gDbSchemaVersionSuffix);
    if (stmt.stringCol(0) != ver)
    {
        sqlite3_close(db);
        db = nullptr;
        KR_LOG_WARNING("Database schema version is not compatible with app version, will rebuild it");
        return false;
    }
    mSid = sid;
    return true;
}

void Client::createDbSchema(sqlite3*& database)
{
    mMyHandle = Id::null();
    MyAutoHandle<char*, void(*)(void*), sqlite3_free, (char*)nullptr> errmsg;
    int ret = sqlite3_exec(database, gDbSchema, nullptr, nullptr, errmsg.handlePtr());
    if (ret)
    {
        if (errmsg)
            throw std::runtime_error("Error initializing database: "+std::string(errmsg));
        else
            throw std::runtime_error("Error "+std::to_string(ret)+" initializing database");
    }
    std::string ver(gDbSchemaHash);
    ver.append("_").append(gDbSchemaVersionSuffix);
    sqliteQuery(database, "insert into vars(name, value) values('schema_version', ?)", ver);
}

void Client::heartbeat()
{
    if (!mConnected)
    {
        KR_LOG_WARNING("Heartbeat timer tick without being connected");
        return;
    }
    mPresencedClient.heartbeat();
    //TODO: implement in chatd as well
}

Client::~Client()
{
    if (mHeartbeatTimer)
        karere::cancelInterval(mHeartbeatTimer);
    //when the strophe::Connection is destroyed, its handlers are automatically destroyed
}

#define TOKENPASTE2(a,b) a##b
#define TOKENPASTE(a,b) TOKENPASTE2(a,b)

#define SHARED_STATE(varname, membtype)             \
    struct TOKENPASTE(SharedState,__LINE__){membtype value;};  \
    std::shared_ptr<TOKENPASTE(SharedState, __LINE__)> varname(new TOKENPASTE(SharedState,__LINE__))

//This is a convenience method to log in the SDK in case the app does not do it.
promise::Promise<void> Client::sdkLoginNewSession()
{
    mLoginDlg.reset(app.createLoginDialog());
    async::loop((int)0, [](int) { return true; }, [](int&){},
    [this](async::Loop<int>& loop)
    {
        return mLoginDlg->requestCredentials()
        .then([this](const std::pair<std::string, std::string>& cred)
        {
            mLoginDlg->setState(IApp::ILoginDialog::kLoggingIn);
            return api.callIgnoreResult(&mega::MegaApi::login, cred.first.c_str(), cred.second.c_str());
        })
        .then([&loop]()
        {
            loop.breakLoop();
            return 0;
        })
        .fail([this](const promise::Error& err) -> Promise<int>
        {
            if (err.code() != mega::API_ENOENT && err.code() != mega::API_EARGS)
                return err;

            mLoginDlg->setState(IApp::ILoginDialog::kBadCredentials);
            return 0;
        });
    })
    .then([this](int)
    {
        mLoginDlg->setState(IApp::ILoginDialog::kFetchingNodes);
        return api.callIgnoreResult(&::mega::MegaApi::fetchNodes);
    })
    .then([this]()
    {
        mLoginDlg.reset();
    });
    return mInitCompletePromise;
}

promise::Promise<void> Client::sdkLoginExistingSession(const char* sid)
{
    assert(sid);
    api.callIgnoreResult(&::mega::MegaApi::fastLogin, sid)
    .then([this]()
    {
        return api.callIgnoreResult(&::mega::MegaApi::fetchNodes);
    });
    return mInitCompletePromise;
}

promise::Promise<void> Client::loginSdkAndInit(const char* sid)
{
    init(sid);
    if (!sid)
    {
        return sdkLoginNewSession();
    }
    else
    {
        if (mInitState == kInitErrNoCache) //local karere cache not present or currupt, force sdk to do full fetchnodes
        {
            api.sdk.invalidateCache();
        }
        return sdkLoginExistingSession(sid);
    }
}
void Client::loadContactListFromApi()
{
    auto contacts = api.sdk.getContacts();
    assert(contacts);
#ifndef NDEBUG
    dumpContactList(*contacts);
#endif
    contactList->syncWithApi(*contacts);
    mContactsLoaded = true;
}

promise::Promise<void> Client::initWithNewSession(const char* sid)
{
    assert(sid);

    mSid = sid;
    createDb();

    mMyHandle = getMyHandleFromSdk();
    sqliteQuery(db, "insert or replace into vars(name,value) values('my_handle', ?)", mMyHandle);

    mMyEmail = getMyEmailFromSdk();
    sqliteQuery(db, "insert or replace into vars(name,value) values('my_email', ?)", mMyEmail);

    mUserAttrCache.reset(new UserAttrCache(*this));

    return loadOwnKeysFromApi()
    .then([this]()
    {
        loadContactListFromApi();
        chatd.reset(new chatd::Client(mMyHandle));
        if (!mInitialChats.empty())
        {
            for (auto& list: mInitialChats)
            {
                chats->onChatsUpdate(list);
            }
            mInitialChats.clear();
        }
    });
}

void Client::initWithDbSession(const char* sid)
{
    try
    {
        assert(sid);
        if (!openDb(sid))
        {
            assert(mSid.empty());
            setInitState(kInitErrNoCache);
            return;
        }
        assert(db);
        assert(!mSid.empty());
        mUserAttrCache.reset(new UserAttrCache(*this));

        mMyHandle = getMyHandleFromDb();
        assert(mMyHandle);

        mMyEmail = getMyEmailFromDb();

        loadOwnKeysFromDb();
        contactList->loadFromDb();
        chatd.reset(new chatd::Client(mMyHandle));
        chats->loadFromDb();
    }
    catch(std::runtime_error& e)
    {
        KR_LOG_ERROR("initWithDbSession: Error loading session from local cache: %s", e.what());
        setInitState(kInitErrCorruptCache);
        return;
    }

    setInitState(kInitHasOfflineSession);
    return;
}

void Client::setInitState(InitState newState)
{
    if (newState == mInitState)
        return;
    mInitState = newState;
    KR_LOG_DEBUG("Client reached init state %s", initStateStr());
    app.onInitStateChange(mInitState);
}

Client::InitState Client::init(const char* sid)
{
    if (mInitState > kInitCreated)
        return kInitErrAlready;

    api.sdk.addGlobalListener(this);

    if (sid)
    {
        initWithDbSession(sid);
        if (mInitState == kInitErrNoCache)
        {
            wipeDb(sid);
        }
        mInitCompletePromise.resolve();
    }
    else
    {
        setInitState(kInitWaitingNewSession);
    }
    api.sdk.addRequestListener(this);
    return mInitState;
}

void Client::onRequestFinish(::mega::MegaApi* apiObj, ::mega::MegaRequest *request, ::mega::MegaError* e)
{
    if (!request)
        return;
    auto type = request->getType();
    auto s = request->getSessionKey();
    std::string reqSid;
    if (s)
    {
        reqSid = s;
    }
    if (type == mega::MegaRequest::TYPE_FETCH_NODES)
    {
        api.sdk.pauseActionPackets();
        marshallCall([this, reqSid]()
        {
            api.sdk.removeRequestListener(this);
            auto sid = api.sdk.dumpSession();
            assert(sid);
            if (mInitState == kInitHasOfflineSession)
            {
                //verify the SDK sid is the same as ours
                if (mSid != sid)
                {
                    setInitState(kInitErrSidMismatch);
                    return;
                }
                loadContactListFromApi();
                setInitState(kInitHasOnlineSession);
            }
            else if (mInitState == kInitWaitingNewSession || mInitState == kInitErrNoCache)
            {
                initWithNewSession(sid)
                .then([this]()
                {
                    setInitState(kInitHasOnlineSession);
                    mInitCompletePromise.resolve();
                });
            }
            api.sdk.resumeActionPackets();
        });
    }
}

//TODO: We should actually wipe the whole app dir, but the log file may
//be in that dir, and it is in use
void Client::wipeDb(const std::string& sid)
{
    assert(!sid.empty());
    if (db)
    {
        sqlite3_close(db);
        db = nullptr;
    }
    std::string path = dbPath(sid);
    remove(path.c_str());
    struct stat info;
    if (stat(path.c_str(), &info) == 0)
        throw std::runtime_error("wipeDb: Could not delete old database file in "+mAppDir);
}

void Client::createDb()
{
    wipeDb(mSid);
    std::string path = dbPath(mSid);
    int ret = sqlite3_open(path.c_str(), &db);
    if (ret != SQLITE_OK || !db)
        throw std::runtime_error("Can't access application database at "+mAppDir);
    createDbSchema(db);
}

void Client::dumpChatrooms(::mega::MegaTextChatList& chatRooms)
{
    KR_LOG_DEBUG("=== Chatrooms received from API: ===");
    for (int i=0; i<chatRooms.size(); i++)
    {
        auto& room = *chatRooms.get(i);
        if (room.isGroup())
        {
            auto url = room.getUrl();
            const char* noUrlMsg = (!url || (url[0] == 0) ? ", no url":"");
            KR_LOG_DEBUG("%s(group, ownPriv=%s%s):",
                Id(room.getHandle()).toString().c_str(),
                privToString((chatd::Priv)room.getOwnPrivilege()),
                noUrlMsg);
        }
        else
        {
            KR_LOG_DEBUG("%s(1on1)", Id(room.getHandle()).toString().c_str());
        }
        auto peers = room.getPeerList();
        if (!peers)
        {
            KR_LOG_DEBUG("  (room has no peers)");
            continue;
        }
        for (int j = 0; j<peers->size(); j++)
            KR_LOG_DEBUG("  %s: %s", Id(peers->getPeerHandle(j)).toString().c_str(),
                privToString((chatd::Priv)peers->getPeerPrivilege(j)));
    }
    KR_LOG_DEBUG("=== Chatroom list end ===");
}
void Client::dumpContactList(::mega::MegaUserList& clist)
{
    KR_LOG_DEBUG("== Contactlist received from API: ==");
    for (int i=0; i< clist.size(); i++)
    {
        auto& user = *clist.get(i);
        auto visibility = user.getVisibility();
        if (visibility != ::mega::MegaUser::VISIBILITY_VISIBLE)
            KR_LOG_DEBUG("  %s (visibility = %d)", Id(user.getHandle()).toString().c_str(), visibility);
        else
            KR_LOG_DEBUG("  %s", Id(user.getHandle()).toString().c_str());
    }
    KR_LOG_DEBUG("== Contactlist end ==");
}

promise::Promise<void> Client::connect(Presence pres)
{
    mOwnPresence = pres;
    KR_LOG_DEBUG("Connecting to account '%s'(%s)...", SdkString(api.sdk.getMyEmail()).c_str(), mMyHandle.toString().c_str());
    assert(mUserAttrCache);
    mUserAttrCache->onLogin();
    mOwnNameAttrHandle = mUserAttrCache->getAttr(mMyHandle, USER_ATTR_FULLNAME, this,
    [](Buffer* buf, void* userp)
    {
        if (!buf || buf->empty())
            return;
        auto& name = static_cast<Client*>(userp)->mMyName;
        name.assign(buf->buf(), buf->dataSize());
        KR_LOG_DEBUG("Own screen name is: '%s'", name.c_str()+1);
    });

    connectToChatd();
    auto pms = connectToPresenced(mOwnPresence);
    if (!pms.failed())
    {
        mConnected = true; //we may not be actually connected to presenced, mConnected signifies that we are in online mode
    }
    assert(!mHeartbeatTimer);
    mHeartbeatTimer = karere::setInterval([this]()
    {
        heartbeat();
    }, 10000);

    return pms;
}

promise::Promise<void> Client::disconnect()
{
    if (!mConnected)
        return promise::_Void();
    assert(mHeartbeatTimer);
    assert(mOwnNameAttrHandle.isValid());
    mUserAttrCache->removeCb(mOwnNameAttrHandle);
    mOwnNameAttrHandle = UserAttrCache::Handle::invalid();
    mUserAttrCache->onLogOut();
    karere::cancelInterval(mHeartbeatTimer);
    mHeartbeatTimer = 0;
    chatd->disconnect();
    mPresencedClient.disconnect();
    mConnected = false;
    return promise::_Void();
}

karere::Id Client::getMyHandleFromSdk()
{
    SdkString uh = api.sdk.getMyUserHandle();
    if (!uh.c_str() || !uh.c_str()[0])
        throw std::runtime_error("Could not get our own user handle from API");
    KR_LOG_INFO("Our user handle is %s", uh.c_str());
    karere::Id result(uh.c_str());
    if (result == Id::null() || result.val == ::mega::UNDEF)
        throw std::runtime_error("Own handle returned by the SDK is NULL");
    return result;
}

std::string Client::getMyEmailFromDb()
{
    SqliteStmt stmt(db, "select value from vars where name='my_email'");
    if (!stmt.step())
        throw std::runtime_error("No own email in database");

    std::string email = stmt.stringCol(0);

    if (email.length() < 5)
        throw std::runtime_error("loadOwnEmailFromDb: Own email in db is invalid");
    return email;
}

std::string Client::getMyEmailFromSdk()
{
    SdkString myEmail = api.sdk.getMyEmail();
    if (!myEmail.c_str() || !myEmail.c_str()[0])
        throw std::runtime_error("Could not get our own email from API");
    KR_LOG_INFO("Our email address is %s", myEmail.c_str());
    return myEmail.c_str();
}

karere::Id Client::getMyHandleFromDb()
{
    SqliteStmt stmt(db, "select value from vars where name='my_handle'");
    if (!stmt.step())
        throw std::runtime_error("No own user handle in database");

    karere::Id result = stmt.uint64Col(0);

    if (result == Id::null() || result.val == mega::UNDEF)
        throw std::runtime_error("loadOwnUserHandleFromDb: Own handle in db is invalid");
    return result;
}

promise::Promise<void> Client::loadOwnKeysFromApi()
{
    return api.call(&::mega::MegaApi::getUserAttribute, (int)mega::MegaApi::USER_ATTR_KEYRING)
    .then([this](ReqResult result) -> ApiPromise
    {
        auto keys = result->getMegaStringMap();
        auto cu25519 = keys->get("prCu255");
        if (!cu25519)
            return promise::Error("prCu255 private key missing in keyring from API");
        auto ed25519 = keys->get("prEd255");
        if (!ed25519)
            return promise::Error("prEd255 private key missing in keyring from API");

        auto b64len = strlen(cu25519);
        if (b64len != 43)
            return promise::Error("prCu255 base64 key length is not 43 bytes");
        base64urldecode(cu25519, b64len, mMyPrivCu25519, sizeof(mMyPrivCu25519));

        b64len = strlen(ed25519);
        if (b64len != 43)
            return promise::Error("prEd255 base64 key length is not 43 bytes");
        base64urldecode(ed25519, b64len, mMyPrivEd25519, sizeof(mMyPrivEd25519));
        return api.call(&mega::MegaApi::getUserData);
    })
    .then([this](ReqResult result) -> promise::Promise<void>
    {
        auto pubrsa = result->getPassword();
        if (!pubrsa)
            return promise::Error("No public RSA key in getUserData API response");
        mMyPubRsaLen = base64urldecode(pubrsa, strlen(pubrsa), mMyPubRsa, sizeof(mMyPubRsa));
        auto privrsa = result->getPrivateKey();
        if (!privrsa)
            return promise::Error("No private RSA key in getUserData API response");
        mMyPrivRsaLen = base64urldecode(privrsa, strlen(privrsa), mMyPrivRsa, sizeof(mMyPrivRsa));
        // write to db
        sqliteQuery(db, "insert into vars(name, value) values('pr_cu25519', ?)", StaticBuffer(mMyPrivCu25519, sizeof(mMyPrivCu25519)));
        sqliteQuery(db, "insert into vars(name, value) values('pr_ed25519', ?)", StaticBuffer(mMyPrivEd25519, sizeof(mMyPrivEd25519)));
        sqliteQuery(db, "insert into vars(name, value) values('pub_rsa', ?)", StaticBuffer(mMyPubRsa, mMyPubRsaLen));
        sqliteQuery(db, "insert into vars(name, value) values('pr_rsa', ?)", StaticBuffer(mMyPrivRsa, mMyPrivRsaLen));
        KR_LOG_DEBUG("loadOwnKeysFromApi: success");
        return promise::_Void();
    });
}

void Client::loadOwnKeysFromDb()
{
    SqliteStmt stmt(db, "select value from vars where name=?");

    stmt << "pr_rsa";
    stmt.stepMustHaveData();
    mMyPrivRsaLen = stmt.blobCol(0, mMyPrivRsa, sizeof(mMyPrivRsa));
    stmt.reset().clearBind();
    stmt << "pub_rsa";
    stmt.stepMustHaveData();
    mMyPubRsaLen = stmt.blobCol(0, mMyPubRsa, sizeof(mMyPubRsa));

    stmt.reset().clearBind();
    stmt << "pr_cu25519";
    stmt.stepMustHaveData();
    auto len = stmt.blobCol(0, mMyPrivCu25519, sizeof(mMyPrivCu25519));
    if (len != sizeof(mMyPrivCu25519))
        throw std::runtime_error("Unexpected length of privCu25519 in database");
    stmt.reset().clearBind();
    stmt << "pr_ed25519";
    stmt.stepMustHaveData();
    len = stmt.blobCol(0, mMyPrivEd25519, sizeof(mMyPrivEd25519));
    if (len != sizeof(mMyPrivEd25519))
        throw std::runtime_error("Unexpected length of privEd2519 in database");
}


promise::Promise<void> Client::connectToPresenced(Presence forcedPres)
{
    if (mPresencedUrl.empty())
    {
        return api.call(&::mega::MegaApi::getChatPresenceURL)
        .then([this, forcedPres](ReqResult result) -> Promise<void>
        {
            auto url = result->getLink();
            if (!url)
                return promise::Error("No presenced URL received from API");
            mPresencedUrl = url;
            return connectToPresencedWithUrl(mPresencedUrl, forcedPres);
        });
    }
    else
    {
        return connectToPresencedWithUrl(mPresencedUrl, forcedPres);
    }
}

promise::Promise<void> Client::connectToPresencedWithUrl(const std::string& url, Presence forcedPres)
{
//we assume app.onOwnPresence(Presence::kOffline) has been called at application start
    presenced::IdRefMap peers;
    for (auto& contact: *contactList)
    {
        if (contact.second->visibility() == ::mega::MegaUser::VISIBILITY_VISIBLE)
            peers.insert(contact.first);
    }
    for (auto& chat: *chats)
    {
        if (!chat.second->isGroup())
            continue;
        auto& members = static_cast<GroupChatRoom*>(chat.second)->peers();
        for (auto& peer: members)
        {
            peers.insert(peer.first);
        }
    }
    if (forcedPres.isValid())
    {
        mOwnPresence = forcedPres;
        app.onOwnPresence(forcedPres, true);
    }
    return mPresencedClient.connect(url, mMyHandle, std::move(peers), forcedPres);

// Create and register the rtcmodule plugin
// the MegaCryptoFuncs object needs api.userData (to initialize the private key etc)
// To use DummyCrypto: new rtcModule::DummyCrypto(jid.c_str());
//        rtc = rtcModule::create(*conn, this, new rtcModule::MegaCryptoFuncs(*this), KARERE_DEFAULT_TURN_SERVERS);
//        conn->registerPlugin("rtcmodule", rtc);

//        KR_LOG_DEBUG("webrtc plugin initialized");
//        return mXmppContactList.ready();
}

void Client::setOwnPresence(Presence pres, bool force)
{
    mOwnPresence = pres;
    mPresencedClient.setPresence(pres, force);
    app.onOwnPresence(pres, true);
}

void Client::onOwnPresence(Presence pres)
{
    mOwnPresence = pres;
    app.onOwnPresence(pres, false);
}

void Contact::updatePresence(Presence pres)
{
    mPresence = pres;
    updateAllOnlineDisplays(pres);
}

void Client::onPresence(Id userid, Presence pres)
{
    auto it = contactList->find(userid);
    if (it != contactList->end())
    {
        it->second->updatePresence(pres);
    }
    for (auto& item: *chats)
    {
        auto& chat = *item.second;
        if (!chat.isGroup())
            continue;
        static_cast<GroupChatRoom&>(chat).updatePeerPresence(userid, pres);
    }
}
void GroupChatRoom::updatePeerPresence(uint64_t userid, Presence pres)
{
    auto it = mPeers.find(userid);
    if (it == mPeers.end())
        return;
    it->second->mPresence = pres;
    if (mRoomGui)
        mRoomGui->onPeerPresence(pres);
}

void Client::notifyNetworkOffline()
{
}


void Client::notifyNetworkOnline()
{
}

promise::Promise<void> Client::terminate(bool deleteDb)
{
    if (mInitState == kInitTerminating)
    {
        return promise::Error("Already terminating");
    }
    setInitState(kInitTerminating);
    api.sdk.removeRequestListener(this);
    api.sdk.removeGlobalListener(this);

#ifndef KARERE_DISABLE_WEBRTC
    if (rtc)
        rtc->hangupAll();
#endif

    return disconnect()
    .then([this, deleteDb]()
    {
        if (deleteDb && !mSid.empty())
        {
            wipeDb(mSid);
        }
        else
        {
            sqlite3_close(db);
            db = nullptr;
        }
        setInitState(kInitTerminated);
    });
}

promise::Promise<void> Client::setPresence(Presence pres, bool force)
{
    if (!mPresencedClient.setPresence(pres, force))
        return promise::Error("Not connected");
    else
    {
        app.onOwnPresence(pres, true);
        return promise::_Void();
    }
}

void Client::onUsersUpdate(mega::MegaApi* api, mega::MegaUserList *aUsers)
{
    if (!aUsers)
        return;

    std::shared_ptr<mega::MegaUserList> users(aUsers->copy());
    marshallCall([this, users]()
    {
        assert(mUserAttrCache);

        auto count = users->size();
        for (int i=0; i<count; i++)
        {
            auto& user = *users->get(i);
            if (user.getChanges())
            {
                if (user.isOwnChange() == 0)
                {
                    mUserAttrCache->onUserAttrChange(user);
                }
            }
            else
                contactList->onUserAddRemove(user);
        };
    });
}

promise::Promise<karere::Id>
Client::createGroupChat(std::vector<std::pair<uint64_t, chatd::Priv>> peers)
{
    std::unique_ptr<mega::MegaTextChatPeerList> sdkPeers(mega::MegaTextChatPeerList::createInstance());
    for (auto& peer: peers)
    {
        sdkPeers->addPeer(peer.first, peer.second);
    }
    return api.call(&mega::MegaApi::createChat, true, sdkPeers.get())
    .then([this](ReqResult result)->Promise<karere::Id>
    {
        auto& list = *result->getMegaTextChatList();
        if (list.size() < 1)
            throw std::runtime_error("Empty chat list returned from API");
        auto room = chats->addRoom(*list.get(0));
        if (!room || !room->isGroup())
            return promise::Error("API created incorrect group");
        room->connect();
        return karere::Id(room->chatid());
    });
}

promise::Promise<void> GroupChatRoom::excludeMember(uint64_t user)
{
    auto wptr = getDelTracker();
    return parent.client.api.callIgnoreResult(&mega::MegaApi::removeFromChat, chatid(), user)
    .then([this, wptr, user]()
    {
        wptr.throwIfDeleted();
        removeMember(user);
    });
}

ChatRoom::ChatRoom(ChatRoomList& aParent, const uint64_t& chatid, bool aIsGroup,
  const char* aUrl, unsigned char aShard, chatd::Priv aOwnPriv,
  const std::string& aTitle)
   :parent(aParent), mChatid(chatid), mUrl(aUrl ? aUrl : std::string()),
    mShardNo(aShard), mIsGroup(aIsGroup),
    mOwnPriv(aOwnPriv), mTitleString(aTitle)
{}

strongvelope::ProtocolHandler* Client::newStrongvelope(karere::Id chatid)
{
    return new strongvelope::ProtocolHandler(mMyHandle,
        StaticBuffer(mMyPrivCu25519, 32), StaticBuffer(mMyPrivEd25519, 32),
        StaticBuffer(mMyPrivRsa, mMyPrivRsaLen), *mUserAttrCache, db, chatid);
}

void ChatRoom::createChatdChat(const karere::SetOfIds& initialUsers)
{
    mChat = &parent.client.chatd->createChat(
        mChatid, mShardNo, mUrl, this, initialUsers,
        parent.client.newStrongvelope(chatid()));
}

void PeerChatRoom::initWithChatd()
{
    createChatdChat(SetOfIds({Id(mPeer), parent.client.myHandle()}));
}

void PeerChatRoom::connect()
{
    auto wptr = weakHandle();
    updateUrl()
    .then([wptr, this]()
    {
        if (wptr.deleted())
            return;
        mChat->connect(mUrl);
    });
}

promise::Promise<void> PeerChatRoom::mediaCall(AvFlags av)
{
    assert(mAppChatHandler);
//    parent.client.rtc->startMediaCall(mAppChatHandler->callHandler(), jid, av);
    return promise::_Void();
}

promise::Promise<void> GroupChatRoom::mediaCall(AvFlags av)
{
    return promise::Error("Group chat calls are not implemented yet");
}

IApp::IGroupChatListItem* GroupChatRoom::addAppItem()
{
    auto list = parent.client.app.chatListHandler();
    return list ? list->addGroupChatItem(*this) : nullptr;
}

GroupChatRoom::GroupChatRoom(ChatRoomList& parent, const uint64_t& chatid,
    const char* aUrl, unsigned char aShard,
    chatd::Priv aOwnPriv, const std::string& title)
:ChatRoom(parent, chatid, true, aUrl, aShard, aOwnPriv, title),
mHasTitle(!title.empty()), mRoomGui(nullptr)
{
    SqliteStmt stmt(parent.client.db, "select userid, priv from chat_peers where chatid=?");
    stmt << mChatid;
    while(stmt.step())
    {
        addMember(stmt.uint64Col(0), (chatd::Priv)stmt.intCol(1), false);
    }
    if (mTitleString.empty())
    {
        makeTitleFromMemberNames();
        assert(!mTitleString.empty());
    }

    notifyTitleChanged();
    initWithChatd();
    mRoomGui = addAppItem();
    mIsInitializing = false;
}

void GroupChatRoom::initWithChatd()
{
    karere::SetOfIds users;
    users.insert(parent.client.myHandle());
    for (auto& peer: mPeers)
    {
        users.insert(peer.first);
    }
    createChatdChat(users);
}

void GroupChatRoom::connect()
{
    auto wptr = weakHandle();
    updateUrl()
    .then([wptr, this]()
    {
        wptr.throwIfDeleted();
        mChat->connect(mUrl);
        decryptTitle();
    });
}

IApp::IPeerChatListItem* PeerChatRoom::addAppItem()
{
    auto list = parent.client.app.chatListHandler();
    return list ? list->addPeerChatItem(*this) : nullptr;
}

PeerChatRoom::PeerChatRoom(ChatRoomList& parent, const uint64_t& chatid, const char* aUrl,
    unsigned char aShard, chatd::Priv aOwnPriv, const uint64_t& peer, chatd::Priv peerPriv)
:ChatRoom(parent, chatid, false, aUrl, aShard, aOwnPriv), mPeer(peer),
  mPeerPriv(peerPriv), mContact(*parent.client.contactList->contactFromUserId(peer)),
  mRoomGui(nullptr)
{
    //mTitleString is set by Contact::attachChatRoom() via updateTitle()
    mContact.attachChatRoom(*this); //defers title callbacks so they are not called during construction
    initWithChatd();
    mRoomGui = addAppItem();
    mIsInitializing = false;
}

PeerChatRoom::PeerChatRoom(ChatRoomList& parent, const mega::MegaTextChat& chat, Contact& contact)
    :ChatRoom(parent, chat.getHandle(), false, chat.getUrl(), chat.getShard(),
     (chatd::Priv)chat.getOwnPrivilege()),
    mPeer(getSdkRoomPeer(chat)), mPeerPriv(chatd::PRIV_RDONLY),
    mContact(contact),
    mRoomGui(nullptr)
{
    assert(!chat.isGroup());
    auto peers = chat.getPeerList();
    assert(peers);
    assert(peers->size() == 1);
    mPeer = peers->getPeerHandle(0);
    mPeerPriv = (chatd::Priv)peers->getPeerPrivilege(0);

    sqliteQuery(parent.client.db, "insert into chats(chatid, url, shard, peer, peer_priv, own_priv) values (?,?,?,?,?,?)",
        mChatid, mUrl, mShardNo, mPeer, mPeerPriv, mOwnPriv);
//just in case
    sqliteQuery(parent.client.db, "delete from chat_peers where chatid = ?", mChatid);

    mContact.attachChatRoom(*this);
    KR_LOG_DEBUG("Added 1on1 chatroom '%s' from API",  Id(mChatid).toString().c_str());
    initWithChatd();
    mRoomGui = addAppItem();
    mIsInitializing = false;
}
PeerChatRoom::~PeerChatRoom()
{
    if (mRoomGui && (parent.client.initState() < Client::kInitTerminating))
        parent.client.app.chatListHandler()->removePeerChatItem(*mRoomGui);
    auto chatd = parent.client.chatd.get();
    if (chatd)
        chatd->leave(mChatid);
}

uint64_t PeerChatRoom::getSdkRoomPeer(const ::mega::MegaTextChat& chat)
{
    auto& peers = *chat.getPeerList();
    assert(peers.size() == 1);
    return peers.getPeerHandle(0);
}

bool PeerChatRoom::syncOwnPriv(chatd::Priv priv)
{
    if (mOwnPriv == priv)
        return false;

    mOwnPriv = priv;
    sqliteQuery(parent.client.db, "update chats set own_priv = ? where chatid = ?",
                priv, mChatid);
    return true;
}

bool PeerChatRoom::syncPeerPriv(chatd::Priv priv)
{
    if (mPeerPriv == priv)
        return false;
    mPeerPriv = priv;
    sqliteQuery(parent.client.db, "update chats set peer_priv = ? where chatid = ?",
                priv, mChatid);
    return true;
}

bool PeerChatRoom::syncWithApi(const mega::MegaTextChat &chat)
{
    bool changed = ChatRoom::syncRoomPropertiesWithApi(chat);
    changed |= syncOwnPriv((chatd::Priv)chat.getOwnPrivilege());
    changed |= syncPeerPriv((chatd::Priv)chat.getPeerList()->getPeerPrivilege(0));
    return changed;
}

const std::string& PeerChatRoom::titleString() const
{
    return mTitleString;
}

void GroupChatRoom::addMember(uint64_t userid, chatd::Priv priv, bool saveToDb)
{
    assert(userid != parent.client.myHandle());
    auto it = mPeers.find(userid);
    if (it != mPeers.end())
    {
        if (it->second->mPriv == priv)
        {
            saveToDb = false;
        }
        else
        {
            it->second->mPriv = priv;
        }
    }
    else
    {
        mPeers.emplace(userid, new Member(*this, userid, priv)); //usernames will be updated when the Member object gets the username attribute
        if (parent.client.initState() >= Client::kInitHasOnlineSession)
            parent.client.presenced().addPeer(userid);
    }
    if (saveToDb)
    {
        sqliteQuery(parent.client.db, "insert or replace into chat_peers(chatid, userid, priv) values(?,?,?)",
            mChatid, userid, priv);
    }
}

bool GroupChatRoom::removeMember(uint64_t userid)
{
    auto it = mPeers.find(userid);
    if (it == mPeers.end())
    {
        KR_LOG_WARNING("GroupChatRoom::removeMember for a member that we don't have, ignoring");
        return false;
    }
    delete it->second;
    mPeers.erase(it);
    parent.client.presenced().removePeer(userid);
    sqliteQuery(parent.client.db, "delete from chat_peers where chatid=? and userid=?",
                mChatid, userid);
    if (!mHasTitle)
        makeTitleFromMemberNames();
    return true;
}

promise::Promise<void> GroupChatRoom::setPrivilege(karere::Id userid, chatd::Priv priv)
{
    assert(userid != parent.client.myHandle());
    auto wptr = getDelTracker();
    return parent.client.api.callIgnoreResult(&::mega::MegaApi::updateChatPermissions, chatid(), userid.val, priv)
    .then([this, wptr, userid, priv]()
    {
        wptr.throwIfDeleted();
        sqliteQuery(parent.client.db, "update chat_peers set priv=? where chatid=? and userid=?", priv, mChatid, userid);
    });
}

void GroupChatRoom::deleteSelf()
{
    //have to post a delete on the event loop, as there may be pending
    //events related to the chatroom/strongvelope instance
    marshallCall([this]()
    {
        auto db = parent.client.db;
        sqliteQuery(db, "delete from chat_peers where chatid=?", mChatid);
        sqliteQuery(db, "delete from chats where chatid=?", mChatid);
        delete this;
    });
}

promise::Promise<void> ChatRoom::updateUrl()
{
    auto wptr = getDelTracker();
    return parent.client.api.call(&mega::MegaApi::getUrlChat, mChatid)
    .then([wptr, this](ReqResult result)
    {
        wptr.throwIfDeleted();
        const char* url = result->getLink();
        if (!url || !url[0])
            return;
        std::string sUrl = url;
        if (sUrl == mUrl)
            return;
        mUrl = sUrl;
        sqliteQuery(parent.client.db, "update chats set url=? where chatid=?", mUrl, mChatid);
        KR_LOG_DEBUG("Updated chatroom %s url", Id(mChatid).toString().c_str());
    });
}

ChatRoomList::ChatRoomList(Client& aClient)
:client(aClient)
{}

void ChatRoomList::loadFromDb()
{
    SqliteStmt stmt(client.db, "select chatid, url, shard, own_priv, peer, peer_priv, title from chats");
    while(stmt.step())
    {
        auto chatid = stmt.uint64Col(0);
        if (find(chatid) != end())
        {
            KR_LOG_WARNING("ChatRoomList: Attempted to load from db cache a chatid that is already in memory");
            continue;
        }
        auto url = stmt.stringCol(1);
        if (url.empty())
        {
            KR_LOG_WARNING("ChatRoomList::loadFromDb: Chatroom has empty URL in database");
        }
        auto peer = stmt.uint64Col(4);
        ChatRoom* room;
        if (peer != uint64_t(-1))
            room = new PeerChatRoom(*this, chatid, url.c_str(), stmt.intCol(2), (chatd::Priv)stmt.intCol(3), peer, (chatd::Priv)stmt.intCol(5));
        else
            room = new GroupChatRoom(*this, chatid, url.c_str(), stmt.intCol(2), (chatd::Priv)stmt.intCol(3), stmt.stringCol(6));
        emplace(chatid, room);
    }
}
void ChatRoomList::addMissingRoomsFromApi(const mega::MegaTextChatList& rooms, SetOfIds& chatids)
{
    auto size = rooms.size();
    for (int i=0; i<size; i++)
    {
        auto& apiRoom = *rooms.get(i);
        bool isInactive = apiRoom.getOwnPrivilege()  == -1;
        if (isInactive && client.skipInactiveChatrooms)
        {
            KR_LOG_DEBUG("Skipping inactive chatroom %s", Id(apiRoom.getHandle()).toString().c_str());
            continue;
        }
        auto chatid = apiRoom.getHandle();
        auto it = find(chatid);
        if (it != end())
            continue;
        KR_LOG_DEBUG("Adding %sroom %s from API",
            isInactive ? "(inactive) " : "",
            Id(apiRoom.getHandle()).toString().c_str());
        auto room = addRoom(apiRoom);
        if (!room)
            continue;
        chatids.insert(room->chatid());

        if (client.connected())
        {
            KR_LOG_DEBUG("Connecting new room to chatd...");
            room->connect();
        }
        else
        {
            KR_LOG_DEBUG("Client is not connected, not connecting new room");
        }
    }
}

ChatRoom* ChatRoomList::addRoom(const mega::MegaTextChat& apiRoom)
{
    auto chatid = apiRoom.getHandle();

    ChatRoom* room;
    if(apiRoom.isGroup())
    {
        room = new GroupChatRoom(*this, apiRoom); //also writes it to cache
        if (client.connected())
        {
            static_cast<GroupChatRoom*>(room)->decryptTitle();
        }
    }
    else
    {
        if (apiRoom.getPeerList()->size() != 1)
        {
            KR_LOG_ERROR("addRoom: Trying to load a 1on1 room %s with more than one peer, ignoring room", Id(apiRoom.getHandle()).toString().c_str());
            return nullptr;
        }
        auto peer = apiRoom.getPeerList()->getPeerHandle(0);
        auto contact = client.contactList->contactFromUserId(peer);
        if (!contact) //trying to create a 1on1 chatroom with a user that is not a contact. handle it gracfully
        {
            KR_LOG_ERROR("addRoom: Trying to load a 1on1 chat with a non-contact %s, ignoring chatroom", karere::Id(peer).toString().c_str());
            return nullptr;
        }
        room = new PeerChatRoom(*this, apiRoom, *contact);
    }
#ifndef NDEBUG
    auto ret =
#endif
    emplace(chatid, room);
    assert(ret.second); //we should not have that room
    return room;
}

void ChatRoom::notifyExcludedFromChat()
{
    if (mAppChatHandler)
        mAppChatHandler->onExcludedFromChat();
    auto listItem = roomGui();
    if (listItem)
        listItem->onExcludedFromChat();
}
void ChatRoom::notifyRejoinedChat()
{
    if (mAppChatHandler)
        mAppChatHandler->onRejoinedChat();
    auto listItem = roomGui();
    if (listItem)
        listItem->onRejoinedChat();
}

void ChatRoomList::removeRoom(GroupChatRoom& room)
{
    auto it = find(room.chatid());
    if (it == end())
        throw std::runtime_error("removRoom:: Room not in chat list");
    room.deleteSelf();
    erase(it);
}

void GroupChatRoom::setRemoved()
{
    if (parent.client.skipInactiveChatrooms)
    {
        notifyExcludedFromChat();
        parent.removeRoom(*this);
    }
    else
    {
        mOwnPriv = chatd::PRIV_NOTPRESENT;
        sqliteQuery(parent.client.db, "update chats set own_priv=-1 where chatid=?", mChatid);
        notifyExcludedFromChat();
    }
}

void Client::onChatsUpdate(mega::MegaApi*, mega::MegaTextChatList* rooms)
{
    std::shared_ptr<mega::MegaTextChatList> copy(rooms->copy());
#ifndef NDEBUG
    dumpChatrooms(*copy);
#endif
    if (!mContactsLoaded)
    {
        // No need for weak ptr guard, as we are marshalling immediately,
        // and client deletion is done via a posted message, which is guaranteed
        // be processed after all currently posted
        marshallCall([this, copy]()
        {
            KR_LOG_DEBUG("onChatsUpdate: no contactlist yet, caching the update info");
            mInitialChats.push_back(copy);
        });
    }
    else
    {
        marshallCall([this, copy]()
        {
            chats->onChatsUpdate(copy);
        });
    }
}

void ChatRoomList::onChatsUpdate(const std::shared_ptr<mega::MegaTextChatList>& rooms)
{
    SetOfIds added;
    addMissingRoomsFromApi(*rooms, added);
    auto count = rooms->size();
    for (int i = 0; i < count; i++)
    {
        auto apiRoom = rooms->get(i);
        auto chatid = apiRoom->getHandle();
        if (added.has(chatid)) //room was just added, no need to sync
            continue;
        auto it = find(chatid);
        auto localRoom = (it != end()) ? it->second : nullptr;
        auto priv = apiRoom->getOwnPrivilege();
        if (localRoom)
        {
            if (priv == chatd::PRIV_NOTPRESENT) //we were removed by someone else
            {
                KR_LOG_DEBUG("Chatroom[%s]: API event: We were removed",  Id(chatid).toString().c_str());
            }
            it->second->syncWithApi(*apiRoom);
        }
        else
        {   //we don't have the room locally
            if (priv != chatd::PRIV_NOTPRESENT)
            {
<<<<<<< HEAD
                KR_LOG_DEBUG("Chatroom[%s]: Received new room",  Id(chatid).toString().c_str());
                auto room = addRoom(*apiRoom);
                if (!room)
                    continue;
                client.app.notifyInvited(*room);
=======
                //we are in the room, add it to local cache
                KR_LOG_DEBUG("Chatroom[%s]: Received invite to join",  Id(chatid).toString().c_str());
                auto& room = addRoom(*apiRoom);
                client.app.notifyInvited(room);
>>>>>>> 94f0ea1b
                if (client.connected())
                {
                    room->connect();
                }
            }
<<<<<<< HEAD
            else
            {
                KR_LOG_DEBUG("Chatroom[%s]: Received new INACTIVE room",  Id(chatid).toString().c_str());
                if (!client.skipInactiveChatrooms)
                {
                    auto room = addRoom(*apiRoom);
                    if (!room)
                        continue;
                    if (!room->isGroup())
                    {
                        KR_LOG_ERROR("... inactive room is 1on1: only group chatrooms can be inactive");
                        continue;
                    }
                }
            }
=======
>>>>>>> 94f0ea1b
        }
    }
}

ChatRoomList::~ChatRoomList()
{
    for (auto& room: *this)
        delete room.second;
}

GroupChatRoom::GroupChatRoom(ChatRoomList& parent, const mega::MegaTextChat& aChat)
:ChatRoom(parent, aChat.getHandle(), true, aChat.getUrl(), aChat.getShard(),
  (chatd::Priv)aChat.getOwnPrivilege()), mHasTitle(false), mRoomGui(nullptr)
{
    auto peers = aChat.getPeerList();
    if (peers)
    {
        auto size = peers->size();
        for (int i=0; i<size; i++)
        {
            auto handle = peers->getPeerHandle(i);
            assert(handle != parent.client.myHandle());
            mPeers[handle] = new Member(*this, handle, (chatd::Priv)peers->getPeerPrivilege(i)); //may try to access mContactGui, but we have set it to nullptr, so it's ok
        }
    }
//save to db
    auto db = parent.client.db;
    sqliteQuery(db, "delete from chat_peers where chatid=?", mChatid);
    sqliteQuery(db, "insert or replace into chats(chatid, url, shard, peer, peer_priv, own_priv) values(?,?,?,-1,0,?)",
        mChatid, mUrl, mShardNo, mOwnPriv);

    SqliteStmt stmt(db, "insert into chat_peers(chatid, userid, priv) values(?,?,?)");
    for (auto& m: mPeers)
    {
        stmt << mChatid << m.first << m.second->mPriv;
        stmt.step();
        stmt.reset().clearBind();
    }
    auto title = aChat.getTitle();
    if (title && title[0])
    {
        mEncryptedTitle = title;
    }
    else
    {
        clearTitle();
    }
    initWithChatd();
    mRoomGui = addAppItem();
    mIsInitializing = false;
}

promise::Promise<void> GroupChatRoom::decryptTitle()
{
    if (mEncryptedTitle.empty())
        return promise::_Void();

    Buffer buf(mEncryptedTitle.size());
    size_t decLen;
    try
    {
        decLen = base64urldecode(mEncryptedTitle.c_str(), mEncryptedTitle.size(),
            buf.buf(), buf.bufSize());
    }
    catch(std::exception& e)
    {
        makeTitleFromMemberNames();
        std::string err("Error base64-decoding chat title: ");
        err.append(e.what()).append(". Falling back to member names");
        KR_LOG_ERROR("%s", err.c_str());
        return promise::Error(err);
    }

    buf.setDataSize(decLen);
    auto wptr = getDelTracker();
    return this->chat().crypto()->decryptChatTitle(buf)
    .then([wptr, this](const std::string& title)
    {
        wptr.throwIfDeleted();
        if (mTitleString == title)
        {
            KR_LOG_DEBUG("decryptTitle: Same title has been set, skipping update");
            return;
        }
        mTitleString = title;
        if (!mTitleString.empty())
        {
            mHasTitle = true;
            sqliteQuery(parent.client.db, "update chats set title=? where chatid=?", mTitleString, mChatid);
        }
        else
        {
            clearTitle();
        }
        notifyTitleChanged();
    })
    .fail([wptr, this](const promise::Error& err)
    {
        wptr.throwIfDeleted();
        KR_LOG_ERROR("Error decrypting chat title for chat %s:\n%s\nFalling back to member names.", karere::Id(chatid()).toString().c_str(), err.what());
        makeTitleFromMemberNames();
    });
}

void GroupChatRoom::makeTitleFromMemberNames()
{
    mHasTitle = false;
    mTitleString.clear();
    if (mPeers.empty())
    {
        mTitleString = "(empty)";
    }
    else
    {
        for (auto& m: mPeers)
        {
            //name has binary layout
            auto& name = m.second->mName;
            assert(!name.empty()); //is initialized to '\3...', so is never empty
            if (name.size() <= 1)
            {
                mTitleString.append("..., ");
            }
            else
            {
                mTitleString.append(name.substr(1)).append(", ");
            }
        }
        mTitleString.resize(mTitleString.size()-2); //truncate last ", "
    }
    assert(!mTitleString.empty());
    notifyTitleChanged();
}

void GroupChatRoom::loadTitleFromDb()
{
    //load user title if set
    SqliteStmt stmt(parent.client.db, "select title from chats where chatid = ?");
    stmt << mChatid;
    if (!stmt.step())
    {
        makeTitleFromMemberNames();
        return;
    }
    std::string strTitle = stmt.stringCol(0);
    if (strTitle.empty())
    {
        makeTitleFromMemberNames();
        return;
    }
    mTitleString = strTitle;
    mHasTitle = true;
}

promise::Promise<void> GroupChatRoom::setTitle(const std::string& title)
{
    auto wptr = getDelTracker();
    return chat().crypto()->encryptChatTitle(title)
    .then([wptr, this](const std::shared_ptr<Buffer>& buf)
    {
        wptr.throwIfDeleted();
        auto b64 = base64urlencode(buf->buf(), buf->dataSize());
        return parent.client.api.callIgnoreResult(&::mega::MegaApi::setChatTitle, chatid(),
            b64.c_str());
    })
    .then([wptr, this, title]()
    {
        wptr.throwIfDeleted();
        if (title.empty())
        {
            mHasTitle = false;
            sqliteQuery(parent.client.db, "update chats set title=NULL where chatid=?", mChatid);
            makeTitleFromMemberNames();
        }
    });
}

GroupChatRoom::~GroupChatRoom()
{
    removeAppChatHandler();
    if (mRoomGui && (parent.client.initState() < Client::kInitTerminating))
        parent.client.app.chatListHandler()->removeGroupChatItem(*mRoomGui);

    auto chatd = parent.client.chatd.get();
    if (chatd)
        chatd->leave(mChatid);

    for (auto& m: mPeers)
    {
        delete m.second;
    }
}

promise::Promise<void> GroupChatRoom::leave()
{
    auto wptr = getDelTracker();
    return parent.client.api.callIgnoreResult(&mega::MegaApi::removeFromChat, mChatid, parent.client.myHandle())
    .fail([](const promise::Error& err) -> Promise<void>
    {
        if (err.code() == ::mega::MegaError::API_EARGS) //room does not actually exist on API, ignore room and remove it locally
            return promise::_Void();
        else
            return err;
    })
    .then([this, wptr]()
    {
        wptr.throwIfDeleted();
        setRemoved();
    });
}

promise::Promise<void> GroupChatRoom::invite(uint64_t userid, chatd::Priv priv)
{
    auto wptr = getDelTracker();
    promise::Promise<std::string> pms = mHasTitle
        ? chat().crypto()->encryptChatTitle(mTitleString, userid)
          .then([](const std::shared_ptr<Buffer>& buf)
          {
               return base64urlencode(buf->buf(), buf->dataSize());
          })
        : promise::Promise<std::string>(std::string());

    return pms
    .then([this, wptr, userid, priv](const std::string& title)
    {
        wptr.throwIfDeleted();
        return parent.client.api.call(&mega::MegaApi::inviteToChat, mChatid, userid, priv,
            title.empty() ? nullptr: title.c_str());
    })
    .then([this, wptr, userid, priv](ReqResult)
    {
        wptr.throwIfDeleted();
        addMember(userid, priv, true);
    });
}

bool ChatRoom::syncRoomPropertiesWithApi(const mega::MegaTextChat &chat)
{
    bool changed = false;
    if (chat.getShard() != mShardNo)
        throw std::runtime_error("syncWithApi: Shard number of chat can't change");
    if (chat.isGroup() != mIsGroup)
        throw std::runtime_error("syncWithApi: isGroup flag can't change");
    auto db = parent.client.db;
    auto url = chat.getUrl();
    if (url && url[0])
    {
        if (strcmp(url, mUrl.c_str()))
        {
            mUrl = url;
            changed = true;
            sqliteQuery(db, "update chats set url=? where chatid=?", mUrl, mChatid);
            KR_LOG_DEBUG("Chatroom %s: URL updated from API", Id(mChatid).toString().c_str());
        }
    }
    chatd::Priv ownPriv = (chatd::Priv)chat.getOwnPrivilege();
    if (ownPriv != mOwnPriv)
    {
        mOwnPriv = ownPriv;
        changed = true;
        sqliteQuery(db, "update chats set own_priv=? where chatid=?", ownPriv, mChatid);
        KR_LOG_DEBUG("Chatroom %s: own privilege updated from API", Id(mChatid).toString().c_str());
    }
    return changed;
}

//chatd::Listener::init
void ChatRoom::init(chatd::Chat& chat, chatd::DbInterface*& dbIntf)
{
    mChat = &chat;
    dbIntf = new ChatdSqliteDb(*mChat, parent.client.db);
    if (mAppChatHandler)
    {
        setAppChatHandler(mAppChatHandler);
    }
}

void ChatRoom::setAppChatHandler(IApp::IChatHandler* handler)
{
    if (mAppChatHandler)
        throw std::runtime_error("App chat handler is already set, remove it first");

    mAppChatHandler = handler;
    chatd::DbInterface* dummyIntf = nullptr;
// mAppChatHandler->init() may rely on some events, so we need to set mChatWindow as listener before
// calling init(). This is safe, as and we will not get any async events before we
//return to the event loop
    mChat->setListener(mAppChatHandler);
    mAppChatHandler->init(*mChat, dummyIntf);
}

void ChatRoom::removeAppChatHandler()
{
    if (!mAppChatHandler)
        return;
    mAppChatHandler = nullptr;
    mChat->setListener(this);
}

Presence PeerChatRoom::presence() const
{
    return calculatePresence(mContact.presence());
}

void PeerChatRoom::notifyPresenceChange(Presence pres)
{
    if (mRoomGui)
        mRoomGui->onPresenceChanged(pres);
    if (mAppChatHandler)
        mAppChatHandler->onPresenceChanged(pres);
}

void GroupChatRoom::updateAllOnlineDisplays(Presence pres)
{
    if (mRoomGui)
        mRoomGui->onPresenceChanged(pres);
    if (mAppChatHandler)
        mAppChatHandler->onPresenceChanged(pres);
}

void GroupChatRoom::onUserJoin(Id userid, chatd::Priv privilege)
{
    if (userid == parent.client.myHandle())
        return;
    addMember(userid, privilege, false);
    if (mRoomGui)
        mRoomGui->onUserJoin(userid, privilege);
}

void GroupChatRoom::onUserLeave(Id userid)
{
    removeMember(userid);
    if (mRoomGui)
        mRoomGui->onUserLeave(userid);
}

void PeerChatRoom::onUserJoin(Id userid, chatd::Priv privilege)
{
    if (userid == parent.client.chatd->userId())
        syncOwnPriv(privilege);
    else if (userid.val == mPeer)
        syncPeerPriv(privilege);
    else
        KR_LOG_ERROR("PeerChatRoom: Bug: Received JOIN event from chatd for a third user, ignoring");
}
void PeerChatRoom::onUserLeave(Id userid)
{
    KR_LOG_ERROR("PeerChatRoom: Bug: Received an user leave event from chatd on a permanent chat, ignoring");
}

void ChatRoom::onRecvNewMessage(chatd::Idx idx, chatd::Message &msg, chatd::Message::Status status)
{
    auto display = roomGui();
    if (display)
    {
        display->onLastMessageUpdated(msg, status, idx);
    }
}
void ChatRoom::onRecvHistoryMessage(chatd::Idx idx, chatd::Message& msg, chatd::Message::Status status, bool)
{
    if (mChat->size() == 1)
    {
        auto display = roomGui();
        if (display)
            display->onLastMessageUpdated(msg, status, idx);
    }
}

//chatd notification
void PeerChatRoom::onOnlineStateChange(chatd::ChatState state)
{
    if (state == chatd::kChatStateOnline)
    {
        notifyPresenceChange(presence());
    }
    else
    {
        notifyPresenceChange(Presence::kOffline);
    }
}

void PeerChatRoom::onUnreadChanged()
{
    auto count = mChat->unreadMsgCount();
    if (mRoomGui)
        mRoomGui->onUnreadCountChanged(count);
    if (mContact.appItem())
        mContact.appItem()->onUnreadCountChanged(count);
}

void PeerChatRoom::updateTitle(const std::string& title)
{
    mTitleString = title;
    notifyTitleChanged();
}

void ChatRoom::notifyTitleChanged()
{
    if (mIsInitializing)
    {
        auto wptr = getDelTracker();
        marshallCall([this, wptr]()
        {
            wptr.throwIfDeleted();
            synchronousNotifyTitleChanged();
        });
    }
    else
    {
        synchronousNotifyTitleChanged();
    }
}

void ChatRoom::synchronousNotifyTitleChanged()
{
    auto display = roomGui();
    if (display)
    {
        display->onTitleChanged(mTitleString);
    }
    if (mAppChatHandler)
    {
        mAppChatHandler->onTitleChanged(mTitleString);
    }
}

void GroupChatRoom::onOnlineStateChange(chatd::ChatState state)
{
    updateAllOnlineDisplays((state == chatd::kChatStateOnline)
        ? Presence::kOnline
        : Presence::kOffline);
}

void GroupChatRoom::onUnreadChanged()
{
    auto count = mChat->unreadMsgCount();
    if (mRoomGui)
        mRoomGui->onUnreadCountChanged(count);
}

bool GroupChatRoom::syncMembers(const UserPrivMap& users)
{
    bool changed = false;
    auto db = parent.client.db;
    for (auto ourIt=mPeers.begin(); ourIt!=mPeers.end();)
    {
        auto userid = ourIt->first;
        auto it = users.find(userid);
        if (it == users.end()) //we have a user that is not in the chatroom anymore
        {
            changed = true;
            auto erased = ourIt;
            ourIt++;
            auto member = erased->second;
            mPeers.erase(erased);
            delete member;
            sqliteQuery(db, "delete from chat_peers where chatid=? and userid=?", mChatid, userid);
            KR_LOG_DEBUG("GroupChatRoom[%s]:syncMembers: Removed member %s",
                 Id(mChatid).toString().c_str(),  Id(userid).toString().c_str());
        }
        else
        {
            if (ourIt->second->mPriv != it->second)
            {
                changed = true;
                sqliteQuery(db, "update chat_peers set priv=? where chatid=? and userid=?",
                    it->second, mChatid, userid);
                KR_LOG_DEBUG("GroupChatRoom[%s]:syncMembers: Changed privilege of member %s: %d -> %d",
                     Id(chatid()).toString().c_str(), Id(userid).toString().c_str(),
                     ourIt->second->mPriv, it->second);
                ourIt->second->mPriv = it->second;
            }
            ourIt++;
        }
    }
    for (auto& user: users)
    {
        if (mPeers.find(user.first) == mPeers.end())
        {
            changed = true;
            addMember(user.first, user.second, true);
        }
    }
    return changed;
}
void GroupChatRoom::clearTitle()
{
    makeTitleFromMemberNames();
    sqliteQuery(parent.client.db, "update chats set title=NULL where chatid=?", mChatid);
}

bool GroupChatRoom::syncWithApi(const mega::MegaTextChat& chat)
{
    auto oldPriv = mOwnPriv;
    bool changed = ChatRoom::syncRoomPropertiesWithApi(chat);
    UserPrivMap membs;
    changed |= syncMembers(apiMembersToMap(chat, membs));
    auto title = chat.getTitle();
    if (title)
    {
        mEncryptedTitle = title;
        if (parent.client.connected())
        {
            decryptTitle();
        }
    }
    else
    {
        clearTitle();
        KR_LOG_DEBUG("Empty title received for group chat %s", Id(mChatid).toString().c_str());
    }
    if (changed)
    {
        if (oldPriv == chatd::PRIV_NOTPRESENT)
        {
            if (mOwnPriv != chatd::PRIV_NOTPRESENT)
            {
                //we were reinvited
                notifyRejoinedChat();
            }
        }
        else //room was active
        {
            if (mOwnPriv == chatd::PRIV_NOTPRESENT)
            {
                notifyExcludedFromChat();
            }
        }
        KR_LOG_DEBUG("Synced group chatroom %s with API.", Id(mChatid).toString().c_str());
    }
    else
    {
        KR_LOG_DEBUG("Sync group chatroom %s with API: no changes", Id(mChatid).toString().c_str());
    }
    return changed;
}

UserPrivMap& GroupChatRoom::apiMembersToMap(const mega::MegaTextChat& chat, UserPrivMap& membs)
{
    auto members = chat.getPeerList();
    if (members)
    {
        auto size = members->size();
        for (int i=0; i<size; i++)
            membs.emplace(members->getPeerHandle(i), (chatd::Priv)members->getPeerPrivilege(i));
    }
    return membs;
}

GroupChatRoom::Member::Member(GroupChatRoom& aRoom, const uint64_t& user, chatd::Priv aPriv)
: mRoom(aRoom), mHandle(user), mPriv(aPriv), mName("\3...")
{
    mNameAttrCbHandle = mRoom.parent.client.userAttrCache().getAttr(
        user, USER_ATTR_FULLNAME, this,
        [](Buffer* buf, void* userp)
    {
        auto self = static_cast<Member*>(userp);
        if (buf && !buf->empty())
        {
            self->mName.assign(buf->buf(), buf->dataSize());
        }
        else
        {
            self->mName.assign("\3...");
        }
        if (self->mRoom.mAppChatHandler)
        {
            self->mRoom.mAppChatHandler->onMemberNameChanged(self->mHandle, self->mName);
        }
        // Update title only if we get called outside the ctor. During
        // construction all members will be added, their names will probably
        // be cached, so this callback may be called for each member, resulting
        // in multiple title updates. Detect this, and don't update the title.
        // The constructor will call makeTitleFromMemberNames() once it adds
        // all peers.
        if (!self->mRoom.isInitializing() && !self->mRoom.hasTitle())
        {
            self->mRoom.makeTitleFromMemberNames();
        }
    });
    mEmailAttrCbHandle = mRoom.parent.client.userAttrCache().getAttr(
        user, USER_ATTR_EMAIL, this,
        [](Buffer* buf, void* userp)
    {
        auto self = static_cast<Member*>(userp);
        if (buf && !buf->empty())
        {
            self->mEmail.assign(buf->buf(), buf->dataSize());
        }
    });
}

GroupChatRoom::Member::~Member()
{
    mRoom.parent.client.userAttrCache().removeCb(mNameAttrCbHandle);
    mRoom.parent.client.userAttrCache().removeCb(mEmailAttrCbHandle);
}

void Client::connectToChatd()
{
    for (auto& chatItem: *chats)
    {
        chatItem.second->connect();
    }
}

ContactList::ContactList(Client& aClient)
:client(aClient)
{}

void ContactList::loadFromDb()
{
    SqliteStmt stmt(client.db, "select userid, email, visibility, since from contacts");
    while(stmt.step())
    {
        auto userid = stmt.uint64Col(0);
        emplace(userid, new Contact(*this, userid, stmt.stringCol(1), stmt.intCol(2), stmt.int64Col(3),
            nullptr));
    }
}

bool ContactList::addUserFromApi(mega::MegaUser& user)
{
    auto userid = user.getHandle();
    auto& item = (*this)[userid];
    if (item)
    {
        int newVisibility = user.getVisibility();

        if (item->visibility() == newVisibility)
        {
            return false;
        }
        sqliteQuery(client.db, "update contacts set visibility = ? where userid = ?",
            newVisibility, userid);
        item->onVisibilityChanged(newVisibility);
/*
        if (newVisibility == ::mega::MegaUser::VISIBILITY_HIDDEN)
        {
            if (item->mRoom)
        }
*/
        return true;
    }
    auto cmail = user.getEmail();
    std::string email(cmail?cmail:"");
    int visibility = user.getVisibility();
    auto ts = user.getTimestamp();
    sqliteQuery(client.db, "insert or replace into contacts(userid, email, visibility, since) values(?,?,?,?)",
            userid, email, visibility, ts);
    item = new Contact(*this, userid, email, visibility, ts, nullptr);
    KR_LOG_DEBUG("Added new user from API: %s", email.c_str());
    return true;
}

void Contact::onVisibilityChanged(int newVisibility)
{
    assert(newVisibility != mVisibility);
    auto old = mVisibility;
    mVisibility = newVisibility;
    if (mDisplay)
    {
        mDisplay->onVisibilityChanged(newVisibility);
    }

    auto& client = mClist.client;
    if (newVisibility == ::mega::MegaUser::VISIBILITY_HIDDEN)
    {
        client.presenced().removePeer(mUserid, true);
        if (mChatRoom)
            mChatRoom->notifyExcludedFromChat();
    }
    else if (old == ::mega::MegaUser::VISIBILITY_HIDDEN && newVisibility == ::mega::MegaUser::VISIBILITY_VISIBLE)
    {
        mClist.client.presenced().addPeer(mUserid);
        if (mChatRoom)
            mChatRoom->notifyRejoinedChat();
    }
}

void ContactList::syncWithApi(mega::MegaUserList& users)
{
    std::set<uint64_t> apiUsers;
    auto size = users.size();
    for (int i=0; i<size; i++)
    {
        auto& user = *users.get(i);
        apiUsers.insert(user.getHandle());
        addUserFromApi(user);
    }
    for (auto it = begin(); it!= end();)
    {
        auto handle = it->first;
        if (apiUsers.find(handle) != apiUsers.end())
        {
            it++;
            continue;
        }
        auto erased = it;
        it++;
        removeUser(erased);
    }
}

void ContactList::onUserAddRemove(mega::MegaUser& user)
{
    addUserFromApi(user);
}

void ContactList::removeUser(iterator it)
{
    auto handle = it->first;
    delete it->second;
    erase(it);
    sqliteQuery(client.db, "delete from contacts where userid=?", handle);
}

promise::Promise<void> ContactList::removeContactFromServer(uint64_t userid)
{
    auto it = find(userid);
    if (it == end())
        return promise::Error("User "+karere::Id(userid).toString()+" not in contactlist");

    auto& api = client.api;
    std::unique_ptr<mega::MegaUser> user(api.sdk.getContact(it->second->email().c_str()));
    if (!user)
        return promise::Error("Could not get user object from email");
    //we don't remove it, we just set visibility to HIDDEN
    return api.callIgnoreResult(&::mega::MegaApi::removeContact, user.get());
}

ContactList::~ContactList()
{
    for (auto& it: *this)
        delete it.second;
}

const std::string* ContactList::getUserEmail(uint64_t userid) const
{
    auto it = find(userid);
    if (it == end())
        return nullptr;
    return &(it->second->email());
}

Contact* ContactList::contactFromUserId(uint64_t userid) const
{
    auto it = find(userid);
    return (it == end())? nullptr : it->second;
}

void Client::onContactRequestsUpdate(mega::MegaApi*, mega::MegaContactRequestList* reqs)
{
    if (!reqs)
        return;
    std::shared_ptr<mega::MegaContactRequestList> copy(reqs->copy());
    marshallCall([this, copy]()
    {
        auto count = copy->size();
        for (int i=0; i<count; i++)
        {
            auto& req = *copy->get(i);
            if (req.isOutgoing())
                continue;
            if (req.getStatus() == mega::MegaContactRequest::STATUS_UNRESOLVED)
                app.onIncomingContactRequest(req);
        }
    });
}

Contact::Contact(ContactList& clist, const uint64_t& userid,
                 const std::string& email, int visibility,
                 int64_t since, PeerChatRoom* room)
    :mClist(clist), mUserid(userid), mChatRoom(room), mEmail(email),
     mSince(since), mVisibility(visibility)
{
    auto appClist = clist.client.app.contactListHandler();
    mDisplay = appClist ? appClist->addContactItem(*this) : nullptr;

    mUsernameAttrCbId = mClist.client.userAttrCache().getAttr(userid,
        USER_ATTR_FULLNAME, this,
        [](Buffer* data, void* userp)
        {
            auto self = static_cast<Contact*>(userp);
            if (!data || data->empty())
                self->updateTitle(encodeFirstName(self->mEmail));
            else
                self->updateTitle(std::string(data->buf(), data->dataSize()));
        });
    if (mTitleString.empty()) // user attrib fetch was not synchornous
    {
        updateTitle(encodeFirstName(email));
        assert(!mTitleString.empty());
    }
    auto& client = mClist.client;
    if ((client.initState() >= Client::kInitHasOnlineSession)
         && (mVisibility == ::mega::MegaUser::VISIBILITY_VISIBLE))
        client.presenced().addPeer(mUserid);

    mIsInitializing = false;
}

// the title string starts with a byte equal to the first name length, followed by first name,
// then second name
void Contact::updateTitle(const std::string& str)
{
    mTitleString = str;
    notifyTitleChanged();
}

void Contact::notifyTitleChanged()
{
    if (mIsInitializing)
    {
        auto wptr = getDelTracker();
        marshallCall([this, wptr]()
        {
            wptr.throwIfDeleted();
            //if it's initializing, then there is no mChatRoom
            if (mDisplay)
            {
                mDisplay->onTitleChanged(mTitleString);
            }
        });
    }
    else
    {
        if (mDisplay)
        {
            mDisplay->onTitleChanged(mTitleString);
        }
        if (mChatRoom)
        {
            //1on1 chatrooms don't have a binary layout for the title
            mChatRoom->updateTitle(mTitleString.substr(1));
        }
    }
}

Contact::~Contact()
{
    auto& client = mClist.client;
    client.userAttrCache().removeCb(mUsernameAttrCbId);
    // this is not normally needed, as we never delete contacts - just make them invisible
    if (client.initState() < Client::kInitTerminating)
    {
        client.presenced().removePeer(mUserid, true);
        if (mDisplay)
        {
            client.app.contactListHandler()->removeContactItem(*mDisplay);
        }
    }
}

promise::Promise<ChatRoom*> Contact::createChatRoom()
{
    if (mChatRoom)
    {
        KR_LOG_WARNING("Contact::createChatRoom: chat room already exists, check before caling this method");
        return Promise<ChatRoom*>(mChatRoom);
    }
    mega::MegaTextChatPeerListPrivate peers;
    peers.addPeer(mUserid, chatd::PRIV_OPER);
    return mClist.client.api.call(&mega::MegaApi::createChat, false, &peers)
    .then([this](ReqResult result) -> Promise<ChatRoom*>
    {
        auto& list = *result->getMegaTextChatList();
        if (list.size() < 1)
            return promise::Error("Empty chat list returned from API");
        auto room = mClist.client.chats->addRoom(*list.get(0));
        if (!room)
            return promise::Error("API created an incorrect 1on1 room");
        return room;
    });
}

void Contact::setChatRoom(PeerChatRoom& room)
{
    assert(!mChatRoom);
    assert(!mTitleString.empty());
    mChatRoom = &room;
    mChatRoom->updateTitle(mTitleString.substr(1));
}

void Contact::attachChatRoom(PeerChatRoom& room)
{
    if (mChatRoom)
        throw std::runtime_error("attachChatRoom[room "+Id(room.chatid()).toString()+ "]: contact "+
            Id(mUserid).toString()+" already has a chat room attached");
    KR_LOG_DEBUG("Attaching 1on1 chatroom %s to contact %s", Id(room.chatid()).toString().c_str(), Id(mUserid).toString().c_str());
    setChatRoom(room);
}
uint64_t Client::useridFromJid(const std::string& jid)
{
    auto end = jid.find('@');
    if (end != 13)
    {
        KR_LOG_WARNING("useridFromJid: Invalid Mega JID '%s'", jid.c_str());
        return mega::UNDEF;
    }

    uint64_t userid;
#ifndef NDEBUG
    auto len =
#endif
    mega::Base32::atob(jid.c_str(), (byte*)&userid, end);
    assert(len == 8);
    return userid;
}

Contact* ContactList::contactFromJid(const std::string& jid) const
{
    auto userid = Client::useridFromJid(jid);
    if (userid == mega::UNDEF)
        return nullptr;
    auto it = find(userid);
    if (it == this->end())
        return nullptr;
    else
        return it->second;
}

void Client::onConnStateChange(presenced::Client::State state)
{
}

#define RETURN_ENUM_NAME(name) case name: return #name

const char* Client::initStateToStr(unsigned char state)
{
    switch (state)
    {
        RETURN_ENUM_NAME(kInitCreated);
        RETURN_ENUM_NAME(kInitWaitingNewSession);
        RETURN_ENUM_NAME(kInitHasOfflineSession);
        RETURN_ENUM_NAME(kInitHasOnlineSession);
        RETURN_ENUM_NAME(kInitTerminating);
        RETURN_ENUM_NAME(kInitTerminated);
        RETURN_ENUM_NAME(kInitErrGeneric);
        RETURN_ENUM_NAME(kInitErrNoCache);
        RETURN_ENUM_NAME(kInitErrCorruptCache);
        RETURN_ENUM_NAME(kInitErrSidMismatch);
    default:
        return "(unknown)";
    }
}

#ifndef KARERE_DISABLE_WEBRTC
rtcModule::IEventHandler* Client::onIncomingCallRequest(
        const std::shared_ptr<rtcModule::ICallAnswer> &ans)
{
    return app.onIncomingCall(ans);
}
#endif

std::string encodeFirstName(const std::string& first)
{
    std::string result;
    result.reserve(first.size()+1);
    result+=(char)(first.size());
    if (!first.empty())
    {
        result.append(first);
    }
    return result;
}
}<|MERGE_RESOLUTION|>--- conflicted
+++ resolved
@@ -1352,24 +1352,16 @@
         {   //we don't have the room locally
             if (priv != chatd::PRIV_NOTPRESENT)
             {
-<<<<<<< HEAD
                 KR_LOG_DEBUG("Chatroom[%s]: Received new room",  Id(chatid).toString().c_str());
                 auto room = addRoom(*apiRoom);
                 if (!room)
                     continue;
                 client.app.notifyInvited(*room);
-=======
-                //we are in the room, add it to local cache
-                KR_LOG_DEBUG("Chatroom[%s]: Received invite to join",  Id(chatid).toString().c_str());
-                auto& room = addRoom(*apiRoom);
-                client.app.notifyInvited(room);
->>>>>>> 94f0ea1b
                 if (client.connected())
                 {
                     room->connect();
                 }
             }
-<<<<<<< HEAD
             else
             {
                 KR_LOG_DEBUG("Chatroom[%s]: Received new INACTIVE room",  Id(chatid).toString().c_str());
@@ -1385,8 +1377,6 @@
                     }
                 }
             }
-=======
->>>>>>> 94f0ea1b
         }
     }
 }
