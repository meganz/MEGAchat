//we need the POSIX version of strerror_r, not the GNU one
#ifdef _GNU_SOURCE
    #undef _GNU_SOURCE
    #define _POSIX_C_SOURCE 201512L
#endif
#include <string.h>

#include "chatClient.h"
#ifdef _WIN32
    #include <winsock2.h>
    #include <direct.h>
    #define mkdir(dir, mode) _mkdir(dir)
#endif
#include <stdio.h>
#include <stdlib.h>
#include <string.h>
#include "rtcModule/webrtc.h"
#ifndef KARERE_DISABLE_WEBRTC
    #include "rtcCrypto.h"
    #include "dummyCrypto.h" //for makeRandomString
#endif
#include "base/services.h"
#include "sdkApi.h"
#include <serverListProvider.h>
#include <memory>
#include <chatd.h>
#include <db.h>
#include <buffer.h>
#include <chatdDb.h>
#include <megaapi_impl.h>
#include <autoHandle.h>
#include <asyncTools.h>
#include <codecvt> //for nonWhitespaceStr()
#include <locale>
#include "strongvelope/strongvelope.h"
#include "base64url.h"
#include <sys/types.h>
#include <sys/stat.h>

#ifdef __ANDROID__
    #include <sys/system_properties.h>
#elif defined(__APPLE__)
    #include <TargetConditionals.h>
    #ifdef TARGET_OS_IPHONE
        #include <resolv.h>
    #endif
#endif

#define _QUICK_LOGIN_NO_RTC
using namespace promise;

namespace karere
{

template <class T, class F>
void callAfterInit(T* self, F&& func, void* ctx);

std::string encodeFirstName(const std::string& first);

bool Client::anonymousMode() const
{
    return (mInitState == kInitAnonymousMode);
}

/* Warning - the database is not initialzed at construction, but only after
 * init() is called. Therefore, no code in this constructor should access or
 * depend on the database
 */
Client::Client(::mega::MegaApi& sdk, WebsocketsIO *websocketsIO, IApp& aApp, const std::string& appDir, uint8_t caps, void *ctx)
    : mAppDir(appDir),
          websocketIO(websocketsIO),
          appCtx(ctx),
          api(sdk, ctx),
          app(aApp),
          contactList(new ContactList(*this)),
          chats(new ChatRoomList(*this)),
          mPresencedClient(&api, this, *this, caps)
{
}

KARERE_EXPORT const std::string& createAppDir(const char* dirname, const char *envVarName)
{
    static std::string path;
    if (!path.empty())
        return path;
    const char* dir = getenv(envVarName);
    if (dir)
    {
        path = dir;
    }
    else
    {
        const char* homedir = getenv(
            #ifndef _WIN32
                    "HOME"
            #else
                    "HOMEPATH"
            #endif
        );
        if (!homedir)
            throw std::runtime_error("Cant get HOME env variable");
        path = homedir;
        path.append("/").append(dirname);
    }
    struct stat info;
    auto ret = stat(path.c_str(), &info);
    if (ret == 0)
    {
        if ((info.st_mode & S_IFDIR) == 0)
            throw std::runtime_error("Application directory path is taken by a file");
    }
    else
    {
        ret = mkdir(path.c_str(), 0700);
        if (ret)
        {
            char buf[512];
#ifdef _WIN32
            strerror_s(buf, 511, ret);
#else
            (void)strerror_r(ret, buf, 511);
#endif
            buf[511] = 0; //just in case
            throw std::runtime_error(std::string("Error creating application directory: ")+buf);
        }
    }
    return path;
}

std::string Client::dbPath(const std::string& sid) const
{
    std::string path = mAppDir;
    if (sid.empty())    // anonoymous-mode
    {
        path.reserve(20);
        path.append("/karere-").append("anonymous.db");
    }
    else
    {
        if (sid.size() < 50)
            throw std::runtime_error("dbPath: sid is too small");

        path.reserve(56);
        path.append("/karere-").append(sid.c_str()+44).append(".db");
    }

    return path;
}

bool Client::openDb(const std::string& sid)
{
    assert(!sid.empty());
    std::string path = dbPath(sid);
    struct stat info;
    bool exists = (stat(path.c_str(), &info) == 0);
    if (!exists)
    {
        KR_LOG_WARNING("Asked to use local cache, but it does not exist");
        return false;
    }

    bool ok = db.open(path.c_str(), false);
    if (!ok)
    {
        KR_LOG_WARNING("Error opening database");
        return false;
    }
    SqliteStmt stmt(db, "select value from vars where name = 'schema_version'");
    if (!stmt.step())
    {
        db.close();
        KR_LOG_WARNING("Can't get local database version");
        return false;
    }

    std::string currentVersion(gDbSchemaHash);
    currentVersion.append("_").append(gDbSchemaVersionSuffix);    // <hash>_<suffix>

    std::string cachedVersion(stmt.stringCol(0));
    if (cachedVersion != currentVersion)
    {
        ok = false;

        // if only version suffix changed, we may be able to provide backwards compatibility without
        // forcing a full reload, but just porting/adapting data
        size_t cachedVersionSuffixPos = cachedVersion.find_last_of('_');
        if (cachedVersionSuffixPos != std::string::npos)
        {
            std::string cachedVersionSuffix = cachedVersion.substr(cachedVersionSuffixPos + 1);
            if (cachedVersionSuffix == "2" && gDbSchemaVersionSuffix == "3")
            {
                KR_LOG_WARNING("Clearing history from cached chats...");

                // clients with version 2 missed the call-history msgs, need to clear cached history
                // in order to fetch fresh history including the missing management messages
                db.query("delete from history");
                db.query("update chat_vars set value = 0 where name = 'have_all_history'");
                db.query("update vars set value = ? where name = 'schema_version'", currentVersion);
                db.commit();

                KR_LOG_WARNING("Successfully cleared cached history. Database version has been updated to %s", gDbSchemaVersionSuffix);

                ok = true;
            }
            else if (cachedVersionSuffix == "3" &&  gDbSchemaVersionSuffix == "4")
            {
                // clients with version 3 need to force a full-reload of SDK's cache to retrieve
                // "deleted" chats from API, since it used to not return them. It should only be
                // done in case there's at least one chat.

                SqliteStmt stmt(db, "select count(*) from chats");
                stmt.stepMustHaveData("get chats count");
                if (stmt.intCol(0) > 0)
                {
                    KR_LOG_WARNING("Forcing a reload of SDK and MEGAchat caches...");
                    api.sdk.invalidateCache();
                }
                else    // no chats --> only invalidate MEGAchat cache (the schema has changed)
                {
                    KR_LOG_WARNING("Forcing a reload of SDK and MEGAchat cache...");
                }

                KR_LOG_WARNING("Database version has been updated to %s", gDbSchemaVersionSuffix);
            }
            else if (cachedVersionSuffix == "4" &&  gDbSchemaVersionSuffix == "5")
            {
                // clients with version 4 need to create a new table `node_history` and populate it with
                // node's attachments already in cache. Futhermore, the existing types for special messages
                // (node-attachments, contact-attachments and rich-links) will be updated to a different
                // range to avoid collissions with the types of upcoming management messages.

                // Update obsolete type of special messages
                db.query("update history set type=? where type=?", chatd::Message::Type::kMsgAttachment, 0x10);
                db.query("update history set type=? where type=?", chatd::Message::Type::kMsgRevokeAttachment, 0x11);
                db.query("update history set type=? where type=?", chatd::Message::Type::kMsgContact, 0x12);
                db.query("update history set type=? where type=?", chatd::Message::Type::kMsgContainsMeta, 0x13);

                // Create new table for node history
                db.simpleQuery("CREATE TABLE node_history(idx int not null, chatid int64 not null, msgid int64 not null,"
                               "    userid int64, keyid int not null, type tinyint, updated smallint, ts int,"
                               "    is_encrypted tinyint, data blob, backrefid int64 not null, UNIQUE(chatid,msgid), UNIQUE(chatid,idx))");

                // Populate new table with existing node-attachments
                db.query("insert into node_history select * from history where type=?", std::to_string(chatd::Message::Type::kMsgAttachment));
                int count = sqlite3_changes(db);

                // Update DB version number
                db.query("update vars set value = ? where name = 'schema_version'", currentVersion);
                db.commit();

                KR_LOG_WARNING("Database version has been updated to %s", gDbSchemaVersionSuffix);
                KR_LOG_WARNING("%d messages added to node history", count);
                ok = true;
            }
            else if (cachedVersionSuffix == "5" && gDbSchemaVersionSuffix == "6")
            {
                // Clients with version 5 need to force a full-reload of SDK's in case there's at least one group chat.
                // Otherwise the cache schema must be updated to support public chats

                SqliteStmt stmt(db, "select count(*) from chats where peer == -1");
                stmt.stepMustHaveData("get chats count");
                if (stmt.intCol(0) > 0)
                {
                    KR_LOG_WARNING("Forcing a reload of SDK and MEGAchat caches...");
                    api.sdk.invalidateCache();
                }
                else
                {
                    // no chats --> only update cache schema
                    db.query("ALTER TABLE `chats` ADD mode tinyint");
                    db.query("ALTER TABLE `chats` ADD unified_key blob");
                    KR_LOG_WARNING("Updating cache schema ...");
                    ok = true;
                }

                KR_LOG_WARNING("Database version has been updated to %s", gDbSchemaVersionSuffix);
            }
        }
    }

    if (!ok)
    {
        db.close();
        KR_LOG_WARNING("Database schema version is not compatible with app version, will rebuild it");
        return false;
    }

    mSid = sid;
    return true;
}

void Client::createDbSchema()
{
    mMyHandle = Id::null();
    db.simpleQuery(gDbSchema); //db.query() uses a prepared statement and will execute only the first statement up to the first semicolon
    std::string ver(gDbSchemaHash);
    ver.append("_").append(gDbSchemaVersionSuffix);
    db.query("insert into vars(name, value) values('schema_version', ?)", ver);
    db.commit();
}

void Client::heartbeat()
{
    if (db.isOpen())
    {
        db.timedCommit();
    }

    if (mConnState != kConnected)
    {
        KR_LOG_WARNING("Heartbeat timer tick without being connected");
        return;
    }

    mPresencedClient.heartbeat();
    if (mChatdClient)
    {
        mChatdClient->heartbeat();
    }
}

Client::~Client()
{
    if (mHeartbeatTimer)
    {
        karere::cancelInterval(mHeartbeatTimer, appCtx);
        mHeartbeatTimer = 0;
    }
}

void Client::retryPendingConnections(bool disconnect)
{
    if (mConnState == kDisconnected)  // already a connection attempt in-progress
    {
        KR_LOG_WARNING("Retry pending connections called without previous connect");
        return;
    }

    mPresencedClient.retryPendingConnection(disconnect);
    if (mChatdClient)
    {
        mChatdClient->retryPendingConnections(disconnect);
    }
}

#define TOKENPASTE2(a,b) a##b
#define TOKENPASTE(a,b) TOKENPASTE2(a,b)

#define SHARED_STATE(varname, membtype)             \
    struct TOKENPASTE(SharedState,__LINE__){membtype value;};  \
    std::shared_ptr<TOKENPASTE(SharedState, __LINE__)> varname(new TOKENPASTE(SharedState,__LINE__))

//This is a convenience method to log in the SDK in case the app does not do it.
promise::Promise<void> Client::sdkLoginNewSession()
{
    mLoginDlg.assign(app.createLoginDialog());
    async::loop((int)0, [](int) { return true; }, [](int&){},
    [this](async::Loop<int>& loop)
    {
        auto pms = mLoginDlg->requestCredentials();
        return pms
        .then([this](const std::pair<std::string, std::string>& cred)
        {
            mLoginDlg->setState(IApp::ILoginDialog::kLoggingIn);
            return api.callIgnoreResult(&mega::MegaApi::login, cred.first.c_str(), cred.second.c_str());
        })
        .then([&loop]()
        {
            loop.breakLoop();
            return 0;
        })
        .fail([this](const promise::Error& err) -> Promise<int>
        {
            if (err.code() != mega::API_ENOENT && err.code() != mega::API_EARGS)
                return err;

            mLoginDlg->setState(IApp::ILoginDialog::kBadCredentials);
            return 0;
        });
    }, this)
    .then([this](int)
    {
        mLoginDlg->setState(IApp::ILoginDialog::kFetchingNodes);
        return api.callIgnoreResult(&::mega::MegaApi::fetchNodes);
    })
    .fail([this](const promise::Error& err)
    {
        auto wptr = weakHandle();
        marshallCall([wptr, this, err]()
        {
            if (wptr.deleted())
            {
                return;
            }

            mSessionReadyPromise.reject(err);
        }, appCtx);
    })
    .then([this]()
    {
        mLoginDlg.free();
    });
    return mSessionReadyPromise;
}

promise::Promise<void> Client::sdkLoginExistingSession(const char* sid)
{
    assert(sid);
    api.callIgnoreResult(&::mega::MegaApi::fastLogin, sid)
    .then([this]()
    {
        api.callIgnoreResult(&::mega::MegaApi::fetchNodes);
    });
    return mSessionReadyPromise;
}


promise::Promise<ReqResult> Client::openChatPreview(uint64_t publicHandle, const std::string &key)
{
    auto wptr = weakHandle();
    std::shared_ptr<std::string> unifiedKey = std::make_shared<std::string>(key);
    return api.call(&::mega::MegaApi::getChatLinkURL, publicHandle)
    .then([this, unifiedKey, wptr](ReqResult result) -> promise::Promise<ReqResult>
    {
        wptr.throwIfDeleted();
        return result;
    });
}

void Client::createPublicChatRoom(uint64_t chatId, uint64_t ph, int shard, int numPeers, const std::string &decryptedTitle, std::shared_ptr<std::string> unifiedKey, const std::string &url, uint32_t ts)
{
    GroupChatRoom *room = new GroupChatRoom(*chats, chatId, shard, chatd::Priv::PRIV_RDONLY, ts, false, decryptedTitle, ph, unifiedKey, numPeers, url);
    chats->emplace(chatId, room);
    room->connect(url.c_str());
}

promise::Promise<std::string> Client::decryptChatTitle(uint64_t chatId, const std::string &key, const std::string &encTitle)
{
    auto wptr = weakHandle();

    std::shared_ptr<std::string> unifiedKey = std::make_shared<std::string>(key);
    Buffer buf(encTitle.size());

    try
    {
        size_t decLen = base64urldecode(encTitle.c_str(), encTitle.size(), buf.buf(), buf.bufSize());
        buf.setDataSize(decLen);

        //Create temporary strongvelope instance to decrypt chat title
        strongvelope::ProtocolHandler *auxCrypto = newStrongvelope(chatId, true, unifiedKey, false, Id::inval());

        auto wptr = getDelTracker();
        promise::Promise<std::string> pms = auxCrypto->decryptChatTitleFromApi(buf);
        return pms.then([wptr, this, chatId, auxCrypto](const std::string title)
        {
            wptr.throwIfDeleted();
            delete auxCrypto;
            return title;
        })
        .fail([wptr, this, chatId, auxCrypto](const promise::Error& err)
        {
            wptr.throwIfDeleted();
            KR_LOG_ERROR("Error decrypting chat title for chat link preview %s:\n%s\.", ID_CSTR(chatId), err.what());
            delete auxCrypto;
            return err;
        });
    }
    catch(std::exception& e)
    {
        std::string err("Failed to base64-decode chat title for chat ");
        err.append(ID_CSTR(chatId)).append(": ");
        KR_LOG_ERROR("%s", err.c_str());
        return promise::Error(err);
    }
}

promise::Promise<void> Client::setPublicChatToPrivate(karere::Id chatid)
{
    GroupChatRoom *room = (GroupChatRoom *) chats->at(chatid);
    promise::Promise<std::shared_ptr<Buffer>> pms;
    if (room->hasTitle())
    {
        // encrypt chat-topic as in private mode, for same users (0), but creating a random key instead of using unified-key (true)
        pms = room->chat().crypto()->encryptChatTitle(room->titleString(), 0, true);
    }
    else
    {
        pms = promise::Promise<std::shared_ptr<Buffer>>();
        pms.resolve(std::make_shared<Buffer>());
    }

    auto wptr = weakHandle();
    return pms.then([wptr, this, chatid, room](const std::shared_ptr<Buffer>& encTitle)
    {
        wptr.throwIfDeleted();

        std::string auxbuf = base64urlencode(encTitle->buf(), encTitle->dataSize());
        const char *enctitleB64 = encTitle->dataSize() ? auxbuf.c_str() : NULL;

        return api.call(&::mega::MegaApi::chatLinkClose, chatid, enctitleB64)
        .then([this, room, wptr, chatid](ReqResult) -> promise::Promise<void>
        {
            if (wptr.deleted())
                return promise::_Void();

            room->setChatPrivateMode();
            return promise::_Void();
        });
    });
}

promise::Promise<uint64_t> Client::deleteChatLink(karere::Id chatid)
{
    auto wptr = weakHandle();

    return api.call(&::mega::MegaApi::chatLinkDelete, chatid)
    .then([this, wptr, chatid](ReqResult) -> promise::Promise<uint64_t>
    {
        if (wptr.deleted())
            return Id::inval().val;

        return Id::inval().val;
    });
}

promise::Promise<uint64_t> Client::getPublicHandle(Id chatid, bool createifmissing)
{
    auto wptr = weakHandle();

    ApiPromise pms;
    if (createifmissing)
    {
        pms = api.call(&::mega::MegaApi::chatLinkCreate, chatid);
    }
    else
    {
        pms = api.call(&::mega::MegaApi::chatLinkQuery, chatid);
    }

    return pms.then([this, chatid, wptr](ReqResult result) -> promise::Promise<uint64_t>
    {
        if (wptr.deleted())
            return Id::inval().val;

        return result->getParentHandle();
    });
}

void Client::onSyncReceived(Id chatid)
{
    if (mSyncCount <= 0)
    {
        KR_LOG_WARNING("Unexpected SYNC received for chat: %s", ID_CSTR(chatid));
        return;
    }

    mSyncCount--;
    if (mSyncCount == 0 && mSyncTimer)
    {
        cancelTimeout(mSyncTimer, appCtx);
        mSyncTimer = 0;

        mSyncPromise.resolve();
    }
}

bool Client::isChatRoomOpened(Id chatid)
{
    auto it = chats->find(chatid);
    if (it != chats->end())
    {
        return it->second->hasChatHandler();
    }
    return false;
}

promise::Promise<void> Client::loginSdkAndInit(const char* sid)
{
    init(sid);
    if (!sid)
    {
        return sdkLoginNewSession();
    }
    else
    {
        return sdkLoginExistingSession(sid);
    }
}

void Client::saveDb()
{
    try
    {
        if (db.isOpen())
        {
            db.commit();
        }
    }
    catch(std::runtime_error& e)
    {
        KR_LOG_ERROR("Error saving changes to local cache: %s", e.what());
        setInitState(kInitErrCorruptCache);
    }
}

promise::Promise<void> Client::pushReceived(Id chatid)
{
    // if already sent SYNCs or we are not logged in right now...
    if (mSyncTimer || !mChatdClient || !mChatdClient->areAllChatsLoggedIn())
    {
        return mSyncPromise;
        // promise will resolve once logged in for all chats or after receive all SYNCs back
    }

    auto wptr = weakHandle();
    mSyncPromise = Promise<void>();
    mSyncCount = 0;
    mSyncTimer = karere::setTimeout([this, wptr]()
    {
        if (wptr.deleted())
          return;

        assert(mSyncCount != 0);
        mSyncTimer = 0;
        mSyncCount = -1;

        mChatdClient->retryPendingConnections(true);

    }, chatd::kSyncTimeout, appCtx);

    if (chatid.isValid())
    {
        ChatRoom *chat = chats->at(chatid);
        mSyncCount++;
        chat->sendSync();
    }
    else
    {
        for (auto& item: *chats)
        {
            ChatRoom *chat = item.second;
            if (!chat->chat().isDisabled())
            {
                mSyncCount++;
                chat->sendSync();
            }
        }
    }

    return mSyncPromise;
}

void Client::loadContactListFromApi()
{
    std::unique_ptr<::mega::MegaUserList> contacts(api.sdk.getContacts());
    loadContactListFromApi(*contacts);
}

void Client::loadContactListFromApi(::mega::MegaUserList& contacts)
{
#ifndef NDEBUG
    dumpContactList(contacts);
#endif
    contactList->syncWithApi(contacts);
    mContactsLoaded = true;
}

Client::InitState Client::initWithAnonymousSession()
{
    setInitState(kInitAnonymousMode);
    mSid.clear();
    createDb();
    mUserAttrCache.reset(new UserAttrCache(*this));
    mChatdClient.reset(new chatd::Client(this, mMyHandle));

    return mInitState;
}

promise::Promise<void> Client::initWithNewSession(const char* sid, const std::string& scsn,
    const std::shared_ptr<::mega::MegaUserList>& contactList,
    const std::shared_ptr<::mega::MegaTextChatList>& chatList)
{
    assert(sid);

    mSid = sid;
    createDb();

// We have a complete snapshot of the SDK contact and chat list state.
// Commit it with the accompanying scsn
    mMyHandle = getMyHandleFromSdk();
    db.query("insert or replace into vars(name,value) values('my_handle', ?)", mMyHandle);

    mMyEmail = getMyEmailFromSdk();
    db.query("insert or replace into vars(name,value) values('my_email', ?)", mMyEmail);

    mMyIdentity = (static_cast<uint64_t>(rand()) << 32) | time(NULL);
    db.query("insert or replace into vars(name,value) values('clientid_seed', ?)", mMyIdentity);

    mUserAttrCache.reset(new UserAttrCache(*this));
    api.sdk.addGlobalListener(this);

    auto wptr = weakHandle();
    return loadOwnKeysFromApi()
    .then([this, scsn, contactList, chatList, wptr]()
    {
        if (wptr.deleted())
            return;
        loadContactListFromApi(*contactList);
        mChatdClient.reset(new chatd::Client(this));
        assert(chats->empty());
        chats->onChatsUpdate(*chatList);
        commit(scsn);
    });
}

void Client::setCommitEach(bool commitEach)
{
    db.setCommitEach(commitEach);
}

void Client::commit(const std::string& scsn)
{
    if (scsn.empty())
    {
        KR_LOG_DEBUG("Committing with empty scsn");
        db.commit();
        return;
    }
    if (scsn == mLastScsn)
    {
        KR_LOG_DEBUG("Committing with same scsn");
        db.commit();
        return;
    }

    db.query("insert or replace into vars(name,value) values('scsn',?)", scsn);
    db.commit();
    mLastScsn = scsn;
    KR_LOG_DEBUG("Commit with scsn %s", scsn.c_str());
}

void Client::onEvent(::mega::MegaApi* /*api*/, ::mega::MegaEvent* event)
{
    assert(event);
    int type = event->getType();
    switch (type)
    {
    case ::mega::MegaEvent::EVENT_COMMIT_DB:
    {
        const char *pscsn = event->getText();
        if (!pscsn)
        {
            KR_LOG_ERROR("EVENT_COMMIT_DB --> DB commit triggered by SDK without a valid scsn");
            return;
        }

        std::string scsn = pscsn;
        auto wptr = weakHandle();
        marshallCall([wptr, this, scsn]()
        {
            if (wptr.deleted())
            {
                return;
            }

            if (db.isOpen())
            {
                KR_LOG_DEBUG("EVENT_COMMIT_DB --> DB commit triggered by SDK");
                commit(scsn);
            }

        }, appCtx);
        break;
    }

    default:
        break;
    }
}

void Client::initWithDbSession(const char* sid)
{
    try
    {
        assert(sid);
        if (!openDb(sid))
        {
            assert(mSid.empty());
            setInitState(kInitErrNoCache);
            return;
        }
        assert(db);
        assert(!mSid.empty());
        mUserAttrCache.reset(new UserAttrCache(*this));
        api.sdk.addGlobalListener(this);

        mMyHandle = getMyHandleFromDb();
        assert(mMyHandle);

        mMyEmail = getMyEmailFromDb();

        mMyIdentity = getMyIdentityFromDb();

        mOwnNameAttrHandle = mUserAttrCache->getAttr(mMyHandle, USER_ATTR_FULLNAME, this,
        [](Buffer* buf, void* userp)
        {
            if (!buf || buf->empty())
                return;
            auto& name = static_cast<Client*>(userp)->mMyName;
            name.assign(buf->buf(), buf->dataSize());
        });

        loadOwnKeysFromDb();
        contactList->loadFromDb();
        mContactsLoaded = true;
<<<<<<< HEAD
        mChatdClient.reset(new chatd::Client(this, mMyHandle));

=======
        mChatdClient.reset(new chatd::Client(this));
>>>>>>> 68bc82ff
        chats->loadFromDb();
    }
    catch(std::runtime_error& e)
    {
        KR_LOG_ERROR("initWithDbSession: Error loading session from local cache: %s", e.what());
        setInitState(kInitErrCorruptCache);
        return;
    }

    setInitState(kInitHasOfflineSession);
    return;
}

void Client::setInitState(InitState newState)
{
    if (newState == mInitState)
        return;
    mInitState = newState;
    KR_LOG_DEBUG("Client reached init state %s", initStateStr());
    app.onInitStateChange(mInitState);
}

Client::InitState Client::init(const char* sid)
{
    if (mInitState > kInitCreated)
    {
        KR_LOG_ERROR("init: karere is already initialized. Current state: %s", initStateStr());
        return kInitErrAlready;
    }

    if (sid)
    {
        initWithDbSession(sid);
        if (mInitState == kInitErrNoCache ||    // not found, uncompatible db version, cannot open
                mInitState == kInitErrCorruptCache)
        {
            wipeDb(sid);
        }
    }
    else
    {
        setInitState(kInitWaitingNewSession);
    }
    api.sdk.addRequestListener(this);
    return mInitState;
}

void Client::onRequestFinish(::mega::MegaApi* /*apiObj*/, ::mega::MegaRequest *request, ::mega::MegaError* e)
{
    int reqType = request->getType();
    int errorCode = e->getErrorCode();
    if (errorCode != ::mega::MegaError::API_OK && reqType != ::mega::MegaRequest::TYPE_LOGOUT)
    {
        KR_LOG_ERROR("Request %s finished with error %s", request->getRequestString(), e->getErrorString());
        return;
    }

    switch (reqType)
    {
    case ::mega::MegaRequest::TYPE_LOGOUT:
    {
        bool loggedOut = ((errorCode == ::mega::MegaError::API_OK || errorCode == ::mega::MegaError::API_ESID)
                          && request->getFlag());    // SDK has been logged out normally closing session

        bool sessionExpired = request->getParamType() == ::mega::MegaError::API_ESID;       // SDK received ESID during login or any other request
        if (loggedOut)
            KR_LOG_DEBUG("Logout detected in the SDK. Closing MEGAchat session...");

        if (sessionExpired)
            KR_LOG_WARNING("Expired session detected. Closing MEGAchat session...");

        if (loggedOut || sessionExpired)
        {
            auto wptr = weakHandle();
            marshallCall([wptr, this]() // update state in the karere thread
            {
                if (wptr.deleted())
                    return;

                if (initState() != kInitTerminated)
                {
                    setInitState(kInitErrSidInvalid);
                }
            }, appCtx);
            return;
        }
        break;
    }

    case ::mega::MegaRequest::TYPE_FETCH_NODES:
    {
        api.sdk.pauseActionPackets();
        auto state = mInitState;
        char* pscsn = api.sdk.getSequenceNumber();
        std::string scsn;
        if (pscsn)
        {
            scsn = pscsn;
            delete[] pscsn;
        }
        std::shared_ptr<::mega::MegaUserList> contactList(api.sdk.getContacts());
        std::shared_ptr<::mega::MegaTextChatList> chatList(api.sdk.getChatList());

        auto wptr = weakHandle();
        marshallCall([wptr, this, state, scsn, contactList, chatList]()
        {
            if (wptr.deleted())
                return;

            if (state == kInitHasOfflineSession)
            {
// disable this safety checkup, since dumpSession() differs from first-time login value
//              std::unique_ptr<char[]> sid(api.sdk.dumpSession());
//              assert(sid);
//              // we loaded our state from db
//              // verify the SDK sid is the same as ours
//              if (mSid != sid.get())
//              {
//                  setInitState(kInitErrSidMismatch);
//                  return;
//              }
                checkSyncWithSdkDb(scsn, *contactList, *chatList);
                setInitState(kInitHasOnlineSession);
                mSessionReadyPromise.resolve();
                api.sdk.resumeActionPackets();
            }
            else if (state == kInitWaitingNewSession || state == kInitErrNoCache)
            {
                std::unique_ptr<char[]> sid(api.sdk.dumpSession());
                assert(sid);
                initWithNewSession(sid.get(), scsn, contactList, chatList)
                .fail([this](const promise::Error& err)
                {
                    mSessionReadyPromise.reject(err);
                    api.sdk.resumeActionPackets();
                    return err;
                })
                .then([this]()
                {
                    setInitState(kInitHasOnlineSession);
                    mSessionReadyPromise.resolve();
                    api.sdk.resumeActionPackets();
                });
            }
            else
            {
                assert(state == kInitHasOnlineSession);
                api.sdk.resumeActionPackets();
            }
        }, appCtx);
        break;
    }

    case ::mega::MegaRequest::TYPE_SET_ATTR_USER:
    {
        int attrType = request->getParamType();
        int changeType;
        if (attrType == ::mega::MegaApi::USER_ATTR_FIRSTNAME)
        {
            changeType = ::mega::MegaUser::CHANGE_TYPE_FIRSTNAME;
        }
        else if (attrType == ::mega::MegaApi::USER_ATTR_LASTNAME)
        {
            changeType = ::mega::MegaUser::CHANGE_TYPE_LASTNAME;
        }
        else
        {
            return;
        }

        auto wptr = weakHandle();
        marshallCall([wptr, this, changeType]()
        {
            if (wptr.deleted())
                return;

            mUserAttrCache->onUserAttrChange(mMyHandle, changeType);
        }, appCtx);
        break;
    }

    default:    // no action to be taken for other type of requests
    {
        break;
    }
    }
}

//TODO: We should actually wipe the whole app dir, but the log file may
//be in that dir, and it is in use
void Client::wipeDb(const std::string& sid)
{
    db.close();
    std::string path = dbPath(sid);
    remove(path.c_str());
    struct stat info;
    if (stat(path.c_str(), &info) == 0)
        throw std::runtime_error("wipeDb: Could not delete old database file in "+mAppDir);
}

void Client::createDb()
{
    wipeDb(mSid);
    std::string path = dbPath(mSid);
    if (!db.open(path.c_str(), false))
        throw std::runtime_error("Can't access application database at "+mAppDir);
    createDbSchema(); //calls commit() at the end
}

bool Client::checkSyncWithSdkDb(const std::string& scsn,
    ::mega::MegaUserList& contactList, ::mega::MegaTextChatList& chatList)
{
    SqliteStmt stmt(db, "select value from vars where name='scsn'");
    stmt.stepMustHaveData("get karere scsn");
    if (stmt.stringCol(0) == scsn)
    {
        KR_LOG_DEBUG("Db sync ok, karere scsn matches with the one from sdk");
        return true;
    }

    // We are not in sync, probably karere is one or more commits behind
    KR_LOG_WARNING("Karere db out of sync with sdk - scsn-s don't match. Will reload all state from SDK");

    // invalidate user attrib cache
    mUserAttrCache->invalidate();
    // sync contactlist first
    loadContactListFromApi(contactList);
    // sync the chatroom list
    chats->onChatsUpdate(chatList);
    // commit the snapshot
    commit(scsn);
    return false;
}

void Client::dumpChatrooms(::mega::MegaTextChatList& chatRooms)
{
    KR_LOG_DEBUG("=== Chatrooms received from API: ===");
    for (int i=0; i<chatRooms.size(); i++)
    {
        auto& room = *chatRooms.get(i);
        if (room.isGroup())
        {
            KR_LOG_DEBUG("%s(group, ownPriv=%s):",
                ID_CSTR(room.getHandle()), privToString((chatd::Priv)room.getOwnPrivilege()));
        }
        else
        {
            KR_LOG_DEBUG("%s(1on1)", ID_CSTR(room.getHandle()));
        }
        auto peers = room.getPeerList();
        if (!peers)
        {
            KR_LOG_DEBUG("  (room has no peers)");
            continue;
        }
        for (int j = 0; j<peers->size(); j++)
            KR_LOG_DEBUG("  %s: %s", ID_CSTR(peers->getPeerHandle(j)),
                privToString((chatd::Priv)peers->getPeerPrivilege(j)));
    }
    KR_LOG_DEBUG("=== Chatroom list end ===");
}
void Client::dumpContactList(::mega::MegaUserList& clist)
{
    KR_LOG_DEBUG("== Contactlist received from API: ==");
    for (int i=0; i< clist.size(); i++)
    {
        auto& user = *clist.get(i);
        auto visibility = user.getVisibility();
        if (visibility != ::mega::MegaUser::VISIBILITY_VISIBLE)
            KR_LOG_DEBUG("  %s (visibility = %d)", ID_CSTR(user.getHandle()), visibility);
        else
            KR_LOG_DEBUG("  %s", ID_CSTR(user.getHandle()));
    }
    KR_LOG_DEBUG("== Contactlist end ==");
}

promise::Promise<void> Client::connect(Presence pres, bool isInBackground)
{
// only the first connect() needs to wait for the mSessionReadyPromise.
// Any subsequent connect()-s (preceded by disconnect()) can initiate
// the connect immediately
    if (mConnState == kConnecting)      // already connecting, wait for completion
    {
        return mConnectPromise;
    }
    else if (mConnState == kConnected)  // nothing to do
    {
        return promise::_Void();
    }

    assert(mConnState == kDisconnected);
    auto sessDone = mSessionReadyPromise.done();    // wait for fetchnodes completion
    switch (sessDone)
    {
        case promise::kSucceeded:   // if session is ready...
            return doConnect(pres, isInBackground);

        case promise::kFailed:      // if session failed...
            return mSessionReadyPromise.error();

        default:                    // if session is not ready yet... wait for it and then connect
            assert(sessDone == promise::kNotResolved);
            mConnectPromise = mSessionReadyPromise
            .then([this, pres, isInBackground]() mutable
            {
                return doConnect(pres, isInBackground);
            });
            return mConnectPromise;
    }
}

promise::Promise<void> Client::doConnect(Presence pres, bool isInBackground)
{
    KR_LOG_DEBUG("Connecting to account '%s'(%s)...", SdkString(api.sdk.getMyEmail()).c_str(), mMyHandle.toString().c_str());

    setConnState(kConnecting);
    mOwnPresence = pres;
    assert(mSessionReadyPromise.succeeded());
    assert(mUserAttrCache);

    mUserAttrCache->onLogin();
    mOwnNameAttrHandle = mUserAttrCache->getAttr(mMyHandle, USER_ATTR_FULLNAME, this,
    [](Buffer* buf, void* userp)
    {
        if (!buf || buf->empty())
            return;
        auto& name = static_cast<Client*>(userp)->mMyName;
        name.assign(buf->buf(), buf->dataSize());
        KR_LOG_DEBUG("Own screen name is: '%s'", name.c_str()+1);
    });

#ifndef KARERE_DISABLE_WEBRTC
// Create the rtc module
    rtc.reset(rtcModule::create(*this, *this, new rtcModule::RtcCrypto(*this), KARERE_DEFAULT_TURN_SERVERS));
    rtc->init();
#endif

    connectToChatd(isInBackground);

    auto wptr = weakHandle();
    auto pms = connectToPresenced(mOwnPresence)
    .then([this, wptr]()
    {
        if (wptr.deleted())
        {
            return;
        }

        setConnState(kConnected);
    })
    .fail([this](const promise::Error& err)
    {
        setConnState(kDisconnected);
        return err;
    });

    assert(!mHeartbeatTimer);
    mHeartbeatTimer = karere::setInterval([this, wptr]()
    {
        if (wptr.deleted() || !mHeartbeatTimer)
        {
            return;
        }

        heartbeat();
    }, kHeartbeatTimeout, appCtx);
    return pms;
}

void Client::disconnect()
{
    if (mConnState == kDisconnected)
        return;

    setConnState(kDisconnected);
    // stop sync of user attributes in cache
    assert(mOwnNameAttrHandle.isValid());
    mUserAttrCache->removeCb(mOwnNameAttrHandle);
    mOwnNameAttrHandle = UserAttrCache::Handle::invalid();
    mUserAttrCache->onLogOut();

    // stop heartbeats
    if (mHeartbeatTimer)
    {
        karere::cancelInterval(mHeartbeatTimer, appCtx);
        mHeartbeatTimer = 0;
    }

    // disconnect from chatd shards and presenced
    mChatdClient->disconnect();
    mPresencedClient.disconnect();
}

void Client::setConnState(ConnState newState)
{
    mConnState = newState;
    KR_LOG_DEBUG("Client connection state changed to %s", connStateToStr(newState));
}
karere::Id Client::getMyHandleFromSdk()
{
    SdkString uh = api.sdk.getMyUserHandle();
    if (!uh.c_str() || !uh.c_str()[0])
        throw std::runtime_error("Could not get our own user handle from API");
    KR_LOG_INFO("Our user handle is %s", uh.c_str());
    karere::Id result(uh.c_str());
    if (result == Id::null() || result.val == ::mega::UNDEF)
        throw std::runtime_error("Own handle returned by the SDK is NULL");
    return result;
}

std::string Client::getMyEmailFromDb()
{
    SqliteStmt stmt(db, "select value from vars where name='my_email'");
    if (!stmt.step())
        throw std::runtime_error("No own email in database");

    std::string email = stmt.stringCol(0);

    if (email.length() < 5)
        throw std::runtime_error("loadOwnEmailFromDb: Own email in db is invalid");
    return email;
}

std::string Client::getMyEmailFromSdk()
{
    SdkString myEmail = api.sdk.getMyEmail();
    if (!myEmail.c_str() || !myEmail.c_str()[0])
        throw std::runtime_error("Could not get our own email from API");
    KR_LOG_INFO("Our email address is %s", myEmail.c_str());
    return myEmail.c_str();
}

karere::Id Client::getMyHandleFromDb()
{
    SqliteStmt stmt(db, "select value from vars where name='my_handle'");
    if (!stmt.step())
        throw std::runtime_error("No own user handle in database");

    karere::Id result = stmt.uint64Col(0);

    if (result == Id::null() || result.val == mega::UNDEF)
        throw std::runtime_error("loadOwnUserHandleFromDb: Own handle in db is invalid");
    return result;
}

uint64_t Client::getMyIdentityFromDb()
{
    uint64_t result = 0;

    SqliteStmt stmt(db, "select value from vars where name='clientid_seed'");
    if (!stmt.step())
    {
        KR_LOG_WARNING("clientid_seed not found in DB. Creating a new one");
        result = (static_cast<uint64_t>(rand()) << 32) | time(NULL);
        db.query("insert or replace into vars(name,value) values('clientid_seed', ?)", result);
    }
    else
    {
        result = stmt.uint64Col(0);
        if (result == 0)
        {
            KR_LOG_WARNING("clientid_seed in DB is invalid. Creating a new one");
            result = (static_cast<uint64_t>(rand()) << 32) | time(NULL);
            db.query("insert or replace into vars(name,value) values('clientid_seed', ?)", result);
        }
    }
    return result;
}

promise::Promise<void> Client::loadOwnKeysFromApi()
{
    return api.call(&::mega::MegaApi::getUserAttribute, (int)mega::MegaApi::USER_ATTR_KEYRING)
    .then([this](ReqResult result) -> ApiPromise
    {
        auto keys = result->getMegaStringMap();
        auto cu25519 = keys->get("prCu255");
        if (!cu25519)
            return promise::Error("prCu255 private key missing in keyring from API");
        auto ed25519 = keys->get("prEd255");
        if (!ed25519)
            return promise::Error("prEd255 private key missing in keyring from API");

        auto b64len = strlen(cu25519);
        if (b64len != 43)
            return promise::Error("prCu255 base64 key length is not 43 bytes");
        base64urldecode(cu25519, b64len, mMyPrivCu25519, sizeof(mMyPrivCu25519));

        b64len = strlen(ed25519);
        if (b64len != 43)
            return promise::Error("prEd255 base64 key length is not 43 bytes");
        base64urldecode(ed25519, b64len, mMyPrivEd25519, sizeof(mMyPrivEd25519));
        return api.call(&mega::MegaApi::getUserData);
    })
    .then([this](ReqResult result) -> promise::Promise<void>
    {
        auto pubrsa = result->getPassword();
        if (!pubrsa)
            return promise::Error("No public RSA key in getUserData API response");
        mMyPubRsaLen = base64urldecode(pubrsa, strlen(pubrsa), mMyPubRsa, sizeof(mMyPubRsa));
        auto privrsa = result->getPrivateKey();
        if (!privrsa)
            return promise::Error("No private RSA key in getUserData API response");
        mMyPrivRsaLen = base64urldecode(privrsa, strlen(privrsa), mMyPrivRsa, sizeof(mMyPrivRsa));
        // write to db
        db.query("insert or replace into vars(name, value) values('pr_cu25519', ?)", StaticBuffer(mMyPrivCu25519, sizeof(mMyPrivCu25519)));
        db.query("insert or replace into vars(name, value) values('pr_ed25519', ?)", StaticBuffer(mMyPrivEd25519, sizeof(mMyPrivEd25519)));
        db.query("insert or replace into vars(name, value) values('pub_rsa', ?)", StaticBuffer(mMyPubRsa, mMyPubRsaLen));
        db.query("insert or replace into vars(name, value) values('pr_rsa', ?)", StaticBuffer(mMyPrivRsa, mMyPrivRsaLen));
        KR_LOG_DEBUG("loadOwnKeysFromApi: success");
        return promise::_Void();
    });
}

void Client::loadOwnKeysFromDb()
{
    SqliteStmt stmt(db, "select value from vars where name=?");

    stmt << "pr_rsa";
    stmt.stepMustHaveData();
    mMyPrivRsaLen = stmt.blobCol(0, mMyPrivRsa, sizeof(mMyPrivRsa));
    stmt.reset().clearBind();
    stmt << "pub_rsa";
    stmt.stepMustHaveData();
    mMyPubRsaLen = stmt.blobCol(0, mMyPubRsa, sizeof(mMyPubRsa));

    stmt.reset().clearBind();
    stmt << "pr_cu25519";
    stmt.stepMustHaveData();
    auto len = stmt.blobCol(0, mMyPrivCu25519, sizeof(mMyPrivCu25519));
    if (len != sizeof(mMyPrivCu25519))
        throw std::runtime_error("Unexpected length of privCu25519 in database");
    stmt.reset().clearBind();
    stmt << "pr_ed25519";
    stmt.stepMustHaveData();
    len = stmt.blobCol(0, mMyPrivEd25519, sizeof(mMyPrivEd25519));
    if (len != sizeof(mMyPrivEd25519))
        throw std::runtime_error("Unexpected length of privEd2519 in database");
}


promise::Promise<void> Client::connectToPresenced(Presence forcedPres)
{
    if (mPresencedUrl.empty())
    {
        return api.call(&::mega::MegaApi::getChatPresenceURL)
        .then([this, forcedPres](ReqResult result) -> Promise<void>
        {
            auto url = result->getLink();
            if (!url)
                return promise::Error("No presenced URL received from API");
            mPresencedUrl = url;
            return connectToPresencedWithUrl(mPresencedUrl, forcedPres);
        });
    }
    else
    {
        return connectToPresencedWithUrl(mPresencedUrl, forcedPres);
    }
}

promise::Promise<void> Client::connectToPresencedWithUrl(const std::string& url, Presence pres)
{
//we assume app.onOwnPresence(Presence::kOffline) has been called at application start

    // Prepare list of peers to subscribe to its presence
    // add contacts
    presenced::IdRefMap peers;
    for (auto& contact: *contactList)
    {
        if (contact.second->visibility() == ::mega::MegaUser::VISIBILITY_VISIBLE)
        {
            peers.insert(contact.first);
        }
    }
    // add peers from groupchats
    for (auto& chat: *chats)
    {
        if (!chat.second->isGroup())
        {
            continue;
        }

        auto& members = static_cast<GroupChatRoom*>(chat.second)->peers();
        for (auto& peer: members)
        {
            if (!contactList->isExContact(peer.first))
            {
                peers.insert(peer.first);
            }
        }
    }

    // Notify presence, if any
    if (pres.isValid())
    {
        mOwnPresence = pres;
        app.onPresenceChanged(mMyHandle, pres, true);
    }

    return mPresencedClient.connect(url, mMyHandle, std::move(peers), presenced::Config(pres));
}

void Contact::updatePresence(Presence pres)
{
    mPresence = pres;
    updateAllOnlineDisplays(pres);
}
// presenced handlers
void Client::onPresenceChange(Id userid, Presence pres)
{
    if (mInitState == kInitTerminated)
    {
        return;
    }

    if (userid == mMyHandle)
    {
        mOwnPresence = pres;
    }
    else
    {
        contactList->onPresenceChanged(userid, pres);
    }
    for (auto& item: *chats)
    {
        auto& chat = *item.second;
        if (!chat.isGroup())
            continue;
        static_cast<GroupChatRoom&>(chat).updatePeerPresence(userid, pres);
    }
    app.onPresenceChanged(userid, pres, false);
}
void Client::onPresenceConfigChanged(const presenced::Config& state, bool pending)
{
    app.onPresenceConfigChanged(state, pending);
}

void Client::onPresenceLastGreenUpdated(Id userid, uint16_t lastGreen)
{
    app.onPresenceLastGreenUpdated(userid, lastGreen);
}

void Client::onConnStateChange(presenced::Client::ConnState /*state*/)
{

}

void GroupChatRoom::updatePeerPresence(uint64_t userid, Presence pres)
{
    auto it = mPeers.find(userid);
    if (it == mPeers.end())
        return;
    it->second->mPresence = pres;
}

void Client::notifyNetworkOffline()
{
}
void Client::notifyNetworkOnline()
{
}
void Client::notifyUserIdle()
{
    if (mChatdClient)
    {
        mChatdClient->notifyUserIdle();
    }
}
void Client::notifyUserActive()
{
    if (mChatdClient)
    {
        mChatdClient->notifyUserActive();
    }
}

void Client::terminate(bool deleteDb)
{
    setInitState(kInitTerminated);

    api.sdk.removeRequestListener(this);
    api.sdk.removeGlobalListener(this);

#ifndef KARERE_DISABLE_WEBRTC
    if (rtc)
        rtc->hangupAll(rtcModule::TermCode::kAppTerminating);
#endif

    // pre-destroy chatrooms in preview mode (cleanup from DB + send HANDLELEAVE)
    // Otherwise, DB will be already closed when the GroupChatRoom dtor is called
    for (auto it = chats->begin(); it != chats->end();)
    {
        if (it->second->previewMode())
        {
            delete it->second;
            auto itToRemove = it;
            it++;
            chats->erase(itToRemove);
        }
        else
        {
            it++;
        }
    }

    disconnect();
    mUserAttrCache.reset();

    try
    {
        if (deleteDb)
        {
            wipeDb(mSid);
        }
        else if (db.isOpen())
        {
            KR_LOG_INFO("Doing final COMMIT to database");
            db.commit();
            db.close();
        }
    }
    catch(std::runtime_error& e)
    {
        KR_LOG_ERROR("Error saving changes to local cache during termination: %s", e.what());
    }
}

promise::Promise<void> Client::setPresence(Presence pres)
{
    if (pres == mPresencedClient.config().presence())
    {
        std::string err = "setPresence: tried to change online state to the current configured state (";
        err.append(mOwnPresence.toString(mOwnPresence)).append(")");
        return promise::Error(err, kErrorArgs);
    }

    bool ret = mPresencedClient.setPresence(pres);
    if (!ret)
    {
        return promise::Error("setPresence: not connected", kErrorAccess);
    }

    app.onPresenceChanged(mMyHandle, pres, true);
    return promise::_Void();
}

void Client::onUsersUpdate(mega::MegaApi* /*api*/, mega::MegaUserList *aUsers)
{
    if (!aUsers)
        return;

    std::shared_ptr<mega::MegaUserList> users(aUsers->copy());
    auto wptr = weakHandle();
    marshallCall([wptr, this, users]()
    {
        if (wptr.deleted())
        {
            return;
        }

        assert(mUserAttrCache);
        auto count = users->size();
        for (int i = 0; i < count; i++)
        {
            auto& user = *users->get(i);
            if (user.getChanges())
            {
                if (user.isOwnChange() == 0)
                {
                    mUserAttrCache->onUserAttrChange(user);
                }
            }
            else
            {
                contactList->onUserAddRemove(user);
            }
        };
    }, appCtx);
}

promise::Promise<karere::Id>
Client::createGroupChat(std::vector<std::pair<uint64_t, chatd::Priv>> peers, bool publicchat, const char *title)
{
    // prepare set of participants
    std::shared_ptr<mega::MegaTextChatPeerList> sdkPeers(mega::MegaTextChatPeerList::createInstance());
    std::shared_ptr<SetOfIds> users = std::make_shared<SetOfIds>();
    users->insert(mMyHandle);
    for (auto& peer: peers)
    {
        sdkPeers->addPeer(peer.first, peer.second);
        users->insert(peer.first);
    }

    // prepare unified key (if public chat)
    std::shared_ptr<std::string> unifiedKey;
    if (publicchat)
    {
        Buffer *buf = strongvelope::ProtocolHandler::createUnifiedKey();
        unifiedKey.reset(new std::string(buf->buf(), buf->dataSize()));
        delete buf;
    }

    // create strongvelope for encryption of title/unified-key
    std::shared_ptr<strongvelope::ProtocolHandler> crypto;
    if (publicchat || title)
    {
        crypto.reset(new strongvelope::ProtocolHandler(mMyHandle,
                StaticBuffer(mMyPrivCu25519, 32), StaticBuffer(mMyPrivEd25519, 32),
                StaticBuffer(mMyPrivRsa, mMyPrivRsaLen), *mUserAttrCache, db, karere::Id::inval(), publicchat,
                unifiedKey, false, Id::inval(), appCtx));
        crypto->setUsers(users.get());  // ownership belongs to this method, it will be released after `crypto`
    }

    promise::Promise<std::shared_ptr<Buffer>> pms;
    if (title)
    {
        const std::string auxTitle(title);
        pms = crypto->encryptChatTitle(auxTitle);
    }
    else
    {
        pms = promise::Promise<std::shared_ptr<Buffer>>();
        pms.resolve(std::make_shared<Buffer>());
    }

    // capture `users`, since it's used at strongvelope for encryption of unified-key in public chats
    auto wptr = getDelTracker();
    return pms.then([wptr, this, crypto, users, sdkPeers, publicchat](const std::shared_ptr<Buffer>& encTitle)
    {
        std::string enctitleB64;
        if (!encTitle->empty())
        {
            enctitleB64 = base64urlencode(encTitle->buf(), encTitle->dataSize());
        }

        ApiPromise createChatPromise;

        if (publicchat)
        {
            createChatPromise = crypto->encryptUnifiedKeyForAllParticipants()
            .then([wptr, this, sdkPeers, enctitleB64](chatd::KeyCommand *keyCmd) -> ApiPromise
            {
                mega::MegaStringMap *userKeyMap;
                userKeyMap = mega::MegaStringMap::createInstance();

                for (int i = 0; i < sdkPeers->size(); i++)
                {
                    //Get peer Handle in B64
                    Id peerHandle(sdkPeers->getPeerHandle(i));

                    //Get peer unified key
                    auto useruk = keyCmd->getKeyByUserId(peerHandle);

                    //Append [creatorhandle+uk]
                    std::string uKeyBin((const char*)&mMyHandle, sizeof(mMyHandle.val));
                    uKeyBin.append(useruk->buf(), useruk->size());

                    //Encode [creatorhandle+uk] to B64
                    std::string uKeyB64;
                    mega::Base64::btoa(uKeyBin, uKeyB64);

                    //Add entry to map
                    userKeyMap->set(peerHandle.toString().c_str(), uKeyB64.c_str());
                }

                //Get own unified key
                auto ownKey = keyCmd->getKeyByUserId(mMyHandle);

                //Append [creatorhandle+uk]
                std::string okeyBin((const char*)&mMyHandle, sizeof(mMyHandle.val));
                okeyBin.append(ownKey->buf(), ownKey->size());

                //Encode [creatorhandle+uk] to B64
                std::string oKeyB64;
                mega::Base64::btoa(okeyBin, oKeyB64);

                //Add entry to map
                userKeyMap->set(mMyHandle.toString().c_str(), oKeyB64.c_str());
                return api.call(&mega::MegaApi::createPublicChat, sdkPeers.get(), userKeyMap,
                                !enctitleB64.empty() ? enctitleB64.c_str() : nullptr);
            });
        }
        else
        {
            createChatPromise = api.call(&mega::MegaApi::createChat, true, sdkPeers.get(),
                                         !enctitleB64.empty() ? enctitleB64.c_str() : nullptr);
        }

        return createChatPromise
        .then([this, wptr](ReqResult result) -> Promise<karere::Id>
        {
            if (wptr.deleted())
                return promise::Error("Chat created successfully, but instance was removed");

            auto& list = *result->getMegaTextChatList();
            if (list.size() < 1)
                return promise::Error("Empty chat list returned from API");

            auto room = chats->addRoom(*list.get(0));
            if (!room || !room->isGroup())
                return promise::Error("API created incorrect group");

            room->connect();
            return karere::Id(room->chatid());
        });
     });
}

promise::Promise<void> GroupChatRoom::excludeMember(uint64_t userid)
{
    auto wptr = getDelTracker();
    return parent.mKarereClient.api.callIgnoreResult(&mega::MegaApi::removeFromChat, chatid(), userid)
    .then([this, wptr, userid]()
    {
        wptr.throwIfDeleted();
        if (removeMember(userid) && !mHasTitle)
        {
            makeTitleFromMemberNames();
        }
    });
}

ChatRoom::ChatRoom(ChatRoomList& aParent, const uint64_t& chatid, bool aIsGroup,
  unsigned char aShard, chatd::Priv aOwnPriv, uint32_t ts, bool aIsArchived, const std::string& aTitle)
   :parent(aParent), mChatid(chatid),
    mShardNo(aShard), mIsGroup(aIsGroup),
    mOwnPriv(aOwnPriv), mCreationTs(ts), mIsArchived(aIsArchived), mTitleString(aTitle), mHasTitle(false)
{}

//chatd::Listener
void ChatRoom::onLastMessageTsUpdated(uint32_t ts)
{
    callAfterInit(this, [this, ts]()
    {
        auto display = roomGui();
        if (display)
            display->onLastTsUpdated(ts);
    }, parent.mKarereClient.appCtx);
}

ApiPromise ChatRoom::requestGrantAccess(mega::MegaNode *node, mega::MegaHandle userHandle)
{
    return parent.mKarereClient.api.call(&::mega::MegaApi::grantAccessInChat, chatid(), node, userHandle);
}

ApiPromise ChatRoom::requestRevokeAccess(mega::MegaNode *node, mega::MegaHandle userHandle)
{
    return parent.mKarereClient.api.call(&::mega::MegaApi::removeAccessInChat, chatid(), node, userHandle);
}

strongvelope::ProtocolHandler* Client::newStrongvelope(karere::Id chatid, bool isPublic,
        std::shared_ptr<std::string> unifiedKey, int isUnifiedKeyEncrypted, karere::Id ph)
{
    return new strongvelope::ProtocolHandler(mMyHandle,
         StaticBuffer(mMyPrivCu25519, 32), StaticBuffer(mMyPrivEd25519, 32),
         StaticBuffer(mMyPrivRsa, mMyPrivRsaLen), *mUserAttrCache, db, chatid,
         isPublic, unifiedKey, isUnifiedKeyEncrypted, ph, appCtx);
}

void ChatRoom::createChatdChat(const karere::SetOfIds& initialUsers, bool isPublic,
        std::shared_ptr<std::string> unifiedKey, int isUnifiedKeyEncrypted, const karere::Id ph)
{
    mChat = &parent.mKarereClient.mChatdClient->createChat(
        mChatid, mShardNo, mUrl, this, initialUsers,
        parent.mKarereClient.newStrongvelope(mChatid, isPublic, unifiedKey, isUnifiedKeyEncrypted, ph), mCreationTs, mIsGroup);
}

template <class T, typename F>
void callAfterInit(T* self, F&& func, void *ctx)
{
    if (self->isInitializing())
    {
        auto wptr = self->weakHandle();
        marshallCall([wptr, func]()
        {
            if (!wptr.deleted())
                func();
        }, ctx);
    }
    else
    {
        func();
    }
}

void PeerChatRoom::initWithChatd()
{
    createChatdChat(SetOfIds({Id(mPeer), parent.mKarereClient.myHandle()}));
}

void PeerChatRoom::connect(const char */*url*/)
{
    mChat->connect();
}

#ifndef KARERE_DISABLE_WEBRTC
rtcModule::ICall& ChatRoom::mediaCall(AvFlags av, rtcModule::ICallHandler& handler)
{
    return parent.mKarereClient.rtc->startCall(chatid(), av, handler);
}
#endif

promise::Promise<void> PeerChatRoom::requesGrantAccessToNodes(mega::MegaNodeList *nodes)
{
    std::vector<ApiPromise> promises;

    for (int i = 0; i < nodes->size(); ++i)
    {
        if (!parent.mKarereClient.api.sdk.hasAccessToAttachment(mChatid, nodes->get(i)->getHandle(), peer()))
        {
            ApiPromise promise = requestGrantAccess(nodes->get(i), peer());
            promises.push_back(promise);
        }
    }

    return promise::when(promises);
}

promise::Promise<void> PeerChatRoom::requestRevokeAccessToNode(mega::MegaNode *node)
{
    std::vector<ApiPromise> promises;

    mega::MegaHandleList *megaHandleList = parent.mKarereClient.api.sdk.getAttachmentAccess(mChatid, node->getHandle());

    for (unsigned int j = 0; j < megaHandleList->size(); ++j)
    {
        ApiPromise promise = requestRevokeAccess(node, peer());
        promises.push_back(promise);
    }

    delete megaHandleList;

    return promise::when(promises);
}

promise::Promise<void> GroupChatRoom::requesGrantAccessToNodes(mega::MegaNodeList *nodes)
{
    std::vector<ApiPromise> promises;

    for (int i = 0; i < nodes->size(); ++i)
    {
        if (publicChat())
        {
           if (!parent.mKarereClient.api.sdk.hasAccessToAttachment(mChatid, nodes->get(i)->getHandle(), Id::COMMANDER()))
           {
               ApiPromise promise = requestGrantAccess(nodes->get(i), Id::COMMANDER());
               promises.push_back(promise);
           }
        }
        else
        {
            for (auto it = mPeers.begin(); it != mPeers.end(); ++it)
            {
                if (!parent.mKarereClient.api.sdk.hasAccessToAttachment(mChatid, nodes->get(i)->getHandle(), it->second->mHandle))
                {
                    ApiPromise promise = requestGrantAccess(nodes->get(i), it->second->mHandle);
                    promises.push_back(promise);
                }
            }
        }
    }

    return promise::when(promises);
}

promise::Promise<void> GroupChatRoom::requestRevokeAccessToNode(mega::MegaNode *node)
{
    std::vector<ApiPromise> promises;

    mega::MegaHandleList *megaHandleList = parent.mKarereClient.api.sdk.getAttachmentAccess(mChatid, node->getHandle());

    for (unsigned int j = 0; j < megaHandleList->size(); ++j)
    {
        ApiPromise promise = requestRevokeAccess(node, megaHandleList->get(j));
        promises.push_back(promise);
    }

    delete megaHandleList;

    return promise::when(promises);
}

IApp::IGroupChatListItem* GroupChatRoom::addAppItem()
{
    auto list = parent.mKarereClient.app.chatListHandler();
    return list ? list->addGroupChatItem(*this) : nullptr;
}

//Create chat or receive an invitation
GroupChatRoom::GroupChatRoom(ChatRoomList& parent, const mega::MegaTextChat& aChat)
:ChatRoom(parent, aChat.getHandle(), true, aChat.getShard(),
  (chatd::Priv)aChat.getOwnPrivilege(), aChat.getCreationTime(), aChat.isArchived()),
  mRoomGui(nullptr)
{
    // Initialize list of peers and fetch their names
    auto peers = aChat.getPeerList();
    std::vector<promise::Promise<void>> promises;
    if (peers)
    {
        mNumPeers = peers->size();
        for (int i = 0; i < mNumPeers; i++)
        {
            auto handle = peers->getPeerHandle(i);
            assert(handle != parent.mKarereClient.myHandle());
            mPeers[handle] = new Member(*this, handle, (chatd::Priv)peers->getPeerPrivilege(i)); //may try to access mContactGui, but we have set it to nullptr, so it's ok
            promises.push_back(mPeers[handle]->nameResolved());
        }
    }
    // If there is not any promise at vector promise, promise::when is resolved directly
    mMemberNamesResolved = promise::when(promises);

    // Initialize title, if any
    std::string title = aChat.getTitle() ? aChat.getTitle() : "";
    initChatTitle(title);

    // Save Chatroom into DB
    auto db = parent.mKarereClient.db;
    bool isPublicChat = aChat.isPublicChat();
    db.query("insert or replace into chats(chatid, shard, peer, peer_priv, "
             "own_priv, ts_created, archived, mode) values(?,?,-1,0,?,?,?,?)",
             mChatid, mShardNo, mOwnPriv, aChat.getCreationTime(), aChat.isArchived(), isPublicChat);
    db.query("delete from chat_peers where chatid=?", mChatid); // clean any obsolete data
    SqliteStmt stmt(db, "insert into chat_peers(chatid, userid, priv) values(?,?,?)");
    for (auto& m: mPeers)
    {
        stmt << mChatid << m.first << m.second->mPriv;
        stmt.step();
        stmt.reset().clearBind();
    }
    // TODO: save the encrypted title, if any

    // Initialize unified-key, if any (note private chats may also have unfied-key if user participated while chat was public)
    const char *unifiedKeyPtr = aChat.getUnifiedKey();
    assert(!(isPublicChat && !unifiedKeyPtr));
    std::shared_ptr<std::string> unifiedKey;
    int isUnifiedKeyEncrypted = strongvelope::kKeyDecrypted;
    if (unifiedKeyPtr)
    {
        std::string unifiedKeyB64(unifiedKeyPtr);
        unifiedKey.reset(new std::string);
        int len = ::mega::Base64::atob(unifiedKeyB64, *unifiedKey);
        if (len != strongvelope::SVCRYPTO_KEY_SIZE + ::mega::MegaClient::USERHANDLE)
        {
            KR_LOG_ERROR("Invalid size for unified key");
            isUnifiedKeyEncrypted = strongvelope::kKeyUndecryptable;
            parent.mKarereClient.api.callIgnoreResult(&::mega::MegaApi::sendEvent, 99002, "invalid unified-key detected");
        }
        else
        {
            isUnifiedKeyEncrypted = strongvelope::kKeyEncrypted;
        }

        // Save (still) encrypted unified key
        Buffer unifiedKeyBuf;
        unifiedKeyBuf.write(0, (uint8_t)isUnifiedKeyEncrypted);  // prefix to indicate it's encrypted
        unifiedKeyBuf.append(unifiedKey->data(), unifiedKey->size());
        db.query("update chats set unified_key = ? where chatid = ?", unifiedKeyBuf, mChatid);
    }

    // Initialize chatd::Client (and strongvelope)
    initWithChatd(isPublicChat, unifiedKey, isUnifiedKeyEncrypted);

    if (mHasTitle)
    {
        decryptTitle()
        .fail([this](const promise::Error& e)
        {
            KR_LOG_ERROR("Failed to decrypt title for private chat %s: %s", ID_CSTR(mChatid), e.what());
        });
    }

    mRoomGui = addAppItem();
    mIsInitializing = false;
}

//Resume from cache
GroupChatRoom::GroupChatRoom(ChatRoomList& parent, const uint64_t& chatid,
    unsigned char aShard, chatd::Priv aOwnPriv, uint32_t ts, bool aIsArchived,
    const std::string& title, bool publicChat, std::shared_ptr<std::string> unifiedKey, int isUnifiedKeyEncrypted)
    :ChatRoom(parent, chatid, true, aShard, aOwnPriv, ts, aIsArchived, title),
    mRoomGui(nullptr)
{
    // Initialize list of peers
    SqliteStmt stmt(parent.mKarereClient.db, "select userid, priv from chat_peers where chatid=?");
    stmt << mChatid;
    std::vector<promise::Promise<void> > promises;
    while(stmt.step())
    {
        promises.push_back(addMember(stmt.uint64Col(0), (chatd::Priv)stmt.intCol(1), false));
    }
    mMemberNamesResolved = promise::when(promises);

    // Initialize title, if any
    initChatTitle(mTitleString);
    notifyTitleChanged();

    // Initialize chatd::Client (and strongvelope)
    initWithChatd(publicChat, unifiedKey, isUnifiedKeyEncrypted);

    mRoomGui = addAppItem();
    mIsInitializing = false;
}

//Load chatLink
GroupChatRoom::GroupChatRoom(ChatRoomList& parent, const uint64_t& chatid,
    unsigned char aShard, chatd::Priv aOwnPriv, uint32_t ts, bool aIsArchived, const std::string& title,
    const uint64_t publicHandle, std::shared_ptr<std::string> unifiedKey, int aNumPeers, std::string aUrl)
:ChatRoom(parent, chatid, true, aShard, aOwnPriv, ts, aIsArchived, title),
  mRoomGui(nullptr), mNumPeers(aNumPeers)
{
    Id ph(publicHandle);
    initWithChatd(true, unifiedKey, 0, ph); // strongvelope only needs the public handle in preview mode (to fetch user attributes via `mcuga`)
    mChat->setPublicHandle(publicHandle);   // chatd always need to know the public handle in preview mode (to send HANDLEJOIN)
    mUrl = aUrl;

    //save to db
    auto db = parent.mKarereClient.db;

    Buffer unifiedKeyBuf;
    unifiedKeyBuf.write(0, (uint8_t)strongvelope::kKeyDecrypted);  // prefix to indicate it's decrypted
    unifiedKeyBuf.append(unifiedKey->data(), unifiedKey->size());

    db.query(
        "insert or replace into chats(chatid, shard, peer, peer_priv, "
        "own_priv, ts_created, mode, unified_key) values(?,?,-1,0,?,?,2,?)",
        mChatid, mShardNo, mOwnPriv, mCreationTs, unifiedKeyBuf);

    KR_LOG_DEBUG("Title update in cache");
    mTitleString = title;
    mHasTitle = true;
    parent.mKarereClient.db.query("update chats set title=? where chatid=?", mTitleString, mChatid);
    notifyTitleChanged();

    mRoomGui = addAppItem();
    mIsInitializing = false;
}

void GroupChatRoom::initWithChatd(bool isPublic, std::shared_ptr<std::string> unifiedKey, int isUnifiedKeyEncrypted, Id ph)
{
    karere::SetOfIds users;
    Id myHandle = parent.mKarereClient.myHandle();

    //Don't add my own handle in preview mode because previewers are not chat members
    if(myHandle != Id::null() && !ph.isValid())
    {
        users.insert(myHandle);
    }

    for (auto& peer: mPeers)
    {
        users.insert(peer.first);
    }

    createChatdChat(users, isPublic, unifiedKey, isUnifiedKeyEncrypted, ph);
}

void GroupChatRoom::connect(const char *url)
{
    if (chat().onlineState() != chatd::kChatStateOffline)
        return;

    mChat->connect(url);
}

promise::Promise<void> GroupChatRoom::memberNamesResolved() const
{
    return mMemberNamesResolved;
}

IApp::IPeerChatListItem* PeerChatRoom::addAppItem()
{
    auto list = parent.mKarereClient.app.chatListHandler();
    return list ? list->addPeerChatItem(*this) : nullptr;
}

PeerChatRoom::PeerChatRoom(ChatRoomList& parent, const uint64_t& chatid,
    unsigned char aShard, chatd::Priv aOwnPriv, const uint64_t& peer, chatd::Priv peerPriv, uint32_t ts, bool aIsArchived)
:ChatRoom(parent, chatid, false, aShard, aOwnPriv, ts, aIsArchived), mPeer(peer),
  mPeerPriv(peerPriv),
  mRoomGui(nullptr)
{
    initContact(peer);
    initWithChatd();
    mRoomGui = addAppItem();
    mIsInitializing = false;
}

PeerChatRoom::PeerChatRoom(ChatRoomList& parent, const mega::MegaTextChat& chat)
    :ChatRoom(parent, chat.getHandle(), false, chat.getShard(),
     (chatd::Priv)chat.getOwnPrivilege(), chat.getCreationTime(), chat.isArchived()),
      mPeer(getSdkRoomPeer(chat)), mPeerPriv(getSdkRoomPeerPriv(chat)), mRoomGui(nullptr)
{
    parent.mKarereClient.db.query("insert into chats(chatid, shard, peer, peer_priv, own_priv, ts_created, archived) values (?,?,?,?,?,?,?)",
        mChatid, mShardNo, mPeer, mPeerPriv, mOwnPriv, chat.getCreationTime(), chat.isArchived());
//just in case
    parent.mKarereClient.db.query("delete from chat_peers where chatid = ?", mChatid);

    KR_LOG_DEBUG("Added 1on1 chatroom '%s' from API",  ID_CSTR(mChatid));

    initContact(mPeer);
    initWithChatd();
    mRoomGui = addAppItem();
    mIsInitializing = false;
}
PeerChatRoom::~PeerChatRoom()
{
    if (mRoomGui && (parent.mKarereClient.initState() != Client::kInitTerminated))
    {
        parent.mKarereClient.app.chatListHandler()->removePeerChatItem(*mRoomGui);
    }

    if (parent.mKarereClient.mChatdClient)
    {
        parent.mKarereClient.mChatdClient->leave(mChatid);
    }
}

void PeerChatRoom::initContact(const uint64_t& peer)
{
    mContact = parent.mKarereClient.contactList->contactFromUserId(peer);
    mEmail = mContact ? mContact->email() : "Inactive account";
    if (mContact)
    {
        mContact->attachChatRoom(*this);
    }
    else    // 1on1 with ex-user
    {
        mUsernameAttrCbId = parent.mKarereClient.userAttrCache().
                getAttr(peer, USER_ATTR_FULLNAME, this,[](Buffer* data, void* userp)
        {
            //even if both first and last name are null, the data is at least
            //one byte - the firstname-size-prefix, which will be zero
            auto self = static_cast<PeerChatRoom*>(userp);
            if (!data || data->empty() || (*data->buf() == 0))
            {
                self->updateTitle(self->mEmail);
            }
            else
            {
                self->updateTitle(std::string(data->buf()+1, data->dataSize()-1));
            }
        });

        if (mTitleString.empty()) // user attrib fetch was not synchronous
        {
            updateTitle(mEmail);
            assert(!mTitleString.empty());
        }
    }
}

uint64_t PeerChatRoom::getSdkRoomPeer(const ::mega::MegaTextChat& chat)
{
    auto peers = chat.getPeerList();
    assert(peers);
    assert(peers->size() == 1);
    return peers->getPeerHandle(0);
}

chatd::Priv PeerChatRoom::getSdkRoomPeerPriv(const mega::MegaTextChat &chat)
{
    auto peers = chat.getPeerList();
    assert(peers);
    assert(peers->size() == 1);
    return (chatd::Priv) peers->getPeerPrivilege(0);
}

bool ChatRoom::syncOwnPriv(chatd::Priv priv)
{
    if (mOwnPriv == priv)
    {
        return false;
    }

    if(previewMode())
    {
        assert(mOwnPriv == chatd::PRIV_RDONLY
               || mOwnPriv == chatd::PRIV_NOTPRESENT);  // still in preview, but ph is invalid

        if (priv >= chatd::PRIV_RDONLY)
        {
            //Join
            mChat->setPublicHandle(Id::inval());

            //Remove preview mode flag from DB
            parent.mKarereClient.db.query("update chats set mode = '1' where chatid = ?", mChatid);
        }
    }

    mOwnPriv = priv;
    parent.mKarereClient.db.query("update chats set own_priv = ? where chatid = ?", mOwnPriv, mChatid);
    return true;
}

bool ChatRoom::syncArchive(bool aIsArchived)
{
    if (mIsArchived == aIsArchived)
        return false;

    mIsArchived = aIsArchived;
    parent.mKarereClient.db.query("update chats set archived = ? where chatid = ?", mIsArchived, mChatid);

    return true;
}

bool PeerChatRoom::syncPeerPriv(chatd::Priv priv)
{
    if (mPeerPriv == priv)
        return false;

    mPeerPriv = priv;
    parent.mKarereClient.db.query("update chats set peer_priv = ? where chatid = ?", mPeerPriv, mChatid);

    return true;
}

bool PeerChatRoom::syncWithApi(const mega::MegaTextChat &chat)
{
    bool changed = syncOwnPriv((chatd::Priv) chat.getOwnPrivilege());   // returns true if own privilege has changed
    bool changedArchived = syncArchive(chat.isArchived());
    changed |= changedArchived;
    changed |= syncPeerPriv((chatd::Priv)chat.getPeerList()->getPeerPrivilege(0));

    if (changedArchived)
    {
        mIsArchived = chat.isArchived();
        onArchivedChanged(mIsArchived);
    }
    return changed;
}

promise::Promise<void> GroupChatRoom::addMember(uint64_t userid, chatd::Priv priv, bool saveToDb)
{
    assert(userid != parent.mKarereClient.myHandle());

    auto it = mPeers.find(userid);
    if (it != mPeers.end())
    {
        if (it->second->mPriv == priv)
        {
            saveToDb = false;
        }
        else
        {
            it->second->mPriv = priv;
        }
    }
    else
    {
        mPeers.emplace(userid, new Member(*this, userid, priv)); //usernames will be updated when the Member object gets the username attribute

        if (parent.mKarereClient.initState() >= Client::kInitHasOnlineSession)
        {
            if (!parent.mKarereClient.contactList->isExContact(userid))
            {
                parent.mKarereClient.presenced().addPeer(userid);
            }
        }
    }
    if (saveToDb)
    {
        parent.mKarereClient.db.query("insert or replace into chat_peers(chatid, userid, priv) values(?,?,?)",
            mChatid, userid, priv);
    }

    return mPeers[userid]->nameResolved();
}

bool GroupChatRoom::removeMember(uint64_t userid)
{
    KR_LOG_DEBUG("GroupChatRoom[%s]: Removed member %s", ID_CSTR(mChatid), ID_CSTR(userid));

    auto it = mPeers.find(userid);
    if (it == mPeers.end())
    {
        KR_LOG_WARNING("GroupChatRoom::removeMember for a member that we don't have, ignoring");
        return false;
    }

    delete it->second;
    mPeers.erase(it);    
    parent.mKarereClient.presenced().removePeer(userid);
    parent.mKarereClient.db.query("delete from chat_peers where chatid=? and userid=?", mChatid, userid);

    return true;
}

promise::Promise<void> GroupChatRoom::setPrivilege(karere::Id userid, chatd::Priv priv)
{
    assert(userid != parent.mKarereClient.myHandle());
    auto wptr = getDelTracker();
    return parent.mKarereClient.api.callIgnoreResult(&::mega::MegaApi::updateChatPermissions, chatid(), userid.val, priv)
    .then([this, wptr, userid, priv]()
    {
        wptr.throwIfDeleted();
        parent.mKarereClient.db.query("update chat_peers set priv=? where chatid=? and userid=?", priv, mChatid, userid);
    });
}

promise::Promise<void> ChatRoom::truncateHistory(karere::Id msgId)
{
    auto wptr = getDelTracker();
    return parent.mKarereClient.api.callIgnoreResult(
                &::mega::MegaApi::truncateChat,
                chatid(),
                msgId)
    .then([this, wptr]()
    {
        wptr.throwIfDeleted();
        // TODO: update indexes, last message and so on
    });
}

bool ChatRoom::isCallInProgress() const
{
    return parent.mKarereClient.isCallInProgress(mChatid);
}

promise::Promise<void> ChatRoom::archiveChat(bool archive)
{
    auto wptr = getDelTracker();
    return parent.mKarereClient.api.callIgnoreResult(&::mega::MegaApi::archiveChat, chatid(), archive)
    .then([this, wptr, archive]()
    {
        wptr.throwIfDeleted();

        bool archiveChanged = syncArchive(archive);
        if (archiveChanged)
        {
            onArchivedChanged(archive);
        }
    });
}

void GroupChatRoom::deleteSelf()
{
    //have to post a delete on the event loop, as there may be pending
    //events related to the chatroom/strongvelope instance
    auto wptr = weakHandle();
    marshallCall([wptr, this]()
    {
        if (wptr.deleted())
        {
            return;
        }
        delete this;
    }, parent.mKarereClient.appCtx);
}

ChatRoomList::ChatRoomList(Client& aClient)
:mKarereClient(aClient)
{}

void ChatRoomList::loadFromDb()
{
    auto db = mKarereClient.db;

    //We need to ensure that the DB does not contain any record related with a preview
    SqliteStmt stmtPreviews(db, "select chatid from chats where mode = '2'");
    while(stmtPreviews.step())
    {
        Id chatid = stmtPreviews.uint64Col(0);
        previewCleanup(chatid);
    }

    SqliteStmt stmt(db, "select chatid, ts_created ,shard, own_priv, peer, peer_priv, title, archived, mode, unified_key from chats");
    while(stmt.step())
    {
        auto chatid = stmt.uint64Col(0);
        if (find(chatid) != end())
        {
            KR_LOG_WARNING("ChatRoomList: Attempted to load from db cache a chatid that is already in memory");
            continue;
        }
        auto peer = stmt.uint64Col(4);
        ChatRoom* room;
        if (peer != uint64_t(-1))
        {
            room = new PeerChatRoom(*this, chatid, stmt.intCol(2), (chatd::Priv)stmt.intCol(3), peer, (chatd::Priv)stmt.intCol(5), stmt.intCol(1), stmt.intCol(7));
        }
        else
        {
            std::shared_ptr<std::string> unifiedKey;
            int isUnifiedKeyEncrypted = strongvelope::kKeyDecrypted;

            Buffer unifiedKeyBuf;
            stmt.blobCol(9, unifiedKeyBuf);
            if (!unifiedKeyBuf.empty())
            {
                const char *pos = unifiedKeyBuf.buf();
                isUnifiedKeyEncrypted = (uint8_t)*pos;  pos++;
                int len = unifiedKeyBuf.size() - 1;
                assert( (isUnifiedKeyEncrypted == strongvelope::kKeyDecrypted && len == 16)
                        || (isUnifiedKeyEncrypted == strongvelope::kKeyEncrypted && len == 24)  // encrypted version includes invitor's userhandle (8 bytes)
                        || (isUnifiedKeyEncrypted));
                unifiedKey.reset(new std::string(pos, len));
            }

            room = new GroupChatRoom(*this, chatid, stmt.intCol(2), (chatd::Priv)stmt.intCol(3), stmt.intCol(1), stmt.intCol(7), stmt.stringCol(6), stmt.intCol(8), unifiedKey, isUnifiedKeyEncrypted);
        }
        emplace(chatid, room);
    }
}
void ChatRoomList::addMissingRoomsFromApi(const mega::MegaTextChatList& rooms, SetOfIds& chatids)
{
    auto size = rooms.size();
    for (int i = 0; i < size; i++)
    {
        auto& apiRoom = *rooms.get(i);
        auto chatid = apiRoom.getHandle();
        auto it = find(chatid);
        if (it != end())
            continue;   // chatroom already known

        ChatRoom* room = addRoom(apiRoom);
        chatids.insert(chatid);

        if (mKarereClient.connected())
        {
            KR_LOG_DEBUG("...connecting new room to chatd...");
            room->connect();
        }
        else
        {
            KR_LOG_DEBUG("...client is not connected, not connecting new room");
        }
    }
}

ChatRoom* ChatRoomList::addRoom(const mega::MegaTextChat& apiRoom)
{
    auto chatid = apiRoom.getHandle();

    ChatRoom* room;
    if(apiRoom.isGroup())
    {
        //We need to ensure that unified key exists before decrypt title for public chats. So we decrypt title inside ctor
        room = new GroupChatRoom(*this, apiRoom); //also writes it to cache
    }
    else    // 1on1
    {
        room = new PeerChatRoom(*this, apiRoom);
    }

#ifndef NDEBUG
    auto ret =
#endif
    emplace(chatid, room);
    assert(ret.second); //we should not have that room
    return room;
}

void ChatRoom::notifyExcludedFromChat()
{
    if (mAppChatHandler)
        mAppChatHandler->onExcludedFromChat();
    auto listItem = roomGui();
    if (listItem)
        listItem->onExcludedFromChat();
}

void ChatRoom::notifyRejoinedChat()
{
    if (mAppChatHandler)
        mAppChatHandler->onRejoinedChat();
    auto listItem = roomGui();
    if (listItem)
        listItem->onRejoinedChat();
}

void ChatRoomList::removeRoomPreview(Id chatid)
{
    auto it = find(chatid);
    if (it == end())
    {
        CHATD_LOG_WARNING("removeRoomPreview: room not in chat list");
        return;
    }
    if (!it->second->previewMode())
    {
        CHATD_LOG_WARNING("removeRoomPreview: room is not a preview");
        return;
    }

    GroupChatRoom *groupchat = (GroupChatRoom*)it->second;
    erase(it);
    delete groupchat;
}

void GroupChatRoom::setRemoved()
{
    mOwnPriv = chatd::PRIV_NOTPRESENT;
    parent.mKarereClient.db.query("update chats set own_priv=? where chatid=?", mOwnPriv, mChatid);
    notifyExcludedFromChat();
}

void Client::onChatsUpdate(mega::MegaApi*, mega::MegaTextChatList* rooms)
{
    if (!rooms)
        return;
    std::shared_ptr<mega::MegaTextChatList> copy(rooms->copy());
    char* pscsn = api.sdk.getSequenceNumber();
    std::string scsn;
    if (pscsn)
    {
        scsn = pscsn;
        delete[] pscsn;
    }
#ifndef NDEBUG
    dumpChatrooms(*copy);
#endif
    assert(mContactsLoaded);
    auto wptr = weakHandle();
    marshallCall([wptr, this, copy, scsn]()
    {
        if (wptr.deleted())
        {
            return;
        }

        chats->onChatsUpdate(*copy);
    }, appCtx);
}

void ChatRoomList::onChatsUpdate(mega::MegaTextChatList& rooms)
{
    SetOfIds added;
    addMissingRoomsFromApi(rooms, added);
    auto count = rooms.size();
    for (int i = 0; i < count; i++)
    {
        auto apiRoom = rooms.get(i);
        auto chatid = apiRoom->getHandle();
        if (added.has(chatid)) //room was just added, no need to sync
            continue;

        auto it = find(chatid);
        auto localRoom = (it != end()) ? it->second : nullptr;
        assert(localRoom);
        if (localRoom)
        {
            localRoom->syncWithApi(*apiRoom);
        }
        else
        {
            KR_LOG_ERROR("Chatroom %s notified by API is not found", ID_CSTR(chatid));
        }
    }
}

ChatRoomList::~ChatRoomList()
{
    for (auto& room: *this)
        delete room.second;
}

promise::Promise<void> GroupChatRoom::decryptTitle()
{
    if (mEncryptedTitle.empty())
    {
        return promise::_Void();
    }

    Buffer buf(mEncryptedTitle.size());    
    try
    {
        size_t decLen = base64urldecode(mEncryptedTitle.c_str(), mEncryptedTitle.size(), buf.buf(), buf.bufSize());
        buf.setDataSize(decLen);
    }
    catch(std::exception& e)
    {
        makeTitleFromMemberNames();
        std::string err("Failed to base64-decode chat title for chat ");
        err.append(ID_CSTR(mChatid)).append(": ");
        err.append(e.what()).append(". Falling back to member names");
        KR_LOG_ERROR("%s", err.c_str());
        return promise::Error(err);
    }

    auto wptr = getDelTracker();
    promise::Promise<std::string> pms = chat().crypto()->decryptChatTitleFromApi(buf);
    return pms.then([wptr, this](const std::string title)
    {
        wptr.throwIfDeleted();
        handleTitleChange(title);
    })
    .fail([wptr, this](const promise::Error& err)
    {
        wptr.throwIfDeleted();
        KR_LOG_ERROR("Error decrypting chat title for chat %s:\n%s\nFalling back to member names.", ID_CSTR(chatid()), err.what());
        makeTitleFromMemberNames();
        return err;
    });
}

void GroupChatRoom::makeTitleFromMemberNames()
{
    mHasTitle = false;
    std::string newTitle;
    if (mPeers.empty())
    {
        time_t ts = mCreationTs;
        const struct tm *time = localtime(&ts);
        char date[18];
        strftime(date, sizeof(date), "%Y-%m-%d %H:%M", time);
        newTitle = "Chat created on ";
        newTitle.append(date);
    }
    else
    {
        for (auto& m: mPeers)
        {
            //name has binary layout
            auto& name = m.second->mName;
            assert(!name.empty()); //is initialized to '\0', so is never empty
            if (name.size() <= 1)
            {
                auto& email = m.second->mEmail;
                if (!email.empty())
                    newTitle.append(email).append(", ");
                else
                    newTitle.append("..., ");
            }
            else
            {
                newTitle.append(name.substr(1)).append(", ");
            }
        }
        newTitle.resize(newTitle.size()-2); //truncate last ", "
    }
    assert(!newTitle.empty());
    if (newTitle == mTitleString)
    {
        KR_LOG_DEBUG("makeTitleFromMemberNames: same title than existing one, skipping update");
        return;
    }

    mTitleString = newTitle;
    notifyTitleChanged();
}

void GroupChatRoom::loadTitleFromDb()
{
    //load user title if set
    SqliteStmt stmt(parent.mKarereClient.db, "select title from chats where chatid = ?");
    stmt << mChatid;
    if (!stmt.step())
    {
        makeTitleFromMemberNames();
        return;
    }
    std::string strTitle = stmt.stringCol(0);
    if (strTitle.empty())
    {
        makeTitleFromMemberNames();
        return;
    }
    mTitleString = strTitle;
    mHasTitle = true;
}

promise::Promise<void> GroupChatRoom::setTitle(const std::string& title)
{
    auto wptr = getDelTracker();
    return chat().crypto()->encryptChatTitle(title)
    .then([wptr, this](const std::shared_ptr<Buffer>& buf)
    {
        wptr.throwIfDeleted();
        auto b64 = base64urlencode(buf->buf(), buf->dataSize());
        return parent.mKarereClient.api.callIgnoreResult(&::mega::MegaApi::setChatTitle, chatid(),
            b64.c_str());
    })
    .then([wptr, this, title]()
    {
        wptr.throwIfDeleted();
        if (title.empty())
        {
            clearTitle();
        }
    });
}

GroupChatRoom::~GroupChatRoom()
{
    removeAppChatHandler();
    if (mRoomGui && (parent.mKarereClient.initState() != Client::kInitTerminated))
    {
        parent.mKarereClient.app.chatListHandler()->removeGroupChatItem(*mRoomGui);
    }

    if (previewMode())
    {
        parent.previewCleanup(mChatid);
    }

    if (parent.mKarereClient.mChatdClient)
    {
        parent.mKarereClient.mChatdClient->leave(mChatid);
    }

    for (auto& m: mPeers)
    {
        delete m.second;
    }
}

promise::Promise<void> GroupChatRoom::leave()
{
    auto wptr = getDelTracker();

    return parent.mKarereClient.api.callIgnoreResult(&mega::MegaApi::removeFromChat, mChatid, mega::INVALID_HANDLE)
    .fail([](const promise::Error& err) -> Promise<void>
    {
        if (err.code() == ::mega::MegaError::API_EARGS) //room does not actually exist on API, ignore room and remove it locally
            return promise::_Void();
        else
            return err;
    })
    .then([this, wptr]()
    {
        wptr.throwIfDeleted();
        setRemoved();
    });
}

promise::Promise<void> GroupChatRoom::invite(uint64_t userid, chatd::Priv priv)
{
    auto wptr = getDelTracker();

    //Add new user to strongvelope set of users
    promise::Promise<std::string> pms;
    if (mHasTitle && !publicChat())
    {
        pms = chat().crypto()->encryptChatTitle(mTitleString, userid)
        .then([](const std::shared_ptr<Buffer>& buf)
        {
            return base64urlencode(buf->buf(), buf->dataSize());;
        });
    }
    else
    {
        pms = promise::Promise<std::string>(std::string());
    }

    return pms
    .then([this, wptr, userid, priv](const std::string& title)
    {
        wptr.throwIfDeleted();
        ApiPromise invitePms;
        if (publicChat())
        {
            invitePms = chat().crypto()->encryptUnifiedKeyForAllParticipants(userid)
            .then([wptr, this, userid, priv](chatd::KeyCommand* encKey)
             {
                //Get peer unified key
                auto useruk = encKey->getKeyByUserId(userid);

                //Get creator handle in binary
                uint64_t invitorHandle = this->chat().client().karereClient->myHandle().val;

                //Append [invitorhandle+uk]
                std::string uKeyBin((const char*)&invitorHandle, sizeof(invitorHandle));
                uKeyBin.append(useruk->buf(), useruk->size());

                //Encode [invitorhandle+uk] to B64
                std::string uKeyB64;
                mega::Base64::btoa(uKeyBin, uKeyB64);

                return parent.mKarereClient.api.call(&mega::MegaApi::inviteToPublicChat, mChatid, userid, priv,
                    uKeyB64.c_str());
             });
        }
        else
        {
            invitePms = parent.mKarereClient.api.call(&mega::MegaApi::inviteToChat, mChatid, userid, priv,
                title.empty() ? nullptr : title.c_str());
        }
        return invitePms
        .then([this, wptr, userid, priv](ReqResult)
        {
            wptr.throwIfDeleted();
            addMember(userid, priv, true)
            .then([wptr, this]()
            {
                wptr.throwIfDeleted();
                if (!mHasTitle)
                {
                    makeTitleFromMemberNames();
                }
            });
        });
    });
}

promise::Promise<void> GroupChatRoom::autojoinPublicChat(uint64_t ph)
{
    Id myHandle(parent.mKarereClient.myHandle());

    return chat().crypto()->encryptUnifiedKeyToUser(myHandle)
    .then([this, myHandle, ph](std::string key) -> ApiPromise
    {
        //Append [invitorhandle+uk]
        std::string uKeyBin((const char*)&myHandle, sizeof(myHandle.val));
        uKeyBin.append(key.data(), key.size());

        //Encode [invitorhandle+uk] to B64
        std::string uKeyB64;
        mega::Base64::btoa(uKeyBin, uKeyB64);

        return parent.mKarereClient.api.call(&mega::MegaApi::chatLinkJoin, ph, uKeyB64.c_str());
    })
    .then([this, myHandle](ReqResult)
    {
        onUserJoin(parent.mKarereClient.myHandle(), chatd::PRIV_FULL);
    });
 }

//chatd::Listener::init
void ChatRoom::init(chatd::Chat& chat, chatd::DbInterface*& dbIntf)
{
    mChat = &chat;
    dbIntf = new ChatdSqliteDb(*mChat, parent.mKarereClient.db);
    if (mAppChatHandler)
    {
        setAppChatHandler(mAppChatHandler);
    }
}

void ChatRoom::setAppChatHandler(IApp::IChatHandler* handler)
{
    if (mAppChatHandler)
        throw std::runtime_error("App chat handler is already set, remove it first");

    mAppChatHandler = handler;
    chatd::DbInterface* dummyIntf = nullptr;
// mAppChatHandler->init() may rely on some events, so we need to set mChatWindow as listener before
// calling init(). This is safe, as and we will not get any async events before we
//return to the event loop
    mChat->setListener(mAppChatHandler);
    mAppChatHandler->init(*mChat, dummyIntf);
}

void ChatRoom::removeAppChatHandler()
{
    if (!mAppChatHandler)
        return;
    mAppChatHandler = nullptr;
    mChat->setListener(this);
}

bool ChatRoom::hasChatHandler() const
{
    return mAppChatHandler != NULL;
}

void GroupChatRoom::onUserJoin(Id userid, chatd::Priv privilege)
{
    auto it = mPeers.find(userid);
    if (it != mPeers.end() && it->second->mPriv == privilege)
    {
        return;
    }

    if (userid == parent.mKarereClient.myHandle())
    {
        syncOwnPriv(privilege);
    }
    else
    {
        auto wptr = weakHandle();
        addMember(userid, privilege, true)
        .then([wptr, this]()
        {
            wptr.throwIfDeleted();
            if (!mHasTitle)
            {
                makeTitleFromMemberNames();
            }
        });
    }
    if (mRoomGui)
    {
        mRoomGui->onUserJoin(userid, privilege);
    }
}

void GroupChatRoom::onUserLeave(Id userid)
{
    if (userid == parent.mKarereClient.myHandle())
    {
        setRemoved();
    }
    else if (userid == Id::null())
    {
        // preview is not allowed anymore, notify the user and clean cache
        assert(previewMode());

        setRemoved();
    }
    else
    {
        if (removeMember(userid) && !mHasTitle)
        {
            makeTitleFromMemberNames();
        }

        if (mRoomGui)
            mRoomGui->onUserLeave(userid);
    }
}

void PeerChatRoom::onUserJoin(Id userid, chatd::Priv privilege)
{
    if (userid == parent.mKarereClient.myHandle())
        syncOwnPriv(privilege);
    else if (userid.val == mPeer)
        syncPeerPriv(privilege);
    else
        KR_LOG_ERROR("PeerChatRoom: Bug: Received JOIN event from chatd for a third user, ignoring");
}
void PeerChatRoom::onUserLeave(Id userid)
{
    KR_LOG_ERROR("PeerChatRoom: Bug: Received leave event for user %s from chatd on a permanent chat, ignoring", ID_CSTR(userid));
}

void ChatRoom::onLastTextMessageUpdated(const chatd::LastTextMsg& msg)
{
    if (mIsInitializing)
    {
        auto wptr = weakHandle();
        marshallCall([=]()
        {
            if (wptr.deleted())
                return;
            auto display = roomGui();
            if (display)
                display->onLastMessageUpdated(msg);
        }, parent.mKarereClient.appCtx);
    }
    else
    {
        auto display = roomGui();
        if (display)
           display->onLastMessageUpdated(msg);
    }
}

//chatd notification
void ChatRoom::onOnlineStateChange(chatd::ChatState state)
{
    auto display = roomGui();
    if (display)
    {
        display->onChatOnlineState(state);
    }
}

void ChatRoom::onMsgOrderVerificationFail(const chatd::Message &msg, chatd::Idx idx, const std::string &errmsg)
{
    KR_LOG_ERROR("msgOrderFail[chatid: %s, msgid %s, idx %d, userid %s]: %s",
        ID_CSTR(mChatid), ID_CSTR(msg.id()), idx, ID_CSTR(msg.userid), errmsg.c_str());
}

void ChatRoom::onRecvNewMessage(chatd::Idx idx, chatd::Message& msg, chatd::Message::Status status)
{
    if ( (msg.type == chatd::Message::kMsgTruncate)   // truncate received from a peer or from myself in another client
         || (msg.userid != parent.mKarereClient.myHandle() && status == chatd::Message::kNotSeen) )  // new (unseen) message received from a peer
    {
        parent.mKarereClient.app.onChatNotification(mChatid, msg, status, idx);
    }

    if (msg.type == chatd::Message::kMsgChatTitle)
    {
        std::string title(msg.buf(), msg.size());
        ((GroupChatRoom *) this)->handleTitleChange(title);
    }
}

void GroupChatRoom::handleTitleChange(const std::string &title)
{
    if (mTitleString == title)
    {
        KR_LOG_DEBUG("decryptTitle: Same title has been set, skipping update");
        return;
    }
    else
    {
        mTitleString = title;
        if (!mTitleString.empty())
        {
            KR_LOG_DEBUG("Title update in cache");
            mHasTitle = true;
            parent.mKarereClient.db.query("update chats set title=? where chatid=?", mTitleString, mChatid);
        }
        else
        {
            clearTitle();
        }
    }
    notifyTitleChanged();
}

void ChatRoom::onMessageEdited(const chatd::Message& msg, chatd::Idx idx)
{
    chatd::Message::Status status = mChat->getMsgStatus(msg, idx);

    //TODO: check a truncate always comes as an edit, even if no history exist at all (new chat)
    // and, if so, remove the block from `onRecvNewMessage()`
    if ( (msg.type == chatd::Message::kMsgTruncate) // truncate received from a peer or from myself in another client
         || (msg.userid != parent.mKarereClient.myHandle() && status == chatd::Message::kNotSeen) )    // received message from a peer, still unseen, was edited / deleted
    {
        parent.mKarereClient.app.onChatNotification(mChatid, msg, status, idx);
    }
}

void ChatRoom::onMessageStatusChange(chatd::Idx idx, chatd::Message::Status status, const chatd::Message& msg)
{
    if (msg.userid != parent.mKarereClient.myHandle() && status == chatd::Message::kSeen)  // received message from a peer changed to seen
    {
        parent.mKarereClient.app.onChatNotification(mChatid, msg, status, idx);
    }
}

void ChatRoom::onUnreadChanged()
{
    auto count = mChat->unreadMsgCount();
    IApp::IChatListItem *room = roomGui();
    if (room)
    {
        room->onUnreadCountChanged(count);
    }
    if (mAppChatHandler)
    {
        mAppChatHandler->onUnreadCountChanged(count);
    }
}

void ChatRoom::onPreviewersUpdate()
{
    IApp::IChatListItem *room = roomGui();
    if (room)
    {
        room->onPreviewersCountUpdate(mChat->getNumPreviewers());
    }
}

void ChatRoom::onArchivedChanged(bool archived)
{
    IApp::IChatListItem *room = roomGui();
    if (room)
    {
        room->onChatArchived(archived);
    }
    if (mAppChatHandler)
    {
        mAppChatHandler->onChatArchived(archived);
    }

    // since the archived rooms don't count for the chats with unread messages,
    // we need to notifiy the apps about the changes on unread messages.
    onUnreadChanged();
}

void PeerChatRoom::updateTitle(const std::string& title)
{
    mTitleString = title;
    notifyTitleChanged();
}

void ChatRoom::notifyTitleChanged()
{
    callAfterInit(this, [this]
    {
        auto display = roomGui();
        if (display)
            display->onTitleChanged(mTitleString);

        if (mAppChatHandler)
            mAppChatHandler->onTitleChanged(mTitleString);
    }, parent.mKarereClient.appCtx);
}

void ChatRoom::notifyChatModeChanged()
{
    callAfterInit(this, [this]
    {
        auto display = roomGui();
        if (display)
            display->onChatModeChanged(this->publicChat());

        if (mAppChatHandler)
            mAppChatHandler->onChatModeChanged(this->publicChat());
    }, parent.mKarereClient.appCtx);
}

void GroupChatRoom::enablePreview(uint64_t ph)
{
    mChat->setPublicHandle(ph);
    chat().disable(false);
    connect();
}

bool GroupChatRoom::publicChat() const
{
    return (mChat->crypto()->isPublicChat());
}

uint64_t GroupChatRoom::getPublicHandle() const
{
    return (mChat->getPublicHandle());
}

unsigned int GroupChatRoom::getNumPreviewers() const
{
    return mChat->getNumPreviewers();
}

// return true if new peer, peer removed or peer's privilege updated
bool GroupChatRoom::previewMode() const
{
    return mChat->previewMode();
}

void ChatRoomList::previewCleanup(Id chatid)
{
    auto db = mKarereClient.db;
    if (db.isOpen())   // upon karere::Client destruction, DB is already closed
    {
        db.query("delete from chat_peers where chatid = ?", chatid);
        db.query("delete from chat_vars where chatid = ?", chatid);
        db.query("delete from chats where chatid = ?", chatid);
        db.query("delete from history where chatid = ?", chatid);
        db.query("delete from manual_sending where chatid = ?", chatid);
        db.query("delete from sending where chatid = ?", chatid);
        db.query("delete from sendkeys where chatid = ?", chatid);
        // TODO: uncomment the following line when the node-history buffer is supported
        // d.query("delete from node_history where chatid = ?", chatid);
    }
}

promise::Promise<std::shared_ptr<std::string>> GroupChatRoom::unifiedKey()
{
    return mChat->crypto()->getUnifiedKey();
}

int GroupChatRoom::getNumPeers() const
{
    return mNumPeers;
}

// return true if new peer or peer removed. Updates peer privileges as well
bool GroupChatRoom::syncMembers(const mega::MegaTextChat& chat)
{
    UserPrivMap users;
    auto members = chat.getPeerList();
    if (members)
    {
        auto size = members->size();
        for (int i = 0; i < size; i++)
        {
            users.emplace(members->getPeerHandle(i), (chatd::Priv)members->getPeerPrivilege(i));
        }
    }

    auto db = parent.mKarereClient.db;
    bool peersChanged = false;
    for (auto ourIt = mPeers.begin(); ourIt != mPeers.end();)
    {
        auto userid = ourIt->first;
        auto member = ourIt->second;

        auto it = users.find(userid);
        if (it == users.end()) //we have a user that is not in the chatroom anymore
        {
            peersChanged = true;
            ourIt++;    // prevent iterator becoming invalid due to removal
            removeMember(userid);
        }
        else    // existing peer changed privilege
        {
            if (member->mPriv != it->second)
            {
                KR_LOG_DEBUG("GroupChatRoom[%s]:syncMembers: Changed privilege of member %s: %d -> %d",
                     ID_CSTR(chatid()), ID_CSTR(userid), member->mPriv, it->second);

                member->mPriv = it->second;
                db.query("update chat_peers set priv=? where chatid=? and userid=?", member->mPriv, mChatid, userid);
            }
            ourIt++;
        }
    }

    std::vector<promise::Promise<void> > promises;
    for (auto& user: users)
    {
        if (mPeers.find(user.first) == mPeers.end())
        {
            peersChanged = true;
            promises.push_back(addMember(user.first, user.second, true));
        }
    }

    if (peersChanged)
    {
        auto wptr = weakHandle();
        promise::when(promises)
        .then([wptr, this]()
        {
            wptr.throwIfDeleted();
            if (!mHasTitle)
            {
                makeTitleFromMemberNames();
            }
        });
    }

    return peersChanged;
}

void GroupChatRoom::initChatTitle(std::string &title)
{
    bool hasCustomTitle = (!title.empty() && title.at(0));
    if (hasCustomTitle)
    {
        mEncryptedTitle = title;
        mHasTitle = true;
    }
    else
    {
        auto wptr = weakHandle();
        mMemberNamesResolved.then([wptr, this]()
        {
            if (wptr.deleted())
                return;

            makeTitleFromMemberNames();
        });
    }
}

void GroupChatRoom::clearTitle()
{
    makeTitleFromMemberNames();
    parent.mKarereClient.db.query("update chats set title=NULL where chatid=?", mChatid);
}

bool GroupChatRoom::syncWithApi(const mega::MegaTextChat& chat)
{
    // Mode changed
    if (!chat.isPublicChat() && publicChat())
    {
        KR_LOG_DEBUG("Chatroom[%s]: API event: mode changed to private", ID_CSTR(mChatid));
        setChatPrivateMode();
        // in case of previewMode, it's also updated in cache
    }

    // Own privilege changed
    auto oldPriv = mOwnPriv;
    bool ownPrivChanged = syncOwnPriv((chatd::Priv) chat.getOwnPrivilege());
    if (ownPrivChanged)
    {
        if (oldPriv == chatd::PRIV_NOTPRESENT)
        {
            if (mOwnPriv != chatd::PRIV_NOTPRESENT)
            {
                // in case chat-link was invalidated during preview, the room was disabled
                // now, we upgrade from (invalid) previewer to participant --> enable it back
                if (mChat->isDisabled())
                {
                    KR_LOG_WARNING("Enable chatroom previously in preview mode");
                    mChat->disable(false);
                }

                // if already connected, need to send a new JOIN to chatd
                if (parent.mKarereClient.connected())
                {
                    KR_LOG_DEBUG("Connecting existing room to chatd after re-join...");
                    mChat->connect();
                }
                KR_LOG_DEBUG("Chatroom[%s]: API event: We were re/invited",  ID_CSTR(mChatid));
                notifyRejoinedChat();
            }
        }
        else if (mOwnPriv == chatd::PRIV_NOTPRESENT)
        {
            //we were excluded
            KR_LOG_DEBUG("Chatroom[%s]: API event: We were removed", ID_CSTR(mChatid));
            setRemoved(); // may delete 'this'
            return true;
        }
        else
        {
            KR_LOG_DEBUG("Chatroom[%s]: API event: Our own privilege changed",  ID_CSTR(mChatid));
            onUserJoin(parent.mKarereClient.myHandle(), mOwnPriv);
        }
    }

    // Peer list changes
    bool membersChanged = syncMembers(chat);

    // Title changes
    auto title = chat.getTitle();
    if (title && title[0])
    {
        if (mEncryptedTitle != title)   // title has changed
        {
            mEncryptedTitle = title;
            mHasTitle = true;
            if (parent.mKarereClient.connected())
            {
                decryptTitle()
                .fail([](const promise::Error& err)
                {
                    KR_LOG_DEBUG("Can't decrypt chatroom title. In function: GroupChatRoom::syncWithApi. Error: %s", err.what());
                });
            }
        }
    }
    else if (membersChanged && !mHasTitle)
    {
        KR_LOG_DEBUG("Empty title received for groupchat %s. Peers changed, updating title...", ID_CSTR(mChatid));
        clearTitle();
    }

    bool archiveChanged = syncArchive(chat.isArchived());
    if (archiveChanged)
    {
        onArchivedChanged(mIsArchived);
    }

    KR_LOG_DEBUG("Synced group chatroom %s with API.", ID_CSTR(mChatid));
    return true;
}

void GroupChatRoom::setChatPrivateMode()
{
    //Update strongvelope
    chat().crypto()->setPrivateChatMode();

    //Update cache
    parent.mKarereClient.db.query("update chats set mode = '0' where chatid = ?", mChatid);

    notifyChatModeChanged();
}

GroupChatRoom::Member::Member(GroupChatRoom& aRoom, const uint64_t& user, chatd::Priv aPriv)
: mRoom(aRoom), mHandle(user), mPriv(aPriv), mName("\0", 1)
{
    mNameAttrCbHandle = mRoom.parent.mKarereClient.userAttrCache().getAttr(
        user, USER_ATTR_FULLNAME, this,
        [](Buffer* buf, void* userp)
    {
        auto self = static_cast<Member*>(userp);
        if (buf && !buf->empty())
        {
            self->mName.assign(buf->buf(), buf->dataSize());
        }
        else
        {
            self->mName.assign("\0", 1);
        }
        if (self->mRoom.mAppChatHandler)
        {
            self->mRoom.mAppChatHandler->onMemberNameChanged(self->mHandle, self->mName);
        }

        if (!self->mNameResolved.done())
        {
            self->mNameResolved.resolve();
        }
        else if (self->mRoom.memberNamesResolved().done() && !self->mRoom.mHasTitle)
        {
            self->mRoom.makeTitleFromMemberNames();
        }
    });

    mEmailAttrCbHandle = mRoom.parent.mKarereClient.userAttrCache().getAttr(
        user, USER_ATTR_EMAIL, this,
        [](Buffer* buf, void* userp)
    {
        auto self = static_cast<Member*>(userp);
        if (buf && !buf->empty())
        {
            self->mEmail.assign(buf->buf(), buf->dataSize());
            if (self->mName.size() <= 1 && self->mRoom.memberNamesResolved().done() && !self->mRoom.mHasTitle)
            {
                self->mRoom.makeTitleFromMemberNames();
            }
        }
    });
}

GroupChatRoom::Member::~Member()
{
    mRoom.parent.mKarereClient.userAttrCache().removeCb(mNameAttrCbHandle);
    mRoom.parent.mKarereClient.userAttrCache().removeCb(mEmailAttrCbHandle);
}

promise::Promise<void> GroupChatRoom::Member::nameResolved() const
{
    return mNameResolved;
}

void Client::connectToChatd(bool isInBackground)
{
    mChatdClient->setKeepaliveType(isInBackground);

    for (auto& item: *chats)
    {
        auto& chat = *item.second;
        if (!chat.chat().isDisabled())
        {
            chat.connect();
        }
    }
}

ContactList::ContactList(Client& aClient)
:client(aClient)
{}

void ContactList::loadFromDb()
{
    SqliteStmt stmt(client.db, "select userid, email, visibility, since from contacts");
    while(stmt.step())
    {
        auto userid = stmt.uint64Col(0);
        Contact *contact = new Contact(*this, userid, stmt.stringCol(1), stmt.intCol(2), stmt.int64Col(3), nullptr);
        this->emplace(userid, contact);
    }
}

bool ContactList::addUserFromApi(mega::MegaUser& user)
{
    auto userid = user.getHandle();
    auto it = this->find(userid);
    if (it != this->end())
    {
        Contact *contact = it->second;
        assert(contact);
        int newVisibility = user.getVisibility();
        if (contact->visibility() == newVisibility)
        {
            return false;
        }

        client.db.query("update contacts set visibility = ? where userid = ?",
            newVisibility, userid);
        contact->onVisibilityChanged(newVisibility);
        return true;
    }

    // contact was not created yet
    auto cmail = user.getEmail();
    std::string email(cmail ? cmail : "");
    int visibility = user.getVisibility();
    auto ts = user.getTimestamp();
    client.db.query("insert or replace into contacts(userid, email, visibility, since) values(?,?,?,?)",
            userid, email, visibility, ts);
    Contact *contact = new Contact(*this, userid, email, visibility, ts, nullptr);
    this->emplace(userid, contact);
    KR_LOG_DEBUG("Added new user from API: %s", email.c_str());
    return true;
}

void Contact::onVisibilityChanged(int newVisibility)
{
    assert(newVisibility != mVisibility);
    auto old = mVisibility;
    mVisibility = newVisibility;
    if (mDisplay)
    {
        mDisplay->onVisibilityChanged(newVisibility);
    }

    auto& client = mClist.client;
    if (newVisibility == ::mega::MegaUser::VISIBILITY_HIDDEN || newVisibility == ::mega::MegaUser::VISIBILITY_INACTIVE)
    {
        client.presenced().removePeer(mUserid, true);
    }
    else if (old == ::mega::MegaUser::VISIBILITY_HIDDEN && newVisibility == ::mega::MegaUser::VISIBILITY_VISIBLE)
    {
        mClist.client.presenced().addPeer(mUserid);
        if (mChatRoom)
            mChatRoom->notifyRejoinedChat();
    }
}

void ContactList::syncWithApi(mega::MegaUserList& users)
{
    std::set<uint64_t> apiUsers;
    auto size = users.size();
    for (int i = 0; i < size; i++)
    {
        auto& user = *users.get(i);
        if (user.getVisibility() == ::mega::MegaUser::VISIBILITY_UNKNOWN)   // user cancelled the account in MEGA
        {
            continue;
        }
        apiUsers.insert(user.getHandle());
        addUserFromApi(user);
    }

    // finally, remove known users that are not anymore in the list of users reported by the SDK
    for (auto it = begin(); it != end();)
    {
        auto handle = it->first;
        if (apiUsers.find(handle) != apiUsers.end())
        {
            it++;
            continue;
        }

        auto erased = it;
        it++;
        removeUser(erased);
    }
}

void ContactList::onUserAddRemove(mega::MegaUser& user)
{
    if (user.getVisibility() == ::mega::MegaUser::VISIBILITY_INACTIVE)
    {
        auto it = this->find(user.getHandle());
        if (it != this->end())
        {
            removeUser(it);
        }
    }
    else
    {
        addUserFromApi(user);
    }
}

void ContactList::removeUser(iterator it)
{
    auto handle = it->first;
    delete it->second;
    erase(it);
    client.db.query("delete from contacts where userid=?", handle);
}
void ContactList::onPresenceChanged(Id userid, Presence pres)
{
    auto it = find(userid);
    if (it == end())
        return;
    {
        it->second->updatePresence(pres);
    }
}
void ContactList::setAllOffline()
{
    for (auto& it: *this)
    {
        it.second->updatePresence(Presence::kOffline);
    }
}

promise::Promise<void> ContactList::removeContactFromServer(uint64_t userid)
{
    auto it = find(userid);
    if (it == end())
        return promise::Error("User "+karere::Id(userid).toString()+" not in contactlist");

    auto& api = client.api;
    std::unique_ptr<mega::MegaUser> user(api.sdk.getContact(it->second->email().c_str()));
    if (!user)
        return promise::Error("Could not get user object from email");
    //we don't remove it, we just set visibility to HIDDEN
    return api.callIgnoreResult(&::mega::MegaApi::removeContact, user.get());
}

ContactList::~ContactList()
{
    for (auto& it: *this)
        delete it.second;
}

const std::string* ContactList::getUserEmail(uint64_t userid) const
{
    auto it = find(userid);
    if (it == end())
        return nullptr;
    return &(it->second->email());
}

bool ContactList::isExContact(Id userid)
{
    auto it = find(userid);
    if (it == end() || (it != end() && it->second->visibility() != mega::MegaUser::VISIBILITY_HIDDEN))
    {
        return false;
    }

    return true;
}

Contact* ContactList::contactFromEmail(const std::string &email) const
{
    for (auto it = begin(); it != end(); it++)
    {
        if (it->second->email() == email)
        {
            return it->second;
        }
    }
    return nullptr;
}

Contact* ContactList::contactFromUserId(uint64_t userid) const
{
    auto it = find(userid);
    return (it == end())? nullptr : it->second;
}

Contact::Contact(ContactList& clist, const uint64_t& userid,
                 const std::string& email, int visibility,
                 int64_t since, PeerChatRoom* room)
    :mClist(clist), mUserid(userid), mChatRoom(room), mEmail(email),
     mSince(since), mVisibility(visibility)
{
    auto appClist = clist.client.app.contactListHandler();
    mDisplay = appClist ? appClist->addContactItem(*this) : nullptr;

    mUsernameAttrCbId = mClist.client.userAttrCache().getAttr(userid,
        USER_ATTR_FULLNAME, this,
        [](Buffer* data, void* userp)
        {
            //even if both first and last name are null, the data is at least
            //one byte - the firstname-size-prefix, which will be zero
            auto self = static_cast<Contact*>(userp);
            if (!data || data->empty() || (*data->buf() == 0))
                self->updateTitle(encodeFirstName(self->mEmail));
            else
                self->updateTitle(std::string(data->buf(), data->dataSize()));
        });
    if (mTitleString.empty()) // user attrib fetch was not synchornous
    {
        updateTitle(encodeFirstName(email));
        assert(!mTitleString.empty());
    }
    auto& client = mClist.client;
    if ((client.initState() >= Client::kInitHasOnlineSession)
         && (mVisibility == ::mega::MegaUser::VISIBILITY_VISIBLE))
        client.presenced().addPeer(mUserid);

    mIsInitializing = false;
}

// the title string starts with a byte equal to the first name length, followed by first name,
// then second name
void Contact::updateTitle(const std::string& str)
{
    mTitleString = str;
    notifyTitleChanged();
}

void Contact::notifyTitleChanged()
{
    callAfterInit(this, [this]
    {
        if (mDisplay)
            mDisplay->onTitleChanged(mTitleString);

        //1on1 chatrooms don't have a binary layout for the title
        if (mChatRoom)
            mChatRoom->updateTitle(mTitleString.substr(1));
    }, mClist.client.appCtx);
}

Contact::~Contact()
{
    auto& client = mClist.client;
    if (client.initState() != Client::kInitTerminated)
    {
        client.userAttrCache().removeCb(mUsernameAttrCbId);
        client.presenced().removePeer(mUserid, true);
        if (mDisplay)
        {
            client.app.contactListHandler()->removeContactItem(*mDisplay);
        }
    }
}

promise::Promise<ChatRoom*> Contact::createChatRoom()
{
    if (mChatRoom)
    {
        KR_LOG_WARNING("Contact::createChatRoom: chat room already exists, check before caling this method");
        return Promise<ChatRoom*>(mChatRoom);
    }
    mega::MegaTextChatPeerListPrivate peers;
    peers.addPeer(mUserid, chatd::PRIV_OPER);
    return mClist.client.api.call(&mega::MegaApi::createChat, false, &peers, nullptr)
    .then([this](ReqResult result) -> Promise<ChatRoom*>
    {
        auto& list = *result->getMegaTextChatList();
        if (list.size() < 1)
            return promise::Error("Empty chat list returned from API");
        auto room = mClist.client.chats->addRoom(*list.get(0));
        if (!room)
            return promise::Error("API created an incorrect 1on1 room");
        room->connect();
        return room;
    });
}

void Contact::setChatRoom(PeerChatRoom& room)
{
    assert(!mChatRoom);
    assert(!mTitleString.empty());
    mChatRoom = &room;
    mChatRoom->updateTitle(mTitleString.substr(1));
}

void Contact::attachChatRoom(PeerChatRoom& room)
{
    if (mChatRoom)
        throw std::runtime_error("attachChatRoom[room "+Id(room.chatid()).toString()+ "]: contact "+
            Id(mUserid).toString()+" already has a chat room attached");
    KR_LOG_DEBUG("Attaching 1on1 chatroom %s to contact %s", ID_CSTR(room.chatid()), ID_CSTR(mUserid));
    setChatRoom(room);
}

#define RETURN_ENUM_NAME(name) case name: return #name

const char* Client::initStateToStr(unsigned char state)
{
    switch (state)
    {
        RETURN_ENUM_NAME(kInitCreated);
        RETURN_ENUM_NAME(kInitWaitingNewSession);
        RETURN_ENUM_NAME(kInitHasOfflineSession);
        RETURN_ENUM_NAME(kInitHasOnlineSession);
        RETURN_ENUM_NAME(kInitTerminated);
        RETURN_ENUM_NAME(kInitErrGeneric);
        RETURN_ENUM_NAME(kInitErrNoCache);
        RETURN_ENUM_NAME(kInitErrCorruptCache);
        RETURN_ENUM_NAME(kInitErrSidMismatch);
        RETURN_ENUM_NAME(kInitErrSidInvalid);
    default:
        return "(unknown)";
    }
}
const char* Client::connStateToStr(ConnState state)
{
    switch(state)
    {
        RETURN_ENUM_NAME(kDisconnected);
        RETURN_ENUM_NAME(kConnecting);
        RETURN_ENUM_NAME(kConnected);
        default: return "(invalid)";
    }
}

bool Client::isCallInProgress(Id chatid) const
{
    bool callInProgress = false;

#ifndef KARERE_DISABLE_WEBRTC
    if (rtc)
    {
        callInProgress = rtc->isCallInProgress(chatid);
    }
#endif

    return callInProgress;
}

#ifndef KARERE_DISABLE_WEBRTC
rtcModule::ICallHandler* Client::onCallIncoming(rtcModule::ICall& call, karere::AvFlags av)
{
    return app.onIncomingCall(call, av);
}
#endif

std::string encodeFirstName(const std::string& first)
{
    std::string result;
    result.reserve(first.size()+1);
    result+=(char)(first.size());
    if (!first.empty())
    {
        result.append(first);
    }
    return result;
}

}<|MERGE_RESOLUTION|>--- conflicted
+++ resolved
@@ -671,7 +671,7 @@
     mSid.clear();
     createDb();
     mUserAttrCache.reset(new UserAttrCache(*this));
-    mChatdClient.reset(new chatd::Client(this, mMyHandle));
+    mChatdClient.reset(new chatd::Client(this));
 
     return mInitState;
 }
@@ -813,12 +813,7 @@
         loadOwnKeysFromDb();
         contactList->loadFromDb();
         mContactsLoaded = true;
-<<<<<<< HEAD
-        mChatdClient.reset(new chatd::Client(this, mMyHandle));
-
-=======
         mChatdClient.reset(new chatd::Client(this));
->>>>>>> 68bc82ff
         chats->loadFromDb();
     }
     catch(std::runtime_error& e)
@@ -2777,7 +2772,7 @@
                 auto useruk = encKey->getKeyByUserId(userid);
 
                 //Get creator handle in binary
-                uint64_t invitorHandle = this->chat().client().karereClient->myHandle().val;
+                uint64_t invitorHandle = chat().client().mKarereClient->myHandle().val;
 
                 //Append [invitorhandle+uk]
                 std::string uKeyBin((const char*)&invitorHandle, sizeof(invitorHandle));
