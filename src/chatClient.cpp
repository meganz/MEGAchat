--- conflicted
+++ resolved
@@ -3958,11 +3958,7 @@
 std::string InitStats::toJson()
 {
     std::string result;
-<<<<<<< HEAD
     mega::dstime totalElapsed = 0; //Total elapsed time to finish all stages
-=======
-    mega::dstime totalElapsed = 0; //Total elapsed time to finish all stages.
->>>>>>> 27712e16
     rapidjson::Document jSonDocument(rapidjson::kArrayType);
     rapidjson::Value jSonObject(rapidjson::kObjectType);
     rapidjson::Value jsonValue(rapidjson::kNumberType);
