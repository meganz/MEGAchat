--- conflicted
+++ resolved
@@ -2979,8 +2979,6 @@
     return callActive;
 }
 
-<<<<<<< HEAD
-=======
 bool Client::isCallInProgress(karere::Id chatid) const
 {
     bool participantingInCall = false;
@@ -2995,7 +2993,6 @@
     return participantingInCall;
 }
 
->>>>>>> e4488f47
 std::string encodeFirstName(const std::string& first)
 {
     std::string result;
