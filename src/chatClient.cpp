--- conflicted
+++ resolved
@@ -449,20 +449,7 @@
             .then([this]()
             {
                 setInitState(kInitHasOnlineSession);
-<<<<<<< HEAD
             });
-=======
-            }
-            else if (mInitState == kInitWaitingNewSession || mInitState == kInitErrNoCache)
-            {
-                initWithNewSession(sid)
-                .then([this]()
-                {
-                    setInitState(kInitHasOnlineSession);
-                    mInitCompletePromise.resolve();
-                });
-            }
->>>>>>> 97c7239b
             api.sdk.resumeActionPackets();
         });
     }
