#include "chatClient.h"
#ifdef _WIN32
    #include <winsock2.h>
    #include <direct.h>
    #include <sys/timeb.h>  
    #define mkdir(dir, mode) _mkdir(dir)
#endif
#include <stdio.h>
#include <stdlib.h>
#include <string.h>
#include "rtcModule/webrtc.h"
#ifndef KARERE_DISABLE_WEBRTC
    #include "rtcCrypto.h"
    #include "dummyCrypto.h" //for makeRandomString
#endif
#include "base/services.h"
#include "sdkApi.h"
#include <serverListProvider.h>
#include <memory>
#include <chatd.h>
#include <db.h>
#include <buffer.h>
#include <chatdDb.h>
#include <megaapi_impl.h>
#include <autoHandle.h>
#include <asyncTools.h>
#include <codecvt> //for nonWhitespaceStr()
#include <locale>
#include "strongvelope/strongvelope.h"
#include "base64url.h"
#include <sys/types.h>
#include <sys/stat.h>

#ifdef __ANDROID__
    #include <sys/system_properties.h>
#elif defined(__APPLE__)
    #include <TargetConditionals.h>
    #ifdef TARGET_OS_IPHONE
        #include <resolv.h>
    #endif
#endif

#define _QUICK_LOGIN_NO_RTC
using namespace promise;

namespace karere
{

template <class T, class F>
void callAfterInit(T* self, F&& func, void* ctx);

std::string encodeFirstName(const std::string& first);

bool Client::anonymousMode() const
{
    return (mInitState == kInitAnonymousMode);
}

bool Client::isInBackground() const
{
    return mIsInBackground;
}

/* Warning - the database is not initialzed at construction, but only after
 * init() is called. Therefore, no code in this constructor should access or
 * depend on the database
 */
Client::Client(::mega::MegaApi& sdk, WebsocketsIO *websocketsIO, IApp& aApp, const std::string& appDir, uint8_t caps, void *ctx)
    : mAppDir(appDir),
          websocketIO(websocketsIO),
          appCtx(ctx),
          api(sdk, ctx),
          app(aApp),
          mDnsCache(db, chatd::Client::chatdVersion),
          mContactList(new ContactList(*this)),
          chats(new ChatRoomList(*this)),
          mPresencedClient(&api, this, *this, caps)
{
}

KARERE_EXPORT const std::string& createAppDir(const char* dirname, const char *envVarName)
{
    static std::string path;
    if (!path.empty())
        return path;
    const char* dir = getenv(envVarName);
    if (dir)
    {
        path = dir;
    }
    else
    {
        const char* homedir = getenv(
            #ifndef _WIN32
                    "HOME"
            #else
                    "HOMEPATH"
            #endif
        );
        if (!homedir)
            throw std::runtime_error("Cant get HOME env variable");
        path = homedir;
        path.append("/").append(dirname);
    }
    struct stat info;
    auto ret = stat(path.c_str(), &info);
    if (ret == 0)
    {
        if ((info.st_mode & S_IFDIR) == 0)
            throw std::runtime_error("Application directory path is taken by a file");
    }
    else
    {
        ret = mkdir(path.c_str(), 0700);
        if (ret)
        {
            throw std::runtime_error("Error creating application directory.");
        }
    }
    return path;
}

std::string Client::dbPath(const std::string& sid) const
{
    std::string path = mAppDir;
    if (sid.empty())    // anonoymous-mode
    {
        path.reserve(20);
        path.append("/karere-").append("anonymous.db");
    }
    else
    {
        if (sid.size() < 50)
            throw std::runtime_error("dbPath: sid is too small");

        path.reserve(56);
        path.append("/karere-").append(sid.c_str()+44).append(".db");
    }

    return path;
}

bool Client::openDb(const std::string& sid)
{
    assert(!sid.empty());
    std::string path = dbPath(sid);
    struct stat info;
    bool exists = (stat(path.c_str(), &info) == 0);
    if (!exists)
    {
        KR_LOG_WARNING("Asked to use local cache, but it does not exist");
        return false;
    }

    bool ok = db.open(path.c_str(), false);
    if (!ok)
    {
        KR_LOG_WARNING("Error opening database");
        return false;
    }
    SqliteStmt stmt(db, "select value from vars where name = 'schema_version'");
    if (!stmt.step())
    {
        db.close();
        KR_LOG_WARNING("Can't get local database version");
        return false;
    }

    std::string currentVersion(gDbSchemaHash);
    currentVersion.append("_").append(gDbSchemaVersionSuffix);    // <hash>_<suffix>

    std::string cachedVersion(stmt.stringCol(0));
    if (cachedVersion != currentVersion)
    {
        ok = false;

        // if only version suffix changed, we may be able to provide backwards compatibility without
        // forcing a full reload, but just porting/adapting data
        size_t cachedVersionSuffixPos = cachedVersion.find_last_of('_');
        if (cachedVersionSuffixPos != std::string::npos)
        {
            std::string cachedVersionSuffix = cachedVersion.substr(cachedVersionSuffixPos + 1);
            if (cachedVersionSuffix == "2" && (strcmp(gDbSchemaVersionSuffix, "3") == 0))
            {
                KR_LOG_WARNING("Clearing history from cached chats...");

                // clients with version 2 missed the call-history msgs, need to clear cached history
                // in order to fetch fresh history including the missing management messages
                db.query("delete from history");
                db.query("update chat_vars set value = 0 where name = 'have_all_history'");
                db.query("update vars set value = ? where name = 'schema_version'", currentVersion);
                db.commit();

                KR_LOG_WARNING("Successfully cleared cached history. Database version has been updated to %s", gDbSchemaVersionSuffix);

                ok = true;
            }
            else if (cachedVersionSuffix == "3" && (strcmp(gDbSchemaVersionSuffix, "4") == 0))
            {
                // clients with version 3 need to force a full-reload of SDK's cache to retrieve
                // "deleted" chats from API, since it used to not return them. It should only be
                // done in case there's at least one chat.

                SqliteStmt stmt(db, "select count(*) from chats");
                stmt.stepMustHaveData("get chats count");
                if (stmt.intCol(0) > 0)
                {
                    KR_LOG_WARNING("Forcing a reload of SDK and MEGAchat caches...");
                    api.sdk.invalidateCache();
                }
                else    // no chats --> only invalidate MEGAchat cache (the schema has changed)
                {
                    KR_LOG_WARNING("Forcing a reload of SDK and MEGAchat cache...");
                }

                KR_LOG_WARNING("Database version has been updated to %s", gDbSchemaVersionSuffix);
            }
            else if (cachedVersionSuffix == "4" && (strcmp(gDbSchemaVersionSuffix, "5") == 0))
            {
                // clients with version 4 need to create a new table `node_history` and populate it with
                // node's attachments already in cache. Futhermore, the existing types for special messages
                // (node-attachments, contact-attachments and rich-links) will be updated to a different
                // range to avoid collissions with the types of upcoming management messages.

                // Update obsolete type of special messages
                db.query("update history set type=? where type=?", chatd::Message::Type::kMsgAttachment, 0x10);
                db.query("update history set type=? where type=?", chatd::Message::Type::kMsgRevokeAttachment, 0x11);
                db.query("update history set type=? where type=?", chatd::Message::Type::kMsgContact, 0x12);
                db.query("update history set type=? where type=?", chatd::Message::Type::kMsgContainsMeta, 0x13);

                // Create new table for node history
                db.simpleQuery("CREATE TABLE node_history(idx int not null, chatid int64 not null, msgid int64 not null,"
                               "    userid int64, keyid int not null, type tinyint, updated smallint, ts int,"
                               "    is_encrypted tinyint, data blob, backrefid int64 not null, UNIQUE(chatid,msgid), UNIQUE(chatid,idx))");

                // Populate new table with existing node-attachments
                db.query("insert into node_history select * from history where type=?", std::to_string(chatd::Message::Type::kMsgAttachment));
                int count = sqlite3_changes(db);

                // Update DB version number
                db.query("update vars set value = ? where name = 'schema_version'", currentVersion);
                db.commit();

                KR_LOG_WARNING("Database version has been updated to %s", gDbSchemaVersionSuffix);
                KR_LOG_WARNING("%d messages added to node history", count);
                ok = true;
            }
            else if (cachedVersionSuffix == "5" && (strcmp(gDbSchemaVersionSuffix, "6") == 0))
            {
                // Clients with version 5 need to force a full-reload of SDK's in case there's at least one group chat.
                // Otherwise the cache schema must be updated to support public chats

                SqliteStmt stmt(db, "select count(*) from chats where peer == -1");
                stmt.stepMustHaveData("get chats count");
                if (stmt.intCol(0) > 0)
                {
                    KR_LOG_WARNING("Forcing a reload of SDK and MEGAchat caches...");
                    api.sdk.invalidateCache();
                }
                else
                {
                    // no chats --> only update cache schema
                    KR_LOG_WARNING("Updating schema of MEGAchat cache...");
                    db.query("ALTER TABLE `chats` ADD mode tinyint");
                    db.query("ALTER TABLE `chats` ADD unified_key blob");
                    db.query("update vars set value = ? where name = 'schema_version'", currentVersion);
                    db.commit();
                    ok = true;
                    KR_LOG_WARNING("Database version has been updated to %s", gDbSchemaVersionSuffix);
                }
            }
            else if (cachedVersionSuffix == "6" && (strcmp(gDbSchemaVersionSuffix, "7") == 0))
            {
                db.query("update vars set value = ? where name = 'schema_version'", currentVersion);
                db.query("update history set keyid=0 where type=?", chatd::Message::Type::kMsgTruncate);
                db.commit();
                ok = true;
                KR_LOG_WARNING("Database version has been updated to %s", gDbSchemaVersionSuffix);
            }
            else if (cachedVersionSuffix == "7" && (strcmp(gDbSchemaVersionSuffix, "8") == 0))
            {
                KR_LOG_WARNING("Updating schema of MEGAchat cache...");

                // Add reactionsn to chats table
                db.query("ALTER TABLE `chats` ADD rsn blob");

                // Create new table for chat reactions
                db.simpleQuery("CREATE TABLE chat_reactions(chatid int64 not null, msgid int64 not null,"
                               "    userid int64 not null, reaction text,"
                               "    UNIQUE(chatid, msgid, userid, reaction),"
                               "    FOREIGN KEY(chatid, msgid) REFERENCES history(chatid, msgid) ON DELETE CASCADE)");

                db.query("update vars set value = ? where name = 'schema_version'", currentVersion);
                db.commit();
                ok = true;
                KR_LOG_WARNING("Database version has been updated to %s", gDbSchemaVersionSuffix);
            }
            else if (cachedVersionSuffix == "8" && (strcmp(gDbSchemaVersionSuffix, "9") == 0))
            {
                KR_LOG_WARNING("Updating schema of MEGAchat cache...");

                // Add dns_cache table
                db.simpleQuery("CREATE TABLE dns_cache(shard tinyint primary key, url text, ipv4 text, ipv6 text);");
                db.query("update vars set value = ? where name = 'schema_version'", currentVersion);
                db.commit();
                ok = true;
                KR_LOG_WARNING("Database version has been updated to %s", gDbSchemaVersionSuffix);
            }
            else if (cachedVersionSuffix == "9" && (strcmp(gDbSchemaVersionSuffix, "10") == 0))
            {
                KR_LOG_WARNING("Updating schema of MEGAchat cache...");

                // Create new table for chat pending reactions
                db.simpleQuery("CREATE TABLE chat_pending_reactions(chatid int64 not null, msgid int64 not null,"
                               "    reaction text, encReaction blob, status tinyint default 0,"
                               "    UNIQUE(chatid, msgid, reaction),"
                               "    FOREIGN KEY(chatid, msgid) REFERENCES history(chatid, msgid) ON DELETE CASCADE)");

                // Remove USER_ATTR_RSA_PUBKEY attr from cache
                db.query("delete from userattrs where type = 64");

                // Create temporary table and copy sendkeys content
                db.query("CREATE TABLE tempkeys(chatid int64 not null, userid int64 not null, keyid int32 not null, key blob not null,ts int not null, UNIQUE(chatid, userid, keyid));");
                db.query("INSERT INTO tempkeys(chatid, userid, keyid, key, ts) SELECT chatid, userid, keyid, key, ts FROM sendkeys");

                // Close and re-open db again to avoid SQLITE_LOCKED
                db.close();
                if (db.open(path.c_str(), false))
                {
                    // drop sendkeys table
                    db.query("DROP TABLE sendkeys");

                    // rename temp to sendkeys
                    db.query("ALTER TABLE tempkeys RENAME TO sendkeys");

                    // update cache schema version
                    db.query("update vars set value = ? where name = 'schema_version'", currentVersion);
                    db.commit();
                    ok = true;
                    KR_LOG_WARNING("Database version has been updated to %s", gDbSchemaVersionSuffix);
                }
            }
            else if (cachedVersionSuffix == "10" && (strcmp(gDbSchemaVersionSuffix, "11") == 0))
            {
<<<<<<< HEAD
                KR_LOG_WARNING("Updating schema of MEGAchat cache...");

                // Add tls session blob to dns_cache table
                db.query("ALTER TABLE `dns_cache` ADD sess_data blob");
=======
                KR_LOG_WARNING("Purging oldest message per chat...");
                SqliteStmt stmt(db, "select msgid, min(idx), c.chatid from history as h INNER JOIN chat_vars as c on h.chatid = c.chatid where c.name = 'have_all_history' GROUP BY c.chatid;");
                while (stmt.step())
                {
                   karere::Id msgid = stmt.int64Col(0);
                   karere::Id chatid = stmt.int64Col(2);
                   db.query("delete from history where chatid = ? and msgid = ?", chatid, msgid);
                   db.query("delete from chat_vars where chatid = ? and name = 'have_all_history'", chatid);
                }

>>>>>>> d982fa3f
                db.query("update vars set value = ? where name = 'schema_version'", currentVersion);
                db.commit();
                ok = true;
                KR_LOG_WARNING("Database version has been updated to %s", gDbSchemaVersionSuffix);
            }
        }
    }

    if (!ok)
    {
        db.close();
        KR_LOG_WARNING("Database schema version is not compatible with app version, will rebuild it");
        return false;
    }

    mSid = sid;
    return true;
}

void Client::createDbSchema()
{
    mMyHandle = Id::inval();
    db.simpleQuery(gDbSchema); //db.query() uses a prepared statement and will execute only the first statement up to the first semicolon
    std::string ver(gDbSchemaHash);
    ver.append("_").append(gDbSchemaVersionSuffix);
    db.query("insert into vars(name, value) values('schema_version', ?)", ver);
    db.commit();
}

int Client::importMessages(const char *externalDbPath)
{
    SqliteDb dbExternal;
    if (!dbExternal.open(externalDbPath, false))
    {
        KR_LOG_ERROR("importMessages: failed to open external DB (%s)", externalDbPath);
        return -1;
    }
    // check external DB uses the same DB schema than the app
    SqliteStmt stmtVersion(dbExternal, "select value from vars where name = 'schema_version'");
    if (!stmtVersion.step())
    {
        dbExternal.close();
        KR_LOG_ERROR("importMessages: failed to get external DB version");
        return -2;
    }
    // check external DB uses the same DB version than the app
    std::string currentVersion(gDbSchemaHash);
    currentVersion.append("_").append(gDbSchemaVersionSuffix);    // <hash>_<suffix>
    std::string cachedVersion(stmtVersion.stringCol(0));
    if (cachedVersion != currentVersion)
    {
        dbExternal.close();
        KR_LOG_ERROR("importMessages: external DB version is too old");
        return -3;
    }
    // check external DB is for the same user than the app's DB
    SqliteStmt stmtMyHandle(dbExternal, "select value from vars where name = 'my_handle'");
    if (!stmtMyHandle.step() || stmtMyHandle.uint64Col(0) != myHandle())
    {
        dbExternal.close();
        KR_LOG_ERROR("importMessages: external DB of a different user");
        return -4;
    }

    // avoid to write each imported message to disk individually
    bool oldCommitMode = commitEach();
    setCommitMode(false);

    // for every chat, check messages to be added and/or updated
    int countAdded = 0;
    int countUpdated = 0;
    for (auto& it : *chats)
    {
        // find the newest message in the app
        karere::ChatRoom *chatroom = it.second;
        chatd::Chat &chat = chatroom->chat();
        karere::Id chatid = chatroom->chatid();

        // get id of last message seen from external db
        Id lastSeenId;
        SqliteStmt stmtLastSeen(dbExternal, "select last_seen from chats where chatid=?");
        stmtLastSeen << chatid;
        if (stmtLastSeen.step())
        {
            lastSeenId = stmtLastSeen.uint64Col(0);
            chat.seenImport(lastSeenId);
        }
        else    // no SEEN pointer for this chat on external cache (or chat not found)
        {
            KR_LOG_WARNING("importMessages: SEEN not imported becaus chatid not found in external db (chatid: %s)",
                         chatid.toString().c_str());
        }

        chatd::Idx newestAppIdx = CHATD_IDX_INVALID;
        karere::Id newestAppMsgid(Id::inval());
        chatd::Message *newestAppMsg = nullptr;
        chatd::Idx firstIdxToImport = CHATD_IDX_INVALID;    // may not match the idx from app (even for same msgid)
        karere::Id firstMsgidToImport(Id::inval());
        uint32_t editableMsgsTs = 0;

        std::string query;
        if (!chat.empty())
        {
            newestAppIdx = chat.highnum();
            newestAppMsg = &chat.at(newestAppIdx);
            newestAppMsgid = firstMsgidToImport = newestAppMsg->id();

            // find the newest message known by the app in the external DB
            query = "select idx from history where chatid = ?1 and msgid = ?2";
            SqliteStmt stmt1(dbExternal, query.c_str());
            stmt1 << chatid << firstMsgidToImport;
            if (stmt1.step())
            {
                firstIdxToImport = stmt1.intCol(0);

                // ts of oldest message in app that could have been updated/deleted
                editableMsgsTs = newestAppMsg->ts - CHATD_MAX_EDIT_AGE;
            }
            else    // not found
            {
                // check if a truncate in external DB has cleared this message (idx greater than newest app msg)
                query = "select msgid, idx, type from history where chatid = ?1 and idx > ?2";
                SqliteStmt stmt2(dbExternal, query.c_str());
                stmt2 << chatid << newestAppIdx;
                if (stmt2.step())
                {
                    assert(stmt2.intCol(2) == chatd::Message::kMsgTruncate);
                    firstMsgidToImport = stmt2.uint64Col(0);
                    firstIdxToImport = stmt2.intCol(1);

                    KR_LOG_DEBUG("importMessages: truncate detected in chatid: %s msgid: %s idx: %d",
                                 chatid.toString().c_str(), firstMsgidToImport.toString().c_str(), firstIdxToImport);
                }
                else
                {
                    // (it means app is ahead of external DB for this chat, so nothing to import)
                    KR_LOG_DEBUG("importMessages: no messages to import for chatid: %s", chatid.toString().c_str());
                    continue;
                }
            }
        }
        else    // chat history is empty in the app
        {
            // find the oldest message in external DB: first msgid to import
            query = "select min(idx), msgid, idx from history where chatid = ?1";
            SqliteStmt stmt(dbExternal, query.c_str());
            stmt << chatid;
            if (stmt.step())
            {
                firstMsgidToImport = stmt.uint64Col(1);
                firstIdxToImport = stmt.intCol(2);
            }
            else
            {
                // chatroom has no history in external DB either
                continue;
            }
        }

        // for every newer message in external DB, add them to the app's history
        // (also consider the newest app message to update history in case of truncate)
        query = "select userid, ts, type, data, idx, keyid, backrefid, updated, is_encrypted, msgid from history"
                            " where chatid = ?1 and idx >= ?2";
        SqliteStmt stmtMsg(dbExternal, query.c_str());
        stmtMsg << chatroom->chatid() << firstIdxToImport;
        while (stmtMsg.step())
        {
            // restore Message from external DB
            std::unique_ptr<chatd::Message> msg;
            karere::Id userid(stmtMsg.uint64Col(0));
            karere::Id msgid(stmtMsg.uint64Col(9));
            uint32_t ts = stmtMsg.uintCol(1);
            unsigned char type = (unsigned char)stmtMsg.intCol(2);
            uint16_t updated = (uint16_t)stmtMsg.intCol(7);
            chatd::KeyId keyid = stmtMsg.uintCol(5);
            Buffer buf;
            stmtMsg.blobCol(3, buf);
            msg.reset(new chatd::Message(msgid, userid, ts, updated, std::move(buf), false, keyid, type));
            msg->backRefId = stmtMsg.uint64Col(6);
            msg->setEncrypted((uint8_t)stmtMsg.intCol(8));

            bool isUpdate = false;
            if (msgid == newestAppMsgid)
            {
                // first message, if not updated or truncated, msg can be skipped
                isUpdate = (newestAppMsg->type != msg->type && msg->type == chatd::Message::kMsgTruncate)      // become a truncate
                        || (msg->type == chatd::Message::kMsgTruncate && msg->ts > newestAppMsg->ts)    // truncate a truncate
                        || (msg->updated > newestAppMsg->updated);  // edited/deleted

                if (!isUpdate)
                {
                    KR_LOG_DEBUG("importMessages: newest message not changed. Skipping... (chatid: %s msgid: %s)",
                                 chatid.toString().c_str(), msgid.toString().c_str());
                    continue;
                }
            }

            if (keyid != CHATD_KEYID_INVALID)   // keyid is invalid for mngt msgs and public chats
            {
                // restore the SendKey of the message from external DB
                std::string queryKey = "select key from sendkeys "
                        " where chatid = ?1 and userid = ?2 and keyid = ?3";
                SqliteStmt stmtKey(dbExternal, queryKey.c_str());
                stmtKey << chatroom->chatid() << userid << keyid;
                if (!stmtKey.step())
                {
                    KR_LOG_ERROR("importMessages: key not found. chatid: %s msgid: %s keyid %d",
                                 chatid.toString().c_str(), msgid.toString().c_str(), keyid);
                    continue;
                }
                Buffer key;
                stmtKey.blobCol(0, key);

                // import the corresponding key and the message itself
                chat.keyImport(keyid, userid, key.buf(), (uint16_t)key.dataSize());
            }

            chat.msgImport(move(msg), isUpdate);
            (isUpdate) ? countUpdated++ : countAdded++;

            KR_LOG_DEBUG("importMessages: message added (chatid: %s msgid: %s)", chatid.toString().c_str(), msgid.toString().c_str());
        }

        // finally, check if any older message has been updated
        if (editableMsgsTs) // 0 --> chat was empty or truncated
        {
            query = "select userid, ts, type, data, msgid, keyid, updated, backrefid, is_encrypted from history"
                                " where chatid = ?1 and ts > ?2 and updated > 0 and idx < ?3";

            SqliteStmt stmtMsgUpdated(dbExternal, query);
            stmtMsgUpdated << chatroom->chatid() << editableMsgsTs << firstIdxToImport;
            while (stmtMsgUpdated.step())
            {
                karere::Id msgid(stmtMsgUpdated.uint64Col(4));
                uint16_t updated = (uint16_t)stmtMsgUpdated.intCol(6);

                // check if the edit in the external DB is newer than in app DB
                query = "select updated from history where chatid = ?1 and msgid = ?2";
                SqliteStmt stmtMsgAppUpdated(db, query);
                stmtMsgAppUpdated << chatroom->chatid() << msgid;
                if (!stmtMsgAppUpdated.step())
                {
                    KR_LOG_ERROR("importMessages: message not found in app's db (chatid: %s msgid: %s)",
                                 chatid.toString().c_str(), msgid.toString().c_str());
                    continue;
                }
                uint16_t updatedApp = (uint16_t)stmtMsgAppUpdated.intCol(0);
                if (updated <= updatedApp)
                {
                    KR_LOG_DEBUG("importMessages: edited message in external db is older. Skipping... (chatid: %s msgid: %s)",
                                 chatid.toString().c_str(), msgid.toString().c_str());
                    continue;
                }

                // restore Message from external DB
                std::unique_ptr<chatd::Message> msg;
                karere::Id userid(stmtMsgUpdated.uint64Col(0));
                uint32_t ts = stmtMsgUpdated.uintCol(1);
                unsigned char type = (unsigned char)stmtMsgUpdated.intCol(2);
                Buffer buf;
                stmtMsgUpdated.blobCol(3, buf);
                chatd::KeyId keyid = stmtMsgUpdated.uintCol(5);
                msg.reset(new chatd::Message(msgid, userid, ts, updated, std::move(buf), false, keyid, type));
                msg->backRefId = stmtMsgUpdated.uint64Col(7);
                msg->setEncrypted((uint8_t)stmtMsgUpdated.intCol(8));

                chat.msgImport(move(msg), true);
                countUpdated++;

                KR_LOG_DEBUG("importMessages: message updated (chatid: %s msgid: %s)", chatid.toString().c_str(), msgid.toString().c_str());
            }
        }
    }

    dbExternal.close();

    // commit the transaction of importing msgs and restore previous mode
    setCommitMode(oldCommitMode);

    int total = countAdded + countUpdated;
    KR_LOG_DEBUG("Imported messages: %d (added: %d, updated: %d)", total, countAdded, countUpdated);
    return total;
}

void Client::heartbeat()
{
    if (db.isOpen())
    {
        db.timedCommit();
    }

    if (mConnState != kConnected)
    {
        KR_LOG_WARNING("Heartbeat timer tick without being connected");
        return;
    }

    mPresencedClient.heartbeat();
    if (mChatdClient)
    {
        mChatdClient->heartbeat();
    }
}

Client::~Client()
{
    assert(isTerminated());

#ifndef KARERE_DISABLE_WEBRTC
   rtc.reset();
#endif
}

void Client::retryPendingConnections(bool disconnect, bool refreshURL)
{
    if (mConnState == kDisconnected)  // already a connection attempt in-progress
    {
        KR_LOG_WARNING("Retry pending connections called without previous connect");
        return;
    }

    mPresencedClient.retryPendingConnection(disconnect, refreshURL);
    if (mChatdClient)
    {
        mChatdClient->retryPendingConnections(disconnect, refreshURL);
    }

#ifndef KARERE_DISABLE_WEBRTC
    if (rtc && disconnect)
    {
        int index = 0;
        while (mDnsCache.isValidUrl(TURNSERVER_SHARD - index) && index < MAX_TURN_SERVERS)
        {
            // invalidate IPs
            mDnsCache.invalidateIps(TURNSERVER_SHARD - index);
            index++;
        }

        rtc->updateTurnServers();
        rtc->refreshTurnServerIp();
    }
#endif
}

promise::Promise<void> Client::notifyUserStatus(bool background)
{
    bool oldStatus = mIsInBackground;
    mIsInBackground = background;
    if (mIsInBackground && !mInitStats.isCompleted())
    {
        mInitStats.onCanceled();
    }

    if (oldStatus == mIsInBackground)
    {
        return promise::_Void();
    }

    mPresencedClient.notifyUserStatus();
    if (!mChatdClient)
    {
        return promise::Error("Chatd client not initialized yet");
    }

    return mChatdClient->notifyUserStatus();
}

promise::Promise<ReqResult> Client::openChatPreview(uint64_t publicHandle)
{
    auto wptr = weakHandle();
    return api.call(&::mega::MegaApi::getChatLinkURL, publicHandle);
}

void Client::createPublicChatRoom(uint64_t chatId, uint64_t ph, int shard, const std::string &decryptedTitle, std::shared_ptr<std::string> unifiedKey, const std::string &url, uint32_t ts)
{
    GroupChatRoom *room = new GroupChatRoom(*chats, chatId, shard, chatd::Priv::PRIV_RDONLY, ts, false, decryptedTitle, ph, unifiedKey);
    chats->emplace(chatId, room);
    if (!mDnsCache.hasRecord(shard))
    {
        // If DNS cache doesn't contains a record for this shard, addRecord otherwise skip.
        mDnsCache.addRecord(shard, url);    // the URL has been already pre-fetched
    }

    room->connect();
}

promise::Promise<std::string> Client::decryptChatTitle(uint64_t chatId, const std::string &key, const std::string &encTitle, karere::Id ph)
{
    std::shared_ptr<std::string> unifiedKey = std::make_shared<std::string>(key);
    Buffer buf(encTitle.size());

    try
    {
        size_t decLen = base64urldecode(encTitle.c_str(), encTitle.size(), buf.buf(), buf.bufSize());
        buf.setDataSize(decLen);

        //Create temporary strongvelope instance to decrypt chat title
        strongvelope::ProtocolHandler *auxCrypto = newStrongvelope(chatId, true, unifiedKey, false, ph);

        auto wptr = getDelTracker();
        promise::Promise<std::string> pms = auxCrypto->decryptChatTitleFromApi(buf);
        return pms.then([wptr, this, chatId, auxCrypto](const std::string title)
        {
            wptr.throwIfDeleted();
            delete auxCrypto;
            return title;
        })
        .fail([wptr, this, chatId, auxCrypto](const ::promise::Error& err)
        {
            wptr.throwIfDeleted();
            KR_LOG_ERROR("Error decrypting chat title for chat link preview %s:\n%s", ID_CSTR(chatId), err.what());
            delete auxCrypto;
            return err;
        });
    }
    catch(std::exception& e)
    {
        std::string err("Failed to base64-decode chat title for chat ");
        err.append(ID_CSTR(chatId)).append(": ");
        KR_LOG_ERROR("%s", err.c_str());
        return ::promise::Error(err);
    }
}

promise::Promise<void> Client::setPublicChatToPrivate(karere::Id chatid)
{
    GroupChatRoom *room = (GroupChatRoom *) chats->at(chatid);
    promise::Promise<std::shared_ptr<Buffer>> pms;
    if (room->hasTitle())
    {
        // encrypt chat-topic as in private mode, for same users (0), but creating a random key instead of using unified-key (true)
        pms = room->chat().crypto()->encryptChatTitle(room->titleString(), 0, true);
    }
    else
    {
        pms = promise::Promise<std::shared_ptr<Buffer>>();
        pms.resolve(std::make_shared<Buffer>());
    }

    auto wptr = weakHandle();
    return pms.then([wptr, this, chatid, room](const std::shared_ptr<Buffer>& encTitle)
    {
        wptr.throwIfDeleted();

        std::string auxbuf = base64urlencode(encTitle->buf(), encTitle->dataSize());
        const char *enctitleB64 = encTitle->dataSize() ? auxbuf.c_str() : NULL;

        return api.call(&::mega::MegaApi::chatLinkClose, chatid, enctitleB64)
        .then([this, room, wptr, chatid](ReqResult) -> promise::Promise<void>
        {
            if (wptr.deleted())
                return promise::_Void();

            room->setChatPrivateMode();
            return promise::_Void();
        });
    });
}

promise::Promise<uint64_t> Client::deleteChatLink(karere::Id chatid)
{
    return api.call(&::mega::MegaApi::chatLinkDelete, chatid)
    .then([this, chatid](ReqResult) -> promise::Promise<uint64_t>
    {
        return Id::inval().val;
    });
}

promise::Promise<uint64_t> Client::getPublicHandle(Id chatid, bool createifmissing)
{
    ApiPromise pms;
    if (createifmissing)
    {
        pms = api.call(&::mega::MegaApi::chatLinkCreate, chatid);
    }
    else
    {
        pms = api.call(&::mega::MegaApi::chatLinkQuery, chatid);
    }

    auto wptr = weakHandle();
    return pms.then([this, chatid, wptr](ReqResult result) -> promise::Promise<uint64_t>
    {
        if (wptr.deleted())
            return Id::inval().val;

        return result->getParentHandle();
    });
}

void Client::onSyncReceived(Id chatid)
{
    if (mSyncCount <= 0)
    {
        KR_LOG_WARNING("Unexpected SYNC received for chat: %s", ID_CSTR(chatid));
        return;
    }

    mSyncCount--;
    if (mSyncCount == 0 && mSyncTimer)
    {
        cancelTimeout(mSyncTimer, appCtx);
        mSyncTimer = 0;

        mSyncPromise.resolve();
    }
}

bool Client::isChatRoomOpened(Id chatid)
{
    auto it = chats->find(chatid);
    if (it != chats->end())
    {
        return it->second->hasChatHandler();
    }
    return false;
}

void Client::saveDb()
{
    try
    {
        if (db.isOpen())
        {
            db.commit();
        }
    }
    catch(std::runtime_error& e)
    {
        KR_LOG_ERROR("Error saving changes to local cache: %s", e.what());
        setInitState(kInitErrCorruptCache);
    }
}

promise::Promise<void> Client::pushReceived(Id chatid)
{
    promise::Promise<void> pms;
    ChatRoomList::const_iterator it = chats->find(chatid);
    ChatRoom *room = (it != chats->end()) ? it->second : NULL;
    if (!room || room->isArchived())
    {
        // room unknown or archived --> need to catchup wiht API to receive pending
        // actionpackets that may notify about a new chat or an existing chat being
        // unarchived (don't want notifications for archived)
        pms = api.callIgnoreResult(&::mega::MegaApi::catchup);
    }
    else
    {
        pms = Promise<void>();
        pms.resolve();
    }

    auto wptr = weakHandle();
    return pms.then([this, chatid, wptr]() -> promise::Promise<void>
    {
        if (wptr.deleted())
            return promise::Error("Up to date with API, but instance was removed");

        // if already sent SYNCs or we are not logged in right now...
        if (mSyncTimer)
        {
            KR_LOG_WARNING("pushReceived: a previous PUSH is being processed. Both will finish at the same time");
            assert(!mSyncPromise.done());
            return mSyncPromise;
            // promise will resolve once logged in for all chats or after receive all SYNCs back
        }

        if (mSyncPromise.done())
        {
            KR_LOG_WARNING("pushReceived: previous PUSH was already resolved. New promise to track the progress");
            mSyncPromise = Promise<void>();
        }
        if (!mChatdClient || !mChatdClient->areAllChatsLoggedIn())
        {
            KR_LOG_WARNING("pushReceived: not logged in into all chats");
            return mSyncPromise;
        }

        mSyncCount = 0;
        mSyncTimer = karere::setTimeout([this, wptr]()
        {
            if (wptr.deleted())
              return;

            assert(mSyncCount != 0);
            mSyncTimer = 0;
            mSyncCount = -1;

            mChatdClient->retryPendingConnections(true);

        }, chatd::kSyncTimeout, appCtx);

        if (chatid.isValid())
        {
            ChatRoom *chat = chats->at(chatid);
            mSyncCount++;
            chat->sendSync();
        }
        else
        {
            for (auto& item: *chats)
            {
                ChatRoom *chat = item.second;
                if (!chat->chat().isDisabled())
                {
                    mSyncCount++;
                    chat->sendSync();
                }
            }
        }

        return mSyncPromise;
    });
}

Client::InitState Client::initWithAnonymousSession()
{
    if (mInitState > kInitCreated)
    {
        KR_LOG_ERROR("init: karere is already initialized. Current state: %s", initStateStr());
        return kInitErrAlready;
    }

    mInitStats.stageStart(InitStats::kStatsInit);
    setInitState(kInitAnonymousMode);
    mSid.clear();
    createDb();
    mMyHandle = Id::null(); // anonymous mode should use ownHandle set to all zeros
    mUserAttrCache.reset(new UserAttrCache(*this));
    mChatdClient.reset(new chatd::Client(this));
    mSessionReadyPromise.resolve();
    mInitStats.stageEnd(InitStats::kStatsInit);
    mInitStats.setInitState(mInitState);
    return mInitState;
}

promise::Promise<void> Client::initWithNewSession(const char* sid, const std::string& scsn,
    const std::shared_ptr<mega::MegaUserList>& contactList,
    const std::shared_ptr<mega::MegaTextChatList>& chatList)
{
    assert(sid);

    mSid = sid;
    createDb();

// We have a complete snapshot of the SDK contact and chat list state.
// Commit it with the accompanying scsn
    mMyHandle = getMyHandleFromSdk();
    db.query("insert or replace into vars(name,value) values('my_handle', ?)", mMyHandle);

    mMyEmail = getMyEmailFromSdk();
    db.query("insert or replace into vars(name,value) values('my_email', ?)", mMyEmail);

    mMyIdentity = initMyIdentity();

    mUserAttrCache.reset(new UserAttrCache(*this));
    api.sdk.addGlobalListener(this);

    auto wptr = weakHandle();
    return loadOwnKeysFromApi()
    .then([this, scsn, contactList, chatList, wptr]()
    {
        if (wptr.deleted())
            return;

        // Add users from API
        mContactList->syncWithApi(*contactList);
        mChatdClient.reset(new chatd::Client(this));
        assert(chats->empty());
        chats->onChatsUpdate(*chatList);
        commit(scsn);

        // Get aliases from cache
        mAliasAttrHandle = mUserAttrCache->getAttr(mMyHandle,
        ::mega::MegaApi::USER_ATTR_ALIAS, this,
        [](Buffer *data, void *userp)
        {
            static_cast<Client*>(userp)->updateAliases(data);
        });
    });
}

void Client::setCommitMode(bool commitEach)
{
    db.setCommitMode(commitEach);
}

bool Client::commitEach()
{
    return db.commitEach();
}

void Client::commit(const std::string& scsn)
{
    if (scsn.empty())
    {
        KR_LOG_DEBUG("Committing with empty scsn");
        db.commit();
        return;
    }
    if (scsn == mLastScsn)
    {
        KR_LOG_DEBUG("Committing with same scsn");
        db.commit();
        return;
    }

    db.query("insert or replace into vars(name,value) values('scsn',?)", scsn);
    db.commit();
    mLastScsn = scsn;
    KR_LOG_DEBUG("Commit with scsn %s", scsn.c_str());
}

void Client::onEvent(::mega::MegaApi* /*api*/, ::mega::MegaEvent* event)
{
    assert(event);
    int type = event->getType();
    switch (type)
    {
    case ::mega::MegaEvent::EVENT_COMMIT_DB:
    {
        const char *pscsn = event->getText();
        if (!pscsn)
        {
            KR_LOG_ERROR("EVENT_COMMIT_DB --> DB commit triggered by SDK without a valid scsn");
            return;
        }

        std::string scsn = pscsn;
        auto wptr = weakHandle();
        marshallCall([wptr, this, scsn]()
        {
            if (wptr.deleted())
            {
                return;
            }

            if (db.isOpen())
            {
                KR_LOG_DEBUG("EVENT_COMMIT_DB --> DB commit triggered by SDK");
                commit(scsn);
            }

        }, appCtx);
        break;
    }

    default:
        break;
    }
}

void Client::initWithDbSession(const char* sid)
{
    try
    {
        assert(sid);
        if (!openDb(sid))
        {
            assert(mSid.empty());
            setInitState(kInitErrNoCache);
            return;
        }
        assert(db);
        assert(!mSid.empty());
        mUserAttrCache.reset(new UserAttrCache(*this));
        api.sdk.addGlobalListener(this);

        mMyHandle = getMyHandleFromDb();
        assert(mMyHandle && mMyHandle.isValid());

        mMyEmail = getMyEmailFromDb();

        mMyIdentity = getMyIdentityFromDb();

        mOwnNameAttrHandle = mUserAttrCache->getAttr(mMyHandle, USER_ATTR_FULLNAME, this,
        [](Buffer* buf, void* userp)
        {
            if (!buf || buf->empty())
                return;
            auto& name = static_cast<Client*>(userp)->mMyName;
            name.assign(buf->buf(), buf->dataSize());
        });

        loadOwnKeysFromDb();
        mDnsCache.loadFromDb();
        mContactList->loadFromDb();
        mChatdClient.reset(new chatd::Client(this));
        chats->loadFromDb();

        if (websocketIO && websocketIO->hasSessionCache())
        {
            auto&& sessions = mDnsCache.getTlsSessions();
            websocketIO->restoreSessions(std::move(sessions));
        }

        // Get aliases from cache
        mAliasAttrHandle = mUserAttrCache->getAttr(mMyHandle,
        ::mega::MegaApi::USER_ATTR_ALIAS, this,
        [](Buffer *data, void *userp)
        {
            static_cast<Client*>(userp)->updateAliases(data);
        });
    }
    catch(std::runtime_error& e)
    {
        KR_LOG_ERROR("initWithDbSession: Error loading session from local cache: %s", e.what());
        setInitState(kInitErrCorruptCache);
        return;
    }

    setInitState(kInitHasOfflineSession);
    return;
}

void Client::setInitState(InitState newState)
{
    if (newState == mInitState)
        return;
    mInitState = newState;
    KR_LOG_DEBUG("Client reached init state %s", initStateStr());
    app.onInitStateChange(mInitState);
}

Client::InitState Client::init(const char* sid, bool waitForFetchnodesToConnect)
{
    if (mInitState > kInitCreated)
    {
        KR_LOG_ERROR("init: karere is already initialized. Current state: %s", initStateStr());
        return kInitErrAlready;
    }

    if (!waitForFetchnodesToConnect && !sid)
    {
        KR_LOG_ERROR("init: sid required to initialize in Lean Mode");
        return kInitErrGeneric;
    }

    mInitStats.stageStart(InitStats::kStatsInit);

    if (sid)
    {
        initWithDbSession(sid);
        if (mInitState == kInitErrNoCache ||    // not found, uncompatible db version, cannot open
                mInitState == kInitErrCorruptCache)
        {
            wipeDb(sid);
        }
    }
    else
    {
        assert(waitForFetchnodesToConnect);
        setInitState(kInitWaitingNewSession);
    }

    if (!waitForFetchnodesToConnect)
    {
        if (mInitState != kInitHasOfflineSession)
        {
            KR_LOG_ERROR("init: failed to initialize Lean Mode. Current state: %s", initStateStr());
            return kInitErrGeneric;
        }

        mSessionReadyPromise.resolve();
        mInitStats.onCanceled();    // do not collect stats for this initialization mode
    }

    mInitStats.stageEnd(InitStats::kStatsInit);
    mInitStats.setInitState(mInitState);
    api.sdk.addRequestListener(this);

    return mInitState;
}

void Client::onRequestStart(::mega::MegaApi* /*apiObj*/, ::mega::MegaRequest *request)
{
    int reqType = request->getType();
    switch (reqType)
    {
        case ::mega::MegaRequest::TYPE_LOGIN:
        {
            mInitStats.stageStart(InitStats::kStatsLogin);
            break;
        }
        case ::mega::MegaRequest::TYPE_FETCH_NODES:
        {
            mInitStats.stageStart(InitStats::kStatsFetchNodes);
            break;
        }
        default:    // no action to be taken for other type of requests
        {
            break;
        }
    }
}

void Client::onRequestFinish(::mega::MegaApi* /*apiObj*/, ::mega::MegaRequest *request, ::mega::MegaError* e)
{
    int reqType = request->getType();
    int errorCode = e->getErrorCode();
    if (errorCode != ::mega::MegaError::API_OK && reqType != ::mega::MegaRequest::TYPE_LOGOUT)
    {
        KR_LOG_ERROR("Request %s finished with error %s", request->getRequestString(), e->getErrorString());
        return;
    }

    switch (reqType)
    {
    case ::mega::MegaRequest::TYPE_LOGIN:
    {
        mInitStats.stageEnd(InitStats::kStatsLogin);
        break;
    }

    case ::mega::MegaRequest::TYPE_LOGOUT:
    {
        bool loggedOut = ((errorCode == ::mega::MegaError::API_OK || errorCode == ::mega::MegaError::API_ESID)
                          && (request->getFlag() || request->getParamType() == ::mega::MegaError::API_EBLOCKED));

        bool sessionExpired = request->getParamType() == ::mega::MegaError::API_ESID;       // SDK received ESID during login or any other request
        if (loggedOut)
            KR_LOG_DEBUG("Logout detected in the SDK. Closing MEGAchat session...");

        if (sessionExpired)
            KR_LOG_WARNING("Expired session detected. Closing MEGAchat session...");

        if (loggedOut || sessionExpired)
        {
            auto wptr = weakHandle();
            marshallCall([wptr, this]() // update state in the karere thread
            {
                if (wptr.deleted())
                    return;

                if (!isTerminated())
                {
                    setInitState(kInitErrSidInvalid);
                }
            }, appCtx);
            return;
        }
        break;
    }
    case ::mega::MegaRequest::TYPE_FETCH_NODES:
    {
        api.sdk.pauseActionPackets();
        mInitStats.stageEnd(InitStats::kStatsFetchNodes);
        mInitStats.stageStart(InitStats::kStatsPostFetchNodes);

        auto state = mInitState;
        char* pscsn = api.sdk.getSequenceNumber();
        std::string scsn;
        if (pscsn)
        {
            scsn = pscsn;
            delete[] pscsn;
        }
        std::shared_ptr<::mega::MegaUserList> contactList(api.sdk.getContacts());
        std::shared_ptr<::mega::MegaTextChatList> chatList(api.sdk.getChatList());

#ifndef NDEBUG
        dumpContactList(*contactList);
#endif

        auto wptr = weakHandle();
        marshallCall([wptr, this, state, scsn, contactList, chatList]()
        {
            if (wptr.deleted())
                return;

            if (state == kInitHasOfflineSession)
            {
// disable this safety checkup, since dumpSession() differs from first-time login value
//              std::unique_ptr<char[]> sid(api.sdk.dumpSession());
//              assert(sid);
//              // we loaded our state from db
//              // verify the SDK sid is the same as ours
//              if (mSid != sid.get())
//              {
//                  setInitState(kInitErrSidMismatch);
//                  return;
//              }
                checkSyncWithSdkDb(scsn, *contactList, *chatList, false);
                setInitState(kInitHasOnlineSession);
                mSessionReadyPromise.resolve();
                mInitStats.stageEnd(InitStats::kStatsPostFetchNodes);
                api.sdk.resumeActionPackets();
            }
            else if (state == kInitWaitingNewSession || state == kInitErrNoCache)
            {
                std::unique_ptr<char[]> sid(api.sdk.dumpSession());
                assert(sid);
                initWithNewSession(sid.get(), scsn, contactList, chatList)
                .fail([this](const ::promise::Error& err)
                {
                    mSessionReadyPromise.reject(err);
                    api.sdk.resumeActionPackets();
                    return err;
                })
                .then([this]()
                {
                    setInitState(kInitHasOnlineSession);
                    mSessionReadyPromise.resolve();
                    mInitStats.stageEnd(InitStats::kStatsPostFetchNodes);
                    api.sdk.resumeActionPackets();
                });
            }
            else    // a full reload happened (triggered by API or by the user)
            {
                assert(state == kInitHasOnlineSession);
                checkSyncWithSdkDb(scsn, *contactList, *chatList, true);
                api.sdk.resumeActionPackets();
            }
        }, appCtx);
        break;
    }

    case ::mega::MegaRequest::TYPE_SET_ATTR_USER:
    {
        int attrType = request->getParamType();
        int changeType;
        if (attrType == ::mega::MegaApi::USER_ATTR_FIRSTNAME)
        {
            changeType = ::mega::MegaUser::CHANGE_TYPE_FIRSTNAME;
        }
        else if (attrType == ::mega::MegaApi::USER_ATTR_LASTNAME)
        {
            changeType = ::mega::MegaUser::CHANGE_TYPE_LASTNAME;
        }
        else if (attrType == ::mega::MegaApi::USER_ATTR_ALIAS)
        {
            changeType = ::mega::MegaUser::CHANGE_TYPE_ALIAS;
        }
        else
        {
            return;
        }

        auto wptr = weakHandle();
        marshallCall([wptr, this, changeType]()
        {
            if (wptr.deleted())
                return;

            mUserAttrCache->onUserAttrChange(mMyHandle, changeType);
        }, appCtx);
        break;
    }
    default:    // no action to be taken for other type of requests
    {
        break;
    }
    }
}

//TODO: We should actually wipe the whole app dir, but the log file may
//be in that dir, and it is in use
void Client::wipeDb(const std::string& sid)
{
    db.close();
    std::string path = dbPath(sid);
    remove(path.c_str());
    struct stat info;
    if (stat(path.c_str(), &info) == 0)
        throw std::runtime_error("wipeDb: Could not delete old database file in "+mAppDir);
}

void Client::createDb()
{
    wipeDb(mSid);
    std::string path = dbPath(mSid);
    if (!db.open(path.c_str(), false))
        throw std::runtime_error("Can't access application database at "+mAppDir);
    createDbSchema(); //calls commit() at the end
}

bool Client::checkSyncWithSdkDb(const std::string& scsn,
    ::mega::MegaUserList& aContactList, ::mega::MegaTextChatList& chatList, bool forceReload)
{
    if (!forceReload)
    {
        // check if 'scsn' has changed
        SqliteStmt stmt(db, "select value from vars where name='scsn'");
        stmt.stepMustHaveData("get karere scsn");
        if (stmt.stringCol(0) == scsn)
        {
            KR_LOG_DEBUG("Db sync ok, karere scsn matches with the one from sdk");
            return true;
        }
    }

    // We are not in sync, probably karere is one or more commits behind
    KR_LOG_WARNING("Karere db out of sync with sdk - scsn-s don't match. Will reload all state from SDK");

    // invalidate user attrib cache
    mUserAttrCache->invalidate();

    // sync contactlist first
    mContactList->clear();   // remove obsolete users, just in case, and add them fresh from SDK
    mContactList->syncWithApi(aContactList);

    // sync the chatroom list
    chats->onChatsUpdate(chatList, forceReload);

    // commit the snapshot
    commit(scsn);
    return false;
}

void Client::dumpChatrooms(::mega::MegaTextChatList& chatRooms)
{
    KR_LOG_DEBUG("=== Chatrooms received from API: ===");
    for (int i=0; i<chatRooms.size(); i++)
    {
        auto& room = *chatRooms.get(i);
        if (room.isGroup())
        {
            KR_LOG_DEBUG("%s(group, ownPriv=%s):",
                ID_CSTR(room.getHandle()), privToString((chatd::Priv)room.getOwnPrivilege()));
        }
        else
        {
            KR_LOG_DEBUG("%s(1on1)", ID_CSTR(room.getHandle()));
        }
        auto peers = room.getPeerList();
        if (!peers)
        {
            KR_LOG_DEBUG("  (room has no peers)");
            continue;
        }
        for (int j = 0; j<peers->size(); j++)
            KR_LOG_DEBUG("  %s: %s", ID_CSTR(peers->getPeerHandle(j)),
                privToString((chatd::Priv)peers->getPeerPrivilege(j)));
    }
    KR_LOG_DEBUG("=== Chatroom list end ===");
}
void Client::dumpContactList(::mega::MegaUserList& clist)
{
    KR_LOG_DEBUG("== Contactlist received from API: ==");
    for (int i=0; i< clist.size(); i++)
    {
        auto& user = *clist.get(i);
        auto visibility = user.getVisibility();
        if (visibility != ::mega::MegaUser::VISIBILITY_VISIBLE)
            KR_LOG_DEBUG("  %s (visibility = %d)", ID_CSTR(user.getHandle()), visibility);
        else
            KR_LOG_DEBUG("  %s", ID_CSTR(user.getHandle()));
    }
    KR_LOG_DEBUG("== Contactlist end ==");
}

promise::Promise<void> Client::connect(bool isInBackground)
{
    mIsInBackground = isInBackground;

    if (mIsInBackground && !mInitStats.isCompleted())
    {
        mInitStats.onCanceled();
    }

// only the first connect() needs to wait for the mSessionReadyPromise.
// Any subsequent connect()-s (preceded by disconnect()) can initiate
// the connect immediately
    if (mConnState == kConnecting)      // already connecting, wait for completion
    {
        return mConnectPromise;
    }
    else if (mConnState == kConnected)  // nothing to do
    {
        return promise::_Void();
    }

    assert(mConnState == kDisconnected);

    auto sessDone = mSessionReadyPromise.done();    // wait for fetchnodes completion
    switch (sessDone)
    {
        case promise::kSucceeded:   // if session is ready...
            return doConnect();

        case promise::kFailed:      // if session failed...
            return mSessionReadyPromise.error();

        default:                    // if session is not ready yet... wait for it and then connect
            assert(sessDone == promise::kNotResolved);
            mConnectPromise = mSessionReadyPromise
            .then([this]() mutable
            {
                return doConnect();
            });
            return mConnectPromise;
    }
}

promise::Promise<void> Client::doConnect()
{
    KR_LOG_DEBUG("Connecting to account '%s'(%s)...", SdkString(api.sdk.getMyEmail()).c_str(), mMyHandle.toString().c_str());
    mInitStats.stageStart(InitStats::kStatsConnection);

    setConnState(kConnecting);
    assert(mSessionReadyPromise.succeeded());
    assert(mUserAttrCache);

    // notify user-attr cache
    assert(mUserAttrCache);
    mUserAttrCache->onLogin();
    connectToChatd();

    auto wptr = weakHandle();
    assert(!mHeartbeatTimer);
    mHeartbeatTimer = karere::setInterval([this, wptr]()
    {
        if (wptr.deleted() || !mHeartbeatTimer)
        {
            return;
        }

        heartbeat();
    }, kHeartbeatTimeout, appCtx);


    if (anonymousMode())
    {
        // avoid to connect to presenced (no user, no peerstatus)
        // avoid to retrieve own user-attributes (no user, no attributes)
        // avoid to initialize WebRTC (no user, no calls)
        setConnState(kConnected);
        return ::promise::_Void();
    }

    mOwnNameAttrHandle = mUserAttrCache->getAttr(mMyHandle, USER_ATTR_FULLNAME, this,
    [](Buffer* buf, void* userp)
    {
        if (!buf || buf->empty())
            return;
        auto& name = static_cast<Client*>(userp)->mMyName;
        name.assign(buf->buf(), buf->dataSize());
        KR_LOG_DEBUG("Own screen name is: '%s'", name.c_str()+1);
    });

#ifndef KARERE_DISABLE_WEBRTC
// Create the rtc module
    rtc.reset(rtcModule::create(*this, app, new rtcModule::RtcCrypto(*this), KARERE_DEFAULT_TURN_SERVERS));
    rtc->init();
#endif

    auto pms = mPresencedClient.connect()
    .then([this, wptr]()
    {
        if (wptr.deleted())
        {
            return;
        }

        setConnState(kConnected);
    })
    .fail([this](const ::promise::Error& err)
    {
        setConnState(kDisconnected);
        return err;
    });

    return pms;
}

void Client::setConnState(ConnState newState)
{
    mConnState = newState;
    KR_LOG_DEBUG("Client connection state changed to %s", connStateToStr(newState));
}

void Client::sendStats()
{
    if (mInitStats.isCompleted())
    {
        return;
    }

    std::string stats = mInitStats.onCompleted(api.sdk.getNumNodes(), chats->size(), mContactList->size());
    KR_LOG_DEBUG("Init stats: %s", stats.c_str());
    api.callIgnoreResult(&::mega::MegaApi::sendEvent, 99008, jsonUnescape(stats).c_str());
}

InitStats& Client::initStats()
{
    return mInitStats;
}

karere::Id Client::getMyHandleFromSdk()
{
    SdkString uh = api.sdk.getMyUserHandle();
    if (!uh.c_str() || !uh.c_str()[0])
        throw std::runtime_error("Could not get our own user handle from API");
    KR_LOG_INFO("Our user handle is %s", uh.c_str());
    karere::Id result(uh.c_str());
    if (result == Id::null() || result.val == ::mega::UNDEF)
        throw std::runtime_error("Own handle returned by the SDK is NULL");
    return result;
}

std::string Client::getMyEmailFromDb()
{
    SqliteStmt stmt(db, "select value from vars where name='my_email'");
    if (!stmt.step())
        throw std::runtime_error("No own email in database");

    std::string email = stmt.stringCol(0);

    if (email.length() < 5)
        throw std::runtime_error("loadOwnEmailFromDb: Own email in db is invalid");
    return email;
}

std::string Client::getMyEmailFromSdk()
{
    SdkString myEmail = api.sdk.getMyEmail();
    if (!myEmail.c_str() || !myEmail.c_str()[0])
    {
        // For ephemeral accounts email isn't set
        return std::string("");
    }
    KR_LOG_INFO("Our email address is %s", myEmail.c_str());
    return myEmail.c_str();
}

karere::Id Client::getMyHandleFromDb()
{
    SqliteStmt stmt(db, "select value from vars where name='my_handle'");
    if (!stmt.step())
        throw std::runtime_error("No own user handle in database");

    karere::Id result = stmt.uint64Col(0);

    if (result == Id::null() || result.val == mega::UNDEF)
        throw std::runtime_error("loadOwnUserHandleFromDb: Own handle in db is invalid");
    return result;
}

uint64_t Client::getMyIdentityFromDb()
{
    uint64_t result = 0;

    SqliteStmt stmt(db, "select value from vars where name='clientid_seed'");
    if (!stmt.step())
    {
        KR_LOG_WARNING("clientid_seed not found in DB. Creating a new one");
        result = initMyIdentity();
    }
    else
    {
        result = stmt.uint64Col(0);
        if (result == 0)
        {
            KR_LOG_WARNING("clientid_seed in DB is invalid. Creating a new one");
            result = initMyIdentity();
        }
    }
    return result;
}

void Client::resetMyIdentity()
{
   assert(mInitState == kInitWaitingNewSession || mInitState == kInitHasOfflineSession);
   KR_LOG_WARNING("Reset clientid_seed");
   mMyIdentity = initMyIdentity();
}

uint64_t Client::initMyIdentity()
{
    uint64_t result = (static_cast<uint64_t>(rand()) << 32) | ::mega::m_time();
    db.query("insert or replace into vars(name,value) values('clientid_seed', ?)", result);
    return result;
}

promise::Promise<void> Client::loadOwnKeysFromApi()
{
    return api.call(&::mega::MegaApi::getUserAttribute, (int)mega::MegaApi::USER_ATTR_KEYRING)
    .then([this](ReqResult result) -> ApiPromise
    {
        auto keys = result->getMegaStringMap();
        auto cu25519 = keys->get("prCu255");
        if (!cu25519)
            return ::promise::Error("prCu255 private key missing in keyring from API");
        auto ed25519 = keys->get("prEd255");
        if (!ed25519)
            return ::promise::Error("prEd255 private key missing in keyring from API");

        auto b64len = strlen(cu25519);
        if (b64len != 43)
            return ::promise::Error("prCu255 base64 key length is not 43 bytes");
        base64urldecode(cu25519, b64len, mMyPrivCu25519, sizeof(mMyPrivCu25519));

        b64len = strlen(ed25519);
        if (b64len != 43)
            return ::promise::Error("prEd255 base64 key length is not 43 bytes");
        base64urldecode(ed25519, b64len, mMyPrivEd25519, sizeof(mMyPrivEd25519));
        return api.call(&mega::MegaApi::getUserData);
    })
    .then([this](ReqResult result) -> promise::Promise<void>
    {
        // write to db
        db.query("insert or replace into vars(name, value) values('pr_cu25519', ?)", StaticBuffer(mMyPrivCu25519, sizeof(mMyPrivCu25519)));
        db.query("insert or replace into vars(name, value) values('pr_ed25519', ?)", StaticBuffer(mMyPrivEd25519, sizeof(mMyPrivEd25519)));
        KR_LOG_DEBUG("loadOwnKeysFromApi: success");
        return promise::_Void();
    });
}

void Client::loadOwnKeysFromDb()
{
    SqliteStmt stmt(db, "select value from vars where name=?");
    stmt.reset().clearBind();
    stmt << "pr_cu25519";
    stmt.stepMustHaveData();
    auto len = stmt.blobCol(0, mMyPrivCu25519, sizeof(mMyPrivCu25519));
    if (len != sizeof(mMyPrivCu25519))
        throw std::runtime_error("Unexpected length of privCu25519 in database");
    stmt.reset().clearBind();
    stmt << "pr_ed25519";
    stmt.stepMustHaveData();
    len = stmt.blobCol(0, mMyPrivEd25519, sizeof(mMyPrivEd25519));
    if (len != sizeof(mMyPrivEd25519))
        throw std::runtime_error("Unexpected length of privEd2519 in database");
}

// presenced handlers
void Client::onPresenceChange(Id userid, Presence pres, bool inProgress)
{
    if (isTerminated())
    {
        return;
    }

    // Notify apps
    app.onPresenceChanged(userid, pres, inProgress);
}

void Client::onPresenceConfigChanged(const presenced::Config& state, bool pending)
{
    app.onPresenceConfigChanged(state, pending);
}

void Client::onPresenceLastGreenUpdated(Id userid)
{
    // This callback is received from presenced upon reception of LASTGREEN
    updateAndNotifyLastGreen(userid.val);
}

void Client::updateAndNotifyLastGreen(Id userid)
{
    mega::m_time_t lastGreenTs = mPresencedClient.getLastGreen(userid);
    if (!lastGreenTs)
    {
        KR_LOG_DEBUG("Skip notification, last-green not received yet");
        return;
    }

    mega::m_time_t lastMsgTs = mChatdClient->getLastMsgTs(userid);

    // check what is newer: ts from chatd (messages) or ts from presenced (last-green response)
    mega::m_time_t lastGreen = (lastGreenTs >= lastMsgTs) ? lastGreenTs : lastMsgTs;

    // Update last green and notify apps, if required
    bool changed = mPresencedClient.updateLastGreen(userid.val, lastGreen);
    if (changed)
    {
        uint16_t lastGreenMinutes = (time(NULL) - lastGreen) / 60;
        app.onPresenceLastGreenUpdated(userid, lastGreenMinutes);
    }
}

void Client::onConnStateChange(presenced::Client::ConnState /*state*/)
{

}

void Client::terminate(bool deleteDb)
{
#ifndef KARERE_DISABLE_WEBRTC
    if (rtc)
    {
            rtc->hangupAll(rtcModule::TermCode::kAppTerminating);
    }
#endif

    setInitState(kInitTerminated);

    api.sdk.removeRequestListener(this);
    api.sdk.removeGlobalListener(this);


    // pre-destroy chatrooms in preview mode (cleanup from DB + send HANDLELEAVE)
    // Otherwise, DB will be already closed when the GroupChatRoom dtor is called
    for (auto it = chats->begin(); it != chats->end();)
    {
        if (it->second->previewMode())
        {
            delete it->second;
            auto itToRemove = it;
            it++;
            chats->erase(itToRemove);
        }
        else
        {
            it++;
        }
    }

    if (mConnState != kDisconnected)
    {
        setConnState(kDisconnected);

        // stop syncing own-name and close user-attributes cache
        mUserAttrCache->removeCb(mOwnNameAttrHandle);
        mUserAttrCache->removeCb(mAliasAttrHandle);
        mUserAttrCache->onLogOut();
        mUserAttrCache.reset();

        // stop heartbeats
        if (mHeartbeatTimer)
        {
            karere::cancelInterval(mHeartbeatTimer, appCtx);
            mHeartbeatTimer = 0;
        }

        // disconnect from chatd shards and presenced
        mChatdClient->disconnect();
        mPresencedClient.disconnect();
    }

    // close or delete MEGAchat's DB file
    try
    {
        if (deleteDb)
        {
            wipeDb(mSid);
        }
        else if (db.isOpen())
        {
            KR_LOG_INFO("Doing final COMMIT to database");
            db.commit();
            db.close();
        }
    }
    catch(std::runtime_error& e)
    {
        KR_LOG_ERROR("Error saving changes to local cache during termination: %s", e.what());
    }
}

promise::Promise<void> Client::setPresence(Presence pres)
{
    if (pres == mPresencedClient.config().presence())
    {
        std::string err = "setPresence: tried to change online state to the current configured state (";
        err.append(pres.toString()).append(")");
        return ::promise::Error(err, kErrorArgs);
    }

    bool ret = mPresencedClient.setPresence(pres);
    if (!ret)
    {
        return ::promise::Error("setPresence: not connected", kErrorAccess);
    }

    return promise::_Void();
}

void Client::onUsersUpdate(mega::MegaApi* /*api*/, mega::MegaUserList *aUsers)
{
    if (!aUsers)
        return;

    std::shared_ptr<mega::MegaUserList> users(aUsers->copy());
    auto wptr = weakHandle();
    marshallCall([wptr, this, users]()
    {
        if (wptr.deleted())
        {
            return;
        }

        mContactList->syncWithApi(*users);
    }, appCtx);
}

promise::Promise<karere::Id>
Client::createGroupChat(std::vector<std::pair<uint64_t, chatd::Priv>> peers, bool publicchat, const char *title)
{
    // prepare set of participants
    std::shared_ptr<mega::MegaTextChatPeerList> sdkPeers(mega::MegaTextChatPeerList::createInstance());
    std::shared_ptr<SetOfIds> users = std::make_shared<SetOfIds>();
    users->insert(mMyHandle);
    for (auto& peer: peers)
    {
        sdkPeers->addPeer(peer.first, peer.second);
        users->insert(peer.first);
    }

    // prepare unified key (if public chat)
    std::shared_ptr<std::string> unifiedKey;
    if (publicchat)
    {
        Buffer *buf = strongvelope::ProtocolHandler::createUnifiedKey();
        unifiedKey = std::make_shared<std::string>(buf->buf(), buf->dataSize());
        delete buf;
    }

    // create strongvelope for encryption of title/unified-key
    std::shared_ptr<strongvelope::ProtocolHandler> crypto;
    if (publicchat || title)
    {
        crypto = std::make_shared<strongvelope::ProtocolHandler>(mMyHandle,
                StaticBuffer(mMyPrivCu25519, 32), StaticBuffer(mMyPrivEd25519, 32),
                *mUserAttrCache, db, karere::Id::inval(), publicchat,
                unifiedKey, false, Id::inval(), appCtx);
        crypto->setUsers(users.get());  // ownership belongs to this method, it will be released after `crypto`
    }

    promise::Promise<std::shared_ptr<Buffer>> pms;
    if (title)
    {
        const std::string auxTitle(title);
        pms = crypto->encryptChatTitle(auxTitle);
    }
    else
    {
        pms = promise::Promise<std::shared_ptr<Buffer>>();
        pms.resolve(std::make_shared<Buffer>());
    }

    // capture `users`, since it's used at strongvelope for encryption of unified-key in public chats
    auto wptr = getDelTracker();
    return pms.then([wptr, this, crypto, users, sdkPeers, publicchat](const std::shared_ptr<Buffer>& encTitle) -> promise::Promise<karere::Id>
    {
        if (wptr.deleted())
        {
            return ::promise::Error("Title encrypted successfully, but instance was removed");
        }

        std::string enctitleB64;
        if (!encTitle->empty())
        {
            enctitleB64 = base64urlencode(encTitle->buf(), encTitle->dataSize());
        }

        ApiPromise createChatPromise;

        if (publicchat)
        {
            createChatPromise = crypto->encryptUnifiedKeyForAllParticipants()
            .then([wptr, this, crypto, sdkPeers, enctitleB64](chatd::KeyCommand *keyCmd) -> ApiPromise
            {
                mega::MegaStringMap *userKeyMap;
                userKeyMap = mega::MegaStringMap::createInstance();

                for (int i = 0; i < sdkPeers->size(); i++)
                {
                    //Get peer Handle in B64
                    Id peerHandle(sdkPeers->getPeerHandle(i));

                    //Get peer unified key
                    auto useruk = keyCmd->getKeyByUserId(peerHandle);

                    //Append [creatorhandle+uk]
                    std::string uKeyBin((const char*)&mMyHandle, sizeof(mMyHandle.val));
                    uKeyBin.append(useruk->buf(), useruk->size());

                    //Encode [creatorhandle+uk] to B64
                    std::string uKeyB64;
                    mega::Base64::btoa(uKeyBin, uKeyB64);

                    //Add entry to map
                    userKeyMap->set(peerHandle.toString().c_str(), uKeyB64.c_str());
                }

                //Get own unified key
                auto ownKey = keyCmd->getKeyByUserId(mMyHandle);

                //Append [creatorhandle+uk]
                std::string okeyBin((const char*)&mMyHandle, sizeof(mMyHandle.val));
                okeyBin.append(ownKey->buf(), ownKey->size());

                //Encode [creatorhandle+uk] to B64
                std::string oKeyB64;
                mega::Base64::btoa(okeyBin, oKeyB64);

                //Add entry to map
                userKeyMap->set(mMyHandle.toString().c_str(), oKeyB64.c_str());
                return api.call(&mega::MegaApi::createPublicChat, sdkPeers.get(), userKeyMap,
                                !enctitleB64.empty() ? enctitleB64.c_str() : nullptr);
            });
        }
        else
        {
            createChatPromise = api.call(&mega::MegaApi::createChat, true, sdkPeers.get(),
                                         !enctitleB64.empty() ? enctitleB64.c_str() : nullptr);
        }

        return createChatPromise
        .then([this, wptr](ReqResult result) -> Promise<karere::Id>
        {
            if (wptr.deleted())
                return ::promise::Error("Chat created successfully, but instance was removed");

            auto& list = *result->getMegaTextChatList();
            if (list.size() != 1)
                return ::promise::Error("Empty chat list returned from API");

            auto room = chats->addRoom(*list.get(0));
            if (!room || !room->isGroup())
                return ::promise::Error("API created incorrect group");

            room->connect();
            return karere::Id(room->chatid());
        });
     });
}

promise::Promise<void> GroupChatRoom::excludeMember(uint64_t userid)
{
    auto wptr = getDelTracker();
    return parent.mKarereClient.api.callIgnoreResult(&mega::MegaApi::removeFromChat, chatid(), userid)
    .then([this, wptr, userid]()
    {
        wptr.throwIfDeleted();
        if (removeMember(userid) && !mHasTitle)
        {
            makeTitleFromMemberNames();
        }
    });
}

ChatRoom::ChatRoom(ChatRoomList& aParent, const uint64_t& chatid, bool aIsGroup,
  unsigned char aShard, chatd::Priv aOwnPriv, int64_t ts, bool aIsArchived, const std::string& aTitle)
   :parent(aParent), mChatid(chatid),
    mShardNo(aShard), mIsGroup(aIsGroup),
    mOwnPriv(aOwnPriv), mCreationTs(ts), mIsArchived(aIsArchived), mTitleString(aTitle), mHasTitle(false)
{}

//chatd::Listener
void ChatRoom::onLastMessageTsUpdated(uint32_t ts)
{
    callAfterInit(this, [this, ts]()
    {
        auto display = roomGui();
        if (display)
            display->onLastTsUpdated(ts);
    }, parent.mKarereClient.appCtx);
}

ApiPromise ChatRoom::requestGrantAccess(mega::MegaNode *node, mega::MegaHandle userHandle)
{
    return parent.mKarereClient.api.call(&::mega::MegaApi::grantAccessInChat, chatid(), node, userHandle);
}

ApiPromise ChatRoom::requestRevokeAccess(mega::MegaNode *node, mega::MegaHandle userHandle)
{
    return parent.mKarereClient.api.call(&::mega::MegaApi::removeAccessInChat, chatid(), node, userHandle);
}

bool ChatRoom::isChatdChatInitialized()
{
    return mChat;
}

strongvelope::ProtocolHandler* Client::newStrongvelope(karere::Id chatid, bool isPublic,
        std::shared_ptr<std::string> unifiedKey, int isUnifiedKeyEncrypted, karere::Id ph)
{
    return new strongvelope::ProtocolHandler(mMyHandle,
         StaticBuffer(mMyPrivCu25519, 32), StaticBuffer(mMyPrivEd25519, 32),
         *mUserAttrCache, db, chatid, isPublic, unifiedKey,
         isUnifiedKeyEncrypted, ph, appCtx);
}

void ChatRoom::createChatdChat(const karere::SetOfIds& initialUsers, bool isPublic,
        std::shared_ptr<std::string> unifiedKey, int isUnifiedKeyEncrypted, const karere::Id ph)
{
    mChat = &parent.mKarereClient.mChatdClient->createChat(
        mChatid, mShardNo, this, initialUsers,
        parent.mKarereClient.newStrongvelope(mChatid, isPublic, unifiedKey, isUnifiedKeyEncrypted, ph), mCreationTs, mIsGroup);
}

template <class T, typename F>
void callAfterInit(T* self, F&& func, void *ctx)
{
    if (self->isInitializing())
    {
        auto wptr = self->weakHandle();
        marshallCall([wptr, func]()
        {
            if (!wptr.deleted())
                func();
        }, ctx);
    }
    else
    {
        func();
    }
}

void PeerChatRoom::initWithChatd()
{
    createChatdChat(SetOfIds({Id(mPeer), parent.mKarereClient.myHandle()}));
}

void PeerChatRoom::connect()
{
    mChat->connect();
}

#ifndef KARERE_DISABLE_WEBRTC
rtcModule::ICall& ChatRoom::mediaCall(AvFlags av, rtcModule::ICallHandler& handler)
{
    return parent.mKarereClient.rtc->startCall(chatid(), av, handler);
}

rtcModule::ICall &ChatRoom::joinCall(AvFlags av, rtcModule::ICallHandler &handler, karere::Id callid)
{
    return parent.mKarereClient.rtc->joinCall(chatid(), av, handler, callid);
}
#endif

promise::Promise<void> PeerChatRoom::requesGrantAccessToNodes(mega::MegaNodeList *nodes)
{
    std::vector<ApiPromise> promises;

    for (int i = 0; i < nodes->size(); ++i)
    {
        if (!parent.mKarereClient.api.sdk.hasAccessToAttachment(mChatid, nodes->get(i)->getHandle(), peer()))
        {
            ApiPromise promise = requestGrantAccess(nodes->get(i), peer());
            promises.push_back(promise);
        }
    }

    return promise::when(promises);
}

promise::Promise<void> PeerChatRoom::requestRevokeAccessToNode(mega::MegaNode *node)
{
    std::vector<ApiPromise> promises;

    mega::MegaHandleList *megaHandleList = parent.mKarereClient.api.sdk.getAttachmentAccess(mChatid, node->getHandle());

    for (unsigned int j = 0; j < megaHandleList->size(); ++j)
    {
        ApiPromise promise = requestRevokeAccess(node, peer());
        promises.push_back(promise);
    }

    delete megaHandleList;

    return promise::when(promises);
}

promise::Promise<void> GroupChatRoom::requesGrantAccessToNodes(mega::MegaNodeList *nodes)
{
    std::vector<ApiPromise> promises;

    for (int i = 0; i < nodes->size(); ++i)
    {
        if (publicChat())
        {
           if (!parent.mKarereClient.api.sdk.hasAccessToAttachment(mChatid, nodes->get(i)->getHandle(), Id::COMMANDER()))
           {
               ApiPromise promise = requestGrantAccess(nodes->get(i), Id::COMMANDER());
               promises.push_back(promise);
           }
        }
        else
        {
            for (auto it = mPeers.begin(); it != mPeers.end(); ++it)
            {
                if (!parent.mKarereClient.api.sdk.hasAccessToAttachment(mChatid, nodes->get(i)->getHandle(), it->second->mHandle))
                {
                    ApiPromise promise = requestGrantAccess(nodes->get(i), it->second->mHandle);
                    promises.push_back(promise);
                }
            }
        }
    }

    return promise::when(promises);
}

promise::Promise<void> GroupChatRoom::requestRevokeAccessToNode(mega::MegaNode *node)
{
    std::vector<ApiPromise> promises;

    mega::MegaHandleList *megaHandleList = parent.mKarereClient.api.sdk.getAttachmentAccess(mChatid, node->getHandle());

    for (unsigned int j = 0; j < megaHandleList->size(); ++j)
    {
        ApiPromise promise = requestRevokeAccess(node, megaHandleList->get(j));
        promises.push_back(promise);
    }

    delete megaHandleList;

    return promise::when(promises);
}

IApp::IGroupChatListItem* GroupChatRoom::addAppItem()
{
    auto list = parent.mKarereClient.app.chatListHandler();
    return list ? list->addGroupChatItem(*this) : nullptr;
}

//Create chat or receive an invitation
GroupChatRoom::GroupChatRoom(ChatRoomList& parent, const mega::MegaTextChat& aChat)
:ChatRoom(parent, aChat.getHandle(), true, aChat.getShard(),
  (chatd::Priv)aChat.getOwnPrivilege(), aChat.getCreationTime(), aChat.isArchived()),
  mRoomGui(nullptr)
{
    bool isPublicChat = aChat.isPublicChat();
    // Save Chatroom into DB
    auto db = parent.mKarereClient.db;
    db.query("insert or replace into chats(chatid, shard, peer, peer_priv, "
             "own_priv, ts_created, archived, mode) values(?,?,-1,0,?,?,?,?)",
             mChatid, mShardNo, mOwnPriv, aChat.getCreationTime(), aChat.isArchived(), isPublicChat);
    db.query("delete from chat_peers where chatid=?", mChatid); // clean any obsolete data

    // Initialize list of peers and fetch their names
    auto peers = aChat.getPeerList();
    std::vector<promise::Promise<void>> promises;
    if (peers)
    {
        int numPeers = peers->size();
        for (int i = 0; i < numPeers; i++)
        {
            auto userid = peers->getPeerHandle(i);
            promise::Promise<void> nameResolvedPromise = addMember(userid, (chatd::Priv)peers->getPeerPrivilege(i), isPublicChat);
            if (promises.size() < MAX_NAMES_CHAT_WITHOUT_TITLE)
            {
                promises.push_back(nameResolvedPromise);
            }
        }
    }
    // If there is not any promise at vector promise, promise::when is resolved directly
    mMemberNamesResolved = promise::when(promises);

    // Initialize unified-key, if any (note private chats may also have unfied-key if user participated while chat was public)
    const char *unifiedKeyPtr = aChat.getUnifiedKey();
    assert(!(isPublicChat && !unifiedKeyPtr));
    std::shared_ptr<std::string> unifiedKey;
    int isUnifiedKeyEncrypted = strongvelope::kDecrypted;
    if (unifiedKeyPtr)
    {
        std::string unifiedKeyB64(unifiedKeyPtr);
        unifiedKey.reset(new std::string);
        int len = ::mega::Base64::atob(unifiedKeyB64, *unifiedKey);
        if (len != strongvelope::SVCRYPTO_KEY_SIZE + ::mega::MegaClient::USERHANDLE)
        {
            KR_LOG_ERROR("Invalid size for unified key");
            isUnifiedKeyEncrypted = strongvelope::kUndecryptable;
            parent.mKarereClient.api.callIgnoreResult(&::mega::MegaApi::sendEvent, 99002, "invalid unified-key detected");
        }
        else
        {
            isUnifiedKeyEncrypted = strongvelope::kEncrypted;
        }

        // Save (still) encrypted unified key
        Buffer unifiedKeyBuf;
        unifiedKeyBuf.write(0, (uint8_t)isUnifiedKeyEncrypted);  // prefix to indicate it's encrypted
        unifiedKeyBuf.append(unifiedKey->data(), unifiedKey->size());
        db.query("update chats set unified_key = ? where chatid = ?", unifiedKeyBuf, mChatid);
    }

    // Initialize chatd::Client (and strongvelope)
    initWithChatd(isPublicChat, unifiedKey, isUnifiedKeyEncrypted);

    // Initialize title, if any
    std::string title = aChat.getTitle() ? aChat.getTitle() : "";
    initChatTitle(title, strongvelope::kEncrypted, true);

    mRoomGui = addAppItem();
    mIsInitializing = false;
}

//Resume from cache
GroupChatRoom::GroupChatRoom(ChatRoomList& parent, const uint64_t& chatid,
    unsigned char aShard, chatd::Priv aOwnPriv, int64_t ts, bool aIsArchived,
    const std::string& title, int isTitleEncrypted, bool publicChat, std::shared_ptr<std::string> unifiedKey, int isUnifiedKeyEncrypted)
    : ChatRoom(parent, chatid, true, aShard, aOwnPriv, ts, aIsArchived)
    , mRoomGui(nullptr)
{
    // Initialize list of peers
    SqliteStmt stmt(parent.mKarereClient.db, "select userid, priv from chat_peers where chatid=?");
    stmt << mChatid;
    std::vector<promise::Promise<void> > promises;
    while(stmt.step())
    {
        auto userid = stmt.uint64Col(0);
        promise::Promise<void> nameResolvedPromise = addMember(userid, (chatd::Priv)stmt.intCol(1), publicChat, false);
        if (promises.size() < MAX_NAMES_CHAT_WITHOUT_TITLE)
        {
            promises.push_back(nameResolvedPromise);
        }
    }

    mMemberNamesResolved = promise::when(promises);

    // Initialize chatd::Client (and strongvelope)
    initWithChatd(publicChat, unifiedKey, isUnifiedKeyEncrypted);

    // Initialize title, if any
    initChatTitle(title, isTitleEncrypted);

    mRoomGui = addAppItem();
    mIsInitializing = false;
}

//Load chatLink
GroupChatRoom::GroupChatRoom(ChatRoomList& parent, const uint64_t& chatid,
    unsigned char aShard, chatd::Priv aOwnPriv, int64_t ts, bool aIsArchived, const std::string& title,
    const uint64_t publicHandle, std::shared_ptr<std::string> unifiedKey)
  : ChatRoom(parent, chatid, true, aShard, aOwnPriv, ts, aIsArchived, title)
  , mRoomGui(nullptr)
{
    Buffer unifiedKeyBuf;
    unifiedKeyBuf.write(0, (uint8_t)strongvelope::kDecrypted);  // prefix to indicate it's decrypted
    unifiedKeyBuf.append(unifiedKey->data(), unifiedKey->size());
    parent.mKarereClient.setCommitMode(false);

    //save to db
    auto db = parent.mKarereClient.db;
    db.query(
        "insert or replace into chats(chatid, shard, peer, peer_priv, "
        "own_priv, ts_created, mode, unified_key) values(?,?,-1,0,?,?,2,?)",
        mChatid, mShardNo, mOwnPriv, mCreationTs, unifiedKeyBuf);

    initWithChatd(true, unifiedKey, 0, publicHandle); // strongvelope only needs the public handle in preview mode (to fetch user attributes via `mcuga`)
    mChat->setPublicHandle(publicHandle);   // chatd always need to know the public handle in preview mode (to send HANDLEJOIN)

    initChatTitle(title, strongvelope::kDecrypted, true);

    mRoomGui = addAppItem();
    mIsInitializing = false;
}

void GroupChatRoom::initWithChatd(bool isPublic, std::shared_ptr<std::string> unifiedKey, int isUnifiedKeyEncrypted, Id ph)
{
    karere::SetOfIds users;
    Id myHandle = parent.mKarereClient.myHandle();

    //Don't add my own handle in preview mode because previewers are not chat members
    if (myHandle != Id::null() && !ph.isValid())
    {
        users.insert(myHandle);
    }

    for (auto& peer: mPeers)
    {
        users.insert(peer.first);
    }

    createChatdChat(users, isPublic, unifiedKey, isUnifiedKeyEncrypted, ph);
}

void GroupChatRoom::connect()
{
    if (chat().onlineState() != chatd::kChatStateOffline)
        return;

    mChat->connect();
}

promise::Promise<void> GroupChatRoom::memberNamesResolved() const
{
    return mMemberNamesResolved;
}

IApp::IPeerChatListItem* PeerChatRoom::addAppItem()
{
    auto list = parent.mKarereClient.app.chatListHandler();
    return list ? list->addPeerChatItem(*this) : nullptr;
}

//Resume from cache
PeerChatRoom::PeerChatRoom(ChatRoomList& parent, const uint64_t& chatid,
    unsigned char aShard, chatd::Priv aOwnPriv, const uint64_t& peer,
    chatd::Priv peerPriv, int64_t ts, bool aIsArchived)
    :ChatRoom(parent, chatid, false, aShard, aOwnPriv, ts, aIsArchived),
    mPeer(peer),
    mPeerPriv(peerPriv),
    mRoomGui(nullptr)
{
    initContact(peer);
    initWithChatd();
    mRoomGui = addAppItem();
    mIsInitializing = false;
}

//Create chat or receive an invitation
PeerChatRoom::PeerChatRoom(ChatRoomList& parent, const mega::MegaTextChat& chat)
    :ChatRoom(parent, chat.getHandle(), false, chat.getShard(),
     (chatd::Priv)chat.getOwnPrivilege(), chat.getCreationTime(), chat.isArchived()),
      mPeer(getSdkRoomPeer(chat)), mPeerPriv(getSdkRoomPeerPriv(chat)), mRoomGui(nullptr)
{
    parent.mKarereClient.db.query("insert into chats(chatid, shard, peer, peer_priv, own_priv, ts_created, archived) values (?,?,?,?,?,?,?)",
        mChatid, mShardNo, mPeer, mPeerPriv, mOwnPriv, mCreationTs, mIsArchived);
//just in case
    parent.mKarereClient.db.query("delete from chat_peers where chatid = ?", mChatid);

    KR_LOG_DEBUG("Added 1on1 chatroom '%s' from API",  ID_CSTR(mChatid));

    initContact(mPeer);
    initWithChatd();
    mRoomGui = addAppItem();
    mIsInitializing = false;
}
PeerChatRoom::~PeerChatRoom()
{
    auto &client = parent.mKarereClient;
    if (!client.isTerminated())
    {
        client.userAttrCache().removeCb(mUsernameAttrCbId);

        if (mRoomGui)
        {
            client.app.chatListHandler()->removePeerChatItem(*mRoomGui);
        }
    }

    if (client.mChatdClient)
    {
        client.mChatdClient->leave(mChatid);
    }
}

void PeerChatRoom::initContact(const uint64_t& peer)
{
    mContact = parent.mKarereClient.mContactList->contactFromUserId(peer);
    mEmail = mContact ? mContact->email() : "Inactive account";
    if (mContact)
    {
        mContact->attachChatRoom(*this);
    }
    else    // 1on1 with ex-user
    {
        mUsernameAttrCbId = parent.mKarereClient.userAttrCache().
                getAttr(peer, USER_ATTR_FULLNAME, this,
        [](Buffer* data, void* userp)
        {
            //even if both first and last name are null, the data is at least
            //one byte - the firstname-size-prefix, which will be zero but
            //if lastname is not null the first byte will contain the
            //firstname-size-prefix but datasize will be bigger than 1 byte.

            // If the contact has alias don't update the title
            auto self = static_cast<PeerChatRoom*>(userp);
            std::string alias = self->parent.mKarereClient.getUserAlias(self->mPeer);
            if (alias.empty())
            {
                if (!data || data->empty() || (*data->buf() == 0 && data->size() == 1))
                {
                    self->updateTitle(self->mEmail);
                }
                else
                {
                    self->updateTitle(std::string(data->buf()+1, data->dataSize()-1));
                }
            }
        });

        if (mTitleString.empty()) // user attrib fetch was not synchronous
        {
            updateTitle(mEmail);
            assert(!mTitleString.empty());
        }
    }
}

void PeerChatRoom::updateChatRoomTitle()
{
    std::string title = parent.mKarereClient.getUserAlias(mPeer);
    if (title.empty())
    {
        title = mContact ? mContact->getContactName() : "";
        if (title.empty())
        {
            title = mEmail;
        }
    }

    if (mContact)
    {
        mContact->updateTitle(title);
    }
    else
    {
        updateTitle(title);
    }
}

bool PeerChatRoom::isMember(Id peerid) const
{
    return peerid == mPeer;
}

unsigned long PeerChatRoom::numMembers() const
{
    return 2;
}

uint64_t PeerChatRoom::getSdkRoomPeer(const ::mega::MegaTextChat& chat)
{
    if (!chat.getPeerList())
    {
        KR_LOG_ERROR("1on1 room without peer: %s", Id(chat.getHandle()).toString().c_str());
        return Id::inval();
    }
    auto peers = chat.getPeerList();
    assert(peers);
    assert(peers->size() == 1);
    return peers->getPeerHandle(0);
}

chatd::Priv PeerChatRoom::getSdkRoomPeerPriv(const mega::MegaTextChat &chat)
{
    if (!chat.getPeerList())
    {
        return chatd::PRIV_INVALID;
    }
    auto peers = chat.getPeerList();
    assert(peers);
    assert(peers->size() == 1);
    return (chatd::Priv) peers->getPeerPrivilege(0);
}

bool ChatRoom::syncOwnPriv(chatd::Priv priv)
{
    if (mOwnPriv == priv)
    {
        return false;
    }

    if(previewMode())
    {
        assert(mOwnPriv == chatd::PRIV_RDONLY
               || mOwnPriv == chatd::PRIV_NOTPRESENT);  // still in preview, but ph is invalid

        if (priv >= chatd::PRIV_RDONLY)
        {
            //Join
            mChat->setPublicHandle(Id::inval());

            //Remove preview mode flag from DB
            parent.mKarereClient.db.query("update chats set mode = '1' where chatid = ?", mChatid);
        }
    }

    mOwnPriv = priv;
    parent.mKarereClient.db.query("update chats set own_priv = ? where chatid = ?", mOwnPriv, mChatid);
    return true;
}

bool ChatRoom::syncArchive(bool aIsArchived)
{
    if (mIsArchived == aIsArchived)
        return false;

    mIsArchived = aIsArchived;
    parent.mKarereClient.db.query("update chats set archived = ? where chatid = ?", mIsArchived, mChatid);

    return true;
}

bool PeerChatRoom::syncPeerPriv(chatd::Priv priv)
{
    if (mPeerPriv == priv)
        return false;

    mPeerPriv = priv;
    parent.mKarereClient.db.query("update chats set peer_priv = ? where chatid = ?", mPeerPriv, mChatid);

    return true;
}

bool PeerChatRoom::syncWithApi(const mega::MegaTextChat &chat)
{
    bool changed = syncOwnPriv((chatd::Priv) chat.getOwnPrivilege());   // returns true if own privilege has changed
    bool changedArchived = syncArchive(chat.isArchived());
    changed |= changedArchived;
    changed |= syncPeerPriv((chatd::Priv)chat.getPeerList()->getPeerPrivilege(0));

    if (changedArchived)
    {
        mIsArchived = chat.isArchived();
        onArchivedChanged(mIsArchived);
    }
    return changed;
}

promise::Promise<void> GroupChatRoom::addMember(uint64_t userid, chatd::Priv priv, bool isPublicChat, bool saveToDb)
{
    assert(userid != parent.mKarereClient.myHandle());

    auto it = mPeers.find(userid);
    if (it != mPeers.end())
    {
        if (it->second->mPriv == priv)
        {
            saveToDb = false;
        }
        else
        {
            it->second->mPriv = priv;
        }
    }
    else
    {
        Member *member = new Member(*this, userid, priv);
        mPeers.emplace(userid, member); //usernames will be updated when the Member object gets the username attribute
        bool fetchIsRequired = !isPublicChat || mPeers.size() <= PRELOAD_CHATLINK_PARTICIPANTS;
        member->registerCallBacks(fetchIsRequired);
    }

    if (saveToDb)
    {
        parent.mKarereClient.db.query("insert or replace into chat_peers(chatid, userid, priv) values(?,?,?)",
            mChatid, userid, priv);
    }

    return mPeers[userid]->nameResolved();
}

bool GroupChatRoom::removeMember(uint64_t userid)
{
    KR_LOG_DEBUG("GroupChatRoom[%s]: Removed member %s", ID_CSTR(mChatid), ID_CSTR(userid));

    auto it = mPeers.find(userid);
    if (it == mPeers.end())
    {
        KR_LOG_WARNING("GroupChatRoom::removeMember for a member that we don't have, ignoring");
        return false;
    }

    delete it->second;
    mPeers.erase(it);
    parent.mKarereClient.db.query("delete from chat_peers where chatid=? and userid=?", mChatid, userid);

    return true;
}

promise::Promise<void> GroupChatRoom::setPrivilege(karere::Id userid, chatd::Priv priv)
{
    auto wptr = getDelTracker();
    return parent.mKarereClient.api.callIgnoreResult(&::mega::MegaApi::updateChatPermissions, chatid(), userid.val, priv)
    .then([this, wptr, userid, priv]()
    {
        wptr.throwIfDeleted();
        if (userid == parent.mKarereClient.myHandle())
        {
            parent.mKarereClient.db.query("update chats set own_priv=? where chatid=?", priv, mChatid);
        }
        else
        {
            parent.mKarereClient.db.query("update chat_peers set priv=? where chatid=? and userid=?", priv, mChatid, userid);
        }
    });
}

promise::Promise<void> ChatRoom::truncateHistory(karere::Id msgId)
{
    auto wptr = getDelTracker();
    return parent.mKarereClient.api.callIgnoreResult(
                &::mega::MegaApi::truncateChat,
                chatid(),
                msgId)
    .then([this, wptr]()
    {
        wptr.throwIfDeleted();
        // TODO: update indexes, last message and so on
    });
}

bool ChatRoom::isCallActive() const
{
    return parent.mKarereClient.isCallActive(mChatid);
}

promise::Promise<void> ChatRoom::archiveChat(bool archive)
{
    auto wptr = getDelTracker();
    return parent.mKarereClient.api.callIgnoreResult(&::mega::MegaApi::archiveChat, chatid(), archive)
    .then([this, wptr, archive]()
    {
        wptr.throwIfDeleted();

        bool archiveChanged = syncArchive(archive);
        if (archiveChanged)
        {
            onArchivedChanged(archive);
        }
    });
}

promise::Promise<void> ChatRoom::setChatRetentionTime(unsigned period)
{
    return parent.mKarereClient.api.callIgnoreResult(&::mega::MegaApi::setChatRetentionTime, chatid(), period);
}

void GroupChatRoom::deleteSelf()
{
    //have to post a delete on the event loop, as there may be pending
    //events related to the chatroom/strongvelope instance
    auto wptr = weakHandle();
    marshallCall([wptr, this]()
    {
        if (wptr.deleted())
        {
            return;
        }
        delete this;
    }, parent.mKarereClient.appCtx);
}

ChatRoomList::ChatRoomList(Client& aClient)
:mKarereClient(aClient)
{}

void ChatRoomList::loadFromDb()
{
    auto db = mKarereClient.db;

    //We need to ensure that the DB does not contain any record related with a preview
    SqliteStmt stmtPreviews(db, "select chatid from chats where mode = '2'");
    while(stmtPreviews.step())
    {
        Id chatid = stmtPreviews.uint64Col(0);
        deleteRoomFromDb(chatid);
    }

    SqliteStmt stmt(db, "select chatid, ts_created ,shard, own_priv, peer, peer_priv, title, archived, mode, unified_key from chats");
    while(stmt.step())
    {
        auto chatid = stmt.uint64Col(0);
        if (find(chatid) != end())
        {
            KR_LOG_WARNING("ChatRoomList: Attempted to load from db cache a chatid that is already in memory");
            continue;
        }
        auto peer = stmt.uint64Col(4);
        ChatRoom* room;
        if (peer != uint64_t(-1))
        {
            room = new PeerChatRoom(*this, chatid, stmt.intCol(2), (chatd::Priv)stmt.intCol(3), peer, (chatd::Priv)stmt.intCol(5), stmt.intCol(1), stmt.intCol(7));
        }
        else
        {
            std::shared_ptr<std::string> unifiedKey;
            int isUnifiedKeyEncrypted = strongvelope::kDecrypted;

            Buffer unifiedKeyBuf;
            stmt.blobCol(9, unifiedKeyBuf);
            if (!unifiedKeyBuf.empty())
            {
                const char *pos = unifiedKeyBuf.buf();
                isUnifiedKeyEncrypted = (uint8_t)*pos;  pos++;
                size_t len = unifiedKeyBuf.size() - 1;
                assert( (isUnifiedKeyEncrypted == strongvelope::kDecrypted && len == 16)
                        || (isUnifiedKeyEncrypted == strongvelope::kEncrypted && len == 24)  // encrypted version includes invitor's userhandle (8 bytes)
                        || (isUnifiedKeyEncrypted));
                unifiedKey.reset(new std::string(pos, len));
            }

            // Get title and check if it's encrypted or not
            std::string auxTitle;
            int isTitleEncrypted = strongvelope::kDecrypted;

            Buffer titleBuf;
            stmt.blobCol(6, titleBuf);
            if (!titleBuf.empty())
            {
                const char *posTitle = titleBuf.buf();
                isTitleEncrypted = (uint8_t)*posTitle;  posTitle++;
                size_t len = titleBuf.size() - 1;
                auxTitle.assign(posTitle, len);
            }

            room = new GroupChatRoom(*this, chatid, stmt.intCol(2), (chatd::Priv)stmt.intCol(3), stmt.intCol(1), stmt.intCol(7), auxTitle, isTitleEncrypted, stmt.intCol(8), unifiedKey, isUnifiedKeyEncrypted);
        }
        emplace(chatid, room);
    }
}

void ChatRoomList::addMissingRoomsFromApi(const mega::MegaTextChatList& rooms, SetOfIds& chatids)
{
    auto size = rooms.size();
    for (int i = 0; i < size; i++)
    {
        auto& apiRoom = *rooms.get(i);
        auto chatid = apiRoom.getHandle();
        auto it = find(chatid);
        if (it != end())
            continue;   // chatroom already known

        ChatRoom* room = addRoom(apiRoom);
        chatids.insert(chatid);

        if (mKarereClient.connected())
        {
            KR_LOG_DEBUG("...connecting new room to chatd...");
            room->connect();
        }
        else
        {
            KR_LOG_DEBUG("...client is not connected, not connecting new room");
        }
    }
}

ChatRoom* ChatRoomList::addRoom(const mega::MegaTextChat& apiRoom)
{
    auto chatid = apiRoom.getHandle();

    ChatRoom* room;
    if(apiRoom.isGroup())
    {
        //We need to ensure that unified key exists before decrypt title for public chats. So we decrypt title inside ctor
        room = new GroupChatRoom(*this, apiRoom); //also writes it to cache
    }
    else    // 1on1
    {
        room = new PeerChatRoom(*this, apiRoom);
    }

#ifndef NDEBUG
    auto ret =
#endif
    emplace(chatid, room);
    assert(ret.second); //we should not have that room
    return room;
}

void ChatRoom::notifyExcludedFromChat()
{
    if (mAppChatHandler)
        mAppChatHandler->onExcludedFromChat();
    auto listItem = roomGui();
    if (listItem)
        listItem->onExcludedFromChat();
}

void ChatRoom::notifyRejoinedChat()
{
    if (mAppChatHandler)
        mAppChatHandler->onRejoinedChat();
    auto listItem = roomGui();
    if (listItem)
        listItem->onRejoinedChat();
}

void ChatRoomList::removeRoomPreview(Id chatid)
{
    auto wptr = mKarereClient.weakHandle();
    marshallCall([wptr, this, chatid]()
    {
        if (wptr.deleted())
        {
            return;
        }

        auto it = find(chatid);
        if (it == end())
        {
            CHATD_LOG_WARNING("removeRoomPreview: room not in chat list");
            return;
        }
        if (!it->second->previewMode())
        {
            CHATD_LOG_WARNING("removeRoomPreview: room is not a preview");
            return;
        }

        GroupChatRoom *groupchat = (GroupChatRoom*)it->second;
        groupchat->notifyPreviewClosed();
        erase(it);
        delete groupchat;
    },mKarereClient.appCtx);
}

void GroupChatRoom::notifyPreviewClosed()
{
    auto listItem = roomGui();
    if (listItem)
        listItem->onPreviewClosed();
}

void GroupChatRoom::setRemoved()
{
    mOwnPriv = chatd::PRIV_NOTPRESENT;
    parent.mKarereClient.db.query("update chats set own_priv=? where chatid=?", mOwnPriv, mChatid);
    notifyExcludedFromChat();
}

void Client::onChatsUpdate(::mega::MegaApi*, ::mega::MegaTextChatList* rooms)
{
    if (!rooms)
    {
        const char *scsn = api.sdk.getSequenceNumber();
        KR_LOG_DEBUG("Chatrooms up to date with API. scsn: %s", scsn);
        delete [] scsn;
        return;
    }

    std::shared_ptr<mega::MegaTextChatList> copy(rooms->copy());
#ifndef NDEBUG
    dumpChatrooms(*copy);
#endif
    auto wptr = weakHandle();
    marshallCall([wptr, this, copy]()
    {
        if (wptr.deleted())
        {
            return;
        }

        chats->onChatsUpdate(*copy);
    }, appCtx);
}

void ChatRoomList::onChatsUpdate(::mega::MegaTextChatList& rooms, bool checkDeleted)
{
    SetOfIds added; // out-param: records the new rooms added to the list
    addMissingRoomsFromApi(rooms, added);
    auto count = rooms.size();
    for (int i = 0; i < count; i++)
    {
        const ::mega::MegaTextChat *apiRoom = rooms.get(i);
        ::mega::MegaHandle chatid = apiRoom->getHandle();
        if (added.has(chatid)) //room was just added, no need to sync
            continue;

        ChatRoom *room = at(chatid);
        room->syncWithApi(*apiRoom);
    }

    if (checkDeleted)   // true only when list of rooms is complete, not for partial updates
    {
        SetOfIds removed;
        for (auto &room : *this)
        {
            bool deleted = true;
            for (int i = 0; i < rooms.size(); i++)
            {
                if (rooms.get(i)->getHandle() == room.first)
                {
                    deleted = false;
                    break;
                }
            }
            if (deleted)
            {
                removed.insert(room.first);
            }
        }
        for (auto &chatid : removed)
        {
            auto it = find(chatid);
            ChatRoom *chatroom = it->second;

            // notfiy deleted chat
            auto listItem = chatroom->roomGui();
            if (listItem)
                listItem->onChatDeleted();

            // delete from the list, from RAM and from DB
            erase(it);
            delete chatroom;
            deleteRoomFromDb(chatid);
        }
    }
}

ChatRoomList::~ChatRoomList()
{
    for (auto& room: *this)
        delete room.second;
}

promise::Promise<void> GroupChatRoom::decryptTitle()
{
    assert(!mEncryptedTitle.empty());

    Buffer buf(mEncryptedTitle.size());    
    try
    {
        size_t decLen = base64urldecode(mEncryptedTitle.c_str(), mEncryptedTitle.size(), buf.buf(), buf.bufSize());
        buf.setDataSize(decLen);
    }
    catch(std::exception& e)
    {
        KR_LOG_ERROR("Failed to base64-decode chat title for chat %s: %s. Falling back to member names", ID_CSTR(mChatid), e.what());

        parent.mKarereClient.api.call(&mega::MegaApi::sendEvent, 99007, "Decryption of chat topic failed");
        updateTitleInDb(mEncryptedTitle, strongvelope::kUndecryptable);
        makeTitleFromMemberNames();

        return ::promise::Error(e.what());
    }

    auto wptr = getDelTracker();
    promise::Promise<std::string> pms = chat().crypto()->decryptChatTitleFromApi(buf);
    return pms.then([wptr, this](const std::string title)
    {
        wptr.throwIfDeleted();

        // Update title (also in cache) and notify that has changed
        handleTitleChange(title, true);
    })
    .fail([wptr, this](const ::promise::Error& err)
    {
        wptr.throwIfDeleted();

        KR_LOG_ERROR("Error decrypting chat title for chat %s: %s. Falling back to member names.", ID_CSTR(chatid()), err.what());

        parent.mKarereClient.api.call(&mega::MegaApi::sendEvent, 99007, "Decryption of chat topic failed");
        updateTitleInDb(mEncryptedTitle, strongvelope::kUndecryptable);
        makeTitleFromMemberNames();

        return err;
    });
}

void GroupChatRoom::updateTitleInDb(const std::string &title, int isEncrypted)
{
    KR_LOG_DEBUG("Title update in cache");
    Buffer titleBuf;
    titleBuf.write(0, (uint8_t)isEncrypted);
    titleBuf.append(title.data(), title.size());
    parent.mKarereClient.db.query("update chats set title=? where chatid=?", titleBuf, mChatid);
}

void GroupChatRoom::makeTitleFromMemberNames()
{
    mHasTitle = false;
    std::string newTitle;
    if (mPeers.empty())
    {
        time_t ts = mCreationTs;
        const struct tm *time = localtime(&ts);
        char date[18];
        strftime(date, sizeof(date), "%Y-%m-%d %H:%M", time);
        newTitle = "Chat created on ";
        newTitle.append(date);
    }
    else
    {
        unsigned int numMemberNames = 0;
        for (auto& m: mPeers)
        {
            Id userid = m.first;
            const Member *user = m.second;

            std::string alias = parent.mKarereClient.getUserAlias(userid);
            if (!alias.empty())
            {
                // Add user's alias to the title
                newTitle.append(alias).append(", ");
            }
            else
            {
                //name has binary layout
                auto& name = user->mName;
                assert(!name.empty()); //is initialized to '\0', so is never empty

                if (name.size() > 1)
                {
                    int firstnameLen = name.at(0);
                    if (firstnameLen)
                    {
                        // Add user's first name to the title
                        newTitle.append(name.substr(1, firstnameLen)).append(", ");
                    }
                    else
                    {
                        // Add user's last name to the title
                        newTitle.append(name.substr(1)).append(", ");
                    }
                }
                else
                {
                    // Add user's email to the title
                    auto& email = user->mEmail;
                    if (!email.empty())
                        newTitle.append(email).append(", ");
                    else
                        newTitle.append("..., ");
                }
            }

            numMemberNames++;
            if (numMemberNames == MAX_NAMES_CHAT_WITHOUT_TITLE)
            {
                break;
            }
        }

        newTitle.resize(newTitle.size()-2); //truncate last ", "
    }
    assert(!newTitle.empty());
    if (newTitle == mTitleString)
    {
        KR_LOG_DEBUG("makeTitleFromMemberNames: same title than existing one, skipping update");
        return;
    }

    mTitleString = newTitle;
    notifyTitleChanged();
}

promise::Promise<void> GroupChatRoom::setTitle(const std::string& title)
{
    auto wptr = getDelTracker();
    return chat().crypto()->encryptChatTitle(title)
    .then([wptr, this](const std::shared_ptr<Buffer>& buf)
    {
        wptr.throwIfDeleted();
        auto b64 = base64urlencode(buf->buf(), buf->dataSize());
        return parent.mKarereClient.api.callIgnoreResult(&::mega::MegaApi::setChatTitle, chatid(),
            b64.c_str());
    })
    .then([wptr, this, title]()
    {
        wptr.throwIfDeleted();
        if (title.empty())
        {
            clearTitle();
        }
    });
}

GroupChatRoom::~GroupChatRoom()
{
    removeAppChatHandler();

    if (mRoomGui && !parent.mKarereClient.isTerminated())
    {
        parent.mKarereClient.app.chatListHandler()->removeGroupChatItem(*mRoomGui);
    }

    if (previewMode())
    {
        parent.deleteRoomFromDb(mChatid);
    }

    if (parent.mKarereClient.mChatdClient)
    {
        parent.mKarereClient.mChatdClient->leave(mChatid);
    }

    for (auto& m: mPeers)
    {
        delete m.second;
    }
}

promise::Promise<void> GroupChatRoom::leave()
{
    auto wptr = getDelTracker();

    return parent.mKarereClient.api.callIgnoreResult(&mega::MegaApi::removeFromChat, mChatid, mega::INVALID_HANDLE)
    .fail([](const ::promise::Error& err) -> Promise<void>
    {
        if (err.code() == ::mega::MegaError::API_EARGS) //room does not actually exist on API, ignore room and remove it locally
            return promise::_Void();
        else
            return err;
    })
    .then([this, wptr]()
    {
        wptr.throwIfDeleted();
        setRemoved();
    });
}

promise::Promise<void> GroupChatRoom::invite(uint64_t userid, chatd::Priv priv)
{
    auto wptr = getDelTracker();

    //Add new user to strongvelope set of users
    promise::Promise<std::string> pms;
    if (mHasTitle && !publicChat())
    {
        pms = chat().crypto()->encryptChatTitle(mTitleString, userid)
        .then([](const std::shared_ptr<Buffer>& buf)
        {
            return base64urlencode(buf->buf(), buf->dataSize());
        });
    }
    else
    {
        pms = promise::Promise<std::string>(std::string());
    }

    return pms
    .then([this, wptr, userid, priv](const std::string& title)
    {
        wptr.throwIfDeleted();
        ApiPromise invitePms;
        if (publicChat())
        {
            invitePms = chat().crypto()->encryptUnifiedKeyForAllParticipants(userid)
            .then([wptr, this, userid, priv](chatd::KeyCommand* encKey)
             {
                //Get peer unified key
                auto useruk = encKey->getKeyByUserId(userid);

                //Get creator handle in binary
                uint64_t invitorHandle = chat().client().mKarereClient->myHandle().val;

                //Append [invitorhandle+uk]
                std::string uKeyBin((const char*)&invitorHandle, sizeof(invitorHandle));
                uKeyBin.append(useruk->buf(), useruk->size());

                //Encode [invitorhandle+uk] to B64
                std::string uKeyB64;
                mega::Base64::btoa(uKeyBin, uKeyB64);

                return parent.mKarereClient.api.call(&mega::MegaApi::inviteToPublicChat, mChatid, userid, priv,
                    uKeyB64.c_str());
             });
        }
        else
        {
            invitePms = parent.mKarereClient.api.call(&mega::MegaApi::inviteToChat, mChatid, userid, priv,
                title.empty() ? nullptr : title.c_str());
        }
        return invitePms
        .then([this, wptr, userid, priv](ReqResult)
        {
            wptr.throwIfDeleted();
            addMember(userid, priv, publicChat())
            .then([wptr, this]()
            {
                wptr.throwIfDeleted();
                if (!mHasTitle)
                {
                    makeTitleFromMemberNames();
                }
            });
        });
    });
}

promise::Promise<void> GroupChatRoom::autojoinPublicChat(uint64_t ph)
{
    Id myHandle(parent.mKarereClient.myHandle());
    mAutoJoining = true;

    return chat().crypto()->encryptUnifiedKeyToUser(myHandle)
    .then([this, myHandle, ph](std::string key) -> ApiPromise
    {
        //Append [invitorhandle+uk]
        std::string uKeyBin((const char*)&myHandle, sizeof(myHandle.val));
        uKeyBin.append(key.data(), key.size());

        //Encode [invitorhandle+uk] to B64
        std::string uKeyB64;
        mega::Base64::btoa(uKeyBin, uKeyB64);

        parent.mKarereClient.setCommitMode(false);
        return parent.mKarereClient.api.call(&mega::MegaApi::chatLinkJoin, ph, uKeyB64.c_str());
    })
    .then([this, myHandle](ReqResult)
    {
        onUserJoin(parent.mKarereClient.myHandle(), chatd::PRIV_FULL);
    })
    .fail([this](const ::promise::Error& err)
    {
        mAutoJoining = false;
    });
 }

//chatd::Listener::init
void ChatRoom::init(chatd::Chat& chat, chatd::DbInterface*& dbIntf)
{
    mChat = &chat;
    dbIntf = new ChatdSqliteDb(*mChat, parent.mKarereClient.db);
    if (mAppChatHandler)
    {
        setAppChatHandler(mAppChatHandler);
    }
}

void ChatRoom::setAppChatHandler(IApp::IChatHandler* handler)
{
    if (mAppChatHandler)
        throw std::runtime_error("App chat handler is already set, remove it first");

    mAppChatHandler = handler;
    chatd::DbInterface* dummyIntf = nullptr;
// mAppChatHandler->init() may rely on some events, so we need to set mChatWindow as listener before
// calling init(). This is safe, as and we will not get any async events before we
//return to the event loop
    mChat->setListener(mAppChatHandler);
    mAppChatHandler->init(*mChat, dummyIntf);
}

void ChatRoom::removeAppChatHandler()
{
    if (!mAppChatHandler)
        return;
    mAppChatHandler = nullptr;
    mChat->setListener(this);
}

bool ChatRoom::hasChatHandler() const
{
    return mAppChatHandler != NULL;
}

void GroupChatRoom::onUserJoin(Id userid, chatd::Priv privilege)
{
    auto it = mPeers.find(userid);
    if (it != mPeers.end() && it->second->mPriv == privilege)
    {
        return;
    }

    if (userid == parent.mKarereClient.myHandle())
    {
        syncOwnPriv(privilege);
    }
    else
    {
        auto wptr = weakHandle();
        addMember(userid, privilege, publicChat())
        .then([wptr, this]()
        {
            wptr.throwIfDeleted();
            if (!mHasTitle)
            {
                makeTitleFromMemberNames();
            }
        });
    }

    if (mRoomGui)
    {
        mRoomGui->onUserJoin(userid, privilege);
    }
}

void GroupChatRoom::onUserLeave(Id userid)
{
    if (userid == parent.mKarereClient.myHandle())
    {
        setRemoved();
    }
    else if (userid == Id::null())
    {
        // preview is not allowed anymore, notify the user and clean cache
        assert(previewMode());

        setRemoved();
    }
    else
    {
        if (removeMember(userid) && !mHasTitle)
        {
            makeTitleFromMemberNames();
        }

        if (mRoomGui)
            mRoomGui->onUserLeave(userid);
    }
}

void PeerChatRoom::onUserJoin(Id userid, chatd::Priv privilege)
{
    if (userid == parent.mKarereClient.myHandle())
        syncOwnPriv(privilege);
    else if (userid.val == mPeer)
        syncPeerPriv(privilege);
    else
        KR_LOG_ERROR("PeerChatRoom: Bug: Received JOIN event from chatd for a third user, ignoring");
}
void PeerChatRoom::onUserLeave(Id userid)
{
    KR_LOG_ERROR("PeerChatRoom: Bug: Received leave event for user %s from chatd on a permanent chat, ignoring", ID_CSTR(userid));
}

void ChatRoom::onLastTextMessageUpdated(const chatd::LastTextMsg& msg)
{
    if (mIsInitializing)
    {
        auto wptr = weakHandle();
        marshallCall([=]()
        {
            if (wptr.deleted())
                return;
            auto display = roomGui();
            if (display)
                display->onLastMessageUpdated(msg);
        }, parent.mKarereClient.appCtx);
    }
    else
    {
        auto display = roomGui();
        if (display)
           display->onLastMessageUpdated(msg);
    }
}

//chatd notification
void ChatRoom::onOnlineStateChange(chatd::ChatState state)
{
    auto display = roomGui();
    if (display)
    {
        display->onChatOnlineState(state);
    }
}

void ChatRoom::onMsgOrderVerificationFail(const chatd::Message &msg, chatd::Idx idx, const std::string &errmsg)
{
    KR_LOG_ERROR("msgOrderFail[chatid: %s, msgid %s, idx %d, userid %s]: %s",
        ID_CSTR(mChatid), ID_CSTR(msg.id()), idx, ID_CSTR(msg.userid), errmsg.c_str());
}

void ChatRoom::onRecvNewMessage(chatd::Idx idx, chatd::Message& msg, chatd::Message::Status status)
{
    // truncate can be received as NEWMSG when the `msgid` is new for the client (later on the MSGUPD is also received)
    if ( (msg.type == chatd::Message::kMsgTruncate)   // truncate received from a peer or from myself in another client
         || (msg.userid != parent.mKarereClient.myHandle() && status == chatd::Message::kNotSeen) )  // new (unseen) message received from a peer
    {
        parent.mKarereClient.app.onChatNotification(mChatid, msg, status, idx);
    }

    if (msg.type == chatd::Message::kMsgChatTitle)
    {
        std::string title(msg.buf(), msg.size());

        // Update title and notify that has changed
        ((GroupChatRoom *) this)->handleTitleChange(title);
    }
}

void GroupChatRoom::handleTitleChange(const std::string &title, bool saveToDB)
{
    if (saveToDB)
    {
        updateTitleInDb(title, strongvelope::kDecrypted);
    }

    if (mTitleString == title)
    {
        KR_LOG_DEBUG("Same title has already been notified, skipping update");
        return;
    }

    mTitleString = title;
    mHasTitle = true;

    notifyTitleChanged();
}

bool GroupChatRoom::isMember(Id peerid) const
{
    return mPeers.find(peerid.val) != mPeers.end();
}

unsigned long GroupChatRoom::numMembers() const
{
    return mPeers.size() + 1;
}

void ChatRoom::onMessageEdited(const chatd::Message& msg, chatd::Idx idx)
{
    chatd::Message::Status status = mChat->getMsgStatus(msg, idx);

    if ( (msg.type == chatd::Message::kMsgTruncate) // truncate received from a peer or from myself in another client
         || (msg.userid != parent.mKarereClient.myHandle() && status == chatd::Message::kNotSeen) )    // received message from a peer, still unseen, was edited / deleted
    {
        parent.mKarereClient.app.onChatNotification(mChatid, msg, status, idx);
    }
}

void ChatRoom::onMessageStatusChange(chatd::Idx idx, chatd::Message::Status status, const chatd::Message& msg)
{
    if (msg.userid != parent.mKarereClient.myHandle()
            && status == chatd::Message::kSeen)  // received message from a peer changed to seen
    {
        parent.mKarereClient.app.onChatNotification(mChatid, msg, status, idx);
    }
}

void ChatRoom::onUnreadChanged()
{
    IApp::IChatListItem *room = roomGui();
    if (room)
    {
        room->onUnreadCountChanged();
    }
}

void ChatRoom::onPreviewersUpdate()
{
    IApp::IChatListItem *room = roomGui();
    if (room)
    {
        room->onPreviewersCountUpdate(mChat->getNumPreviewers());
    }
}

void ChatRoom::onArchivedChanged(bool archived)
{
    IApp::IChatListItem *room = roomGui();
    if (room)
    {
        room->onChatArchived(archived);
    }
    if (mAppChatHandler)
    {
        mAppChatHandler->onChatArchived(archived);
    }

    // since the archived rooms don't count for the chats with unread messages,
    // we need to notifiy the apps about the changes on unread messages.
    onUnreadChanged();
}

void PeerChatRoom::updateTitle(const std::string& title)
{
    mTitleString = title;
    notifyTitleChanged();
}

void ChatRoom::notifyTitleChanged()
{
    callAfterInit(this, [this]
    {
        auto display = roomGui();
        if (display)
            display->onTitleChanged(mTitleString);

        if (mAppChatHandler)
            mAppChatHandler->onTitleChanged(mTitleString);
    }, parent.mKarereClient.appCtx);
}

void ChatRoom::notifyChatModeChanged()
{
    callAfterInit(this, [this]
    {
        auto display = roomGui();
        if (display)
            display->onChatModeChanged(this->publicChat());

        if (mAppChatHandler)
            mAppChatHandler->onChatModeChanged(this->publicChat());
    }, parent.mKarereClient.appCtx);
}

void GroupChatRoom::enablePreview(uint64_t ph)
{
    // Current priv is PRIV_NOTPRESENT and need to be updated
    mOwnPriv = chatd::PRIV_RDONLY;
    parent.mKarereClient.db.query("update chats set own_priv = ? where chatid = ?", mOwnPriv, mChatid);
    if (mRoomGui)
    {
        mRoomGui->onUserJoin(parent.mKarereClient.myHandle(), mOwnPriv);
    }

    mChat->setPublicHandle(ph);
    chat().disable(false);
    connect();
}

bool GroupChatRoom::publicChat() const
{
    assert(mChat);
    if (mChat)
    {
        return (mChat->crypto()->isPublicChat());
    }

    parent.mKarereClient.api.callIgnoreResult(&::mega::MegaApi::sendEvent, 99011, "GroupChatRoom::publicChat(), chatd::Chat isn't yet created");

    return false;
}

uint64_t GroupChatRoom::getPublicHandle() const
{
    assert(mChat);
    if (mChat)
    {
        return (mChat->getPublicHandle());
    }

    parent.mKarereClient.api.callIgnoreResult(&::mega::MegaApi::sendEvent, 99011, "GroupChatRoom::getPublicHandle(), chatd::Chat isn't yet created");
    return karere::Id::inval();
}

unsigned int GroupChatRoom::getNumPreviewers() const
{
    return mChat->getNumPreviewers();
}

// return true if new peer, peer removed or peer's privilege updated
bool GroupChatRoom::previewMode() const
{
    return mChat->previewMode();
}

void ChatRoomList::deleteRoomFromDb(const Id &chatid)
{
    auto db = mKarereClient.db;
    if (db.isOpen())   // upon karere::Client destruction, DB is already closed
    {
        db.query("delete from chat_peers where chatid = ?", chatid);
        db.query("delete from chat_vars where chatid = ?", chatid);
        db.query("delete from chats where chatid = ?", chatid);
        db.query("delete from history where chatid = ?", chatid);
        db.query("delete from manual_sending where chatid = ?", chatid);
        db.query("delete from sending where chatid = ?", chatid);
        db.query("delete from sendkeys where chatid = ?", chatid);
        db.query("delete from node_history where chatid = ?", chatid);
    }
}

promise::Promise<std::shared_ptr<std::string>> GroupChatRoom::unifiedKey()
{
    return mChat->crypto()->getUnifiedKey();
}
// return true if new peer or peer removed. Updates peer privileges as well
bool GroupChatRoom::syncMembers(const mega::MegaTextChat& chat)
{
    UserPrivMap users;
    auto members = chat.getPeerList();
    if (members)
    {
        auto size = members->size();
        for (int i = 0; i < size; i++)
        {
            users.emplace(members->getPeerHandle(i), (chatd::Priv)members->getPeerPrivilege(i));
        }
    }

    auto db = parent.mKarereClient.db;
    bool peersChanged = false;
    bool commitEach = parent.mKarereClient.commitEach() || mAutoJoining;
    parent.mKarereClient.setCommitMode(false);
    for (auto ourIt = mPeers.begin(); ourIt != mPeers.end();)
    {
        auto userid = ourIt->first;
        auto member = ourIt->second;

        auto it = users.find(userid);
        if (it == users.end()) //we have a user that is not in the chatroom anymore
        {
            peersChanged = true;
            ourIt++;    // prevent iterator becoming invalid due to removal
            removeMember(userid);
        }
        else    // existing peer changed privilege
        {
            if (member->mPriv != it->second)
            {
                KR_LOG_DEBUG("GroupChatRoom[%s]:syncMembers: Changed privilege of member %s: %d -> %d",
                     ID_CSTR(chatid()), ID_CSTR(userid), member->mPriv, it->second);

                member->mPriv = it->second;
                db.query("update chat_peers set priv=? where chatid=? and userid=?", member->mPriv, mChatid, userid);
            }
            ourIt++;
        }
    }

    parent.mKarereClient.setCommitMode(commitEach);


    std::vector<promise::Promise<void> > promises;
    for (auto& user: users)
    {
        if (mPeers.find(user.first) == mPeers.end())
        {
            peersChanged = true;
            promise::Promise<void> promise = addMember(user.first, user.second, publicChat());
            if (promises.size() < MAX_NAMES_CHAT_WITHOUT_TITLE)
            {
                promises.push_back(promise);
            }
        }
    }

    if (peersChanged)
    {
        auto wptr = weakHandle();
        promise::when(promises)
        .then([wptr, this]()
        {
            wptr.throwIfDeleted();
            if (!mHasTitle)
            {
                makeTitleFromMemberNames();
            }
        });
    }

    return peersChanged;
}

void GroupChatRoom::initChatTitle(const std::string &title, int isTitleEncrypted, bool saveToDb)
{
    mHasTitle = (!title.empty() && title.at(0));
    if (mHasTitle)
    {
        if (saveToDb)
        {
            updateTitleInDb(title, isTitleEncrypted);
        }

        switch (isTitleEncrypted)
        {
            case strongvelope::kDecrypted:
                mTitleString = title;
                notifyTitleChanged();
                return;

            case strongvelope::kEncrypted:
                mEncryptedTitle = title;
                decryptTitle()
                .fail([this](const ::promise::Error& e)
                {
                    KR_LOG_ERROR("GroupChatRoom: failed to decrypt title for chat %s: %s", ID_CSTR(mChatid), e.what());
                });
                return;

            case strongvelope::kUndecryptable:
                KR_LOG_ERROR("Undecryptable chat title for chat %s", ID_CSTR(mChatid));
                // fallback to makeTitleFromMemberNames()
                break;
        }
    }

    // if has no title or it's undecryptable...
    auto wptr = weakHandle();
    mMemberNamesResolved.then([wptr, this]()
    {
        if (wptr.deleted())
            return;

        makeTitleFromMemberNames();
    });
}

void GroupChatRoom::clearTitle()
{
    makeTitleFromMemberNames();
    parent.mKarereClient.db.query("update chats set title=NULL where chatid=?", mChatid);
}

bool GroupChatRoom::syncWithApi(const mega::MegaTextChat& chat)
{
    // Mode changed
    if (!chat.isPublicChat() && publicChat())
    {
        KR_LOG_DEBUG("Chatroom[%s]: API event: mode changed to private", ID_CSTR(mChatid));
        setChatPrivateMode();
        // in case of previewMode, it's also updated in cache
    }

    // Own privilege changed
    auto oldPriv = mOwnPriv;
    bool ownPrivChanged = syncOwnPriv((chatd::Priv) chat.getOwnPrivilege());
    if (ownPrivChanged)
    {
        if (oldPriv == chatd::PRIV_NOTPRESENT)
        {
            if (mOwnPriv != chatd::PRIV_NOTPRESENT)
            {
                // in case chat-link was invalidated during preview, the room was disabled
                // now, we upgrade from (invalid) previewer to participant --> enable it back
                if (mChat->isDisabled())
                {
                    KR_LOG_WARNING("Enable chatroom previously in preview mode");
                    mChat->disable(false);
                }

                // if already connected, need to send a new JOIN to chatd
                if (parent.mKarereClient.connected())
                {
                    KR_LOG_DEBUG("Connecting existing room to chatd after re-join...");
                    if (mChat->onlineState() < ::chatd::ChatState::kChatStateJoining)
                    {
                        mChat->connect();
                    }
                    else
                    {
                        KR_LOG_DEBUG("Skip re-join chatd, since it's already joining right now");
                        parent.mKarereClient.api.callIgnoreResult(&::mega::MegaApi::sendEvent, 99003, "Skip re-join chatd");
                    }
                }
                KR_LOG_DEBUG("Chatroom[%s]: API event: We were re/invited",  ID_CSTR(mChatid));
                notifyRejoinedChat();
            }
        }
        else if (mOwnPriv == chatd::PRIV_NOTPRESENT)
        {
            //we were excluded
            KR_LOG_DEBUG("Chatroom[%s]: API event: We were removed", ID_CSTR(mChatid));
            setRemoved(); // may delete 'this'
            return true;
        }
        else
        {
            KR_LOG_DEBUG("Chatroom[%s]: API event: Our own privilege changed",  ID_CSTR(mChatid));
            onUserJoin(parent.mKarereClient.myHandle(), mOwnPriv);
        }
    }

    // Peer list changes
    bool membersChanged = syncMembers(chat);
    mAutoJoining = false;

    // Title changes
    const char *title = chat.getTitle();
    mHasTitle = (title && title[0]);
    if (mHasTitle)
    {
        if (mEncryptedTitle != title)   // title has changed
        {
            // if the title was already decrypted in cache at startup, the `mEncryptedTitle` won't be initialized yet
            // (the encrypted flavour of the title is saved in cache but overwriten when decrypted)
            // In consequence, the first actionpacket will initialize it and decrypt it once per execution
            mEncryptedTitle = title;
            updateTitleInDb(mEncryptedTitle, strongvelope::kEncrypted);

            decryptTitle()
            .fail([](const ::promise::Error& err)
            {
                KR_LOG_DEBUG("Can't decrypt chatroom title. In function: GroupChatRoom::syncWithApi. Error: %s", err.what());
            });
        }
    }
    else if (membersChanged)
    {
        KR_LOG_DEBUG("Empty title received for groupchat %s. Peers changed, updating title...", ID_CSTR(mChatid));
        clearTitle();
    }

    bool archiveChanged = syncArchive(chat.isArchived());
    if (archiveChanged)
    {
        onArchivedChanged(mIsArchived);
    }

    KR_LOG_DEBUG("Synced group chatroom %s with API.", ID_CSTR(mChatid));
    return true;
}

void GroupChatRoom::setChatPrivateMode()
{
    //Update strongvelope
    chat().crypto()->setPrivateChatMode();

    //Update cache
    parent.mKarereClient.db.query("update chats set mode = '0' where chatid = ?", mChatid);

    notifyChatModeChanged();

    for (auto member : mPeers)
    {
        chat().requestUserAttributes(member.first);
        chat().crypto()->fetchUserKeys(member.first);
    }
}

GroupChatRoom::Member::Member(GroupChatRoom& aRoom, const uint64_t& user, chatd::Priv aPriv)
: mRoom(aRoom), mHandle(user), mPriv(aPriv), mName("\0", 1)
{
}

GroupChatRoom::Member::~Member()
{
    mRoom.parent.mKarereClient.userAttrCache().removeCb(mNameAttrCbHandle);
    mRoom.parent.mKarereClient.userAttrCache().removeCb(mEmailAttrCbHandle);
}

promise::Promise<void> GroupChatRoom::Member::nameResolved() const
{
    return mNameResolved;
}

void GroupChatRoom::Member::registerCallBacks(bool fetchIsRequired)
{
    mNameAttrCbHandle = mRoom.parent.mKarereClient.userAttrCache().getAttr(
        mHandle, USER_ATTR_FULLNAME, this, [](Buffer* buf, void* userp)
    {
        auto self = static_cast<Member*>(userp);
        if (buf && !buf->empty())
        {
            self->mName.assign(buf->buf(), buf->dataSize());
        }
        else
        {
            self->mName.assign("\0", 1);
        }
        if (self->mRoom.mAppChatHandler)
        {
            if (!self->mRoom.publicChat() || self->mRoom.mPeers.size() <= PRELOAD_CHATLINK_PARTICIPANTS)
            {
                self->mRoom.mAppChatHandler->onMemberNameChanged(self->mHandle, self->mName);
            }
        }

        if (!self->mNameResolved.done())
        {
            self->mNameResolved.resolve();
        }
        else if (self->mRoom.memberNamesResolved().done() && !self->mRoom.mHasTitle)
        {
            self->mRoom.makeTitleFromMemberNames();
        }
    }, false, fetchIsRequired, mRoom.isChatdChatInitialized() ? mRoom.chat().getPublicHandle() : karere::Id::inval().val);

    if (!mRoom.parent.mKarereClient.anonymousMode())
    {
        mEmailAttrCbHandle = mRoom.parent.mKarereClient.userAttrCache().getAttr(
            mHandle, USER_ATTR_EMAIL, this, [](Buffer* buf, void* userp)
        {
            auto self = static_cast<Member*>(userp);
            if (buf && !buf->empty())
            {
                self->mEmail.assign(buf->buf(), buf->dataSize());
                if (self->mName.size() <= 1 && self->mRoom.memberNamesResolved().done() && !self->mRoom.mHasTitle)
                {
                    self->mRoom.makeTitleFromMemberNames();
                }
            }
        }, false, fetchIsRequired, mRoom.isChatdChatInitialized() ? mRoom.chat().getPublicHandle() : karere::Id::inval().val);
    }
}

void Client::connectToChatd()
{
    for (auto& item: *chats)
    {
        auto& chat = *item.second;
        if (!chat.chat().isDisabled())
        {
            chat.connect();
        }
    }
}

ContactList::ContactList(Client& aClient)
:client(aClient)
{}

void ContactList::loadFromDb()
{
    SqliteStmt stmt(client.db, "select userid, email, visibility, since from contacts");
    while(stmt.step())
    {
        auto userid = stmt.uint64Col(0);
        Contact *contact = new Contact(*this, userid, stmt.stringCol(1), stmt.intCol(2), stmt.int64Col(3), nullptr);
        this->emplace(userid, contact);
    }
}

void Contact::onVisibilityChanged(int newVisibility)
{
    assert(newVisibility != mVisibility);
    auto oldVisibility = mVisibility;
    mVisibility = newVisibility;

    if (mChatRoom
            && oldVisibility == ::mega::MegaUser::VISIBILITY_HIDDEN
            && newVisibility == ::mega::MegaUser::VISIBILITY_VISIBLE)
    {
        mChatRoom->notifyRejoinedChat();
    }
}

void Contact::setContactName(std::string name)
{
    mName = name;
}

std::string Contact::getContactName(bool binaryLayout)
{
    return (binaryLayout || mName.empty()) ? mName : mName.substr(1);
}

void ContactList::syncWithApi(mega::MegaUserList &users)
{
    int count = users.size();
    for (int i = 0; i < count; i++)
    {
        ::mega::MegaUser &user = *users.get(i);
        auto newVisibility = user.getVisibility();

        int changed = user.getChanges();
        bool updateCache = !user.isOwnChange();

        ContactList::iterator it = find(user.getHandle());
        if (it != end())    // existing contact or ex-contact
        {
            auto handle = it->first;
            Contact *contact = it->second;
            auto oldVisibility = contact->visibility();

            if (oldVisibility != newVisibility)
            {
                if (newVisibility == ::mega::MegaUser::VISIBILITY_INACTIVE)
                {
                    delete contact;
                    erase(it);
                    client.db.query("delete from contacts where userid=?", handle);
                    return;
                }
                else
                {
                    client.db.query("update contacts set visibility = ? where userid = ?", newVisibility, handle);
                    contact->onVisibilityChanged(newVisibility);

                    if (oldVisibility == ::mega::MegaUser::VISIBILITY_HIDDEN
                            && newVisibility == ::mega::MegaUser::VISIBILITY_VISIBLE)
                    {
                        // API doesn't notify about changes for ex-contacts, so need to update user attributes
                        assert(user.getChanges());  // currently, firstname and lastname only (driven by SDK)
                        updateCache = true;
                    }
                }
            }

            if (contact->email() != user.getEmail())
            {
                std::string newEmail;
                const char *userEmail = user.getEmail();
                if (userEmail && userEmail[0])
                {
                    newEmail.assign(userEmail);
                }

                // Update contact email in memory and cache
                contact->mEmail = newEmail;
                client.db.query("update contacts set email = ? where userid = ?", newEmail, handle);

                // If user it's our own user, we need to update our own email in client and cache
                if (client.myHandle() == user.getHandle())
                {
                    client.setMyEmail(newEmail);
                    client.db.query("insert or replace into vars(name,value) values('my_email', ?)", newEmail);
                }

                // We need to update user email in attr cache
                updateCache = true;
            }

            if (contact->since() != user.getTimestamp())
            {
                contact->mSince = user.getTimestamp();
                client.db.query("update contacts set since = ? where userid = ?", contact->since(), handle);
            }
        }
        else    // contact was not created yet
        {
            std::string email(user.getEmail());
            auto userid = user.getHandle();
            auto ts = user.getTimestamp();
            client.db.query("insert or replace into contacts(userid, email, visibility, since) values(?,?,?,?)",
                            userid, email, newVisibility, ts);
            Contact *contact = new Contact(*this, userid, email, newVisibility, ts, nullptr);
            emplace(userid, contact);

            // find if there is a 1on1 room with this contact
            // (in case on 1on1 with users who canceled and restored their account,
            // MEGAchat knows about the chatroom but not about the contact)
            for (auto &it : *client.chats)
            {
                if (it.second->isGroup())
                    continue;

                auto chat = static_cast<PeerChatRoom*>(it.second);
                if (chat->peer() == userid)
                {
                    KR_LOG_WARNING("Contact restored (%s) for a 1on1 room (%s)",
                                   Id(userid).toString().c_str(),
                                   Id(chat->chatid()).toString().c_str());

                    chat->initContact(userid);
                    break;
                }
            }

            KR_LOG_DEBUG("Added new user from API: %s", email.c_str());

            // If the user was part of a group before being added as a contact, we need to update user attributes,
            // currently firstname, lastname and email, in order to ensure that are re-fetched for users
            // with group chats previous to establish contact relationship
            changed = ::mega::MegaUser::CHANGE_TYPE_FIRSTNAME | ::mega::MegaUser::CHANGE_TYPE_LASTNAME | ::mega::MegaUser::CHANGE_TYPE_EMAIL;
            updateCache = true;
        }

        if (changed && updateCache)
        {
            client.userAttrCache().onUserAttrChange(user.getHandle(), changed);
        }
    }
}

ContactList::~ContactList()
{
    for (auto& it: *this)
        delete it.second;
}

const std::string* ContactList::getUserEmail(uint64_t userid) const
{
    auto it = find(userid);
    if (it == end())
        return nullptr;
    return &(it->second->email());
}

Contact* ContactList::contactFromEmail(const std::string &email) const
{
    for (auto it = begin(); it != end(); it++)
    {
        if (it->second->email() == email)
        {
            return it->second;
        }
    }
    return nullptr;
}

Contact* ContactList::contactFromUserId(uint64_t userid) const
{
    auto it = find(userid);
    return (it == end())? nullptr : it->second;
}

Contact::Contact(ContactList& clist, const uint64_t& userid,
                 const std::string& email, int visibility,
                 int64_t since, PeerChatRoom* room)
    :mClist(clist), mUserid(userid), mChatRoom(room), mEmail(email),
     mSince(since), mVisibility(visibility)
{
    mUsernameAttrCbId = mClist.client.userAttrCache()
            .getAttr(userid, USER_ATTR_FULLNAME, this,
    [](Buffer* data, void* userp)
    {
        //even if both first and last name are null, the data is at least
        //one byte - the firstname-size-prefix, which will be zero but
        //if lastname is not null the first byte will contain the
        //firstname-size-prefix but datasize will be bigger than 1 byte.

        // If fullname received is valid
        auto self = static_cast<Contact*>(userp);
        std::string alias = self->mClist.client.getUserAlias(self->userId());
        if (data && !data->empty() && *data->buf() != 0 && data->size() != 1)
        {
            // Update contact name
            std::string name(data->buf(), data->dataSize());

            // Preserve binary layout for contact name
            self->setContactName(name);
            if (alias.empty())
            {
                // Update title if there's no alias
                self->updateTitle(self->getContactName());
            }
        }
        else if (alias.empty())
        {
            // If there's no alias nor fullname
            self->updateTitle(self->mEmail);
        }
    });

    mEmailAttrCbId = mClist.client.userAttrCache().getAttr(userid, USER_ATTR_EMAIL, this,
    [](Buffer* data, void* userp)
    {
        auto self = static_cast<Contact*>(userp);
        if (data && !data->empty() && *data->buf() != 0 && data->size() != 1)
        {
            self->mEmail.assign(data->buf(), data->dataSize());
            if (self->mChatRoom)
            {
                // if peerChatRoom exists, update email
                self->mChatRoom->mEmail.assign(self->mEmail);
            }

            // If contact has alias or contactName don't update title
            std::string alias = self->mClist.client.getUserAlias(self->userId());
            std::string contactName = self->getContactName();
            if (alias.empty() && contactName.empty())
            {
                // Set email as title because contact doesn't have alias nor fullname
                self->updateTitle(self->mEmail);
            }
        }
    });

    if (mTitleString.empty()) // user attrib fetch was not synchornous
    {
        updateTitle(email);
        assert(!mTitleString.empty());
    }

    mIsInitializing = false;
}

// the title string starts with a byte equal to the first name length, followed by first name,
// then second name
void Contact::updateTitle(const std::string& str)
{
    mTitleString = str;
    notifyTitleChanged();
}

void Contact::notifyTitleChanged()
{
    callAfterInit(this, [this]
    {
        //1on1 chatrooms don't have a binary layout for the title
        if (mChatRoom)
            mChatRoom->updateTitle(mTitleString);
    }, mClist.client.appCtx);
}

Contact::~Contact()
{
    auto& client = mClist.client;
    if (!client.isTerminated())
    {
        client.userAttrCache().removeCb(mUsernameAttrCbId);
        client.userAttrCache().removeCb(mEmailAttrCbId);
    }
}

promise::Promise<ChatRoom*> Contact::createChatRoom()
{
    if (mChatRoom)
    {
        KR_LOG_WARNING("Contact::createChatRoom: chat room already exists, check before calling this method");
        return Promise<ChatRoom*>(mChatRoom);
    }
    mega::MegaTextChatPeerListPrivate peers;
    peers.addPeer(mUserid, chatd::PRIV_OPER);
    return mClist.client.api.call(&mega::MegaApi::createChat, false, &peers, nullptr)
    .then([this](ReqResult result) -> Promise<ChatRoom*>
    {
        auto& list = *result->getMegaTextChatList();
        if (list.size() < 1)
            return ::promise::Error("Empty chat list returned from API");
        if (mChatRoom)
        {
            return mChatRoom;
        }
        auto room = mClist.client.chats->addRoom(*list.get(0));
        if (!room)
            return ::promise::Error("API created an incorrect 1on1 room");
        room->connect();
        return room;
    });
}

void Contact::setChatRoom(PeerChatRoom& room)
{
    assert(!mChatRoom);
    assert(!mTitleString.empty());
    mChatRoom = &room;
    mChatRoom->updateTitle(mTitleString);
}

void Contact::attachChatRoom(PeerChatRoom& room)
{
    if (mChatRoom)
        throw std::runtime_error("attachChatRoom[room "+Id(room.chatid()).toString()+ "]: contact "+
            Id(mUserid).toString()+" already has a chat room attached");
    KR_LOG_DEBUG("Attaching 1on1 chatroom %s to contact %s", ID_CSTR(room.chatid()), ID_CSTR(mUserid));
    setChatRoom(room);
}

#define RETURN_ENUM_NAME(name) case name: return #name

const char* Client::initStateToStr(unsigned char state)
{
    switch (state)
    {
        RETURN_ENUM_NAME(kInitCreated);
        RETURN_ENUM_NAME(kInitWaitingNewSession);
        RETURN_ENUM_NAME(kInitHasOfflineSession);
        RETURN_ENUM_NAME(kInitHasOnlineSession);
        RETURN_ENUM_NAME(kInitTerminated);
        RETURN_ENUM_NAME(kInitErrGeneric);
        RETURN_ENUM_NAME(kInitErrNoCache);
        RETURN_ENUM_NAME(kInitErrCorruptCache);
        RETURN_ENUM_NAME(kInitErrSidMismatch);
        RETURN_ENUM_NAME(kInitErrSidInvalid);
    default:
        return "(unknown)";
    }
}
const char* Client::connStateToStr(ConnState state)
{
    switch(state)
    {
        RETURN_ENUM_NAME(kDisconnected);
        RETURN_ENUM_NAME(kConnecting);
        RETURN_ENUM_NAME(kConnected);
        default: return "(invalid)";
    }
}

bool Client::isCallActive(Id chatid) const
{
    bool callActive = false;

#ifndef KARERE_DISABLE_WEBRTC
    if (rtc)
    {
        callActive = rtc->isCallActive(chatid);
    }
#endif

    return callActive;
}

bool Client::isCallInProgress(karere::Id chatid) const
{
    bool participantingInCall = false;

#ifndef KARERE_DISABLE_WEBRTC
    if (rtc)
    {
        participantingInCall = rtc->isCallInProgress(chatid);
    }
#endif

    return participantingInCall;
}

void Client::updateAliases(Buffer *data)
{
    // Clean aliases map in case alias attr has been removed
    std::vector<Id>aliasesUpdated;
    if (!data || data->empty())
    {
        AliasesMap::iterator itAliases = mAliasesMap.begin();
        while (itAliases != mAliasesMap.end())
        {
            Id userid = itAliases->first;
            auto it = itAliases++;
            mAliasesMap.erase(it);
            aliasesUpdated.emplace_back(userid);
        }
    }
    else    // still some records/aliases in the attribute
    {
        // Save the aliases from cache attr in a tlv container
        const std::string container(data->buf(), data->size());
        std::unique_ptr<::mega::TLVstore> tlvRecords(::mega::TLVstore::containerToTLVrecords(&container));
        std::unique_ptr<std::vector<std::string>> keys(tlvRecords->getKeys());

        // Create a new map <uhBin, aliasB64> for the aliases that have been updated
        for (auto &key : *keys)
        {
            Id userid(key.data());
            if (key.empty() || !userid.isValid())
            {
                KR_LOG_ERROR("Invalid handle in aliases");
                continue;
            }

            const std::string &newAlias = tlvRecords->get(key);
            if (mAliasesMap[userid] != newAlias)
            {
                mAliasesMap[userid] = newAlias;
                aliasesUpdated.emplace_back(userid);
            }
        }

        AliasesMap::iterator itAliases = mAliasesMap.begin();
        while (itAliases != mAliasesMap.end())
        {
            Id userid = itAliases->first;
            auto it = itAliases++;
            if (!tlvRecords->find(userid.toString()))
            {
                mAliasesMap.erase(it);
                aliasesUpdated.emplace_back(userid);
            }
        }
    }

    // Update those contact's titles without a peer chatroom associated
    for (auto &userid : aliasesUpdated)
    {
        Contact *contact =  mContactList->contactFromUserId(userid);
        if (contact && !contact->chatRoom())
        {
            std::string title = getUserAlias(userid);
            if (title.empty())
            {
                title = contact->getContactName();
                if (title.empty())
                {
                    title = contact->email();
                }
            }
            contact->updateTitle(title);
        }
    }

    // Iterate through all chatrooms and update the aliases contained in aliasesUpdated
    for (auto &itChats : *chats)
    {
        ChatRoom *chatroom = itChats.second;
        for (auto &userid : aliasesUpdated)
        {
            if (chatroom->isGroup())
            {
                // If chatroom is a group chatroom and there's at least a chat member included
                // in aliasesUpdated map we need to re-generate the default title
                // if there's no custom title
                GroupChatRoom *room = static_cast<GroupChatRoom *>(chatroom);
                if (room->hasTitle() || room->peers().find(userid) == room->peers().end())
                {
                    continue;
                }
                room->makeTitleFromMemberNames();
                break;
            }
            else
            {
                PeerChatRoom *room = static_cast<PeerChatRoom *>(chatroom);
                if (userid != room->peer())
                {
                    continue;
                }
                room->updateChatRoomTitle();
                break;
            }
        }
    }
}

std::string Client::getUserAlias(uint64_t userId)
{
    std::string aliasBin;
    AliasesMap::iterator it = mAliasesMap.find(userId);
    if (it != mAliasesMap.end())
    {
        const std::string &aliasB64 = it->second;
        ::mega::Base64::atob(aliasB64, aliasBin);
    }
    return aliasBin;
}

void Client::setMyEmail(const std::string &email)
{
    mMyEmail = email;
}

const std::string& Client::getMyEmail() const
{
    return mMyEmail;
}

std::string encodeFirstName(const std::string& first)
{
    std::string result;
    result.reserve(first.size()+1);
    result+=(char)(first.size());
    if (!first.empty())
    {
        result.append(first);
    }
    return result;
}

// Init Stats methods

bool InitStats::isCompleted() const
{
    return mCompleted;
}

void InitStats::onCanceled()
{
    mCompleted = true;

    // clear maps to free some memory
    mStageShardStats.clear();
    mStageStats.clear();
    KR_LOG_WARNING("Init stats have been cancelled");
}

std::string InitStats::onCompleted(long long numNodes, size_t numChats, size_t numContacts)
{
    assert(!mCompleted);
    mCompleted = true;

    if (mInitState == kInitAnonymous)
    {
        // these stages don't occur in anonymous mode
        mStageStats[kStatsLogin] = 0;
        mStageStats[kStatsFetchNodes] = 0;
        mStageStats[kStatsPostFetchNodes] = 0;
    }

    mNumNodes = numNodes;
    mNumChats = numChats;
    mNumContacts = numContacts;

    std::string json = toJson();

    // clear maps to free some memory
    mStageShardStats.clear();
    mStageStats.clear();

    return json;
}

mega::dstime InitStats::currentTime()
{
#if defined(_WIN32) && defined(_MSC_VER)
    struct __timeb64 tb;
    _ftime64(&tb);
    return (tb.time * 1000) + (tb.millitm);
#else
    timespec ts;
    mega::m_clock_getmonotonictime(&ts);
    return (ts.tv_sec * 1000 + ts.tv_nsec / 1000000);
#endif
}

void InitStats::shardStart(uint8_t stage, uint8_t shard)
{
    if (mCompleted)
    {
        return;
    }

    mStageShardStats[stage][shard].tsStart = currentTime();
}

void InitStats::shardEnd(uint8_t stage, uint8_t shard)
{
    if (mCompleted)
    {
        return;
    }

    InitStats::ShardStats *shardStats = &mStageShardStats[stage][shard];
    if (shardStats->tsStart)    // if starting ts not recorded --> discard
    {
        shardStats->elapsed = currentTime() - shardStats->tsStart;

        if (shardStats->elapsed > shardStats->maxElapsed)
        {
            shardStats->maxElapsed = shardStats->elapsed;
        }

        shardStats->tsStart = 0;
    }
}

void InitStats::incrementRetries(uint8_t stage, uint8_t shard)
{
    if (mCompleted)
    {
        return;
    }

    mStageShardStats[stage][shard].mRetries++;
}

void InitStats::handleShardStats(chatd::Connection::State oldState, chatd::Connection::State newState, uint8_t shard)
{
    if (mCompleted)
    {
        return;
    }

    switch (newState)
    {
        case chatd::Connection::State::kStateFetchingUrl:
            shardStart(InitStats::kStatsFetchChatUrl, shard);
            break;

        case chatd::Connection::State::kStateResolving:
            shardEnd(InitStats::kStatsFetchChatUrl, shard);
            break;

        case chatd::Connection::State::kStateConnecting:
            shardStart(InitStats::kStatsConnect, shard);
            break;

        case chatd::Connection::State::kStateConnected:
             shardEnd(InitStats::kStatsConnect, shard);
             shardStart(InitStats::kStatsLoginChatd, shard);
             break;

        case chatd::Connection::State::kStateDisconnected:  //Increments connection retries
            switch (oldState)
            {
                case chatd::Connection::State::kStateFetchingUrl:
                    incrementRetries(InitStats::kStatsFetchChatUrl, shard);
                    break;
                case chatd::Connection::State::kStateConnecting:
                    incrementRetries(InitStats::kStatsConnect, shard);
                    break;
                case chatd::Connection::State::kStateConnected:
                    incrementRetries(InitStats::kStatsLoginChatd, shard);
                    break;
                default:
                    break;
            }
            break;

        default:
            break;

    }
}

void InitStats::stageStart(uint8_t stage)
{
    if (mCompleted)
    {
        return;
    }

    mStageStats[stage] = currentTime();
}

void InitStats::stageEnd(uint8_t stage)
{
    if (mCompleted)
    {
        return;
    }

    assert(mStageStats[stage]);
    mStageStats[stage] = currentTime() - mStageStats[stage];
}

void InitStats::setInitState(uint8_t state)
{
    if (mCompleted)
    {
        return;
    }

    switch (state)
    {
        case  Client::kInitErrNoCache:
        case  Client::kInitErrCorruptCache:
            mInitState = kInitInvalidCache;
            break;

        case  Client::kInitHasOfflineSession:
            mInitState = kInitResumeSession;
            break;

        case  Client::kInitWaitingNewSession:
            mInitState = kInitNewSession;
            break;

        case  Client::kInitAnonymousMode:
            mInitState = kInitAnonymous;
            break;

        default:
            break;
    }
}

std::string InitStats::stageToString(uint8_t stage)
{
    switch(stage)
    {
        case kStatsInit: return "Init";
        case kStatsLogin: return "Login";
        case kStatsFetchNodes: return "Fetch nodes";
        case kStatsPostFetchNodes: return "Post fetch nodes";
        case kStatsConnection: return "Connection";
        default: return "(unknown)";
    }
}

std::string InitStats::shardStageToString(uint8_t stage)
{
    switch(stage)
    {
        case kStatsFetchChatUrl: return "Fetch chat url";
        case kStatsQueryDns: return "Query DNS";
        case kStatsConnect: return "Connect";
        case kStatsLoginChatd: return "Login all chats";
        default: return "(unknown)";
    }
}

std::string InitStats::toJson()
{
    std::string result;
    mega::dstime totalElapsed = 0; //Total elapsed time to finish all stages
    rapidjson::Document jSonDocument(rapidjson::kArrayType);
    rapidjson::Value jSonObject(rapidjson::kObjectType);
    rapidjson::Value jsonValue(rapidjson::kNumberType);

    // Generate stages array
    rapidjson::Document stageArray(rapidjson::kArrayType);
    for (StageMap::const_iterator itStages = mStageStats.begin(); itStages != mStageStats.end(); itStages++)
    {
        rapidjson::Value jSonStage(rapidjson::kObjectType);
        uint8_t stage = itStages->first;
        mega::dstime elapsed = itStages->second;

        // Add stage
        jsonValue.SetInt64(stage);
        jSonStage.AddMember(rapidjson::Value("stg"), jsonValue, jSonDocument.GetAllocator());

        std::string tag = stageToString(stage);
        rapidjson::Value stageTag(rapidjson::kStringType);
        stageTag.SetString(tag.c_str(), tag.length(), jSonDocument.GetAllocator());
        jSonStage.AddMember(rapidjson::Value("tag"), stageTag, jSonDocument.GetAllocator());

        // Add stage elapsed time
        totalElapsed += elapsed;
        jsonValue.SetInt64(elapsed);
        jSonStage.AddMember(rapidjson::Value("elap"), jsonValue, jSonDocument.GetAllocator());
        stageArray.PushBack(jSonStage, jSonDocument.GetAllocator());
    }

    // Generate sharded stages array
    rapidjson::Value shardStagesArray(rapidjson::kArrayType);
    StageShardMap::iterator itshstgs;
    for (itshstgs = this->mStageShardStats.begin(); itshstgs != mStageShardStats.end(); itshstgs++)
    {
        rapidjson::Value jSonStage(rapidjson::kObjectType);
        rapidjson::Document shardArray(rapidjson::kArrayType);
        uint8_t stage = itshstgs->first;

        ShardMap *shardMap = &(itshstgs->second);
        if (shardMap)
        {
            ShardMap::iterator itShard;
            for (itShard = shardMap->begin(); itShard != shardMap->end(); itShard++)
            {
                rapidjson::Value jSonShard(rapidjson::kObjectType);
                uint8_t shard = itShard->first;
                ShardStats &shardStats = itShard->second;

                // Add stage
                jsonValue.SetInt(shard);
                jSonShard.AddMember(rapidjson::Value("sh"), jsonValue, jSonDocument.GetAllocator());

                // Add stage elapsed time
                jsonValue.SetInt(shardStats.elapsed);
                jSonShard.AddMember(rapidjson::Value("elap"), jsonValue, jSonDocument.GetAllocator());

                // Add stage elapsed time
                jsonValue.SetInt(shardStats.maxElapsed);
                jSonShard.AddMember(rapidjson::Value("max"), jsonValue, jSonDocument.GetAllocator());

                // Add stage retries
                jsonValue.SetInt(shardStats.mRetries);
                jSonShard.AddMember(rapidjson::Value("ret"), jsonValue, jSonDocument.GetAllocator());
                shardArray.PushBack(jSonShard, jSonDocument.GetAllocator());
            }
        }

        jsonValue.SetInt(stage);
        jSonStage.AddMember(rapidjson::Value("stg"), jsonValue, jSonDocument.GetAllocator());

        std::string tag = shardStageToString(stage);
        rapidjson::Value stageTag(rapidjson::kStringType);
        stageTag.SetString(tag.c_str(), tag.length(), jSonDocument.GetAllocator());
        jSonStage.AddMember(rapidjson::Value("tag"), stageTag, jSonDocument.GetAllocator());

        jSonStage.AddMember(rapidjson::Value("sa"), shardArray, jSonDocument.GetAllocator());
        shardStagesArray.PushBack(jSonStage, jSonDocument.GetAllocator());
    }

    // Add number of nodes
    jsonValue.SetInt64(mNumNodes);
    jSonObject.AddMember(rapidjson::Value("nn"), jsonValue, jSonDocument.GetAllocator());

    // Add number of contacts
    jsonValue.SetInt64(mNumContacts);
    jSonObject.AddMember(rapidjson::Value("ncn"), jsonValue, jSonDocument.GetAllocator());

    // Add number of chats
    jsonValue.SetInt64(mNumChats);
    jSonObject.AddMember(rapidjson::Value("nch"), jsonValue, jSonDocument.GetAllocator());

    // Add number of contacts
    jsonValue.SetInt64(mInitState);
    jSonObject.AddMember(rapidjson::Value("sid"), jsonValue, jSonDocument.GetAllocator());

    // Add init stats version
    uint32_t version = INITSTATSVERSION;
    jsonValue.SetUint(version);
    jSonObject.AddMember(rapidjson::Value("v"), jsonValue, jSonDocument.GetAllocator());

    // Add total elapsed
    jsonValue.SetInt64(totalElapsed);
    jSonObject.AddMember(rapidjson::Value("telap"), jsonValue, jSonDocument.GetAllocator());

    // Add stages array
    jSonObject.AddMember(rapidjson::Value("stgs"), stageArray, jSonDocument.GetAllocator());

    // Add sharded stages array
    jSonObject.AddMember(rapidjson::Value("shstgs"), shardStagesArray, jSonDocument.GetAllocator());

    jSonDocument.PushBack(jSonObject, jSonDocument.GetAllocator());
    rapidjson::StringBuffer buffer;
    rapidjson::Writer<rapidjson::StringBuffer> writer(buffer);
    jSonDocument.Accept(writer);
    result.assign(buffer.GetString(), buffer.GetSize());
    return result;
}

}<|MERGE_RESOLUTION|>--- conflicted
+++ resolved
@@ -342,12 +342,6 @@
             }
             else if (cachedVersionSuffix == "10" && (strcmp(gDbSchemaVersionSuffix, "11") == 0))
             {
-<<<<<<< HEAD
-                KR_LOG_WARNING("Updating schema of MEGAchat cache...");
-
-                // Add tls session blob to dns_cache table
-                db.query("ALTER TABLE `dns_cache` ADD sess_data blob");
-=======
                 KR_LOG_WARNING("Purging oldest message per chat...");
                 SqliteStmt stmt(db, "select msgid, min(idx), c.chatid from history as h INNER JOIN chat_vars as c on h.chatid = c.chatid where c.name = 'have_all_history' GROUP BY c.chatid;");
                 while (stmt.step())
@@ -358,7 +352,17 @@
                    db.query("delete from chat_vars where chatid = ? and name = 'have_all_history'", chatid);
                 }
 
->>>>>>> d982fa3f
+                db.query("update vars set value = ? where name = 'schema_version'", currentVersion);
+                db.commit();
+                ok = true;
+                KR_LOG_WARNING("Database version has been updated to %s", gDbSchemaVersionSuffix);
+            }
+            else if (cachedVersionSuffix == "11" && (strcmp(gDbSchemaVersionSuffix, "12") == 0))
+            {
+                KR_LOG_WARNING("Updating schema of MEGAchat cache...");
+
+                // Add tls session blob to dns_cache table
+                db.query("ALTER TABLE `dns_cache` ADD sess_data blob");
                 db.query("update vars set value = ? where name = 'schema_version'", currentVersion);
                 db.commit();
                 ok = true;
