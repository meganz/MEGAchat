#include "chatClient.h"
#ifdef _WIN32
    #include <winsock2.h>
    #include <direct.h>
    #include <sys/timeb.h>  
    #define mkdir(dir, mode) _mkdir(dir)
#endif
#include <stdio.h>
#include <stdlib.h>
#include <string.h>
#ifndef KARERE_DISABLE_WEBRTC
    #include "rtcCrypto.h"
#endif
#include "base/services.h"
#include "sdkApi.h"
#include <memory>
#include <chatd.h>
#include <db.h>
#include <buffer.h>
#include <chatdDb.h>
#include <megaapi_impl.h>
#include <autoHandle.h>
#include <asyncTools.h>
#include <codecvt> //for nonWhitespaceStr()
#include <locale>
#include "strongvelope/strongvelope.h"
#include "base64url.h"
#include <sys/types.h>
#include <sys/stat.h>

#ifdef __ANDROID__
    #include <sys/system_properties.h>
#elif defined(__APPLE__)
    #include <TargetConditionals.h>
    #ifdef TARGET_OS_IPHONE
        #include <resolv.h>
    #endif
#endif

#define _QUICK_LOGIN_NO_RTC
using namespace promise;


namespace karere
{

template <class T, class F>
void callAfterInit(T* self, F&& func, void* ctx);

std::string encodeFirstName(const std::string& first);

bool Client::anonymousMode() const
{
    return (mInitState == kInitAnonymousMode);
}

bool Client::isInBackground() const
{
    return mIsInBackground;
}

/* Warning - the database is not initialzed at construction, but only after
 * init() is called. Therefore, no code in this constructor should access or
 * depend on the database
 */
Client::Client(mega::MegaApi &sdk, WebsocketsIO *websocketsIO, IApp &aApp,
#ifndef KARERE_DISABLE_WEBRTC
               rtcModule::CallHandler &callHandler,
#endif
               const std::string &appDir, uint8_t caps, void *ctx)
    : mAppDir(appDir),
      websocketIO(websocketsIO),
      appCtx(ctx),
      api(sdk, ctx),
      app(aApp),
      mDnsCache(db, chatd::Client::chatdVersion),
#ifndef KARERE_DISABLE_WEBRTC
      mCallHandler(callHandler),
#endif
      mContactList(new ContactList(*this)),
      chats(new ChatRoomList(*this)),
      mPresencedClient(&api, this, *this, caps)
{
#ifndef KARERE_DISABLE_WEBRTC
// Create the rtc module
    rtc.reset(rtcModule::createRtcModule(api, mCallHandler, mDnsCache));
    rtc->init(*websocketIO, appCtx, new rtcModule::RtcCryptoMeetings(*this));
#endif
}


KARERE_EXPORT const std::string& createAppDir(const char* dirname, const char *envVarName)
{
    static std::string path;
    if (!path.empty())
        return path;
    const char* dir = getenv(envVarName);
    if (dir)
    {
        path = dir;
    }
    else
    {
        const char* homedir = getenv(
            #ifndef _WIN32
                    "HOME"
            #else
                    "HOMEPATH"
            #endif
        );
        if (!homedir)
            throw std::runtime_error("Cant get HOME env variable");
        path = homedir;
        path.append("/").append(dirname);
    }
    struct stat info;
    auto ret = stat(path.c_str(), &info);
    if (ret == 0)
    {
        if ((info.st_mode & S_IFDIR) == 0)
            throw std::runtime_error("Application directory path is taken by a file");
    }
    else
    {
        ret = mkdir(path.c_str(), 0700);
        if (ret)
        {
            throw std::runtime_error("Error creating application directory.");
        }
    }
    return path;
}

std::string Client::dbPath(const std::string& sid) const
{
    std::string path = mAppDir;
    if (sid.empty())    // anonoymous-mode
    {
        path.reserve(20);
        path.append("/karere-").append("anonymous.db");
    }
    else
    {
        if (sid.size() < 50)
            throw std::runtime_error("dbPath: sid is too small");

        path.reserve(56);
        path.append("/karere-").append(sid.c_str()+44).append(".db");
    }

    return path;
}

bool Client::openDb(const std::string& sid)
{
    assert(!sid.empty());
    std::string path = dbPath(sid);
    struct stat info;
    bool exists = (stat(path.c_str(), &info) == 0);
    if (!exists)
    {
        KR_LOG_WARNING("Asked to use local cache, but it does not exist");
        return false;
    }

    bool ok = db.open(path.c_str(), false);
    if (!ok)
    {
        KR_LOG_WARNING("Error opening database");
        return false;
    }

    std::string cachedVersion;
    std::string currentVersion;
    bool result;
    {
        SqliteStmt stmt(db, "select value from vars where name = 'schema_version'");
        result = stmt.step();
        if (result)
        {
            currentVersion.assign(gDbSchemaHash);
            currentVersion.append("_").append(gDbSchemaVersionSuffix);    // <hash>_<suffix>

            cachedVersion.assign(stmt.stringCol(0));
        }
    }
    if (!result)
    {
        db.close();
        KR_LOG_WARNING("Can't get local database version");
        return false;
    }

    if (cachedVersion != currentVersion)
    {
        ok = false;

        // if only version suffix changed, we may be able to provide backwards compatibility without
        // forcing a full reload, but just porting/adapting data
        size_t cachedVersionSuffixPos = cachedVersion.find_last_of('_');
        if (cachedVersionSuffixPos != std::string::npos)
        {
            std::string cachedVersionSuffix = cachedVersion.substr(cachedVersionSuffixPos + 1);
            if (cachedVersionSuffix == "2" && (strcmp(gDbSchemaVersionSuffix, "3") == 0))
            {
                KR_LOG_WARNING("Clearing history from cached chats...");

                // clients with version 2 missed the call-history msgs, need to clear cached history
                // in order to fetch fresh history including the missing management messages
                db.query("delete from history");
                db.query("update chat_vars set value = 0 where name = 'have_all_history'");
                db.query("update vars set value = ? where name = 'schema_version'", currentVersion);
                db.commit();

                KR_LOG_WARNING("Successfully cleared cached history. Database version has been updated to %s", gDbSchemaVersionSuffix);

                ok = true;
            }
            else if (cachedVersionSuffix == "3" && (strcmp(gDbSchemaVersionSuffix, "4") == 0))
            {
                // clients with version 3 need to force a full-reload of SDK's cache to retrieve
                // "deleted" chats from API, since it used to not return them. It should only be
                // done in case there's at least one chat.

                SqliteStmt stmt(db, "select count(*) from chats");
                stmt.stepMustHaveData("get chats count");
                if (stmt.intCol(0) > 0)
                {
                    KR_LOG_WARNING("Forcing a reload of SDK and MEGAchat caches...");
                    api.sdk.invalidateCache();
                }
                else    // no chats --> only invalidate MEGAchat cache (the schema has changed)
                {
                    KR_LOG_WARNING("Forcing a reload of SDK and MEGAchat cache...");
                }

                KR_LOG_WARNING("Database version has been updated to %s", gDbSchemaVersionSuffix);
            }
            else if (cachedVersionSuffix == "4" && (strcmp(gDbSchemaVersionSuffix, "5") == 0))
            {
                // clients with version 4 need to create a new table `node_history` and populate it with
                // node's attachments already in cache. Futhermore, the existing types for special messages
                // (node-attachments, contact-attachments and rich-links) will be updated to a different
                // range to avoid collissions with the types of upcoming management messages.

                // Update obsolete type of special messages
                db.query("update history set type=? where type=?", chatd::Message::Type::kMsgAttachment, 0x10);
                db.query("update history set type=? where type=?", chatd::Message::Type::kMsgRevokeAttachment, 0x11);
                db.query("update history set type=? where type=?", chatd::Message::Type::kMsgContact, 0x12);
                db.query("update history set type=? where type=?", chatd::Message::Type::kMsgContainsMeta, 0x13);

                // Create new table for node history
                db.simpleQuery("CREATE TABLE node_history(idx int not null, chatid int64 not null, msgid int64 not null,"
                               "    userid int64, keyid int not null, type tinyint, updated smallint, ts int,"
                               "    is_encrypted tinyint, data blob, backrefid int64 not null, UNIQUE(chatid,msgid), UNIQUE(chatid,idx))");

                // Populate new table with existing node-attachments
                db.query("insert into node_history select * from history where type=?", std::to_string(chatd::Message::Type::kMsgAttachment));
                int count = sqlite3_changes(db);

                // Update DB version number
                db.query("update vars set value = ? where name = 'schema_version'", currentVersion);
                db.commit();

                KR_LOG_WARNING("Database version has been updated to %s", gDbSchemaVersionSuffix);
                KR_LOG_WARNING("%d messages added to node history", count);
                ok = true;
            }
            else if (cachedVersionSuffix == "5" && (strcmp(gDbSchemaVersionSuffix, "6") == 0))
            {
                // Clients with version 5 need to force a full-reload of SDK's in case there's at least one group chat.
                // Otherwise the cache schema must be updated to support public chats

                SqliteStmt stmt(db, "select count(*) from chats where peer == -1");
                stmt.stepMustHaveData("get chats count");
                if (stmt.intCol(0) > 0)
                {
                    KR_LOG_WARNING("Forcing a reload of SDK and MEGAchat caches...");
                    api.sdk.invalidateCache();
                }
                else
                {
                    // no chats --> only update cache schema
                    KR_LOG_WARNING("Updating schema of MEGAchat cache...");
                    db.query("ALTER TABLE `chats` ADD mode tinyint");
                    db.query("ALTER TABLE `chats` ADD unified_key blob");
                    db.query("update vars set value = ? where name = 'schema_version'", currentVersion);
                    db.commit();
                    ok = true;
                    KR_LOG_WARNING("Database version has been updated to %s", gDbSchemaVersionSuffix);
                }
            }
            else if (cachedVersionSuffix == "6" && (strcmp(gDbSchemaVersionSuffix, "7") == 0))
            {
                db.query("update vars set value = ? where name = 'schema_version'", currentVersion);
                db.query("update history set keyid=0 where type=?", chatd::Message::Type::kMsgTruncate);
                db.commit();
                ok = true;
                KR_LOG_WARNING("Database version has been updated to %s", gDbSchemaVersionSuffix);
            }
            else if (cachedVersionSuffix == "7" && (strcmp(gDbSchemaVersionSuffix, "8") == 0))
            {
                KR_LOG_WARNING("Updating schema of MEGAchat cache...");

                // Add reactionsn to chats table
                db.query("ALTER TABLE `chats` ADD rsn blob");

                // Create new table for chat reactions
                db.simpleQuery("CREATE TABLE chat_reactions(chatid int64 not null, msgid int64 not null,"
                               "    userid int64 not null, reaction text,"
                               "    UNIQUE(chatid, msgid, userid, reaction),"
                               "    FOREIGN KEY(chatid, msgid) REFERENCES history(chatid, msgid) ON DELETE CASCADE)");

                db.query("update vars set value = ? where name = 'schema_version'", currentVersion);
                db.commit();
                ok = true;
                KR_LOG_WARNING("Database version has been updated to %s", gDbSchemaVersionSuffix);
            }
            else if (cachedVersionSuffix == "8" && (strcmp(gDbSchemaVersionSuffix, "9") == 0))
            {
                KR_LOG_WARNING("Updating schema of MEGAchat cache...");

                // Add dns_cache table
                db.simpleQuery("CREATE TABLE dns_cache(shard tinyint primary key, url text, ipv4 text, ipv6 text);");
                db.query("update vars set value = ? where name = 'schema_version'", currentVersion);
                db.commit();
                ok = true;
                KR_LOG_WARNING("Database version has been updated to %s", gDbSchemaVersionSuffix);
            }
            else if (cachedVersionSuffix == "9" && (strcmp(gDbSchemaVersionSuffix, "10") == 0))
            {
                KR_LOG_WARNING("Updating schema of MEGAchat cache...");

                // Create new table for chat pending reactions
                db.simpleQuery("CREATE TABLE chat_pending_reactions(chatid int64 not null, msgid int64 not null,"
                               "    reaction text, encReaction blob, status tinyint default 0,"
                               "    UNIQUE(chatid, msgid, reaction),"
                               "    FOREIGN KEY(chatid, msgid) REFERENCES history(chatid, msgid) ON DELETE CASCADE)");

                // Remove USER_ATTR_RSA_PUBKEY attr from cache
                db.query("delete from userattrs where type = 64");

                // Create temporary table and copy sendkeys content
                db.query("CREATE TABLE tempkeys(chatid int64 not null, userid int64 not null, keyid int32 not null, key blob not null,ts int not null, UNIQUE(chatid, userid, keyid));");
                db.query("INSERT INTO tempkeys(chatid, userid, keyid, key, ts) SELECT chatid, userid, keyid, key, ts FROM sendkeys");

                // Close and re-open db again to avoid SQLITE_LOCKED
                db.close();
                if (db.open(path.c_str(), false))
                {
                    // drop sendkeys table
                    db.query("DROP TABLE sendkeys");

                    // rename temp to sendkeys
                    db.query("ALTER TABLE tempkeys RENAME TO sendkeys");

                    // update cache schema version
                    db.query("update vars set value = ? where name = 'schema_version'", currentVersion);
                    db.commit();
                    ok = true;
                    KR_LOG_WARNING("Database version has been updated to %s", gDbSchemaVersionSuffix);
                }
            }
            else if (cachedVersionSuffix == "10" && (strcmp(gDbSchemaVersionSuffix, "11") == 0))
            {
                KR_LOG_WARNING("Purging oldest message per chat...");
                SqliteStmt stmt(db, "select msgid, min(idx), c.chatid from history as h INNER JOIN chat_vars as c on h.chatid = c.chatid where c.name = 'have_all_history' GROUP BY c.chatid;");
                while (stmt.step())
                {
                   karere::Id msgid = stmt.int64Col(0);
                   karere::Id chatid = stmt.int64Col(2);
                   db.query("delete from history where chatid = ? and msgid = ?", chatid, msgid);
                   db.query("delete from chat_vars where chatid = ? and name = 'have_all_history'", chatid);
                }

                db.query("update vars set value = ? where name = 'schema_version'", currentVersion);
                db.commit();
                ok = true;
                KR_LOG_WARNING("Database version has been updated to %s", gDbSchemaVersionSuffix);
            }
            else if (cachedVersionSuffix == "11" && (strcmp(gDbSchemaVersionSuffix, "12") == 0))
            {
                KR_LOG_WARNING("Updating schema of MEGAchat cache...");

                // Add tls session blob to dns_cache table
                db.query("ALTER TABLE `dns_cache` ADD sess_data blob");
                db.query("update vars set value = ? where name = 'schema_version'", currentVersion);
                db.commit();
                ok = true;
                KR_LOG_WARNING("Database version has been updated to %s", gDbSchemaVersionSuffix);
            }
            else if (cachedVersionSuffix == "12" && (strcmp(gDbSchemaVersionSuffix, "13") == 0))
            {
                KR_LOG_WARNING("Updating schema of MEGAchat cache...");

                // We check if we have some pulic chat with creation ts higher than meeting release
                // in that case we invalidate the cache, because it could a meetings
                // ts -> 1625140800000 -> 1 July 2021 12:00 GTM
                SqliteStmt stmt(db, "select count(*) from chats where mode == 1 and ts_created > 1618488000");
                stmt.stepMustHaveData("get chats count");
                if (stmt.intCol(0) > 0)
                {
                    KR_LOG_WARNING("Forcing a reload of SDK and MEGAchat caches...");
                    api.sdk.invalidateCache();
                }
                else //
                {
                    // Add meeting to chats table
                    try
                    {
                        db.query("ALTER TABLE `chats` ADD meeting tinyint default 0");
                    }
                    catch (const std::runtime_error& e)
                    {
                        // meeting column is already added
                    }

                    db.query("update vars set value = ? where name = 'schema_version'", currentVersion);
                    db.commit();
                    ok = true;
                    KR_LOG_WARNING("Database version has been updated to %s", gDbSchemaVersionSuffix);
                }
            }
        }
    }

    if (!ok)
    {
        db.close();
        KR_LOG_WARNING("Database schema version is not compatible with app version, will rebuild it");
        return false;
    }

    mSid = sid;
    return true;
}

void Client::createDbSchema()
{
    mMyHandle = Id::inval();
    db.simpleQuery(gDbSchema); //db.query() uses a prepared statement and will execute only the first statement up to the first semicolon
    std::string ver(gDbSchemaHash);
    ver.append("_").append(gDbSchemaVersionSuffix);
    db.query("insert into vars(name, value) values('schema_version', ?)", ver);
    db.commit();
}

int Client::importMessages(const char *externalDbPath)
{
    SqliteDb dbExternal;
    if (!dbExternal.open(externalDbPath, false))
    {
        KR_LOG_ERROR("importMessages: failed to open external DB (%s)", externalDbPath);
        return -1;
    }
    // check external DB uses the same DB schema than the app
    SqliteStmt stmtVersion(dbExternal, "select value from vars where name = 'schema_version'");
    if (!stmtVersion.step())
    {
        dbExternal.close();
        KR_LOG_ERROR("importMessages: failed to get external DB version");
        return -2;
    }
    // check external DB uses the same DB version than the app
    std::string currentVersion(gDbSchemaHash);
    currentVersion.append("_").append(gDbSchemaVersionSuffix);    // <hash>_<suffix>
    std::string cachedVersion(stmtVersion.stringCol(0));
    if (cachedVersion != currentVersion)
    {
        dbExternal.close();
        KR_LOG_ERROR("importMessages: external DB version is too old");
        return -3;
    }
    // check external DB is for the same user than the app's DB
    SqliteStmt stmtMyHandle(dbExternal, "select value from vars where name = 'my_handle'");
    if (!stmtMyHandle.step() || stmtMyHandle.uint64Col(0) != myHandle())
    {
        dbExternal.close();
        KR_LOG_ERROR("importMessages: external DB of a different user");
        return -4;
    }

    // avoid to write each imported message to disk individually
    bool oldCommitMode = commitEach();
    setCommitMode(false);

    // for every chat, check messages to be added and/or updated
    int countAdded = 0;
    int countUpdated = 0;
    for (auto& it : *chats)
    {
        // find the newest message in the app
        karere::ChatRoom *chatroom = it.second;
        chatd::Chat &chat = chatroom->chat();
        karere::Id chatid = chatroom->chatid();

        // get id of last message seen from external db
        Id lastSeenId;
        SqliteStmt stmtLastSeen(dbExternal, "select last_seen from chats where chatid=?");
        stmtLastSeen << chatid;
        if (stmtLastSeen.step())
        {
            lastSeenId = stmtLastSeen.uint64Col(0);
            chat.seenImport(lastSeenId);
        }
        else    // no SEEN pointer for this chat on external cache (or chat not found)
        {
            KR_LOG_WARNING("importMessages: SEEN not imported becaus chatid not found in external db (chatid: %s)",
                         chatid.toString().c_str());
        }

        chatd::Idx newestAppIdx = CHATD_IDX_INVALID;
        karere::Id newestAppMsgid(Id::inval());
        chatd::Message *newestAppMsg = nullptr;
        chatd::Idx firstIdxToImport = CHATD_IDX_INVALID;    // may not match the idx from app (even for same msgid)
        karere::Id firstMsgidToImport(Id::inval());
        uint32_t editableMsgsTs = 0;

        std::string query;
        if (!chat.empty())
        {
            newestAppIdx = chat.highnum();
            newestAppMsg = &chat.at(newestAppIdx);
            newestAppMsgid = firstMsgidToImport = newestAppMsg->id();

            // find the newest message known by the app in the external DB
            query = "select idx from history where chatid = ?1 and msgid = ?2";
            SqliteStmt stmt1(dbExternal, query.c_str());
            stmt1 << chatid << firstMsgidToImport;
            if (stmt1.step())
            {
                firstIdxToImport = stmt1.intCol(0);

                // ts of oldest message in app that could have been updated/deleted
                editableMsgsTs = newestAppMsg->ts - CHATD_MAX_EDIT_AGE;
            }
            else    // not found
            {
                // check if a truncate in external DB has cleared this message (idx greater than newest app msg)
                query = "select msgid, idx, type from history where chatid = ?1 and idx > ?2";
                SqliteStmt stmt2(dbExternal, query.c_str());
                stmt2 << chatid << newestAppIdx;
                if (stmt2.step())
                {
                    assert(stmt2.intCol(2) == chatd::Message::kMsgTruncate);
                    firstMsgidToImport = stmt2.uint64Col(0);
                    firstIdxToImport = stmt2.intCol(1);

                    KR_LOG_DEBUG("importMessages: truncate detected in chatid: %s msgid: %s idx: %d",
                                 chatid.toString().c_str(), firstMsgidToImport.toString().c_str(), firstIdxToImport);
                }
                else
                {
                    // (it means app is ahead of external DB for this chat, so nothing to import)
                    KR_LOG_DEBUG("importMessages: no messages to import for chatid: %s", chatid.toString().c_str());
                    continue;
                }
            }
        }
        else    // chat history is empty in the app
        {
            // find the oldest message in external DB: first msgid to import
            query = "select min(idx), msgid, idx from history where chatid = ?1";
            SqliteStmt stmt(dbExternal, query.c_str());
            stmt << chatid;
            if (stmt.step())
            {
                firstMsgidToImport = stmt.uint64Col(1);
                firstIdxToImport = stmt.intCol(2);
            }
            else
            {
                // chatroom has no history in external DB either
                continue;
            }
        }

        // for every newer message in external DB, add them to the app's history
        // (also consider the newest app message to update history in case of truncate)
        query = "select userid, ts, type, data, idx, keyid, backrefid, updated, is_encrypted, msgid from history"
                            " where chatid = ?1 and idx >= ?2";
        SqliteStmt stmtMsg(dbExternal, query.c_str());
        stmtMsg << chatroom->chatid() << firstIdxToImport;
        while (stmtMsg.step())
        {
            // restore Message from external DB
            std::unique_ptr<chatd::Message> msg;
            karere::Id userid(stmtMsg.uint64Col(0));
            karere::Id msgid(stmtMsg.uint64Col(9));
            uint32_t ts = stmtMsg.uintCol(1);
            unsigned char type = (unsigned char)stmtMsg.intCol(2);
            uint16_t updated = (uint16_t)stmtMsg.intCol(7);
            chatd::KeyId keyid = stmtMsg.uintCol(5);
            Buffer buf;
            stmtMsg.blobCol(3, buf);
            msg.reset(new chatd::Message(msgid, userid, ts, updated, std::move(buf), false, keyid, type));
            msg->backRefId = stmtMsg.uint64Col(6);
            msg->setEncrypted((uint8_t)stmtMsg.intCol(8));

            bool isUpdate = false;
            if (msgid == newestAppMsgid)
            {
                // first message, if not updated or truncated, msg can be skipped
                isUpdate = (newestAppMsg->type != msg->type && msg->type == chatd::Message::kMsgTruncate)      // become a truncate
                        || (msg->type == chatd::Message::kMsgTruncate && msg->ts > newestAppMsg->ts)    // truncate a truncate
                        || (msg->updated > newestAppMsg->updated);  // edited/deleted

                if (!isUpdate)
                {
                    KR_LOG_DEBUG("importMessages: newest message not changed. Skipping... (chatid: %s msgid: %s)",
                                 chatid.toString().c_str(), msgid.toString().c_str());
                    continue;
                }
            }

            if (keyid != CHATD_KEYID_INVALID)   // keyid is invalid for mngt msgs and public chats
            {
                // restore the SendKey of the message from external DB
                std::string queryKey = "select key from sendkeys "
                        " where chatid = ?1 and userid = ?2 and keyid = ?3";
                SqliteStmt stmtKey(dbExternal, queryKey.c_str());
                stmtKey << chatroom->chatid() << userid << keyid;
                if (!stmtKey.step())
                {
                    KR_LOG_ERROR("importMessages: key not found. chatid: %s msgid: %s keyid %d",
                                 chatid.toString().c_str(), msgid.toString().c_str(), keyid);
                    continue;
                }
                Buffer key;
                stmtKey.blobCol(0, key);

                // import the corresponding key and the message itself
                chat.keyImport(keyid, userid, key.buf(), (uint16_t)key.dataSize());
            }

            chat.msgImport(move(msg), isUpdate);
            (isUpdate) ? countUpdated++ : countAdded++;

            KR_LOG_DEBUG("importMessages: message added (chatid: %s msgid: %s)", chatid.toString().c_str(), msgid.toString().c_str());
        }

        // finally, check if any older message has been updated
        if (editableMsgsTs) // 0 --> chat was empty or truncated
        {
            query = "select userid, ts, type, data, msgid, keyid, updated, backrefid, is_encrypted from history"
                                " where chatid = ?1 and ts > ?2 and updated > 0 and idx < ?3";

            SqliteStmt stmtMsgUpdated(dbExternal, query);
            stmtMsgUpdated << chatroom->chatid() << editableMsgsTs << firstIdxToImport;
            while (stmtMsgUpdated.step())
            {
                karere::Id msgid(stmtMsgUpdated.uint64Col(4));
                uint16_t updated = (uint16_t)stmtMsgUpdated.intCol(6);

                // check if the edit in the external DB is newer than in app DB
                query = "select updated from history where chatid = ?1 and msgid = ?2";
                SqliteStmt stmtMsgAppUpdated(db, query);
                stmtMsgAppUpdated << chatroom->chatid() << msgid;
                if (!stmtMsgAppUpdated.step())
                {
                    KR_LOG_ERROR("importMessages: message not found in app's db (chatid: %s msgid: %s)",
                                 chatid.toString().c_str(), msgid.toString().c_str());
                    continue;
                }
                uint16_t updatedApp = (uint16_t)stmtMsgAppUpdated.intCol(0);
                if (updated <= updatedApp)
                {
                    KR_LOG_DEBUG("importMessages: edited message in external db is older. Skipping... (chatid: %s msgid: %s)",
                                 chatid.toString().c_str(), msgid.toString().c_str());
                    continue;
                }

                // restore Message from external DB
                std::unique_ptr<chatd::Message> msg;
                karere::Id userid(stmtMsgUpdated.uint64Col(0));
                uint32_t ts = stmtMsgUpdated.uintCol(1);
                unsigned char type = (unsigned char)stmtMsgUpdated.intCol(2);
                Buffer buf;
                stmtMsgUpdated.blobCol(3, buf);
                chatd::KeyId keyid = stmtMsgUpdated.uintCol(5);
                msg.reset(new chatd::Message(msgid, userid, ts, updated, std::move(buf), false, keyid, type));
                msg->backRefId = stmtMsgUpdated.uint64Col(7);
                msg->setEncrypted((uint8_t)stmtMsgUpdated.intCol(8));

                chat.msgImport(move(msg), true);
                countUpdated++;

                KR_LOG_DEBUG("importMessages: message updated (chatid: %s msgid: %s)", chatid.toString().c_str(), msgid.toString().c_str());
            }
        }
    }

    dbExternal.close();

    // commit the transaction of importing msgs and restore previous mode
    setCommitMode(oldCommitMode);

    int total = countAdded + countUpdated;
    KR_LOG_DEBUG("Imported messages: %d (added: %d, updated: %d)", total, countAdded, countUpdated);
    return total;
}

void Client::heartbeat()
{
    if (db.isOpen())
    {
        db.timedCommit();
    }

    if (mConnState != kConnected)
    {
        KR_LOG_WARNING("Heartbeat timer tick without being connected");
        return;
    }

    mPresencedClient.heartbeat();
    if (mChatdClient)
    {
        mChatdClient->heartbeat();
    }
}

Client::~Client()
{
    assert(isTerminated());

#ifndef KARERE_DISABLE_WEBRTC
   rtc.reset();
#endif
}

void Client::retryPendingConnections(bool disconnect, bool refreshURL)
{
    if (mConnState == kDisconnected)  // already a connection attempt in-progress
    {
        KR_LOG_WARNING("Retry pending connections called without previous connect");
        return;
    }

    if (mChatdClient)
    {
        mChatdClient->retryPendingConnections(disconnect, refreshURL);
    }

#ifndef KARERE_DISABLE_WEBRTC
    if (rtc && !disconnect) // In case of disconnect, reconnection will be launched after chatd::Chat::setOnlineState
    {
        // force reconnect all SFU connections
        rtc->getSfuClient().retryPendingConnections(disconnect);
    }
#endif

    if (!anonymousMode())   // avoid to connect to presenced (no user, no peerstatus)
    {
        mPresencedClient.retryPendingConnection(disconnect, refreshURL);
    }
}

promise::Promise<void> Client::notifyUserStatus(bool background)
{
    bool oldStatus = mIsInBackground;
    mIsInBackground = background;
    if (mIsInBackground && !mInitStats.isCompleted())
    {
        mInitStats.onCanceled();
    }

    if (oldStatus == mIsInBackground)
    {
        return promise::_Void();
    }

    mPresencedClient.notifyUserStatus();
    if (!mChatdClient)
    {
        return promise::Error("Chatd client not initialized yet");
    }

    return mChatdClient->notifyUserStatus();
}

promise::Promise<ReqResult> Client::openChatPreview(uint64_t publicHandle)
{
    auto wptr = weakHandle();
    return api.call(&::mega::MegaApi::getChatLinkURL, publicHandle);
}

void Client::createPublicChatRoom(uint64_t chatId, uint64_t ph, int shard, const std::string &decryptedTitle, std::shared_ptr<std::string> unifiedKey, const std::string &url, uint32_t ts, bool meeting)
{
    GroupChatRoom *room = new GroupChatRoom(*chats, chatId, shard, chatd::Priv::PRIV_RDONLY, ts, false, decryptedTitle, ph, unifiedKey, meeting);
    chats->emplace(chatId, room);
    if (!mDnsCache.hasRecord(shard))
    {
        // If DNS cache doesn't contains a record for this shard, addRecord otherwise skip.
        mDnsCache.addRecord(shard, url);    // the URL has been already pre-fetched
    }

    room->connect();
}

promise::Promise<std::string> Client::decryptChatTitle(uint64_t chatId, const std::string &key, const std::string &encTitle, karere::Id ph)
{
    std::shared_ptr<std::string> unifiedKey = std::make_shared<std::string>(key);
    Buffer buf(encTitle.size());

    try
    {
        size_t decLen = base64urldecode(encTitle.c_str(), encTitle.size(), buf.buf(), buf.bufSize());
        buf.setDataSize(decLen);

        //Create temporary strongvelope instance to decrypt chat title
        strongvelope::ProtocolHandler *auxCrypto = newStrongvelope(chatId, true, unifiedKey, false, ph);

        auto wptr = getDelTracker();
        promise::Promise<std::string> pms = auxCrypto->decryptChatTitleFromApi(buf);
        return pms.then([wptr, this, chatId, auxCrypto](const std::string title)
        {
            wptr.throwIfDeleted();
            delete auxCrypto;
            return title;
        })
        .fail([wptr, this, chatId, auxCrypto](const ::promise::Error& err)
        {
            wptr.throwIfDeleted();
            KR_LOG_ERROR("Error decrypting chat title for chat link preview %s:\n%s", ID_CSTR(chatId), err.what());
            delete auxCrypto;
            return err;
        });
    }
    catch(std::exception& e)
    {
        std::string err("Failed to base64-decode chat title for chat ");
        err.append(ID_CSTR(chatId)).append(": ");
        KR_LOG_ERROR("%s", err.c_str());
        return ::promise::Error(err);
    }
}

promise::Promise<void> Client::setPublicChatToPrivate(karere::Id chatid)
{
    GroupChatRoom *room = (GroupChatRoom *) chats->at(chatid);
    promise::Promise<std::shared_ptr<Buffer>> pms;
    if (room->hasTitle())
    {
        // encrypt chat-topic as in private mode, for same users (0), but creating a random key instead of using unified-key (true)
        pms = room->chat().crypto()->encryptChatTitle(room->titleString(), 0, true);
    }
    else
    {
        pms = promise::Promise<std::shared_ptr<Buffer>>();
        pms.resolve(std::make_shared<Buffer>());
    }

    auto wptr = weakHandle();
    return pms.then([wptr, this, chatid, room](const std::shared_ptr<Buffer>& encTitle)
    {
        wptr.throwIfDeleted();

        std::string auxbuf = base64urlencode(encTitle->buf(), encTitle->dataSize());
        const char *enctitleB64 = encTitle->dataSize() ? auxbuf.c_str() : NULL;

        return api.call(&::mega::MegaApi::chatLinkClose, chatid, enctitleB64)
        .then([this, room, wptr, chatid](ReqResult) -> promise::Promise<void>
        {
            if (wptr.deleted())
                return promise::_Void();

            room->setChatPrivateMode();
            return promise::_Void();
        });
    });
}

promise::Promise<uint64_t> Client::deleteChatLink(karere::Id chatid)
{
    return api.call(&::mega::MegaApi::chatLinkDelete, chatid)
    .then([this, chatid](ReqResult) -> promise::Promise<uint64_t>
    {
        return Id::inval().val;
    });
}

promise::Promise<uint64_t> Client::getPublicHandle(Id chatid, bool createifmissing)
{
    ApiPromise pms;
    if (createifmissing)
    {
        pms = api.call(&::mega::MegaApi::chatLinkCreate, chatid);
    }
    else
    {
        pms = api.call(&::mega::MegaApi::chatLinkQuery, chatid);
    }

    auto wptr = weakHandle();
    return pms.then([this, chatid, wptr](ReqResult result) -> promise::Promise<uint64_t>
    {
        if (wptr.deleted())
            return Id::inval().val;

        return result->getParentHandle();
    });
}

void Client::onSyncReceived(Id chatid)
{
    if (mSyncCount <= 0)
    {
        KR_LOG_WARNING("Unexpected SYNC received for chat: %s", ID_CSTR(chatid));
        return;
    }

    mSyncCount--;
    if (mSyncCount == 0 && mSyncTimer)
    {
        cancelTimeout(mSyncTimer, appCtx);
        mSyncTimer = 0;

        mSyncPromise.resolve();
    }
}

bool Client::isChatRoomOpened(Id chatid)
{
    auto it = chats->find(chatid);
    if (it != chats->end())
    {
        return it->second->hasChatHandler();
    }
    return false;
}

void Client::saveDb()
{
    try
    {
        if (db.isOpen())
        {
            db.commit();
        }
    }
    catch(std::runtime_error& e)
    {
        KR_LOG_ERROR("Error saving changes to local cache: %s", e.what());
        setInitState(kInitErrCorruptCache);
    }
}

promise::Promise<void> Client::pushReceived(Id chatid)
{
    promise::Promise<void> pms;
    ChatRoomList::const_iterator it = chats->find(chatid);
    ChatRoom *room = (it != chats->end()) ? it->second : NULL;
    if (!room || room->isArchived())
    {
        // room unknown or archived --> need to catchup wiht API to receive pending
        // actionpackets that may notify about a new chat or an existing chat being
        // unarchived (don't want notifications for archived)
        pms = api.callIgnoreResult(&::mega::MegaApi::catchup);
    }
    else
    {
        pms = Promise<void>();
        pms.resolve();
    }

    auto wptr = weakHandle();
    return pms.then([this, chatid, wptr]() -> promise::Promise<void>
    {
        if (wptr.deleted())
            return promise::Error("Up to date with API, but instance was removed");

        // if already sent SYNCs or we are not logged in right now...
        if (mSyncTimer)
        {
            KR_LOG_WARNING("pushReceived: a previous PUSH is being processed. Both will finish at the same time");
            assert(!mSyncPromise.done());
            return mSyncPromise;
            // promise will resolve once logged in for all chats or after receive all SYNCs back
        }

        if (mSyncPromise.done())
        {
            KR_LOG_WARNING("pushReceived: previous PUSH was already resolved. New promise to track the progress");
            mSyncPromise = Promise<void>();
        }
        if (!mChatdClient || !mChatdClient->areAllChatsLoggedIn())
        {
            KR_LOG_WARNING("pushReceived: not logged in into all chats");
            return mSyncPromise;
        }

        mSyncCount = 0;
        mSyncTimer = karere::setTimeout([this, wptr]()
        {
            if (wptr.deleted())
              return;

            assert(mSyncCount != 0);
            mSyncTimer = 0;
            mSyncCount = -1;

            mChatdClient->retryPendingConnections(true);

        }, chatd::kSyncTimeout, appCtx);

        if (chatid.isValid())
        {
            ChatRoom *chat = chats->at(chatid);
            mSyncCount++;
            chat->sendSync();
        }
        else
        {
            for (auto& item: *chats)
            {
                ChatRoom *chat = item.second;
                if (!chat->chat().isDisabled())
                {
                    mSyncCount++;
                    chat->sendSync();
                }
            }
        }

        return mSyncPromise;
    });
}

Client::InitState Client::initWithAnonymousSession()
{
    if (mInitState > kInitCreated)
    {
        KR_LOG_ERROR("init: karere is already initialized. Current state: %s", initStateStr());
        return kInitErrAlready;
    }

    mInitStats.stageStart(InitStats::kStatsInit);
    setInitState(kInitAnonymousMode);
    mSid.clear();
    createDb();
    mMyHandle = Id::null(); // anonymous mode should use ownHandle set to all zeros
    mUserAttrCache.reset(new UserAttrCache(*this));
    mChatdClient.reset(new chatd::Client(this));
    connect();
    mInitStats.stageEnd(InitStats::kStatsInit);
    mInitStats.setInitState(mInitState);
    return mInitState;
}

promise::Promise<void> Client::initWithNewSession(const char* sid, const std::string& scsn,
    const std::shared_ptr<mega::MegaUserList>& contactList,
    const std::shared_ptr<mega::MegaTextChatList>& chatList)
{
    assert(sid);

    mSid = sid;
    createDb();

// We have a complete snapshot of the SDK contact and chat list state.
// Commit it with the accompanying scsn
    mMyHandle = getMyHandleFromSdk();
    db.query("insert or replace into vars(name,value) values('my_handle', ?)", mMyHandle);

    mMyEmail = getMyEmailFromSdk();
    db.query("insert or replace into vars(name,value) values('my_email', ?)", mMyEmail);

    mMyIdentity = initMyIdentity();

    mUserAttrCache.reset(new UserAttrCache(*this));
    api.sdk.addGlobalListener(this);

    auto wptr = weakHandle();
    return loadOwnKeysFromApi()
    .then([this, scsn, contactList, chatList, wptr]()
    {
        if (wptr.deleted())
            return;

        // Add users from API
        mContactList->syncWithApi(*contactList);
        mChatdClient.reset(new chatd::Client(this));
        assert(chats->empty());
        chats->onChatsUpdate(*chatList);
        commit(scsn);

        // Get aliases from cache
        mAliasAttrHandle = mUserAttrCache->getAttr(mMyHandle,
        ::mega::MegaApi::USER_ATTR_ALIAS, this,
        [](Buffer *data, void *userp)
        {
            static_cast<Client*>(userp)->updateAliases(data);
        });
    });
}

void Client::setCommitMode(bool commitEach)
{
    db.setCommitMode(commitEach);
}

bool Client::commitEach()
{
    return db.commitEach();
}

void Client::commit(const std::string& scsn)
{
    if (scsn.empty())
    {
        KR_LOG_DEBUG("Committing with empty scsn");
        db.commit();
        return;
    }
    if (scsn == mLastScsn)
    {
        KR_LOG_DEBUG("Committing with same scsn");
        db.commit();
        return;
    }

    db.query("insert or replace into vars(name,value) values('scsn',?)", scsn);
    db.commit();
    mLastScsn = scsn;
    KR_LOG_DEBUG("Commit with scsn %s", scsn.c_str());
}

void Client::onEvent(::mega::MegaApi* /*api*/, ::mega::MegaEvent* event)
{
    assert(event);
    int type = event->getType();
    switch (type)
    {
    case ::mega::MegaEvent::EVENT_COMMIT_DB:
    {
        const char *pscsn = event->getText();
        if (!pscsn)
        {
            KR_LOG_ERROR("EVENT_COMMIT_DB --> DB commit triggered by SDK without a valid scsn");
            return;
        }

        std::string scsn = pscsn;
        auto wptr = weakHandle();
        marshallCall([wptr, this, scsn]()
        {
            if (wptr.deleted())
            {
                return;
            }

            if (db.isOpen())
            {
                KR_LOG_DEBUG("EVENT_COMMIT_DB --> DB commit triggered by SDK");
                commit(scsn);
            }

        }, appCtx);
        break;
    }

    default:
        break;
    }
}

void Client::initWithDbSession(const char* sid)
{
    try
    {
        assert(sid);
        if (!openDb(sid))
        {
            assert(mSid.empty());
            setInitState(kInitErrNoCache);
            return;
        }
        assert(db);
        assert(!mSid.empty());
        mUserAttrCache.reset(new UserAttrCache(*this));
        api.sdk.addGlobalListener(this);

        mMyHandle = getMyHandleFromDb();
        assert(mMyHandle && mMyHandle.isValid());

        mMyEmail = getMyEmailFromDb();

        mMyIdentity = getMyIdentityFromDb();

        mOwnNameAttrHandle = mUserAttrCache->getAttr(mMyHandle, USER_ATTR_FULLNAME, this,
        [](Buffer* buf, void* userp)
        {
            if (!buf || buf->empty())
                return;
            auto& name = static_cast<Client*>(userp)->mMyName;
            name.assign(buf->buf(), buf->dataSize());
        });

        loadOwnKeysFromDb();
        mDnsCache.loadFromDb();
        mContactList->loadFromDb();
        mChatdClient.reset(new chatd::Client(this));
        chats->loadFromDb();

#if WEBSOCKETS_TLS_SESSION_CACHE_ENABLED
        if (websocketIO && websocketIO->hasSessionCache())
        {
            auto&& sessions = mDnsCache.getTlsSessions();
            websocketIO->restoreSessions(std::move(sessions));
        }
#endif

        // Get aliases from cache
        mAliasAttrHandle = mUserAttrCache->getAttr(mMyHandle,
        ::mega::MegaApi::USER_ATTR_ALIAS, this,
        [](Buffer *data, void *userp)
        {
            static_cast<Client*>(userp)->updateAliases(data);
        });
    }
    catch(std::runtime_error& e)
    {
        KR_LOG_ERROR("initWithDbSession: Error loading session from local cache: %s", e.what());
        setInitState(kInitErrCorruptCache);
        return;
    }

    setInitState(kInitHasOfflineSession);
    return;
}

void Client::setInitState(InitState newState)
{
    if (newState == mInitState)
        return;
    mInitState = newState;
    KR_LOG_DEBUG("Client reached init state %s", initStateStr());
    app.onInitStateChange(mInitState);
}

Client::InitState Client::init(const char* sid, bool waitForFetchnodesToConnect)
{
    if (mInitState > kInitCreated)
    {
        KR_LOG_ERROR("init: karere is already initialized. Current state: %s", initStateStr());
        return kInitErrAlready;
    }

    if (!waitForFetchnodesToConnect && !sid)
    {
        KR_LOG_ERROR("init: sid required to initialize in Lean Mode");
        return kInitErrGeneric;
    }

    mInitStats.stageStart(InitStats::kStatsInit);

    if (sid)
    {
        initWithDbSession(sid);
        if (mInitState == kInitErrNoCache ||    // not found, uncompatible db version, cannot open
                mInitState == kInitErrCorruptCache)
        {
            wipeDb(sid);
        }
    }
    else
    {
        assert(waitForFetchnodesToConnect);
        setInitState(kInitWaitingNewSession);
    }

    if (!waitForFetchnodesToConnect)
    {
        if (mInitState != kInitHasOfflineSession)
        {
            KR_LOG_ERROR("init: failed to initialize Lean Mode. Current state: %s", initStateStr());
            return kInitErrGeneric;
        }

        mInitStats.onCanceled();    // do not collect stats for this initialization mode

        // connect() should be done in main thread, not app's thread, since LWS is single threaded
        // and the `wsi` context must be created by the main thread, where it runs the event's loop
        marshallCall([this]() { connect(); }, appCtx);
    }

    mInitStats.stageEnd(InitStats::kStatsInit);
    mInitStats.setInitState(mInitState);
    api.sdk.addRequestListener(this);

    return mInitState;
}

void Client::onRequestStart(::mega::MegaApi* /*apiObj*/, ::mega::MegaRequest *request)
{
    int reqType = request->getType();
    switch (reqType)
    {
        case ::mega::MegaRequest::TYPE_CREATE_ACCOUNT:
        {
            if (request->getParamType() == 3)     // if creating E++ account...
            {
                mInitStats.stageStart(InitStats::kStatsCreateAccount);
            }
            break;
        }
        case ::mega::MegaRequest::TYPE_LOGIN:
        {
            mInitStats.stageStart(InitStats::kStatsLogin);
            break;
        }
        case ::mega::MegaRequest::TYPE_FETCH_NODES:
        {
            mInitStats.stageStart(InitStats::kStatsFetchNodes);
            break;
        }
        default:    // no action to be taken for other type of requests
        {
            break;
        }
    }
}

void Client::onRequestFinish(::mega::MegaApi* /*apiObj*/, ::mega::MegaRequest *request, ::mega::MegaError* e)
{
    int reqType = request->getType();
    int errorCode = e->getErrorCode();
    if (errorCode != ::mega::MegaError::API_OK && reqType != ::mega::MegaRequest::TYPE_LOGOUT)
    {
        KR_LOG_ERROR("Request %s finished with error %s", request->getRequestString(), e->getErrorString());
        return;
    }

    switch (reqType)
    {
    case ::mega::MegaRequest::TYPE_LOGIN:
    {
        mInitStats.stageEnd(InitStats::kStatsLogin);
        break;
    }

    case ::mega::MegaRequest::TYPE_LOGOUT:
    {
        bool loggedOut = ((errorCode == ::mega::MegaError::API_OK || errorCode == ::mega::MegaError::API_ESID)
                          && (request->getFlag() || request->getParamType() == ::mega::MegaError::API_EBLOCKED));

        bool sessionExpired = request->getParamType() == ::mega::MegaError::API_ESID;       // SDK received ESID during login or any other request
        if (loggedOut)
            KR_LOG_DEBUG("Logout detected in the SDK. Closing MEGAchat session...");

        if (sessionExpired)
            KR_LOG_WARNING("Expired session detected. Closing MEGAchat session...");

        if (loggedOut || sessionExpired)
        {
            auto wptr = weakHandle();
            marshallCall([wptr, this]() // update state in the karere thread
            {
                if (wptr.deleted())
                    return;

                if (!isTerminated())
                {
                    setInitState(kInitErrSidInvalid);
                }
            }, appCtx);
            return;
        }
        break;
    }
    case ::mega::MegaRequest::TYPE_CREATE_ACCOUNT:  // fall-through
    case ::mega::MegaRequest::TYPE_FETCH_NODES:
    {
        if (reqType == ::mega::MegaRequest::TYPE_CREATE_ACCOUNT)  // if not creating E++ account, do nothing
        {
            if (request->getParamType() != 3)     // if not creating E++ account, do nothing
            {
                break;
            }
            else    // -> create account E++ includes the fetchnodes (but not only, so new stage)
            {
                mInitStats.stageEnd(InitStats::kStatsCreateAccount);
            }
        }
        else
        {
            mInitStats.stageEnd(InitStats::kStatsFetchNodes);
        }

        api.sdk.pauseActionPackets();
        mInitStats.stageStart(InitStats::kStatsPostFetchNodes);

        auto state = mInitState;
        char* pscsn = api.sdk.getSequenceNumber();
        std::string scsn;
        if (pscsn)
        {
            scsn = pscsn;
            delete[] pscsn;
        }
        std::shared_ptr<::mega::MegaUserList> contactList(api.sdk.getContacts());
        std::shared_ptr<::mega::MegaTextChatList> chatList(api.sdk.getChatList());

#ifndef NDEBUG
        dumpContactList(*contactList);
#endif

        auto wptr = weakHandle();
        marshallCall([wptr, this, state, scsn, contactList, chatList]()
        {
            if (wptr.deleted())
                return;

            if (state == kInitHasOfflineSession)
            {
// disable this safety checkup, since dumpSession() differs from first-time login value
//              std::unique_ptr<char[]> sid(api.sdk.dumpSession());
//              assert(sid);
//              // we loaded our state from db
//              // verify the SDK sid is the same as ours
//              if (mSid != sid.get())
//              {
//                  setInitState(kInitErrSidMismatch);
//                  return;
//              }
                checkSyncWithSdkDb(scsn, *contactList, *chatList, false);
                setInitState(kInitHasOnlineSession);
                mInitStats.stageEnd(InitStats::kStatsPostFetchNodes);
                api.sdk.resumeActionPackets();

                connect();
            }
            else if (state == kInitWaitingNewSession || state == kInitErrNoCache)
            {
                std::unique_ptr<char[]> sid(api.sdk.dumpSession());
                assert(sid);
                initWithNewSession(sid.get(), scsn, contactList, chatList)
                .fail([this](const ::promise::Error& err)
                {
                    setInitState(kInitErrGeneric);
                    KR_LOG_ERROR("Failed to initialize MEGAchat");
                    api.sdk.resumeActionPackets();
                    return err;
                })
                .then([this]()
                {
                    setInitState(kInitHasOnlineSession);
                    mInitStats.stageEnd(InitStats::kStatsPostFetchNodes);
                    api.sdk.resumeActionPackets();

                    connect();
                });
            }
            else    // a full reload happened (triggered by API or by the user)
            {
                assert(state == kInitHasOnlineSession);
                checkSyncWithSdkDb(scsn, *contactList, *chatList, true);
                api.sdk.resumeActionPackets();
            }
        }, appCtx);
        break;
    }

    case ::mega::MegaRequest::TYPE_SET_ATTR_USER:
    {
        int attrType = request->getParamType();
        int changeType;
        if (attrType == ::mega::MegaApi::USER_ATTR_FIRSTNAME)
        {
            changeType = ::mega::MegaUser::CHANGE_TYPE_FIRSTNAME;
        }
        else if (attrType == ::mega::MegaApi::USER_ATTR_LASTNAME)
        {
            changeType = ::mega::MegaUser::CHANGE_TYPE_LASTNAME;
        }
        else if (attrType == ::mega::MegaApi::USER_ATTR_ALIAS)
        {
            changeType = ::mega::MegaUser::CHANGE_TYPE_ALIAS;
        }
        else
        {
            return;
        }

        auto wptr = weakHandle();
        marshallCall([wptr, this, changeType]()
        {
            if (wptr.deleted())
                return;

            mUserAttrCache->onUserAttrChange(mMyHandle, changeType);
        }, appCtx);
        break;
    }
    default:    // no action to be taken for other type of requests
    {
        break;
    }
    }
}

//TODO: We should actually wipe the whole app dir, but the log file may
//be in that dir, and it is in use
void Client::wipeDb(const std::string& sid)
{
    db.close();
    std::string path = dbPath(sid);
    remove(path.c_str());
    struct stat info;
    if (stat(path.c_str(), &info) == 0)
        throw std::runtime_error("wipeDb: Could not delete old database file in "+mAppDir);
}

void Client::createDb()
{
    wipeDb(mSid);
    std::string path = dbPath(mSid);
    if (!db.open(path.c_str(), false))
        throw std::runtime_error("Can't access application database at "+mAppDir);
    createDbSchema(); //calls commit() at the end
}

bool Client::checkSyncWithSdkDb(const std::string& scsn,
    ::mega::MegaUserList& aContactList, ::mega::MegaTextChatList& chatList, bool forceReload)
{
    if (!forceReload)
    {
        // check if 'scsn' has changed
        SqliteStmt stmt(db, "select value from vars where name='scsn'");
        stmt.stepMustHaveData("get karere scsn");
        if (stmt.stringCol(0) == scsn)
        {
            KR_LOG_DEBUG("Db sync ok, karere scsn matches with the one from sdk");
            return true;
        }
    }

    // We are not in sync, probably karere is one or more commits behind
    KR_LOG_WARNING("Karere db out of sync with sdk - scsn-s don't match. Will reload all state from SDK");

    // invalidate user attrib cache
    mUserAttrCache->invalidate();

    // sync contactlist first
    mContactList->clear();   // remove obsolete users, just in case, and add them fresh from SDK
    mContactList->syncWithApi(aContactList);

    // sync the chatroom list
    chats->onChatsUpdate(chatList, forceReload);

    // commit the snapshot
    commit(scsn);
    return false;
}

void Client::dumpChatrooms(::mega::MegaTextChatList& chatRooms)
{
    KR_LOG_DEBUG("=== Chatrooms received from API: ===");
    for (int i=0; i<chatRooms.size(); i++)
    {
        auto& room = *chatRooms.get(i);
        if (room.isGroup())
        {
            KR_LOG_DEBUG("%s(group, ownPriv=%s):",
                ID_CSTR(room.getHandle()), privToString((chatd::Priv)room.getOwnPrivilege()));
        }
        else
        {
            KR_LOG_DEBUG("%s(1on1)", ID_CSTR(room.getHandle()));
        }
        auto peers = room.getPeerList();
        if (!peers)
        {
            KR_LOG_DEBUG("  (room has no peers)");
            continue;
        }
        for (int j = 0; j<peers->size(); j++)
            KR_LOG_DEBUG("  %s: %s", ID_CSTR(peers->getPeerHandle(j)),
                privToString((chatd::Priv)peers->getPeerPrivilege(j)));
    }
    KR_LOG_DEBUG("=== Chatroom list end ===");
}
void Client::dumpContactList(::mega::MegaUserList& clist)
{
    KR_LOG_DEBUG("== Contactlist received from API: ==");
    for (int i=0; i< clist.size(); i++)
    {
        auto& user = *clist.get(i);
        auto visibility = user.getVisibility();
        if (visibility != ::mega::MegaUser::VISIBILITY_VISIBLE)
            KR_LOG_DEBUG("  %s (visibility = %d)", ID_CSTR(user.getHandle()), visibility);
        else
            KR_LOG_DEBUG("  %s", ID_CSTR(user.getHandle()));
    }
    KR_LOG_DEBUG("== Contactlist end ==");
}

void Client::connect()
{
    // cancel stats if connection is done in background (not reliable times)
    if (mIsInBackground && !mInitStats.isCompleted())
    {
        mInitStats.onCanceled();
    }

    if (mConnState != kDisconnected)
    {
        KR_LOG_WARNING("connect(): current state is %s", connStateToStr(mConnState));
        return;
    }

    KR_LOG_DEBUG("Connecting to account '%s'(%s)...", SdkString(api.sdk.getMyEmail()).c_str(), mMyHandle.toString().c_str());
    mInitStats.stageStart(InitStats::kStatsConnection);
    setConnState(kConnecting);

    // notify user-attr cache
    mUserAttrCache->onLogin();

    connectToChatd();

    // start heartbeats
    auto wptr = weakHandle();
    assert(!mHeartbeatTimer);
    mHeartbeatTimer = karere::setInterval([this, wptr]()
    {
        if (wptr.deleted() || !mHeartbeatTimer)
        {
            return;
        }

        heartbeat();
    }, kHeartbeatTimeout, appCtx);

    if (anonymousMode())
    {
        // avoid to connect to presenced (no user, no peerstatus)
        // avoid to retrieve own user-attributes (no user, no attributes)
        setConnState(kConnected);
        return;
    }

    mOwnNameAttrHandle = mUserAttrCache->getAttr(mMyHandle, USER_ATTR_FULLNAME, this,
    [](Buffer* buf, void* userp)
    {
        if (!buf || buf->empty())
            return;
        auto& name = static_cast<Client*>(userp)->mMyName;
        name.assign(buf->buf(), buf->dataSize());
        KR_LOG_DEBUG("Own screen name is: '%s'", name.c_str()+1);
    });

<<<<<<< HEAD
#ifndef KARERE_DISABLE_WEBRTC
// Create the rtc module
    rtc.reset(rtcModule::create(*this, app, new rtcModule::RtcCrypto(*this), KARERE_DEFAULT_TURN_SERVERS));
    rtc->init();
#endif
    mPresencedClient.connect();

    setConnState(kConnected);
=======
    auto pms = mPresencedClient.connect()
    .then([this, wptr]()
    {
        if (wptr.deleted())
        {
            return;
        }

        setConnState(kConnected);
    })
    .fail([this](const ::promise::Error& err)
    {
        setConnState(kDisconnected);
        return err;
    });

    return pms;
>>>>>>> f76250a7
}

void Client::setConnState(ConnState newState)
{
    mConnState = newState;
    KR_LOG_DEBUG("Client connection state changed to %s", connStateToStr(newState));
}

void Client::sendStats()
{
    if (mInitStats.isCompleted())
    {
        return;
    }

    std::string stats = mInitStats.onCompleted(api.sdk.getNumNodes(), chats->size(), mContactList->size());
    KR_LOG_DEBUG("Init stats: %s", stats.c_str());
    api.callIgnoreResult(&::mega::MegaApi::sendEvent, 99008, jsonUnescape(stats).c_str());
}

InitStats& Client::initStats()
{
    return mInitStats;
}

karere::Id Client::getMyHandleFromSdk()
{
    SdkString uh = api.sdk.getMyUserHandle();
    if (!uh.c_str() || !uh.c_str()[0])
        throw std::runtime_error("Could not get our own user handle from API");
    KR_LOG_INFO("Our user handle is %s", uh.c_str());
    karere::Id result(uh.c_str());
    if (result == Id::null() || result.val == ::mega::UNDEF)
        throw std::runtime_error("Own handle returned by the SDK is NULL");
    return result;
}

std::string Client::getMyEmailFromDb()
{
    SqliteStmt stmt(db, "select value from vars where name='my_email'");
    if (!stmt.step())
        throw std::runtime_error("No own email in database");

    std::string email = stmt.stringCol(0);

    return email;
}

std::string Client::getMyEmailFromSdk()
{
    SdkString myEmail = api.sdk.getMyEmail();
    if (!myEmail.c_str() || !myEmail.c_str()[0])
    {
        // For ephemeral accounts email isn't set
        return std::string("");
    }
    KR_LOG_INFO("Our email address is %s", myEmail.c_str());
    return myEmail.c_str();
}

karere::Id Client::getMyHandleFromDb()
{
    SqliteStmt stmt(db, "select value from vars where name='my_handle'");
    if (!stmt.step())
        throw std::runtime_error("No own user handle in database");

    karere::Id result = stmt.uint64Col(0);

    if (result == Id::null() || result.val == mega::UNDEF)
        throw std::runtime_error("loadOwnUserHandleFromDb: Own handle in db is invalid");
    return result;
}

uint64_t Client::getMyIdentityFromDb()
{
    uint64_t result = 0;

    SqliteStmt stmt(db, "select value from vars where name='clientid_seed'");
    if (!stmt.step())
    {
        KR_LOG_WARNING("clientid_seed not found in DB. Creating a new one");
        result = initMyIdentity();
    }
    else
    {
        result = stmt.uint64Col(0);
        if (result == 0)
        {
            KR_LOG_WARNING("clientid_seed in DB is invalid. Creating a new one");
            result = initMyIdentity();
        }
    }
    return result;
}

void Client::resetMyIdentity()
{
   assert(mInitState == kInitWaitingNewSession || mInitState == kInitHasOfflineSession);
   KR_LOG_WARNING("Reset clientid_seed");
   mMyIdentity = initMyIdentity();
}

uint64_t Client::initMyIdentity()
{
    uint64_t result = (static_cast<uint64_t>(rand()) << 32) | ::mega::m_time();
    db.query("insert or replace into vars(name,value) values('clientid_seed', ?)", result);
    return result;
}

promise::Promise<void> Client::loadOwnKeysFromApi()
{
    return api.call(&::mega::MegaApi::getUserAttribute, (int)mega::MegaApi::USER_ATTR_KEYRING)
    .then([this](ReqResult result) -> promise::Promise<void>
    {
        auto keys = result->getMegaStringMap();
        auto cu25519 = keys->get("prCu255");
        if (!cu25519)
            return ::promise::Error("prCu255 private key missing in keyring from API");
        auto ed25519 = keys->get("prEd255");
        if (!ed25519)
            return ::promise::Error("prEd255 private key missing in keyring from API");

        auto b64len = strlen(cu25519);
        if (b64len != 43)
            return ::promise::Error("prCu255 base64 key length is not 43 bytes");
        base64urldecode(cu25519, b64len, mMyPrivCu25519, sizeof(mMyPrivCu25519));

        b64len = strlen(ed25519);
        if (b64len != 43)
            return ::promise::Error("prEd255 base64 key length is not 43 bytes");
        base64urldecode(ed25519, b64len, mMyPrivEd25519, sizeof(mMyPrivEd25519));

        // write to db
        db.query("insert or replace into vars(name, value) values('pr_cu25519', ?)", StaticBuffer(mMyPrivCu25519, sizeof(mMyPrivCu25519)));
        db.query("insert or replace into vars(name, value) values('pr_ed25519', ?)", StaticBuffer(mMyPrivEd25519, sizeof(mMyPrivEd25519)));
        KR_LOG_DEBUG("loadOwnKeysFromApi: success");
        return promise::_Void();
    });
}

void Client::loadOwnKeysFromDb()
{
    SqliteStmt stmt(db, "select value from vars where name=?");
    stmt.reset().clearBind();
    stmt << "pr_cu25519";
    stmt.stepMustHaveData();
    auto len = stmt.blobCol(0, mMyPrivCu25519, sizeof(mMyPrivCu25519));
    if (len != sizeof(mMyPrivCu25519))
        throw std::runtime_error("Unexpected length of privCu25519 in database");
    stmt.reset().clearBind();
    stmt << "pr_ed25519";
    stmt.stepMustHaveData();
    len = stmt.blobCol(0, mMyPrivEd25519, sizeof(mMyPrivEd25519));
    if (len != sizeof(mMyPrivEd25519))
        throw std::runtime_error("Unexpected length of privEd2519 in database");
}

// presenced handlers
void Client::onPresenceChange(Id userid, Presence pres, bool inProgress)
{
    if (isTerminated())
    {
        return;
    }

    // Notify apps
    app.onPresenceChanged(userid, pres, inProgress);
}

void Client::onPresenceConfigChanged(const presenced::Config& state, bool pending)
{
    app.onPresenceConfigChanged(state, pending);
}

void Client::onPresenceLastGreenUpdated(Id userid)
{
    // This callback is received from presenced upon reception of LASTGREEN
    updateAndNotifyLastGreen(userid.val);
}

void Client::updateAndNotifyLastGreen(Id userid)
{
    mega::m_time_t lastGreenTs = mPresencedClient.getLastGreen(userid);
    if (!lastGreenTs)
    {
        KR_LOG_DEBUG("Skip notification, last-green not received yet");
        return;
    }

    mega::m_time_t lastMsgTs = mChatdClient->getLastMsgTs(userid);

    // check what is newer: ts from chatd (messages) or ts from presenced (last-green response)
    mega::m_time_t lastGreen = (lastGreenTs >= lastMsgTs) ? lastGreenTs : lastMsgTs;

    // Update last green and notify apps, if required
    bool changed = mPresencedClient.updateLastGreen(userid.val, lastGreen);
    if (changed)
    {
        uint16_t lastGreenMinutes = (time(NULL) - lastGreen) / 60;
        app.onPresenceLastGreenUpdated(userid, lastGreenMinutes);
    }
}

void Client::onConnStateChange(presenced::Client::ConnState /*state*/)
{

}

void Client::terminate(bool deleteDb)
{
    setInitState(kInitTerminated);

    api.sdk.removeRequestListener(this);
    api.sdk.removeGlobalListener(this);


    // pre-destroy chatrooms in preview mode (cleanup from DB + send HANDLELEAVE)
    // Otherwise, DB will be already closed when the GroupChatRoom dtor is called
    for (auto it = chats->begin(); it != chats->end();)
    {
        if (it->second->previewMode())
        {
            delete it->second;
            auto itToRemove = it;
            it++;
            chats->erase(itToRemove);
        }
        else
        {
            it++;
        }
    }

    if (mConnState != kDisconnected)
    {
        setConnState(kDisconnected);

        // stop syncing own-name and close user-attributes cache
        mUserAttrCache->removeCb(mOwnNameAttrHandle);
        mUserAttrCache->removeCb(mAliasAttrHandle);
        mUserAttrCache->onLogOut();
        mUserAttrCache.reset();

        // stop heartbeats
        if (mHeartbeatTimer)
        {
            karere::cancelInterval(mHeartbeatTimer, appCtx);
            mHeartbeatTimer = 0;
        }

        // disconnect from chatd shards and presenced
        mChatdClient->disconnect();
        mPresencedClient.disconnect();
    }

    // close or delete MEGAchat's DB file
    try
    {
        if (deleteDb)
        {
            wipeDb(mSid);
        }
        else if (db.isOpen())
        {
            KR_LOG_INFO("Doing final COMMIT to database");
            db.commit();
            db.close();
        }
    }
    catch(std::runtime_error& e)
    {
        KR_LOG_ERROR("Error saving changes to local cache during termination: %s", e.what());
    }
}

promise::Promise<void> Client::setPresence(Presence pres)
{
    if (pres == mPresencedClient.config().presence())
    {
        std::string err = "setPresence: tried to change online state to the current configured state (";
        err.append(pres.toString()).append(")");
        return ::promise::Error(err, kErrorArgs);
    }

    bool ret = mPresencedClient.setPresence(pres);
    if (!ret)
    {
        return ::promise::Error("setPresence: not connected", kErrorAccess);
    }

    return promise::_Void();
}

void Client::onUsersUpdate(mega::MegaApi* /*api*/, mega::MegaUserList *aUsers)
{
    if (!aUsers)
        return;

    std::shared_ptr<mega::MegaUserList> users(aUsers->copy());
    auto wptr = weakHandle();
    marshallCall([wptr, this, users]()
    {
        if (wptr.deleted())
        {
            return;
        }

        mContactList->syncWithApi(*users);
    }, appCtx);
}

promise::Promise<karere::Id>
Client::createGroupChat(std::vector<std::pair<uint64_t, chatd::Priv>> peers, bool publicchat, bool meeting, const char *title)
{
    // prepare set of participants
    std::shared_ptr<mega::MegaTextChatPeerList> sdkPeers(mega::MegaTextChatPeerList::createInstance());
    std::shared_ptr<SetOfIds> users = std::make_shared<SetOfIds>();
    users->insert(mMyHandle);
    for (auto& peer: peers)
    {
        sdkPeers->addPeer(peer.first, peer.second);
        users->insert(peer.first);
    }

    // prepare unified key (if public chat)
    std::shared_ptr<std::string> unifiedKey;
    if (publicchat)
    {
        Buffer *buf = strongvelope::ProtocolHandler::createUnifiedKey();
        unifiedKey = std::make_shared<std::string>(buf->buf(), buf->dataSize());
        delete buf;
    }

    // create strongvelope for encryption of title/unified-key
    std::shared_ptr<strongvelope::ProtocolHandler> crypto;
    if (publicchat || title)
    {
        crypto = std::make_shared<strongvelope::ProtocolHandler>(mMyHandle,
                StaticBuffer(mMyPrivCu25519, 32), StaticBuffer(mMyPrivEd25519, 32),
                *mUserAttrCache, db, karere::Id::inval(), publicchat,
                unifiedKey, false, Id::inval(), appCtx);
        crypto->setUsers(users.get());  // ownership belongs to this method, it will be released after `crypto`
    }

    promise::Promise<std::shared_ptr<Buffer>> pms;
    if (title)
    {
        const std::string auxTitle(title);
        pms = crypto->encryptChatTitle(auxTitle);
    }
    else
    {
        pms = promise::Promise<std::shared_ptr<Buffer>>();
        pms.resolve(std::make_shared<Buffer>());
    }

    // capture `users`, since it's used at strongvelope for encryption of unified-key in public chats
    auto wptr = getDelTracker();
    return pms.then([wptr, this, crypto, users, sdkPeers, publicchat, meeting](const std::shared_ptr<Buffer>& encTitle) -> promise::Promise<karere::Id>
    {
        if (wptr.deleted())
        {
            return ::promise::Error("Title encrypted successfully, but instance was removed");
        }

        std::string enctitleB64;
        if (!encTitle->empty())
        {
            enctitleB64 = base64urlencode(encTitle->buf(), encTitle->dataSize());
        }

        ApiPromise createChatPromise;

        if (publicchat)
        {
            createChatPromise = crypto->encryptUnifiedKeyForAllParticipants()
            .then([wptr, this, crypto, sdkPeers, enctitleB64, meeting](chatd::KeyCommand *keyCmd) -> ApiPromise
            {
                mega::MegaStringMap *userKeyMap;
                userKeyMap = mega::MegaStringMap::createInstance();

                for (int i = 0; i < sdkPeers->size(); i++)
                {
                    //Get peer Handle in B64
                    Id peerHandle(sdkPeers->getPeerHandle(i));

                    //Get peer unified key
                    auto useruk = keyCmd->getKeyByUserId(peerHandle);

                    //Append [creatorhandle+uk]
                    std::string uKeyBin((const char*)&mMyHandle, sizeof(mMyHandle.val));
                    uKeyBin.append(useruk->buf(), useruk->size());

                    //Encode [creatorhandle+uk] to B64
                    std::string uKeyB64;
                    mega::Base64::btoa(uKeyBin, uKeyB64);

                    //Add entry to map
                    userKeyMap->set(peerHandle.toString().c_str(), uKeyB64.c_str());
                }

                //Get own unified key
                auto ownKey = keyCmd->getKeyByUserId(mMyHandle);

                //Append [creatorhandle+uk]
                std::string okeyBin((const char*)&mMyHandle, sizeof(mMyHandle.val));
                okeyBin.append(ownKey->buf(), ownKey->size());

                //Encode [creatorhandle+uk] to B64
                std::string oKeyB64;
                mega::Base64::btoa(okeyBin, oKeyB64);

                //Add entry to map
                userKeyMap->set(mMyHandle.toString().c_str(), oKeyB64.c_str());
                return api.call(&mega::MegaApi::createPublicChat, sdkPeers.get(), userKeyMap,
                                !enctitleB64.empty() ? enctitleB64.c_str() : nullptr, meeting);
            });
        }
        else
        {
            createChatPromise = api.call(&mega::MegaApi::createChat, true, sdkPeers.get(),
                                         !enctitleB64.empty() ? enctitleB64.c_str() : nullptr);
        }

        return createChatPromise
        .then([this, wptr](ReqResult result) -> Promise<karere::Id>
        {
            if (wptr.deleted())
                return ::promise::Error("Chat created successfully, but instance was removed");

            auto& list = *result->getMegaTextChatList();
            if (list.size() != 1)
                return ::promise::Error("Empty chat list returned from API");

            auto room = chats->addRoom(*list.get(0));
            if (!room || !room->isGroup())
                return ::promise::Error("API created incorrect group");

            room->connect();
            return karere::Id(room->chatid());
        });
     });
}

promise::Promise<void> GroupChatRoom::excludeMember(uint64_t userid)
{
    auto wptr = getDelTracker();
    return parent.mKarereClient.api.callIgnoreResult(&mega::MegaApi::removeFromChat, chatid(), userid)
    .then([this, wptr, userid]()
    {
        wptr.throwIfDeleted();
        if (removeMember(userid) && !mHasTitle)
        {
            makeTitleFromMemberNames();
        }
    });
}

ChatRoom::ChatRoom(ChatRoomList& aParent, const uint64_t& chatid, bool aIsGroup,
  unsigned char aShard, chatd::Priv aOwnPriv, int64_t ts, bool aIsArchived, const std::string& aTitle)
   :parent(aParent), mChatid(chatid),
    mShardNo(aShard), mIsGroup(aIsGroup),
    mOwnPriv(aOwnPriv), mCreationTs(ts), mIsArchived(aIsArchived), mTitleString(aTitle), mHasTitle(false)
{}

//chatd::Listener
void ChatRoom::onLastMessageTsUpdated(uint32_t ts)
{
    callAfterInit(this, [this, ts]()
    {
        auto display = roomGui();
        if (display)
            display->onLastTsUpdated(ts);
    }, parent.mKarereClient.appCtx);
}

ApiPromise ChatRoom::requestGrantAccess(mega::MegaNode *node, mega::MegaHandle userHandle)
{
    return parent.mKarereClient.api.call(&::mega::MegaApi::grantAccessInChat, chatid(), node, userHandle);
}

ApiPromise ChatRoom::requestRevokeAccess(mega::MegaNode *node, mega::MegaHandle userHandle)
{
    return parent.mKarereClient.api.call(&::mega::MegaApi::removeAccessInChat, chatid(), node, userHandle);
}

bool ChatRoom::isChatdChatInitialized()
{
    return mChat;
}

strongvelope::ProtocolHandler* Client::newStrongvelope(karere::Id chatid, bool isPublic,
        std::shared_ptr<std::string> unifiedKey, int isUnifiedKeyEncrypted, karere::Id ph)
{
    return new strongvelope::ProtocolHandler(mMyHandle,
         StaticBuffer(mMyPrivCu25519, 32), StaticBuffer(mMyPrivEd25519, 32),
         *mUserAttrCache, db, chatid, isPublic, unifiedKey,
         isUnifiedKeyEncrypted, ph, appCtx);
}

void ChatRoom::createChatdChat(const karere::SetOfIds& initialUsers, bool isPublic,
        std::shared_ptr<std::string> unifiedKey, int isUnifiedKeyEncrypted, const karere::Id ph)
{
    mChat = &parent.mKarereClient.mChatdClient->createChat(
        mChatid, mShardNo, this, initialUsers,
        parent.mKarereClient.newStrongvelope(mChatid, isPublic, unifiedKey, isUnifiedKeyEncrypted, ph), mCreationTs, mIsGroup);
}

template <class T, typename F>
void callAfterInit(T* self, F&& func, void *ctx)
{
    if (self->isInitializing())
    {
        auto wptr = self->weakHandle();
        marshallCall([wptr, func]()
        {
            if (!wptr.deleted())
                func();
        }, ctx);
    }
    else
    {
        func();
    }
}

void PeerChatRoom::initWithChatd()
{
    createChatdChat(SetOfIds({Id(mPeer), parent.mKarereClient.myHandle()}));
}

void PeerChatRoom::connect()
{
    mChat->connect();
}

promise::Promise<void> PeerChatRoom::requesGrantAccessToNodes(mega::MegaNodeList *nodes)
{
    std::vector<ApiPromise> promises;

    for (int i = 0; i < nodes->size(); ++i)
    {
        if (!parent.mKarereClient.api.sdk.hasAccessToAttachment(mChatid, nodes->get(i)->getHandle(), peer()))
        {
            ApiPromise promise = requestGrantAccess(nodes->get(i), peer());
            promises.push_back(promise);
        }
    }

    return promise::when(promises);
}

promise::Promise<void> PeerChatRoom::requestRevokeAccessToNode(mega::MegaNode *node)
{
    std::vector<ApiPromise> promises;

    mega::MegaHandleList *megaHandleList = parent.mKarereClient.api.sdk.getAttachmentAccess(mChatid, node->getHandle());

    for (unsigned int j = 0; j < megaHandleList->size(); ++j)
    {
        ApiPromise promise = requestRevokeAccess(node, peer());
        promises.push_back(promise);
    }

    delete megaHandleList;

    return promise::when(promises);
}

promise::Promise<void> GroupChatRoom::requesGrantAccessToNodes(mega::MegaNodeList *nodes)
{
    std::vector<ApiPromise> promises;

    for (int i = 0; i < nodes->size(); ++i)
    {
        if (publicChat())
        {
           if (!parent.mKarereClient.api.sdk.hasAccessToAttachment(mChatid, nodes->get(i)->getHandle(), Id::COMMANDER()))
           {
               ApiPromise promise = requestGrantAccess(nodes->get(i), Id::COMMANDER());
               promises.push_back(promise);
           }
        }
        else
        {
            for (auto it = mPeers.begin(); it != mPeers.end(); ++it)
            {
                if (!parent.mKarereClient.api.sdk.hasAccessToAttachment(mChatid, nodes->get(i)->getHandle(), it->second->mHandle))
                {
                    ApiPromise promise = requestGrantAccess(nodes->get(i), it->second->mHandle);
                    promises.push_back(promise);
                }
            }
        }
    }

    return promise::when(promises);
}

promise::Promise<void> GroupChatRoom::requestRevokeAccessToNode(mega::MegaNode *node)
{
    std::vector<ApiPromise> promises;

    mega::MegaHandleList *megaHandleList = parent.mKarereClient.api.sdk.getAttachmentAccess(mChatid, node->getHandle());

    for (unsigned int j = 0; j < megaHandleList->size(); ++j)
    {
        ApiPromise promise = requestRevokeAccess(node, megaHandleList->get(j));
        promises.push_back(promise);
    }

    delete megaHandleList;

    return promise::when(promises);
}

IApp::IGroupChatListItem* GroupChatRoom::addAppItem()
{
    auto list = parent.mKarereClient.app.chatListHandler();
    return list ? list->addGroupChatItem(*this) : nullptr;
}

//Create chat or receive an invitation
GroupChatRoom::GroupChatRoom(ChatRoomList& parent, const mega::MegaTextChat& aChat)
:ChatRoom(parent, aChat.getHandle(), true, aChat.getShard(),
  (chatd::Priv)aChat.getOwnPrivilege(), aChat.getCreationTime(), aChat.isArchived()),
  mRoomGui(nullptr), mMeeting(aChat.isMeeting())
{
    bool isPublicChat = aChat.isPublicChat();
    // Save Chatroom into DB
    auto db = parent.mKarereClient.db;
    db.query("insert or replace into chats(chatid, shard, peer, peer_priv, "
             "own_priv, ts_created, archived, mode, meeting) values(?,?,-1,0,?,?,?,?,?)",
             mChatid, mShardNo, mOwnPriv, aChat.getCreationTime(), aChat.isArchived(), isPublicChat, mMeeting);
    db.query("delete from chat_peers where chatid=?", mChatid); // clean any obsolete data

    // Initialize list of peers and fetch their names
    auto peers = aChat.getPeerList();
    std::vector<promise::Promise<void>> promises;
    if (peers)
    {
        int numPeers = peers->size();
        for (int i = 0; i < numPeers; i++)
        {
            auto userid = peers->getPeerHandle(i);
            promise::Promise<void> nameResolvedPromise = addMember(userid, (chatd::Priv)peers->getPeerPrivilege(i), isPublicChat);
            if (promises.size() < MAX_NAMES_CHAT_WITHOUT_TITLE)
            {
                promises.push_back(nameResolvedPromise);
            }
        }
    }
    // If there is not any promise at vector promise, promise::when is resolved directly
    mMemberNamesResolved = promise::when(promises);

    // Initialize unified-key, if any (note private chats may also have unfied-key if user participated while chat was public)
    const char *unifiedKeyPtr = aChat.getUnifiedKey();
    assert(!(isPublicChat && !unifiedKeyPtr));
    std::shared_ptr<std::string> unifiedKey;
    int isUnifiedKeyEncrypted = strongvelope::kDecrypted;
    if (unifiedKeyPtr)
    {
        std::string unifiedKeyB64(unifiedKeyPtr);
        unifiedKey.reset(new std::string);
        int len = ::mega::Base64::atob(unifiedKeyB64, *unifiedKey);
        if (len != strongvelope::SVCRYPTO_KEY_SIZE + ::mega::MegaClient::USERHANDLE)
        {
            KR_LOG_ERROR("Invalid size for unified key");
            isUnifiedKeyEncrypted = strongvelope::kUndecryptable;
            parent.mKarereClient.api.callIgnoreResult(&::mega::MegaApi::sendEvent, 99002, "invalid unified-key detected");
        }
        else
        {
            isUnifiedKeyEncrypted = strongvelope::kEncrypted;
        }

        // Save (still) encrypted unified key
        Buffer unifiedKeyBuf;
        unifiedKeyBuf.write(0, (uint8_t)isUnifiedKeyEncrypted);  // prefix to indicate it's encrypted
        unifiedKeyBuf.append(unifiedKey->data(), unifiedKey->size());
        db.query("update chats set unified_key = ? where chatid = ?", unifiedKeyBuf, mChatid);
    }

    // Initialize chatd::Client (and strongvelope)
    initWithChatd(isPublicChat, unifiedKey, isUnifiedKeyEncrypted);

    // Initialize title, if any
    std::string title = aChat.getTitle() ? aChat.getTitle() : "";
    initChatTitle(title, strongvelope::kEncrypted, true);

    mRoomGui = addAppItem();
    mIsInitializing = false;
}

//Resume from cache
GroupChatRoom::GroupChatRoom(ChatRoomList& parent, const uint64_t& chatid,
    unsigned char aShard, chatd::Priv aOwnPriv, int64_t ts, bool aIsArchived,
    const std::string& title, int isTitleEncrypted, bool publicChat, std::shared_ptr<std::string> unifiedKey, int isUnifiedKeyEncrypted, bool meeting)
    : ChatRoom(parent, chatid, true, aShard, aOwnPriv, ts, aIsArchived)
    , mRoomGui(nullptr), mMeeting(meeting)
{
    // Initialize list of peers
    SqliteStmt stmt(parent.mKarereClient.db, "select userid, priv from chat_peers where chatid=?");
    stmt << mChatid;
    std::vector<promise::Promise<void> > promises;
    while(stmt.step())
    {
        auto userid = stmt.uint64Col(0);
        promise::Promise<void> nameResolvedPromise = addMember(userid, (chatd::Priv)stmt.intCol(1), publicChat, false);
        if (promises.size() < MAX_NAMES_CHAT_WITHOUT_TITLE)
        {
            promises.push_back(nameResolvedPromise);
        }
    }

    mMemberNamesResolved = promise::when(promises);

    // Initialize chatd::Client (and strongvelope)
    initWithChatd(publicChat, unifiedKey, isUnifiedKeyEncrypted);

    // Initialize title, if any
    initChatTitle(title, isTitleEncrypted);

    mRoomGui = addAppItem();
    mIsInitializing = false;
}

//Load chatLink
GroupChatRoom::GroupChatRoom(ChatRoomList& parent, const uint64_t& chatid,
    unsigned char aShard, chatd::Priv aOwnPriv, int64_t ts, bool aIsArchived, const std::string& title,
    const uint64_t publicHandle, std::shared_ptr<std::string> unifiedKey, bool meeting)
  : ChatRoom(parent, chatid, true, aShard, aOwnPriv, ts, aIsArchived, title)
  , mRoomGui(nullptr), mMeeting(meeting)
{
    Buffer unifiedKeyBuf;
    unifiedKeyBuf.write(0, (uint8_t)strongvelope::kDecrypted);  // prefix to indicate it's decrypted
    unifiedKeyBuf.append(unifiedKey->data(), unifiedKey->size());
    parent.mKarereClient.setCommitMode(false);

    //save to db
    auto db = parent.mKarereClient.db;
    db.query(
        "insert or replace into chats(chatid, shard, peer, peer_priv, "
        "own_priv, ts_created, mode, unified_key, meeting) values(?,?,-1,0,?,?,2,?,?)",
        mChatid, mShardNo, mOwnPriv, mCreationTs, unifiedKeyBuf, mMeeting);

    initWithChatd(true, unifiedKey, 0, publicHandle); // strongvelope only needs the public handle in preview mode (to fetch user attributes via `mcuga`)
    mChat->setPublicHandle(publicHandle);   // chatd always need to know the public handle in preview mode (to send HANDLEJOIN)

    initChatTitle(title, strongvelope::kDecrypted, true);

    mRoomGui = addAppItem();
    mIsInitializing = false;
}

void GroupChatRoom::initWithChatd(bool isPublic, std::shared_ptr<std::string> unifiedKey, int isUnifiedKeyEncrypted, Id ph)
{
    karere::SetOfIds users;
    Id myHandle = parent.mKarereClient.myHandle();

    //Don't add my own handle in preview mode because previewers are not chat members
    if (myHandle != Id::null() && !ph.isValid())
    {
        users.insert(myHandle);
    }

    for (auto& peer: mPeers)
    {
        users.insert(peer.first);
    }

    createChatdChat(users, isPublic, unifiedKey, isUnifiedKeyEncrypted, ph);
}

void GroupChatRoom::connect()
{
    if (chat().onlineState() != chatd::kChatStateOffline)
        return;

    mChat->connect();
}

promise::Promise<void> GroupChatRoom::memberNamesResolved() const
{
    return mMemberNamesResolved;
}

IApp::IPeerChatListItem* PeerChatRoom::addAppItem()
{
    auto list = parent.mKarereClient.app.chatListHandler();
    return list ? list->addPeerChatItem(*this) : nullptr;
}

//Resume from cache
PeerChatRoom::PeerChatRoom(ChatRoomList& parent, const uint64_t& chatid,
    unsigned char aShard, chatd::Priv aOwnPriv, const uint64_t& peer,
    chatd::Priv peerPriv, int64_t ts, bool aIsArchived)
    :ChatRoom(parent, chatid, false, aShard, aOwnPriv, ts, aIsArchived),
    mPeer(peer),
    mPeerPriv(peerPriv),
    mRoomGui(nullptr)
{
    initContact(peer);
    initWithChatd();
    mRoomGui = addAppItem();
    mIsInitializing = false;
}

//Create chat or receive an invitation
PeerChatRoom::PeerChatRoom(ChatRoomList& parent, const mega::MegaTextChat& chat)
    :ChatRoom(parent, chat.getHandle(), false, chat.getShard(),
     (chatd::Priv)chat.getOwnPrivilege(), chat.getCreationTime(), chat.isArchived()),
      mPeer(getSdkRoomPeer(chat)), mPeerPriv(getSdkRoomPeerPriv(chat)), mRoomGui(nullptr)
{
    parent.mKarereClient.db.query("insert into chats(chatid, shard, peer, peer_priv, own_priv, ts_created, archived) values (?,?,?,?,?,?,?)",
        mChatid, mShardNo, mPeer, mPeerPriv, mOwnPriv, mCreationTs, mIsArchived);
//just in case
    parent.mKarereClient.db.query("delete from chat_peers where chatid = ?", mChatid);

    KR_LOG_DEBUG("Added 1on1 chatroom '%s' from API",  ID_CSTR(mChatid));

    initContact(mPeer);
    initWithChatd();
    mRoomGui = addAppItem();
    mIsInitializing = false;
}
PeerChatRoom::~PeerChatRoom()
{
    auto &client = parent.mKarereClient;
    if (!client.isTerminated())
    {
        client.userAttrCache().removeCb(mUsernameAttrCbId);

        if (mRoomGui)
        {
            client.app.chatListHandler()->removePeerChatItem(*mRoomGui);
        }
    }

    if (client.mChatdClient)
    {
        client.mChatdClient->leave(mChatid);
    }
}

void PeerChatRoom::initContact(const uint64_t& peer)
{
    mContact = parent.mKarereClient.mContactList->contactFromUserId(peer);
    mEmail = mContact ? mContact->email() : "Inactive account";
    if (mContact)
    {
        mContact->attachChatRoom(*this);
    }
    else    // 1on1 with ex-user
    {
        mUsernameAttrCbId = parent.mKarereClient.userAttrCache().
                getAttr(peer, USER_ATTR_FULLNAME, this,
        [](Buffer* data, void* userp)
        {
            //even if both first and last name are null, the data is at least
            //one byte - the firstname-size-prefix, which will be zero but
            //if lastname is not null the first byte will contain the
            //firstname-size-prefix but datasize will be bigger than 1 byte.

            // If the contact has alias don't update the title
            auto self = static_cast<PeerChatRoom*>(userp);
            std::string alias = self->parent.mKarereClient.getUserAlias(self->mPeer);
            if (alias.empty())
            {
                if (!data || data->empty() || (*data->buf() == 0 && data->size() == 1))
                {
                    self->updateTitle(self->mEmail);
                }
                else
                {
                    self->updateTitle(std::string(data->buf()+1, data->dataSize()-1));
                }
            }
        });

        if (mTitleString.empty()) // user attrib fetch was not synchronous
        {
            updateTitle(mEmail);
            assert(!mTitleString.empty());
        }
    }
}

void PeerChatRoom::updateChatRoomTitle()
{
    std::string title = parent.mKarereClient.getUserAlias(mPeer);
    if (title.empty())
    {
        title = mContact ? mContact->getContactName() : "";
        if (title.empty())
        {
            title = mEmail;
        }
    }

    if (mContact)
    {
        mContact->updateTitle(title);
    }
    else
    {
        updateTitle(title);
    }
}

bool PeerChatRoom::isMember(Id peerid) const
{
    return peerid == mPeer;
}

unsigned long PeerChatRoom::numMembers() const
{
    return 2;
}

uint64_t PeerChatRoom::getSdkRoomPeer(const ::mega::MegaTextChat& chat)
{
    if (!chat.getPeerList())
    {
        KR_LOG_ERROR("1on1 room without peer: %s", Id(chat.getHandle()).toString().c_str());
        return Id::inval();
    }
    auto peers = chat.getPeerList();
    assert(peers);
    assert(peers->size() == 1);
    return peers->getPeerHandle(0);
}

chatd::Priv PeerChatRoom::getSdkRoomPeerPriv(const mega::MegaTextChat &chat)
{
    if (!chat.getPeerList())
    {
        return chatd::PRIV_INVALID;
    }
    auto peers = chat.getPeerList();
    assert(peers);
    assert(peers->size() == 1);
    return (chatd::Priv) peers->getPeerPrivilege(0);
}

bool ChatRoom::syncOwnPriv(chatd::Priv priv)
{
    if (mOwnPriv == priv)
    {
        return false;
    }

    if(previewMode())
    {
        assert(mOwnPriv == chatd::PRIV_RDONLY
               || mOwnPriv == chatd::PRIV_NOTPRESENT);  // still in preview, but ph is invalid

        if (priv >= chatd::PRIV_RDONLY)
        {
            //Join
            mChat->setPublicHandle(Id::inval());

            //Remove preview mode flag from DB
            parent.mKarereClient.db.query("update chats set mode = '1' where chatid = ?", mChatid);
        }
    }

    mOwnPriv = priv;
    parent.mKarereClient.db.query("update chats set own_priv = ? where chatid = ?", mOwnPriv, mChatid);
    return true;
}

bool ChatRoom::syncArchive(bool aIsArchived)
{
    if (mIsArchived == aIsArchived)
        return false;

    mIsArchived = aIsArchived;
    parent.mKarereClient.db.query("update chats set archived = ? where chatid = ?", mIsArchived, mChatid);

    return true;
}

bool PeerChatRoom::syncPeerPriv(chatd::Priv priv)
{
    if (mPeerPriv == priv)
        return false;

    mPeerPriv = priv;
    parent.mKarereClient.db.query("update chats set peer_priv = ? where chatid = ?", mPeerPriv, mChatid);

    return true;
}

bool PeerChatRoom::syncWithApi(const mega::MegaTextChat &chat)
{
    bool changed = syncOwnPriv((chatd::Priv) chat.getOwnPrivilege());   // returns true if own privilege has changed
    bool changedArchived = syncArchive(chat.isArchived());
    changed |= changedArchived;
    changed |= syncPeerPriv((chatd::Priv)chat.getPeerList()->getPeerPrivilege(0));

    if (changedArchived)
    {
        mIsArchived = chat.isArchived();
        onArchivedChanged(mIsArchived);
    }
    return changed;
}

promise::Promise<void> GroupChatRoom::addMember(uint64_t userid, chatd::Priv priv, bool isPublicChat, bool saveToDb)
{
    assert(userid != parent.mKarereClient.myHandle());

    auto it = mPeers.find(userid);
    if (it != mPeers.end())
    {
        if (it->second->mPriv == priv)
        {
            saveToDb = false;
        }
        else
        {
            it->second->mPriv = priv;
        }
    }
    else
    {
        Member *member = new Member(*this, userid, priv);
        mPeers.emplace(userid, member); //usernames will be updated when the Member object gets the username attribute
        bool fetchIsRequired = !isPublicChat || mPeers.size() <= PRELOAD_CHATLINK_PARTICIPANTS;
        member->registerCallBacks(fetchIsRequired);
    }

    if (saveToDb)
    {
        parent.mKarereClient.db.query("insert or replace into chat_peers(chatid, userid, priv) values(?,?,?)",
            mChatid, userid, priv);
    }

    return mPeers[userid]->nameResolved();
}

bool GroupChatRoom::removeMember(uint64_t userid)
{
    KR_LOG_DEBUG("GroupChatRoom[%s]: Removed member %s", ID_CSTR(mChatid), ID_CSTR(userid));

    auto it = mPeers.find(userid);
    if (it == mPeers.end())
    {
        KR_LOG_WARNING("GroupChatRoom::removeMember for a member that we don't have, ignoring");
        return false;
    }

    delete it->second;
    mPeers.erase(it);
    parent.mKarereClient.db.query("delete from chat_peers where chatid=? and userid=?", mChatid, userid);

    return true;
}

promise::Promise<void> GroupChatRoom::setPrivilege(karere::Id userid, chatd::Priv priv)
{
    auto wptr = getDelTracker();
    return parent.mKarereClient.api.callIgnoreResult(&::mega::MegaApi::updateChatPermissions, chatid(), userid.val, priv)
    .then([this, wptr, userid, priv]()
    {
        wptr.throwIfDeleted();
        if (userid == parent.mKarereClient.myHandle())
        {
            parent.mKarereClient.db.query("update chats set own_priv=? where chatid=?", priv, mChatid);
        }
        else
        {
            parent.mKarereClient.db.query("update chat_peers set priv=? where chatid=? and userid=?", priv, mChatid, userid);
        }
    });
}

promise::Promise<void> ChatRoom::truncateHistory(karere::Id msgId)
{
    auto wptr = getDelTracker();
    return parent.mKarereClient.api.callIgnoreResult(
                &::mega::MegaApi::truncateChat,
                chatid(),
                msgId)
    .then([this, wptr]()
    {
        wptr.throwIfDeleted();
        // TODO: update indexes, last message and so on
    });
}

bool ChatRoom::isCallActive() const
{
    return parent.mKarereClient.isCallActive(mChatid);
}

promise::Promise<void> ChatRoom::archiveChat(bool archive)
{
    auto wptr = getDelTracker();
    return parent.mKarereClient.api.callIgnoreResult(&::mega::MegaApi::archiveChat, chatid(), archive)
    .then([this, wptr, archive]()
    {
        wptr.throwIfDeleted();

        bool archiveChanged = syncArchive(archive);
        if (archiveChanged)
        {
            onArchivedChanged(archive);
        }
    });
}

promise::Promise<void> ChatRoom::setChatRetentionTime(unsigned period)
{
    return parent.mKarereClient.api.callIgnoreResult(&::mega::MegaApi::setChatRetentionTime, chatid(), period);
}

void GroupChatRoom::deleteSelf()
{
    //have to post a delete on the event loop, as there may be pending
    //events related to the chatroom/strongvelope instance
    auto wptr = weakHandle();
    marshallCall([wptr, this]()
    {
        if (wptr.deleted())
        {
            return;
        }
        delete this;
    }, parent.mKarereClient.appCtx);
}

ChatRoomList::ChatRoomList(Client& aClient)
:mKarereClient(aClient)
{}

void ChatRoomList::loadFromDb()
{
    auto db = mKarereClient.db;

    //We need to ensure that the DB does not contain any record related with a preview
    SqliteStmt stmtPreviews(db, "select chatid from chats where mode = '2'");
    while(stmtPreviews.step())
    {
        Id chatid = stmtPreviews.uint64Col(0);
        deleteRoomFromDb(chatid);
    }

    SqliteStmt stmt(db, "select chatid, ts_created ,shard, own_priv, peer, peer_priv, title, archived, mode, unified_key, meeting from chats");
    while(stmt.step())
    {
        auto chatid = stmt.uint64Col(0);
        if (find(chatid) != end())
        {
            KR_LOG_WARNING("ChatRoomList: Attempted to load from db cache a chatid that is already in memory");
            continue;
        }
        auto peer = stmt.uint64Col(4);
        ChatRoom* room;
        if (peer != uint64_t(-1))
        {
            room = new PeerChatRoom(*this, chatid, stmt.intCol(2), (chatd::Priv)stmt.intCol(3), peer, (chatd::Priv)stmt.intCol(5), stmt.intCol(1), stmt.intCol(7));
        }
        else
        {
            std::shared_ptr<std::string> unifiedKey;
            int isUnifiedKeyEncrypted = strongvelope::kDecrypted;

            Buffer unifiedKeyBuf;
            stmt.blobCol(9, unifiedKeyBuf);
            if (!unifiedKeyBuf.empty())
            {
                const char *pos = unifiedKeyBuf.buf();
                isUnifiedKeyEncrypted = (uint8_t)*pos;  pos++;
                size_t len = unifiedKeyBuf.size() - 1;
                assert( (isUnifiedKeyEncrypted == strongvelope::kDecrypted && len == 16)
                        || (isUnifiedKeyEncrypted == strongvelope::kEncrypted && len == 24)  // encrypted version includes invitor's userhandle (8 bytes)
                        || (isUnifiedKeyEncrypted));
                unifiedKey.reset(new std::string(pos, len));
            }

            // Get title and check if it's encrypted or not
            std::string auxTitle;
            int isTitleEncrypted = strongvelope::kDecrypted;

            Buffer titleBuf;
            stmt.blobCol(6, titleBuf);
            if (!titleBuf.empty())
            {
                const char *posTitle = titleBuf.buf();
                isTitleEncrypted = (uint8_t)*posTitle;  posTitle++;
                size_t len = titleBuf.size() - 1;
                auxTitle.assign(posTitle, len);
            }

            room = new GroupChatRoom(*this, chatid, stmt.intCol(2), (chatd::Priv)stmt.intCol(3), stmt.intCol(1), stmt.intCol(7), auxTitle, isTitleEncrypted, stmt.intCol(8), unifiedKey, isUnifiedKeyEncrypted, stmt.intCol(10));
        }
        emplace(chatid, room);
    }
}

void ChatRoomList::addMissingRoomsFromApi(const mega::MegaTextChatList& rooms, SetOfIds& chatids)
{
    auto size = rooms.size();
    for (int i = 0; i < size; i++)
    {
        auto& apiRoom = *rooms.get(i);
        auto chatid = apiRoom.getHandle();
        auto it = find(chatid);
        if (it != end())
            continue;   // chatroom already known

        ChatRoom* room = addRoom(apiRoom);
        chatids.insert(chatid);

        if (mKarereClient.connected())
        {
            KR_LOG_DEBUG("...connecting new room to chatd...");
            room->connect();
        }
        else
        {
            KR_LOG_DEBUG("...client is not connected, not connecting new room");
        }
    }
}

ChatRoom* ChatRoomList::addRoom(const mega::MegaTextChat& apiRoom)
{
    auto chatid = apiRoom.getHandle();

    ChatRoom* room;
    if(apiRoom.isGroup())
    {
        //We need to ensure that unified key exists before decrypt title for public chats. So we decrypt title inside ctor
        room = new GroupChatRoom(*this, apiRoom); //also writes it to cache
    }
    else    // 1on1
    {
        room = new PeerChatRoom(*this, apiRoom);
    }

#ifndef NDEBUG
    auto ret =
#endif
    emplace(chatid, room);
    assert(ret.second); //we should not have that room
    return room;
}

void ChatRoom::notifyExcludedFromChat()
{
    if (mAppChatHandler)
        mAppChatHandler->onExcludedFromChat();
    auto listItem = roomGui();
    if (listItem)
        listItem->onExcludedFromChat();
}

void ChatRoom::notifyRejoinedChat()
{
    if (mAppChatHandler)
        mAppChatHandler->onRejoinedChat();
    auto listItem = roomGui();
    if (listItem)
        listItem->onRejoinedChat();
}

void ChatRoomList::removeRoomPreview(Id chatid)
{
    auto wptr = mKarereClient.weakHandle();
    marshallCall([wptr, this, chatid]()
    {
        if (wptr.deleted())
        {
            return;
        }

        auto it = find(chatid);
        if (it == end())
        {
            CHATD_LOG_WARNING("removeRoomPreview: room not in chat list");
            return;
        }
        if (!it->second->previewMode())
        {
            CHATD_LOG_WARNING("removeRoomPreview: room is not a preview");
            return;
        }

        GroupChatRoom *groupchat = (GroupChatRoom*)it->second;
        groupchat->notifyPreviewClosed();
        erase(it);
        delete groupchat;
    },mKarereClient.appCtx);
}

void GroupChatRoom::notifyPreviewClosed()
{
    auto listItem = roomGui();
    if (listItem)
        listItem->onPreviewClosed();
}

void GroupChatRoom::setRemoved()
{
    mOwnPriv = chatd::PRIV_NOTPRESENT;
    parent.mKarereClient.db.query("update chats set own_priv=? where chatid=?", mOwnPriv, mChatid);
    notifyExcludedFromChat();
}

void Client::onChatsUpdate(::mega::MegaApi*, ::mega::MegaTextChatList* rooms)
{
    if (!rooms)
    {
        const char *scsn = api.sdk.getSequenceNumber();
        KR_LOG_DEBUG("Chatrooms up to date with API. scsn: %s", scsn);
        delete [] scsn;
        return;
    }

    std::shared_ptr<mega::MegaTextChatList> copy(rooms->copy());
#ifndef NDEBUG
    dumpChatrooms(*copy);
#endif
    auto wptr = weakHandle();
    marshallCall([wptr, this, copy]()
    {
        if (wptr.deleted())
        {
            return;
        }

        chats->onChatsUpdate(*copy);
    }, appCtx);
}

void ChatRoomList::onChatsUpdate(::mega::MegaTextChatList& rooms, bool checkDeleted)
{
    SetOfIds added; // out-param: records the new rooms added to the list
    addMissingRoomsFromApi(rooms, added);
    auto count = rooms.size();
    for (int i = 0; i < count; i++)
    {
        const ::mega::MegaTextChat *apiRoom = rooms.get(i);
        ::mega::MegaHandle chatid = apiRoom->getHandle();
        if (added.has(chatid)) //room was just added, no need to sync
            continue;

        ChatRoom *room = at(chatid);
        room->syncWithApi(*apiRoom);
    }

    if (checkDeleted)   // true only when list of rooms is complete, not for partial updates
    {
        SetOfIds removed;
        for (auto &room : *this)
        {
            bool deleted = true;
            for (int i = 0; i < rooms.size(); i++)
            {
                if (rooms.get(i)->getHandle() == room.first)
                {
                    deleted = false;
                    break;
                }
            }
            if (deleted)
            {
                removed.insert(room.first);
            }
        }
        for (auto &chatid : removed)
        {
            auto it = find(chatid);
            ChatRoom *chatroom = it->second;

            // notfiy deleted chat
            auto listItem = chatroom->roomGui();
            if (listItem)
                listItem->onChatDeleted();

            // delete from the list, from RAM and from DB
            erase(it);
            delete chatroom;
            deleteRoomFromDb(chatid);
        }
    }
}

ChatRoomList::~ChatRoomList()
{
    for (auto& room: *this)
        delete room.second;
}

promise::Promise<void> GroupChatRoom::decryptTitle()
{
    assert(!mEncryptedTitle.empty());

    Buffer buf(mEncryptedTitle.size());    
    try
    {
        size_t decLen = base64urldecode(mEncryptedTitle.c_str(), mEncryptedTitle.size(), buf.buf(), buf.bufSize());
        buf.setDataSize(decLen);
    }
    catch(std::exception& e)
    {
        KR_LOG_ERROR("Failed to base64-decode chat title for chat %s: %s. Falling back to member names", ID_CSTR(mChatid), e.what());

        parent.mKarereClient.api.call(&mega::MegaApi::sendEvent, 99007, "Decryption of chat topic failed");
        updateTitleInDb(mEncryptedTitle, strongvelope::kUndecryptable);
        makeTitleFromMemberNames();

        return ::promise::Error(e.what());
    }

    auto wptr = getDelTracker();
    promise::Promise<std::string> pms = chat().crypto()->decryptChatTitleFromApi(buf);
    return pms.then([wptr, this](const std::string title)
    {
        wptr.throwIfDeleted();

        // Update title (also in cache) and notify that has changed
        handleTitleChange(title, true);
    })
    .fail([wptr, this](const ::promise::Error& err)
    {
        wptr.throwIfDeleted();

        KR_LOG_ERROR("Error decrypting chat title for chat %s: %s. Falling back to member names.", ID_CSTR(chatid()), err.what());

        parent.mKarereClient.api.call(&mega::MegaApi::sendEvent, 99007, "Decryption of chat topic failed");
        updateTitleInDb(mEncryptedTitle, strongvelope::kUndecryptable);
        makeTitleFromMemberNames();

        return err;
    });
}

void GroupChatRoom::updateTitleInDb(const std::string &title, int isEncrypted)
{
    KR_LOG_DEBUG("Title update in cache");
    Buffer titleBuf;
    titleBuf.write(0, (uint8_t)isEncrypted);
    titleBuf.append(title.data(), title.size());
    parent.mKarereClient.db.query("update chats set title=? where chatid=?", titleBuf, mChatid);
}

void GroupChatRoom::makeTitleFromMemberNames()
{
    mHasTitle = false;
    std::string newTitle;
    if (mPeers.empty())
    {
        time_t ts = mCreationTs;
        const struct tm *time = localtime(&ts);
        char date[18];
        strftime(date, sizeof(date), "%Y-%m-%d %H:%M", time);
        newTitle = "Chat created on ";
        newTitle.append(date);
    }
    else
    {
        unsigned int numMemberNames = 0;
        for (auto& m: mPeers)
        {
            Id userid = m.first;
            const Member *user = m.second;

            std::string alias = parent.mKarereClient.getUserAlias(userid);
            if (!alias.empty())
            {
                // Add user's alias to the title
                newTitle.append(alias).append(", ");
            }
            else
            {
                //name has binary layout
                auto& name = user->mName;
                assert(!name.empty()); //is initialized to '\0', so is never empty

                if (name.size() > 1)
                {
                    int firstnameLen = name.at(0);
                    if (firstnameLen)
                    {
                        // Add user's first name to the title
                        newTitle.append(name.substr(1, firstnameLen)).append(", ");
                    }
                    else
                    {
                        // Add user's last name to the title
                        newTitle.append(name.substr(1)).append(", ");
                    }
                }
                else
                {
                    // Add user's email to the title
                    auto& email = user->mEmail;
                    if (!email.empty())
                        newTitle.append(email).append(", ");
                    else
                        newTitle.append("..., ");
                }
            }

            numMemberNames++;
            if (numMemberNames == MAX_NAMES_CHAT_WITHOUT_TITLE)
            {
                break;
            }
        }

        newTitle.resize(newTitle.size()-2); //truncate last ", "
    }
    assert(!newTitle.empty());
    if (newTitle == mTitleString)
    {
        KR_LOG_DEBUG("makeTitleFromMemberNames: same title than existing one, skipping update");
        return;
    }

    mTitleString = newTitle;
    notifyTitleChanged();
}

promise::Promise<void> GroupChatRoom::setTitle(const std::string& title)
{
    auto wptr = getDelTracker();
    return chat().crypto()->encryptChatTitle(title)
    .then([wptr, this](const std::shared_ptr<Buffer>& buf)
    {
        wptr.throwIfDeleted();
        auto b64 = base64urlencode(buf->buf(), buf->dataSize());
        return parent.mKarereClient.api.callIgnoreResult(&::mega::MegaApi::setChatTitle, chatid(),
            b64.c_str());
    })
    .then([wptr, this, title]()
    {
        wptr.throwIfDeleted();
        if (title.empty())
        {
            clearTitle();
        }
    });
}

GroupChatRoom::~GroupChatRoom()
{
    removeAppChatHandler();

    if (mRoomGui && !parent.mKarereClient.isTerminated())
    {
        parent.mKarereClient.app.chatListHandler()->removeGroupChatItem(*mRoomGui);
    }

    if (previewMode())
    {
        parent.deleteRoomFromDb(mChatid);
    }

    if (parent.mKarereClient.mChatdClient)
    {
        parent.mKarereClient.mChatdClient->leave(mChatid);
    }

    for (auto& m: mPeers)
    {
        delete m.second;
    }
}

promise::Promise<void> GroupChatRoom::leave()
{
    auto wptr = getDelTracker();

    return parent.mKarereClient.api.callIgnoreResult(&mega::MegaApi::removeFromChat, mChatid, mega::INVALID_HANDLE)
    .fail([](const ::promise::Error& err) -> Promise<void>
    {
        if (err.code() == ::mega::MegaError::API_EARGS) //room does not actually exist on API, ignore room and remove it locally
            return promise::_Void();
        else
            return err;
    })
    .then([this, wptr]()
    {
        wptr.throwIfDeleted();
        setRemoved();
    });
}

promise::Promise<void> GroupChatRoom::invite(uint64_t userid, chatd::Priv priv)
{
    auto wptr = getDelTracker();

    //Add new user to strongvelope set of users
    promise::Promise<std::string> pms;
    if (mHasTitle && !publicChat())
    {
        pms = chat().crypto()->encryptChatTitle(mTitleString, userid)
        .then([](const std::shared_ptr<Buffer>& buf)
        {
            return base64urlencode(buf->buf(), buf->dataSize());
        });
    }
    else
    {
        pms = promise::Promise<std::string>(std::string());
    }

    return pms
    .then([this, wptr, userid, priv](const std::string& title)
    {
        wptr.throwIfDeleted();
        ApiPromise invitePms;
        if (publicChat())
        {
            invitePms = chat().crypto()->encryptUnifiedKeyForAllParticipants(userid)
            .then([wptr, this, userid, priv](chatd::KeyCommand* encKey)
             {
                //Get peer unified key
                auto useruk = encKey->getKeyByUserId(userid);

                //Get creator handle in binary
                uint64_t invitorHandle = chat().client().mKarereClient->myHandle().val;

                //Append [invitorhandle+uk]
                std::string uKeyBin((const char*)&invitorHandle, sizeof(invitorHandle));
                uKeyBin.append(useruk->buf(), useruk->size());

                //Encode [invitorhandle+uk] to B64
                std::string uKeyB64;
                mega::Base64::btoa(uKeyBin, uKeyB64);

                return parent.mKarereClient.api.call(&mega::MegaApi::inviteToPublicChat, mChatid, userid, priv,
                    uKeyB64.c_str());
             });
        }
        else
        {
            invitePms = parent.mKarereClient.api.call(&mega::MegaApi::inviteToChat, mChatid, userid, priv,
                title.empty() ? nullptr : title.c_str());
        }
        return invitePms
        .then([this, wptr, userid, priv](ReqResult)
        {
            wptr.throwIfDeleted();
            addMember(userid, priv, publicChat())
            .then([wptr, this]()
            {
                wptr.throwIfDeleted();
                if (!mHasTitle)
                {
                    makeTitleFromMemberNames();
                }
            });
        });
    });
}

promise::Promise<void> GroupChatRoom::autojoinPublicChat(uint64_t ph)
{
    Id myHandle(parent.mKarereClient.myHandle());
    mAutoJoining = true;

    return chat().crypto()->encryptUnifiedKeyToUser(myHandle)
    .then([this, myHandle, ph](std::string key) -> ApiPromise
    {
        //Append [invitorhandle+uk]
        std::string uKeyBin((const char*)&myHandle, sizeof(myHandle.val));
        uKeyBin.append(key.data(), key.size());

        //Encode [invitorhandle+uk] to B64
        std::string uKeyB64;
        mega::Base64::btoa(uKeyBin, uKeyB64);

        parent.mKarereClient.setCommitMode(false);
        return parent.mKarereClient.api.call(&mega::MegaApi::chatLinkJoin, ph, uKeyB64.c_str());
    })
    .then([this, myHandle](ReqResult)
    {
        onUserJoin(parent.mKarereClient.myHandle(), chatd::PRIV_FULL);
    })
    .fail([this](const ::promise::Error& err)
    {
        mAutoJoining = false;
    });
 }

//chatd::Listener::init
void ChatRoom::init(chatd::Chat& chat, chatd::DbInterface*& dbIntf)
{
    mChat = &chat;
    dbIntf = new ChatdSqliteDb(*mChat, parent.mKarereClient.db);
    if (mAppChatHandler)
    {
        setAppChatHandler(mAppChatHandler);
    }
}

void ChatRoom::setAppChatHandler(IApp::IChatHandler* handler)
{
    if (mAppChatHandler)
        throw std::runtime_error("App chat handler is already set, remove it first");

    mAppChatHandler = handler;
    chatd::DbInterface* dummyIntf = nullptr;
// mAppChatHandler->init() may rely on some events, so we need to set mChatWindow as listener before
// calling init(). This is safe, as and we will not get any async events before we
//return to the event loop
    mChat->setListener(mAppChatHandler);
    mAppChatHandler->init(*mChat, dummyIntf);
}

void ChatRoom::removeAppChatHandler()
{
    if (!mAppChatHandler)
        return;
    mAppChatHandler = nullptr;
    mChat->setListener(this);
}

bool ChatRoom::hasChatHandler() const
{
    return mAppChatHandler != NULL;
}

void GroupChatRoom::onUserJoin(Id userid, chatd::Priv privilege)
{
    auto it = mPeers.find(userid);
    if (it != mPeers.end() && it->second->mPriv == privilege)
    {
        return;
    }

    if (userid == parent.mKarereClient.myHandle())
    {
        syncOwnPriv(privilege);
    }
    else
    {
        auto wptr = weakHandle();
        addMember(userid, privilege, publicChat())
        .then([wptr, this]()
        {
            wptr.throwIfDeleted();
            if (!mHasTitle)
            {
                makeTitleFromMemberNames();
            }
        });
    }

    if (mRoomGui)
    {
        mRoomGui->onUserJoin(userid, privilege);
    }
}

void GroupChatRoom::onUserLeave(Id userid)
{
    if (userid == parent.mKarereClient.myHandle())
    {
        setRemoved();
    }
    else if (userid == Id::null())
    {
        // preview is not allowed anymore, notify the user and clean cache
        assert(previewMode());

        setRemoved();
    }
    else
    {
        if (removeMember(userid) && !mHasTitle)
        {
            makeTitleFromMemberNames();
        }

        if (mRoomGui)
            mRoomGui->onUserLeave(userid);
    }
}

void PeerChatRoom::onUserJoin(Id userid, chatd::Priv privilege)
{
    if (userid == parent.mKarereClient.myHandle())
        syncOwnPriv(privilege);
    else if (userid.val == mPeer)
        syncPeerPriv(privilege);
    else
        KR_LOG_ERROR("PeerChatRoom: Bug: Received JOIN event from chatd for a third user, ignoring");
}
void PeerChatRoom::onUserLeave(Id userid)
{
    KR_LOG_ERROR("PeerChatRoom: Bug: Received leave event for user %s from chatd on a permanent chat, ignoring", ID_CSTR(userid));
}

void ChatRoom::onLastTextMessageUpdated(const chatd::LastTextMsg& msg)
{
    if (mIsInitializing)
    {
        auto wptr = weakHandle();
        marshallCall([=]()
        {
            if (wptr.deleted())
                return;
            auto display = roomGui();
            if (display)
                display->onLastMessageUpdated(msg);
        }, parent.mKarereClient.appCtx);
    }
    else
    {
        auto display = roomGui();
        if (display)
           display->onLastMessageUpdated(msg);
    }
}

//chatd notification
void ChatRoom::onOnlineStateChange(chatd::ChatState state)
{
    auto display = roomGui();
    if (display)
    {
        display->onChatOnlineState(state);
    }
}

void ChatRoom::onMsgOrderVerificationFail(const chatd::Message &msg, chatd::Idx idx, const std::string &errmsg)
{
    KR_LOG_ERROR("msgOrderFail[chatid: %s, msgid %s, idx %d, userid %s]: %s",
        ID_CSTR(mChatid), ID_CSTR(msg.id()), idx, ID_CSTR(msg.userid), errmsg.c_str());
}

void ChatRoom::onRecvNewMessage(chatd::Idx idx, chatd::Message& msg, chatd::Message::Status status)
{
    // truncate can be received as NEWMSG when the `msgid` is new for the client (later on the MSGUPD is also received)
    if ( (msg.type == chatd::Message::kMsgTruncate)   // truncate received from a peer or from myself in another client
         || (msg.userid != parent.mKarereClient.myHandle() && status == chatd::Message::kNotSeen) )  // new (unseen) message received from a peer
    {
        parent.mKarereClient.app.onChatNotification(mChatid, msg, status, idx);
    }

    if (msg.type == chatd::Message::kMsgChatTitle)
    {
        std::string title(msg.buf(), msg.size());

        // Update title and notify that has changed
        ((GroupChatRoom *) this)->handleTitleChange(title);
    }
}

void GroupChatRoom::handleTitleChange(const std::string &title, bool saveToDB)
{
    if (saveToDB)
    {
        updateTitleInDb(title, strongvelope::kDecrypted);
    }

    if (mTitleString == title)
    {
        KR_LOG_DEBUG("Same title has already been notified, skipping update");
        return;
    }

    mTitleString = title;
    mHasTitle = true;

    notifyTitleChanged();
}

bool GroupChatRoom::isMember(Id peerid) const
{
    return mPeers.find(peerid.val) != mPeers.end();
}

unsigned long GroupChatRoom::numMembers() const
{
    return mPeers.size() + 1;
}

bool GroupChatRoom::isMeeting() const
{
    return mMeeting;
}

void ChatRoom::onMessageEdited(const chatd::Message& msg, chatd::Idx idx)
{
    chatd::Message::Status status = mChat->getMsgStatus(msg, idx);

    if ( (msg.type == chatd::Message::kMsgTruncate) // truncate received from a peer or from myself in another client
         || (msg.userid != parent.mKarereClient.myHandle() && status == chatd::Message::kNotSeen) )    // received message from a peer, still unseen, was edited / deleted
    {
        parent.mKarereClient.app.onChatNotification(mChatid, msg, status, idx);
    }
}

void ChatRoom::onMessageStatusChange(chatd::Idx idx, chatd::Message::Status status, const chatd::Message& msg)
{
    if (msg.userid != parent.mKarereClient.myHandle()
            && status == chatd::Message::kSeen)  // received message from a peer changed to seen
    {
        parent.mKarereClient.app.onChatNotification(mChatid, msg, status, idx);
    }
}

void ChatRoom::onUnreadChanged()
{
    IApp::IChatListItem *room = roomGui();
    if (room)
    {
        room->onUnreadCountChanged();
    }
}

void ChatRoom::onPreviewersUpdate()
{
    IApp::IChatListItem *room = roomGui();
    if (room)
    {
        room->onPreviewersCountUpdate(mChat->getNumPreviewers());
    }
}

void ChatRoom::onArchivedChanged(bool archived)
{
    IApp::IChatListItem *room = roomGui();
    if (room)
    {
        room->onChatArchived(archived);
    }
    if (mAppChatHandler)
    {
        mAppChatHandler->onChatArchived(archived);
    }

    // since the archived rooms don't count for the chats with unread messages,
    // we need to notifiy the apps about the changes on unread messages.
    onUnreadChanged();
}

void PeerChatRoom::updateTitle(const std::string& title)
{
    mTitleString = title;
    notifyTitleChanged();
}

void ChatRoom::notifyTitleChanged()
{
    callAfterInit(this, [this]
    {
        auto display = roomGui();
        if (display)
            display->onTitleChanged(mTitleString);

        if (mAppChatHandler)
            mAppChatHandler->onTitleChanged(mTitleString);
    }, parent.mKarereClient.appCtx);
}

void ChatRoom::notifyChatModeChanged()
{
    callAfterInit(this, [this]
    {
        auto display = roomGui();
        if (display)
            display->onChatModeChanged(this->publicChat());

        if (mAppChatHandler)
            mAppChatHandler->onChatModeChanged(this->publicChat());
    }, parent.mKarereClient.appCtx);
}

void GroupChatRoom::enablePreview(uint64_t ph)
{
    // Current priv is PRIV_NOTPRESENT and need to be updated
    mOwnPriv = chatd::PRIV_RDONLY;
    parent.mKarereClient.db.query("update chats set own_priv = ? where chatid = ?", mOwnPriv, mChatid);
    if (mRoomGui)
    {
        mRoomGui->onUserJoin(parent.mKarereClient.myHandle(), mOwnPriv);
    }

    mChat->setPublicHandle(ph);
    chat().disable(false);
    connect();
}

bool GroupChatRoom::publicChat() const
{
    assert(mChat);
    if (mChat)
    {
        return (mChat->crypto()->isPublicChat());
    }

    parent.mKarereClient.api.callIgnoreResult(&::mega::MegaApi::sendEvent, 99011, "GroupChatRoom::publicChat(), chatd::Chat isn't yet created");

    return false;
}

uint64_t GroupChatRoom::getPublicHandle() const
{
    assert(mChat);
    if (mChat)
    {
        return (mChat->getPublicHandle());
    }

    parent.mKarereClient.api.callIgnoreResult(&::mega::MegaApi::sendEvent, 99011, "GroupChatRoom::getPublicHandle(), chatd::Chat isn't yet created");
    return karere::Id::inval();
}

unsigned int GroupChatRoom::getNumPreviewers() const
{
    return mChat->getNumPreviewers();
}

// return true if new peer, peer removed or peer's privilege updated
bool GroupChatRoom::previewMode() const
{
    return mChat->previewMode();
}

void ChatRoomList::deleteRoomFromDb(const Id &chatid)
{
    auto db = mKarereClient.db;
    if (db.isOpen())   // upon karere::Client destruction, DB is already closed
    {
        db.query("delete from chat_peers where chatid = ?", chatid);
        db.query("delete from chat_vars where chatid = ?", chatid);
        db.query("delete from chats where chatid = ?", chatid);
        db.query("delete from history where chatid = ?", chatid);
        db.query("delete from manual_sending where chatid = ?", chatid);
        db.query("delete from sending where chatid = ?", chatid);
        db.query("delete from sendkeys where chatid = ?", chatid);
        db.query("delete from node_history where chatid = ?", chatid);
    }
}

promise::Promise<std::shared_ptr<std::string>> GroupChatRoom::unifiedKey()
{
    return mChat->crypto()->getUnifiedKey();
}
// return true if new peer or peer removed. Updates peer privileges as well
bool GroupChatRoom::syncMembers(const mega::MegaTextChat& chat)
{
    UserPrivMap users;
    auto members = chat.getPeerList();
    if (members)
    {
        auto size = members->size();
        for (int i = 0; i < size; i++)
        {
            users.emplace(members->getPeerHandle(i), (chatd::Priv)members->getPeerPrivilege(i));
        }
    }

    auto db = parent.mKarereClient.db;
    bool peersChanged = false;
    bool commitEach = parent.mKarereClient.commitEach() || mAutoJoining;
    parent.mKarereClient.setCommitMode(false);
    for (auto ourIt = mPeers.begin(); ourIt != mPeers.end();)
    {
        auto userid = ourIt->first;
        auto member = ourIt->second;

        auto it = users.find(userid);
        if (it == users.end()) //we have a user that is not in the chatroom anymore
        {
            peersChanged = true;
            ourIt++;    // prevent iterator becoming invalid due to removal
            removeMember(userid);
        }
        else    // existing peer changed privilege
        {
            if (member->mPriv != it->second)
            {
                KR_LOG_DEBUG("GroupChatRoom[%s]:syncMembers: Changed privilege of member %s: %d -> %d",
                     ID_CSTR(chatid()), ID_CSTR(userid), member->mPriv, it->second);

                onUserJoin(member->mHandle, it->second);
                member->mPriv = it->second;
                db.query("update chat_peers set priv=? where chatid=? and userid=?", member->mPriv, mChatid, userid);
            }
            ourIt++;
        }
    }

    parent.mKarereClient.setCommitMode(commitEach);


    std::vector<promise::Promise<void> > promises;
    for (auto& user: users)
    {
        if (mPeers.find(user.first) == mPeers.end())
        {
            peersChanged = true;
            promise::Promise<void> promise = addMember(user.first, user.second, publicChat());
            if (promises.size() < MAX_NAMES_CHAT_WITHOUT_TITLE)
            {
                promises.push_back(promise);
            }
        }
    }

    if (peersChanged)
    {
        auto wptr = weakHandle();
        promise::when(promises)
        .then([wptr, this]()
        {
            wptr.throwIfDeleted();
            if (!mHasTitle)
            {
                makeTitleFromMemberNames();
            }
        });
    }

    return peersChanged;
}

void GroupChatRoom::initChatTitle(const std::string &title, int isTitleEncrypted, bool saveToDb)
{
    mHasTitle = (!title.empty() && title.at(0));
    if (mHasTitle)
    {
        if (saveToDb)
        {
            updateTitleInDb(title, isTitleEncrypted);
        }

        switch (isTitleEncrypted)
        {
            case strongvelope::kDecrypted:
                mTitleString = title;
                notifyTitleChanged();
                return;

            case strongvelope::kEncrypted:
                mEncryptedTitle = title;
                decryptTitle()
                .fail([this](const ::promise::Error& e)
                {
                    KR_LOG_ERROR("GroupChatRoom: failed to decrypt title for chat %s: %s", ID_CSTR(mChatid), e.what());
                });
                return;

            case strongvelope::kUndecryptable:
                KR_LOG_ERROR("Undecryptable chat title for chat %s", ID_CSTR(mChatid));
                // fallback to makeTitleFromMemberNames()
                break;
        }
    }

    // if has no title or it's undecryptable...
    auto wptr = weakHandle();
    mMemberNamesResolved.then([wptr, this]()
    {
        if (wptr.deleted())
            return;

        makeTitleFromMemberNames();
    });
}

void GroupChatRoom::clearTitle()
{
    makeTitleFromMemberNames();
    parent.mKarereClient.db.query("update chats set title=NULL where chatid=?", mChatid);
}

bool GroupChatRoom::syncWithApi(const mega::MegaTextChat& chat)
{
    // Mode changed
    if (!chat.isPublicChat() && publicChat())
    {
        KR_LOG_DEBUG("Chatroom[%s]: API event: mode changed to private", ID_CSTR(mChatid));
        setChatPrivateMode();
        // in case of previewMode, it's also updated in cache
    }

    // Own privilege changed
    auto oldPriv = mOwnPriv;
    bool ownPrivChanged = syncOwnPriv((chatd::Priv) chat.getOwnPrivilege());
    if (ownPrivChanged)
    {
        if (oldPriv == chatd::PRIV_NOTPRESENT)
        {
            if (mOwnPriv != chatd::PRIV_NOTPRESENT)
            {
                // in case chat-link was invalidated during preview, the room was disabled
                // now, we upgrade from (invalid) previewer to participant --> enable it back
                if (mChat->isDisabled())
                {
                    KR_LOG_WARNING("Enable chatroom previously in preview mode");
                    mChat->disable(false);
                }

                // if already connected, need to send a new JOIN to chatd
                if (parent.mKarereClient.connected())
                {
                    KR_LOG_DEBUG("Connecting existing room to chatd after re-join...");
                    if (mChat->onlineState() < ::chatd::ChatState::kChatStateJoining)
                    {
                        mChat->connect();
                    }
                    else
                    {
                        KR_LOG_DEBUG("Skip re-join chatd, since it's already joining right now");
                        parent.mKarereClient.api.callIgnoreResult(&::mega::MegaApi::sendEvent, 99003, "Skip re-join chatd");
                    }
                }
                KR_LOG_DEBUG("Chatroom[%s]: API event: We were re/invited",  ID_CSTR(mChatid));
                notifyRejoinedChat();
            }
        }
        else if (mOwnPriv == chatd::PRIV_NOTPRESENT)
        {
            //we were excluded
            KR_LOG_DEBUG("Chatroom[%s]: API event: We were removed", ID_CSTR(mChatid));
            setRemoved(); // may delete 'this'
            return true;
        }
        else
        {
            KR_LOG_DEBUG("Chatroom[%s]: API event: Our own privilege changed",  ID_CSTR(mChatid));
            onUserJoin(parent.mKarereClient.myHandle(), mOwnPriv);
        }
    }

    // Peer list changes
    bool membersChanged = syncMembers(chat);
    mAutoJoining = false;

    // Title changes
    const char *title = chat.getTitle();
    mHasTitle = (title && title[0]);
    if (mHasTitle)
    {
        if (mEncryptedTitle != title)   // title has changed
        {
            // if the title was already decrypted in cache at startup, the `mEncryptedTitle` won't be initialized yet
            // (the encrypted flavour of the title is saved in cache but overwriten when decrypted)
            // In consequence, the first actionpacket will initialize it and decrypt it once per execution
            mEncryptedTitle = title;
            updateTitleInDb(mEncryptedTitle, strongvelope::kEncrypted);

            decryptTitle()
            .fail([](const ::promise::Error& err)
            {
                KR_LOG_DEBUG("Can't decrypt chatroom title. In function: GroupChatRoom::syncWithApi. Error: %s", err.what());
            });
        }
    }
    else if (membersChanged)
    {
        KR_LOG_DEBUG("Empty title received for groupchat %s. Peers changed, updating title...", ID_CSTR(mChatid));
        clearTitle();
    }

    bool archiveChanged = syncArchive(chat.isArchived());
    if (archiveChanged)
    {
        onArchivedChanged(mIsArchived);
    }

    KR_LOG_DEBUG("Synced group chatroom %s with API.", ID_CSTR(mChatid));
    return true;
}

void GroupChatRoom::setChatPrivateMode()
{
    //Update strongvelope
    chat().crypto()->setPrivateChatMode();

    //Update cache
    parent.mKarereClient.db.query("update chats set mode = '0' where chatid = ?", mChatid);

    notifyChatModeChanged();

    for (auto member : mPeers)
    {
        chat().requestUserAttributes(member.first);
        chat().crypto()->fetchUserKeys(member.first);
    }
}

GroupChatRoom::Member::Member(GroupChatRoom& aRoom, const uint64_t& user, chatd::Priv aPriv)
: mRoom(aRoom), mHandle(user), mPriv(aPriv), mName("\0", 1)
{
}

GroupChatRoom::Member::~Member()
{
    mRoom.parent.mKarereClient.userAttrCache().removeCb(mNameAttrCbHandle);
    mRoom.parent.mKarereClient.userAttrCache().removeCb(mEmailAttrCbHandle);
}

promise::Promise<void> GroupChatRoom::Member::nameResolved() const
{
    return mNameResolved;
}

void GroupChatRoom::Member::registerCallBacks(bool fetchIsRequired)
{
    mNameAttrCbHandle = mRoom.parent.mKarereClient.userAttrCache().getAttr(
        mHandle, USER_ATTR_FULLNAME, this, [](Buffer* buf, void* userp)
    {
        auto self = static_cast<Member*>(userp);
        if (buf && !buf->empty())
        {
            self->mName.assign(buf->buf(), buf->dataSize());
        }
        else
        {
            self->mName.assign("\0", 1);
        }
        if (self->mRoom.mAppChatHandler)
        {
            if (!self->mRoom.publicChat() || self->mRoom.mPeers.size() <= PRELOAD_CHATLINK_PARTICIPANTS)
            {
                self->mRoom.mAppChatHandler->onMemberNameChanged(self->mHandle, self->mName);
            }
        }

        if (!self->mNameResolved.done())
        {
            self->mNameResolved.resolve();
        }
        else if (self->mRoom.memberNamesResolved().done() && !self->mRoom.mHasTitle)
        {
            self->mRoom.makeTitleFromMemberNames();
        }
    }, false, fetchIsRequired, mRoom.isChatdChatInitialized() ? mRoom.chat().getPublicHandle() : karere::Id::inval().val);

    if (!mRoom.parent.mKarereClient.anonymousMode())
    {
        mEmailAttrCbHandle = mRoom.parent.mKarereClient.userAttrCache().getAttr(
            mHandle, USER_ATTR_EMAIL, this, [](Buffer* buf, void* userp)
        {
            auto self = static_cast<Member*>(userp);
            if (buf && !buf->empty())
            {
                self->mEmail.assign(buf->buf(), buf->dataSize());
                if (self->mName.size() <= 1 && self->mRoom.memberNamesResolved().done() && !self->mRoom.mHasTitle)
                {
                    self->mRoom.makeTitleFromMemberNames();
                }
            }
        }, false, fetchIsRequired, mRoom.isChatdChatInitialized() ? mRoom.chat().getPublicHandle() : karere::Id::inval().val);
    }
}

void Client::connectToChatd()
{
    for (auto& item: *chats)
    {
        auto& chat = *item.second;
        if (!chat.chat().isDisabled())
        {
            chat.connect();
        }
    }
}

ContactList::ContactList(Client& aClient)
:client(aClient)
{}

void ContactList::loadFromDb()
{
    SqliteStmt stmt(client.db, "select userid, email, visibility, since from contacts");
    while(stmt.step())
    {
        auto userid = stmt.uint64Col(0);
        Contact *contact = new Contact(*this, userid, stmt.stringCol(1), stmt.intCol(2), stmt.int64Col(3), nullptr);
        this->emplace(userid, contact);
    }
}

void Contact::onVisibilityChanged(int newVisibility)
{
    assert(newVisibility != mVisibility);
    auto oldVisibility = mVisibility;
    mVisibility = newVisibility;

    if (mChatRoom
            && oldVisibility == ::mega::MegaUser::VISIBILITY_HIDDEN
            && newVisibility == ::mega::MegaUser::VISIBILITY_VISIBLE)
    {
        mChatRoom->notifyRejoinedChat();
    }
}

void Contact::setContactName(std::string name)
{
    mName = name;
}

std::string Contact::getContactName(bool binaryLayout)
{
    return (binaryLayout || mName.empty()) ? mName : mName.substr(1);
}

void ContactList::syncWithApi(mega::MegaUserList &users)
{
    int count = users.size();
    for (int i = 0; i < count; i++)
    {
        ::mega::MegaUser &user = *users.get(i);
        auto newVisibility = user.getVisibility();

        int changed = user.getChanges();
        bool updateCache = !user.isOwnChange();

        ContactList::iterator it = find(user.getHandle());
        if (it != end())    // existing contact or ex-contact
        {
            auto handle = it->first;
            Contact *contact = it->second;
            auto oldVisibility = contact->visibility();

            if (oldVisibility != newVisibility)
            {
                if (newVisibility == ::mega::MegaUser::VISIBILITY_INACTIVE)
                {
                    delete contact;
                    erase(it);
                    client.db.query("delete from contacts where userid=?", handle);
                    return;
                }
                else
                {
                    client.db.query("update contacts set visibility = ? where userid = ?", newVisibility, handle);
                    contact->onVisibilityChanged(newVisibility);

                    if (oldVisibility == ::mega::MegaUser::VISIBILITY_HIDDEN
                            && newVisibility == ::mega::MegaUser::VISIBILITY_VISIBLE)
                    {
                        // API doesn't notify about changes for ex-contacts, so need to update user attributes
                        assert(user.getChanges());  // currently, firstname and lastname only (driven by SDK)
                        updateCache = true;
                    }
                }
            }

            if (contact->email() != user.getEmail())
            {
                std::string newEmail;
                const char *userEmail = user.getEmail();
                if (userEmail && userEmail[0])
                {
                    newEmail.assign(userEmail);
                }

                // Update contact email in memory and cache
                contact->mEmail = newEmail;
                client.db.query("update contacts set email = ? where userid = ?", newEmail, handle);

                // If user it's our own user, we need to update our own email in client and cache
                if (client.myHandle() == user.getHandle())
                {
                    client.setMyEmail(newEmail);
                    client.db.query("insert or replace into vars(name,value) values('my_email', ?)", newEmail);
                }

                // We need to update user email in attr cache
                updateCache = true;
            }

            if (contact->since() != user.getTimestamp())
            {
                contact->mSince = user.getTimestamp();
                client.db.query("update contacts set since = ? where userid = ?", contact->since(), handle);
            }
        }
        else    // contact was not created yet
        {
            std::string email(user.getEmail());
            auto userid = user.getHandle();
            auto ts = user.getTimestamp();
            client.db.query("insert or replace into contacts(userid, email, visibility, since) values(?,?,?,?)",
                            userid, email, newVisibility, ts);
            Contact *contact = new Contact(*this, userid, email, newVisibility, ts, nullptr);
            emplace(userid, contact);

            // find if there is a 1on1 room with this contact
            // (in case on 1on1 with users who canceled and restored their account,
            // MEGAchat knows about the chatroom but not about the contact)
            for (auto &it : *client.chats)
            {
                if (it.second->isGroup())
                    continue;

                auto chat = static_cast<PeerChatRoom*>(it.second);
                if (chat->peer() == userid)
                {
                    KR_LOG_WARNING("Contact restored (%s) for a 1on1 room (%s)",
                                   Id(userid).toString().c_str(),
                                   Id(chat->chatid()).toString().c_str());

                    chat->initContact(userid);
                    break;
                }
            }

            KR_LOG_DEBUG("Added new user from API: %s", email.c_str());

            // If the user was part of a group before being added as a contact, we need to update user attributes,
            // currently firstname, lastname and email, in order to ensure that are re-fetched for users
            // with group chats previous to establish contact relationship
            changed = ::mega::MegaUser::CHANGE_TYPE_FIRSTNAME | ::mega::MegaUser::CHANGE_TYPE_LASTNAME | ::mega::MegaUser::CHANGE_TYPE_EMAIL;
            updateCache = true;
        }

        if (changed && updateCache)
        {
            client.userAttrCache().onUserAttrChange(user.getHandle(), changed);
        }
    }
}

ContactList::~ContactList()
{
    for (auto& it: *this)
        delete it.second;
}

const std::string* ContactList::getUserEmail(uint64_t userid) const
{
    auto it = find(userid);
    if (it == end())
        return nullptr;
    return &(it->second->email());
}

Contact* ContactList::contactFromEmail(const std::string &email) const
{
    for (auto it = begin(); it != end(); it++)
    {
        if (it->second->email() == email)
        {
            return it->second;
        }
    }
    return nullptr;
}

Contact* ContactList::contactFromUserId(uint64_t userid) const
{
    auto it = find(userid);
    return (it == end())? nullptr : it->second;
}

Contact::Contact(ContactList& clist, const uint64_t& userid,
                 const std::string& email, int visibility,
                 int64_t since, PeerChatRoom* room)
    :mClist(clist), mUserid(userid), mChatRoom(room), mEmail(email),
     mSince(since), mVisibility(visibility)
{
    mUsernameAttrCbId = mClist.client.userAttrCache()
            .getAttr(userid, USER_ATTR_FULLNAME, this,
    [](Buffer* data, void* userp)
    {
        //even if both first and last name are null, the data is at least
        //one byte - the firstname-size-prefix, which will be zero but
        //if lastname is not null the first byte will contain the
        //firstname-size-prefix but datasize will be bigger than 1 byte.

        // If fullname received is valid
        auto self = static_cast<Contact*>(userp);
        std::string alias = self->mClist.client.getUserAlias(self->userId());
        if (data && !data->empty() && *data->buf() != 0 && data->size() != 1)
        {
            // Update contact name
            std::string name(data->buf(), data->dataSize());

            // Preserve binary layout for contact name
            self->setContactName(name);
            if (alias.empty())
            {
                // Update title if there's no alias
                self->updateTitle(self->getContactName());
            }
        }
        else if (alias.empty())
        {
            // If there's no alias nor fullname
            self->updateTitle(self->mEmail);
        }
    });

    mEmailAttrCbId = mClist.client.userAttrCache().getAttr(userid, USER_ATTR_EMAIL, this,
    [](Buffer* data, void* userp)
    {
        auto self = static_cast<Contact*>(userp);
        if (data && !data->empty() && *data->buf() != 0 && data->size() != 1)
        {
            self->mEmail.assign(data->buf(), data->dataSize());
            if (self->mChatRoom)
            {
                // if peerChatRoom exists, update email
                self->mChatRoom->mEmail.assign(self->mEmail);
            }

            // If contact has alias or contactName don't update title
            std::string alias = self->mClist.client.getUserAlias(self->userId());
            std::string contactName = self->getContactName();
            if (alias.empty() && contactName.empty())
            {
                // Set email as title because contact doesn't have alias nor fullname
                self->updateTitle(self->mEmail);
            }
        }
    });

    if (mTitleString.empty()) // user attrib fetch was not synchronous
    {
        updateTitle(email);
        assert(!mTitleString.empty()
               || mClist.client.api.sdk.isLoggedIn() == ::mega::EPHEMERALACCOUNTPLUSPLUS);
    }

    mIsInitializing = false;
}

// the title string starts with a byte equal to the first name length, followed by first name,
// then second name
void Contact::updateTitle(const std::string& str)
{
    mTitleString = str;
    notifyTitleChanged();
}

void Contact::notifyTitleChanged()
{
    callAfterInit(this, [this]
    {
        //1on1 chatrooms don't have a binary layout for the title
        if (mChatRoom)
            mChatRoom->updateTitle(mTitleString);
    }, mClist.client.appCtx);
}

Contact::~Contact()
{
    auto& client = mClist.client;
    if (!client.isTerminated())
    {
        client.userAttrCache().removeCb(mUsernameAttrCbId);
        client.userAttrCache().removeCb(mEmailAttrCbId);
    }
}

promise::Promise<ChatRoom*> Contact::createChatRoom()
{
    if (mChatRoom)
    {
        KR_LOG_WARNING("Contact::createChatRoom: chat room already exists, check before calling this method");
        return Promise<ChatRoom*>(mChatRoom);
    }
    mega::MegaTextChatPeerListPrivate peers;
    peers.addPeer(mUserid, chatd::PRIV_OPER);
    return mClist.client.api.call(&mega::MegaApi::createChat, false, &peers, nullptr)
    .then([this](ReqResult result) -> Promise<ChatRoom*>
    {
        auto& list = *result->getMegaTextChatList();
        if (list.size() < 1)
            return ::promise::Error("Empty chat list returned from API");
        if (mChatRoom)
        {
            return mChatRoom;
        }
        auto room = mClist.client.chats->addRoom(*list.get(0));
        if (!room)
            return ::promise::Error("API created an incorrect 1on1 room");
        room->connect();
        return room;
    });
}

void Contact::setChatRoom(PeerChatRoom& room)
{
    assert(!mChatRoom);
    assert(!mTitleString.empty());
    mChatRoom = &room;
    mChatRoom->updateTitle(mTitleString);
}

void Contact::attachChatRoom(PeerChatRoom& room)
{
    if (mChatRoom)
        throw std::runtime_error("attachChatRoom[room "+Id(room.chatid()).toString()+ "]: contact "+
            Id(mUserid).toString()+" already has a chat room attached");
    KR_LOG_DEBUG("Attaching 1on1 chatroom %s to contact %s", ID_CSTR(room.chatid()), ID_CSTR(mUserid));
    setChatRoom(room);
}

#define RETURN_ENUM_NAME(name) case name: return #name

const char* Client::initStateToStr(unsigned char state)
{
    switch (state)
    {
        RETURN_ENUM_NAME(kInitCreated);
        RETURN_ENUM_NAME(kInitWaitingNewSession);
        RETURN_ENUM_NAME(kInitHasOfflineSession);
        RETURN_ENUM_NAME(kInitHasOnlineSession);
        RETURN_ENUM_NAME(kInitTerminated);
        RETURN_ENUM_NAME(kInitErrGeneric);
        RETURN_ENUM_NAME(kInitErrNoCache);
        RETURN_ENUM_NAME(kInitErrCorruptCache);
        RETURN_ENUM_NAME(kInitErrSidMismatch);
        RETURN_ENUM_NAME(kInitErrSidInvalid);
    default:
        return "(unknown)";
    }
}
const char* Client::connStateToStr(ConnState state)
{
    switch(state)
    {
        RETURN_ENUM_NAME(kDisconnected);
        RETURN_ENUM_NAME(kConnecting);
        RETURN_ENUM_NAME(kConnected);
        default: return "(invalid)";
    }
}

bool Client::isCallActive(Id chatid) const
{
    bool callActive = false;

#ifndef KARERE_DISABLE_WEBRTC
    if (rtc)
    {
        rtcModule::ICall* call = rtc->findCallByChatid(chatid);
        if (call)
        {
            callActive = call->participate();
        }
    }
#endif

    return callActive;
}

bool Client::isCallInProgress(karere::Id chatid) const
{
    bool participantingInCall = false;

#ifndef KARERE_DISABLE_WEBRTC
    if (rtc)
    {
        rtcModule::ICall* call = rtc->findCallByChatid(chatid);
        if (call)
        {
            participantingInCall = (call->getState() == rtcModule::CallState::kStateInProgress);
        }
    }
#endif

    return participantingInCall;
}

void Client::updateAliases(Buffer *data)
{
    // Clean aliases map in case alias attr has been removed
    std::vector<Id>aliasesUpdated;
    if (!data || data->empty())
    {
        AliasesMap::iterator itAliases = mAliasesMap.begin();
        while (itAliases != mAliasesMap.end())
        {
            Id userid = itAliases->first;
            auto it = itAliases++;
            mAliasesMap.erase(it);
            aliasesUpdated.emplace_back(userid);
        }
    }
    else    // still some records/aliases in the attribute
    {
        // Save the aliases from cache attr in a tlv container
        const std::string container(data->buf(), data->size());
        std::unique_ptr<::mega::TLVstore> tlvRecords(::mega::TLVstore::containerToTLVrecords(&container));
        std::unique_ptr<std::vector<std::string>> keys(tlvRecords->getKeys());

        // Create a new map <uhBin, aliasB64> for the aliases that have been updated
        for (auto &key : *keys)
        {
            Id userid(key.data());
            if (key.empty() || !userid.isValid())
            {
                KR_LOG_ERROR("Invalid handle in aliases");
                continue;
            }

            std::string newAlias;
            if (tlvRecords->get(key, newAlias) && mAliasesMap[userid] != newAlias)
            {
                mAliasesMap[userid] = newAlias;
                aliasesUpdated.emplace_back(userid);
            }
        }

        AliasesMap::iterator itAliases = mAliasesMap.begin();
        while (itAliases != mAliasesMap.end())
        {
            Id userid = itAliases->first;
            auto it = itAliases++;
            std::string dummyValue;
            if (!tlvRecords->get(userid.toString(), dummyValue))
            {
                mAliasesMap.erase(it);
                aliasesUpdated.emplace_back(userid);
            }
        }
    }

    // Update those contact's titles without a peer chatroom associated
    for (auto &userid : aliasesUpdated)
    {
        Contact *contact =  mContactList->contactFromUserId(userid);
        if (contact && !contact->chatRoom())
        {
            std::string title = getUserAlias(userid);
            if (title.empty())
            {
                title = contact->getContactName();
                if (title.empty())
                {
                    title = contact->email();
                }
            }
            contact->updateTitle(title);
        }
    }

    // Iterate through all chatrooms and update the aliases contained in aliasesUpdated
    for (auto &itChats : *chats)
    {
        ChatRoom *chatroom = itChats.second;
        for (auto &userid : aliasesUpdated)
        {
            if (chatroom->isGroup())
            {
                // If chatroom is a group chatroom and there's at least a chat member included
                // in aliasesUpdated map we need to re-generate the default title
                // if there's no custom title
                GroupChatRoom *room = static_cast<GroupChatRoom *>(chatroom);
                if (room->hasTitle() || room->peers().find(userid) == room->peers().end())
                {
                    continue;
                }
                room->makeTitleFromMemberNames();
                break;
            }
            else
            {
                PeerChatRoom *room = static_cast<PeerChatRoom *>(chatroom);
                if (userid != room->peer())
                {
                    continue;
                }
                room->updateChatRoomTitle();
                break;
            }
        }
    }
}

std::string Client::getUserAlias(uint64_t userId)
{
    std::string aliasBin;
    AliasesMap::iterator it = mAliasesMap.find(userId);
    if (it != mAliasesMap.end())
    {
        const std::string &aliasB64 = it->second;
        ::mega::Base64::atob(aliasB64, aliasBin);
    }
    return aliasBin;
}

void Client::setMyEmail(const std::string &email)
{
    mMyEmail = email;
}

const std::string& Client::getMyEmail() const
{
    return mMyEmail;
}

std::string encodeFirstName(const std::string& first)
{
    std::string result;
    result.reserve(first.size()+1);
    result+=(char)(first.size());
    if (!first.empty())
    {
        result.append(first);
    }
    return result;
}

// Init Stats methods

bool InitStats::isCompleted() const
{
    return mCompleted;
}

void InitStats::onCanceled()
{
    mCompleted = true;

    // clear maps to free some memory
    mStageShardStats.clear();
    mStageStats.clear();
    KR_LOG_WARNING("Init stats have been cancelled");
}

std::string InitStats::onCompleted(long long numNodes, size_t numChats, size_t numContacts)
{
    assert(!mCompleted);
    mCompleted = true;

    if (mInitState == kInitAnonymous)
    {
        // these stages don't occur in anonymous mode
        mStageStats[kStatsLogin] = 0;
        mStageStats[kStatsFetchNodes] = 0;
        mStageStats[kStatsPostFetchNodes] = 0;
    }

    mNumNodes = numNodes;
    mNumChats = numChats;
    mNumContacts = numContacts;

    std::string json = toJson();

    // clear maps to free some memory
    mStageShardStats.clear();
    mStageStats.clear();

    return json;
}

mega::dstime InitStats::currentTime()
{
#if defined(_WIN32) && defined(_MSC_VER)
    struct __timeb64 tb;
    _ftime64(&tb);
    return (tb.time * 1000) + (tb.millitm);
#else
    timespec ts;
    mega::m_clock_getmonotonictime(&ts);
    return (ts.tv_sec * 1000 + ts.tv_nsec / 1000000);
#endif
}

void InitStats::shardStart(uint8_t stage, uint8_t shard)
{
    if (mCompleted)
    {
        return;
    }

    mStageShardStats[stage][shard].tsStart = currentTime();
}

void InitStats::shardEnd(uint8_t stage, uint8_t shard)
{
    if (mCompleted)
    {
        return;
    }

    InitStats::ShardStats *shardStats = &mStageShardStats[stage][shard];
    if (shardStats->tsStart)    // if starting ts not recorded --> discard
    {
        shardStats->elapsed = currentTime() - shardStats->tsStart;

        if (shardStats->elapsed > shardStats->maxElapsed)
        {
            shardStats->maxElapsed = shardStats->elapsed;
        }

        shardStats->tsStart = 0;
    }
}

void InitStats::incrementRetries(uint8_t stage, uint8_t shard)
{
    if (mCompleted)
    {
        return;
    }

    mStageShardStats[stage][shard].mRetries++;
}

void InitStats::handleShardStats(chatd::Connection::State oldState, chatd::Connection::State newState, uint8_t shard)
{
    if (mCompleted)
    {
        return;
    }

    switch (newState)
    {
        case chatd::Connection::State::kStateFetchingUrl:
            shardStart(InitStats::kStatsFetchChatUrl, shard);
            break;

        case chatd::Connection::State::kStateResolving:
            shardEnd(InitStats::kStatsFetchChatUrl, shard);
            break;

        case chatd::Connection::State::kStateConnecting:
            shardStart(InitStats::kStatsConnect, shard);
            break;

        case chatd::Connection::State::kStateConnected:
             shardEnd(InitStats::kStatsConnect, shard);
             shardStart(InitStats::kStatsLoginChatd, shard);
             break;

        case chatd::Connection::State::kStateDisconnected:  //Increments connection retries
            switch (oldState)
            {
                case chatd::Connection::State::kStateFetchingUrl:
                    incrementRetries(InitStats::kStatsFetchChatUrl, shard);
                    break;
                case chatd::Connection::State::kStateConnecting:
                    incrementRetries(InitStats::kStatsConnect, shard);
                    break;
                case chatd::Connection::State::kStateConnected:
                    incrementRetries(InitStats::kStatsLoginChatd, shard);
                    break;
                default:
                    break;
            }
            break;

        default:
            break;

    }
}

void InitStats::stageStart(uint8_t stage)
{
    if (mCompleted)
    {
        return;
    }

    mStageStats[stage] = currentTime();
}

void InitStats::stageEnd(uint8_t stage)
{
    if (mCompleted)
    {
        return;
    }

    assert(mStageStats[stage]);
    mStageStats[stage] = currentTime() - mStageStats[stage];
}

void InitStats::setInitState(uint8_t state)
{
    if (mCompleted)
    {
        return;
    }

    switch (state)
    {
        case  Client::kInitErrNoCache:
        case  Client::kInitErrCorruptCache:
            mInitState = kInitInvalidCache;
            break;

        case  Client::kInitHasOfflineSession:
            mInitState = kInitResumeSession;
            break;

        case  Client::kInitWaitingNewSession:
            mInitState = kInitNewSession;
            break;

        case  Client::kInitAnonymousMode:
            mInitState = kInitAnonymous;
            break;

        default:
            break;
    }
}

std::string InitStats::stageToString(uint8_t stage)
{
    switch(stage)
    {
        case kStatsInit: return "Init";
        case kStatsLogin: return "Login";
        case kStatsFetchNodes: return "Fetch nodes";
        case kStatsPostFetchNodes: return "Post fetch nodes";
        case kStatsConnection: return "Connection";
        case kStatsCreateAccount: return "Create account";
        default: return "(unknown)";
    }
}

std::string InitStats::shardStageToString(uint8_t stage)
{
    switch(stage)
    {
        case kStatsFetchChatUrl: return "Fetch chat url";
        case kStatsQueryDns: return "Query DNS";
        case kStatsConnect: return "Connect";
        case kStatsLoginChatd: return "Login all chats";
        default: return "(unknown)";
    }
}

std::string InitStats::toJson()
{
    std::string result;
    mega::dstime totalElapsed = 0; //Total elapsed time to finish all stages
    rapidjson::Document jSonDocument(rapidjson::kArrayType);
    rapidjson::Value jSonObject(rapidjson::kObjectType);
    rapidjson::Value jsonValue(rapidjson::kNumberType);

    // Generate stages array
    rapidjson::Document stageArray(rapidjson::kArrayType);
    for (StageMap::const_iterator itStages = mStageStats.begin(); itStages != mStageStats.end(); itStages++)
    {
        rapidjson::Value jSonStage(rapidjson::kObjectType);
        uint8_t stage = itStages->first;
        mega::dstime elapsed = itStages->second;

        // Add stage
        jsonValue.SetInt64(stage);
        jSonStage.AddMember(rapidjson::Value("stg"), jsonValue, jSonDocument.GetAllocator());

        std::string tag = stageToString(stage);
        rapidjson::Value stageTag(rapidjson::kStringType);
        stageTag.SetString(tag.c_str(), tag.length(), jSonDocument.GetAllocator());
        jSonStage.AddMember(rapidjson::Value("tag"), stageTag, jSonDocument.GetAllocator());

        // Add stage elapsed time
        totalElapsed += elapsed;
        jsonValue.SetInt64(elapsed);
        jSonStage.AddMember(rapidjson::Value("elap"), jsonValue, jSonDocument.GetAllocator());
        stageArray.PushBack(jSonStage, jSonDocument.GetAllocator());
    }

    // Generate sharded stages array
    rapidjson::Value shardStagesArray(rapidjson::kArrayType);
    StageShardMap::iterator itshstgs;
    for (itshstgs = this->mStageShardStats.begin(); itshstgs != mStageShardStats.end(); itshstgs++)
    {
        rapidjson::Value jSonStage(rapidjson::kObjectType);
        rapidjson::Document shardArray(rapidjson::kArrayType);
        uint8_t stage = itshstgs->first;

        ShardMap *shardMap = &(itshstgs->second);
        if (shardMap)
        {
            ShardMap::iterator itShard;
            for (itShard = shardMap->begin(); itShard != shardMap->end(); itShard++)
            {
                rapidjson::Value jSonShard(rapidjson::kObjectType);
                uint8_t shard = itShard->first;
                ShardStats &shardStats = itShard->second;

                // Add stage
                jsonValue.SetInt(shard);
                jSonShard.AddMember(rapidjson::Value("sh"), jsonValue, jSonDocument.GetAllocator());

                // Add stage elapsed time
                jsonValue.SetInt(shardStats.elapsed);
                jSonShard.AddMember(rapidjson::Value("elap"), jsonValue, jSonDocument.GetAllocator());

                // Add stage elapsed time
                jsonValue.SetInt(shardStats.maxElapsed);
                jSonShard.AddMember(rapidjson::Value("max"), jsonValue, jSonDocument.GetAllocator());

                // Add stage retries
                jsonValue.SetInt(shardStats.mRetries);
                jSonShard.AddMember(rapidjson::Value("ret"), jsonValue, jSonDocument.GetAllocator());
                shardArray.PushBack(jSonShard, jSonDocument.GetAllocator());
            }
        }

        jsonValue.SetInt(stage);
        jSonStage.AddMember(rapidjson::Value("stg"), jsonValue, jSonDocument.GetAllocator());

        std::string tag = shardStageToString(stage);
        rapidjson::Value stageTag(rapidjson::kStringType);
        stageTag.SetString(tag.c_str(), tag.length(), jSonDocument.GetAllocator());
        jSonStage.AddMember(rapidjson::Value("tag"), stageTag, jSonDocument.GetAllocator());

        jSonStage.AddMember(rapidjson::Value("sa"), shardArray, jSonDocument.GetAllocator());
        shardStagesArray.PushBack(jSonStage, jSonDocument.GetAllocator());
    }

    // Add number of nodes
    jsonValue.SetInt64(mNumNodes);
    jSonObject.AddMember(rapidjson::Value("nn"), jsonValue, jSonDocument.GetAllocator());

    // Add number of contacts
    jsonValue.SetInt64(mNumContacts);
    jSonObject.AddMember(rapidjson::Value("ncn"), jsonValue, jSonDocument.GetAllocator());

    // Add number of chats
    jsonValue.SetInt64(mNumChats);
    jSonObject.AddMember(rapidjson::Value("nch"), jsonValue, jSonDocument.GetAllocator());

    // Add number of contacts
    jsonValue.SetInt64(mInitState);
    jSonObject.AddMember(rapidjson::Value("sid"), jsonValue, jSonDocument.GetAllocator());

    // Add init stats version
    uint32_t version = INITSTATSVERSION;
    jsonValue.SetUint(version);
    jSonObject.AddMember(rapidjson::Value("v"), jsonValue, jSonDocument.GetAllocator());

    // Add total elapsed
    jsonValue.SetInt64(totalElapsed);
    jSonObject.AddMember(rapidjson::Value("telap"), jsonValue, jSonDocument.GetAllocator());

    // Add stages array
    jSonObject.AddMember(rapidjson::Value("stgs"), stageArray, jSonDocument.GetAllocator());

    // Add sharded stages array
    jSonObject.AddMember(rapidjson::Value("shstgs"), shardStagesArray, jSonDocument.GetAllocator());

    jSonDocument.PushBack(jSonObject, jSonDocument.GetAllocator());
    rapidjson::StringBuffer buffer;
    rapidjson::Writer<rapidjson::StringBuffer> writer(buffer);
    jSonDocument.Accept(writer);
    result.assign(buffer.GetString(), buffer.GetSize());
    return result;
}

}<|MERGE_RESOLUTION|>--- conflicted
+++ resolved
@@ -1649,34 +1649,8 @@
         KR_LOG_DEBUG("Own screen name is: '%s'", name.c_str()+1);
     });
 
-<<<<<<< HEAD
-#ifndef KARERE_DISABLE_WEBRTC
-// Create the rtc module
-    rtc.reset(rtcModule::create(*this, app, new rtcModule::RtcCrypto(*this), KARERE_DEFAULT_TURN_SERVERS));
-    rtc->init();
-#endif
     mPresencedClient.connect();
-
     setConnState(kConnected);
-=======
-    auto pms = mPresencedClient.connect()
-    .then([this, wptr]()
-    {
-        if (wptr.deleted())
-        {
-            return;
-        }
-
-        setConnState(kConnected);
-    })
-    .fail([this](const ::promise::Error& err)
-    {
-        setConnState(kDisconnected);
-        return err;
-    });
-
-    return pms;
->>>>>>> f76250a7
 }
 
 void Client::setConnState(ConnState newState)
