--- conflicted
+++ resolved
@@ -1902,24 +1902,6 @@
 
     if (!changed)
     {
-<<<<<<< HEAD
-        if (oldPriv == chatd::PRIV_NOTPRESENT)
-        {
-            if (mOwnPriv != chatd::PRIV_NOTPRESENT)
-            {
-                //TODO: We should handle leaving from the chatd event, not from API.
-                //we were reinvited
-                notifyRejoinedChat();
-            }
-        }
-        else //room was active
-        {
-            if (mOwnPriv == chatd::PRIV_NOTPRESENT)
-            {
-                //TODO: We should handle leaving from the chatd event, not from API.
-                notifyExcludedFromChat();
-            }
-=======
         KR_LOG_DEBUG("Sync group chatroom %s with API: no changes", Id(mChatid).toString().c_str());
         return false;
     }
@@ -1933,7 +1915,6 @@
             notifyRejoinedChat();
             if (parent.client.connected())
                 connect();
->>>>>>> f9a3bfb3
         }
     }
     else if (mOwnPriv == chatd::PRIV_NOTPRESENT)
