//we need the POSIX version of strerror_r, not the GNU one
#ifdef _GNU_SOURCE
    #undef _GNU_SOURCE
    #define _POSIX_C_SOURCE 201512L
#endif
#include <string.h>

#include "chatClient.h"
#ifdef _WIN32
    #include <winsock2.h>
    #include <direct.h>
    #define mkdir(dir, mode) _mkdir(dir)
#endif
#include <stdio.h>
#include <stdlib.h>
#include <string.h>
#include "rtcModule/webrtc.h"
#ifndef KARERE_DISABLE_WEBRTC
    #include "rtcCrypto.h"
    #include "dummyCrypto.h" //for makeRandomString
#endif
#include "base/services.h"
#include "sdkApi.h"
#include <serverListProvider.h>
#include <memory>
#include <chatd.h>
#include <db.h>
#include <buffer.h>
#include <chatdDb.h>
#include <megaapi_impl.h>
#include <autoHandle.h>
#include <asyncTools.h>
#include <codecvt> //for nonWhitespaceStr()
#include <locale>
#include "strongvelope/strongvelope.h"
#include "base64url.h"
#include <sys/types.h>
#include <sys/stat.h>

#ifdef __ANDROID__
    #include <sys/system_properties.h>
#elif defined(__APPLE__)
    #include <TargetConditionals.h>
    #ifdef TARGET_OS_IPHONE
        #include <resolv.h>
    #endif
#endif

#define _QUICK_LOGIN_NO_RTC
using namespace promise;

namespace karere
{

template <class T, class F>
void callAfterInit(T* self, F&& func, void* ctx);

std::string encodeFirstName(const std::string& first);


/* Warning - the database is not initialzed at construction, but only after
 * init() is called. Therefore, no code in this constructor should access or
 * depend on the database
 */
    Client::Client(::mega::MegaApi& sdk, WebsocketsIO *websocketsIO, IApp& aApp, const std::string& appDir, uint8_t caps, void *ctx)
        : mAppDir(appDir),
          websocketIO(websocketsIO),
          appCtx(ctx),
          api(sdk, ctx),
          app(aApp),
          contactList(new ContactList(*this)),
          chats(new ChatRoomList(*this)),
          mPresencedClient(&api, this, *this, caps)
{
}

KARERE_EXPORT const std::string& createAppDir(const char* dirname, const char *envVarName)
{
    static std::string path;
    if (!path.empty())
        return path;
    const char* dir = getenv(envVarName);
    if (dir)
    {
        path = dir;
    }
    else
    {
        const char* homedir = getenv(
            #ifndef _WIN32
                    "HOME"
            #else
                    "HOMEPATH"
            #endif
        );
        if (!homedir)
            throw std::runtime_error("Cant get HOME env variable");
        path = homedir;
        path.append("/").append(dirname);
    }
    struct stat info;
    auto ret = stat(path.c_str(), &info);
    if (ret == 0)
    {
        if ((info.st_mode & S_IFDIR) == 0)
            throw std::runtime_error("Application directory path is taken by a file");
    }
    else
    {
        ret = mkdir(path.c_str(), 0700);
        if (ret)
        {
            char buf[512];
#ifdef _WIN32
            strerror_s(buf, 511, ret);
#else
            (void)strerror_r(ret, buf, 511);
#endif
            buf[511] = 0; //just in case
            throw std::runtime_error(std::string("Error creating application directory: ")+buf);
        }
    }
    return path;
}

std::string Client::dbPath(const std::string& sid) const
{
    if (sid.size() < 50)
        throw std::runtime_error("dbPath: sid is too small");
    std::string path = mAppDir;
    path.reserve(56);
    path.append("/karere-").append(sid.c_str()+44).append(".db");
    return path;
}

bool Client::openDb(const std::string& sid)
{
    assert(!sid.empty());
    std::string path = dbPath(sid);
    struct stat info;
    bool exists = (stat(path.c_str(), &info) == 0);
    if (!exists)
    {
        KR_LOG_WARNING("Asked to use local cache, but it does not exist");
        return false;
    }

    bool ok = db.open(path.c_str(), false);
    if (!ok)
    {
        KR_LOG_WARNING("Error opening database");
        return false;
    }
    SqliteStmt stmt(db, "select value from vars where name = 'schema_version'");
    if (!stmt.step())
    {
        db.close();
        KR_LOG_WARNING("Can't get local database version");
        return false;
    }

    std::string currentVersion(gDbSchemaHash);
    currentVersion.append("_").append(gDbSchemaVersionSuffix);    // <hash>_<suffix>

    std::string cachedVersion(stmt.stringCol(0));
    if (cachedVersion != currentVersion)
    {
        ok = false;

        // if only version suffix changed, we may be able to provide backwards compatibility without
        // forcing a full reload, but just porting/adapting data
        size_t cachedVersionSuffixPos = cachedVersion.find_last_of('_');
        if (cachedVersionSuffixPos != std::string::npos)
        {
            std::string cachedVersionSuffix = cachedVersion.substr(cachedVersionSuffixPos + 1);
            if (cachedVersionSuffix == "2" && gDbSchemaVersionSuffix == "3")
            {
                KR_LOG_WARNING("Clearing history from cached chats...");

                // clients with version 2 missed the call-history msgs, need to clear cached history
                // in order to fetch fresh history including the missing management messages
                db.query("delete from history");
                db.query("update chat_vars set value = 0 where name = 'have_all_history'");
                db.query("update vars set value = ? where name = 'schema_version'", currentVersion);
                db.commit();

                KR_LOG_WARNING("Successfully cleared cached history. Database version has been updated to %s", gDbSchemaVersionSuffix);

                ok = true;
            }
            else if (cachedVersionSuffix == "3" &&  gDbSchemaVersionSuffix == "4")
            {
                // clients with version 3 need to force a full-reload of SDK's cache to retrieve
                // "deleted" chats from API, since it used to not return them. It should only be
                // done in case there's at least one chat.

                SqliteStmt stmt(db, "select count(*) from chats");
                stmt.stepMustHaveData("get chats count");
                if (stmt.intCol(0) > 0)
                {
                    KR_LOG_WARNING("Forcing a reload of SDK and MEGAchat caches...");
                    api.sdk.invalidateCache();
                }
                else    // no chats --> only invalidate MEGAchat cache (the schema has changed)
                {
                    KR_LOG_WARNING("Forcing a reload of SDK and MEGAchat cache...");
                }

                KR_LOG_WARNING("Database version has been updated to %s", gDbSchemaVersionSuffix);
            }
            else if (cachedVersionSuffix == "4" &&  gDbSchemaVersionSuffix == "5")
            {
                // clients with version 4 need to create a new table `node_history` and populate it with
                // node's attachments already in cache. Futhermore, the existing types for special messages
                // (node-attachments, contact-attachments and rich-links) will be updated to a different
                // range to avoid collissions with the types of upcoming management messages.

                // Update obsolete type of special messages
                db.query("update history set type=? where type=?", chatd::Message::Type::kMsgAttachment, 0x10);
                db.query("update history set type=? where type=?", chatd::Message::Type::kMsgRevokeAttachment, 0x11);
                db.query("update history set type=? where type=?", chatd::Message::Type::kMsgContact, 0x12);
                db.query("update history set type=? where type=?", chatd::Message::Type::kMsgContainsMeta, 0x13);

                // Create new table for node history
                db.simpleQuery("CREATE TABLE node_history(idx int not null, chatid int64 not null, msgid int64 not null,"
                               "    userid int64, keyid int not null, type tinyint, updated smallint, ts int,"
                               "    is_encrypted tinyint, data blob, backrefid int64 not null, UNIQUE(chatid,msgid), UNIQUE(chatid,idx))");

                // Populate new table with existing node-attachments
                db.query("insert into node_history select * from history where type=?", std::to_string(chatd::Message::Type::kMsgAttachment));
                int count = sqlite3_changes(db);

                // Update DB version number
                db.query("update vars set value = ? where name = 'schema_version'", currentVersion);
                db.commit();

                KR_LOG_WARNING("Database version has been updated to %s", gDbSchemaVersionSuffix);
                KR_LOG_WARNING("%d messages added to node history", count);
                ok = true;
            }
        }
    }

    if (!ok)
    {
        db.close();
        KR_LOG_WARNING("Database schema version is not compatible with app version, will rebuild it");
        return false;
    }

    mSid = sid;
    return true;
}

void Client::createDbSchema()
{
    mMyHandle = Id::null();
    db.simpleQuery(gDbSchema); //db.query() uses a prepared statement and will execute only the first statement up to the first semicolon
    std::string ver(gDbSchemaHash);
    ver.append("_").append(gDbSchemaVersionSuffix);
    db.query("insert into vars(name, value) values('schema_version', ?)", ver);
    db.commit();
}

void Client::heartbeat()
{
    if (db.isOpen())
    {
        db.timedCommit();
    }

    if (mConnState != kConnected)
    {
        KR_LOG_WARNING("Heartbeat timer tick without being connected");
        return;
    }

    mPresencedClient.heartbeat();
    if (mChatdClient)
    {
        mChatdClient->heartbeat();
    }
}

Client::~Client()
{
    assert(isTerminated());
}

void Client::retryPendingConnections(bool disconnect)
{
    if (mConnState == kDisconnected)  // already a connection attempt in-progress
    {
        KR_LOG_WARNING("Retry pending connections called without previous connect");
        return;
    }

    mPresencedClient.retryPendingConnection(disconnect);
    if (mChatdClient)
    {
        mChatdClient->retryPendingConnections(disconnect);
    }
}

#define TOKENPASTE2(a,b) a##b
#define TOKENPASTE(a,b) TOKENPASTE2(a,b)

#define SHARED_STATE(varname, membtype)             \
    struct TOKENPASTE(SharedState,__LINE__){membtype value;};  \
    std::shared_ptr<TOKENPASTE(SharedState, __LINE__)> varname(new TOKENPASTE(SharedState,__LINE__))

//This is a convenience method to log in the SDK in case the app does not do it.
promise::Promise<void> Client::sdkLoginNewSession()
{
    mLoginDlg.assign(app.createLoginDialog());
    async::loop((int)0, [](int) { return true; }, [](int&){},
    [this](async::Loop<int>& loop)
    {
        auto pms = mLoginDlg->requestCredentials();
        return pms
        .then([this](const std::pair<std::string, std::string>& cred)
        {
            mLoginDlg->setState(IApp::ILoginDialog::kLoggingIn);
            return api.callIgnoreResult(&mega::MegaApi::login, cred.first.c_str(), cred.second.c_str());
        })
        .then([&loop]()
        {
            loop.breakLoop();
            return 0;
        })
        .fail([this](const promise::Error& err) -> Promise<int>
        {
            if (err.code() != mega::API_ENOENT && err.code() != mega::API_EARGS)
                return err;

            mLoginDlg->setState(IApp::ILoginDialog::kBadCredentials);
            return 0;
        });
    }, this)
    .then([this](int)
    {
        mLoginDlg->setState(IApp::ILoginDialog::kFetchingNodes);
        return api.callIgnoreResult(&::mega::MegaApi::fetchNodes);
    })
    .fail([this](const promise::Error& err)
    {
        auto wptr = weakHandle();
        marshallCall([wptr, this, err]()
        {
            if (wptr.deleted())
            {
                return;
            }

            mSessionReadyPromise.reject(err);
        }, appCtx);
    })
    .then([this]()
    {
        mLoginDlg.free();
    });
    return mSessionReadyPromise;
}

promise::Promise<void> Client::sdkLoginExistingSession(const char* sid)
{
    assert(sid);
    api.callIgnoreResult(&::mega::MegaApi::fastLogin, sid)
    .then([this]()
    {
        api.callIgnoreResult(&::mega::MegaApi::fetchNodes);
    });
    return mSessionReadyPromise;
}

void Client::onSyncReceived(Id chatid)
{
    if (mSyncCount <= 0)
    {
        KR_LOG_WARNING("Unexpected SYNC received for chat: %s", chatid.toString().c_str());
        return;
    }

    mSyncCount--;
    if (mSyncCount == 0 && mSyncTimer)
    {
        cancelTimeout(mSyncTimer, appCtx);
        mSyncTimer = 0;

        mSyncPromise.resolve();
    }
}

bool Client::isChatRoomOpened(Id chatid)
{
    auto it = chats->find(chatid);
    if (it != chats->end())
    {
        return it->second->hasChatHandler();
    }
    return false;
}

bool Client::areGroupCallsEnabled()
{
    return mGroupCallsEnabled;
}

void Client::enableGroupCalls(bool enable)
{
    mGroupCallsEnabled = enable;
}

promise::Promise<void> Client::loginSdkAndInit(const char* sid)
{
    init(sid);
    if (!sid)
    {
        return sdkLoginNewSession();
    }
    else
    {
        return sdkLoginExistingSession(sid);
    }
}

void Client::saveDb()
{
    try
    {
        if (db.isOpen())
        {
            db.commit();
        }
    }
    catch(std::runtime_error& e)
    {
        KR_LOG_ERROR("Error saving changes to local cache: %s", e.what());
        setInitState(kInitErrCorruptCache);
    }
}

promise::Promise<void> Client::pushReceived(Id chatid)
{
    // if already sent SYNCs or we are not logged in right now...
    if (mSyncTimer || !mChatdClient || !mChatdClient->areAllChatsLoggedIn())
    {
        return mSyncPromise;
        // promise will resolve once logged in for all chats or after receive all SYNCs back
    }

    auto wptr = weakHandle();
    mSyncPromise = Promise<void>();
    mSyncCount = 0;
    mSyncTimer = karere::setTimeout([this, wptr]()
    {
        if (wptr.deleted())
          return;

        assert(mSyncCount != 0);
        mSyncTimer = 0;
        mSyncCount = -1;

        mChatdClient->retryPendingConnections(true);

    }, chatd::kSyncTimeout, appCtx);

    if (chatid.isValid())
    {
        ChatRoom *chat = chats->at(chatid);
        mSyncCount++;
        chat->sendSync();
    }
    else
    {
        for (auto& item: *chats)
        {
            ChatRoom *chat = item.second;
            if (!chat->chat().isDisabled())
            {
                mSyncCount++;
                chat->sendSync();
            }
        }
    }

    return mSyncPromise;
}

void Client::loadContactListFromApi()
{
    std::unique_ptr<::mega::MegaUserList> contacts(api.sdk.getContacts());
    loadContactListFromApi(*contacts);
}

void Client::loadContactListFromApi(::mega::MegaUserList& contacts)
{
#ifndef NDEBUG
    dumpContactList(contacts);
#endif
    contactList->syncWithApi(contacts);
    mContactsLoaded = true;
}

promise::Promise<void> Client::initWithNewSession(const char* sid, const std::string& scsn,
    const std::shared_ptr<::mega::MegaUserList>& contactList,
    const std::shared_ptr<::mega::MegaTextChatList>& chatList)
{
    assert(sid);

    mSid = sid;
    createDb();

// We have a complete snapshot of the SDK contact and chat list state.
// Commit it with the accompanying scsn
    mMyHandle = getMyHandleFromSdk();
    db.query("insert or replace into vars(name,value) values('my_handle', ?)", mMyHandle);

    mMyEmail = getMyEmailFromSdk();
    db.query("insert or replace into vars(name,value) values('my_email', ?)", mMyEmail);

    mMyIdentity = (static_cast<uint64_t>(rand()) << 32) | ::mega::m_time();
    db.query("insert or replace into vars(name,value) values('clientid_seed', ?)", mMyIdentity);

    mUserAttrCache.reset(new UserAttrCache(*this));    
    api.sdk.addGlobalListener(this);

    auto wptr = weakHandle();
    return loadOwnKeysFromApi()
    .then([this, scsn, contactList, chatList, wptr]()
    {
        if (wptr.deleted())
            return;
        loadContactListFromApi(*contactList);
        mChatdClient.reset(new chatd::Client(this));
        assert(chats->empty());
        chats->onChatsUpdate(*chatList);
        commit(scsn);
    });
}

void Client::setCommitMode(bool commitEach)
{
    db.setCommitMode(commitEach);
}

void Client::commit(const std::string& scsn)
{
    if (scsn.empty())
    {
        KR_LOG_DEBUG("Committing with empty scsn");
        db.commit();
        return;
    }
    if (scsn == mLastScsn)
    {
        KR_LOG_DEBUG("Committing with same scsn");
        db.commit();
        return;
    }

    db.query("insert or replace into vars(name,value) values('scsn',?)", scsn);
    db.commit();
    mLastScsn = scsn;
    KR_LOG_DEBUG("Commit with scsn %s", scsn.c_str());
}

void Client::onEvent(::mega::MegaApi* /*api*/, ::mega::MegaEvent* event)
{
    assert(event);
    int type = event->getType();
    switch (type)
    {
    case ::mega::MegaEvent::EVENT_COMMIT_DB:
    {
        const char *pscsn = event->getText();
        if (!pscsn)
        {
            KR_LOG_ERROR("EVENT_COMMIT_DB --> DB commit triggered by SDK without a valid scsn");
            return;
        }

        std::string scsn = pscsn;
        auto wptr = weakHandle();
        marshallCall([wptr, this, scsn]()
        {
            if (wptr.deleted())
            {
                return;
            }

            if (db.isOpen())
            {
                KR_LOG_DEBUG("EVENT_COMMIT_DB --> DB commit triggered by SDK");
                commit(scsn);
            }

        }, appCtx);
        break;
    }

    default:
        break;
    }
}

void Client::initWithDbSession(const char* sid)
{
    try
    {
        assert(sid);
        if (!openDb(sid))
        {
            assert(mSid.empty());
            setInitState(kInitErrNoCache);
            return;
        }
        assert(db);
        assert(!mSid.empty());
        mUserAttrCache.reset(new UserAttrCache(*this));        
        api.sdk.addGlobalListener(this);

        mMyHandle = getMyHandleFromDb();
        assert(mMyHandle);

        mMyEmail = getMyEmailFromDb();

        mMyIdentity = getMyIdentityFromDb();

        mOwnNameAttrHandle = mUserAttrCache->getAttr(mMyHandle, USER_ATTR_FULLNAME, this,
        [](Buffer* buf, void* userp)
        {
            if (!buf || buf->empty())
                return;
            auto& name = static_cast<Client*>(userp)->mMyName;
            name.assign(buf->buf(), buf->dataSize());
        });

        loadOwnKeysFromDb();
        contactList->loadFromDb();
        mContactsLoaded = true;
        mChatdClient.reset(new chatd::Client(this));
        chats->loadFromDb();
    }
    catch(std::runtime_error& e)
    {
        KR_LOG_ERROR("initWithDbSession: Error loading session from local cache: %s", e.what());
        setInitState(kInitErrCorruptCache);
        return;
    }

    setInitState(kInitHasOfflineSession);
    return;
}

void Client::setInitState(InitState newState)
{
    if (newState == mInitState)
        return;
    mInitState = newState;
    KR_LOG_DEBUG("Client reached init state %s", initStateStr());
    app.onInitStateChange(mInitState);
}

Client::InitState Client::init(const char* sid)
{
    if (mInitState > kInitCreated)
    {
        KR_LOG_ERROR("init: karere is already initialized. Current state: %s", initStateStr());
        return kInitErrAlready;
    }

    if (sid)
    {
        initWithDbSession(sid);
        if (mInitState == kInitErrNoCache ||    // not found, uncompatible db version, cannot open
                mInitState == kInitErrCorruptCache)
        {
            wipeDb(sid);
        }
    }
    else
    {
        setInitState(kInitWaitingNewSession);
    }
    api.sdk.addRequestListener(this);
    return mInitState;
}

void Client::onRequestFinish(::mega::MegaApi* /*apiObj*/, ::mega::MegaRequest *request, ::mega::MegaError* e)
{
    int reqType = request->getType();
    int errorCode = e->getErrorCode();
    if (errorCode != ::mega::MegaError::API_OK && reqType != ::mega::MegaRequest::TYPE_LOGOUT)
    {
        KR_LOG_ERROR("Request %s finished with error %s", request->getRequestString(), e->getErrorString());
        return;
    }

    switch (reqType)
    {
    case ::mega::MegaRequest::TYPE_LOGOUT:
    {
        bool loggedOut = ((errorCode == ::mega::MegaError::API_OK || errorCode == ::mega::MegaError::API_ESID)
                          && request->getFlag());    // SDK has been logged out normally closing session

        bool sessionExpired = request->getParamType() == ::mega::MegaError::API_ESID;       // SDK received ESID during login or any other request
        if (loggedOut)
            KR_LOG_DEBUG("Logout detected in the SDK. Closing MEGAchat session...");

        if (sessionExpired)
            KR_LOG_WARNING("Expired session detected. Closing MEGAchat session...");

        if (loggedOut || sessionExpired)
        {
            auto wptr = weakHandle();
            marshallCall([wptr, this]() // update state in the karere thread
            {
                if (wptr.deleted())
                    return;

                if (!isTerminated())
                {
                    setInitState(kInitErrSidInvalid);
                }
            }, appCtx);
            return;
        }
        break;
    }

    case ::mega::MegaRequest::TYPE_FETCH_NODES:
    {
        api.sdk.pauseActionPackets();
        auto state = mInitState;
        char* pscsn = api.sdk.getSequenceNumber();
        std::string scsn;
        if (pscsn)
        {
            scsn = pscsn;
            delete[] pscsn;
        }
        std::shared_ptr<::mega::MegaUserList> contactList(api.sdk.getContacts());
        std::shared_ptr<::mega::MegaTextChatList> chatList(api.sdk.getChatList());

        auto wptr = weakHandle();
        marshallCall([wptr, this, state, scsn, contactList, chatList]()
        {
            if (wptr.deleted())
                return;

            if (state == kInitHasOfflineSession)
            {
// disable this safety checkup, since dumpSession() differs from first-time login value
//              std::unique_ptr<char[]> sid(api.sdk.dumpSession());
//              assert(sid);
//              // we loaded our state from db
//              // verify the SDK sid is the same as ours
//              if (mSid != sid.get())
//              {
//                  setInitState(kInitErrSidMismatch);
//                  return;
//              }
                checkSyncWithSdkDb(scsn, *contactList, *chatList);
                setInitState(kInitHasOnlineSession);
                mSessionReadyPromise.resolve();
                api.sdk.resumeActionPackets();
            }
            else if (state == kInitWaitingNewSession || state == kInitErrNoCache)
            {
                std::unique_ptr<char[]> sid(api.sdk.dumpSession());
                assert(sid);
                initWithNewSession(sid.get(), scsn, contactList, chatList)
                .fail([this](const promise::Error& err)
                {
                    mSessionReadyPromise.reject(err);
                    api.sdk.resumeActionPackets();
                    return err;
                })
                .then([this]()
                {
                    setInitState(kInitHasOnlineSession);
                    mSessionReadyPromise.resolve();
                    api.sdk.resumeActionPackets();
                });
            }
            else
            {
                assert(state == kInitHasOnlineSession);
                api.sdk.resumeActionPackets();
            }
        }, appCtx);
        break;
    }

    case ::mega::MegaRequest::TYPE_SET_ATTR_USER:
    {
        int attrType = request->getParamType();
        int changeType;
        if (attrType == ::mega::MegaApi::USER_ATTR_FIRSTNAME)
        {
            changeType = ::mega::MegaUser::CHANGE_TYPE_FIRSTNAME;
        }
        else if (attrType == ::mega::MegaApi::USER_ATTR_LASTNAME)
        {
            changeType = ::mega::MegaUser::CHANGE_TYPE_LASTNAME;
        }
        else
        {
            return;
        }

        auto wptr = weakHandle();
        marshallCall([wptr, this, changeType]()
        {
            if (wptr.deleted())
                return;

            mUserAttrCache->onUserAttrChange(mMyHandle, changeType);
        }, appCtx);
        break;
    }

    default:    // no action to be taken for other type of requests
    {
        break;
    }
    }
}

//TODO: We should actually wipe the whole app dir, but the log file may
//be in that dir, and it is in use
void Client::wipeDb(const std::string& sid)
{
    assert(!sid.empty());
    db.close();
    std::string path = dbPath(sid);
    remove(path.c_str());
    struct stat info;
    if (stat(path.c_str(), &info) == 0)
        throw std::runtime_error("wipeDb: Could not delete old database file in "+mAppDir);
}

void Client::createDb()
{
    wipeDb(mSid);
    std::string path = dbPath(mSid);
    if (!db.open(path.c_str(), false))
        throw std::runtime_error("Can't access application database at "+mAppDir);
    createDbSchema(); //calls commit() at the end
}

bool Client::checkSyncWithSdkDb(const std::string& scsn,
    ::mega::MegaUserList& contactList, ::mega::MegaTextChatList& chatList)
{
    SqliteStmt stmt(db, "select value from vars where name='scsn'");
    stmt.stepMustHaveData("get karere scsn");
    if (stmt.stringCol(0) == scsn)
    {
        KR_LOG_DEBUG("Db sync ok, karere scsn matches with the one from sdk");
        return true;
    }

    // We are not in sync, probably karere is one or more commits behind
    KR_LOG_WARNING("Karere db out of sync with sdk - scsn-s don't match. Will reload all state from SDK");

    // invalidate user attrib cache
    mUserAttrCache->invalidate();
    // sync contactlist first
    loadContactListFromApi(contactList);
    // sync the chatroom list
    chats->onChatsUpdate(chatList);
    // commit the snapshot
    commit(scsn);
    return false;
}

void Client::dumpChatrooms(::mega::MegaTextChatList& chatRooms)
{
    KR_LOG_DEBUG("=== Chatrooms received from API: ===");
    for (int i=0; i<chatRooms.size(); i++)
    {
        auto& room = *chatRooms.get(i);
        if (room.isGroup())
        {
            KR_LOG_DEBUG("%s(group, ownPriv=%s):",
                Id(room.getHandle()).toString().c_str(),
                privToString((chatd::Priv)room.getOwnPrivilege()));
        }
        else
        {
            KR_LOG_DEBUG("%s(1on1)", Id(room.getHandle()).toString().c_str());
        }
        auto peers = room.getPeerList();
        if (!peers)
        {
            KR_LOG_DEBUG("  (room has no peers)");
            continue;
        }
        for (int j = 0; j<peers->size(); j++)
            KR_LOG_DEBUG("  %s: %s", Id(peers->getPeerHandle(j)).toString().c_str(),
                privToString((chatd::Priv)peers->getPeerPrivilege(j)));
    }
    KR_LOG_DEBUG("=== Chatroom list end ===");
}
void Client::dumpContactList(::mega::MegaUserList& clist)
{
    KR_LOG_DEBUG("== Contactlist received from API: ==");
    for (int i=0; i< clist.size(); i++)
    {
        auto& user = *clist.get(i);
        auto visibility = user.getVisibility();
        if (visibility != ::mega::MegaUser::VISIBILITY_VISIBLE)
            KR_LOG_DEBUG("  %s (visibility = %d)", Id(user.getHandle()).toString().c_str(), visibility);
        else
            KR_LOG_DEBUG("  %s", Id(user.getHandle()).toString().c_str());
    }
    KR_LOG_DEBUG("== Contactlist end ==");
}

promise::Promise<void> Client::connect(Presence pres, bool isInBackground)
{
// only the first connect() needs to wait for the mSessionReadyPromise.
// Any subsequent connect()-s (preceded by disconnect()) can initiate
// the connect immediately
    if (mConnState == kConnecting)      // already connecting, wait for completion
    {
        return mConnectPromise;
    }
    else if (mConnState == kConnected)  // nothing to do
    {
        return promise::_Void();
    }

    assert(mConnState == kDisconnected);
    auto sessDone = mSessionReadyPromise.done();    // wait for fetchnodes completion
    switch (sessDone)
    {
        case promise::kSucceeded:   // if session is ready...
            return doConnect(pres, isInBackground);

        case promise::kFailed:      // if session failed...
            return mSessionReadyPromise.error();

        default:                    // if session is not ready yet... wait for it and then connect
            assert(sessDone == promise::kNotResolved);
            mConnectPromise = mSessionReadyPromise
            .then([this, pres, isInBackground]() mutable
            {
                return doConnect(pres, isInBackground);
            });
            return mConnectPromise;
    }
}

promise::Promise<void> Client::doConnect(Presence pres, bool isInBackground)
{
    KR_LOG_DEBUG("Connecting to account '%s'(%s)...", SdkString(api.sdk.getMyEmail()).c_str(), mMyHandle.toString().c_str());

    setConnState(kConnecting);
    mOwnPresence = pres;

    assert(mSessionReadyPromise.succeeded());
    assert(mUserAttrCache);

    mUserAttrCache->onLogin();
    mOwnNameAttrHandle = mUserAttrCache->getAttr(mMyHandle, USER_ATTR_FULLNAME, this,
    [](Buffer* buf, void* userp)
    {
        if (!buf || buf->empty())
            return;
        auto& name = static_cast<Client*>(userp)->mMyName;
        name.assign(buf->buf(), buf->dataSize());
        KR_LOG_DEBUG("Own screen name is: '%s'", name.c_str()+1);
    });

#ifndef KARERE_DISABLE_WEBRTC
// Create the rtc module
    rtc.reset(rtcModule::create(*this, app, new rtcModule::RtcCrypto(*this), KARERE_DEFAULT_TURN_SERVERS));
    rtc->init();
#endif

    connectToChatd(isInBackground);

    auto wptr = weakHandle();
    auto pms = connectToPresenced(mOwnPresence)
    .then([this, wptr]()
    {
        if (wptr.deleted())
        {
            return;
        }

        setConnState(kConnected);
    })
    .fail([this](const promise::Error& err)
    {
        setConnState(kDisconnected);
        return err;
    });

    assert(!mHeartbeatTimer);
    mHeartbeatTimer = karere::setInterval([this, wptr]()
    {
        if (wptr.deleted() || !mHeartbeatTimer)
        {
            return;
        }

        heartbeat();
    }, kHeartbeatTimeout, appCtx);
    return pms;
}

void Client::setConnState(ConnState newState)
{
    mConnState = newState;
    KR_LOG_DEBUG("Client connection state changed to %s", connStateToStr(newState));
}
karere::Id Client::getMyHandleFromSdk()
{
    SdkString uh = api.sdk.getMyUserHandle();
    if (!uh.c_str() || !uh.c_str()[0])
        throw std::runtime_error("Could not get our own user handle from API");
    KR_LOG_INFO("Our user handle is %s", uh.c_str());
    karere::Id result(uh.c_str());
    if (result == Id::null() || result.val == ::mega::UNDEF)
        throw std::runtime_error("Own handle returned by the SDK is NULL");
    return result;
}

std::string Client::getMyEmailFromDb()
{
    SqliteStmt stmt(db, "select value from vars where name='my_email'");
    if (!stmt.step())
        throw std::runtime_error("No own email in database");

    std::string email = stmt.stringCol(0);

    if (email.length() < 5)
        throw std::runtime_error("loadOwnEmailFromDb: Own email in db is invalid");
    return email;
}

std::string Client::getMyEmailFromSdk()
{
    SdkString myEmail = api.sdk.getMyEmail();
    if (!myEmail.c_str() || !myEmail.c_str()[0])
        throw std::runtime_error("Could not get our own email from API");
    KR_LOG_INFO("Our email address is %s", myEmail.c_str());
    return myEmail.c_str();
}

karere::Id Client::getMyHandleFromDb()
{
    SqliteStmt stmt(db, "select value from vars where name='my_handle'");
    if (!stmt.step())
        throw std::runtime_error("No own user handle in database");

    karere::Id result = stmt.uint64Col(0);

    if (result == Id::null() || result.val == mega::UNDEF)
        throw std::runtime_error("loadOwnUserHandleFromDb: Own handle in db is invalid");
    return result;
}

uint64_t Client::getMyIdentityFromDb()
{
    uint64_t result = 0;

    SqliteStmt stmt(db, "select value from vars where name='clientid_seed'");
    if (!stmt.step())
    {
        KR_LOG_WARNING("clientid_seed not found in DB. Creating a new one");
        result = (static_cast<uint64_t>(rand()) << 32) | ::mega::m_time();
        db.query("insert or replace into vars(name,value) values('clientid_seed', ?)", result);
    }
    else
    {
        result = stmt.uint64Col(0);
        if (result == 0)
        {
            KR_LOG_WARNING("clientid_seed in DB is invalid. Creating a new one");
            result = (static_cast<uint64_t>(rand()) << 32) | ::mega::m_time();
            db.query("insert or replace into vars(name,value) values('clientid_seed', ?)", result);
        }
    }
    return result;
}

promise::Promise<void> Client::loadOwnKeysFromApi()
{
    return api.call(&::mega::MegaApi::getUserAttribute, (int)mega::MegaApi::USER_ATTR_KEYRING)
    .then([this](ReqResult result) -> ApiPromise
    {
        auto keys = result->getMegaStringMap();
        auto cu25519 = keys->get("prCu255");
        if (!cu25519)
            return promise::Error("prCu255 private key missing in keyring from API");
        auto ed25519 = keys->get("prEd255");
        if (!ed25519)
            return promise::Error("prEd255 private key missing in keyring from API");

        auto b64len = strlen(cu25519);
        if (b64len != 43)
            return promise::Error("prCu255 base64 key length is not 43 bytes");
        base64urldecode(cu25519, b64len, mMyPrivCu25519, sizeof(mMyPrivCu25519));

        b64len = strlen(ed25519);
        if (b64len != 43)
            return promise::Error("prEd255 base64 key length is not 43 bytes");
        base64urldecode(ed25519, b64len, mMyPrivEd25519, sizeof(mMyPrivEd25519));
        return api.call(&mega::MegaApi::getUserData);
    })
    .then([this](ReqResult result) -> promise::Promise<void>
    {
        auto pubrsa = result->getPassword();
        if (!pubrsa)
            return promise::Error("No public RSA key in getUserData API response");
        mMyPubRsaLen = base64urldecode(pubrsa, strlen(pubrsa), mMyPubRsa, sizeof(mMyPubRsa));
        auto privrsa = result->getPrivateKey();
        if (!privrsa)
            return promise::Error("No private RSA key in getUserData API response");
        mMyPrivRsaLen = base64urldecode(privrsa, strlen(privrsa), mMyPrivRsa, sizeof(mMyPrivRsa));
        // write to db
        db.query("insert or replace into vars(name, value) values('pr_cu25519', ?)", StaticBuffer(mMyPrivCu25519, sizeof(mMyPrivCu25519)));
        db.query("insert or replace into vars(name, value) values('pr_ed25519', ?)", StaticBuffer(mMyPrivEd25519, sizeof(mMyPrivEd25519)));
        db.query("insert or replace into vars(name, value) values('pub_rsa', ?)", StaticBuffer(mMyPubRsa, mMyPubRsaLen));
        db.query("insert or replace into vars(name, value) values('pr_rsa', ?)", StaticBuffer(mMyPrivRsa, mMyPrivRsaLen));
        KR_LOG_DEBUG("loadOwnKeysFromApi: success");
        return promise::_Void();
    });
}

void Client::loadOwnKeysFromDb()
{
    SqliteStmt stmt(db, "select value from vars where name=?");

    stmt << "pr_rsa";
    stmt.stepMustHaveData();
    mMyPrivRsaLen = stmt.blobCol(0, mMyPrivRsa, sizeof(mMyPrivRsa));
    stmt.reset().clearBind();
    stmt << "pub_rsa";
    stmt.stepMustHaveData();
    mMyPubRsaLen = stmt.blobCol(0, mMyPubRsa, sizeof(mMyPubRsa));

    stmt.reset().clearBind();
    stmt << "pr_cu25519";
    stmt.stepMustHaveData();
    auto len = stmt.blobCol(0, mMyPrivCu25519, sizeof(mMyPrivCu25519));
    if (len != sizeof(mMyPrivCu25519))
        throw std::runtime_error("Unexpected length of privCu25519 in database");
    stmt.reset().clearBind();
    stmt << "pr_ed25519";
    stmt.stepMustHaveData();
    len = stmt.blobCol(0, mMyPrivEd25519, sizeof(mMyPrivEd25519));
    if (len != sizeof(mMyPrivEd25519))
        throw std::runtime_error("Unexpected length of privEd2519 in database");
}


promise::Promise<void> Client::connectToPresenced(Presence forcedPres)
{
    if (mPresencedUrl.empty())
    {
        return api.call(&::mega::MegaApi::getChatPresenceURL)
        .then([this, forcedPres](ReqResult result) -> Promise<void>
        {
            auto url = result->getLink();
            if (!url)
                return promise::Error("No presenced URL received from API");
            mPresencedUrl = url;
            return connectToPresencedWithUrl(mPresencedUrl, forcedPres);
        });
    }
    else
    {
        return connectToPresencedWithUrl(mPresencedUrl, forcedPres);
    }
}

promise::Promise<void> Client::connectToPresencedWithUrl(const std::string& url, Presence pres)
{
//we assume app.onOwnPresence(Presence::kOffline) has been called at application start

    // Notify presence, if any
    if (pres.isValid())
    {
        mOwnPresence = pres;
        app.onPresenceChanged(mMyHandle, pres, true);
    }

    return mPresencedClient.connect(url, presenced::Config(pres));
}

void Contact::updatePresence(Presence pres)
{
    mPresence = pres;
    updateAllOnlineDisplays(pres);
}
// presenced handlers
void Client::onPresenceChange(Id userid, Presence pres)
{
    if (isTerminated())
    {
        return;
    }

    if (userid == mMyHandle)
    {
        mOwnPresence = pres;
    }
    else
    {
        contactList->onPresenceChanged(userid, pres);
    }
    for (auto& item: *chats)
    {
        auto& chat = *item.second;
        if (!chat.isGroup())
            continue;
        static_cast<GroupChatRoom&>(chat).updatePeerPresence(userid, pres);
    }
    app.onPresenceChanged(userid, pres, false);
}
void Client::onPresenceConfigChanged(const presenced::Config& state, bool pending)
{
    app.onPresenceConfigChanged(state, pending);
}

void Client::onPresenceLastGreenUpdated(Id userid, uint16_t lastGreen)
{
    app.onPresenceLastGreenUpdated(userid, lastGreen);
}

void Client::onConnStateChange(presenced::Client::ConnState /*state*/)
{

}

void GroupChatRoom::updatePeerPresence(uint64_t userid, Presence pres)
{
    auto it = mPeers.find(userid);
    if (it == mPeers.end())
        return;
    it->second->mPresence = pres;
}

void Client::notifyNetworkOffline()
{
}
void Client::notifyNetworkOnline()
{
}
void Client::notifyUserIdle()
{
    if (mChatdClient)
    {
        mChatdClient->notifyUserIdle();
    }
}
void Client::notifyUserActive()
{
    if (mChatdClient)
    {
        mChatdClient->notifyUserActive();
    }
}

void Client::terminate(bool deleteDb)
{
    setInitState(kInitTerminated);

    api.sdk.removeRequestListener(this);
    api.sdk.removeGlobalListener(this);

#ifndef KARERE_DISABLE_WEBRTC
    if (rtc)
        rtc->hangupAll(rtcModule::TermCode::kAppTerminating);
#endif

    if (mConnState != kDisconnected)
    {
        setConnState(kDisconnected);

        // stop syncing own-name and close user-attributes cache
        mUserAttrCache->removeCb(mOwnNameAttrHandle);
        mUserAttrCache->onLogOut();
        mUserAttrCache.reset();

        // stop heartbeats
        if (mHeartbeatTimer)
        {
            karere::cancelInterval(mHeartbeatTimer, appCtx);
            mHeartbeatTimer = 0;
        }

        // disconnect from chatd shards and presenced
        mChatdClient->disconnect();
        mPresencedClient.disconnect();
    }

    // close or delete MEGAchat's DB file
    try
    {
        if (deleteDb && !mSid.empty())
        {
            wipeDb(mSid);
        }
        else if (db.isOpen())
        {
            KR_LOG_INFO("Doing final COMMIT to database");
            db.commit();
            db.close();
        }
    }
    catch(std::runtime_error& e)
    {
        KR_LOG_ERROR("Error saving changes to local cache during termination: %s", e.what());
    }
}

promise::Promise<void> Client::setPresence(Presence pres)
{
    if (pres == mPresencedClient.config().presence())
    {
        std::string err = "setPresence: tried to change online state to the current configured state (";
        err.append(mOwnPresence.toString(mOwnPresence)).append(")");
        return promise::Error(err, kErrorArgs);
    }

    bool ret = mPresencedClient.setPresence(pres);
    if (!ret)
    {
        return promise::Error("setPresence: not connected", kErrorAccess);
    }

    app.onPresenceChanged(mMyHandle, pres, true);
    return promise::_Void();
}

void Client::onUsersUpdate(mega::MegaApi* /*api*/, mega::MegaUserList *aUsers)
{
    if (!aUsers)
        return;

    std::shared_ptr<mega::MegaUserList> users(aUsers->copy());
    auto wptr = weakHandle();
    marshallCall([wptr, this, users]()
    {
        if (wptr.deleted())
        {
            return;
        }

        assert(mUserAttrCache);
        auto count = users->size();
        for (int i = 0; i < count; i++)
        {
            auto& user = *users->get(i);
            if (user.getChanges())
            {
                if (user.isOwnChange() == 0)
                {
                    mUserAttrCache->onUserAttrChange(user);
                }
            }
            else
            {
                contactList->onUserAddRemove(user);
            }
        };
    }, appCtx);
}

promise::Promise<karere::Id>
Client::createGroupChat(std::vector<std::pair<uint64_t, chatd::Priv>> peers)
{
    std::unique_ptr<mega::MegaTextChatPeerList> sdkPeers(mega::MegaTextChatPeerList::createInstance());
    for (auto& peer: peers)
    {
        sdkPeers->addPeer(peer.first, peer.second);
    }
    return api.call(&mega::MegaApi::createChat, true, sdkPeers.get(), nullptr)
    .then([this](ReqResult result)->Promise<karere::Id>
    {
        auto& list = *result->getMegaTextChatList();
        if (list.size() < 1)
            throw std::runtime_error("Empty chat list returned from API");
        auto room = chats->addRoom(*list.get(0));
        if (!room || !room->isGroup())
            return promise::Error("API created incorrect group");
        room->connect();
        return karere::Id(room->chatid());
    });
}

promise::Promise<void> GroupChatRoom::excludeMember(uint64_t userid)
{
    auto wptr = getDelTracker();
    return parent.mKarereClient.api.callIgnoreResult(&mega::MegaApi::removeFromChat, chatid(), userid)
    .then([this, wptr, userid]()
    {
        wptr.throwIfDeleted();
        if (removeMember(userid) && !mHasTitle)
        {
            makeTitleFromMemberNames();
        }
    });
}

ChatRoom::ChatRoom(ChatRoomList& aParent, const uint64_t& chatid, bool aIsGroup,
  unsigned char aShard, chatd::Priv aOwnPriv, uint32_t ts, bool aIsArchived, const std::string& aTitle)
   :parent(aParent), mChatid(chatid),
    mShardNo(aShard), mIsGroup(aIsGroup),
    mOwnPriv(aOwnPriv), mCreationTs(ts), mIsArchived(aIsArchived), mTitleString(aTitle)
{}

//chatd::Listener
void ChatRoom::onLastMessageTsUpdated(uint32_t ts)
{
    callAfterInit(this, [this, ts]()
    {
        auto display = roomGui();
        if (display)
            display->onLastTsUpdated(ts);
    }, parent.mKarereClient.appCtx);
}

ApiPromise ChatRoom::requestGrantAccess(mega::MegaNode *node, mega::MegaHandle userHandle)
{
    return parent.mKarereClient.api.call(&::mega::MegaApi::grantAccessInChat, chatid(), node, userHandle);
}

ApiPromise ChatRoom::requestRevokeAccess(mega::MegaNode *node, mega::MegaHandle userHandle)
{
    return parent.mKarereClient.api.call(&::mega::MegaApi::removeAccessInChat, chatid(), node, userHandle);
}

strongvelope::ProtocolHandler* Client::newStrongvelope(karere::Id chatid)
{
    return new strongvelope::ProtocolHandler(mMyHandle,
        StaticBuffer(mMyPrivCu25519, 32), StaticBuffer(mMyPrivEd25519, 32),
        StaticBuffer(mMyPrivRsa, mMyPrivRsaLen), *mUserAttrCache, db, chatid, appCtx);
}

void ChatRoom::createChatdChat(const karere::SetOfIds& initialUsers)
{
    mChat = &parent.mKarereClient.mChatdClient->createChat(
        mChatid, mShardNo, mUrl, this, initialUsers,
        parent.mKarereClient.newStrongvelope(chatid()), mCreationTs, mIsGroup);
}

template <class T, typename F>
void callAfterInit(T* self, F&& func, void *ctx)
{
    if (self->isInitializing())
    {
        auto wptr = self->weakHandle();
        marshallCall([wptr, func]()
        {
            if (!wptr.deleted())
                func();
        }, ctx);
    }
    else
    {
        func();
    }
}

void PeerChatRoom::initWithChatd()
{
    createChatdChat(SetOfIds({Id(mPeer), parent.mKarereClient.myHandle()}));
}

void PeerChatRoom::connect()
{
    mChat->connect();
}

#ifndef KARERE_DISABLE_WEBRTC
rtcModule::ICall& ChatRoom::mediaCall(AvFlags av, rtcModule::ICallHandler& handler)
{
    return parent.mKarereClient.rtc->startCall(chatid(), av, handler);
}

rtcModule::ICall &ChatRoom::joinCall(AvFlags av, rtcModule::ICallHandler &handler, karere::Id callid)
{
    return parent.mKarereClient.rtc->joinCall(chatid(), av, handler, callid);
}
#endif

promise::Promise<void> PeerChatRoom::requesGrantAccessToNodes(mega::MegaNodeList *nodes)
{
    std::vector<ApiPromise> promises;

    for (int i = 0; i < nodes->size(); ++i)
    {
        if (!parent.mKarereClient.api.sdk.hasAccessToAttachment(mChatid, nodes->get(i)->getHandle(), peer()))
        {
            ApiPromise promise = requestGrantAccess(nodes->get(i), peer());
            promises.push_back(promise);
        }
    }

    return promise::when(promises);
}

promise::Promise<void> PeerChatRoom::requestRevokeAccessToNode(mega::MegaNode *node)
{
    std::vector<ApiPromise> promises;

    mega::MegaHandleList *megaHandleList = parent.mKarereClient.api.sdk.getAttachmentAccess(mChatid, node->getHandle());

    for (unsigned int j = 0; j < megaHandleList->size(); ++j)
    {
        ApiPromise promise = requestRevokeAccess(node, peer());
        promises.push_back(promise);
    }

    delete megaHandleList;

    return promise::when(promises);
}

promise::Promise<void> GroupChatRoom::requesGrantAccessToNodes(mega::MegaNodeList *nodes)
{
    std::vector<ApiPromise> promises;

    for (int i = 0; i < nodes->size(); ++i)
    {
        for (auto it = mPeers.begin(); it != mPeers.end(); ++it)
        {
            if (!parent.mKarereClient.api.sdk.hasAccessToAttachment(mChatid, nodes->get(i)->getHandle(), it->second->mHandle))
            {
                ApiPromise promise = requestGrantAccess(nodes->get(i), it->second->mHandle);
                promises.push_back(promise);
            }
        }
    }

    return promise::when(promises);
}

promise::Promise<void> GroupChatRoom::requestRevokeAccessToNode(mega::MegaNode *node)
{
    std::vector<ApiPromise> promises;

    mega::MegaHandleList *megaHandleList = parent.mKarereClient.api.sdk.getAttachmentAccess(mChatid, node->getHandle());

    for (unsigned int j = 0; j < megaHandleList->size(); ++j)
    {
        ApiPromise promise = requestRevokeAccess(node, megaHandleList->get(j));
        promises.push_back(promise);
    }

    delete megaHandleList;

    return promise::when(promises);
}

IApp::IGroupChatListItem* GroupChatRoom::addAppItem()
{
    auto list = parent.mKarereClient.app.chatListHandler();
    return list ? list->addGroupChatItem(*this) : nullptr;
}

GroupChatRoom::GroupChatRoom(ChatRoomList& parent, const uint64_t& chatid,
    unsigned char aShard, chatd::Priv aOwnPriv, uint32_t ts, bool aIsArchived, const std::string& title)
:ChatRoom(parent, chatid, true, aShard, aOwnPriv, ts, aIsArchived, title),
mHasTitle(!title.empty()), mRoomGui(nullptr)
{
    SqliteStmt stmt(parent.mKarereClient.db, "select userid, priv from chat_peers where chatid=?");
    stmt << mChatid;
    std::vector<promise::Promise<void> > promises;
    while(stmt.step())
    {
        promises.push_back(addMember(stmt.uint64Col(0), (chatd::Priv)stmt.intCol(1), false));
    }

    auto wptr = weakHandle();
    mMemberNamesResolved = promise::when(promises)
    .then([wptr, this]()
    {
        wptr.throwIfDeleted();
        if (!mHasTitle)
        {
            makeTitleFromMemberNames();
        }
    });

    notifyTitleChanged();
    initWithChatd();
    mRoomGui = addAppItem();
    mIsInitializing = false;
}

void GroupChatRoom::initWithChatd()
{
    karere::SetOfIds users;
    users.insert(parent.mKarereClient.myHandle());
    for (auto& peer: mPeers)
    {
        users.insert(peer.first);
    }
    createChatdChat(users);
}

void GroupChatRoom::connect()
{
    if (chat().onlineState() != chatd::kChatStateOffline)
        return;

    mChat->connect();
    if (mHasTitle)
    {
        decryptTitle()
        .fail([](const promise::Error& err)
        {
            KR_LOG_DEBUG("Can't decrypt chatroom title. In function: GroupChatRoom::connect. Error: %s", err.what());
        });
    }
}

promise::Promise<void> GroupChatRoom::memberNamesResolved() const
{
    return mMemberNamesResolved;
}

IApp::IPeerChatListItem* PeerChatRoom::addAppItem()
{
    auto list = parent.mKarereClient.app.chatListHandler();
    return list ? list->addPeerChatItem(*this) : nullptr;
}

PeerChatRoom::PeerChatRoom(ChatRoomList& parent, const uint64_t& chatid,
    unsigned char aShard, chatd::Priv aOwnPriv, const uint64_t& peer, chatd::Priv peerPriv, uint32_t ts, bool aIsArchived)
:ChatRoom(parent, chatid, false, aShard, aOwnPriv, ts, aIsArchived), mPeer(peer),
  mPeerPriv(peerPriv),
  mRoomGui(nullptr)
{
    initContact(peer);
    initWithChatd();
    mRoomGui = addAppItem();
    mIsInitializing = false;
}

PeerChatRoom::PeerChatRoom(ChatRoomList& parent, const mega::MegaTextChat& chat)
    :ChatRoom(parent, chat.getHandle(), false, chat.getShard(),
     (chatd::Priv)chat.getOwnPrivilege(), chat.getCreationTime(), chat.isArchived()),
      mPeer(getSdkRoomPeer(chat)), mPeerPriv(getSdkRoomPeerPriv(chat)), mRoomGui(nullptr)
{
    parent.mKarereClient.db.query("insert into chats(chatid, shard, peer, peer_priv, own_priv, ts_created, archived) values (?,?,?,?,?,?,?)",
        mChatid, mShardNo, mPeer, mPeerPriv, mOwnPriv, chat.getCreationTime(), chat.isArchived());
//just in case
    parent.mKarereClient.db.query("delete from chat_peers where chatid = ?", mChatid);

    KR_LOG_DEBUG("Added 1on1 chatroom '%s' from API",  Id(mChatid).toString().c_str());

    initContact(mPeer);
    initWithChatd();
    mRoomGui = addAppItem();
    mIsInitializing = false;
}
PeerChatRoom::~PeerChatRoom()
{
    if (mRoomGui && !parent.mKarereClient.isTerminated())
        parent.mKarereClient.app.chatListHandler()->removePeerChatItem(*mRoomGui);

    if (parent.mKarereClient.mChatdClient)
        parent.mKarereClient.mChatdClient->leave(mChatid);
}

void PeerChatRoom::initContact(const uint64_t& peer)
{
    mContact = parent.mKarereClient.contactList->contactFromUserId(peer);
    mEmail = mContact ? mContact->email() : "Inactive account";
    if (mContact)
    {
        mContact->attachChatRoom(*this);
    }
    else    // 1on1 with ex-user
    {
        mUsernameAttrCbId = parent.mKarereClient.userAttrCache().getAttr(peer,
            USER_ATTR_FULLNAME, this,
            [](Buffer* data, void* userp)
            {
                //even if both first and last name are null, the data is at least
                //one byte - the firstname-size-prefix, which will be zero
                auto self = static_cast<PeerChatRoom*>(userp);
                if (!data || data->empty() || (*data->buf() == 0))
                {
                    self->updateTitle(encodeFirstName(self->mEmail));
                }
                else
                {
                    self->updateTitle(std::string(data->buf(), data->dataSize()));
                }
            });

        if (mTitleString.empty()) // user attrib fetch was not synchronous
        {
            updateTitle(encodeFirstName(mEmail));
            assert(!mTitleString.empty());
        }
    }
}

uint64_t PeerChatRoom::getSdkRoomPeer(const ::mega::MegaTextChat& chat)
{
    auto peers = chat.getPeerList();
    assert(peers);
    assert(peers->size() == 1);
    return peers->getPeerHandle(0);
}

chatd::Priv PeerChatRoom::getSdkRoomPeerPriv(const mega::MegaTextChat &chat)
{
    auto peers = chat.getPeerList();
    assert(peers);
    assert(peers->size() == 1);
    return (chatd::Priv) peers->getPeerPrivilege(0);
}

bool ChatRoom::syncOwnPriv(chatd::Priv priv)
{
    if (mOwnPriv == priv)
        return false;

    mOwnPriv = priv;
    parent.mKarereClient.db.query("update chats set own_priv = ? where chatid = ?", mOwnPriv, mChatid);

    return true;
}

bool ChatRoom::syncArchive(bool aIsArchived)
{
    if (mIsArchived == aIsArchived)
        return false;

    mIsArchived = aIsArchived;
    parent.mKarereClient.db.query("update chats set archived = ? where chatid = ?", mIsArchived, mChatid);

    return true;
}

bool PeerChatRoom::syncPeerPriv(chatd::Priv priv)
{
    if (mPeerPriv == priv)
        return false;

    mPeerPriv = priv;
    parent.mKarereClient.db.query("update chats set peer_priv = ? where chatid = ?", mPeerPriv, mChatid);

    return true;
}

bool PeerChatRoom::syncWithApi(const mega::MegaTextChat &chat)
{
    bool changed = syncOwnPriv((chatd::Priv) chat.getOwnPrivilege());   // returns true if own privilege has changed
    bool changedArchived = syncArchive(chat.isArchived());
    changed |= changedArchived;
    changed |= syncPeerPriv((chatd::Priv)chat.getPeerList()->getPeerPrivilege(0));

    if (changedArchived)
    {
        mIsArchived = chat.isArchived();
        onArchivedChanged(mIsArchived);
    }
    return changed;
}

const char *PeerChatRoom::titleString() const
{
    return mTitleString.c_str() + 1;
}

const std::string &PeerChatRoom::completeTitleString() const
{
    return mTitleString;
}

promise::Promise<void> GroupChatRoom::addMember(uint64_t userid, chatd::Priv priv, bool saveToDb)
{
    assert(userid != parent.mKarereClient.myHandle());

    auto it = mPeers.find(userid);
    if (it != mPeers.end())
    {
        if (it->second->mPriv == priv)
        {
            saveToDb = false;
        }
        else
        {
            it->second->mPriv = priv;
        }
    }
    else
    {
        mPeers.emplace(userid, new Member(*this, userid, priv)); //usernames will be updated when the Member object gets the username attribute
    }
    if (saveToDb)
    {
        parent.mKarereClient.db.query("insert or replace into chat_peers(chatid, userid, priv) values(?,?,?)",
            mChatid, userid, priv);
    }

    return mPeers[userid]->nameResolved();
}

bool GroupChatRoom::removeMember(uint64_t userid)
{
    KR_LOG_DEBUG("GroupChatRoom[%s]: Removed member %s", Id(mChatid).toString().c_str(), Id(userid).toString().c_str());

    auto it = mPeers.find(userid);
    if (it == mPeers.end())
    {
        KR_LOG_WARNING("GroupChatRoom::removeMember for a member that we don't have, ignoring");
        return false;
    }

    delete it->second;
    mPeers.erase(it);
    parent.mKarereClient.db.query("delete from chat_peers where chatid=? and userid=?", mChatid, userid);

    return true;
}

promise::Promise<void> GroupChatRoom::setPrivilege(karere::Id userid, chatd::Priv priv)
{
    assert(userid != parent.mKarereClient.myHandle());
    auto wptr = getDelTracker();
    return parent.mKarereClient.api.callIgnoreResult(&::mega::MegaApi::updateChatPermissions, chatid(), userid.val, priv)
    .then([this, wptr, userid, priv]()
    {
        wptr.throwIfDeleted();
        parent.mKarereClient.db.query("update chat_peers set priv=? where chatid=? and userid=?", priv, mChatid, userid);
    });
}

promise::Promise<void> ChatRoom::truncateHistory(karere::Id msgId)
{
    auto wptr = getDelTracker();
    return parent.mKarereClient.api.callIgnoreResult(
                &::mega::MegaApi::truncateChat,
                chatid(),
                msgId)
    .then([this, wptr]()
    {
        wptr.throwIfDeleted();
        // TODO: update indexes, last message and so on
    });
}

bool ChatRoom::isCallActive() const
{
    return parent.mKarereClient.isCallActive(mChatid);
}

promise::Promise<void> ChatRoom::archiveChat(bool archive)
{
    auto wptr = getDelTracker();
    return parent.mKarereClient.api.callIgnoreResult(&::mega::MegaApi::archiveChat, chatid(), archive)
    .then([this, wptr, archive]()
    {
        wptr.throwIfDeleted();

        bool archiveChanged = syncArchive(archive);
        if (archiveChanged)
        {
            onArchivedChanged(archive);
        }
    });
}

void GroupChatRoom::deleteSelf()
{
    //have to post a delete on the event loop, as there may be pending
    //events related to the chatroom/strongvelope instance
    auto wptr = weakHandle();
    marshallCall([wptr, this]()
    {
        if (wptr.deleted())
        {
            return;
        }

        auto db = parent.mKarereClient.db;
        db.query("delete from chat_peers where chatid=?", mChatid);
        db.query("delete from chats where chatid=?", mChatid);
        delete this;
    }, parent.mKarereClient.appCtx);
}

ChatRoomList::ChatRoomList(Client& aClient)
:mKarereClient(aClient)
{}

void ChatRoomList::loadFromDb()
{
    SqliteStmt stmt(mKarereClient.db, "select chatid, ts_created ,shard, own_priv, peer, peer_priv, title, archived from chats");
    while(stmt.step())
    {
        auto chatid = stmt.uint64Col(0);
        if (find(chatid) != end())
        {
            KR_LOG_WARNING("ChatRoomList: Attempted to load from db cache a chatid that is already in memory");
            continue;
        }
        auto peer = stmt.uint64Col(4);
        ChatRoom* room;
        if (peer != uint64_t(-1))
            room = new PeerChatRoom(*this, chatid, stmt.intCol(2), (chatd::Priv)stmt.intCol(3), peer, (chatd::Priv)stmt.intCol(5), stmt.intCol(1), stmt.intCol(7));
        else
            room = new GroupChatRoom(*this, chatid, stmt.intCol(2), (chatd::Priv)stmt.intCol(3), stmt.intCol(1), stmt.intCol(7), stmt.stringCol(6));
        emplace(chatid, room);
    }
}
void ChatRoomList::addMissingRoomsFromApi(const mega::MegaTextChatList& rooms, SetOfIds& chatids)
{
    auto size = rooms.size();
    for (int i = 0; i < size; i++)
    {
        auto& apiRoom = *rooms.get(i);
        auto chatid = apiRoom.getHandle();
        auto it = find(chatid);
        if (it != end())
            continue;   // chatroom already known

        ChatRoom* room = addRoom(apiRoom);
        chatids.insert(chatid);

        if (mKarereClient.connected())
        {
            KR_LOG_DEBUG("...connecting new room to chatd...");
            room->connect();
        }
        else
        {
            KR_LOG_DEBUG("...client is not connected, not connecting new room");
        }
    }
}

ChatRoom* ChatRoomList::addRoom(const mega::MegaTextChat& apiRoom)
{
    auto chatid = apiRoom.getHandle();

    ChatRoom* room;
    if(apiRoom.isGroup())
    {
        room = new GroupChatRoom(*this, apiRoom); //also writes it to cache
        if (mKarereClient.connected())
        {
            GroupChatRoom *groupchat = static_cast<GroupChatRoom*>(room);
            if (groupchat->hasTitle())
            {
                groupchat->decryptTitle()
                .fail([](const promise::Error& err)
                {
                    KR_LOG_DEBUG("Can't decrypt chatroom title. In function: ChatRoomList::addRoom. Error: %s", err.what());
                });
            }
        }
    }
    else    // 1on1
    {
        auto peers = apiRoom.getPeerList();
        assert(peers);
        assert(peers->size() == 1);

        room = new PeerChatRoom(*this, apiRoom);
    }

#ifndef NDEBUG
    auto ret =
#endif
    emplace(chatid, room);
    assert(ret.second); //we should not have that room
    return room;
}

void ChatRoom::notifyExcludedFromChat()
{
    if (mAppChatHandler)
        mAppChatHandler->onExcludedFromChat();
    auto listItem = roomGui();
    if (listItem)
        listItem->onExcludedFromChat();
}

void ChatRoom::notifyRejoinedChat()
{
    if (mAppChatHandler)
        mAppChatHandler->onRejoinedChat();
    auto listItem = roomGui();
    if (listItem)
        listItem->onRejoinedChat();
}

void ChatRoomList::removeRoom(GroupChatRoom& room)
{
    auto it = find(room.chatid());
    if (it == end())
        throw std::runtime_error("removeRoom:: Room not in chat list");
    room.deleteSelf();
    erase(it);
}

void GroupChatRoom::setRemoved()
{
    mOwnPriv = chatd::PRIV_NOTPRESENT;
    parent.mKarereClient.db.query("update chats set own_priv=? where chatid=?", mOwnPriv, mChatid);
    notifyExcludedFromChat();
}

void Client::onChatsUpdate(::mega::MegaApi*, ::mega::MegaTextChatList* rooms)
{
    if (!rooms)
    {
        const char *scsn = api.sdk.getSequenceNumber();
        KR_LOG_DEBUG("Chatrooms up to date with API. scsn: %s", scsn);
        delete [] scsn;
        return;
    }

    assert(mContactsLoaded);

    std::shared_ptr<mega::MegaTextChatList> copy(rooms->copy());
#ifndef NDEBUG
    dumpChatrooms(*copy);
#endif
<<<<<<< HEAD
    
    assert(mContactsLoaded);
=======

>>>>>>> b764b415
    auto wptr = weakHandle();
    marshallCall([wptr, this, copy]()
    {
        if (wptr.deleted())
        {
            return;
        }

        chats->onChatsUpdate(*copy);
    }, appCtx);
}

void ChatRoomList::onChatsUpdate(::mega::MegaTextChatList& rooms)
{
    SetOfIds added; // out-param: records the new rooms added to the list
    addMissingRoomsFromApi(rooms, added);
    auto count = rooms.size();
    for (int i = 0; i < count; i++)
    {
        const ::mega::MegaTextChat *apiRoom = rooms.get(i);
        ::mega::MegaHandle chatid = apiRoom->getHandle();
        if (added.has(chatid)) //room was just added, no need to sync
            continue;

        ChatRoom *room = at(chatid);
        room->syncWithApi(*apiRoom);
    }
}

ChatRoomList::~ChatRoomList()
{
    for (auto& room: *this)
        delete room.second;
}

GroupChatRoom::GroupChatRoom(ChatRoomList& parent, const mega::MegaTextChat& aChat)
:ChatRoom(parent, aChat.getHandle(), true, aChat.getShard(),
  (chatd::Priv)aChat.getOwnPrivilege(), aChat.getCreationTime(), aChat.isArchived()), mRoomGui(nullptr)
{
    auto title = aChat.getTitle();
    if (title && title[0])
    {
        mEncryptedTitle = title;
        mHasTitle = true;
    }
    else
    {
        mHasTitle = false;
    }

    auto peers = aChat.getPeerList();
    if (peers)
    {
        std::vector<promise::Promise<void> > promises;
        auto size = peers->size();
        for (int i=0; i<size; i++)
        {
            auto handle = peers->getPeerHandle(i);
            assert(handle != parent.mKarereClient.myHandle());
            mPeers[handle] = new Member(*this, handle, (chatd::Priv)peers->getPeerPrivilege(i)); //may try to access mContactGui, but we have set it to nullptr, so it's ok
            promises.push_back(mPeers[handle]->nameResolved());
        }

        auto wptr = weakHandle();
        // If there is not any promise at vector promise, promise::when is resolved directly
        mMemberNamesResolved = promise::when(promises)
        .then([wptr, this]()
        {
            wptr.throwIfDeleted();
            if (!mHasTitle)
            {
                clearTitle();
            }
        });
    }
    else
    {
        if (!mHasTitle)
        {
            clearTitle();
        }
    }

    //save to db
    auto db = parent.mKarereClient.db;
    db.query("delete from chat_peers where chatid=?", mChatid);
    db.query(
        "insert or replace into chats(chatid, shard, peer, peer_priv, "
        "own_priv, ts_created, archived) values(?,?,-1,0,?,?,?)",
        mChatid, mShardNo, mOwnPriv, aChat.getCreationTime(), aChat.isArchived());

    SqliteStmt stmt(db, "insert into chat_peers(chatid, userid, priv) values(?,?,?)");
    for (auto& m: mPeers)
    {
        stmt << mChatid << m.first << m.second->mPriv;
        stmt.step();
        stmt.reset().clearBind();
    }

    initWithChatd();
    mRoomGui = addAppItem();
    mIsInitializing = false;
}

promise::Promise<void> GroupChatRoom::decryptTitle()
{
    if (mEncryptedTitle.empty())
    {
        return promise::_Void();
    }

    Buffer buf(mEncryptedTitle.size());
    size_t decLen;
    try
    {
        decLen = base64urldecode(mEncryptedTitle.c_str(), mEncryptedTitle.size(),
            buf.buf(), buf.bufSize());
    }
    catch(std::exception& e)
    {
        makeTitleFromMemberNames();
        std::string err("Error base64-decoding chat title: ");
        err.append(e.what()).append(". Falling back to member names");
        KR_LOG_ERROR("%s", err.c_str());
        return promise::Error(err);
    }

    buf.setDataSize(decLen);
    auto wptr = getDelTracker();
    return this->chat().crypto()->decryptChatTitle(buf)
    .then([wptr, this](const std::string& title)
    {
        wptr.throwIfDeleted();
        if (mTitleString == title)
        {
            KR_LOG_DEBUG("decryptTitle: Same title has been set, skipping update");
            return;
        }
        else
        {
            mTitleString = title;
            if (!mTitleString.empty())
            {
                mHasTitle = true;
                parent.mKarereClient.db.query("update chats set title=? where chatid=?", mTitleString, mChatid);
            }
            else
            {
                clearTitle();
            }
        }

        notifyTitleChanged();
    })
    .fail([wptr, this](const promise::Error& err)
    {
        wptr.throwIfDeleted();
        KR_LOG_ERROR("Error decrypting chat title for chat %s:\n%s\nFalling back to member names.", karere::Id(chatid()).toString().c_str(), err.what());
        makeTitleFromMemberNames();
        return err;
    });
}

void GroupChatRoom::makeTitleFromMemberNames()
{
    mHasTitle = false;
    std::string newTitle;
    if (mPeers.empty())
    {
        time_t ts = mCreationTs;
        const struct tm *time = localtime(&ts);
        char date[18];
        strftime(date, sizeof(date), "%Y-%m-%d %H:%M", time);
        newTitle = "Chat created on ";
        newTitle.append(date);
    }
    else
    {
        for (auto& m: mPeers)
        {
            //name has binary layout
            auto& name = m.second->mName;
            assert(!name.empty()); //is initialized to '\0', so is never empty
            if (name.size() <= 1)
            {
                auto& email = m.second->mEmail;
                if (!email.empty())
                    newTitle.append(email).append(", ");
                else
                    newTitle.append("..., ");
            }
            else
            {
                int firstnameLen = name.at(0);
                if (firstnameLen)
                {
                    newTitle.append(name.substr(1, firstnameLen)).append(", ");
                }
                else
                {
                    newTitle.append(name.substr(1)).append(", ");
                }
            }
        }
        newTitle.resize(newTitle.size()-2); //truncate last ", "
    }
    assert(!newTitle.empty());
    if (newTitle == mTitleString)
    {
        KR_LOG_DEBUG("makeTitleFromMemberNames: same title than existing one, skipping update");
        return;
    }

    mTitleString = newTitle;
    notifyTitleChanged();
}

void GroupChatRoom::loadTitleFromDb()
{
    //load user title if set
    SqliteStmt stmt(parent.mKarereClient.db, "select title from chats where chatid = ?");
    stmt << mChatid;
    if (!stmt.step())
    {
        makeTitleFromMemberNames();
        return;
    }
    std::string strTitle = stmt.stringCol(0);
    if (strTitle.empty())
    {
        makeTitleFromMemberNames();
        return;
    }
    mTitleString = strTitle;
    mHasTitle = true;
}

promise::Promise<void> GroupChatRoom::setTitle(const std::string& title)
{
    auto wptr = getDelTracker();
    return chat().crypto()->encryptChatTitle(title)
    .then([wptr, this](const std::shared_ptr<Buffer>& buf)
    {
        wptr.throwIfDeleted();
        auto b64 = base64urlencode(buf->buf(), buf->dataSize());
        return parent.mKarereClient.api.callIgnoreResult(&::mega::MegaApi::setChatTitle, chatid(),
            b64.c_str());
    })
    .then([wptr, this, title]()
    {
        wptr.throwIfDeleted();
        if (title.empty())
        {
            clearTitle();
        }
    });
}

GroupChatRoom::~GroupChatRoom()
{
    removeAppChatHandler();
    if (mRoomGui && !parent.mKarereClient.isTerminated())
        parent.mKarereClient.app.chatListHandler()->removeGroupChatItem(*mRoomGui);

    if (parent.mKarereClient.mChatdClient)
        parent.mKarereClient.mChatdClient->leave(mChatid);

    for (auto& m: mPeers)
    {
        delete m.second;
    }
}

promise::Promise<void> GroupChatRoom::leave()
{
    auto wptr = getDelTracker();
    return parent.mKarereClient.api.callIgnoreResult(&mega::MegaApi::removeFromChat, mChatid, parent.mKarereClient.myHandle())
    .fail([](const promise::Error& err) -> Promise<void>
    {
        if (err.code() == ::mega::MegaError::API_EARGS) //room does not actually exist on API, ignore room and remove it locally
            return promise::_Void();
        else
            return err;
    })
    .then([this, wptr]()
    {
        wptr.throwIfDeleted();
        setRemoved();
    });
}

promise::Promise<void> GroupChatRoom::invite(uint64_t userid, chatd::Priv priv)
{
    auto wptr = getDelTracker();
    promise::Promise<std::string> pms = mHasTitle
        ? chat().crypto()->encryptChatTitle(mTitleString, userid)
          .then([](const std::shared_ptr<Buffer>& buf)
          {
               return base64urlencode(buf->buf(), buf->dataSize());
          })
        : promise::Promise<std::string>(std::string());

    return pms
    .then([this, wptr, userid, priv](const std::string& title)
    {
        wptr.throwIfDeleted();
        return parent.mKarereClient.api.call(&mega::MegaApi::inviteToChat, mChatid, userid, priv,
            title.empty() ? nullptr: title.c_str());
    })
    .then([this, wptr, userid, priv](ReqResult)
    {
        wptr.throwIfDeleted();
        addMember(userid, priv, true)
        .then([wptr, this]()
        {
            wptr.throwIfDeleted();
            if (!mHasTitle)
            {
                makeTitleFromMemberNames();
            }
        });
    });
}

//chatd::Listener::init
void ChatRoom::init(chatd::Chat& chat, chatd::DbInterface*& dbIntf)
{
    mChat = &chat;
    dbIntf = new ChatdSqliteDb(*mChat, parent.mKarereClient.db);
    if (mAppChatHandler)
    {
        setAppChatHandler(mAppChatHandler);
    }
}

void ChatRoom::setAppChatHandler(IApp::IChatHandler* handler)
{
    if (mAppChatHandler)
        throw std::runtime_error("App chat handler is already set, remove it first");

    mAppChatHandler = handler;
    chatd::DbInterface* dummyIntf = nullptr;
// mAppChatHandler->init() may rely on some events, so we need to set mChatWindow as listener before
// calling init(). This is safe, as and we will not get any async events before we
//return to the event loop
    mChat->setListener(mAppChatHandler);
    mAppChatHandler->init(*mChat, dummyIntf);
}

void ChatRoom::removeAppChatHandler()
{
    if (!mAppChatHandler)
        return;
    mAppChatHandler = nullptr;
    mChat->setListener(this);
}

bool ChatRoom::hasChatHandler() const
{
    return mAppChatHandler != NULL;
}

void GroupChatRoom::onUserJoin(Id userid, chatd::Priv privilege)
{
    if (userid == parent.mKarereClient.myHandle())
    {
        syncOwnPriv(privilege);
    }
    else
    {
        auto wptr = weakHandle();
        addMember(userid, privilege, true)
        .then([wptr, this]()
        {
            wptr.throwIfDeleted();
            if (!mHasTitle)
            {
                makeTitleFromMemberNames();
            }
        });
    }
    if (mRoomGui)
    {
        mRoomGui->onUserJoin(userid, privilege);
    }
}

void GroupChatRoom::onUserLeave(Id userid)
{
    if (userid == parent.mKarereClient.myHandle())
    {
        setRemoved();
    }
    else
    {
        if (removeMember(userid) && !mHasTitle)
        {
            makeTitleFromMemberNames();
        }

        if (mRoomGui)
            mRoomGui->onUserLeave(userid);
    }
}

void PeerChatRoom::onUserJoin(Id userid, chatd::Priv privilege)
{
    if (userid == parent.mKarereClient.myHandle())
        syncOwnPriv(privilege);
    else if (userid.val == mPeer)
        syncPeerPriv(privilege);
    else
        KR_LOG_ERROR("PeerChatRoom: Bug: Received JOIN event from chatd for a third user, ignoring");
}
void PeerChatRoom::onUserLeave(Id userid)
{
    KR_LOG_ERROR("PeerChatRoom: Bug: Received leave event for user %s from chatd on a permanent chat, ignoring", userid.toString().c_str());
}

void ChatRoom::onLastTextMessageUpdated(const chatd::LastTextMsg& msg)
{
    if (mIsInitializing)
    {
        auto wptr = weakHandle();
        marshallCall([=]()
        {
            if (wptr.deleted())
                return;
            auto display = roomGui();
            if (display)
                display->onLastMessageUpdated(msg);
        }, parent.mKarereClient.appCtx);
    }
    else
    {
        auto display = roomGui();
        if (display)
           display->onLastMessageUpdated(msg);
    }
}

//chatd notification
void ChatRoom::onOnlineStateChange(chatd::ChatState state)
{
    auto display = roomGui();
    if (display)
    {
        display->onChatOnlineState(state);
    }
}

void ChatRoom::onMsgOrderVerificationFail(const chatd::Message &msg, chatd::Idx idx, const std::string &errmsg)
{
    KR_LOG_ERROR("msgOrderFail[chatid: %s, msgid %s, idx %d, userid %s]: %s",
        karere::Id(mChatid).toString().c_str(),
        msg.id().toString().c_str(), idx, msg.userid.toString().c_str(),
        errmsg.c_str());
}

void ChatRoom::onRecvNewMessage(chatd::Idx idx, chatd::Message& msg, chatd::Message::Status status)
{
    if ( (msg.type == chatd::Message::kMsgTruncate)   // truncate received from a peer or from myself in another client
         || (msg.userid != parent.mKarereClient.myHandle() && status == chatd::Message::kNotSeen) )  // new (unseen) message received from a peer
    {
        parent.mKarereClient.app.onChatNotification(mChatid, msg, status, idx);
    }
}

void ChatRoom::onMessageEdited(const chatd::Message& msg, chatd::Idx idx)
{
    chatd::Message::Status status = mChat->getMsgStatus(msg, idx);

    //TODO: check a truncate always comes as an edit, even if no history exist at all (new chat)
    // and, if so, remove the block from `onRecvNewMessage()`
    if ( (msg.type == chatd::Message::kMsgTruncate) // truncate received from a peer or from myself in another client
         || (msg.userid != parent.mKarereClient.myHandle() && status == chatd::Message::kNotSeen) )    // received message from a peer, still unseen, was edited / deleted
    {
        parent.mKarereClient.app.onChatNotification(mChatid, msg, status, idx);
    }
}

void ChatRoom::onMessageStatusChange(chatd::Idx idx, chatd::Message::Status status, const chatd::Message& msg)
{
    if (msg.userid != parent.mKarereClient.myHandle() && status == chatd::Message::kSeen)  // received message from a peer changed to seen
    {
        parent.mKarereClient.app.onChatNotification(mChatid, msg, status, idx);
    }
}

void ChatRoom::onUnreadChanged()
{
    auto count = mChat->unreadMsgCount();
    IApp::IChatListItem *room = roomGui();
    if (room)
    {
        room->onUnreadCountChanged(count);
    }
}

void ChatRoom::onArchivedChanged(bool archived)
{
    IApp::IChatListItem *room = roomGui();
    if (room)
    {
        room->onChatArchived(archived);
    }
    if (mAppChatHandler)
    {
        mAppChatHandler->onChatArchived(archived);
    }

    // since the archived rooms don't count for the chats with unread messages,
    // we need to notifiy the apps about the changes on unread messages.
    onUnreadChanged();
}

void PeerChatRoom::updateTitle(const std::string& title)
{
    mTitleString = title;
    notifyTitleChanged();
}

void ChatRoom::notifyTitleChanged()
{
    callAfterInit(this, [this]
    {
        auto display = roomGui();
        if (display)
            display->onTitleChanged(mTitleString);

        if (mAppChatHandler)
            mAppChatHandler->onTitleChanged(mTitleString);
    }, parent.mKarereClient.appCtx);
}

// return true if new peer or peer removed. Updates peer privileges as well
bool GroupChatRoom::syncMembers(const mega::MegaTextChat& chat)
{
    UserPrivMap users;
    auto members = chat.getPeerList();
    if (members)
    {
        auto size = members->size();
        for (int i = 0; i < size; i++)
        {
            users.emplace(members->getPeerHandle(i), (chatd::Priv)members->getPeerPrivilege(i));
        }
    }

    bool peersChanged = false;
    for (auto ourIt = mPeers.begin(); ourIt != mPeers.end();)
    {
        auto userid = ourIt->first;
        auto member = ourIt->second;

        auto it = users.find(userid);
        if (it == users.end()) //we have a user that is not in the chatroom anymore
        {
            peersChanged = true;
            ourIt++;    // prevent iterator becoming invalid due to removal
            removeMember(userid);
        }
        else    // existing peer changed privilege
        {
            if (member->mPriv != it->second)
            {
                KR_LOG_DEBUG("GroupChatRoom[%s]:syncMembers: Changed privilege of member %s: %d -> %d",
                     Id(chatid()).toString().c_str(), Id(userid).toString().c_str(),
                     member->mPriv, it->second);

                member->mPriv = it->second;
                parent.mKarereClient.db.query("update chat_peers set priv=? where chatid=? and userid=?", member->mPriv, mChatid, userid);
            }
            ourIt++;
        }
    }

    std::vector<promise::Promise<void> > promises;
    for (auto& user: users)
    {
        if (mPeers.find(user.first) == mPeers.end())
        {
            peersChanged = true;
            promises.push_back(addMember(user.first, user.second, true));
        }
    }

    if (peersChanged)
    {
        auto wptr = weakHandle();
        promise::when(promises)
        .then([wptr, this]()
        {
            wptr.throwIfDeleted();
            if (!mHasTitle)
            {
                makeTitleFromMemberNames();
            }
        });
    }

    return peersChanged;
}
void GroupChatRoom::clearTitle()
{
    makeTitleFromMemberNames();
    parent.mKarereClient.db.query("update chats set title=NULL where chatid=?", mChatid);
}

bool GroupChatRoom::syncWithApi(const mega::MegaTextChat& chat)
{
    // Own privilege changed
    auto oldPriv = mOwnPriv;
    bool ownPrivChanged = syncOwnPriv((chatd::Priv) chat.getOwnPrivilege());
    if (ownPrivChanged)
    {
        if (oldPriv == chatd::PRIV_NOTPRESENT)
        {
            if (mOwnPriv != chatd::PRIV_NOTPRESENT)
            {
                // if already connected, need to send a new JOIN to chatd
                if (parent.mKarereClient.connected())
                {
                    KR_LOG_DEBUG("Connecting existing room to chatd after re-join...");
                    if (mChat->onlineState() != ::chatd::ChatState::kChatStateJoining)
                    {
                        mChat->connect();
                    }
                    else
                    {
                        KR_LOG_DEBUG("Skip re-join chatd, since it's already joining right now");
                        parent.mKarereClient.api.callIgnoreResult(&::mega::MegaApi::sendEvent, 99003, "Skip re-join chatd");
                    }
                }
                KR_LOG_DEBUG("Chatroom[%s]: API event: We were reinvited",  Id(mChatid).toString().c_str());
                notifyRejoinedChat();
            }
        }
        else if (mOwnPriv == chatd::PRIV_NOTPRESENT)
        {
            //we were excluded
            KR_LOG_DEBUG("Chatroom[%s]: API event: We were removed",  Id(mChatid).toString().c_str());
            setRemoved(); // may delete 'this'
            return true;
        }
        else
        {
            KR_LOG_DEBUG("Chatroom[%s]: API event: Our own privilege changed",  Id(mChatid).toString().c_str());
            onUserJoin(parent.mKarereClient.myHandle(), mOwnPriv);
        }
    }

    // Peer list changes
    bool membersChanged = syncMembers(chat);

    // Title changes
    auto title = chat.getTitle();
    if (title && title[0])
    {
        if (mEncryptedTitle != title)   // title has changed
        {
            mEncryptedTitle = title;
            mHasTitle = true;
            if (parent.mKarereClient.connected())
            {
                decryptTitle()
                .fail([](const promise::Error& err)
                {
                    KR_LOG_DEBUG("Can't decrypt chatroom title. In function: GroupChatRoom::syncWithApi. Error: %s", err.what());
                });
            }
        }
    }
    else if (membersChanged && !mHasTitle)
    {
        KR_LOG_DEBUG("Empty title received for groupchat %s. Peers changed, updating title...", Id(mChatid).toString().c_str());
        clearTitle();
    }

    bool archiveChanged = syncArchive(chat.isArchived());
    if (archiveChanged)
    {
        onArchivedChanged(mIsArchived);
    }

    KR_LOG_DEBUG("Synced group chatroom %s with API.", Id(mChatid).toString().c_str());
    return true;
}

GroupChatRoom::Member::Member(GroupChatRoom& aRoom, const uint64_t& user, chatd::Priv aPriv)
: mRoom(aRoom), mHandle(user), mPriv(aPriv), mName("\0", 1)
{
    mNameAttrCbHandle = mRoom.parent.mKarereClient.userAttrCache().getAttr(
        user, USER_ATTR_FULLNAME, this,
        [](Buffer* buf, void* userp)
    {
        auto self = static_cast<Member*>(userp);
        if (buf && !buf->empty())
        {
            self->mName.assign(buf->buf(), buf->dataSize());
        }
        else
        {
            self->mName.assign("\0", 1);
        }
        if (self->mRoom.mAppChatHandler)
        {
            self->mRoom.mAppChatHandler->onMemberNameChanged(self->mHandle, self->mName);
        }

        if (!self->mNameResolved.done())
        {
            self->mNameResolved.resolve();
        }
        else if (self->mRoom.memberNamesResolved().done() && !self->mRoom.mHasTitle)
        {
            self->mRoom.makeTitleFromMemberNames();
        }
    });

    mEmailAttrCbHandle = mRoom.parent.mKarereClient.userAttrCache().getAttr(
        user, USER_ATTR_EMAIL, this,
        [](Buffer* buf, void* userp)
    {
        auto self = static_cast<Member*>(userp);
        if (buf && !buf->empty())
        {
            self->mEmail.assign(buf->buf(), buf->dataSize());
            if (self->mName.size() <= 1 && self->mRoom.memberNamesResolved().done() && !self->mRoom.mHasTitle)
            {
                self->mRoom.makeTitleFromMemberNames();
            }
        }
    });
}

GroupChatRoom::Member::~Member()
{
    mRoom.parent.mKarereClient.userAttrCache().removeCb(mNameAttrCbHandle);
    mRoom.parent.mKarereClient.userAttrCache().removeCb(mEmailAttrCbHandle);
}

promise::Promise<void> GroupChatRoom::Member::nameResolved() const
{
    return mNameResolved;
}

void Client::connectToChatd(bool isInBackground)
{
    mChatdClient->setKeepaliveType(isInBackground);

    for (auto& item: *chats)
    {
        auto& chat = *item.second;
        if (!chat.chat().isDisabled())
        {
            chat.connect();
        }
    }
}

ContactList::ContactList(Client& aClient)
:client(aClient)
{}

void ContactList::loadFromDb()
{
    SqliteStmt stmt(client.db, "select userid, email, visibility, since from contacts");
    while(stmt.step())
    {
        auto userid = stmt.uint64Col(0);
        Contact *contact = new Contact(*this, userid, stmt.stringCol(1), stmt.intCol(2), stmt.int64Col(3), nullptr);
        this->emplace(userid, contact);
    }
}

bool ContactList::addUserFromApi(mega::MegaUser& user)
{
    auto userid = user.getHandle();
    auto it = this->find(userid);
    if (it != this->end())
    {
        Contact *contact = it->second;
        assert(contact);
        int newVisibility = user.getVisibility();
        if (contact->visibility() == newVisibility)
        {
            return false;
        }
        client.db.query("update contacts set visibility = ? where userid = ?",
            newVisibility, userid);
        contact->onVisibilityChanged(newVisibility);
        return true;
    }

    // contact was not created yet
    auto cmail = user.getEmail();
    std::string email(cmail ? cmail : "");
    int visibility = user.getVisibility();
    auto ts = user.getTimestamp();
    client.db.query("insert or replace into contacts(userid, email, visibility, since) values(?,?,?,?)",
            userid, email, visibility, ts);
    Contact *contact = new Contact(*this, userid, email, visibility, ts, nullptr);
    this->emplace(userid, contact);
    KR_LOG_DEBUG("Added new user from API: %s", email.c_str());
    return true;
}

void Contact::onVisibilityChanged(int newVisibility)
{
    assert(newVisibility != mVisibility);
    auto oldVisibility = mVisibility;
    mVisibility = newVisibility;
    if (mDisplay)
    {
        mDisplay->onVisibilityChanged(newVisibility);
    }

    if (mChatRoom
            && oldVisibility == ::mega::MegaUser::VISIBILITY_HIDDEN
            && newVisibility == ::mega::MegaUser::VISIBILITY_VISIBLE)
    {
        mChatRoom->notifyRejoinedChat();
    }
}

void ContactList::syncWithApi(mega::MegaUserList& users)
{
    std::set<uint64_t> apiUsers;
    auto size = users.size();
    for (int i = 0; i < size; i++)
    {
        auto& user = *users.get(i);
        if (user.getVisibility() == ::mega::MegaUser::VISIBILITY_UNKNOWN)   // user cancelled the account in MEGA
        {
            continue;
        }
        apiUsers.insert(user.getHandle());
        addUserFromApi(user);
    }

    // finally, remove known users that are not anymore in the list of users reported by the SDK
    for (auto it = begin(); it != end();)
    {
        auto handle = it->first;
        if (apiUsers.find(handle) != apiUsers.end())
        {
            it++;
            continue;
        }

        auto erased = it;
        it++;
        removeUser(erased);
    }
}

void ContactList::onUserAddRemove(mega::MegaUser& user)
{
    if (user.getVisibility() == ::mega::MegaUser::VISIBILITY_INACTIVE)
    {
        auto it = this->find(user.getHandle());
        if (it != this->end())
        {
            removeUser(it);
        }
    }
    else
    {
        addUserFromApi(user);
    }
}

void ContactList::removeUser(iterator it)
{
    auto handle = it->first;
    delete it->second;
    erase(it);
    client.db.query("delete from contacts where userid=?", handle);
}
void ContactList::onPresenceChanged(Id userid, Presence pres)
{
    auto it = find(userid);
    if (it == end())
        return;
    {
        it->second->updatePresence(pres);
    }
}
void ContactList::setAllOffline()
{
    for (auto& it: *this)
    {
        it.second->updatePresence(Presence::kOffline);
    }
}

promise::Promise<void> ContactList::removeContactFromServer(uint64_t userid)
{
    auto it = find(userid);
    if (it == end())
        return promise::Error("User "+karere::Id(userid).toString()+" not in contactlist");

    auto& api = client.api;
    std::unique_ptr<mega::MegaUser> user(api.sdk.getContact(it->second->email().c_str()));
    if (!user)
        return promise::Error("Could not get user object from email");
    //we don't remove it, we just set visibility to HIDDEN
    return api.callIgnoreResult(&::mega::MegaApi::removeContact, user.get());
}

ContactList::~ContactList()
{
    for (auto& it: *this)
        delete it.second;
}

const std::string* ContactList::getUserEmail(uint64_t userid) const
{
    auto it = find(userid);
    if (it == end())
        return nullptr;
    return &(it->second->email());
}

bool ContactList::isExContact(Id userid)
{
    auto it = find(userid);
    if (it == end() || (it != end() && it->second->visibility() != mega::MegaUser::VISIBILITY_HIDDEN))
    {
        return false;
    }

    return true;
}

Contact* ContactList::contactFromEmail(const std::string &email) const
{
    for (auto it = begin(); it != end(); it++)
    {
        if (it->second->email() == email)
        {
            return it->second;
        }
    }
    return nullptr;
}

Contact* ContactList::contactFromUserId(uint64_t userid) const
{
    auto it = find(userid);
    return (it == end())? nullptr : it->second;
}

Contact::Contact(ContactList& clist, const uint64_t& userid,
                 const std::string& email, int visibility,
                 int64_t since, PeerChatRoom* room)
    :mClist(clist), mUserid(userid), mChatRoom(room), mEmail(email),
     mSince(since), mVisibility(visibility)
{
    auto appClist = clist.client.app.contactListHandler();
    mDisplay = appClist ? appClist->addContactItem(*this) : nullptr;

    mUsernameAttrCbId = mClist.client.userAttrCache().getAttr(userid,
        USER_ATTR_FULLNAME, this,
        [](Buffer* data, void* userp)
        {
            //even if both first and last name are null, the data is at least
            //one byte - the firstname-size-prefix, which will be zero
            auto self = static_cast<Contact*>(userp);
            if (!data || data->empty() || (*data->buf() == 0))
                self->updateTitle(encodeFirstName(self->mEmail));
            else
                self->updateTitle(std::string(data->buf(), data->dataSize()));
        });
    if (mTitleString.empty()) // user attrib fetch was not synchornous
    {
        updateTitle(encodeFirstName(email));
        assert(!mTitleString.empty());
    }

    mIsInitializing = false;
}

// the title string starts with a byte equal to the first name length, followed by first name,
// then second name
void Contact::updateTitle(const std::string& str)
{
    mTitleString = str;
    notifyTitleChanged();
}

void Contact::notifyTitleChanged()
{
    callAfterInit(this, [this]
    {
        if (mDisplay)
            mDisplay->onTitleChanged(mTitleString);

        //1on1 chatrooms don't have a binary layout for the title
        if (mChatRoom)
            mChatRoom->updateTitle(mTitleString);
    }, mClist.client.appCtx);
}

Contact::~Contact()
{
    auto& client = mClist.client;
    if (!client.isTerminated())
    {
        client.userAttrCache().removeCb(mUsernameAttrCbId);
        if (mDisplay)
        {
            client.app.contactListHandler()->removeContactItem(*mDisplay);
        }
    }
}

promise::Promise<ChatRoom*> Contact::createChatRoom()
{
    if (mChatRoom)
    {
        KR_LOG_WARNING("Contact::createChatRoom: chat room already exists, check before caling this method");
        return Promise<ChatRoom*>(mChatRoom);
    }
    mega::MegaTextChatPeerListPrivate peers;
    peers.addPeer(mUserid, chatd::PRIV_OPER);
    return mClist.client.api.call(&mega::MegaApi::createChat, false, &peers, nullptr)
    .then([this](ReqResult result) -> Promise<ChatRoom*>
    {
        auto& list = *result->getMegaTextChatList();
        if (list.size() < 1)
            return promise::Error("Empty chat list returned from API");
        auto room = mClist.client.chats->addRoom(*list.get(0));
        if (!room)
            return promise::Error("API created an incorrect 1on1 room");
        room->connect();
        return room;
    });
}

void Contact::setChatRoom(PeerChatRoom& room)
{
    assert(!mChatRoom);
    assert(!mTitleString.empty());
    mChatRoom = &room;
    mChatRoom->updateTitle(mTitleString);
}

void Contact::attachChatRoom(PeerChatRoom& room)
{
    if (mChatRoom)
        throw std::runtime_error("attachChatRoom[room "+Id(room.chatid()).toString()+ "]: contact "+
            Id(mUserid).toString()+" already has a chat room attached");
    KR_LOG_DEBUG("Attaching 1on1 chatroom %s to contact %s", Id(room.chatid()).toString().c_str(), Id(mUserid).toString().c_str());
    setChatRoom(room);
}

#define RETURN_ENUM_NAME(name) case name: return #name

const char* Client::initStateToStr(unsigned char state)
{
    switch (state)
    {
        RETURN_ENUM_NAME(kInitCreated);
        RETURN_ENUM_NAME(kInitWaitingNewSession);
        RETURN_ENUM_NAME(kInitHasOfflineSession);
        RETURN_ENUM_NAME(kInitHasOnlineSession);
        RETURN_ENUM_NAME(kInitTerminated);
        RETURN_ENUM_NAME(kInitErrGeneric);
        RETURN_ENUM_NAME(kInitErrNoCache);
        RETURN_ENUM_NAME(kInitErrCorruptCache);
        RETURN_ENUM_NAME(kInitErrSidMismatch);
        RETURN_ENUM_NAME(kInitErrSidInvalid);
    default:
        return "(unknown)";
    }
}
const char* Client::connStateToStr(ConnState state)
{
    switch(state)
    {
        RETURN_ENUM_NAME(kDisconnected);
        RETURN_ENUM_NAME(kConnecting);
        RETURN_ENUM_NAME(kConnected);
        default: return "(invalid)";
    }
}

bool Client::isCallActive(Id chatid) const
{
    bool callActive = false;

#ifndef KARERE_DISABLE_WEBRTC
    if (rtc)
    {
        callActive = rtc->isCallActive(chatid);
    }
#endif

    return callActive;
}

bool Client::isCallInProgress(karere::Id chatid) const
{
    bool participantingInCall = false;

#ifndef KARERE_DISABLE_WEBRTC
    if (rtc)
    {
        participantingInCall = rtc->isCallInProgress(chatid);
    }
#endif

    return participantingInCall;
}

std::string encodeFirstName(const std::string& first)
{
    std::string result;
    result.reserve(first.size()+1);
    result+=(char)(first.size());
    if (!first.empty())
    {
        result.append(first);
    }
    return result;
}

}<|MERGE_RESOLUTION|>--- conflicted
+++ resolved
@@ -2032,12 +2032,6 @@
 #ifndef NDEBUG
     dumpChatrooms(*copy);
 #endif
-<<<<<<< HEAD
-    
-    assert(mContactsLoaded);
-=======
-
->>>>>>> b764b415
     auto wptr = weakHandle();
     marshallCall([wptr, this, copy]()
     {
