--- conflicted
+++ resolved
@@ -1474,7 +1474,6 @@
         rtc->hangupAll(rtcModule::TermCode::kAppTerminating);
 #endif
 
-<<<<<<< HEAD
     // pre-destroy chatrooms in preview mode (cleanup from DB + send HANDLELEAVE)
     // Otherwise, DB will be already closed when the GroupChatRoom dtor is called
     for (auto it = chats->begin(); it != chats->end();)
@@ -1492,14 +1491,11 @@
         }
     }
 
-    disconnect();
-=======
     setConnState(kDisconnected);
 
     // stop syncing own-name and close user-attributes cache
     mUserAttrCache->removeCb(mOwnNameAttrHandle);
     mUserAttrCache->onLogOut();
->>>>>>> d34305b2
     mUserAttrCache.reset();
 
     // stop heartbeats
@@ -2112,12 +2108,8 @@
 }
 PeerChatRoom::~PeerChatRoom()
 {
-<<<<<<< HEAD
-    if (mRoomGui && (parent.mKarereClient.initState() != Client::kInitTerminated))
-    {
-=======
     if (mRoomGui && !parent.mKarereClient.isTerminated())
->>>>>>> d34305b2
+    {
         parent.mKarereClient.app.chatListHandler()->removePeerChatItem(*mRoomGui);
     }
 
@@ -2704,12 +2696,9 @@
 GroupChatRoom::~GroupChatRoom()
 {
     removeAppChatHandler();
-<<<<<<< HEAD
-    if (mRoomGui && (parent.mKarereClient.initState() != Client::kInitTerminated))
-    {
-=======
+
     if (mRoomGui && !parent.mKarereClient.isTerminated())
->>>>>>> d34305b2
+    {
         parent.mKarereClient.app.chatListHandler()->removeGroupChatItem(*mRoomGui);
     }
 
@@ -3162,8 +3151,7 @@
         db.query("delete from manual_sending where chatid = ?", chatid);
         db.query("delete from sending where chatid = ?", chatid);
         db.query("delete from sendkeys where chatid = ?", chatid);
-        // TODO: uncomment the following line when the node-history buffer is supported
-        // d.query("delete from node_history where chatid = ?", chatid);
+        db.query("delete from node_history where chatid = ?", chatid);
     }
 }
 
