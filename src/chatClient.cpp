--- conflicted
+++ resolved
@@ -2639,7 +2639,6 @@
     {
         if (mEncryptedTitle != title)   // title has changed
         {
-<<<<<<< HEAD
             mEncryptedTitle = title;
             mHasTitle = true;
             if (parent.client.connected())
@@ -2650,10 +2649,6 @@
                     KR_LOG_DEBUG("Can't decrypt chatroom title. In function: GroupChatRoom::syncWithApi. Error: %s", err.what());
                 });
             }
-=======
-            KR_LOG_DEBUG("Chatroom[%s]: API event: We were reinvited",  Id(mChatid).toString().c_str());
-            notifyRejoinedChat();
->>>>>>> de66dcbe
         }
     }
     else if (membersChanged && !mHasTitle)
