//we need the POSIX version of strerror_r, not the GNU one
#ifdef _GNU_SOURCE
    #undef _GNU_SOURCE
    #define _POSIX_C_SOURCE 201512L
#endif
#include <string.h>

#include "chatClient.h"
#ifdef _WIN32
    #include <winsock2.h>
    #include <direct.h>
    #define mkdir(dir, mode) _mkdir(dir)
#endif
#include <stdio.h>
#include <stdlib.h>
#include <string.h>
#include "rtcModule/webrtc.h"
#ifndef KARERE_DISABLE_WEBRTC
    #include "rtcCrypto.h"
    #include "dummyCrypto.h" //for makeRandomString
#endif
#include "base/services.h"
#include "sdkApi.h"
#include <serverListProvider.h>
#include <memory>
#include <chatd.h>
#include <db.h>
#include <buffer.h>
#include <chatdDb.h>
#include <megaapi_impl.h>
#include <autoHandle.h>
#include <asyncTools.h>
#include <codecvt> //for nonWhitespaceStr()
#include <locale>
#include "strongvelope/strongvelope.h"
#include "base64url.h"
#include <sys/types.h>
#include <sys/stat.h>

#ifdef __ANDROID__
    #include <sys/system_properties.h>
#elif defined(__APPLE__)
    #include <TargetConditionals.h>
    #ifdef TARGET_OS_IPHONE
        #include <resolv.h>
    #endif
#endif

#define _QUICK_LOGIN_NO_RTC
using namespace promise;

namespace karere
{

template <class T, class F>
void callAfterInit(T* self, F&& func, void* ctx);

std::string encodeFirstName(const std::string& first);


/* Warning - the database is not initialzed at construction, but only after
 * init() is called. Therefore, no code in this constructor should access or
 * depend on the database
 */
    Client::Client(::mega::MegaApi& sdk, WebsocketsIO *websocketsIO, IApp& aApp, const std::string& appDir, uint8_t caps, void *ctx)
        : mAppDir(appDir),
          websocketIO(websocketsIO),
          appCtx(ctx),
          api(sdk, ctx),
          app(aApp),
          contactList(new ContactList(*this)),
          chats(new ChatRoomList(*this)),
          mPresencedClient(&api, this, *this, caps)
{
}

KARERE_EXPORT const std::string& createAppDir(const char* dirname, const char *envVarName)
{
    static std::string path;
    if (!path.empty())
        return path;
    const char* dir = getenv(envVarName);
    if (dir)
    {
        path = dir;
    }
    else
    {
        const char* homedir = getenv(
            #ifndef _WIN32
                    "HOME"
            #else
                    "HOMEPATH"
            #endif
        );
        if (!homedir)
            throw std::runtime_error("Cant get HOME env variable");
        path = homedir;
        path.append("/").append(dirname);
    }
    struct stat info;
    auto ret = stat(path.c_str(), &info);
    if (ret == 0)
    {
        if ((info.st_mode & S_IFDIR) == 0)
            throw std::runtime_error("Application directory path is taken by a file");
    }
    else
    {
        ret = mkdir(path.c_str(), 0700);
        if (ret)
        {
            char buf[512];
#ifdef _WIN32
            strerror_s(buf, 511, ret);
#else
            (void)strerror_r(ret, buf, 511);
#endif
            buf[511] = 0; //just in case
            throw std::runtime_error(std::string("Error creating application directory: ")+buf);
        }
    }
    return path;
}

std::string Client::dbPath(const std::string& sid) const
{
    if (sid.size() < 50)
        throw std::runtime_error("dbPath: sid is too small");
    std::string path = mAppDir;
    path.reserve(56);
    path.append("/karere-").append(sid.c_str()+44).append(".db");
    return path;
}

bool Client::openDb(const std::string& sid)
{
    assert(!sid.empty());
    std::string path = dbPath(sid);
    struct stat info;
    bool exists = (stat(path.c_str(), &info) == 0);
    if (!exists)
    {
        KR_LOG_WARNING("Asked to use local cache, but it does not exist");
        return false;
    }

    bool ok = db.open(path.c_str(), false);
    if (!ok)
    {
        KR_LOG_WARNING("Error opening database");
        return false;
    }
    SqliteStmt stmt(db, "select value from vars where name = 'schema_version'");
    if (!stmt.step())
    {
        db.close();
        KR_LOG_WARNING("Can't get local database version");
        return false;
    }

    std::string currentVersion(gDbSchemaHash);
    currentVersion.append("_").append(gDbSchemaVersionSuffix);    // <hash>_<suffix>

    std::string cachedVersion(stmt.stringCol(0));
    if (cachedVersion != currentVersion)
    {
        ok = false;

        // if only version suffix changed, we may be able to provide backwards compatibility without
        // forcing a full reload, but just porting/adapting data
        size_t cachedVersionSuffixPos = cachedVersion.find_last_of('_');
        if (cachedVersionSuffixPos != std::string::npos)
        {
            std::string cachedVersionSuffix = cachedVersion.substr(cachedVersionSuffixPos + 1);
            if (cachedVersionSuffix == "2" && gDbSchemaVersionSuffix == "3")
            {
                KR_LOG_WARNING("Clearing history from cached chats...");

                // clients with version 2 missed the call-history msgs, need to clear cached history
                // in order to fetch fresh history including the missing management messages
                db.query("delete from history");
                db.query("update chat_vars set value = 0 where name = 'have_all_history'");
                db.query("update vars set value = ? where name = 'schema_version'", currentVersion);
                db.commit();

                KR_LOG_WARNING("Successfully cleared cached history. Database version has been updated to %s", gDbSchemaVersionSuffix);

                ok = true;
            }
            else if (cachedVersionSuffix == "3" &&  gDbSchemaVersionSuffix == "4")
            {
                // clients with version 3 need to force a full-reload of SDK's cache to retrieve
                // "deleted" chats from API, since it used to not return them. It should only be
                // done in case there's at least one chat.

                SqliteStmt stmt(db, "select count(*) from chats");
                stmt.stepMustHaveData("get chats count");
                if (stmt.intCol(0) > 0)
                {
                    KR_LOG_WARNING("Forcing a reload of SDK and MEGAchat caches...");
                    api.sdk.invalidateCache();
                }
                else    // no chats --> only invalidate MEGAchat cache (the schema has changed)
                {
                    KR_LOG_WARNING("Forcing a reload of SDK and MEGAchat cache...");
                }

                KR_LOG_WARNING("Database version has been updated to %s", gDbSchemaVersionSuffix);
            }
            else if (cachedVersionSuffix == "4" &&  gDbSchemaVersionSuffix == "5")
            {
                // clients with version 4 need to create a new table `node_history` and populate it with
                // node's attachments already in cache. Futhermore, the existing types for special messages
                // (node-attachments, contact-attachments and rich-links) will be updated to a different
                // range to avoid collissions with the types of upcoming management messages.

                // Update obsolete type of special messages
                db.query("update history set type=? where type=?", chatd::Message::Type::kMsgAttachment, 0x10);
                db.query("update history set type=? where type=?", chatd::Message::Type::kMsgRevokeAttachment, 0x11);
                db.query("update history set type=? where type=?", chatd::Message::Type::kMsgContact, 0x12);
                db.query("update history set type=? where type=?", chatd::Message::Type::kMsgContainsMeta, 0x13);

                // Create new table for node history
                db.simpleQuery("CREATE TABLE node_history(idx int not null, chatid int64 not null, msgid int64 not null,"
                               "    userid int64, keyid int not null, type tinyint, updated smallint, ts int,"
                               "    is_encrypted tinyint, data blob, backrefid int64 not null, UNIQUE(chatid,msgid), UNIQUE(chatid,idx))");

                // Populate new table with existing node-attachments
                db.query("insert into node_history select * from history where type=?", std::to_string(chatd::Message::Type::kMsgAttachment));
                int count = sqlite3_changes(db);

                // Update DB version number
                db.query("update vars set value = ? where name = 'schema_version'", currentVersion);
                db.commit();

                KR_LOG_WARNING("Database version has been updated to %s", gDbSchemaVersionSuffix);
                KR_LOG_WARNING("%d messages added to node history", count);
                ok = true;
            }
        }
    }

    if (!ok)
    {
        db.close();
        KR_LOG_WARNING("Database schema version is not compatible with app version, will rebuild it");
        return false;
    }

    mSid = sid;
    return true;
}

void Client::createDbSchema()
{
    mMyHandle = Id::null();
    db.simpleQuery(gDbSchema); //db.query() uses a prepared statement and will execute only the first statement up to the first semicolon
    std::string ver(gDbSchemaHash);
    ver.append("_").append(gDbSchemaVersionSuffix);
    db.query("insert into vars(name, value) values('schema_version', ?)", ver);
    db.commit();
}

void Client::heartbeat()
{
    if (db.isOpen())
    {
        db.timedCommit();
    }

    if (mConnState != kConnected)
    {
        KR_LOG_WARNING("Heartbeat timer tick without being connected");
        return;
    }

    mPresencedClient.heartbeat();
    if (mChatdClient)
    {
        mChatdClient->heartbeat();
    }
}

Client::~Client()
{
    assert(isTerminated());

#ifndef KARERE_DISABLE_WEBRTC
   rtc.reset();
#endif
}

void Client::retryPendingConnections(bool disconnect, bool refreshURL)
{
    if (mConnState == kDisconnected)  // already a connection attempt in-progress
    {
        KR_LOG_WARNING("Retry pending connections called without previous connect");
        return;
    }

    mPresencedClient.retryPendingConnection(disconnect, refreshURL);
    if (mChatdClient)
    {
        mChatdClient->retryPendingConnections(disconnect, refreshURL);
    }
}

void Client::onSyncReceived(Id chatid)
{
    if (mSyncCount <= 0)
    {
        KR_LOG_WARNING("Unexpected SYNC received for chat: %s", chatid.toString().c_str());
        return;
    }

    mSyncCount--;
    if (mSyncCount == 0 && mSyncTimer)
    {
        cancelTimeout(mSyncTimer, appCtx);
        mSyncTimer = 0;

        mSyncPromise.resolve();
    }
}

bool Client::isChatRoomOpened(Id chatid)
{
    auto it = chats->find(chatid);
    if (it != chats->end())
    {
        return it->second->hasChatHandler();
    }
    return false;
}

bool Client::areGroupCallsEnabled()
{
    return mGroupCallsEnabled;
}

void Client::enableGroupCalls(bool enable)
{
    mGroupCallsEnabled = enable;
}

void Client::saveDb()
{
    try
    {
        if (db.isOpen())
        {
            db.commit();
        }
    }
    catch(std::runtime_error& e)
    {
        KR_LOG_ERROR("Error saving changes to local cache: %s", e.what());
        setInitState(kInitErrCorruptCache);
    }
}

promise::Promise<void> Client::pushReceived(Id chatid)
{
    // if already sent SYNCs or we are not logged in right now...
    if (mSyncTimer || !mChatdClient || !mChatdClient->areAllChatsLoggedIn())
    {
        return mSyncPromise;
        // promise will resolve once logged in for all chats or after receive all SYNCs back
    }

    auto wptr = weakHandle();
    mSyncPromise = Promise<void>();
    mSyncCount = 0;
    mSyncTimer = karere::setTimeout([this, wptr]()
    {
        if (wptr.deleted())
          return;

        assert(mSyncCount != 0);
        mSyncTimer = 0;
        mSyncCount = -1;

        mChatdClient->retryPendingConnections(true);

    }, chatd::kSyncTimeout, appCtx);

    if (chatid.isValid())
    {
        ChatRoom *chat = chats->at(chatid);
        mSyncCount++;
        chat->sendSync();
    }
    else
    {
        for (auto& item: *chats)
        {
            ChatRoom *chat = item.second;
            if (!chat->chat().isDisabled())
            {
                mSyncCount++;
                chat->sendSync();
            }
        }
    }

    return mSyncPromise;
}

void Client::loadContactListFromApi()
{
    std::unique_ptr<::mega::MegaUserList> contacts(api.sdk.getContacts());
    loadContactListFromApi(*contacts);
}

void Client::loadContactListFromApi(::mega::MegaUserList& contacts)
{
#ifndef NDEBUG
    dumpContactList(contacts);
#endif
    contactList->syncWithApi(contacts);
    mContactsLoaded = true;
}

promise::Promise<void> Client::initWithNewSession(const char* sid, const std::string& scsn,
    const std::shared_ptr<::mega::MegaUserList>& contactList,
    const std::shared_ptr<::mega::MegaTextChatList>& chatList)
{
    assert(sid);

    mSid = sid;
    createDb();

// We have a complete snapshot of the SDK contact and chat list state.
// Commit it with the accompanying scsn
    mMyHandle = getMyHandleFromSdk();
    db.query("insert or replace into vars(name,value) values('my_handle', ?)", mMyHandle);

    mMyEmail = getMyEmailFromSdk();
    db.query("insert or replace into vars(name,value) values('my_email', ?)", mMyEmail);

    mMyIdentity = (static_cast<uint64_t>(rand()) << 32) | ::mega::m_time();
    db.query("insert or replace into vars(name,value) values('clientid_seed', ?)", mMyIdentity);

    mUserAttrCache.reset(new UserAttrCache(*this));    
    api.sdk.addGlobalListener(this);

    auto wptr = weakHandle();
    return loadOwnKeysFromApi()
    .then([this, scsn, contactList, chatList, wptr]()
    {
        if (wptr.deleted())
            return;
        loadContactListFromApi(*contactList);
        mChatdClient.reset(new chatd::Client(this));
        assert(chats->empty());
        chats->onChatsUpdate(*chatList);
        commit(scsn);
    });
}

void Client::setCommitMode(bool commitEach)
{
    db.setCommitMode(commitEach);
}

void Client::commit(const std::string& scsn)
{
    if (scsn.empty())
    {
        KR_LOG_DEBUG("Committing with empty scsn");
        db.commit();
        return;
    }
    if (scsn == mLastScsn)
    {
        KR_LOG_DEBUG("Committing with same scsn");
        db.commit();
        return;
    }

    db.query("insert or replace into vars(name,value) values('scsn',?)", scsn);
    db.commit();
    mLastScsn = scsn;
    KR_LOG_DEBUG("Commit with scsn %s", scsn.c_str());
}

void Client::onEvent(::mega::MegaApi* /*api*/, ::mega::MegaEvent* event)
{
    assert(event);
    int type = event->getType();
    switch (type)
    {
    case ::mega::MegaEvent::EVENT_COMMIT_DB:
    {
        const char *pscsn = event->getText();
        if (!pscsn)
        {
            KR_LOG_ERROR("EVENT_COMMIT_DB --> DB commit triggered by SDK without a valid scsn");
            return;
        }

        std::string scsn = pscsn;
        auto wptr = weakHandle();
        marshallCall([wptr, this, scsn]()
        {
            if (wptr.deleted())
            {
                return;
            }

            if (db.isOpen())
            {
                KR_LOG_DEBUG("EVENT_COMMIT_DB --> DB commit triggered by SDK");
                commit(scsn);
            }

        }, appCtx);
        break;
    }

    default:
        break;
    }
}

void Client::initWithDbSession(const char* sid)
{
    try
    {
        assert(sid);
        if (!openDb(sid))
        {
            assert(mSid.empty());
            setInitState(kInitErrNoCache);
            return;
        }
        assert(db);
        assert(!mSid.empty());
        mUserAttrCache.reset(new UserAttrCache(*this));        
        api.sdk.addGlobalListener(this);

        mMyHandle = getMyHandleFromDb();
        assert(mMyHandle);

        mMyEmail = getMyEmailFromDb();

        mMyIdentity = getMyIdentityFromDb();

        mOwnNameAttrHandle = mUserAttrCache->getAttr(mMyHandle, USER_ATTR_FULLNAME, this,
        [](Buffer* buf, void* userp)
        {
            if (!buf || buf->empty())
                return;
            auto& name = static_cast<Client*>(userp)->mMyName;
            name.assign(buf->buf(), buf->dataSize());
        });

        loadOwnKeysFromDb();
        contactList->loadFromDb();
        mContactsLoaded = true;
        mChatdClient.reset(new chatd::Client(this));
        chats->loadFromDb();
    }
    catch(std::runtime_error& e)
    {
        KR_LOG_ERROR("initWithDbSession: Error loading session from local cache: %s", e.what());
        setInitState(kInitErrCorruptCache);
        return;
    }

    setInitState(kInitHasOfflineSession);
    return;
}

void Client::setInitState(InitState newState)
{
    if (newState == mInitState)
        return;
    mInitState = newState;
    KR_LOG_DEBUG("Client reached init state %s", initStateStr());
    app.onInitStateChange(mInitState);
}

Client::InitState Client::init(const char* sid)
{
    if (mInitState > kInitCreated)
    {
        KR_LOG_ERROR("init: karere is already initialized. Current state: %s", initStateStr());
        return kInitErrAlready;
    }

    if (sid)
    {
        initWithDbSession(sid);
        if (mInitState == kInitErrNoCache ||    // not found, uncompatible db version, cannot open
                mInitState == kInitErrCorruptCache)
        {
            wipeDb(sid);
        }
    }
    else
    {
        setInitState(kInitWaitingNewSession);
    }
    api.sdk.addRequestListener(this);
    return mInitState;
}

void Client::onRequestFinish(::mega::MegaApi* /*apiObj*/, ::mega::MegaRequest *request, ::mega::MegaError* e)
{
    int reqType = request->getType();
    int errorCode = e->getErrorCode();
    if (errorCode != ::mega::MegaError::API_OK && reqType != ::mega::MegaRequest::TYPE_LOGOUT)
    {
        KR_LOG_ERROR("Request %s finished with error %s", request->getRequestString(), e->getErrorString());
        return;
    }

    switch (reqType)
    {
    case ::mega::MegaRequest::TYPE_LOGOUT:
    {
        bool loggedOut = ((errorCode == ::mega::MegaError::API_OK || errorCode == ::mega::MegaError::API_ESID)
                          && request->getFlag());    // SDK has been logged out normally closing session

        bool sessionExpired = request->getParamType() == ::mega::MegaError::API_ESID;       // SDK received ESID during login or any other request
        if (loggedOut)
            KR_LOG_DEBUG("Logout detected in the SDK. Closing MEGAchat session...");

        if (sessionExpired)
            KR_LOG_WARNING("Expired session detected. Closing MEGAchat session...");

        if (loggedOut || sessionExpired)
        {
            auto wptr = weakHandle();
            marshallCall([wptr, this]() // update state in the karere thread
            {
                if (wptr.deleted())
                    return;

                if (!isTerminated())
                {
                    setInitState(kInitErrSidInvalid);
                }
            }, appCtx);
            return;
        }
        break;
    }

    case ::mega::MegaRequest::TYPE_FETCH_NODES:
    {
        api.sdk.pauseActionPackets();
        auto state = mInitState;
        char* pscsn = api.sdk.getSequenceNumber();
        std::string scsn;
        if (pscsn)
        {
            scsn = pscsn;
            delete[] pscsn;
        }
        std::shared_ptr<::mega::MegaUserList> contactList(api.sdk.getContacts());
        std::shared_ptr<::mega::MegaTextChatList> chatList(api.sdk.getChatList());

        auto wptr = weakHandle();
        marshallCall([wptr, this, state, scsn, contactList, chatList]()
        {
            if (wptr.deleted())
                return;

            if (state == kInitHasOfflineSession)
            {
// disable this safety checkup, since dumpSession() differs from first-time login value
//              std::unique_ptr<char[]> sid(api.sdk.dumpSession());
//              assert(sid);
//              // we loaded our state from db
//              // verify the SDK sid is the same as ours
//              if (mSid != sid.get())
//              {
//                  setInitState(kInitErrSidMismatch);
//                  return;
//              }
                checkSyncWithSdkDb(scsn, *contactList, *chatList);
                setInitState(kInitHasOnlineSession);
                mSessionReadyPromise.resolve();
                api.sdk.resumeActionPackets();
            }
            else if (state == kInitWaitingNewSession || state == kInitErrNoCache)
            {
                std::unique_ptr<char[]> sid(api.sdk.dumpSession());
                assert(sid);
                initWithNewSession(sid.get(), scsn, contactList, chatList)
                .fail([this](const promise::Error& err)
                {
                    mSessionReadyPromise.reject(err);
                    api.sdk.resumeActionPackets();
                    return err;
                })
                .then([this]()
                {
                    setInitState(kInitHasOnlineSession);
                    mSessionReadyPromise.resolve();
                    api.sdk.resumeActionPackets();
                });
            }
            else
            {
                assert(state == kInitHasOnlineSession);
                api.sdk.resumeActionPackets();
            }
        }, appCtx);
        break;
    }

    case ::mega::MegaRequest::TYPE_SET_ATTR_USER:
    {
        int attrType = request->getParamType();
        int changeType;
        if (attrType == ::mega::MegaApi::USER_ATTR_FIRSTNAME)
        {
            changeType = ::mega::MegaUser::CHANGE_TYPE_FIRSTNAME;
        }
        else if (attrType == ::mega::MegaApi::USER_ATTR_LASTNAME)
        {
            changeType = ::mega::MegaUser::CHANGE_TYPE_LASTNAME;
        }
        else
        {
            return;
        }

        auto wptr = weakHandle();
        marshallCall([wptr, this, changeType]()
        {
            if (wptr.deleted())
                return;

            mUserAttrCache->onUserAttrChange(mMyHandle, changeType);
        }, appCtx);
        break;
    }

    default:    // no action to be taken for other type of requests
    {
        break;
    }
    }
}

//TODO: We should actually wipe the whole app dir, but the log file may
//be in that dir, and it is in use
void Client::wipeDb(const std::string& sid)
{
    assert(!sid.empty());
    db.close();
    std::string path = dbPath(sid);
    remove(path.c_str());
    struct stat info;
    if (stat(path.c_str(), &info) == 0)
        throw std::runtime_error("wipeDb: Could not delete old database file in "+mAppDir);
}

void Client::createDb()
{
    wipeDb(mSid);
    std::string path = dbPath(mSid);
    if (!db.open(path.c_str(), false))
        throw std::runtime_error("Can't access application database at "+mAppDir);
    createDbSchema(); //calls commit() at the end
}

bool Client::checkSyncWithSdkDb(const std::string& scsn,
    ::mega::MegaUserList& contactList, ::mega::MegaTextChatList& chatList)
{
    SqliteStmt stmt(db, "select value from vars where name='scsn'");
    stmt.stepMustHaveData("get karere scsn");
    if (stmt.stringCol(0) == scsn)
    {
        KR_LOG_DEBUG("Db sync ok, karere scsn matches with the one from sdk");
        return true;
    }

    // We are not in sync, probably karere is one or more commits behind
    KR_LOG_WARNING("Karere db out of sync with sdk - scsn-s don't match. Will reload all state from SDK");

    // invalidate user attrib cache
    mUserAttrCache->invalidate();
    // sync contactlist first
    loadContactListFromApi(contactList);
    // sync the chatroom list
    chats->onChatsUpdate(chatList);
    // commit the snapshot
    commit(scsn);
    return false;
}

void Client::dumpChatrooms(::mega::MegaTextChatList& chatRooms)
{
    KR_LOG_DEBUG("=== Chatrooms received from API: ===");
    for (int i=0; i<chatRooms.size(); i++)
    {
        auto& room = *chatRooms.get(i);
        if (room.isGroup())
        {
            KR_LOG_DEBUG("%s(group, ownPriv=%s):",
                Id(room.getHandle()).toString().c_str(),
                privToString((chatd::Priv)room.getOwnPrivilege()));
        }
        else
        {
            KR_LOG_DEBUG("%s(1on1)", Id(room.getHandle()).toString().c_str());
        }
        auto peers = room.getPeerList();
        if (!peers)
        {
            KR_LOG_DEBUG("  (room has no peers)");
            continue;
        }
        for (int j = 0; j<peers->size(); j++)
            KR_LOG_DEBUG("  %s: %s", Id(peers->getPeerHandle(j)).toString().c_str(),
                privToString((chatd::Priv)peers->getPeerPrivilege(j)));
    }
    KR_LOG_DEBUG("=== Chatroom list end ===");
}
void Client::dumpContactList(::mega::MegaUserList& clist)
{
    KR_LOG_DEBUG("== Contactlist received from API: ==");
    for (int i=0; i< clist.size(); i++)
    {
        auto& user = *clist.get(i);
        auto visibility = user.getVisibility();
        if (visibility != ::mega::MegaUser::VISIBILITY_VISIBLE)
            KR_LOG_DEBUG("  %s (visibility = %d)", Id(user.getHandle()).toString().c_str(), visibility);
        else
            KR_LOG_DEBUG("  %s", Id(user.getHandle()).toString().c_str());
    }
    KR_LOG_DEBUG("== Contactlist end ==");
}

promise::Promise<void> Client::connect(Presence pres, bool isInBackground)
{
// only the first connect() needs to wait for the mSessionReadyPromise.
// Any subsequent connect()-s (preceded by disconnect()) can initiate
// the connect immediately
    if (mConnState == kConnecting)      // already connecting, wait for completion
    {
        return mConnectPromise;
    }
    else if (mConnState == kConnected)  // nothing to do
    {
        return promise::_Void();
    }

    assert(mConnState == kDisconnected);
    auto sessDone = mSessionReadyPromise.done();    // wait for fetchnodes completion
    switch (sessDone)
    {
        case promise::kSucceeded:   // if session is ready...
            return doConnect(pres, isInBackground);

        case promise::kFailed:      // if session failed...
            return mSessionReadyPromise.error();

        default:                    // if session is not ready yet... wait for it and then connect
            assert(sessDone == promise::kNotResolved);
            mConnectPromise = mSessionReadyPromise
            .then([this, pres, isInBackground]() mutable
            {
                return doConnect(pres, isInBackground);
            });
            return mConnectPromise;
    }
}

promise::Promise<void> Client::doConnect(Presence pres, bool isInBackground)
{
    KR_LOG_DEBUG("Connecting to account '%s'(%s)...", SdkString(api.sdk.getMyEmail()).c_str(), mMyHandle.toString().c_str());

    setConnState(kConnecting);
    assert(mSessionReadyPromise.succeeded());
    assert(mUserAttrCache);

    mUserAttrCache->onLogin();
    mOwnNameAttrHandle = mUserAttrCache->getAttr(mMyHandle, USER_ATTR_FULLNAME, this,
    [](Buffer* buf, void* userp)
    {
        if (!buf || buf->empty())
            return;
        auto& name = static_cast<Client*>(userp)->mMyName;
        name.assign(buf->buf(), buf->dataSize());
        KR_LOG_DEBUG("Own screen name is: '%s'", name.c_str()+1);
    });

#ifndef KARERE_DISABLE_WEBRTC
// Create the rtc module
    rtc.reset(rtcModule::create(*this, app, new rtcModule::RtcCrypto(*this), KARERE_DEFAULT_TURN_SERVERS));
    rtc->init();
#endif

    connectToChatd(isInBackground);

    auto wptr = weakHandle();
<<<<<<< HEAD
    auto pms = mPresencedClient.connect(presenced::Config(mOwnPresence))
=======
    auto pms = connectToPresenced(pres)
>>>>>>> 6e19efba
    .then([this, wptr]()
    {
        if (wptr.deleted())
        {
            return;
        }

        setConnState(kConnected);
    })
    .fail([this](const promise::Error& err)
    {
        setConnState(kDisconnected);
        return err;
    });

    assert(!mHeartbeatTimer);
    mHeartbeatTimer = karere::setInterval([this, wptr]()
    {
        if (wptr.deleted() || !mHeartbeatTimer)
        {
            return;
        }

        heartbeat();
    }, kHeartbeatTimeout, appCtx);
    return pms;
}

void Client::setConnState(ConnState newState)
{
    mConnState = newState;
    KR_LOG_DEBUG("Client connection state changed to %s", connStateToStr(newState));
}
karere::Id Client::getMyHandleFromSdk()
{
    SdkString uh = api.sdk.getMyUserHandle();
    if (!uh.c_str() || !uh.c_str()[0])
        throw std::runtime_error("Could not get our own user handle from API");
    KR_LOG_INFO("Our user handle is %s", uh.c_str());
    karere::Id result(uh.c_str());
    if (result == Id::null() || result.val == ::mega::UNDEF)
        throw std::runtime_error("Own handle returned by the SDK is NULL");
    return result;
}

std::string Client::getMyEmailFromDb()
{
    SqliteStmt stmt(db, "select value from vars where name='my_email'");
    if (!stmt.step())
        throw std::runtime_error("No own email in database");

    std::string email = stmt.stringCol(0);

    if (email.length() < 5)
        throw std::runtime_error("loadOwnEmailFromDb: Own email in db is invalid");
    return email;
}

std::string Client::getMyEmailFromSdk()
{
    SdkString myEmail = api.sdk.getMyEmail();
    if (!myEmail.c_str() || !myEmail.c_str()[0])
        throw std::runtime_error("Could not get our own email from API");
    KR_LOG_INFO("Our email address is %s", myEmail.c_str());
    return myEmail.c_str();
}

karere::Id Client::getMyHandleFromDb()
{
    SqliteStmt stmt(db, "select value from vars where name='my_handle'");
    if (!stmt.step())
        throw std::runtime_error("No own user handle in database");

    karere::Id result = stmt.uint64Col(0);

    if (result == Id::null() || result.val == mega::UNDEF)
        throw std::runtime_error("loadOwnUserHandleFromDb: Own handle in db is invalid");
    return result;
}

uint64_t Client::getMyIdentityFromDb()
{
    uint64_t result = 0;

    SqliteStmt stmt(db, "select value from vars where name='clientid_seed'");
    if (!stmt.step())
    {
        KR_LOG_WARNING("clientid_seed not found in DB. Creating a new one");
        result = (static_cast<uint64_t>(rand()) << 32) | ::mega::m_time();
        db.query("insert or replace into vars(name,value) values('clientid_seed', ?)", result);
    }
    else
    {
        result = stmt.uint64Col(0);
        if (result == 0)
        {
            KR_LOG_WARNING("clientid_seed in DB is invalid. Creating a new one");
            result = (static_cast<uint64_t>(rand()) << 32) | ::mega::m_time();
            db.query("insert or replace into vars(name,value) values('clientid_seed', ?)", result);
        }
    }
    return result;
}

promise::Promise<void> Client::loadOwnKeysFromApi()
{
    return api.call(&::mega::MegaApi::getUserAttribute, (int)mega::MegaApi::USER_ATTR_KEYRING)
    .then([this](ReqResult result) -> ApiPromise
    {
        auto keys = result->getMegaStringMap();
        auto cu25519 = keys->get("prCu255");
        if (!cu25519)
            return promise::Error("prCu255 private key missing in keyring from API");
        auto ed25519 = keys->get("prEd255");
        if (!ed25519)
            return promise::Error("prEd255 private key missing in keyring from API");

        auto b64len = strlen(cu25519);
        if (b64len != 43)
            return promise::Error("prCu255 base64 key length is not 43 bytes");
        base64urldecode(cu25519, b64len, mMyPrivCu25519, sizeof(mMyPrivCu25519));

        b64len = strlen(ed25519);
        if (b64len != 43)
            return promise::Error("prEd255 base64 key length is not 43 bytes");
        base64urldecode(ed25519, b64len, mMyPrivEd25519, sizeof(mMyPrivEd25519));
        return api.call(&mega::MegaApi::getUserData);
    })
    .then([this](ReqResult result) -> promise::Promise<void>
    {
        auto pubrsa = result->getPassword();
        if (!pubrsa)
            return promise::Error("No public RSA key in getUserData API response");
        mMyPubRsaLen = base64urldecode(pubrsa, strlen(pubrsa), mMyPubRsa, sizeof(mMyPubRsa));
        auto privrsa = result->getPrivateKey();
        if (!privrsa)
            return promise::Error("No private RSA key in getUserData API response");
        mMyPrivRsaLen = base64urldecode(privrsa, strlen(privrsa), mMyPrivRsa, sizeof(mMyPrivRsa));
        // write to db
        db.query("insert or replace into vars(name, value) values('pr_cu25519', ?)", StaticBuffer(mMyPrivCu25519, sizeof(mMyPrivCu25519)));
        db.query("insert or replace into vars(name, value) values('pr_ed25519', ?)", StaticBuffer(mMyPrivEd25519, sizeof(mMyPrivEd25519)));
        db.query("insert or replace into vars(name, value) values('pub_rsa', ?)", StaticBuffer(mMyPubRsa, mMyPubRsaLen));
        db.query("insert or replace into vars(name, value) values('pr_rsa', ?)", StaticBuffer(mMyPrivRsa, mMyPrivRsaLen));
        KR_LOG_DEBUG("loadOwnKeysFromApi: success");
        return promise::_Void();
    });
}

void Client::loadOwnKeysFromDb()
{
    SqliteStmt stmt(db, "select value from vars where name=?");

    stmt << "pr_rsa";
    stmt.stepMustHaveData();
    mMyPrivRsaLen = stmt.blobCol(0, mMyPrivRsa, sizeof(mMyPrivRsa));
    stmt.reset().clearBind();
    stmt << "pub_rsa";
    stmt.stepMustHaveData();
    mMyPubRsaLen = stmt.blobCol(0, mMyPubRsa, sizeof(mMyPubRsa));

    stmt.reset().clearBind();
    stmt << "pr_cu25519";
    stmt.stepMustHaveData();
    auto len = stmt.blobCol(0, mMyPrivCu25519, sizeof(mMyPrivCu25519));
    if (len != sizeof(mMyPrivCu25519))
        throw std::runtime_error("Unexpected length of privCu25519 in database");
    stmt.reset().clearBind();
    stmt << "pr_ed25519";
    stmt.stepMustHaveData();
    len = stmt.blobCol(0, mMyPrivEd25519, sizeof(mMyPrivEd25519));
    if (len != sizeof(mMyPrivEd25519))
        throw std::runtime_error("Unexpected length of privEd2519 in database");
}

<<<<<<< HEAD
void Contact::updatePresence(Presence pres)
{
    mPresence = pres;
}
=======

promise::Promise<void> Client::connectToPresenced(Presence forcedPres)
{
    if (mPresencedUrl.empty())
    {
        return api.call(&::mega::MegaApi::getChatPresenceURL)
        .then([this, forcedPres](ReqResult result) -> Promise<void>
        {
            auto url = result->getLink();
            if (!url)
                return promise::Error("No presenced URL received from API");
            mPresencedUrl = url;
            return mPresencedClient.connect(mPresencedUrl, forcedPres);
        });
    }
    else
    {
        return mPresencedClient.connect(mPresencedUrl, forcedPres);
    }
}

>>>>>>> 6e19efba
// presenced handlers
void Client::onPresenceChange(Id userid, Presence pres, bool inProgress)
{
    if (isTerminated())
    {
        return;
    }

    // Notify apps
    app.onPresenceChanged(userid, pres, inProgress);
}

void Client::onPresenceConfigChanged(const presenced::Config& state, bool pending)
{
    app.onPresenceConfigChanged(state, pending);
}

void Client::onPresenceLastGreenUpdated(Id userid)
{
    // This callback is received from presenced upon reception of LASTGREEN
    updateAndNotifyLastGreen(userid.val);
}

void Client::updateAndNotifyLastGreen(Id userid)
{
    mega::m_time_t lastGreenTs = mPresencedClient.getLastGreen(userid);
    if (!lastGreenTs)
    {
        KR_LOG_DEBUG("Skip notification, last-green not received yet");
        return;
    }

    mega::m_time_t lastMsgTs = mChatdClient->getLastMsgTs(userid);

    // check what is newer: ts from chatd (messages) or ts from presenced (last-green response)
    mega::m_time_t lastGreen = (lastGreenTs >= lastMsgTs) ? lastGreenTs : lastMsgTs;

    // Update last green and notify apps, if required
    bool changed = mPresencedClient.updateLastGreen(userid.val, lastGreen);
    if (changed)
    {
        uint16_t lastGreenMinutes = (time(NULL) - lastGreen) / 60;
        app.onPresenceLastGreenUpdated(userid, lastGreenMinutes);
    }
}

void Client::onConnStateChange(presenced::Client::ConnState /*state*/)
{

}

void Client::notifyUserIdle()
{
    if (mChatdClient)
    {
        mChatdClient->notifyUserIdle();
    }
}
void Client::notifyUserActive()
{
    if (mChatdClient)
    {
        mChatdClient->notifyUserActive();
    }
}

void Client::terminate(bool deleteDb)
{
    setInitState(kInitTerminated);

    api.sdk.removeRequestListener(this);
    api.sdk.removeGlobalListener(this);

#ifndef KARERE_DISABLE_WEBRTC
    if (rtc)
        rtc->hangupAll(rtcModule::TermCode::kAppTerminating);
#endif

    if (mConnState != kDisconnected)
    {
        setConnState(kDisconnected);

        // stop syncing own-name and close user-attributes cache
        mUserAttrCache->removeCb(mOwnNameAttrHandle);
        mUserAttrCache->onLogOut();
        mUserAttrCache.reset();

        // stop heartbeats
        if (mHeartbeatTimer)
        {
            karere::cancelInterval(mHeartbeatTimer, appCtx);
            mHeartbeatTimer = 0;
        }

        // disconnect from chatd shards and presenced
        mChatdClient->disconnect();
        mPresencedClient.disconnect();
    }

    // close or delete MEGAchat's DB file
    try
    {
        if (deleteDb && !mSid.empty())
        {
            wipeDb(mSid);
        }
        else if (db.isOpen())
        {
            KR_LOG_INFO("Doing final COMMIT to database");
            db.commit();
            db.close();
        }
    }
    catch(std::runtime_error& e)
    {
        KR_LOG_ERROR("Error saving changes to local cache during termination: %s", e.what());
    }
}

promise::Promise<void> Client::setPresence(Presence pres)
{
    if (pres == mPresencedClient.config().presence())
    {
        std::string err = "setPresence: tried to change online state to the current configured state (";
        err.append(pres.toString()).append(")");
        return promise::Error(err, kErrorArgs);
    }

    bool ret = mPresencedClient.setPresence(pres);
    if (!ret)
    {
        return promise::Error("setPresence: not connected", kErrorAccess);
    }

    return promise::_Void();
}

void Client::onUsersUpdate(mega::MegaApi* /*api*/, mega::MegaUserList *aUsers)
{
    if (!aUsers)
        return;

    std::shared_ptr<mega::MegaUserList> users(aUsers->copy());
    auto wptr = weakHandle();
    marshallCall([wptr, this, users]()
    {
        if (wptr.deleted())
        {
            return;
        }

        assert(mUserAttrCache);
        auto count = users->size();
        for (int i = 0; i < count; i++)
        {
            auto& user = *users->get(i);
            if (user.getChanges())
            {
                if (user.isOwnChange() == 0)
                {
                    mUserAttrCache->onUserAttrChange(user);
                }
            }
            else
            {
                contactList->onUserAddRemove(user);
            }
        };
    }, appCtx);
}

promise::Promise<karere::Id>
Client::createGroupChat(std::vector<std::pair<uint64_t, chatd::Priv>> peers)
{
    std::unique_ptr<mega::MegaTextChatPeerList> sdkPeers(mega::MegaTextChatPeerList::createInstance());
    for (auto& peer: peers)
    {
        sdkPeers->addPeer(peer.first, peer.second);
    }
    return api.call(&mega::MegaApi::createChat, true, sdkPeers.get(), nullptr)
    .then([this](ReqResult result)->Promise<karere::Id>
    {
        auto& list = *result->getMegaTextChatList();
        if (list.size() < 1)
            throw std::runtime_error("Empty chat list returned from API");
        auto room = chats->addRoom(*list.get(0));
        if (!room || !room->isGroup())
            return promise::Error("API created incorrect group");
        room->connect();
        return karere::Id(room->chatid());
    });
}

promise::Promise<void> GroupChatRoom::excludeMember(uint64_t userid)
{
    auto wptr = getDelTracker();
    return parent.mKarereClient.api.callIgnoreResult(&mega::MegaApi::removeFromChat, chatid(), userid)
    .then([this, wptr, userid]()
    {
        wptr.throwIfDeleted();
        if (removeMember(userid) && !mHasTitle)
        {
            makeTitleFromMemberNames();
        }
    });
}

ChatRoom::ChatRoom(ChatRoomList& aParent, const uint64_t& chatid, bool aIsGroup,
  unsigned char aShard, chatd::Priv aOwnPriv, uint32_t ts, bool aIsArchived, const std::string& aTitle)
   :parent(aParent), mChatid(chatid),
    mShardNo(aShard), mIsGroup(aIsGroup),
    mOwnPriv(aOwnPriv), mCreationTs(ts), mIsArchived(aIsArchived), mTitleString(aTitle)
{}

//chatd::Listener
void ChatRoom::onLastMessageTsUpdated(uint32_t ts)
{
    callAfterInit(this, [this, ts]()
    {
        auto display = roomGui();
        if (display)
            display->onLastTsUpdated(ts);
    }, parent.mKarereClient.appCtx);
}

ApiPromise ChatRoom::requestGrantAccess(mega::MegaNode *node, mega::MegaHandle userHandle)
{
    return parent.mKarereClient.api.call(&::mega::MegaApi::grantAccessInChat, chatid(), node, userHandle);
}

ApiPromise ChatRoom::requestRevokeAccess(mega::MegaNode *node, mega::MegaHandle userHandle)
{
    return parent.mKarereClient.api.call(&::mega::MegaApi::removeAccessInChat, chatid(), node, userHandle);
}

strongvelope::ProtocolHandler* Client::newStrongvelope(karere::Id chatid)
{
    return new strongvelope::ProtocolHandler(mMyHandle,
        StaticBuffer(mMyPrivCu25519, 32), StaticBuffer(mMyPrivEd25519, 32),
        StaticBuffer(mMyPrivRsa, mMyPrivRsaLen), *mUserAttrCache, db, chatid, appCtx);
}

void ChatRoom::createChatdChat(const karere::SetOfIds& initialUsers)
{
    mChat = &parent.mKarereClient.mChatdClient->createChat(
        mChatid, mShardNo, mUrl, this, initialUsers,
        parent.mKarereClient.newStrongvelope(chatid()), mCreationTs, mIsGroup);
}

template <class T, typename F>
void callAfterInit(T* self, F&& func, void *ctx)
{
    if (self->isInitializing())
    {
        auto wptr = self->weakHandle();
        marshallCall([wptr, func]()
        {
            if (!wptr.deleted())
                func();
        }, ctx);
    }
    else
    {
        func();
    }
}

void PeerChatRoom::initWithChatd()
{
    createChatdChat(SetOfIds({Id(mPeer), parent.mKarereClient.myHandle()}));
}

void PeerChatRoom::connect()
{
    mChat->connect();
}

#ifndef KARERE_DISABLE_WEBRTC
rtcModule::ICall& ChatRoom::mediaCall(AvFlags av, rtcModule::ICallHandler& handler)
{
    return parent.mKarereClient.rtc->startCall(chatid(), av, handler);
}

rtcModule::ICall &ChatRoom::joinCall(AvFlags av, rtcModule::ICallHandler &handler, karere::Id callid)
{
    return parent.mKarereClient.rtc->joinCall(chatid(), av, handler, callid);
}
#endif

promise::Promise<void> PeerChatRoom::requesGrantAccessToNodes(mega::MegaNodeList *nodes)
{
    std::vector<ApiPromise> promises;

    for (int i = 0; i < nodes->size(); ++i)
    {
        if (!parent.mKarereClient.api.sdk.hasAccessToAttachment(mChatid, nodes->get(i)->getHandle(), peer()))
        {
            ApiPromise promise = requestGrantAccess(nodes->get(i), peer());
            promises.push_back(promise);
        }
    }

    return promise::when(promises);
}

promise::Promise<void> PeerChatRoom::requestRevokeAccessToNode(mega::MegaNode *node)
{
    std::vector<ApiPromise> promises;

    mega::MegaHandleList *megaHandleList = parent.mKarereClient.api.sdk.getAttachmentAccess(mChatid, node->getHandle());

    for (unsigned int j = 0; j < megaHandleList->size(); ++j)
    {
        ApiPromise promise = requestRevokeAccess(node, peer());
        promises.push_back(promise);
    }

    delete megaHandleList;

    return promise::when(promises);
}

promise::Promise<void> GroupChatRoom::requesGrantAccessToNodes(mega::MegaNodeList *nodes)
{
    std::vector<ApiPromise> promises;

    for (int i = 0; i < nodes->size(); ++i)
    {
        for (auto it = mPeers.begin(); it != mPeers.end(); ++it)
        {
            if (!parent.mKarereClient.api.sdk.hasAccessToAttachment(mChatid, nodes->get(i)->getHandle(), it->second->mHandle))
            {
                ApiPromise promise = requestGrantAccess(nodes->get(i), it->second->mHandle);
                promises.push_back(promise);
            }
        }
    }

    return promise::when(promises);
}

promise::Promise<void> GroupChatRoom::requestRevokeAccessToNode(mega::MegaNode *node)
{
    std::vector<ApiPromise> promises;

    mega::MegaHandleList *megaHandleList = parent.mKarereClient.api.sdk.getAttachmentAccess(mChatid, node->getHandle());

    for (unsigned int j = 0; j < megaHandleList->size(); ++j)
    {
        ApiPromise promise = requestRevokeAccess(node, megaHandleList->get(j));
        promises.push_back(promise);
    }

    delete megaHandleList;

    return promise::when(promises);
}

IApp::IGroupChatListItem* GroupChatRoom::addAppItem()
{
    auto list = parent.mKarereClient.app.chatListHandler();
    return list ? list->addGroupChatItem(*this) : nullptr;
}

GroupChatRoom::GroupChatRoom(ChatRoomList& parent, const uint64_t& chatid,
    unsigned char aShard, chatd::Priv aOwnPriv, uint32_t ts, bool aIsArchived, const std::string& title)
:ChatRoom(parent, chatid, true, aShard, aOwnPriv, ts, aIsArchived, title),
mHasTitle(!title.empty()), mRoomGui(nullptr)
{
    SqliteStmt stmt(parent.mKarereClient.db, "select userid, priv from chat_peers where chatid=?");
    stmt << mChatid;
    std::vector<promise::Promise<void> > promises;
    while(stmt.step())
    {
        promises.push_back(addMember(stmt.uint64Col(0), (chatd::Priv)stmt.intCol(1), false));
    }

    auto wptr = weakHandle();
    mMemberNamesResolved = promise::when(promises)
    .then([wptr, this]()
    {
        wptr.throwIfDeleted();
        if (!mHasTitle)
        {
            makeTitleFromMemberNames();
        }
    });

    notifyTitleChanged();
    initWithChatd();
    mRoomGui = addAppItem();
    mIsInitializing = false;
}

void GroupChatRoom::initWithChatd()
{
    karere::SetOfIds users;
    users.insert(parent.mKarereClient.myHandle());
    for (auto& peer: mPeers)
    {
        users.insert(peer.first);
    }
    createChatdChat(users);
}

void GroupChatRoom::connect()
{
    if (chat().onlineState() != chatd::kChatStateOffline)
        return;

    mChat->connect();
    if (mHasTitle)
    {
        decryptTitle()
        .fail([](const promise::Error& err)
        {
            KR_LOG_DEBUG("Can't decrypt chatroom title. In function: GroupChatRoom::connect. Error: %s", err.what());
        });
    }
}

promise::Promise<void> GroupChatRoom::memberNamesResolved() const
{
    return mMemberNamesResolved;
}

IApp::IPeerChatListItem* PeerChatRoom::addAppItem()
{
    auto list = parent.mKarereClient.app.chatListHandler();
    return list ? list->addPeerChatItem(*this) : nullptr;
}

PeerChatRoom::PeerChatRoom(ChatRoomList& parent, const uint64_t& chatid,
    unsigned char aShard, chatd::Priv aOwnPriv, const uint64_t& peer, chatd::Priv peerPriv, uint32_t ts, bool aIsArchived)
:ChatRoom(parent, chatid, false, aShard, aOwnPriv, ts, aIsArchived), mPeer(peer),
  mPeerPriv(peerPriv),
  mRoomGui(nullptr)
{
    initContact(peer);
    initWithChatd();
    mRoomGui = addAppItem();
    mIsInitializing = false;
}

PeerChatRoom::PeerChatRoom(ChatRoomList& parent, const mega::MegaTextChat& chat)
    :ChatRoom(parent, chat.getHandle(), false, chat.getShard(),
     (chatd::Priv)chat.getOwnPrivilege(), chat.getCreationTime(), chat.isArchived()),
      mPeer(getSdkRoomPeer(chat)), mPeerPriv(getSdkRoomPeerPriv(chat)), mRoomGui(nullptr)
{
    parent.mKarereClient.db.query("insert into chats(chatid, shard, peer, peer_priv, own_priv, ts_created, archived) values (?,?,?,?,?,?,?)",
        mChatid, mShardNo, mPeer, mPeerPriv, mOwnPriv, chat.getCreationTime(), chat.isArchived());
//just in case
    parent.mKarereClient.db.query("delete from chat_peers where chatid = ?", mChatid);

    KR_LOG_DEBUG("Added 1on1 chatroom '%s' from API",  Id(mChatid).toString().c_str());

    initContact(mPeer);
    initWithChatd();
    mRoomGui = addAppItem();
    mIsInitializing = false;
}
PeerChatRoom::~PeerChatRoom()
{
    if (mRoomGui && !parent.mKarereClient.isTerminated())
        parent.mKarereClient.app.chatListHandler()->removePeerChatItem(*mRoomGui);

    if (parent.mKarereClient.mChatdClient)
        parent.mKarereClient.mChatdClient->leave(mChatid);
}

void PeerChatRoom::initContact(const uint64_t& peer)
{
    mContact = parent.mKarereClient.contactList->contactFromUserId(peer);
    mEmail = mContact ? mContact->email() : "Inactive account";
    if (mContact)
    {
        mContact->attachChatRoom(*this);
    }
    else    // 1on1 with ex-user
    {
        mUsernameAttrCbId = parent.mKarereClient.userAttrCache().getAttr(peer,
            USER_ATTR_FULLNAME, this,
            [](Buffer* data, void* userp)
            {
                //even if both first and last name are null, the data is at least
                //one byte - the firstname-size-prefix, which will be zero
                auto self = static_cast<PeerChatRoom*>(userp);
                if (!data || data->empty() || (*data->buf() == 0))
                {
                    self->updateTitle(encodeFirstName(self->mEmail));
                }
                else
                {
                    self->updateTitle(std::string(data->buf(), data->dataSize()));
                }
            });

        if (mTitleString.empty()) // user attrib fetch was not synchronous
        {
            updateTitle(encodeFirstName(mEmail));
            assert(!mTitleString.empty());
        }
    }
}

uint64_t PeerChatRoom::getSdkRoomPeer(const ::mega::MegaTextChat& chat)
{
    auto peers = chat.getPeerList();
    assert(peers);
    assert(peers->size() == 1);
    return peers->getPeerHandle(0);
}

chatd::Priv PeerChatRoom::getSdkRoomPeerPriv(const mega::MegaTextChat &chat)
{
    auto peers = chat.getPeerList();
    assert(peers);
    assert(peers->size() == 1);
    return (chatd::Priv) peers->getPeerPrivilege(0);
}

bool ChatRoom::syncOwnPriv(chatd::Priv priv)
{
    if (mOwnPriv == priv)
        return false;

    mOwnPriv = priv;
    parent.mKarereClient.db.query("update chats set own_priv = ? where chatid = ?", mOwnPriv, mChatid);

    return true;
}

bool ChatRoom::syncArchive(bool aIsArchived)
{
    if (mIsArchived == aIsArchived)
        return false;

    mIsArchived = aIsArchived;
    parent.mKarereClient.db.query("update chats set archived = ? where chatid = ?", mIsArchived, mChatid);

    return true;
}

bool PeerChatRoom::syncPeerPriv(chatd::Priv priv)
{
    if (mPeerPriv == priv)
        return false;

    mPeerPriv = priv;
    parent.mKarereClient.db.query("update chats set peer_priv = ? where chatid = ?", mPeerPriv, mChatid);

    return true;
}

bool PeerChatRoom::syncWithApi(const mega::MegaTextChat &chat)
{
    bool changed = syncOwnPriv((chatd::Priv) chat.getOwnPrivilege());   // returns true if own privilege has changed
    bool changedArchived = syncArchive(chat.isArchived());
    changed |= changedArchived;
    changed |= syncPeerPriv((chatd::Priv)chat.getPeerList()->getPeerPrivilege(0));

    if (changedArchived)
    {
        mIsArchived = chat.isArchived();
        onArchivedChanged(mIsArchived);
    }
    return changed;
}

const char *PeerChatRoom::titleString() const
{
    return mTitleString.c_str() + 1;
}

const std::string &PeerChatRoom::completeTitleString() const
{
    return mTitleString;
}

promise::Promise<void> GroupChatRoom::addMember(uint64_t userid, chatd::Priv priv, bool saveToDb)
{
    assert(userid != parent.mKarereClient.myHandle());

    auto it = mPeers.find(userid);
    if (it != mPeers.end())
    {
        if (it->second->mPriv == priv)
        {
            saveToDb = false;
        }
        else
        {
            it->second->mPriv = priv;
        }
    }
    else
    {
        mPeers.emplace(userid, new Member(*this, userid, priv)); //usernames will be updated when the Member object gets the username attribute
    }
    if (saveToDb)
    {
        parent.mKarereClient.db.query("insert or replace into chat_peers(chatid, userid, priv) values(?,?,?)",
            mChatid, userid, priv);
    }

    return mPeers[userid]->nameResolved();
}

bool GroupChatRoom::removeMember(uint64_t userid)
{
    KR_LOG_DEBUG("GroupChatRoom[%s]: Removed member %s", Id(mChatid).toString().c_str(), Id(userid).toString().c_str());

    auto it = mPeers.find(userid);
    if (it == mPeers.end())
    {
        KR_LOG_WARNING("GroupChatRoom::removeMember for a member that we don't have, ignoring");
        return false;
    }

    delete it->second;
    mPeers.erase(it);
    parent.mKarereClient.db.query("delete from chat_peers where chatid=? and userid=?", mChatid, userid);

    return true;
}

promise::Promise<void> GroupChatRoom::setPrivilege(karere::Id userid, chatd::Priv priv)
{
    assert(userid != parent.mKarereClient.myHandle());
    auto wptr = getDelTracker();
    return parent.mKarereClient.api.callIgnoreResult(&::mega::MegaApi::updateChatPermissions, chatid(), userid.val, priv)
    .then([this, wptr, userid, priv]()
    {
        wptr.throwIfDeleted();
        parent.mKarereClient.db.query("update chat_peers set priv=? where chatid=? and userid=?", priv, mChatid, userid);
    });
}

promise::Promise<void> ChatRoom::truncateHistory(karere::Id msgId)
{
    auto wptr = getDelTracker();
    return parent.mKarereClient.api.callIgnoreResult(
                &::mega::MegaApi::truncateChat,
                chatid(),
                msgId)
    .then([this, wptr]()
    {
        wptr.throwIfDeleted();
        // TODO: update indexes, last message and so on
    });
}

bool ChatRoom::isCallActive() const
{
    return parent.mKarereClient.isCallActive(mChatid);
}

promise::Promise<void> ChatRoom::archiveChat(bool archive)
{
    auto wptr = getDelTracker();
    return parent.mKarereClient.api.callIgnoreResult(&::mega::MegaApi::archiveChat, chatid(), archive)
    .then([this, wptr, archive]()
    {
        wptr.throwIfDeleted();

        bool archiveChanged = syncArchive(archive);
        if (archiveChanged)
        {
            onArchivedChanged(archive);
        }
    });
}

void GroupChatRoom::deleteSelf()
{
    //have to post a delete on the event loop, as there may be pending
    //events related to the chatroom/strongvelope instance
    auto wptr = weakHandle();
    marshallCall([wptr, this]()
    {
        if (wptr.deleted())
        {
            return;
        }

        auto db = parent.mKarereClient.db;
        db.query("delete from chat_peers where chatid=?", mChatid);
        db.query("delete from chats where chatid=?", mChatid);
        delete this;
    }, parent.mKarereClient.appCtx);
}

ChatRoomList::ChatRoomList(Client& aClient)
:mKarereClient(aClient)
{}

void ChatRoomList::loadFromDb()
{
    SqliteStmt stmt(mKarereClient.db, "select chatid, ts_created ,shard, own_priv, peer, peer_priv, title, archived from chats");
    while(stmt.step())
    {
        auto chatid = stmt.uint64Col(0);
        if (find(chatid) != end())
        {
            KR_LOG_WARNING("ChatRoomList: Attempted to load from db cache a chatid that is already in memory");
            continue;
        }
        auto peer = stmt.uint64Col(4);
        ChatRoom* room;
        if (peer != uint64_t(-1))
            room = new PeerChatRoom(*this, chatid, stmt.intCol(2), (chatd::Priv)stmt.intCol(3), peer, (chatd::Priv)stmt.intCol(5), stmt.intCol(1), stmt.intCol(7));
        else
            room = new GroupChatRoom(*this, chatid, stmt.intCol(2), (chatd::Priv)stmt.intCol(3), stmt.intCol(1), stmt.intCol(7), stmt.stringCol(6));
        emplace(chatid, room);
    }
}
void ChatRoomList::addMissingRoomsFromApi(const mega::MegaTextChatList& rooms, SetOfIds& chatids)
{
    auto size = rooms.size();
    for (int i = 0; i < size; i++)
    {
        auto& apiRoom = *rooms.get(i);
        auto chatid = apiRoom.getHandle();
        auto it = find(chatid);
        if (it != end())
            continue;   // chatroom already known

        ChatRoom* room = addRoom(apiRoom);
        chatids.insert(chatid);

        if (mKarereClient.connected())
        {
            KR_LOG_DEBUG("...connecting new room to chatd...");
            room->connect();
        }
        else
        {
            KR_LOG_DEBUG("...client is not connected, not connecting new room");
        }
    }
}

ChatRoom* ChatRoomList::addRoom(const mega::MegaTextChat& apiRoom)
{
    auto chatid = apiRoom.getHandle();

    ChatRoom* room;
    if(apiRoom.isGroup())
    {
        room = new GroupChatRoom(*this, apiRoom); //also writes it to cache
        if (mKarereClient.connected())
        {
            GroupChatRoom *groupchat = static_cast<GroupChatRoom*>(room);
            if (groupchat->hasTitle())
            {
                groupchat->decryptTitle()
                .fail([](const promise::Error& err)
                {
                    KR_LOG_DEBUG("Can't decrypt chatroom title. In function: ChatRoomList::addRoom. Error: %s", err.what());
                });
            }
        }
    }
    else    // 1on1
    {
        auto peers = apiRoom.getPeerList();
        assert(peers);
        assert(peers->size() == 1);

        room = new PeerChatRoom(*this, apiRoom);
    }

#ifndef NDEBUG
    auto ret =
#endif
    emplace(chatid, room);
    assert(ret.second); //we should not have that room
    return room;
}

void ChatRoom::notifyExcludedFromChat()
{
    if (mAppChatHandler)
        mAppChatHandler->onExcludedFromChat();
    auto listItem = roomGui();
    if (listItem)
        listItem->onExcludedFromChat();
}

void ChatRoom::notifyRejoinedChat()
{
    if (mAppChatHandler)
        mAppChatHandler->onRejoinedChat();
    auto listItem = roomGui();
    if (listItem)
        listItem->onRejoinedChat();
}

void ChatRoomList::removeRoom(GroupChatRoom& room)
{
    auto it = find(room.chatid());
    if (it == end())
        throw std::runtime_error("removeRoom:: Room not in chat list");
    room.deleteSelf();
    erase(it);
}

void GroupChatRoom::setRemoved()
{
    mOwnPriv = chatd::PRIV_NOTPRESENT;
    parent.mKarereClient.db.query("update chats set own_priv=? where chatid=?", mOwnPriv, mChatid);
    notifyExcludedFromChat();
}

void Client::onChatsUpdate(::mega::MegaApi*, ::mega::MegaTextChatList* rooms)
{
    if (!rooms)
    {
        const char *scsn = api.sdk.getSequenceNumber();
        KR_LOG_DEBUG("Chatrooms up to date with API. scsn: %s", scsn);
        delete [] scsn;
        return;
    }

    assert(mContactsLoaded);

    std::shared_ptr<mega::MegaTextChatList> copy(rooms->copy());
#ifndef NDEBUG
    dumpChatrooms(*copy);
#endif
    auto wptr = weakHandle();
    marshallCall([wptr, this, copy]()
    {
        if (wptr.deleted())
        {
            return;
        }

        chats->onChatsUpdate(*copy);
    }, appCtx);
}

void ChatRoomList::onChatsUpdate(::mega::MegaTextChatList& rooms)
{
    SetOfIds added; // out-param: records the new rooms added to the list
    addMissingRoomsFromApi(rooms, added);
    auto count = rooms.size();
    for (int i = 0; i < count; i++)
    {
        const ::mega::MegaTextChat *apiRoom = rooms.get(i);
        ::mega::MegaHandle chatid = apiRoom->getHandle();
        if (added.has(chatid)) //room was just added, no need to sync
            continue;

        ChatRoom *room = at(chatid);
        room->syncWithApi(*apiRoom);
    }
}

ChatRoomList::~ChatRoomList()
{
    for (auto& room: *this)
        delete room.second;
}

GroupChatRoom::GroupChatRoom(ChatRoomList& parent, const mega::MegaTextChat& aChat)
:ChatRoom(parent, aChat.getHandle(), true, aChat.getShard(),
  (chatd::Priv)aChat.getOwnPrivilege(), aChat.getCreationTime(), aChat.isArchived()), mRoomGui(nullptr)
{
    auto title = aChat.getTitle();
    if (title && title[0])
    {
        mEncryptedTitle = title;
        mHasTitle = true;
    }
    else
    {
        mHasTitle = false;
    }

    auto peers = aChat.getPeerList();
    if (peers)
    {
        std::vector<promise::Promise<void> > promises;
        auto size = peers->size();
        for (int i=0; i<size; i++)
        {
            auto handle = peers->getPeerHandle(i);
            assert(handle != parent.mKarereClient.myHandle());
            mPeers[handle] = new Member(*this, handle, (chatd::Priv)peers->getPeerPrivilege(i)); //may try to access mContactGui, but we have set it to nullptr, so it's ok
            promises.push_back(mPeers[handle]->nameResolved());
        }

        auto wptr = weakHandle();
        // If there is not any promise at vector promise, promise::when is resolved directly
        mMemberNamesResolved = promise::when(promises)
        .then([wptr, this]()
        {
            wptr.throwIfDeleted();
            if (!mHasTitle)
            {
                clearTitle();
            }
        });
    }
    else
    {
        if (!mHasTitle)
        {
            clearTitle();
        }
    }

    //save to db
    auto db = parent.mKarereClient.db;
    db.query("delete from chat_peers where chatid=?", mChatid);
    db.query(
        "insert or replace into chats(chatid, shard, peer, peer_priv, "
        "own_priv, ts_created, archived) values(?,?,-1,0,?,?,?)",
        mChatid, mShardNo, mOwnPriv, aChat.getCreationTime(), aChat.isArchived());

    SqliteStmt stmt(db, "insert into chat_peers(chatid, userid, priv) values(?,?,?)");
    for (auto& m: mPeers)
    {
        stmt << mChatid << m.first << m.second->mPriv;
        stmt.step();
        stmt.reset().clearBind();
    }

    initWithChatd();
    mRoomGui = addAppItem();
    mIsInitializing = false;
}

promise::Promise<void> GroupChatRoom::decryptTitle()
{
    if (mEncryptedTitle.empty())
    {
        return promise::_Void();
    }

    Buffer buf(mEncryptedTitle.size());
    size_t decLen;
    try
    {
        decLen = base64urldecode(mEncryptedTitle.c_str(), mEncryptedTitle.size(),
            buf.buf(), buf.bufSize());
    }
    catch(std::exception& e)
    {
        makeTitleFromMemberNames();
        std::string err("Error base64-decoding chat title: ");
        err.append(e.what()).append(". Falling back to member names");
        KR_LOG_ERROR("%s", err.c_str());
        return promise::Error(err);
    }

    buf.setDataSize(decLen);
    auto wptr = getDelTracker();
    return this->chat().crypto()->decryptChatTitle(buf)
    .then([wptr, this](const std::string& title)
    {
        wptr.throwIfDeleted();
        if (mTitleString == title)
        {
            KR_LOG_DEBUG("decryptTitle: Same title has been set, skipping update");
            return;
        }
        else
        {
            mTitleString = title;
            if (!mTitleString.empty())
            {
                mHasTitle = true;
                parent.mKarereClient.db.query("update chats set title=? where chatid=?", mTitleString, mChatid);
            }
            else
            {
                clearTitle();
            }
        }

        notifyTitleChanged();
    })
    .fail([wptr, this](const promise::Error& err)
    {
        wptr.throwIfDeleted();
        KR_LOG_ERROR("Error decrypting chat title for chat %s:\n%s\nFalling back to member names.", karere::Id(chatid()).toString().c_str(), err.what());
        makeTitleFromMemberNames();
        return err;
    });
}

void GroupChatRoom::makeTitleFromMemberNames()
{
    mHasTitle = false;
    std::string newTitle;
    if (mPeers.empty())
    {
        time_t ts = mCreationTs;
        const struct tm *time = localtime(&ts);
        char date[18];
        strftime(date, sizeof(date), "%Y-%m-%d %H:%M", time);
        newTitle = "Chat created on ";
        newTitle.append(date);
    }
    else
    {
        for (auto& m: mPeers)
        {
            //name has binary layout
            auto& name = m.second->mName;
            assert(!name.empty()); //is initialized to '\0', so is never empty
            if (name.size() <= 1)
            {
                auto& email = m.second->mEmail;
                if (!email.empty())
                    newTitle.append(email).append(", ");
                else
                    newTitle.append("..., ");
            }
            else
            {
                int firstnameLen = name.at(0);
                if (firstnameLen)
                {
                    newTitle.append(name.substr(1, firstnameLen)).append(", ");
                }
                else
                {
                    newTitle.append(name.substr(1)).append(", ");
                }
            }
        }
        newTitle.resize(newTitle.size()-2); //truncate last ", "
    }
    assert(!newTitle.empty());
    if (newTitle == mTitleString)
    {
        KR_LOG_DEBUG("makeTitleFromMemberNames: same title than existing one, skipping update");
        return;
    }

    mTitleString = newTitle;
    notifyTitleChanged();
}

void GroupChatRoom::loadTitleFromDb()
{
    //load user title if set
    SqliteStmt stmt(parent.mKarereClient.db, "select title from chats where chatid = ?");
    stmt << mChatid;
    if (!stmt.step())
    {
        makeTitleFromMemberNames();
        return;
    }
    std::string strTitle = stmt.stringCol(0);
    if (strTitle.empty())
    {
        makeTitleFromMemberNames();
        return;
    }
    mTitleString = strTitle;
    mHasTitle = true;
}

promise::Promise<void> GroupChatRoom::setTitle(const std::string& title)
{
    auto wptr = getDelTracker();
    return chat().crypto()->encryptChatTitle(title)
    .then([wptr, this](const std::shared_ptr<Buffer>& buf)
    {
        wptr.throwIfDeleted();
        auto b64 = base64urlencode(buf->buf(), buf->dataSize());
        return parent.mKarereClient.api.callIgnoreResult(&::mega::MegaApi::setChatTitle, chatid(),
            b64.c_str());
    })
    .then([wptr, this, title]()
    {
        wptr.throwIfDeleted();
        if (title.empty())
        {
            clearTitle();
        }
    });
}

GroupChatRoom::~GroupChatRoom()
{
    removeAppChatHandler();
    if (mRoomGui && !parent.mKarereClient.isTerminated())
        parent.mKarereClient.app.chatListHandler()->removeGroupChatItem(*mRoomGui);

    if (parent.mKarereClient.mChatdClient)
        parent.mKarereClient.mChatdClient->leave(mChatid);

    for (auto& m: mPeers)
    {
        delete m.second;
    }
}

promise::Promise<void> GroupChatRoom::leave()
{
    auto wptr = getDelTracker();
    return parent.mKarereClient.api.callIgnoreResult(&mega::MegaApi::removeFromChat, mChatid, parent.mKarereClient.myHandle())
    .fail([](const promise::Error& err) -> Promise<void>
    {
        if (err.code() == ::mega::MegaError::API_EARGS) //room does not actually exist on API, ignore room and remove it locally
            return promise::_Void();
        else
            return err;
    })
    .then([this, wptr]()
    {
        wptr.throwIfDeleted();
        setRemoved();
    });
}

promise::Promise<void> GroupChatRoom::invite(uint64_t userid, chatd::Priv priv)
{
    auto wptr = getDelTracker();
    promise::Promise<std::string> pms = mHasTitle
        ? chat().crypto()->encryptChatTitle(mTitleString, userid)
          .then([](const std::shared_ptr<Buffer>& buf)
          {
               return base64urlencode(buf->buf(), buf->dataSize());
          })
        : promise::Promise<std::string>(std::string());

    return pms
    .then([this, wptr, userid, priv](const std::string& title)
    {
        wptr.throwIfDeleted();
        return parent.mKarereClient.api.call(&mega::MegaApi::inviteToChat, mChatid, userid, priv,
            title.empty() ? nullptr: title.c_str());
    })
    .then([this, wptr, userid, priv](ReqResult)
    {
        wptr.throwIfDeleted();
        addMember(userid, priv, true)
        .then([wptr, this]()
        {
            wptr.throwIfDeleted();
            if (!mHasTitle)
            {
                makeTitleFromMemberNames();
            }
        });
    });
}

//chatd::Listener::init
void ChatRoom::init(chatd::Chat& chat, chatd::DbInterface*& dbIntf)
{
    mChat = &chat;
    dbIntf = new ChatdSqliteDb(*mChat, parent.mKarereClient.db);
    if (mAppChatHandler)
    {
        setAppChatHandler(mAppChatHandler);
    }
}

void ChatRoom::setAppChatHandler(IApp::IChatHandler* handler)
{
    if (mAppChatHandler)
        throw std::runtime_error("App chat handler is already set, remove it first");

    mAppChatHandler = handler;
    chatd::DbInterface* dummyIntf = nullptr;
// mAppChatHandler->init() may rely on some events, so we need to set mChatWindow as listener before
// calling init(). This is safe, as and we will not get any async events before we
//return to the event loop
    mChat->setListener(mAppChatHandler);
    mAppChatHandler->init(*mChat, dummyIntf);
}

void ChatRoom::removeAppChatHandler()
{
    if (!mAppChatHandler)
        return;
    mAppChatHandler = nullptr;
    mChat->setListener(this);
}

bool ChatRoom::hasChatHandler() const
{
    return mAppChatHandler != NULL;
}

void GroupChatRoom::onUserJoin(Id userid, chatd::Priv privilege)
{
    if (userid == parent.mKarereClient.myHandle())
    {
        syncOwnPriv(privilege);
    }
    else
    {
        auto wptr = weakHandle();
        addMember(userid, privilege, true)
        .then([wptr, this]()
        {
            wptr.throwIfDeleted();
            if (!mHasTitle)
            {
                makeTitleFromMemberNames();
            }
        });
    }
    if (mRoomGui)
    {
        mRoomGui->onUserJoin(userid, privilege);
    }
}

void GroupChatRoom::onUserLeave(Id userid)
{
    if (userid == parent.mKarereClient.myHandle())
    {
        setRemoved();
    }
    else
    {
        if (removeMember(userid) && !mHasTitle)
        {
            makeTitleFromMemberNames();
        }

        if (mRoomGui)
            mRoomGui->onUserLeave(userid);
    }
}

void PeerChatRoom::onUserJoin(Id userid, chatd::Priv privilege)
{
    if (userid == parent.mKarereClient.myHandle())
        syncOwnPriv(privilege);
    else if (userid.val == mPeer)
        syncPeerPriv(privilege);
    else
        KR_LOG_ERROR("PeerChatRoom: Bug: Received JOIN event from chatd for a third user, ignoring");
}
void PeerChatRoom::onUserLeave(Id userid)
{
    KR_LOG_ERROR("PeerChatRoom: Bug: Received leave event for user %s from chatd on a permanent chat, ignoring", userid.toString().c_str());
}

void ChatRoom::onLastTextMessageUpdated(const chatd::LastTextMsg& msg)
{
    if (mIsInitializing)
    {
        auto wptr = weakHandle();
        marshallCall([=]()
        {
            if (wptr.deleted())
                return;
            auto display = roomGui();
            if (display)
                display->onLastMessageUpdated(msg);
        }, parent.mKarereClient.appCtx);
    }
    else
    {
        auto display = roomGui();
        if (display)
           display->onLastMessageUpdated(msg);
    }
}

//chatd notification
void ChatRoom::onOnlineStateChange(chatd::ChatState state)
{
    auto display = roomGui();
    if (display)
    {
        display->onChatOnlineState(state);
    }
}

void ChatRoom::onMsgOrderVerificationFail(const chatd::Message &msg, chatd::Idx idx, const std::string &errmsg)
{
    KR_LOG_ERROR("msgOrderFail[chatid: %s, msgid %s, idx %d, userid %s]: %s",
        karere::Id(mChatid).toString().c_str(),
        msg.id().toString().c_str(), idx, msg.userid.toString().c_str(),
        errmsg.c_str());
}

void ChatRoom::onRecvNewMessage(chatd::Idx idx, chatd::Message& msg, chatd::Message::Status status)
{
    if ( (msg.type == chatd::Message::kMsgTruncate)   // truncate received from a peer or from myself in another client
         || (msg.userid != parent.mKarereClient.myHandle() && status == chatd::Message::kNotSeen) )  // new (unseen) message received from a peer
    {
        parent.mKarereClient.app.onChatNotification(mChatid, msg, status, idx);
    }
}

void ChatRoom::onMessageEdited(const chatd::Message& msg, chatd::Idx idx)
{
    chatd::Message::Status status = mChat->getMsgStatus(msg, idx);

    //TODO: check a truncate always comes as an edit, even if no history exist at all (new chat)
    // and, if so, remove the block from `onRecvNewMessage()`
    if ( (msg.type == chatd::Message::kMsgTruncate) // truncate received from a peer or from myself in another client
         || (msg.userid != parent.mKarereClient.myHandle() && status == chatd::Message::kNotSeen) )    // received message from a peer, still unseen, was edited / deleted
    {
        parent.mKarereClient.app.onChatNotification(mChatid, msg, status, idx);
    }
}

void ChatRoom::onMessageStatusChange(chatd::Idx idx, chatd::Message::Status status, const chatd::Message& msg)
{
    if (msg.userid != parent.mKarereClient.myHandle() && status == chatd::Message::kSeen)  // received message from a peer changed to seen
    {
        parent.mKarereClient.app.onChatNotification(mChatid, msg, status, idx);
    }
}

void ChatRoom::onUnreadChanged()
{
    auto count = mChat->unreadMsgCount();
    IApp::IChatListItem *room = roomGui();
    if (room)
    {
        room->onUnreadCountChanged(count);
    }
}

void ChatRoom::onArchivedChanged(bool archived)
{
    IApp::IChatListItem *room = roomGui();
    if (room)
    {
        room->onChatArchived(archived);
    }
    if (mAppChatHandler)
    {
        mAppChatHandler->onChatArchived(archived);
    }

    // since the archived rooms don't count for the chats with unread messages,
    // we need to notifiy the apps about the changes on unread messages.
    onUnreadChanged();
}

void PeerChatRoom::updateTitle(const std::string& title)
{
    mTitleString = title;
    notifyTitleChanged();
}

void ChatRoom::notifyTitleChanged()
{
    callAfterInit(this, [this]
    {
        auto display = roomGui();
        if (display)
            display->onTitleChanged(mTitleString);

        if (mAppChatHandler)
            mAppChatHandler->onTitleChanged(mTitleString);
    }, parent.mKarereClient.appCtx);
}

// return true if new peer or peer removed. Updates peer privileges as well
bool GroupChatRoom::syncMembers(const mega::MegaTextChat& chat)
{
    UserPrivMap users;
    auto members = chat.getPeerList();
    if (members)
    {
        auto size = members->size();
        for (int i = 0; i < size; i++)
        {
            users.emplace(members->getPeerHandle(i), (chatd::Priv)members->getPeerPrivilege(i));
        }
    }

    bool peersChanged = false;
    for (auto ourIt = mPeers.begin(); ourIt != mPeers.end();)
    {
        auto userid = ourIt->first;
        auto member = ourIt->second;

        auto it = users.find(userid);
        if (it == users.end()) //we have a user that is not in the chatroom anymore
        {
            peersChanged = true;
            ourIt++;    // prevent iterator becoming invalid due to removal
            removeMember(userid);
        }
        else    // existing peer changed privilege
        {
            if (member->mPriv != it->second)
            {
                KR_LOG_DEBUG("GroupChatRoom[%s]:syncMembers: Changed privilege of member %s: %d -> %d",
                     Id(chatid()).toString().c_str(), Id(userid).toString().c_str(),
                     member->mPriv, it->second);

                member->mPriv = it->second;
                parent.mKarereClient.db.query("update chat_peers set priv=? where chatid=? and userid=?", member->mPriv, mChatid, userid);
            }
            ourIt++;
        }
    }

    std::vector<promise::Promise<void> > promises;
    for (auto& user: users)
    {
        if (mPeers.find(user.first) == mPeers.end())
        {
            peersChanged = true;
            promises.push_back(addMember(user.first, user.second, true));
        }
    }

    if (peersChanged)
    {
        auto wptr = weakHandle();
        promise::when(promises)
        .then([wptr, this]()
        {
            wptr.throwIfDeleted();
            if (!mHasTitle)
            {
                makeTitleFromMemberNames();
            }
        });
    }

    return peersChanged;
}
void GroupChatRoom::clearTitle()
{
    makeTitleFromMemberNames();
    parent.mKarereClient.db.query("update chats set title=NULL where chatid=?", mChatid);
}

bool GroupChatRoom::syncWithApi(const mega::MegaTextChat& chat)
{
    // Own privilege changed
    auto oldPriv = mOwnPriv;
    bool ownPrivChanged = syncOwnPriv((chatd::Priv) chat.getOwnPrivilege());
    if (ownPrivChanged)
    {
        if (oldPriv == chatd::PRIV_NOTPRESENT)
        {
            if (mOwnPriv != chatd::PRIV_NOTPRESENT)
            {
                // if already connected, need to send a new JOIN to chatd
                if (parent.mKarereClient.connected())
                {
                    KR_LOG_DEBUG("Connecting existing room to chatd after re-join...");
                    if (mChat->onlineState() != ::chatd::ChatState::kChatStateJoining)
                    {
                        mChat->connect();
                    }
                    else
                    {
                        KR_LOG_DEBUG("Skip re-join chatd, since it's already joining right now");
                        parent.mKarereClient.api.callIgnoreResult(&::mega::MegaApi::sendEvent, 99003, "Skip re-join chatd");
                    }
                }
                KR_LOG_DEBUG("Chatroom[%s]: API event: We were reinvited",  Id(mChatid).toString().c_str());
                notifyRejoinedChat();
            }
        }
        else if (mOwnPriv == chatd::PRIV_NOTPRESENT)
        {
            //we were excluded
            KR_LOG_DEBUG("Chatroom[%s]: API event: We were removed",  Id(mChatid).toString().c_str());
            setRemoved(); // may delete 'this'
            return true;
        }
        else
        {
            KR_LOG_DEBUG("Chatroom[%s]: API event: Our own privilege changed",  Id(mChatid).toString().c_str());
            onUserJoin(parent.mKarereClient.myHandle(), mOwnPriv);
        }
    }

    // Peer list changes
    bool membersChanged = syncMembers(chat);

    // Title changes
    auto title = chat.getTitle();
    if (title && title[0])
    {
        if (mEncryptedTitle != title)   // title has changed
        {
            mEncryptedTitle = title;
            mHasTitle = true;
            if (parent.mKarereClient.connected())
            {
                decryptTitle()
                .fail([](const promise::Error& err)
                {
                    KR_LOG_DEBUG("Can't decrypt chatroom title. In function: GroupChatRoom::syncWithApi. Error: %s", err.what());
                });
            }
        }
    }
    else if (membersChanged && !mHasTitle)
    {
        KR_LOG_DEBUG("Empty title received for groupchat %s. Peers changed, updating title...", Id(mChatid).toString().c_str());
        clearTitle();
    }

    bool archiveChanged = syncArchive(chat.isArchived());
    if (archiveChanged)
    {
        onArchivedChanged(mIsArchived);
    }

    KR_LOG_DEBUG("Synced group chatroom %s with API.", Id(mChatid).toString().c_str());
    return true;
}

GroupChatRoom::Member::Member(GroupChatRoom& aRoom, const uint64_t& user, chatd::Priv aPriv)
: mRoom(aRoom), mHandle(user), mPriv(aPriv), mName("\0", 1)
{
    mNameAttrCbHandle = mRoom.parent.mKarereClient.userAttrCache().getAttr(
        user, USER_ATTR_FULLNAME, this,
        [](Buffer* buf, void* userp)
    {
        auto self = static_cast<Member*>(userp);
        if (buf && !buf->empty())
        {
            self->mName.assign(buf->buf(), buf->dataSize());
        }
        else
        {
            self->mName.assign("\0", 1);
        }
        if (self->mRoom.mAppChatHandler)
        {
            self->mRoom.mAppChatHandler->onMemberNameChanged(self->mHandle, self->mName);
        }

        if (!self->mNameResolved.done())
        {
            self->mNameResolved.resolve();
        }
        else if (self->mRoom.memberNamesResolved().done() && !self->mRoom.mHasTitle)
        {
            self->mRoom.makeTitleFromMemberNames();
        }
    });

    mEmailAttrCbHandle = mRoom.parent.mKarereClient.userAttrCache().getAttr(
        user, USER_ATTR_EMAIL, this,
        [](Buffer* buf, void* userp)
    {
        auto self = static_cast<Member*>(userp);
        if (buf && !buf->empty())
        {
            self->mEmail.assign(buf->buf(), buf->dataSize());
            if (self->mName.size() <= 1 && self->mRoom.memberNamesResolved().done() && !self->mRoom.mHasTitle)
            {
                self->mRoom.makeTitleFromMemberNames();
            }
        }
    });
}

GroupChatRoom::Member::~Member()
{
    mRoom.parent.mKarereClient.userAttrCache().removeCb(mNameAttrCbHandle);
    mRoom.parent.mKarereClient.userAttrCache().removeCb(mEmailAttrCbHandle);
}

promise::Promise<void> GroupChatRoom::Member::nameResolved() const
{
    return mNameResolved;
}

void Client::connectToChatd(bool isInBackground)
{
    mChatdClient->setKeepaliveType(isInBackground);

    for (auto& item: *chats)
    {
        auto& chat = *item.second;
        if (!chat.chat().isDisabled())
        {
            chat.connect();
        }
    }
}

ContactList::ContactList(Client& aClient)
:client(aClient)
{}

void ContactList::loadFromDb()
{
    SqliteStmt stmt(client.db, "select userid, email, visibility, since from contacts");
    while(stmt.step())
    {
        auto userid = stmt.uint64Col(0);
        Contact *contact = new Contact(*this, userid, stmt.stringCol(1), stmt.intCol(2), stmt.int64Col(3), nullptr);
        this->emplace(userid, contact);
    }
}

bool ContactList::addUserFromApi(mega::MegaUser& user)
{
    auto userid = user.getHandle();
    auto it = this->find(userid);
    if (it != this->end())
    {
        Contact *contact = it->second;
        assert(contact);
        int newVisibility = user.getVisibility();
        if (contact->visibility() == newVisibility)
        {
            return false;
        }
        client.db.query("update contacts set visibility = ? where userid = ?",
            newVisibility, userid);
        contact->onVisibilityChanged(newVisibility);
        return true;
    }

    // contact was not created yet
    auto cmail = user.getEmail();
    std::string email(cmail ? cmail : "");
    int visibility = user.getVisibility();
    auto ts = user.getTimestamp();
    client.db.query("insert or replace into contacts(userid, email, visibility, since) values(?,?,?,?)",
            userid, email, visibility, ts);
    Contact *contact = new Contact(*this, userid, email, visibility, ts, nullptr);
    this->emplace(userid, contact);
    KR_LOG_DEBUG("Added new user from API: %s", email.c_str());
    return true;
}

void Contact::onVisibilityChanged(int newVisibility)
{
    assert(newVisibility != mVisibility);
    auto oldVisibility = mVisibility;
    mVisibility = newVisibility;

    if (mChatRoom
            && oldVisibility == ::mega::MegaUser::VISIBILITY_HIDDEN
            && newVisibility == ::mega::MegaUser::VISIBILITY_VISIBLE)
    {
        mChatRoom->notifyRejoinedChat();
    }
}

void ContactList::syncWithApi(mega::MegaUserList& users)
{
    std::set<uint64_t> apiUsers;
    auto size = users.size();
    for (int i = 0; i < size; i++)
    {
        auto& user = *users.get(i);
        if (user.getVisibility() == ::mega::MegaUser::VISIBILITY_UNKNOWN)   // user cancelled the account in MEGA
        {
            continue;
        }
        apiUsers.insert(user.getHandle());
        addUserFromApi(user);
    }

    // finally, remove known users that are not anymore in the list of users reported by the SDK
    for (auto it = begin(); it != end();)
    {
        auto handle = it->first;
        if (apiUsers.find(handle) != apiUsers.end())
        {
            it++;
            continue;
        }

        auto erased = it;
        it++;
        removeUser(erased);
    }
}

void ContactList::onUserAddRemove(mega::MegaUser& user)
{
    if (user.getVisibility() == ::mega::MegaUser::VISIBILITY_INACTIVE)
    {
        auto it = this->find(user.getHandle());
        if (it != this->end())
        {
            removeUser(it);
        }
    }
    else
    {
        addUserFromApi(user);
    }
}

void ContactList::removeUser(iterator it)
{
    auto handle = it->first;
    delete it->second;
    erase(it);
    client.db.query("delete from contacts where userid=?", handle);
}

promise::Promise<void> ContactList::removeContactFromServer(uint64_t userid)
{
    auto it = find(userid);
    if (it == end())
        return promise::Error("User "+karere::Id(userid).toString()+" not in contactlist");

    auto& api = client.api;
    std::unique_ptr<mega::MegaUser> user(api.sdk.getContact(it->second->email().c_str()));
    if (!user)
        return promise::Error("Could not get user object from email");
    //we don't remove it, we just set visibility to HIDDEN
    return api.callIgnoreResult(&::mega::MegaApi::removeContact, user.get());
}

ContactList::~ContactList()
{
    for (auto& it: *this)
        delete it.second;
}

const std::string* ContactList::getUserEmail(uint64_t userid) const
{
    auto it = find(userid);
    if (it == end())
        return nullptr;
    return &(it->second->email());
}

bool ContactList::isExContact(Id userid)
{
    auto it = find(userid);
    if (it == end() || (it != end() && it->second->visibility() != mega::MegaUser::VISIBILITY_HIDDEN))
    {
        return false;
    }

    return true;
}

Contact* ContactList::contactFromEmail(const std::string &email) const
{
    for (auto it = begin(); it != end(); it++)
    {
        if (it->second->email() == email)
        {
            return it->second;
        }
    }
    return nullptr;
}

Contact* ContactList::contactFromUserId(uint64_t userid) const
{
    auto it = find(userid);
    return (it == end())? nullptr : it->second;
}

Contact::Contact(ContactList& clist, const uint64_t& userid,
                 const std::string& email, int visibility,
                 int64_t since, PeerChatRoom* room)
    :mClist(clist), mUserid(userid), mChatRoom(room), mEmail(email),
     mSince(since), mVisibility(visibility)
{
    mUsernameAttrCbId = mClist.client.userAttrCache().getAttr(userid,
        USER_ATTR_FULLNAME, this,
        [](Buffer* data, void* userp)
        {
            //even if both first and last name are null, the data is at least
            //one byte - the firstname-size-prefix, which will be zero
            auto self = static_cast<Contact*>(userp);
            if (!data || data->empty() || (*data->buf() == 0))
                self->updateTitle(encodeFirstName(self->mEmail));
            else
                self->updateTitle(std::string(data->buf(), data->dataSize()));
        });
    if (mTitleString.empty()) // user attrib fetch was not synchornous
    {
        updateTitle(encodeFirstName(email));
        assert(!mTitleString.empty());
    }

    mIsInitializing = false;
}

// the title string starts with a byte equal to the first name length, followed by first name,
// then second name
void Contact::updateTitle(const std::string& str)
{
    mTitleString = str;
    notifyTitleChanged();
}

void Contact::notifyTitleChanged()
{
    callAfterInit(this, [this]
    {
        //1on1 chatrooms don't have a binary layout for the title
        if (mChatRoom)
            mChatRoom->updateTitle(mTitleString);
    }, mClist.client.appCtx);
}

Contact::~Contact()
{
    auto& client = mClist.client;
    if (!client.isTerminated())
    {
        client.userAttrCache().removeCb(mUsernameAttrCbId);
    }
}

promise::Promise<ChatRoom*> Contact::createChatRoom()
{
    if (mChatRoom)
    {
        KR_LOG_WARNING("Contact::createChatRoom: chat room already exists, check before caling this method");
        return Promise<ChatRoom*>(mChatRoom);
    }
    mega::MegaTextChatPeerListPrivate peers;
    peers.addPeer(mUserid, chatd::PRIV_OPER);
    return mClist.client.api.call(&mega::MegaApi::createChat, false, &peers, nullptr)
    .then([this](ReqResult result) -> Promise<ChatRoom*>
    {
        auto& list = *result->getMegaTextChatList();
        if (list.size() < 1)
            return promise::Error("Empty chat list returned from API");
        auto room = mClist.client.chats->addRoom(*list.get(0));
        if (!room)
            return promise::Error("API created an incorrect 1on1 room");
        room->connect();
        return room;
    });
}

void Contact::setChatRoom(PeerChatRoom& room)
{
    assert(!mChatRoom);
    assert(!mTitleString.empty());
    mChatRoom = &room;
    mChatRoom->updateTitle(mTitleString);
}

void Contact::attachChatRoom(PeerChatRoom& room)
{
    if (mChatRoom)
        throw std::runtime_error("attachChatRoom[room "+Id(room.chatid()).toString()+ "]: contact "+
            Id(mUserid).toString()+" already has a chat room attached");
    KR_LOG_DEBUG("Attaching 1on1 chatroom %s to contact %s", Id(room.chatid()).toString().c_str(), Id(mUserid).toString().c_str());
    setChatRoom(room);
}

#define RETURN_ENUM_NAME(name) case name: return #name

const char* Client::initStateToStr(unsigned char state)
{
    switch (state)
    {
        RETURN_ENUM_NAME(kInitCreated);
        RETURN_ENUM_NAME(kInitWaitingNewSession);
        RETURN_ENUM_NAME(kInitHasOfflineSession);
        RETURN_ENUM_NAME(kInitHasOnlineSession);
        RETURN_ENUM_NAME(kInitTerminated);
        RETURN_ENUM_NAME(kInitErrGeneric);
        RETURN_ENUM_NAME(kInitErrNoCache);
        RETURN_ENUM_NAME(kInitErrCorruptCache);
        RETURN_ENUM_NAME(kInitErrSidMismatch);
        RETURN_ENUM_NAME(kInitErrSidInvalid);
    default:
        return "(unknown)";
    }
}
const char* Client::connStateToStr(ConnState state)
{
    switch(state)
    {
        RETURN_ENUM_NAME(kDisconnected);
        RETURN_ENUM_NAME(kConnecting);
        RETURN_ENUM_NAME(kConnected);
        default: return "(invalid)";
    }
}

bool Client::isCallActive(Id chatid) const
{
    bool callActive = false;

#ifndef KARERE_DISABLE_WEBRTC
    if (rtc)
    {
        callActive = rtc->isCallActive(chatid);
    }
#endif

    return callActive;
}

bool Client::isCallInProgress(karere::Id chatid) const
{
    bool participantingInCall = false;

#ifndef KARERE_DISABLE_WEBRTC
    if (rtc)
    {
        participantingInCall = rtc->isCallInProgress(chatid);
    }
#endif

    return participantingInCall;
}

std::string encodeFirstName(const std::string& first)
{
    std::string result;
    result.reserve(first.size()+1);
    result+=(char)(first.size());
    if (!first.empty())
    {
        result.append(first);
    }
    return result;
}

}<|MERGE_RESOLUTION|>--- conflicted
+++ resolved
@@ -901,11 +901,7 @@
     connectToChatd(isInBackground);
 
     auto wptr = weakHandle();
-<<<<<<< HEAD
-    auto pms = mPresencedClient.connect(presenced::Config(mOwnPresence))
-=======
-    auto pms = connectToPresenced(pres)
->>>>>>> 6e19efba
+    auto pms = mPresencedClient.connect(presenced::Config(pres))
     .then([this, wptr]()
     {
         if (wptr.deleted())
@@ -1080,34 +1076,6 @@
         throw std::runtime_error("Unexpected length of privEd2519 in database");
 }
 
-<<<<<<< HEAD
-void Contact::updatePresence(Presence pres)
-{
-    mPresence = pres;
-}
-=======
-
-promise::Promise<void> Client::connectToPresenced(Presence forcedPres)
-{
-    if (mPresencedUrl.empty())
-    {
-        return api.call(&::mega::MegaApi::getChatPresenceURL)
-        .then([this, forcedPres](ReqResult result) -> Promise<void>
-        {
-            auto url = result->getLink();
-            if (!url)
-                return promise::Error("No presenced URL received from API");
-            mPresencedUrl = url;
-            return mPresencedClient.connect(mPresencedUrl, forcedPres);
-        });
-    }
-    else
-    {
-        return mPresencedClient.connect(mPresencedUrl, forcedPres);
-    }
-}
-
->>>>>>> 6e19efba
 // presenced handlers
 void Client::onPresenceChange(Id userid, Presence pres, bool inProgress)
 {
