--- conflicted
+++ resolved
@@ -488,17 +488,12 @@
         {
             if (wptr.deleted())
                 return;
-<<<<<<< HEAD
-            setInitState(kInitErrSidInvalid);
-        }, appCtx);
-=======
 
             if (initState() < kInitTerminating)
             {
                 setInitState(kInitErrSidInvalid);
             }
-        });
->>>>>>> c0fa8052
+        }, appCtx);
         return;
     }
 
@@ -520,7 +515,7 @@
                 {
                     setInitState(kInitErrSidInvalid);
                 }
-            });
+            }, appCtx);
             return;
         }
         break;
@@ -579,12 +574,8 @@
                 });
             }
             api.sdk.resumeActionPackets();
-<<<<<<< HEAD
         }, appCtx);
-=======
-        });
         break;
->>>>>>> c0fa8052
     }
 
     case mega::MegaRequest::TYPE_SET_ATTR_USER:
@@ -611,10 +602,7 @@
                 return;
 
             mUserAttrCache->onUserAttrChange(mMyHandle, changeType);
-<<<<<<< HEAD
         }, appCtx);
-=======
-        });
         break;
     }
 
@@ -622,7 +610,6 @@
     {
         break;
     }
->>>>>>> c0fa8052
     }
 }
 
