//we need the POSIX version of strerror_r, not the GNU one
#ifdef _GNU_SOURCE
    #undef _GNU_SOURCE
    #define _POSIX_C_SOURCE 201512L
#endif
#include <string.h>

#include "chatClient.h"
#ifdef _WIN32
    #include <winsock2.h>
    #include <direct.h>
    #define mkdir(dir, mode) _mkdir(dir)
#endif
#include <stdio.h>
#include <stdlib.h>
#include <string.h>
#include "rtcModule/webrtc.h"
#include "rtcCrypto.h"
#include "dummyCrypto.h" //for makeRandomString
#include "base/services.h"
#include "sdkApi.h"
#include <serverListProvider.h>
#include <memory>
#include <chatd.h>
#include <db.h>
#include <buffer.h>
#include <chatdDb.h>
#include <megaapi_impl.h>
#include <autoHandle.h>
#include <asyncTools.h>
#include <codecvt> //for nonWhitespaceStr()
#include <locale>
#include "strongvelope/strongvelope.h"
#include "base64.h"
#include <sys/types.h>
#include <sys/stat.h>

#ifdef __ANDROID__
    #include <sys/system_properties.h>
#elif defined(__APPLE__)
    #include <TargetConditionals.h>
    #ifdef TARGET_OS_IPHONE
        #include <resolv.h>
    #endif
#endif

#define _QUICK_LOGIN_NO_RTC
using namespace promise;

namespace karere
{

template <class T, class F>
void callAfterInit(T* self, F&& func, void* ctx);

std::string encodeFirstName(const std::string& first);


/* Warning - the database is not initialzed at construction, but only after
 * init() is called. Therefore, no code in this constructor should access or
 * depend on the database
 */
    Client::Client(::mega::MegaApi& sdk, WebsocketsIO *websocketsIO, IApp& aApp, const std::string& appDir, uint8_t caps, void *ctx)
        : mAppDir(appDir),
          websocketIO(websocketsIO),
          appCtx(ctx),
          api(sdk, ctx),
          app(aApp),
          contactList(new ContactList(*this)),
          chats(new ChatRoomList(*this)),
          mMyName("\0", 1),
          mOwnPresence(Presence::kInvalid),
          mPresencedClient(&api, this, *this, caps)
{
}

KARERE_EXPORT const std::string& createAppDir(const char* dirname, const char *envVarName)
{
    static std::string path;
    if (!path.empty())
        return path;
    const char* dir = getenv(envVarName);
    if (dir)
    {
        path = dir;
    }
    else
    {
        const char* homedir = getenv(
            #ifndef _WIN32
                    "HOME"
            #else
                    "HOMEPATH"
            #endif
        );
        if (!homedir)
            throw std::runtime_error("Cant get HOME env variable");
        path = homedir;
        path.append("/").append(dirname);
    }
    struct stat info;
    auto ret = stat(path.c_str(), &info);
    if (ret == 0)
    {
        if ((info.st_mode & S_IFDIR) == 0)
            throw std::runtime_error("Application directory path is taken by a file");
    }
    else
    {
        ret = mkdir(path.c_str(), 0700);
        if (ret)
        {
            char buf[512];
#ifdef _WIN32
            strerror_s(buf, 511, ret);
#else
            (void)strerror_r(ret, buf, 511);
#endif
            buf[511] = 0; //just in case
            throw std::runtime_error(std::string("Error creating application directory: ")+buf);
        }
    }
    return path;
}

std::string Client::dbPath(const std::string& sid) const
{
    if (sid.size() < 50)
        throw std::runtime_error("dbPath: sid is too small");
    std::string path = mAppDir;
    path.reserve(56);
    path.append("/karere-").append(sid.c_str()+44).append(".db");
    return path;
}

bool Client::openDb(const std::string& sid)
{
    assert(!sid.empty());
    std::string path = dbPath(sid);
    struct stat info;
    bool exists = (stat(path.c_str(), &info) == 0);
    if (!exists)
    {
        KR_LOG_WARNING("Asked to use local cache, but it does not exist");
        return false;
    }

    bool ok = db.open(path.c_str(), false);
    if (!ok)
    {
        KR_LOG_WARNING("Error opening database");
        return false;
    }
    SqliteStmt stmt(db, "select value from vars where name = 'schema_version'");
    if (!stmt.step())
    {
        db.close();
        KR_LOG_WARNING("Can't get local database version");
        return false;
    }
    std::string ver(gDbSchemaHash);
    ver.append("_").append(gDbSchemaVersionSuffix);
    if (stmt.stringCol(0) != ver)
    {
        db.close();
        KR_LOG_WARNING("Database schema version is not compatible with app version, will rebuild it");
        return false;
    }
    mSid = sid;
    return true;
}

void Client::createDbSchema()
{
    mMyHandle = Id::null();
    db.simpleQuery(gDbSchema); //db.query() uses a prepared statement and will execute only the first statement up to the first semicolon
    std::string ver(gDbSchemaHash);
    ver.append("_").append(gDbSchemaVersionSuffix);
    db.query("insert into vars(name, value) values('schema_version', ?)", ver);
    db.commit();
}

void Client::heartbeat()
{
    if (db.isOpen())
    {
        db.timedCommit();
    }

    if (mConnState != kConnected)
    {
        KR_LOG_WARNING("Heartbeat timer tick without being connected");
        return;
    }
    mPresencedClient.heartbeat();
    //TODO: implement in chatd as well
}

Client::~Client()
{
    if (mHeartbeatTimer)
    {
        karere::cancelInterval(mHeartbeatTimer, appCtx);
        mHeartbeatTimer = 0;
    }
    //when the strophe::Connection is destroyed, its handlers are automatically destroyed
}

promise::Promise<void> Client::retryPendingConnections()
{
    std::vector<Promise<void>> promises;

    promises.push_back(mPresencedClient.retryPendingConnection());
    if (chatd)
    {
        promises.push_back(chatd->retryPendingConnections());
    }
    return promise::when(promises);
}

#define TOKENPASTE2(a,b) a##b
#define TOKENPASTE(a,b) TOKENPASTE2(a,b)

#define SHARED_STATE(varname, membtype)             \
    struct TOKENPASTE(SharedState,__LINE__){membtype value;};  \
    std::shared_ptr<TOKENPASTE(SharedState, __LINE__)> varname(new TOKENPASTE(SharedState,__LINE__))

//This is a convenience method to log in the SDK in case the app does not do it.
promise::Promise<void> Client::sdkLoginNewSession()
{
    mLoginDlg.assign(app.createLoginDialog());
    async::loop((int)0, [](int) { return true; }, [](int&){},
    [this](async::Loop<int>& loop)
    {
        auto pms = mLoginDlg->requestCredentials();
        return pms
        .then([this](const std::pair<std::string, std::string>& cred)
        {
            mLoginDlg->setState(IApp::ILoginDialog::kLoggingIn);
            return api.callIgnoreResult(&mega::MegaApi::login, cred.first.c_str(), cred.second.c_str());
        })
        .then([&loop]()
        {
            loop.breakLoop();
            return 0;
        })
        .fail([this](const promise::Error& err) -> Promise<int>
        {
            if (err.code() != mega::API_ENOENT && err.code() != mega::API_EARGS)
                return err;

            mLoginDlg->setState(IApp::ILoginDialog::kBadCredentials);
            return 0;
        });
    }, this)
    .then([this](int)
    {
        mLoginDlg->setState(IApp::ILoginDialog::kFetchingNodes);
        return api.callIgnoreResult(&::mega::MegaApi::fetchNodes);
    })
    .fail([this](const promise::Error& err)
    {
        auto wptr = weakHandle();
        marshallCall([wptr, this, err]()
        {
            if (wptr.deleted())
            {
                return;
            }

            mSessionReadyPromise.reject(err);
        }, appCtx);
    })
    .then([this]()
    {
        mLoginDlg.free();
    });
    return mSessionReadyPromise;
}

promise::Promise<void> Client::sdkLoginExistingSession(const char* sid)
{
    assert(sid);
    api.callIgnoreResult(&::mega::MegaApi::fastLogin, sid)
    .then([this]()
    {
        api.callIgnoreResult(&::mega::MegaApi::fetchNodes);
    });
    return mSessionReadyPromise;
}

promise::Promise<void> Client::loginSdkAndInit(const char* sid)
{
    init(sid);
    if (!sid)
    {
        return sdkLoginNewSession();
    }
    else
    {
        if (mInitState == kInitErrNoCache) //local karere cache not present or currupt, force sdk to do full fetchnodes
        {
            api.sdk.invalidateCache();
        }
        return sdkLoginExistingSession(sid);
    }
}

void Client::loadContactListFromApi()
{
    std::unique_ptr<::mega::MegaUserList> contacts(api.sdk.getContacts());
    loadContactListFromApi(*contacts);
}

void Client::loadContactListFromApi(::mega::MegaUserList& contacts)
{
#ifndef NDEBUG
    dumpContactList(contacts);
#endif
    contactList->syncWithApi(contacts);
    mContactsLoaded = true;
}

promise::Promise<void> Client::initWithNewSession(const char* sid, const std::string& scsn,
    const std::shared_ptr<::mega::MegaUserList>& contactList,
    const std::shared_ptr<::mega::MegaTextChatList>& chatList)
{
    assert(sid);

    mSid = sid;
    createDb();

// We have a complete snapshot of the SDK contact and chat list state.
// Commit it with the accompanying scsn
    mMyHandle = getMyHandleFromSdk();
    db.query("insert or replace into vars(name,value) values('my_handle', ?)", mMyHandle);

    mMyEmail = getMyEmailFromSdk();
    db.query("insert or replace into vars(name,value) values('my_email', ?)", mMyEmail);

    mUserAttrCache.reset(new UserAttrCache(*this));

    return loadOwnKeysFromApi()
    .then([this, scsn, contactList, chatList]()
    {
        loadContactListFromApi(*contactList);
        chatd.reset(new chatd::Client(this, mMyHandle));
        assert(chats->empty());
        chats->onChatsUpdate(*chatList);
        commit(scsn);
    });
}

void Client::commit(const std::string& scsn)
{
    if (scsn.empty())
    {
        KR_LOG_DEBUG("Committing with empty scsn");
        db.commit();
        return;
    }
    if (scsn == mLastScsn)
    {
        KR_LOG_DEBUG("Committing with same scsn");
        db.commit();
        return;
    }

    db.query("insert or replace into vars(name,value) values('scsn',?)", scsn);
    db.commit();
    mLastScsn = scsn;
    KR_LOG_DEBUG("Commit with scsn %s", scsn.c_str());
}

void Client::onEvent(::mega::MegaApi* api, ::mega::MegaEvent* event)
{
    assert(event);
    if ((event->getType() == ::mega::MegaEvent::EVENT_COMMIT_DB) && db)
    {
        auto pscsn = event->getText();
        if (!pscsn)
        {
            KR_LOG_WARNING("EVENT_COMMIT_DB with NULL scsn, ignoring");
            return;
        }
        std::string scsn = pscsn;
        auto wptr = weakHandle();
        marshallCall([wptr, this, scsn]()
        {
            if (wptr.deleted())
            {
                return;
            }

            commit(scsn);
        }, appCtx);
    }
}

void Client::initWithDbSession(const char* sid)
{
    try
    {
        assert(sid);
        if (!openDb(sid))
        {
            assert(mSid.empty());
            setInitState(kInitErrNoCache);
            return;
        }
        assert(db);
        assert(!mSid.empty());
        mUserAttrCache.reset(new UserAttrCache(*this));

        mMyHandle = getMyHandleFromDb();
        assert(mMyHandle);

        mMyEmail = getMyEmailFromDb();

        mOwnNameAttrHandle = mUserAttrCache->getAttr(mMyHandle, USER_ATTR_FULLNAME, this,
        [](Buffer* buf, void* userp)
        {
            if (!buf || buf->empty())
                return;
            auto& name = static_cast<Client*>(userp)->mMyName;
            name.assign(buf->buf(), buf->dataSize());
        });

        loadOwnKeysFromDb();
        contactList->loadFromDb();
        mContactsLoaded = true;
        chatd.reset(new chatd::Client(this, mMyHandle));
        chats->loadFromDb();
    }
    catch(std::runtime_error& e)
    {
        KR_LOG_ERROR("initWithDbSession: Error loading session from local cache: %s", e.what());
        setInitState(kInitErrCorruptCache);
        return;
    }

    setInitState(kInitHasOfflineSession);
    return;
}

void Client::setInitState(InitState newState)
{
    if (newState == mInitState)
        return;
    mInitState = newState;
    KR_LOG_DEBUG("Client reached init state %s", initStateStr());
    app.onInitStateChange(mInitState);
}

Client::InitState Client::init(const char* sid)
{
    if (mInitState > kInitCreated)
    {
        KR_LOG_ERROR("init: karere is already initialized. Current state: %s", initStateStr());
        return kInitErrAlready;
    }

    api.sdk.addGlobalListener(this);

    if (sid)
    {
        initWithDbSession(sid);
        if (mInitState == kInitErrNoCache ||    // not found, uncompatible db version, cannot open
                mInitState == kInitErrCorruptCache)
        {
            wipeDb(sid);
        }
    }
    else
    {
        setInitState(kInitWaitingNewSession);
    }
    api.sdk.addRequestListener(this);
    return mInitState;
}

void Client::onRequestFinish(::mega::MegaApi* apiObj, ::mega::MegaRequest *request, ::mega::MegaError* e)
{
    if (e->getErrorCode() == mega::MegaError::API_ESID)
    {
        auto wptr = weakHandle();
        marshallCall([wptr, this]() // update state in the karere thread
        {
            if (wptr.deleted())
                return;

            if (initState() < kInitTerminating)
            {
                setInitState(kInitErrSidInvalid);
            }
        }, appCtx);
        return;
    }

    auto reqType = request->getType();
    switch (reqType)
    {
    case mega::MegaRequest::TYPE_LOGOUT:
    {
        if (request->getFlag() ||   // SDK has been logged out normally closing session
                request->getParamType() == mega::MegaError::API_ESID)   // SDK received ESID during login
        {
            auto wptr = weakHandle();
            marshallCall([wptr, this]() // update state in the karere thread
            {
                if (wptr.deleted())
                    return;

                if (initState() < kInitTerminating)
                {
                    setInitState(kInitErrSidInvalid);
                }
            }, appCtx);
            return;
        }
        break;
    }

    case mega::MegaRequest::TYPE_FETCH_NODES:
    {
        api.sdk.pauseActionPackets();
        auto state = mInitState;
        char* pscsn = api.sdk.getSequenceNumber();
        std::string scsn;
        if (pscsn)
        {
            scsn = pscsn;
            delete[] pscsn;
        }
        std::shared_ptr<::mega::MegaUserList> contactList(api.sdk.getContacts());
        std::shared_ptr<::mega::MegaTextChatList> chatList(api.sdk.getChatList());

        auto wptr = weakHandle();
        marshallCall([wptr, this, state, scsn, contactList, chatList]()
        {
            if (wptr.deleted())
                return;

            if (state == kInitHasOfflineSession)
            {
// disable this safety checkup, since dumpSession() differs from first-time login value
//              std::unique_ptr<char[]> sid(api.sdk.dumpSession());
//              assert(sid);
//              // we loaded our state from db
//              // verify the SDK sid is the same as ours
//              if (mSid != sid.get())
//              {
//                  setInitState(kInitErrSidMismatch);
//                  return;
//              }
                checkSyncWithSdkDb(scsn, *contactList, *chatList);
                setInitState(kInitHasOnlineSession);
                mSessionReadyPromise.resolve();
            }
            else if (state == kInitWaitingNewSession || state == kInitErrNoCache)
            {
                std::unique_ptr<char[]> sid(api.sdk.dumpSession());
                assert(sid);
                initWithNewSession(sid.get(), scsn, contactList, chatList)
                .fail([this](const promise::Error& err)
                {
                    mSessionReadyPromise.reject(err);
                    return err;
                })
                .then([this]()
                {
                    setInitState(kInitHasOnlineSession);
                    mSessionReadyPromise.resolve();
                });
            }
            api.sdk.resumeActionPackets();
        }, appCtx);
        break;
    }

    case mega::MegaRequest::TYPE_SET_ATTR_USER:
    {
        int attrType = request->getParamType();
        int changeType;
        if (attrType == mega::MegaApi::USER_ATTR_FIRSTNAME)
        {
            changeType = mega::MegaUser::CHANGE_TYPE_FIRSTNAME;
        }
        else if (attrType == mega::MegaApi::USER_ATTR_LASTNAME)
        {
            changeType = mega::MegaUser::CHANGE_TYPE_LASTNAME;
        }
        else
        {
            return;
        }

        auto wptr = weakHandle();
        marshallCall([wptr, this, changeType]()
        {
            if (wptr.deleted())
                return;

            mUserAttrCache->onUserAttrChange(mMyHandle, changeType);
        }, appCtx);
        break;
    }

    default:    // no action to be taken for other type of requests
    {
        break;
    }
    }
}

//TODO: We should actually wipe the whole app dir, but the log file may
//be in that dir, and it is in use
void Client::wipeDb(const std::string& sid)
{
    assert(!sid.empty());
    if (db)
    {
        sqlite3_close(db);
        db = nullptr;
    }
    std::string path = dbPath(sid);
    remove(path.c_str());
    struct stat info;
    if (stat(path.c_str(), &info) == 0)
        throw std::runtime_error("wipeDb: Could not delete old database file in "+mAppDir);
}

void Client::createDb()
{
    wipeDb(mSid);
    std::string path = dbPath(mSid);
    if (!db.open(path.c_str(), false))
        throw std::runtime_error("Can't access application database at "+mAppDir);
    createDbSchema(); //calls commit() at the end
}

bool Client::checkSyncWithSdkDb(const std::string& scsn,
    ::mega::MegaUserList& contactList, ::mega::MegaTextChatList& chatList)
{
    SqliteStmt stmt(db, "select value from vars where name='scsn'");
    stmt.stepMustHaveData("get karere scsn");
    if (stmt.stringCol(0) == scsn)
    {
        KR_LOG_DEBUG("Db sync ok, karere scsn matches with the one from sdk");
        return true;
    }

    // We are not in sync, probably karere is one or more commits behind
    KR_LOG_WARNING("Karere db out of sync with sdk - scsn-s don't match. Will reload all state from SDK");

    // invalidate user attrib cache
    mUserAttrCache->invalidate();
    // sync contactlist first
    loadContactListFromApi(contactList);
    // sync the chatroom list
    chats->onChatsUpdate(chatList);
    // commit the snapshot
    commit(scsn);
    return false;
}

void Client::dumpChatrooms(::mega::MegaTextChatList& chatRooms)
{
    KR_LOG_DEBUG("=== Chatrooms received from API: ===");
    for (int i=0; i<chatRooms.size(); i++)
    {
        auto& room = *chatRooms.get(i);
        if (room.isGroup())
        {
            KR_LOG_DEBUG("%s(group, ownPriv=%s):",
                Id(room.getHandle()).toString().c_str(),
                privToString((chatd::Priv)room.getOwnPrivilege()));
        }
        else
        {
            KR_LOG_DEBUG("%s(1on1)", Id(room.getHandle()).toString().c_str());
        }
        auto peers = room.getPeerList();
        if (!peers)
        {
            KR_LOG_DEBUG("  (room has no peers)");
            continue;
        }
        for (int j = 0; j<peers->size(); j++)
            KR_LOG_DEBUG("  %s: %s", Id(peers->getPeerHandle(j)).toString().c_str(),
                privToString((chatd::Priv)peers->getPeerPrivilege(j)));
    }
    KR_LOG_DEBUG("=== Chatroom list end ===");
}
void Client::dumpContactList(::mega::MegaUserList& clist)
{
    KR_LOG_DEBUG("== Contactlist received from API: ==");
    for (int i=0; i< clist.size(); i++)
    {
        auto& user = *clist.get(i);
        auto visibility = user.getVisibility();
        if (visibility != ::mega::MegaUser::VISIBILITY_VISIBLE)
            KR_LOG_DEBUG("  %s (visibility = %d)", Id(user.getHandle()).toString().c_str(), visibility);
        else
            KR_LOG_DEBUG("  %s", Id(user.getHandle()).toString().c_str());
    }
    KR_LOG_DEBUG("== Contactlist end ==");
}

promise::Promise<void> Client::connect(Presence pres, bool isInBackground)
{
// only the first connect() needs to wait for the mSessionReadyPromise.
// Any subsequent connect()-s (preceded by disconnect()) can initiate
// the connect immediately
    if (mConnState == kConnecting)
        return mConnectPromise;
    else if (mConnState == kConnected)
        return promise::_Void();

    this->isInBackground = isInBackground;

    assert(mConnState == kDisconnected);
    auto sessDone = mSessionReadyPromise.done();
    switch (sessDone)
    {
    case promise::kSucceeded:
        return doConnect(pres);
    case promise::kFailed:
        return mSessionReadyPromise.error();
    default:
        assert(sessDone == promise::kNotResolved);
        mConnectPromise = mSessionReadyPromise
            .then([this, pres]() mutable
            {
                return doConnect(pres);
            })
            .then([this]()
            {
                setConnState(kConnected);
            })
            .fail([this](const promise::Error& err)
            {
                setConnState(kDisconnected);
                return err;
            });
        return mConnectPromise;
    }
}

promise::Promise<void> Client::doConnect(Presence pres)
{
    assert(mSessionReadyPromise.succeeded());
    setConnState(kConnecting);
    mOwnPresence = pres;
    KR_LOG_DEBUG("Connecting to account '%s'(%s)...", SdkString(api.sdk.getMyEmail()).c_str(), mMyHandle.toString().c_str());
    assert(mUserAttrCache);
    mUserAttrCache->onLogin();
    mOwnNameAttrHandle = mUserAttrCache->getAttr(mMyHandle, USER_ATTR_FULLNAME, this,
    [](Buffer* buf, void* userp)
    {
        if (!buf || buf->empty())
            return;
        auto& name = static_cast<Client*>(userp)->mMyName;
        name.assign(buf->buf(), buf->dataSize());
        KR_LOG_DEBUG("Own screen name is: '%s'", name.c_str()+1);
    });

    connectToChatd();
    auto pms = connectToPresenced(mOwnPresence)
    .then([this]()
    {
        setConnState(kConnected);
    })
    .fail([this](const promise::Error& err)
    {
        setConnState(kDisconnected);
        return err;
    });
    assert(!mHeartbeatTimer);
    auto wptr = weakHandle();
    mHeartbeatTimer = karere::setInterval([this, wptr]()
    {
        if (wptr.deleted())
        {
            return;
        }

        if (!mHeartbeatTimer)
        {
            return;
        }

        heartbeat();
    }, 10000, appCtx);
    return pms;
}

promise::Promise<void> Client::disconnect()
{
    if (mConnState == kDisconnected)
        return promise::_Void();
    else if (mConnState == kDisconnecting)
        return mDisconnectPromise;
    setConnState(kDisconnecting);
    assert(mOwnNameAttrHandle.isValid());
    mUserAttrCache->removeCb(mOwnNameAttrHandle);
    mOwnNameAttrHandle = UserAttrCache::Handle::invalid();
    mUserAttrCache->onLogOut();
    if (mHeartbeatTimer)
    {
        karere::cancelInterval(mHeartbeatTimer, appCtx);
        mHeartbeatTimer = 0;
    }
    mDisconnectPromise = chatd->disconnect()
    .then([this]()
    {
        setConnState(kDisconnected);
    })
    .fail([this](const promise::Error& err)
    {
        setConnState(kDisconnected);
        return err;
    });
    mPresencedClient.disconnect();
    return mDisconnectPromise;
}
void Client::setConnState(ConnState newState)
{
    mConnState = newState;
    KR_LOG_DEBUG("Client connection state changed to %s", connStateToStr(newState));
}
karere::Id Client::getMyHandleFromSdk()
{
    SdkString uh = api.sdk.getMyUserHandle();
    if (!uh.c_str() || !uh.c_str()[0])
        throw std::runtime_error("Could not get our own user handle from API");
    KR_LOG_INFO("Our user handle is %s", uh.c_str());
    karere::Id result(uh.c_str());
    if (result == Id::null() || result.val == ::mega::UNDEF)
        throw std::runtime_error("Own handle returned by the SDK is NULL");
    return result;
}

std::string Client::getMyEmailFromDb()
{
    SqliteStmt stmt(db, "select value from vars where name='my_email'");
    if (!stmt.step())
        throw std::runtime_error("No own email in database");

    std::string email = stmt.stringCol(0);

    if (email.length() < 5)
        throw std::runtime_error("loadOwnEmailFromDb: Own email in db is invalid");
    return email;
}

std::string Client::getMyEmailFromSdk()
{
    SdkString myEmail = api.sdk.getMyEmail();
    if (!myEmail.c_str() || !myEmail.c_str()[0])
        throw std::runtime_error("Could not get our own email from API");
    KR_LOG_INFO("Our email address is %s", myEmail.c_str());
    return myEmail.c_str();
}

karere::Id Client::getMyHandleFromDb()
{
    SqliteStmt stmt(db, "select value from vars where name='my_handle'");
    if (!stmt.step())
        throw std::runtime_error("No own user handle in database");

    karere::Id result = stmt.uint64Col(0);

    if (result == Id::null() || result.val == mega::UNDEF)
        throw std::runtime_error("loadOwnUserHandleFromDb: Own handle in db is invalid");
    return result;
}

promise::Promise<void> Client::loadOwnKeysFromApi()
{
    return api.call(&::mega::MegaApi::getUserAttribute, (int)mega::MegaApi::USER_ATTR_KEYRING)
    .then([this](ReqResult result) -> ApiPromise
    {
        auto keys = result->getMegaStringMap();
        auto cu25519 = keys->get("prCu255");
        if (!cu25519)
            return promise::Error("prCu255 private key missing in keyring from API");
        auto ed25519 = keys->get("prEd255");
        if (!ed25519)
            return promise::Error("prEd255 private key missing in keyring from API");

        auto b64len = strlen(cu25519);
        if (b64len != 43)
            return promise::Error("prCu255 base64 key length is not 43 bytes");
        base64urldecode(cu25519, b64len, mMyPrivCu25519, sizeof(mMyPrivCu25519));

        b64len = strlen(ed25519);
        if (b64len != 43)
            return promise::Error("prEd255 base64 key length is not 43 bytes");
        base64urldecode(ed25519, b64len, mMyPrivEd25519, sizeof(mMyPrivEd25519));
        return api.call(&mega::MegaApi::getUserData);
    })
    .then([this](ReqResult result) -> promise::Promise<void>
    {
        auto pubrsa = result->getPassword();
        if (!pubrsa)
            return promise::Error("No public RSA key in getUserData API response");
        mMyPubRsaLen = base64urldecode(pubrsa, strlen(pubrsa), mMyPubRsa, sizeof(mMyPubRsa));
        auto privrsa = result->getPrivateKey();
        if (!privrsa)
            return promise::Error("No private RSA key in getUserData API response");
        mMyPrivRsaLen = base64urldecode(privrsa, strlen(privrsa), mMyPrivRsa, sizeof(mMyPrivRsa));
        // write to db
        db.query("insert or replace into vars(name, value) values('pr_cu25519', ?)", StaticBuffer(mMyPrivCu25519, sizeof(mMyPrivCu25519)));
        db.query("insert or replace into vars(name, value) values('pr_ed25519', ?)", StaticBuffer(mMyPrivEd25519, sizeof(mMyPrivEd25519)));
        db.query("insert or replace into vars(name, value) values('pub_rsa', ?)", StaticBuffer(mMyPubRsa, mMyPubRsaLen));
        db.query("insert or replace into vars(name, value) values('pr_rsa', ?)", StaticBuffer(mMyPrivRsa, mMyPrivRsaLen));
        KR_LOG_DEBUG("loadOwnKeysFromApi: success");
        return promise::_Void();
    });
}

void Client::loadOwnKeysFromDb()
{
    SqliteStmt stmt(db, "select value from vars where name=?");

    stmt << "pr_rsa";
    stmt.stepMustHaveData();
    mMyPrivRsaLen = stmt.blobCol(0, mMyPrivRsa, sizeof(mMyPrivRsa));
    stmt.reset().clearBind();
    stmt << "pub_rsa";
    stmt.stepMustHaveData();
    mMyPubRsaLen = stmt.blobCol(0, mMyPubRsa, sizeof(mMyPubRsa));

    stmt.reset().clearBind();
    stmt << "pr_cu25519";
    stmt.stepMustHaveData();
    auto len = stmt.blobCol(0, mMyPrivCu25519, sizeof(mMyPrivCu25519));
    if (len != sizeof(mMyPrivCu25519))
        throw std::runtime_error("Unexpected length of privCu25519 in database");
    stmt.reset().clearBind();
    stmt << "pr_ed25519";
    stmt.stepMustHaveData();
    len = stmt.blobCol(0, mMyPrivEd25519, sizeof(mMyPrivEd25519));
    if (len != sizeof(mMyPrivEd25519))
        throw std::runtime_error("Unexpected length of privEd2519 in database");
}


promise::Promise<void> Client::connectToPresenced(Presence forcedPres)
{
    if (mPresencedUrl.empty())
    {
        return api.call(&::mega::MegaApi::getChatPresenceURL)
        .then([this, forcedPres](ReqResult result) -> Promise<void>
        {
            auto url = result->getLink();
            if (!url)
                return promise::Error("No presenced URL received from API");
            mPresencedUrl = url;
            return connectToPresencedWithUrl(mPresencedUrl, forcedPres);
        });
    }
    else
    {
        return connectToPresencedWithUrl(mPresencedUrl, forcedPres);
    }
}

promise::Promise<void> Client::connectToPresencedWithUrl(const std::string& url, Presence pres)
{
//we assume app.onOwnPresence(Presence::kOffline) has been called at application start
    presenced::IdRefMap peers;
    for (auto& contact: *contactList)
    {
        if (contact.second->visibility() == ::mega::MegaUser::VISIBILITY_VISIBLE)
            peers.insert(contact.first);
    }
    for (auto& chat: *chats)
    {
        if (!chat.second->isGroup())
            continue;
        auto& members = static_cast<GroupChatRoom*>(chat.second)->peers();
        for (auto& peer: members)
        {
            peers.insert(peer.first);
        }
    }
    if (pres.isValid())
    {
        mOwnPresence = pres;
        app.onPresenceChanged(mMyHandle, pres, true);
    }
    auto pmsPres = mPresencedClient.connect(url, mMyHandle, std::move(peers), presenced::Config(pres));
#ifndef KARERE_DISABLE_WEBRTC
// Create the rtc module
    rtc.reset(rtcModule::create(*this, *this, new rtcModule::RtcCrypto(*this), KARERE_DEFAULT_TURN_SERVERS));
    auto pmsRtc = rtc->init(10000);
    return promise::when(pmsPres, pmsRtc);
#else
    return pmsPres;
#endif
}

void Contact::updatePresence(Presence pres)
{
    mPresence = pres;
    updateAllOnlineDisplays(pres);
}
// presenced handlers
void Client::onPresenceChange(Id userid, Presence pres)
{
    if (userid == mMyHandle)
    {
        mOwnPresence = pres;
    }
    else
    {
        contactList->onPresenceChanged(userid, pres);
    }
    for (auto& item: *chats)
    {
        auto& chat = *item.second;
        if (!chat.isGroup())
            continue;
        static_cast<GroupChatRoom&>(chat).updatePeerPresence(userid, pres);
    }
    app.onPresenceChanged(userid, pres, false);
}
void Client::onPresenceConfigChanged(const presenced::Config& state, bool pending)
{
    app.onPresenceConfigChanged(state, pending);
}
void Client::onConnStateChange(presenced::Client::ConnState state)
{

}

void GroupChatRoom::updatePeerPresence(uint64_t userid, Presence pres)
{
    auto it = mPeers.find(userid);
    if (it == mPeers.end())
        return;
    it->second->mPresence = pres;
}

void Client::notifyNetworkOffline()
{
}
void Client::notifyNetworkOnline()
{
}
void Client::notifyUserIdle()
{
    if (chatd)
    {
        chatd->notifyUserIdle();
    }
}
void Client::notifyUserActive()
{
    if (chatd)
    {
        chatd->notifyUserActive();
    }
}

promise::Promise<void> Client::terminate(bool deleteDb)
{
    if (mInitState == kInitTerminating)
    {
        return promise::Error("Already terminating");
    }
    setInitState(kInitTerminating);
    api.sdk.removeRequestListener(this);
    api.sdk.removeGlobalListener(this);

#ifndef KARERE_DISABLE_WEBRTC
    if (rtc)
        rtc->hangupAll(rtcModule::TermCode::kAppTerminating);
#endif

    return disconnect()
    .fail([](const promise::Error& err)
    {
        KR_LOG_ERROR("Error disconnecting client: %s", err.toString().c_str());
        return promise::_Void();
    })
    .then([this, deleteDb]()
    {
        mUserAttrCache.reset();
        if (db)
        {
            KR_LOG_INFO("Doing final COMMIT to database");
            db.commit();
        }
        if (deleteDb && !mSid.empty())
        {
            wipeDb(mSid);
        }
        else if (db)
        {
            sqlite3_close(db);
            db = nullptr;
        }
        setInitState(kInitTerminated);
    });
}

promise::Promise<void> Client::setPresence(Presence pres)
{
    if (!mPresencedClient.setPresence(pres))
        return promise::Error("Not connected");
    else
    {
        app.onPresenceChanged(mMyHandle, pres, true);
        return promise::_Void();
    }
}

void Client::onUsersUpdate(mega::MegaApi* api, mega::MegaUserList *aUsers)
{
    if (!aUsers)
        return;
    std::shared_ptr<mega::MegaUserList> users(aUsers->copy());
    auto wptr = weakHandle();
    marshallCall([wptr, this, users]()
    {
        if (wptr.deleted())
        {
            return;
        }

        assert(mUserAttrCache);
        auto count = users->size();
        for (int i=0; i<count; i++)
        {
            auto& user = *users->get(i);
            if (user.getChanges())
            {
                if (user.isOwnChange() == 0)
                {
                    mUserAttrCache->onUserAttrChange(user);
                }
            }
            else
            {
                contactList->onUserAddRemove(user);
            }
        };
    }, appCtx);
}

promise::Promise<karere::Id>
Client::createGroupChat(std::vector<std::pair<uint64_t, chatd::Priv>> peers)
{
    std::unique_ptr<mega::MegaTextChatPeerList> sdkPeers(mega::MegaTextChatPeerList::createInstance());
    for (auto& peer: peers)
    {
        sdkPeers->addPeer(peer.first, peer.second);
    }
    return api.call(&mega::MegaApi::createChat, true, sdkPeers.get())
    .then([this](ReqResult result)->Promise<karere::Id>
    {
        auto& list = *result->getMegaTextChatList();
        if (list.size() < 1)
            throw std::runtime_error("Empty chat list returned from API");
        auto room = chats->addRoom(*list.get(0));
        if (!room || !room->isGroup())
            return promise::Error("API created incorrect group");
        room->connect();
        return karere::Id(room->chatid());
    });
}

promise::Promise<void> GroupChatRoom::excludeMember(uint64_t user)
{
    auto wptr = getDelTracker();
    return parent.client.api.callIgnoreResult(&mega::MegaApi::removeFromChat, chatid(), user)
    .then([this, wptr, user]()
    {
        wptr.throwIfDeleted();
        removeMember(user);
    });
}

ChatRoom::ChatRoom(ChatRoomList& aParent, const uint64_t& chatid, bool aIsGroup,
  unsigned char aShard, chatd::Priv aOwnPriv, uint32_t ts, const std::string& aTitle)
   :parent(aParent), mChatid(chatid),
    mShardNo(aShard), mIsGroup(aIsGroup),
    mOwnPriv(aOwnPriv), mTitleString(aTitle), mCreationTs(ts)
{}

//chatd::Listener
void ChatRoom::onLastMessageTsUpdated(uint32_t ts)
{
    callAfterInit(this, [this, ts]()
    {
        auto display = roomGui();
        if (display)
            display->onLastTsUpdated(ts);
    }, parent.client.appCtx);
}

ApiPromise ChatRoom::requestGrantAccess(mega::MegaNode *node, mega::MegaHandle userHandle)
{
    return parent.client.api.call(&::mega::MegaApi::grantAccessInChat, chatid(), node, userHandle);
}

ApiPromise ChatRoom::requestRevokeAccess(mega::MegaNode *node, mega::MegaHandle userHandle)
{
    return parent.client.api.call(&::mega::MegaApi::removeAccessInChat, chatid(), node, userHandle);
}

strongvelope::ProtocolHandler* Client::newStrongvelope(karere::Id chatid)
{
    return new strongvelope::ProtocolHandler(mMyHandle,
        StaticBuffer(mMyPrivCu25519, 32), StaticBuffer(mMyPrivEd25519, 32),
        StaticBuffer(mMyPrivRsa, mMyPrivRsaLen), *mUserAttrCache, db, chatid, appCtx);
}

void ChatRoom::createChatdChat(const karere::SetOfIds& initialUsers)
{
    mChat = &parent.client.chatd->createChat(
        mChatid, mShardNo, mUrl, this, initialUsers,
        parent.client.newStrongvelope(chatid()), mCreationTs, mIsGroup);
    if (mOwnPriv == chatd::PRIV_NOTPRESENT)
        mChat->disable(true);
}

template <class T, typename F>
void callAfterInit(T* self, F&& func, void *ctx)
{
    if (self->isInitializing())
    {
        auto wptr = self->weakHandle();
        marshallCall([wptr, func]()
        {
            if (!wptr.deleted())
                func();
        }, ctx);
    }
    else
    {
        func();
    }
}

void PeerChatRoom::initWithChatd()
{
    createChatdChat(SetOfIds({Id(mPeer), parent.client.myHandle()}));
}

void PeerChatRoom::connect()
{
    mChat->connect();
}

#ifndef KARERE_DISABLE_WEBRTC
rtcModule::ICall& ChatRoom::mediaCall(AvFlags av, rtcModule::ICallHandler& handler)
{
    return parent.client.rtc->startCall(chatid(), av, handler);
}
#endif

promise::Promise<void> PeerChatRoom::requesGrantAccessToNodes(mega::MegaNodeList *nodes)
{
    std::vector<ApiPromise> promises;

    for (int i = 0; i < nodes->size(); ++i)
    {
        if (!parent.client.api.sdk.hasAccessToAttachment(mChatid, nodes->get(i)->getHandle(), peer()))
        {
            ApiPromise promise = requestGrantAccess(nodes->get(i), peer());
            promises.push_back(promise);
        }
    }

    return promise::when(promises);
}

promise::Promise<void> PeerChatRoom::requestRevokeAccessToNode(mega::MegaNode *node)
{
    std::vector<ApiPromise> promises;

    mega::MegaHandleList *megaHandleList = parent.client.api.sdk.getAttachmentAccess(mChatid, node->getHandle());

    for (unsigned int j = 0; j < megaHandleList->size(); ++j)
    {
        ApiPromise promise = requestRevokeAccess(node, peer());
        promises.push_back(promise);
    }

    delete megaHandleList;

    return promise::when(promises);
}

promise::Promise<void> GroupChatRoom::requesGrantAccessToNodes(mega::MegaNodeList *nodes)
{
    std::vector<ApiPromise> promises;

    for (int i = 0; i < nodes->size(); ++i)
    {
        for (auto it = mPeers.begin(); it != mPeers.end(); ++it)
        {
            if (!parent.client.api.sdk.hasAccessToAttachment(mChatid, nodes->get(i)->getHandle(), it->second->mHandle))
            {
                ApiPromise promise = requestGrantAccess(nodes->get(i), it->second->mHandle);
                promises.push_back(promise);
            }
        }
    }

    return promise::when(promises);
}

promise::Promise<void> GroupChatRoom::requestRevokeAccessToNode(mega::MegaNode *node)
{
    std::vector<ApiPromise> promises;

    mega::MegaHandleList *megaHandleList = parent.client.api.sdk.getAttachmentAccess(mChatid, node->getHandle());

    for (unsigned int j = 0; j < megaHandleList->size(); ++j)
    {
        ApiPromise promise = requestRevokeAccess(node, megaHandleList->get(j));
        promises.push_back(promise);
    }

    delete megaHandleList;

    return promise::when(promises);
}

IApp::IGroupChatListItem* GroupChatRoom::addAppItem()
{
    auto list = parent.client.app.chatListHandler();
    return list ? list->addGroupChatItem(*this) : nullptr;
}

GroupChatRoom::GroupChatRoom(ChatRoomList& parent, const uint64_t& chatid,
    unsigned char aShard, chatd::Priv aOwnPriv, uint32_t ts, const std::string& title)
:ChatRoom(parent, chatid, true, aShard, aOwnPriv, ts, title),
mHasTitle(!title.empty()), mRoomGui(nullptr)
{
    SqliteStmt stmt(parent.client.db, "select userid, priv from chat_peers where chatid=?");
    stmt << mChatid;
    std::vector<promise::Promise<void> > promises;
    while(stmt.step())
    {
        promises.push_back(addMember(stmt.uint64Col(0), (chatd::Priv)stmt.intCol(1), false));
    }

    auto wptr = weakHandle();
    mMemberNamesResolved = promise::when(promises)
    .then([wptr, this]()
    {
        wptr.throwIfDeleted();
        if (!mHasTitle)
        {
            makeTitleFromMemberNames();
        }
    });

    notifyTitleChanged();
    initWithChatd();
    mRoomGui = addAppItem();
    mIsInitializing = false;
}

void GroupChatRoom::initWithChatd()
{
    karere::SetOfIds users;
    users.insert(parent.client.myHandle());
    for (auto& peer: mPeers)
    {
        users.insert(peer.first);
    }
    createChatdChat(users);
}

void GroupChatRoom::connect()
{
    if (chat().onlineState() != chatd::kChatStateOffline)
        return;

    mChat->connect();
    if (mHasTitle)
    {
        decryptTitle()
        .fail([](const promise::Error& err)
        {
            KR_LOG_DEBUG("Can't decrypt chatroom title. In function: GroupChatRoom::connect");
        });
    }
}

promise::Promise<void> GroupChatRoom::memberNamesResolved() const
{
    return mMemberNamesResolved;
}

IApp::IPeerChatListItem* PeerChatRoom::addAppItem()
{
    auto list = parent.client.app.chatListHandler();
    return list ? list->addPeerChatItem(*this) : nullptr;
}

PeerChatRoom::PeerChatRoom(ChatRoomList& parent, const uint64_t& chatid,
    unsigned char aShard, chatd::Priv aOwnPriv, const uint64_t& peer, chatd::Priv peerPriv, uint32_t ts)
:ChatRoom(parent, chatid, false, aShard, aOwnPriv, ts), mPeer(peer),
  mPeerPriv(peerPriv), mContact(*parent.client.contactList->contactFromUserId(peer)),
  mRoomGui(nullptr)
{
    //mTitleString is set by Contact::attachChatRoom() via updateTitle()
    mContact.attachChatRoom(*this); //defers title callbacks so they are not called during construction
    initWithChatd();
    mRoomGui = addAppItem();
    mIsInitializing = false;
}

PeerChatRoom::PeerChatRoom(ChatRoomList& parent, const mega::MegaTextChat& chat, Contact& contact)
    :ChatRoom(parent, chat.getHandle(), false, chat.getShard(),
     (chatd::Priv)chat.getOwnPrivilege(), chat.getCreationTime()),
    mPeer(getSdkRoomPeer(chat)), mPeerPriv(chatd::PRIV_RDONLY),
    mContact(contact),
    mRoomGui(nullptr)
{
    assert(!chat.isGroup());
    auto peers = chat.getPeerList();
    assert(peers);
    assert(peers->size() == 1);
    mPeer = peers->getPeerHandle(0);
    mPeerPriv = (chatd::Priv)peers->getPeerPrivilege(0);

    parent.client.db.query("insert into chats(chatid, shard, peer, peer_priv, own_priv, ts_created) values (?,?,?,?,?,?)",
        mChatid, mShardNo, mPeer, mPeerPriv, mOwnPriv, chat.getCreationTime());
//just in case
    parent.client.db.query("delete from chat_peers where chatid = ?", mChatid);

    mContact.attachChatRoom(*this);
    KR_LOG_DEBUG("Added 1on1 chatroom '%s' from API",  Id(mChatid).toString().c_str());
    initWithChatd();
    mRoomGui = addAppItem();
    mIsInitializing = false;
}
PeerChatRoom::~PeerChatRoom()
{
    if (mRoomGui && (parent.client.initState() < Client::kInitTerminating))
        parent.client.app.chatListHandler()->removePeerChatItem(*mRoomGui);
    auto chatd = parent.client.chatd.get();
    if (chatd)
        chatd->leave(mChatid);
}

uint64_t PeerChatRoom::getSdkRoomPeer(const ::mega::MegaTextChat& chat)
{
    auto& peers = *chat.getPeerList();
    assert(peers.size() == 1);
    return peers.getPeerHandle(0);
}

bool ChatRoom::syncOwnPriv(chatd::Priv priv)
{
    if (mOwnPriv == priv)
        return false;

    mOwnPriv = priv;
    parent.client.db.query("update chats set own_priv = ? where chatid = ?",
                priv, mChatid);
    return true;
}

bool PeerChatRoom::syncPeerPriv(chatd::Priv priv)
{
    if (mPeerPriv == priv)
        return false;
    mPeerPriv = priv;
    parent.client.db.query("update chats set peer_priv = ? where chatid = ?",
                priv, mChatid);
    return true;
}

bool PeerChatRoom::syncWithApi(const mega::MegaTextChat &chat)
{
    bool changed = ChatRoom::syncRoomPropertiesWithApi(chat);
    changed |= syncOwnPriv((chatd::Priv)chat.getOwnPrivilege());
    changed |= syncPeerPriv((chatd::Priv)chat.getPeerList()->getPeerPrivilege(0));
    return changed;
}

const std::string& PeerChatRoom::titleString() const
{
    return mTitleString;
}

promise::Promise<void> GroupChatRoom::addMember(uint64_t userid, chatd::Priv priv, bool saveToDb)
{
    assert(userid != parent.client.myHandle());

    auto it = mPeers.find(userid);
    if (it != mPeers.end())
    {
        if (it->second->mPriv == priv)
        {
            saveToDb = false;
        }
        else
        {
            it->second->mPriv = priv;
        }
    }
    else
    {
        mPeers.emplace(userid, new Member(*this, userid, priv)); //usernames will be updated when the Member object gets the username attribute

        if ((mOwnPriv != chatd::PRIV_NOTPRESENT) &&
           (parent.client.initState() >= Client::kInitHasOnlineSession))
            parent.client.presenced().addPeer(userid);
    }
    if (saveToDb)
    {
        parent.client.db.query("insert or replace into chat_peers(chatid, userid, priv) values(?,?,?)",
            mChatid, userid, priv);
    }

    return mPeers[userid]->nameResolved();
}

bool GroupChatRoom::removeMember(uint64_t userid)
{
    auto it = mPeers.find(userid);
    if (it == mPeers.end())
    {
        KR_LOG_WARNING("GroupChatRoom::removeMember for a member that we don't have, ignoring");
        return false;
    }
    delete it->second;
    mPeers.erase(it);
    parent.client.presenced().removePeer(userid);
    parent.client.db.query("delete from chat_peers where chatid=? and userid=?",
                mChatid, userid);
    if (!mHasTitle)
        makeTitleFromMemberNames();
    return true;
}

promise::Promise<void> GroupChatRoom::setPrivilege(karere::Id userid, chatd::Priv priv)
{
    assert(userid != parent.client.myHandle());
    auto wptr = getDelTracker();
    return parent.client.api.callIgnoreResult(&::mega::MegaApi::updateChatPermissions, chatid(), userid.val, priv)
    .then([this, wptr, userid, priv]()
    {
        wptr.throwIfDeleted();
        parent.client.db.query("update chat_peers set priv=? where chatid=? and userid=?", priv, mChatid, userid);
    });
}

promise::Promise<void> ChatRoom::truncateHistory(karere::Id msgId)
{
    auto wptr = getDelTracker();
    return parent.client.api.callIgnoreResult(
                &::mega::MegaApi::truncateChat,
                chatid(),
                msgId)
    .then([this, wptr]()
    {
        wptr.throwIfDeleted();
        // TODO: update indexes, last message and so on
    });
}

void GroupChatRoom::deleteSelf()
{
    //have to post a delete on the event loop, as there may be pending
    //events related to the chatroom/strongvelope instance
    auto wptr = weakHandle();
    marshallCall([wptr, this]()
    {
        if (wptr.deleted())
        {
            return;
        }

        auto db = parent.client.db;
        db.query("delete from chat_peers where chatid=?", mChatid);
        db.query("delete from chats where chatid=?", mChatid);
        delete this;
    }, parent.client.appCtx);
<<<<<<< HEAD
}

promise::Promise<void> ChatRoom::updateUrl()
{
    auto wptr = getDelTracker();
    return parent.client.api.call(&mega::MegaApi::getUrlChat, mChatid)
    .then([wptr, this](ReqResult result)
    {
        wptr.throwIfDeleted();
        const char* url = result->getLink();
        if (!url || !url[0])
            return;
        std::string sUrl = url;
        if (sUrl == mUrl)
            return;
        mUrl = sUrl;
        KR_LOG_DEBUG("Updated chatroom %s url", Id(mChatid).toString().c_str());
    });
=======
>>>>>>> 2d9337ed
}

ChatRoomList::ChatRoomList(Client& aClient)
:client(aClient)
{}

void ChatRoomList::loadFromDb()
{
    SqliteStmt stmt(client.db, "select chatid, ts_created ,shard, own_priv, peer, peer_priv, title from chats");
    while(stmt.step())
    {
        auto chatid = stmt.uint64Col(0);
        if (find(chatid) != end())
        {
            KR_LOG_WARNING("ChatRoomList: Attempted to load from db cache a chatid that is already in memory");
            continue;
        }
        auto peer = stmt.uint64Col(4);
        ChatRoom* room;
        if (peer != uint64_t(-1))
            room = new PeerChatRoom(*this, chatid, stmt.intCol(2), (chatd::Priv)stmt.intCol(3), peer, (chatd::Priv)stmt.intCol(5), stmt.intCol(1));
        else
            room = new GroupChatRoom(*this, chatid, stmt.intCol(2), (chatd::Priv)stmt.intCol(3), stmt.intCol(1), stmt.stringCol(6));
        emplace(chatid, room);
    }
}
void ChatRoomList::addMissingRoomsFromApi(const mega::MegaTextChatList& rooms, SetOfIds& chatids)
{
    auto size = rooms.size();
    for (int i=0; i<size; i++)
    {
        auto& apiRoom = *rooms.get(i);
        bool isInactive = apiRoom.getOwnPrivilege()  == -1;
        auto chatid = apiRoom.getHandle();
        auto it = find(chatid);
        if (it != end())
            continue;
        KR_LOG_DEBUG("Adding %sroom %s from API",
            isInactive ? "(inactive) " : "",
            Id(apiRoom.getHandle()).toString().c_str());
        auto room = addRoom(apiRoom);
        if (!room)
            continue;
        chatids.insert(room->chatid());

        if (!isInactive && client.connState() == Client::kConnected)
        {
            KR_LOG_DEBUG("...connecting new room to chatd...");
            room->connect();
        }
        else
        {
            KR_LOG_DEBUG("...client is not connected or room is inactive, not connecting new room");
        }
    }
}

ChatRoom* ChatRoomList::addRoom(const mega::MegaTextChat& apiRoom)
{
    auto chatid = apiRoom.getHandle();

    ChatRoom* room;
    if(apiRoom.isGroup())
    {
        room = new GroupChatRoom(*this, apiRoom); //also writes it to cache
        if (client.connected())
        {
            GroupChatRoom *groupchat = static_cast<GroupChatRoom*>(room);
            if (groupchat->hasTitle())
            {
                groupchat->decryptTitle()
                .fail([](const promise::Error& err)
                {
                    KR_LOG_DEBUG("Can't decrypt chatroom title. In function: ChatRoomList::addRoom");
                });
            }
        }
    }
    else
    {
        auto peers = apiRoom.getPeerList();
        if (!peers)
        {
            KR_LOG_WARNING("addRoom: Ignoring 1on1 room %s with no peers", Id(apiRoom.getHandle()).toString().c_str());
            return nullptr;
        }
        if (peers->size() != 1)
        {
            KR_LOG_ERROR("addRoom: Trying to load a 1on1 room %s with more than one peer, ignoring room", Id(apiRoom.getHandle()).toString().c_str());
            return nullptr;
        }
        auto peer = apiRoom.getPeerList()->getPeerHandle(0);
        auto contact = client.contactList->contactFromUserId(peer);
        if (!contact) //trying to create a 1on1 chatroom with a user that is not a contact. handle it gracfully
        {
            KR_LOG_ERROR("addRoom: Trying to load a 1on1 chat with a non-contact %s, ignoring chatroom", karere::Id(peer).toString().c_str());
            return nullptr;
        }
        room = new PeerChatRoom(*this, apiRoom, *contact);
    }
#ifndef NDEBUG
    auto ret =
#endif
    emplace(chatid, room);
    assert(ret.second); //we should not have that room
    return room;
}

void ChatRoom::notifyExcludedFromChat()
{
    if (mAppChatHandler)
        mAppChatHandler->onExcludedFromChat();
    auto listItem = roomGui();
    if (listItem)
        listItem->onExcludedFromChat();
}

void ChatRoom::notifyRejoinedChat()
{
    if (mAppChatHandler)
        mAppChatHandler->onRejoinedChat();
    auto listItem = roomGui();
    if (listItem)
        listItem->onRejoinedChat();
}

void ChatRoomList::removeRoom(GroupChatRoom& room)
{
    auto it = find(room.chatid());
    if (it == end())
        throw std::runtime_error("removeRoom:: Room not in chat list");
    room.deleteSelf();
    erase(it);
}

void GroupChatRoom::setRemoved()
{
    mChat->disconnect();
    mOwnPriv = chatd::PRIV_NOTPRESENT;
    parent.client.db.query("update chats set own_priv=-1 where chatid=?", mChatid);
    notifyExcludedFromChat();
}

void Client::onChatsUpdate(mega::MegaApi*, mega::MegaTextChatList* rooms)
{
    if (!rooms)
        return;
    std::shared_ptr<mega::MegaTextChatList> copy(rooms->copy());
    char* pscsn = api.sdk.getSequenceNumber();
    std::string scsn;
    if (pscsn)
    {
        scsn = pscsn;
        delete[] pscsn;
    }
#ifndef NDEBUG
    dumpChatrooms(*copy);
#endif
    assert(mContactsLoaded);
    auto wptr = weakHandle();
    marshallCall([wptr, this, copy, scsn]()
    {
        if (wptr.deleted())
        {
            return;
        }

        chats->onChatsUpdate(*copy);
    }, appCtx);
}

void ChatRoomList::onChatsUpdate(mega::MegaTextChatList& rooms)
{
    SetOfIds added;
    addMissingRoomsFromApi(rooms, added);
    auto count = rooms.size();
    for (int i = 0; i < count; i++)
    {
        auto apiRoom = rooms.get(i);
        auto chatid = apiRoom->getHandle();
        if (added.has(chatid)) //room was just added, no need to sync
            continue;
        auto it = find(chatid);
        auto localRoom = (it != end()) ? it->second : nullptr;
        auto priv = apiRoom->getOwnPrivilege();
        if (localRoom)
        {
            it->second->syncWithApi(*apiRoom);
        }
        else
        {   //we don't have the room locally, add it to local cache
            if (priv != chatd::PRIV_NOTPRESENT)
            {
                KR_LOG_DEBUG("Chatroom[%s]: Received new room",  Id(chatid).toString().c_str());
                auto room = addRoom(*apiRoom);
                if (!room)
                    continue;
                client.app.notifyInvited(*room);
                if (client.connected())
                {
                    room->connect();
                }
            }
            else
            {
                KR_LOG_DEBUG("Chatroom[%s]: Received new INACTIVE room",  Id(chatid).toString().c_str());
                auto room = addRoom(*apiRoom);
                if (!room)
                    continue;
                if (!room->isGroup())
                {
                    KR_LOG_ERROR("... inactive room is 1on1: only group chatrooms can be inactive");
                    continue;
                }
            }
        }
    }
}

ChatRoomList::~ChatRoomList()
{
    for (auto& room: *this)
        delete room.second;
}

GroupChatRoom::GroupChatRoom(ChatRoomList& parent, const mega::MegaTextChat& aChat)
:ChatRoom(parent, aChat.getHandle(), true, aChat.getShard(),
  (chatd::Priv)aChat.getOwnPrivilege(), aChat.getCreationTime()), mRoomGui(nullptr)
{
    auto title = aChat.getTitle();
    if (title && title[0])
    {
        mEncryptedTitle = title;
        mHasTitle = true;
    }
    else
    {
        mHasTitle = false;
    }

    auto peers = aChat.getPeerList();
    if (peers)
    {
        std::vector<promise::Promise<void> > promises;
        auto size = peers->size();
        for (int i=0; i<size; i++)
        {
            auto handle = peers->getPeerHandle(i);
            assert(handle != parent.client.myHandle());
            mPeers[handle] = new Member(*this, handle, (chatd::Priv)peers->getPeerPrivilege(i)); //may try to access mContactGui, but we have set it to nullptr, so it's ok
            promises.push_back(mPeers[handle]->nameResolved());
        }

        auto wptr = weakHandle();
        // If there is not any promise at vector promise, promise::when is resolved directly
        mMemberNamesResolved = promise::when(promises)
        .then([wptr, this]()
        {
            wptr.throwIfDeleted();
            if (!mHasTitle)
            {
                clearTitle();
            }
        });
    }
    else
    {
        if (!mHasTitle)
        {
            clearTitle();
        }
    }

    //save to db
    auto db = parent.client.db;
    db.query("delete from chat_peers where chatid=?", mChatid);
    db.query(
        "insert or replace into chats(chatid, shard, peer, peer_priv, "
        "own_priv, ts_created) values(?,?,-1,0,?,?)",
        mChatid, mShardNo, mOwnPriv, aChat.getCreationTime());

    SqliteStmt stmt(db, "insert into chat_peers(chatid, userid, priv) values(?,?,?)");
    for (auto& m: mPeers)
    {
        stmt << mChatid << m.first << m.second->mPriv;
        stmt.step();
        stmt.reset().clearBind();
    }

    initWithChatd();
    if (mOwnPriv != chatd::PRIV_NOTPRESENT)
        mRoomGui = addAppItem();
    mIsInitializing = false;
}

promise::Promise<void> GroupChatRoom::decryptTitle()
{
    if (mEncryptedTitle.empty())
    {
        return promise::_Void();
    }

    Buffer buf(mEncryptedTitle.size());
    size_t decLen;
    try
    {
        decLen = base64urldecode(mEncryptedTitle.c_str(), mEncryptedTitle.size(),
            buf.buf(), buf.bufSize());
    }
    catch(std::exception& e)
    {
        makeTitleFromMemberNames();
        std::string err("Error base64-decoding chat title: ");
        err.append(e.what()).append(". Falling back to member names");
        KR_LOG_ERROR("%s", err.c_str());
        return promise::Error(err);
    }

    buf.setDataSize(decLen);
    auto wptr = getDelTracker();
    return this->chat().crypto()->decryptChatTitle(buf)
    .then([wptr, this](const std::string& title)
    {
        wptr.throwIfDeleted();
        if (mTitleString == title)
        {
            KR_LOG_DEBUG("decryptTitle: Same title has been set, skipping update");
        }
        else
        {
            mTitleString = title;
            if (!mTitleString.empty())
            {
                mHasTitle = true;
                parent.client.db.query("update chats set title=? where chatid=?", mTitleString, mChatid);
            }
            else
            {
                clearTitle();
            }
        }

        notifyTitleChanged();
    })
    .fail([wptr, this](const promise::Error& err)
    {
        wptr.throwIfDeleted();
        KR_LOG_ERROR("Error decrypting chat title for chat %s:\n%s\nFalling back to member names.", karere::Id(chatid()).toString().c_str(), err.what());
        makeTitleFromMemberNames();
        return err;
    });
}

void GroupChatRoom::makeTitleFromMemberNames()
{
    mHasTitle = false;
    mTitleString.clear();
    if (mPeers.empty())
    {
        mTitleString = "(empty)";
    }
    else
    {
        for (auto& m: mPeers)
        {
            //name has binary layout
            auto& name = m.second->mName;
            assert(!name.empty()); //is initialized to '\0', so is never empty
            if (name.size() <= 1)
            {
                auto& email = m.second->mEmail;
                if (!email.empty())
                    mTitleString.append(email).append(", ");
                else
                    mTitleString.append("..., ");
            }
            else
            {
                mTitleString.append(name.substr(1)).append(", ");
            }
        }
        mTitleString.resize(mTitleString.size()-2); //truncate last ", "
    }
    assert(!mTitleString.empty());
    notifyTitleChanged();
}

void GroupChatRoom::loadTitleFromDb()
{
    //load user title if set
    SqliteStmt stmt(parent.client.db, "select title from chats where chatid = ?");
    stmt << mChatid;
    if (!stmt.step())
    {
        makeTitleFromMemberNames();
        return;
    }
    std::string strTitle = stmt.stringCol(0);
    if (strTitle.empty())
    {
        makeTitleFromMemberNames();
        return;
    }
    mTitleString = strTitle;
    mHasTitle = true;
}

promise::Promise<void> GroupChatRoom::setTitle(const std::string& title)
{
    auto wptr = getDelTracker();
    return chat().crypto()->encryptChatTitle(title)
    .then([wptr, this](const std::shared_ptr<Buffer>& buf)
    {
        wptr.throwIfDeleted();
        auto b64 = base64urlencode(buf->buf(), buf->dataSize());
        return parent.client.api.callIgnoreResult(&::mega::MegaApi::setChatTitle, chatid(),
            b64.c_str());
    })
    .then([wptr, this, title]()
    {
        wptr.throwIfDeleted();
        if (title.empty())
        {
            clearTitle();
        }
    });
}

GroupChatRoom::~GroupChatRoom()
{
    removeAppChatHandler();
    if (mRoomGui && (parent.client.initState() < Client::kInitTerminating))
        parent.client.app.chatListHandler()->removeGroupChatItem(*mRoomGui);

    auto chatd = parent.client.chatd.get();
    if (chatd)
        chatd->leave(mChatid);

    for (auto& m: mPeers)
    {
        delete m.second;
    }
}

promise::Promise<void> GroupChatRoom::leave()
{
    auto wptr = getDelTracker();
    return parent.client.api.callIgnoreResult(&mega::MegaApi::removeFromChat, mChatid, parent.client.myHandle())
    .fail([](const promise::Error& err) -> Promise<void>
    {
        if (err.code() == ::mega::MegaError::API_EARGS) //room does not actually exist on API, ignore room and remove it locally
            return promise::_Void();
        else
            return err;
    })
    .then([this, wptr]()
    {
        wptr.throwIfDeleted();
        setRemoved();
    });
}

promise::Promise<void> GroupChatRoom::invite(uint64_t userid, chatd::Priv priv)
{
    auto wptr = getDelTracker();
    promise::Promise<std::string> pms = mHasTitle
        ? chat().crypto()->encryptChatTitle(mTitleString, userid)
          .then([](const std::shared_ptr<Buffer>& buf)
          {
               return base64urlencode(buf->buf(), buf->dataSize());
          })
        : promise::Promise<std::string>(std::string());

    return pms
    .then([this, wptr, userid, priv](const std::string& title)
    {
        wptr.throwIfDeleted();
        return parent.client.api.call(&mega::MegaApi::inviteToChat, mChatid, userid, priv,
            title.empty() ? nullptr: title.c_str());
    })
    .then([this, wptr, userid, priv](ReqResult)
    {
        wptr.throwIfDeleted();
        addMember(userid, priv, true)
        .then([wptr, this]()
        {
            wptr.throwIfDeleted();
            if (!mHasTitle)
            {
                makeTitleFromMemberNames();
            }
        });
    });
}

bool ChatRoom::syncRoomPropertiesWithApi(const mega::MegaTextChat &chat)
{
    bool changed = false;
    if (chat.getShard() != mShardNo)
        throw std::runtime_error("syncWithApi: Shard number of chat can't change");
    if (chat.isGroup() != mIsGroup)
        throw std::runtime_error("syncWithApi: isGroup flag can't change");
    auto db = parent.client.db;
    chatd::Priv ownPriv = (chatd::Priv)chat.getOwnPrivilege();
    if (ownPriv != mOwnPriv)
    {
        mOwnPriv = ownPriv;
        changed = true;
        db.query("update chats set own_priv=? where chatid=?", ownPriv, mChatid);
        KR_LOG_DEBUG("Chatroom %s: own privilege updated from API", Id(mChatid).toString().c_str());
    }
    return changed;
}

//chatd::Listener::init
void ChatRoom::init(chatd::Chat& chat, chatd::DbInterface*& dbIntf)
{
    mChat = &chat;
    dbIntf = new ChatdSqliteDb(*mChat, parent.client.db);
    if (mAppChatHandler)
    {
        setAppChatHandler(mAppChatHandler);
    }
}

void ChatRoom::setAppChatHandler(IApp::IChatHandler* handler)
{
    if (mAppChatHandler)
        throw std::runtime_error("App chat handler is already set, remove it first");

    mAppChatHandler = handler;
    chatd::DbInterface* dummyIntf = nullptr;
// mAppChatHandler->init() may rely on some events, so we need to set mChatWindow as listener before
// calling init(). This is safe, as and we will not get any async events before we
//return to the event loop
    mChat->setListener(mAppChatHandler);
    mAppChatHandler->init(*mChat, dummyIntf);
}

void ChatRoom::removeAppChatHandler()
{
    if (!mAppChatHandler)
        return;
    mAppChatHandler = nullptr;
    mChat->setListener(this);
}

void GroupChatRoom::onUserJoin(Id userid, chatd::Priv privilege)
{
    if (userid == parent.client.myHandle())
    {
        syncOwnPriv(privilege);
    }
    else
    {
        auto wptr = weakHandle();
        addMember(userid, privilege, false)
        .then([wptr, this]()
        {
            wptr.throwIfDeleted();
            if (!mHasTitle)
            {
                makeTitleFromMemberNames();
            }
        });
    }
    if (mRoomGui)
    {
        mRoomGui->onUserJoin(userid, privilege);
    }
}

void GroupChatRoom::onUserLeave(Id userid)
{
    //TODO: We should handle leaving from the chatd event, not from API.
    if (userid == parent.client.myHandle())
        return;

    removeMember(userid);
    if (mRoomGui)
        mRoomGui->onUserLeave(userid);
}

void PeerChatRoom::onUserJoin(Id userid, chatd::Priv privilege)
{
    if (userid == parent.client.chatd->userId())
        syncOwnPriv(privilege);
    else if (userid.val == mPeer)
        syncPeerPriv(privilege);
    else
        KR_LOG_ERROR("PeerChatRoom: Bug: Received JOIN event from chatd for a third user, ignoring");
}
void PeerChatRoom::onUserLeave(Id userid)
{
    KR_LOG_ERROR("PeerChatRoom: Bug: Received an user leave event from chatd on a permanent chat, ignoring");
}

void ChatRoom::onLastTextMessageUpdated(const chatd::LastTextMsg& msg)
{
    if (mIsInitializing)
    {
        auto wptr = weakHandle();
        marshallCall([=]()
        {
            if (wptr.deleted())
                return;
            auto display = roomGui();
            if (display)
                display->onLastMessageUpdated(msg);
        }, parent.client.appCtx);
    }
    else
    {
        auto display = roomGui();
        if (display)
           display->onLastMessageUpdated(msg);
    }
}

//chatd notification
void ChatRoom::onOnlineStateChange(chatd::ChatState state)
{
    auto display = roomGui();
    if (display)
    {
        display->onChatOnlineState(state);
    }
}

void PeerChatRoom::onUnreadChanged()
{
    auto count = mChat->unreadMsgCount();
    if (mRoomGui)
        mRoomGui->onUnreadCountChanged(count);
    if (mContact.appItem())
        mContact.appItem()->onUnreadCountChanged(count);
}

void PeerChatRoom::updateTitle(const std::string& title)
{
    mTitleString = title;
    notifyTitleChanged();
}

void ChatRoom::notifyTitleChanged()
{
    callAfterInit(this, [this]
    {
        auto display = roomGui();
        if (display)
            display->onTitleChanged(mTitleString);

        if (mAppChatHandler)
            mAppChatHandler->onTitleChanged(mTitleString);
    }, parent.client.appCtx);
}

void GroupChatRoom::onUnreadChanged()
{
    auto count = mChat->unreadMsgCount();
    if (mRoomGui)
        mRoomGui->onUnreadCountChanged(count);
}

bool GroupChatRoom::syncMembers(const UserPrivMap& users)
{
    bool changed = false;
    auto db = parent.client.db;
    for (auto ourIt=mPeers.begin(); ourIt!=mPeers.end();)
    {
        auto userid = ourIt->first;
        auto it = users.find(userid);
        if (it == users.end()) //we have a user that is not in the chatroom anymore
        {
            changed = true;
            auto erased = ourIt;
            ourIt++;
            auto member = erased->second;
            mPeers.erase(erased);
            delete member;
            db.query("delete from chat_peers where chatid=? and userid=?", mChatid, userid);
            KR_LOG_DEBUG("GroupChatRoom[%s]:syncMembers: Removed member %s",
                 Id(mChatid).toString().c_str(),  Id(userid).toString().c_str());
        }
        else
        {
            if (ourIt->second->mPriv != it->second)
            {
                changed = true;
                db.query("update chat_peers set priv=? where chatid=? and userid=?",
                    it->second, mChatid, userid);
                KR_LOG_DEBUG("GroupChatRoom[%s]:syncMembers: Changed privilege of member %s: %d -> %d",
                     Id(chatid()).toString().c_str(), Id(userid).toString().c_str(),
                     ourIt->second->mPriv, it->second);
                ourIt->second->mPriv = it->second;
            }
            ourIt++;
        }
    }

    std::vector<promise::Promise<void> > promises;
    for (auto& user: users)
    {
        if (mPeers.find(user.first) == mPeers.end())
        {
            changed = true;
            promises.push_back(addMember(user.first, user.second, true));
        }
    }

    if (promises.size() > 0)
    {
        auto wptr = weakHandle();
        promise::when(promises)
        .then([wptr, this]()
        {
            wptr.throwIfDeleted();
            if (!mHasTitle)
            {
                makeTitleFromMemberNames();
            }
        });
    }

    return changed;
}
void GroupChatRoom::clearTitle()
{
    makeTitleFromMemberNames();
    parent.client.db.query("update chats set title=NULL where chatid=?", mChatid);
}

bool GroupChatRoom::syncWithApi(const mega::MegaTextChat& chat)
{
    auto oldPriv = mOwnPriv;
    bool changed = ChatRoom::syncRoomPropertiesWithApi(chat);
    UserPrivMap membs;
    changed |= syncMembers(apiMembersToMap(chat, membs));

    auto title = chat.getTitle();
    if (title && title[0])
    {
        mEncryptedTitle = title;
        mHasTitle = true;
        if (parent.client.connected())
        {
            decryptTitle()
            .fail([](const promise::Error& err)
            {
                KR_LOG_DEBUG("Can't decrypt chatroom title. In function: GroupChatRoom::syncWithApi. Error: %s", err.what());
            });
        }
    }
    else
    {
        // By checking if 'changed', we avoid some unnecessary notifications about title-updates
        // TODO: we still notify title-updates for all privilege changes, when only group
        // composition changes represent a title-update and should be notified
        if (changed)
        {
            clearTitle();
            KR_LOG_DEBUG("Empty title received for group chat %s", Id(mChatid).toString().c_str());
        }
    }

    if (!changed)
    {
        KR_LOG_DEBUG("Sync group chatroom %s with API: no changes", Id(mChatid).toString().c_str());
        return false;
    }

    if (oldPriv == chatd::PRIV_NOTPRESENT)
    {
        if (mOwnPriv != chatd::PRIV_NOTPRESENT)
        {
            //we were reinvited
            mChat->disable(false);
            notifyRejoinedChat();
            if (parent.client.connected())
                connect();
        }
    }
    else if (mOwnPriv == chatd::PRIV_NOTPRESENT)
    {
        //we were excluded
        KR_LOG_DEBUG("Chatroom[%s]: API event: We were removed",  Id(mChatid).toString().c_str());
        setRemoved(); // may delete 'this'
        return true;
    }
    KR_LOG_DEBUG("Synced group chatroom %s with API.", Id(mChatid).toString().c_str());
    return true;
}

UserPrivMap& GroupChatRoom::apiMembersToMap(const mega::MegaTextChat& chat, UserPrivMap& membs)
{
    auto members = chat.getPeerList();
    if (members)
    {
        auto size = members->size();
        for (int i=0; i<size; i++)
            membs.emplace(members->getPeerHandle(i), (chatd::Priv)members->getPeerPrivilege(i));
    }
    return membs;
}

GroupChatRoom::Member::Member(GroupChatRoom& aRoom, const uint64_t& user, chatd::Priv aPriv)
: mRoom(aRoom), mHandle(user), mPriv(aPriv), mName("\0", 1)
{
    mNameAttrCbHandle = mRoom.parent.client.userAttrCache().getAttr(
        user, USER_ATTR_FULLNAME, this,
        [](Buffer* buf, void* userp)
    {
        auto self = static_cast<Member*>(userp);
        if (buf && !buf->empty())
        {
            self->mName.assign(buf->buf(), buf->dataSize());
        }
        else
        {
            self->mName.assign("\0", 1);
        }
        if (self->mRoom.mAppChatHandler)
        {
            self->mRoom.mAppChatHandler->onMemberNameChanged(self->mHandle, self->mName);
        }

        if (!self->mNameResolved.done())
        {
            self->mNameResolved.resolve();
        }
        else if (self->mRoom.memberNamesResolved().done() && !self->mRoom.mHasTitle)
        {
            self->mRoom.makeTitleFromMemberNames();
        }
    });

    mEmailAttrCbHandle = mRoom.parent.client.userAttrCache().getAttr(
        user, USER_ATTR_EMAIL, this,
        [](Buffer* buf, void* userp)
    {
        auto self = static_cast<Member*>(userp);
        if (buf && !buf->empty())
        {
            self->mEmail.assign(buf->buf(), buf->dataSize());
            if (self->mName.size() <= 1 && self->mRoom.memberNamesResolved().done() && !self->mRoom.mHasTitle)
            {
                self->mRoom.makeTitleFromMemberNames();
            }
        }
    });
}

GroupChatRoom::Member::~Member()
{
    mRoom.parent.client.userAttrCache().removeCb(mNameAttrCbHandle);
    mRoom.parent.client.userAttrCache().removeCb(mEmailAttrCbHandle);
}

promise::Promise<void> GroupChatRoom::Member::nameResolved() const
{
    return mNameResolved;
}

void Client::connectToChatd()
{
    for (auto& item: *chats)
    {
        auto& chat = *item.second;
        if (!chat.chat().isDisabled())
            chat.connect();
    }
}

ContactList::ContactList(Client& aClient)
:client(aClient)
{}

void ContactList::loadFromDb()
{
    SqliteStmt stmt(client.db, "select userid, email, visibility, since from contacts");
    while(stmt.step())
    {
        auto userid = stmt.uint64Col(0);
        emplace(userid, new Contact(*this, userid, stmt.stringCol(1), stmt.intCol(2), stmt.int64Col(3),
            nullptr));
    }
}

bool ContactList::addUserFromApi(mega::MegaUser& user)
{
    auto userid = user.getHandle();
    auto& item = (*this)[userid];
    if (item)
    {
        int newVisibility = user.getVisibility();
        if (item->visibility() == newVisibility)
        {
            return false;
        }
        client.db.query("update contacts set visibility = ? where userid = ?",
            newVisibility, userid);
        item->onVisibilityChanged(newVisibility);
        return true;
    }
    auto cmail = user.getEmail();
    std::string email(cmail?cmail:"");
    int visibility = user.getVisibility();
    auto ts = user.getTimestamp();
    client.db.query("insert or replace into contacts(userid, email, visibility, since) values(?,?,?,?)",
            userid, email, visibility, ts);
    item = new Contact(*this, userid, email, visibility, ts, nullptr);
    KR_LOG_DEBUG("Added new user from API: %s", email.c_str());
    return true;
}

void Contact::onVisibilityChanged(int newVisibility)
{
    assert(newVisibility != mVisibility);
    auto old = mVisibility;
    mVisibility = newVisibility;
    if (mDisplay)
    {
        mDisplay->onVisibilityChanged(newVisibility);
    }

    auto& client = mClist.client;
    bool userDeleted = (newVisibility == ::mega::MegaUser::VISIBILITY_INACTIVE);
    if (newVisibility == ::mega::MegaUser::VISIBILITY_HIDDEN || userDeleted)
    {
        client.presenced().removePeer(mUserid, userDeleted);
        if (mChatRoom)
            mChatRoom->notifyExcludedFromChat();
    }
    else if (old == ::mega::MegaUser::VISIBILITY_HIDDEN && newVisibility == ::mega::MegaUser::VISIBILITY_VISIBLE)
    {
        mClist.client.presenced().addPeer(mUserid);
        if (mChatRoom)
            mChatRoom->notifyRejoinedChat();
    }
}

void ContactList::syncWithApi(mega::MegaUserList& users)
{
    std::set<uint64_t> apiUsers;
    auto size = users.size();
    for (int i=0; i<size; i++)
    {
        auto& user = *users.get(i);
        if (user.getVisibility() == ::mega::MegaUser::VISIBILITY_INACTIVE)
        {
            continue;
        }
        apiUsers.insert(user.getHandle());
        addUserFromApi(user);
    }
    for (auto it = begin(); it!= end();)
    {
        auto handle = it->first;
        if (apiUsers.find(handle) != apiUsers.end())
        {
            it++;
            continue;
        }
        auto erased = it;
        it++;
        removeUser(erased);
    }
}

void ContactList::onUserAddRemove(mega::MegaUser& user)
{
    if (user.getVisibility() == ::mega::MegaUser::VISIBILITY_INACTIVE)
    {
        auto it = this->find(user.getHandle());
        if (it != this->end())
        {
            removeUser(it);
        }
    }
    else
    {
        addUserFromApi(user);
    }
}

void ContactList::removeUser(iterator it)
{
    auto handle = it->first;
    delete it->second;
    erase(it);
    client.db.query("delete from contacts where userid=?", handle);
}
void ContactList::onPresenceChanged(Id userid, Presence pres)
{
    auto it = find(userid);
    if (it == end())
        return;
    {
        it->second->updatePresence(pres);
    }
}
void ContactList::setAllOffline()
{
    for (auto& it: *this)
    {
        it.second->updatePresence(Presence::kOffline);
    }
}

promise::Promise<void> ContactList::removeContactFromServer(uint64_t userid)
{
    auto it = find(userid);
    if (it == end())
        return promise::Error("User "+karere::Id(userid).toString()+" not in contactlist");

    auto& api = client.api;
    std::unique_ptr<mega::MegaUser> user(api.sdk.getContact(it->second->email().c_str()));
    if (!user)
        return promise::Error("Could not get user object from email");
    //we don't remove it, we just set visibility to HIDDEN
    return api.callIgnoreResult(&::mega::MegaApi::removeContact, user.get());
}

ContactList::~ContactList()
{
    for (auto& it: *this)
        delete it.second;
}

const std::string* ContactList::getUserEmail(uint64_t userid) const
{
    auto it = find(userid);
    if (it == end())
        return nullptr;
    return &(it->second->email());
}

Contact* ContactList::contactFromEmail(const std::string &email) const
{
    for (auto it = begin(); it != end(); it++)
    {
        if (it->second->email() == email)
        {
            return it->second;
        }
    }
    return nullptr;
}

Contact* ContactList::contactFromUserId(uint64_t userid) const
{
    auto it = find(userid);
    return (it == end())? nullptr : it->second;
}

void Client::onContactRequestsUpdate(mega::MegaApi* api, mega::MegaContactRequestList* reqs)
{
    if (!reqs)
        return;

    std::shared_ptr<mega::MegaContactRequestList> copy(reqs->copy());
    auto wptr = weakHandle();
    marshallCall([wptr, this, copy]()
    {
        if (wptr.deleted())
        {
            return;
        }

        auto count = copy->size();
        for (int i=0; i<count; i++)
        {
            auto& req = *copy->get(i);
            if (req.isOutgoing())
                continue;
            if (req.getStatus() == mega::MegaContactRequest::STATUS_UNRESOLVED)
                app.onIncomingContactRequest(req);
        }
    }, appCtx);
}

Contact::Contact(ContactList& clist, const uint64_t& userid,
                 const std::string& email, int visibility,
                 int64_t since, PeerChatRoom* room)
    :mClist(clist), mUserid(userid), mChatRoom(room), mEmail(email),
     mSince(since), mVisibility(visibility)
{
    auto appClist = clist.client.app.contactListHandler();
    mDisplay = appClist ? appClist->addContactItem(*this) : nullptr;

    mUsernameAttrCbId = mClist.client.userAttrCache().getAttr(userid,
        USER_ATTR_FULLNAME, this,
        [](Buffer* data, void* userp)
        {
            //even if both first and last name are null, the data is at least
            //one byte - the firstname-size-prefix, which will be zero
            auto self = static_cast<Contact*>(userp);
            if (!data || data->empty() || (*data->buf() == 0))
                self->updateTitle(encodeFirstName(self->mEmail));
            else
                self->updateTitle(std::string(data->buf(), data->dataSize()));
        });
    if (mTitleString.empty()) // user attrib fetch was not synchornous
    {
        updateTitle(encodeFirstName(email));
        assert(!mTitleString.empty());
    }
    auto& client = mClist.client;
    if ((client.initState() >= Client::kInitHasOnlineSession)
         && (mVisibility == ::mega::MegaUser::VISIBILITY_VISIBLE))
        client.presenced().addPeer(mUserid);

    mIsInitializing = false;
}

// the title string starts with a byte equal to the first name length, followed by first name,
// then second name
void Contact::updateTitle(const std::string& str)
{
    mTitleString = str;
    notifyTitleChanged();
}

void Contact::notifyTitleChanged()
{
    callAfterInit(this, [this]
    {
        if (mDisplay)
            mDisplay->onTitleChanged(mTitleString);

        //1on1 chatrooms don't have a binary layout for the title
        if (mChatRoom)
            mChatRoom->updateTitle(mTitleString.substr(1));
    }, mClist.client.appCtx);
}

Contact::~Contact()
{
    auto& client = mClist.client;
    client.userAttrCache().removeCb(mUsernameAttrCbId);
    // this is not normally needed, as we never delete contacts - just make them invisible
    if (client.initState() < Client::kInitTerminating)
    {
        client.presenced().removePeer(mUserid, true);
        if (mDisplay)
        {
            client.app.contactListHandler()->removeContactItem(*mDisplay);
        }
    }
}

promise::Promise<ChatRoom*> Contact::createChatRoom()
{
    if (mChatRoom)
    {
        KR_LOG_WARNING("Contact::createChatRoom: chat room already exists, check before caling this method");
        return Promise<ChatRoom*>(mChatRoom);
    }
    mega::MegaTextChatPeerListPrivate peers;
    peers.addPeer(mUserid, chatd::PRIV_OPER);
    return mClist.client.api.call(&mega::MegaApi::createChat, false, &peers)
    .then([this](ReqResult result) -> Promise<ChatRoom*>
    {
        auto& list = *result->getMegaTextChatList();
        if (list.size() < 1)
            return promise::Error("Empty chat list returned from API");
        auto room = mClist.client.chats->addRoom(*list.get(0));
        if (!room)
            return promise::Error("API created an incorrect 1on1 room");
        room->connect();
        return room;
    });
}

void Contact::setChatRoom(PeerChatRoom& room)
{
    assert(!mChatRoom);
    assert(!mTitleString.empty());
    mChatRoom = &room;
    mChatRoom->updateTitle(mTitleString.substr(1));
}

void Contact::attachChatRoom(PeerChatRoom& room)
{
    if (mChatRoom)
        throw std::runtime_error("attachChatRoom[room "+Id(room.chatid()).toString()+ "]: contact "+
            Id(mUserid).toString()+" already has a chat room attached");
    KR_LOG_DEBUG("Attaching 1on1 chatroom %s to contact %s", Id(room.chatid()).toString().c_str(), Id(mUserid).toString().c_str());
    setChatRoom(room);
}
uint64_t Client::useridFromJid(const std::string& jid)
{
    auto end = jid.find('@');
    if (end != 13)
    {
        KR_LOG_WARNING("useridFromJid: Invalid Mega JID '%s'", jid.c_str());
        return mega::UNDEF;
    }

    uint64_t userid;
#ifndef NDEBUG
    auto len =
#endif
    mega::Base32::atob(jid.c_str(), (byte*)&userid, end);
    assert(len == 8);
    return userid;
}

Contact* ContactList::contactFromJid(const std::string& jid) const
{
    auto userid = Client::useridFromJid(jid);
    if (userid == mega::UNDEF)
        return nullptr;
    auto it = find(userid);
    if (it == this->end())
        return nullptr;
    else
        return it->second;
}

#define RETURN_ENUM_NAME(name) case name: return #name

const char* Client::initStateToStr(unsigned char state)
{
    switch (state)
    {
        RETURN_ENUM_NAME(kInitCreated);
        RETURN_ENUM_NAME(kInitWaitingNewSession);
        RETURN_ENUM_NAME(kInitHasOfflineSession);
        RETURN_ENUM_NAME(kInitHasOnlineSession);
        RETURN_ENUM_NAME(kInitTerminating);
        RETURN_ENUM_NAME(kInitTerminated);
        RETURN_ENUM_NAME(kInitErrGeneric);
        RETURN_ENUM_NAME(kInitErrNoCache);
        RETURN_ENUM_NAME(kInitErrCorruptCache);
        RETURN_ENUM_NAME(kInitErrSidMismatch);
        RETURN_ENUM_NAME(kInitErrSidInvalid);
    default:
        return "(unknown)";
    }
}
const char* Client::connStateToStr(ConnState state)
{
    switch(state)
    {
        RETURN_ENUM_NAME(kDisconnected);
        RETURN_ENUM_NAME(kConnecting);
        RETURN_ENUM_NAME(kDisconnecting);
        RETURN_ENUM_NAME(kConnected);
        default: return "(invalid)";
    }
}
#ifndef KARERE_DISABLE_WEBRTC
rtcModule::ICallHandler* Client::onCallIncoming(rtcModule::ICall& call)
{
    return app.onIncomingCall(call);
}
bool Client::onAnotherCall(rtcModule::ICall& existingCall, karere::Id userid)
{
    return true;
}
bool Client::isGroupChat(karere::Id chatid)
{
    auto it = chats->find(chatid);
    if (it == chats->end())
        throw std::runtime_error("Unknown chat "+chatid.toString());
    return it->second->isGroup();
}
#endif

std::string encodeFirstName(const std::string& first)
{
    std::string result;
    result.reserve(first.size()+1);
    result+=(char)(first.size());
    if (!first.empty())
    {
        result.append(first);
    }
    return result;
}

}<|MERGE_RESOLUTION|>--- conflicted
+++ resolved
@@ -1588,27 +1588,6 @@
         db.query("delete from chats where chatid=?", mChatid);
         delete this;
     }, parent.client.appCtx);
-<<<<<<< HEAD
-}
-
-promise::Promise<void> ChatRoom::updateUrl()
-{
-    auto wptr = getDelTracker();
-    return parent.client.api.call(&mega::MegaApi::getUrlChat, mChatid)
-    .then([wptr, this](ReqResult result)
-    {
-        wptr.throwIfDeleted();
-        const char* url = result->getLink();
-        if (!url || !url[0])
-            return;
-        std::string sUrl = url;
-        if (sUrl == mUrl)
-            return;
-        mUrl = sUrl;
-        KR_LOG_DEBUG("Updated chatroom %s url", Id(mChatid).toString().c_str());
-    });
-=======
->>>>>>> 2d9337ed
 }
 
 ChatRoomList::ChatRoomList(Client& aClient)
