#include "mclc_commands.h"

#include "mclc_autocompletion.h"
#include "mclc_chat_and_call_actions.h"
#include "mclc_general_utils.h"
#include "mclc_globals.h"
#include "mclc_listeners.h"
#include "mclc_logging.h"
#include "mclc_reports.h"

#include <async_utils.h>
#include <karereId.h>
namespace k = ::karere;

#include <regex>

namespace mclc::clc_cmds
{

using namespace mclc::clc_global;
using namespace mclc::clc_log;
using namespace mclc::clc_prompt;
using namespace mclc::clc_listen;
using namespace mclc::str_utils;
using namespace mclc::path_utils;
using namespace mclc::clc_time;
using namespace mclc::clc_report;
using namespace mclc::clc_ac;
using namespace mclc::clc_console;

using m::logDebug;
using m::logError;
using m::logInfo;
using m::logMax;
using m::logWarning;
using m::SimpleLogger;

void exec_initanonymous(ac::ACState&)
{
    if (g_chatApi->getInitState() == c::MegaChatApi::INIT_NOT_DONE)
    {
        g_chatApi->initAnonymous();
    }
    else
    {
        conlock(std::cout) << "Already initialized. Please log out first." << std::endl;
    }
}

void exec_login(ac::ACState& s)
{
    if (g_chatApi->getInitState() == c::MegaChatApi::INIT_NOT_DONE)
    {
        bool hasemail = s.words[1].s.find_first_of('@') != std::string::npos;
        if (s.words.size() == 3 && hasemail)
        {
            // full account login
            {
                conlock(std::cout) << "Initiating login attempt..." << std::endl;
            }
            g_chatApi->init(NULL);
            g_login = s.words[1].s;
            g_password = s.words[2].s;

            // Block prompt until the request has finished
            setprompt(NOPROMPT);
            g_megaApi->login(g_login.c_str(), g_password.c_str());
        }
        else if (s.words.size() == 2 && hasemail)
        {
            g_login = s.words[1].s;
            setprompt(LOGINPASSWORD);
        }
        else if ((s.words.size() == 2) ||
                 (s.words.size() == 3 && !hasemail && s.words[1].s == "autoresume"))
        {
            std::string session, filename = "mega_autoresume_session" +
                                            (s.words.size() == 3 ? "_" + s.words[2].s : "");
            std::ifstream file(filename.c_str());
            file >> session;
            if (file.is_open() && session.size())
            {
                conlock(std::cout) << "Resuming session..." << std::endl;
                g_chatApi->init(session.c_str());
                return g_megaApi->fastLogin(session.c_str());
            }
            conlock(std::cout) << "Failed to get a valid session id from file " << filename
                               << std::endl;
        }
        else if (s.words.size() == 2 && s.words[1].s.size() < 64 * 4 / 3)
        {
            {
                conlock(std::cout) << "Resuming session..." << std::endl;
            }
            g_chatApi->init(s.words[1].s.c_str());
            g_megaApi->fastLogin(s.words[1].s.c_str());
        }
        else
        {
            conlock(std::cout) << s.selectedSyntax << std::endl;
        }
    }
    else
    {
        conlock(std::cout) << "Already logged in. Please log out first." << std::endl;
    }
}

void exec_logout(ac::ACState&)
{
    std::unique_ptr<const char[]> session(g_megaApi->dumpSession());
    if (g_chatApi->getInitState() == c::MegaChatApi::INIT_ANONYMOUS)
    {
        g_chatApi->logout();
    }
    else if (g_chatApi->getInitState() != c::MegaChatApi::INIT_NOT_DONE)
    {
        setprompt(NOPROMPT);
#ifdef ENABLE_SYNC
        g_megaApi->logout(false, nullptr);
#else
        g_megaApi->logout();
#endif
    }
    else
    {
        conlock(std::cout) << "Not logged in." << std::endl;
    }
}

void exec_session(ac::ACState& s)
{
    std::unique_ptr<const char[]> session(g_megaApi->dumpSession());
    if (session)
    {
        if (s.words.size() > 1 && s.words[1].s == "autoresume")
        {
            std::string filename =
                "mega_autoresume_session" + (s.words.size() == 3 ? "_" + s.words[2].s : "");
            std::ofstream file(filename.c_str());
            if (file.fail() || !file.is_open())
            {
                conlock(std::cout) << "could not open file: " << filename << std::endl;
            }
            else
            {
                file << session.get();
                conlock(std::cout)
                    << "Your (secret) session is saved in file '" << filename << "'" << std::endl;
            }
        }
        else
        {
            conlock(std::cout) << "Your (secret) session is: " << session.get() << std::endl;
        }
    }
    else
    {
        conlock(std::cout) << "Not logged in." << std::endl;
    }
}

void exec_debug(ac::ACState& s)
{
    // Defaults
    SimpleLogger::setLogLevel(logWarning);
    g_debugOutpuWriter.disableLogToConsole();
    g_debugOutpuWriter.disableLogToFile();

    auto levelStrToInt = [](const std::string& s) -> m::LogLevel
    {
        if (s == "all")
            return m::logMax;
        if (s == "debug")
            return m::logDebug;
        if (s == "info")
            return m::logInfo;
        if (s == "warning")
            return m::logWarning;
        if (s == "error")
            return m::logError;
        return m::logFatal;
    };

    bool createPidDir = s.extractflag("-pid");
    if (s.extractflag("-noconsole"))
    {
        g_debugOutpuWriter.disableLogToConsole();
    }
    std::string logLevelStr;
    if (s.extractflagparam("-console", logLevelStr))
    {
        auto logLevel = levelStrToInt(logLevelStr);
        SimpleLogger::setLogLevel(logLevel);
        g_debugOutpuWriter.enableLogToConsole();
        g_debugOutpuWriter.setConsoleLogLevel(logLevel);
    }

    if (s.extractflag("-nofile"))
    {
        g_debugOutpuWriter.disableLogToFile();
    }
    if (s.extractflagparam("-file", logLevelStr))
    {
        auto logLevel = levelStrToInt(logLevelStr);
        assert(s.words.size() == 2); // At this point only the filename should remain
        fs::path filePath(s.words[1].s);
        if (createPidDir)
        {
            fs::path auxPath = filePath.parent_path() / std::to_string(path_utils::getProcessId());

            if (!fs::exists(auxPath))
            {
<<<<<<< HEAD
                fs::create_directories(auxPath);
=======
                try
                {
                    fs::create_directories(auxPath);
                }
                catch (const std::filesystem::filesystem_error& e)
                {
                    conlock(std::cerr) << "Unable to create the directory: " << e.what() << "\n";
                    exit(1);
                }
                catch (...)
                {
                    conlock(std::cerr) << "Unknown error\n";
                    exit(1);
                }
>>>>>>> c389d834
            }
            filePath = auxPath / filePath.filename();
        }
        g_debugOutpuWriter.enableLogToFile(filePath);
        g_debugOutpuWriter.setFileLogLevel(logLevel);
    }

    // Feedback
    auto out = conlock(std::cout);
    if (g_debugOutpuWriter.isLoggingToConsole())
    {
        out << "Logging to console with level: " << g_debugOutpuWriter.getConsoleLogLevel() << "\n";
    }
    else
    {
        out << "Not logging to console\n";
    }
    if (g_debugOutpuWriter.isLoggingToFile())
    {
        out << "Logging to file (" << g_debugOutpuWriter.getLogFileName()
            << ") with level: " << g_debugOutpuWriter.getFileLogLevel() << "\n";
    }
    else
    {
        out << "Not logging to file\n";
    }
}

void exec_easy_debug(ac::ACState& s)
{
    std::string line = "debug -console warning -file all " + s.words[1].s;
    process_line(line.c_str());
}

void exec_setonlinestatus(ac::ACState& s)
{
    assert(s.words.size() == 2);
    int status;
    if (s.words[1].s == "offline")
        status = c::MegaChatApi::STATUS_OFFLINE;
    else if (s.words[1].s == "away")
        status = c::MegaChatApi::STATUS_AWAY;
    else if (s.words[1].s == "online")
        status = c::MegaChatApi::STATUS_ONLINE;
    else if (s.words[1].s == "busy")
        status = c::MegaChatApi::STATUS_BUSY;
    else
    {
        conlock(std::cout) << s.selectedSyntax << std::endl;
        return;
    }
    g_chatApi->setOnlineStatus(status, &g_chatListener);
}

void exec_setpresenceautoaway(ac::ACState& s)
{
    assert(s.words.size() == 3);
    g_chatApi->setPresenceAutoaway(s.words[1].s == "on", stoi(s.words[2].s), &g_chatListener);
}

void exec_setpresencepersist(ac::ACState& s)
{
    g_chatApi->setPresencePersist(s.words[1].s == "on", &g_chatListener);
}

void exec_signalpresenceperiod(ac::ACState& s)
{
    // use this one to call signalPresenceActivity automatically on that period
    g_signalPresencePeriod = stoi(s.words[1].s);
    g_signalPresenceLastSent = 0;
}

void exec_repeat(ac::ACState& s)
{
    // use this one to call signalPresenceActivity automatically on that period
    g_repeatPeriod = stoi(s.words[1].s);
    g_repeatLastSent = 0;
    g_repeatCommand = s.words[2].s;
}

void exec_getonlinestatus(ac::ACState&)
{
    auto cl = conlock(std::cout);
    switch (g_chatApi->getOnlineStatus())
    {
        case c::MegaChatApi::STATUS_OFFLINE:
            std::cout << "offline" << std::endl;
            break;
        case c::MegaChatApi::STATUS_AWAY:
            std::cout << "away" << std::endl;
            break;
        case c::MegaChatApi::STATUS_ONLINE:
            std::cout << "online" << std::endl;
            break;
        case c::MegaChatApi::STATUS_BUSY:
            std::cout << "busy" << std::endl;
            break;
        default:
            std::cout << g_chatApi->getOnlineStatus() << std::endl;
            break;
    }
}

void exec_setbackgroundstatus(ac::ACState& s)
{
    g_chatListener.onFinish(c::MegaChatRequest::TYPE_SET_BACKGROUND_STATUS,
                            [](CLCFinishInfo& f)
                            {
                                if (check_err("SetBackgroundStatus", f.e))
                                {
                                    conlock(std::cout)
                                        << " background: " << f.request->getFlag() << std::endl;
                                }
                            });

    g_chatApi->setBackgroundStatus(s.words[1].s == "on", &g_chatListener);
}

void exec_getuserfirstname(ac::ACState& s)
{
    c::MegaChatHandle userhandle(s_ch(s.words[1].s));

    g_chatListener.onFinish(c::MegaChatRequest::TYPE_GET_FIRSTNAME,
                            [userhandle](CLCFinishInfo& f)
                            {
                                if (check_err("getUserFirstname", f.e))
                                {
                                    conlock(std::cout) << ch_s(userhandle) << " -> "
                                                       << f.request->getText() << std::endl;
                                }
                            });

    g_chatApi->getUserFirstname(userhandle, NULL, &g_chatListener);
}

void exec_getuserlastname(ac::ACState& s)
{
    c::MegaChatHandle userhandle(s_ch(s.words[1].s));

    g_chatListener.onFinish(c::MegaChatRequest::TYPE_GET_LASTNAME,
                            [userhandle](CLCFinishInfo& f)
                            {
                                if (check_err("getUserLastname", f.e))
                                {
                                    conlock(std::cout) << ch_s(userhandle) << " -> "
                                                       << f.request->getText() << std::endl;
                                }
                            });

    g_chatApi->getUserLastname(userhandle, NULL, &g_chatListener);
}

void exec_getuseremail(ac::ACState& s)
{
    c::MegaChatHandle userhandle(s_ch(s.words[1].s));

    g_chatListener.onFinish(c::MegaChatRequest::TYPE_GET_EMAIL,
                            [userhandle](CLCFinishInfo& f)
                            {
                                if (check_err("getUserEmail", f.e))
                                {
                                    conlock(std::cout) << ch_s(userhandle) << " -> "
                                                       << f.request->getText() << std::endl;
                                }
                            });

    g_chatApi->getUserEmail(userhandle, &g_chatListener);
}

void exec_getcontactemail(ac::ACState& s)
{
    c::MegaChatHandle userhandle(s_ch(s.words[1].s));
    std::unique_ptr<char[]> email(g_chatApi->getContactEmail(userhandle));

    conlock(std::cout) << ch_s(userhandle) << " -> "
                       << (email ? email.get() : "<no contact relationship>") << std::endl;
}

void exec_getuserhandlebyemail(ac::ACState& s)
{
    c::MegaChatHandle userhandle = g_chatApi->getUserHandleByEmail(s.words[1].s.c_str());

    conlock(std::cout) << s.words[1].s << " -> " << ch_s(userhandle) << std::endl;
}

void exec_getmyuserhandle(ac::ACState&)
{
    conlock(std::cout) << ch_s(g_chatApi->getMyUserHandle()) << std::endl;
}

void exec_getmyfirstname(ac::ACState&)
{
    std::unique_ptr<char[]> t(g_chatApi->getMyFirstname());

    conlock(std::cout) << (t ? t.get() : "<no result>") << std::endl;
}

void exec_getmylastname(ac::ACState&)
{
    std::unique_ptr<char[]> t(g_chatApi->getMyLastname());

    conlock(std::cout) << (t ? t.get() : "<no result>") << std::endl;
}

void exec_getmyfullname(ac::ACState&)
{
    std::unique_ptr<char[]> t(g_chatApi->getMyFullname());

    conlock(std::cout) << (t ? t.get() : "<no result>") << std::endl;
}

void exec_getmyemail(ac::ACState&)
{
    std::unique_ptr<char[]> t(g_chatApi->getMyEmail());

    conlock(std::cout) << (t ? t.get() : "<no result>") << std::endl;
}

static std::string chatDetails(const c::MegaChatRoom& cr)
{
    std::stringstream s;

    s << "title: " << (cr.getTitle() ? cr.getTitle() : "") << " handle: " << ch_s(cr.getChatId())
      << " priv:" << cr.privToString(cr.getOwnPrivilege())
      << " s:" << (cr.isGroup() ? " isGroup " : " ") << "peers: ";
    for (unsigned i = 0; i < cr.getPeerCount(); ++i)
    {
        s << ch_s(cr.getPeerHandle(i)) << " ";
    }
    if (cr.getUnreadCount())
    {
        s << "unread: " << cr.getUnreadCount();
    }
    return s.str();
};

void exec_getchatrooms(ac::ACState&)
{
    std::unique_ptr<c::MegaChatRoomList> crl(g_chatApi->getChatRooms());
    if (crl)
    {
        auto cl = conlock(std::cout);
        for (unsigned i = 0; i < crl->size(); ++i)
        {
            if (const c::MegaChatRoom* cr = crl->get(i))
            {
                std::cout << chatDetails(*cr) << std::endl;
            }
        }
    }
}

void exec_getchatroom(ac::ACState& s)
{
    c::MegaChatHandle h = s_ch(s.words[1].s);
    std::unique_ptr<c::MegaChatRoom> p(g_chatApi->getChatRoom(h));

    conlock(std::cout) << (p ? chatDetails(*p) : "not found") << std::endl;
}

void exec_getchatroombyuser(ac::ACState& s)
{
    c::MegaChatHandle h = s_ch(s.words[1].s);
    std::unique_ptr<c::MegaChatRoom> p(g_chatApi->getChatRoomByUser(h));

    conlock(std::cout) << (p ? chatDetails(*p) : "not found") << std::endl;
}

static std::string chatlistDetails(const c::MegaChatListItem& cli)
{
    std::ostringstream s;

    s << "title: " << (cli.getTitle() ? cli.getTitle() : "") << " handle: " << ch_s(cli.getChatId())
      << " priv:" << c::MegaChatRoom::privToString(cli.getOwnPrivilege()) << " "
      << (cli.isGroup() ? " isGroup " : " ") << " " << (cli.isActive() ? " isActive " : " ");

    if (cli.getPeerHandle() != c::MEGACHAT_INVALID_HANDLE)
    {
        s << "peer: " << ch_s(cli.getPeerHandle());
    }
    if (cli.getUnreadCount())
    {
        s << " unread: " << cli.getUnreadCount();
    }
    if (auto str = cli.getLastMessage())
    {
        s << " last: " << str << " (type " << cli.getLastMessageType() << " from "
          << ch_s(cli.getLastMessageSender()) << ")";
    }
    return s.str();
};

void exec_getchatlistitems(ac::ACState&)
{
    std::unique_ptr<c::MegaChatListItemList> clil(g_chatApi->getChatListItems());
    if (clil)
    {
        auto cl = conlock(std::cout);
        for (unsigned i = 0; i < clil->size(); ++i)
        {
            if (const c::MegaChatListItem* cli = clil->get(i))
            {
                std::cout << chatlistDetails(*cli) << std::endl;
            }
        }
    }
}

void exec_getchatlistitem(ac::ACState& s)
{
    c::MegaChatHandle h = s_ch(s.words[1].s);
    std::unique_ptr<c::MegaChatListItem> p(g_chatApi->getChatListItem(h));

    conlock(std::cout) << (p ? chatlistDetails(*p) : "not found") << std::endl;
}

void exec_getunreadchats(ac::ACState&)
{
    conlock(std::cout) << "unread message count: " << g_chatApi->getUnreadChats() << std::endl;
}

void exec_getactivechatlistitems(ac::ACState&)
{
    std::unique_ptr<c::MegaChatListItemList> clil(g_chatApi->getActiveChatListItems());
    if (clil)
    {
        auto cl = conlock(std::cout);
        for (unsigned i = 0; i < clil->size(); ++i)
        {
            if (const c::MegaChatListItem* cli = clil->get(i))
            {
                std::cout << chatlistDetails(*cli) << std::endl;
            }
        }
    }
}

void exec_getinactivechatlistitems(ac::ACState&)
{
    std::unique_ptr<c::MegaChatListItemList> clil(g_chatApi->getInactiveChatListItems());
    if (clil)
    {
        auto cl = conlock(std::cout);
        for (unsigned i = 0; i < clil->size(); ++i)
        {
            if (const c::MegaChatListItem* cli = clil->get(i))
            {
                std::cout << chatlistDetails(*cli) << std::endl;
            }
        }
    }
}

void exec_getunreadchatlistitems(ac::ACState&)
{
    std::unique_ptr<c::MegaChatListItemList> clil(g_chatApi->getUnreadChatListItems());
    if (clil)
    {
        auto cl = conlock(std::cout);
        for (unsigned i = 0; i < clil->size(); ++i)
        {
            if (const c::MegaChatListItem* cli = clil->get(i))
            {
                std::cout << chatlistDetails(*cli) << std::endl;
            }
        }
    }
}

static void printChatInfoFromCache(const c::MegaChatRoom* room)
{
    conlock(std::cout) << "Chat ID: " << ch_s(room->getChatId()) << std::endl;
    conlock(std::cout) << "\tTitle: " << room->getTitle() << std::endl;
    conlock(std::cout) << "\tGroup chat: " << ((room->isGroup()) ? "yes" : "no") << std::endl;
    conlock(std::cout) << "\tPublic chat: " << ((room->isPublic()) ? "yes" : "no") << std::endl;
    conlock(std::cout) << "\tPreview mode: " << ((room->isPreview()) ? "yes" : "no") << std::endl;
    conlock(std::cout) << "\tOwn privilege: "
                       << c::MegaChatRoom::privToString(room->getOwnPrivilege()) << std::endl;
    conlock(std::cout) << "\tCreation ts: " << room->getCreationTs() << std::endl;
    conlock(std::cout) << "\tArchived: " << ((room->isArchived()) ? "yes" : "no") << std::endl;
    conlock(std::cout) << "\t" << room->getPeerCount() << " participants in chat:" << std::endl;
    for (unsigned i = 0; i < room->getPeerCount(); i++)
    {
        c::MegaChatHandle uh = room->getPeerHandle(i);
        conlock(std::cout)
            << "\t\t" << ch_s(uh) << "\t"
            << std::unique_ptr<const char[]>(g_chatApi->getUserFullnameFromCache(uh)).get();
        auto userEmailFromCache =
            std::unique_ptr<const char[]>(g_chatApi->getUserEmailFromCache(uh));
        if (userEmailFromCache)
        {
            conlock(std::cout) << " (" << userEmailFromCache.get() << ")";
        }
        conlock(std::cout) << "\tPriv: " << c::MegaChatRoom::privToString(room->getPeerPrivilege(i))
                           << std::endl;
    }
}

unsigned int g_remainingPrints;
std::mutex g_mutexPrintChatInfo;
std::condition_variable g_cvChatInfoPrinted;

static void printChatInfo(const c::MegaChatRoom* room)
{
    if (!room)
    {
        conlock(std::cout) << "Room not found" << std::endl;
    }
    else
    {
        // for the sake of keeping the order there are two iterations over the peers in the chat
        auto missingPeersList =
            std::unique_ptr<m::MegaHandleList>(m::MegaHandleList::createInstance());
        unsigned int totalPeers = room->getPeerCount();
        for (unsigned int peerIdx = 0; peerIdx < totalPeers; ++peerIdx)
        {
            auto uh = room->getPeerHandle(peerIdx);
            auto userCached =
                std::unique_ptr<const char[]>(g_chatApi->getUserFirstnameFromCache(uh));
            if (!userCached)
            {
                missingPeersList->addMegaHandle(uh);
            }
        }

        if (missingPeersList->size())
        {
            // lk it's already locked in exec_chatinfo
            ++g_remainingPrints;

            auto allUserDataReceivedListener = new OneShotChatRequestListener(
                [room](c::MegaChatApi*, c::MegaChatRequest*, c::MegaChatError* e)
                {
                    std::unique_lock<std::mutex> lk(g_mutexPrintChatInfo);
                    if (check_err("checkLoadUAForChatInfo", e))
                    {
                        printChatInfoFromCache(room);
                    }
                    --g_remainingPrints;
                    lk.unlock();
                    g_cvChatInfoPrinted.notify_one();
                });
            g_chatApi->loadUserAttributes(room->getChatId(),
                                          missingPeersList.get(),
                                          allUserDataReceivedListener);
        }
        else
        {
            printChatInfoFromCache(room);
        }
    }
}

void exec_chatinfo(ac::ACState& s)
{
    std::unique_ptr<c::MegaChatRoomList> chats;
    std::unique_ptr<c::MegaChatRoom> room;

    std::unique_lock<std::mutex> lk(g_mutexPrintChatInfo);
    g_remainingPrints = 0;
    if (s.words.size() == 1) // print all chats
    {
        chats.reset(g_chatApi->getChatRooms());
        for (unsigned int i = 0; i < chats->size(); i++)
        {
            printChatInfo(chats->get(i));
        }
    }
    else if (s.words.size() == 2)
    {
        c::MegaChatHandle chatid = s_ch(s.words[1].s);
        room.reset(g_chatApi->getChatRoom(chatid));
        printChatInfo(room.get());
    }
    else // just in case the parameter precon check changes at some point
    {
        conlock(std::cout) << "Incorrect number of parameters. Check help." << std::endl;
        return;
    }

    if (g_remainingPrints && !g_cvChatInfoPrinted.wait_for(lk,
                                                           std::chrono::milliseconds(500),
                                                           []
                                                           {
                                                               return !g_remainingPrints;
                                                           }))
    {
        conlock(std::cout) << "Timeout on request to get chat information" << std::endl;
    }
}

void exec_getchathandlebyuser(ac::ACState& s)
{
    c::MegaChatHandle h = s_ch(s.words[1].s);
    c::MegaChatHandle h2 = g_chatApi->getChatHandleByUser(h);

    conlock(std::cout) << ch_s(h2) << std::endl;
}

void exec_createchat(ac::ACState& s)
{
    g_chatListener.onFinish(
        c::MegaChatRequest::TYPE_CREATE_CHATROOM,
        [](CLCFinishInfo& f)
        {
            if (check_err("CreateChat", f.e))
            {
                auto cl = conlock(std::cout);
                std::cout << "Chat " << ch_s(f.request->getChatHandle())
                          << (f.request->getFlag() ? " is a group chat" : " is a permanent chat")
                          << std::endl;
                auto list = f.request->getMegaChatPeerList();
                for (int i = 0; i < list->size(); ++i)
                {
                    std::cout << "  peer " << ch_s(list->getPeerHandle(i)) << " "
                              << c::MegaChatRoom::privToString(list->getPeerPrivilege(i))
                              << std::endl;
                }
            }
        });

    bool isGroup = s.extractflag("-group");
    bool isPublic = s.extractflag("-public");
    bool isMeeting = s.extractflag("-meeting");
    auto peerList = c::MegaChatPeerList::createInstance();
    for (unsigned i = 1; i < s.words.size(); ++i)
    {
        peerList->addPeer(s_ch(s.words[i].s),
                          c::MegaChatPeerList::PRIV_STANDARD); // todo: accept privilege flags
    }

    if (isMeeting)
    {
        g_chatApi->createMeeting(nullptr, &g_chatListener);
    }
    else if (isPublic)
    {
        g_chatApi->createPublicChat(peerList, nullptr, &g_chatListener);
    }
    else // group and 1on1
    {
        g_chatApi->createChat(isGroup, peerList, &g_chatListener);
    }
}

void exec_invitetochat(ac::ACState& s)
{
    g_chatListener.onFinish(c::MegaChatRequest::TYPE_INVITE_TO_CHATROOM,
                            [](CLCFinishInfo& f)
                            {
                                if (check_err("InviteToChat", f.e))
                                {
                                    conlock(std::cout)
                                        << "Invited user " << ch_s(f.request->getUserHandle())
                                        << " to chat " << ch_s(f.request->getChatHandle()) << " as "
                                        << c::MegaChatRoom::privToString(f.request->getPrivilege())
                                        << std::endl;
                                }
                            });

    g_chatApi->inviteToChat(s_ch(s.words[1].s),
                            s_ch(s.words[2].s),
                            c::MegaChatPeerList::PRIV_STANDARD,
                            &g_chatListener); // todo
}

void exec_removefromchat(ac::ACState& s)
{
    g_chatListener.onFinish(c::MegaChatRequest::TYPE_REMOVE_FROM_CHATROOM,
                            [](CLCFinishInfo& f)
                            {
                                if (check_err("RemoveFromChat", f.e))
                                {
                                    conlock(std::cout)
                                        << "Removed user " << ch_s(f.request->getUserHandle())
                                        << " from chat " << ch_s(f.request->getChatHandle())
                                        << std::endl;
                                }
                            });

    g_chatApi->removeFromChat(s_ch(s.words[1].s), s_ch(s.words[2].s), &g_chatListener);
}

void exec_leavechat(ac::ACState& s)
{
    g_chatListener.onFinish(c::MegaChatRequest::TYPE_REMOVE_FROM_CHATROOM,
                            [](CLCFinishInfo& f)
                            {
                                if (check_err("LeaveChat", f.e))
                                {
                                    conlock(std::cout)
                                        << "Left chat " << ch_s(f.request->getChatHandle())
                                        << " (user " << ch_s(f.request->getUserHandle())
                                        << std::endl;
                                }
                            });

    g_chatApi->removeFromChat(s_ch(s.words[1].s), s_ch(s.words[2].s), &g_chatListener);
}

void exec_updatechatpermissions(ac::ACState& s)
{
    g_chatListener.onFinish(c::MegaChatRequest::TYPE_UPDATE_PEER_PERMISSIONS,
                            [](CLCFinishInfo& f)
                            {
                                if (check_err("UpdateChatPermissions", f.e))
                                {
                                    conlock(std::cout)
                                        << "Updated user " << ch_s(f.request->getUserHandle())
                                        << " in chat " << ch_s(f.request->getChatHandle()) << " to "
                                        << c::MegaChatRoom::privToString(f.request->getPrivilege())
                                        << std::endl;
                                }
                            });

    g_chatApi->updateChatPermissions(s_ch(s.words[1].s),
                                     s_ch(s.words[2].s),
                                     c::MegaChatPeerList::PRIV_STANDARD,
                                     &g_chatListener); // todo
}

void exec_truncatechat(ac::ACState& s)
{
    g_chatListener.onFinish(c::MegaChatRequest::TYPE_TRUNCATE_HISTORY,
                            [](CLCFinishInfo& f)
                            {
                                if (check_err("TruncateChat", f.e))
                                {
                                    conlock(std::cout)
                                        << "Truncated from " << ch_s(f.request->getUserHandle())
                                        << " in chat " << ch_s(f.request->getChatHandle())
                                        << std::endl;
                                }
                            });

    g_chatApi->truncateChat(s_ch(s.words[1].s), s_ch(s.words[2].s), &g_chatListener);
}

void exec_clearchathistory(ac::ACState& s)
{
    g_chatListener.onFinish(c::MegaChatRequest::TYPE_TRUNCATE_HISTORY,
                            [](CLCFinishInfo& f)
                            {
                                if (check_err("ClearChatHistory", f.e))
                                {
                                    conlock(std::cout)
                                        << "Truncated chat " << ch_s(f.request->getChatHandle())
                                        << ", sole message now " << ch_s(f.request->getUserHandle())
                                        << std::endl;
                                }
                            });

    g_chatApi->clearChatHistory(s_ch(s.words[1].s), &g_chatListener);
}

void exec_setRetentionTime(ac::ACState& s)
{
    g_chatListener.onFinish(c::MegaChatRequest::TYPE_SET_RETENTION_TIME,
                            [](CLCFinishInfo& f)
                            {
                                if (check_err("SetRetentionTime", f.e))
                                {
                                    // Clients will not learn about the retention time from the API
                                    conlock(std::cout)
                                        << "Retention time was set successfully for chat "
                                        << ch_s(f.request->getChatHandle()) << std::endl;
                                }
                            });

    g_chatApi->setChatRetentionTime(s_ch(s.words[1].s),
                                    static_cast<unsigned int>(atoi(s.words[2].s.c_str())),
                                    &g_chatListener);
}

void exec_getRetentionTime(ac::ACState& s)
{
    std::unique_ptr<megachat::MegaChatRoom> chatRoom(g_chatApi->getChatRoom(s_ch(s.words[1].s)));
    if (chatRoom)
    {
        conlock(std::cout) << " retentionTime "
                           << std::to_string(chatRoom->getRetentionTime()).c_str() << std::endl;
    }
}

void exec_setchattitle(ac::ACState& s)
{
    g_chatListener.onFinish(c::MegaChatRequest::TYPE_EDIT_CHATROOM_NAME,
                            [](CLCFinishInfo& f)
                            {
                                if (check_err("SetChatTitle", f.e))
                                {
                                    conlock(std::cout)
                                        << "Chat " << ch_s(f.request->getChatHandle())
                                        << " now titled" << f.request->getText() << std::endl;
                                }
                            });

    g_chatApi->setChatTitle(s_ch(s.words[1].s), s.words[2].s.c_str(), &g_chatListener);
}

void exec_openchatroom(ac::ACState& s)
{
    c::MegaChatHandle room = s_ch(s.words[1].s);
    auto& rec = g_roomListeners[room];
    if (!rec.open)
    {
        if (!g_chatApi->openChatRoom(room, rec.listener.get()))
        {
            conlock(std::cout) << "Failed to open chat room." << std::endl;
            g_roomListeners.erase(room);
        }
        else
        {
            rec.listener->room = room;
            rec.open = true;
        }
    }
    else
    {
        conlock(std::cout) << "Room " << ch_s(room) << " is already open." << std::endl;
    }
}

void exec_closechatroom(ac::ACState& s)
{
    c::MegaChatHandle room = s_ch(s.words[1].s);
    auto& rec = g_roomListeners[room];
    if (!rec.open)
    {
        conlock(std::cout) << "Room " << ch_s(room) << " was not open" << std::endl;
    }
    else
    {
        g_chatApi->closeChatRoom(room, rec.listener.get());
    }
    g_roomListeners.erase(room);
}

void exec_openchatpreview(ac::ACState& s)
{
    g_chatApi->openChatPreview(s.words[1].s.c_str(), &g_chatListener);
}

void exec_closechatpreview(ac::ACState& s)
{
    c::MegaChatHandle room = s_ch(s.words[1].s);
    g_chatApi->closeChatPreview(room);
}

void exec_joinCallViaMeetingLink(ac::ACState& s)
{
    // Requirement at this point account must be logged out, this will simplify this method
    const bool video = !s.extractflag("-novideo");
    const bool audio = !s.extractflag("-noaudio");

    std::string waitTimeStr{"40"};
    s.extractflagparam("-wait", waitTimeStr);
    unsigned int waitTimeSec = static_cast<unsigned int>(std::stoi(waitTimeStr));
    if (waitTimeSec == 0)
    {
        waitTimeSec = clc_ccactions::callUnlimitedDuration;
    }

    std::string videoInputDevice;
    s.extractflagparam("-videoInputDevice", videoInputDevice);
    if (videoInputDevice.size() != 0)
    {
        logMsg(m::logInfo,
               "## Task0: Setting video input device (optional) ##",
               ELogWriter::MEGA_CHAT);
        if (!clc_ccactions::setChatVideoInDevice(videoInputDevice))
        {
            logMsg(m::logError,
                   "Invalid input video device, selecting the default one.",
                   ELogWriter::MEGA_CHAT);
        }
    }

    auto link = s.words[1].s;

    logMsg(m::logInfo, "## Task1: open chat link ##", ELogWriter::MEGA_CHAT);
    auto [chatId, errCode] = clc_ccactions::openChatLink(link);
    if (chatId == c::MEGACHAT_INVALID_HANDLE)
    {
        return;
    }

    logMsg(m::logInfo, "## Task2: Join chat ##", ELogWriter::MEGA_CHAT);
    if (!clc_ccactions::joinChat(chatId, errCode))
    {
        return;
    }

    // We assume that there should be an ongoing call in the chat
    // If we haven't received yet we'll wait a small period to receive it
    // If we still don't receive it we consider as an error.
    logMsg(m::logInfo, "## Task3: Wait for call receiving call ##", ELogWriter::MEGA_CHAT);
    if (!clc_ccactions::waitUntilCallIsReceived(chatId))
    {
        return;
    }

    logMsg(m::logInfo, "## Task4: Answer chat call ##", ELogWriter::MEGA_CHAT);
    if (!clc_ccactions::answerCall(chatId,
                                   audio,
                                   video,
                                   {megachat::MegaChatCall::CALL_STATUS_IN_PROGRESS}))
    {
        return;
    }
    // Log number of participants
    std::unique_ptr<megachat::MegaChatCall> call(g_chatApi->getChatCall(chatId));
    if (!call)
    {
        // The call must exists as it existed in answerCall function
        logMsg(m::logError, "Call cannot be retrieved for chatid", ELogWriter::MEGA_CHAT);
        assert(false);
        return;
    }
    logMsg(m::logInfo,
           "## Task4.1: You have joined a call with " + std::to_string(call->getNumParticipants()) +
               " ##",
           ELogWriter::MEGA_CHAT);

    logMsg(m::logInfo, "## Task5: waiting some time before hanging up ##", ELogWriter::MEGA_CHAT);
<<<<<<< HEAD
    clc_time::WaitMillisec(waitTimeSec * 1000);
=======
    clc_ccactions::waitInCallFor(chatId, waitTimeSec);
>>>>>>> c389d834
    logMsg(m::logInfo, "## Task5.1: wait time finished ##", ELogWriter::MEGA_CHAT);

    logMsg(m::logInfo, "## Task6: hanging up the call ##", ELogWriter::MEGA_CHAT);
    if (!clc_ccactions::hangUpCall(chatId))
    {
        return;
    }
    logMsg(m::logError, "Call finished properly", ELogWriter::MEGA_CHAT);
}

void exec_loadmessages(ac::ACState& s)
{
    g_reportMessagesDeveloper = s.words.size() > 3 && s.words[3].s == "developer";

    auto source = g_chatApi->loadMessages(s_ch(s.words[1].s), stoi(s.words[2].s));

    auto cl = conlock(std::cout);
    switch (source)
    {
        case c::MegaChatApi::SOURCE_ERROR:
            std::cout << "Load failed as we are offline." << std::endl;
            break;
        case c::MegaChatApi::SOURCE_NONE:
            std::cout << "No more messages." << std::endl;
            break;
        case c::MegaChatApi::SOURCE_LOCAL:
            std::cout << "Loading from local store." << std::endl;
            break;
        case c::MegaChatApi::SOURCE_REMOTE:
            std::cout << "Loading from server." << std::endl;
            break;
    }
}

static bool initFile(std::unique_ptr<std::ofstream>& file, const std::string& filename)
{
#ifdef __APPLE__
    const auto outputFilename = getExeDirectory() + "/" + filename;
#else
    const auto outputFilename = getExeDirectory() / filename;
#endif
    file.reset(new std::ofstream{outputFilename});
    if (!file->is_open())
    {
        conlock(std::cout) << "Error: Unable to open output file: " << outputFilename << std::endl;
        return false;
    }
    return true;
}

void exec_dumpchathistory(ac::ACState& s)
{
    if (g_chatApi->getInitState() != c::MegaChatApi::INIT_ONLINE_SESSION)
    {
        conlock(std::cout) << "Error: Not logged in" << std::endl;
        return;
    }

    if (g_dumpHistoryChatid != c::MEGACHAT_INVALID_HANDLE)
    {
        conlock(std::cout) << "There is other dumping history in progress" << std::endl;
        return;
    }

    g_dumpHistoryChatid = s_ch(s.words[1].s);
    if (g_dumpHistoryChatid == c::MEGACHAT_INVALID_HANDLE)
    {
        conlock(std::cout) << "Error: Invalid handle" << std::endl;
        return;
    }

    auto& rec = g_roomListeners[g_dumpHistoryChatid];
    if (rec.open)
    {
        g_chatApi->closeChatRoom(g_dumpHistoryChatid, rec.listener.get());
    }

    if (!g_chatApi->openChatRoom(g_dumpHistoryChatid, rec.listener.get()))
    {
        conlock(std::cout) << "Failed to open chat room." << std::endl;
        g_roomListeners.erase(g_dumpHistoryChatid);
        return;
    }
    else
    {
        rec.listener->room = g_dumpHistoryChatid;
        rec.open = true;
    }

    g_dumpingChatHistory = true;
    g_reportMessagesDeveloper = false;
    g_reviewChatMsgCountRemaining = -1;
    g_reviewChatMsgCount = 0;

    std::string baseFilename =
        "ChatRoom" + s.words[1].s + "_" + timeToStringUTC(std::time(nullptr)) + "UTC";
    if (s.words.size() >= 3)
    {
        baseFilename = s.words[2].s;
    }

    if (!initFile(g_reviewPublicChatOutFile, baseFilename + ".txt"))
    {
        g_dumpHistoryChatid = c::MEGACHAT_INVALID_HANDLE;
        g_dumpingChatHistory = false;
        return;
    }

    std::unique_ptr<c::MegaChatRoom> chatRoom(g_chatApi->getChatRoom(g_dumpHistoryChatid));
    std::unique_ptr<m::MegaHandleList> peerList =
        std::unique_ptr<m::MegaHandleList>(m::MegaHandleList::createInstance());
    for (unsigned int i = 0; i < chatRoom->getPeerCount(); i++)
    {
        peerList->addMegaHandle(chatRoom->getPeerHandle(i));
    }

    auto allEmailsReceived = new OneShotChatRequestListener;
    allEmailsReceived->onRequestFinishFunc =
        [](c::MegaChatApi*, c::MegaChatRequest*, c::MegaChatError*)
    {
        std::unique_ptr<c::MegaChatRoom> chatRoom(g_chatApi->getChatRoom(g_dumpHistoryChatid));
        reviewPublicChatLoadMessages(g_dumpHistoryChatid);
    };

    g_chatApi->loadUserAttributes(g_dumpHistoryChatid, peerList.get(), allEmailsReceived);
}

void exec_reviewpublicchat(ac::ACState& s)
{
    if (g_chatApi->getInitState() != c::MegaChatApi::INIT_ONLINE_SESSION)
    {
        conlock(std::cout) << "Error: Not logged in" << std::endl;
        return;
    }

    if (g_reviewPublicChatid != c::MEGACHAT_INVALID_HANDLE)
    {
        g_chatApi->closeChatRoom(g_reviewPublicChatid,
                                 g_roomListeners[g_reviewPublicChatid].listener.get());
        g_roomListeners.erase(g_reviewPublicChatid);
        g_chatApi->closeChatPreview(g_reviewPublicChatid);
    }

    g_reviewingPublicChat = true;
    g_reviewChatMsgCountRemaining = 0;
    g_reviewChatMsgCount = 0;
    g_startedPublicChatReview = false;
    g_reviewPublicChatid = c::MEGACHAT_INVALID_HANDLE;

    const auto chat_link = s.words[1].s;
    g_reviewChatMsgCountRemaining = s.words.size() > 2 ? stoi(s.words[2].s) : -1;

    const auto lastSlashIdx = chat_link.find_last_of("/");
    const auto lastHashIdx = chat_link.find_last_of("#");
    if (lastSlashIdx == std::string::npos || lastHashIdx == std::string::npos ||
        lastSlashIdx >= lastHashIdx)
    {
        conlock(std::cout) << "Error: Invalid link format: " << chat_link << std::endl;
        return;
    }
    const auto linkHandle = chat_link.substr(lastSlashIdx + 1, lastHashIdx - lastSlashIdx - 1);

    const auto baseFilename =
        "PublicChat_" + linkHandle + "_" + timeToStringUTC(std::time(nullptr)) + "UTC";
    if (!initFile(g_reviewPublicChatOutFile, baseFilename + ".txt"))
    {
        return;
    }
    if (!initFile(g_reviewPublicChatOutFileLinks, baseFilename + "_Links.txt"))
    {
        return;
    }
    *g_reviewPublicChatOutFile << chat_link << std::endl;
    *g_reviewPublicChatOutFileLinks << chat_link << std::endl;
    g_debugOutpuWriter.writeOutput(chat_link + "\n", logInfo);

    auto check_chat_preview_listener = new OneShotChatRequestListener;
    check_chat_preview_listener->onRequestFinishFunc =
        [](c::MegaChatApi* api, c::MegaChatRequest* request, c::MegaChatError* e)
    {
        // Called on Mega Chat API std::thread
        if (!check_err("checkChatLink", e))
        {
            *g_reviewPublicChatOutFile << "checkChatLink failed. Error: " << e->getErrorString()
                                       << std::endl;
            return;
        }

        g_reviewPublicChatid = request->getChatHandle();
        std::ostringstream os1;
        os1 << "\nReviewPublicChat: chatlink loaded succesfully.\n\tChatid: "
            << k::Id(g_reviewPublicChatid).toString() << std::endl;
        const auto msg1 = os1.str();
        conlock(std::cout) << msg1;
        conlock(*g_reviewPublicChatOutFile) << msg1 << std::flush;

        const int numPeers = static_cast<int>(request->getNumber());
        std::ostringstream os2;
        os2 << "\tUser count: " << numPeers << std::endl;
        const auto msg2 = os2.str();
        conlock(std::cout) << msg2;
        conlock(*g_reviewPublicChatOutFile) << msg2 << std::flush;

        const char* title = request->getText();
        std::ostringstream os3;
        os3 << "\tTitle: " << title << std::endl;
        const auto msg3 = os3.str();
        conlock(std::cout) << msg3;
        conlock(*g_reviewPublicChatOutFile) << msg3 << std::flush;

        // now we know the chatid, we register the listener
        auto open_chat_preview_listener = new OneShotChatRequestListener;
        open_chat_preview_listener->onRequestFinishFunc =
            [](c::MegaChatApi*, c::MegaChatRequest*, c::MegaChatError* e)
        {
            if (!check_err("openChatPreview", e))
            {
                *g_reviewPublicChatOutFile
                    << "openChatPreview failed. Error: " << e->getErrorString() << std::endl;
                return;
            }
        };

        const char* chatlink = request->getLink();
        api->openChatPreview(chatlink, open_chat_preview_listener);
        // now wait until logged in into the chatroom, so we know the peers and load their emails
    };

    g_chatApi->checkChatLink(chat_link.c_str(), check_chat_preview_listener);
}

void exec_isfullhistoryloaded(ac::ACState& s)
{
    conlock(std::cout) << (g_chatApi->isFullHistoryLoaded(s_ch(s.words[1].s)) ? "Yes" : "No")
                       << std::endl;
}

void exec_getmessage(ac::ACState& s)
{
    auto room = s_ch(s.words[1].s);
    std::unique_ptr<c::MegaChatMessage> msg(g_chatApi->getMessage(room, s_ch(s.words[2].s)));

    if (!msg)
    {
        conlock(std::cout) << "Not retrieved." << std::endl;
    }
    else
    {
        reportMessage(room, msg.get(), "got");
    }
}

void exec_getmanualsendingmessage(ac::ACState& s)
{
    auto room = s_ch(s.words[1].s);
    std::unique_ptr<c::MegaChatMessage> msg(
        g_chatApi->getManualSendingMessage(room, s_ch(s.words[2].s)));

    if (!msg)
    {
        conlock(std::cout) << "Not retrieved." << std::endl;
    }
    else
    {
        reportMessage(room, msg.get(), "got");
    }
}

void exec_sendmessage(ac::ACState& s)
{
    auto room = s_ch(s.words[1].s);
    std::unique_ptr<c::MegaChatMessage> msg(g_chatApi->sendMessage(room, s.words[2].s.c_str()));

    if (!msg)
    {
        conlock(std::cout) << "Failed." << std::endl;
    }
    else
    {
        reportMessage(room, msg.get(), "sending");
    }
}

void exec_attachcontacts(ac::ACState& s)
{
    auto room = s_ch(s.words[1].s);
    auto mhl = m::MegaHandleList::createInstance();
    for (unsigned i = 2; i < s.words.size(); ++i)
    {
        mhl->addMegaHandle(s_ch(s.words[i].s));
    }

    std::unique_ptr<c::MegaChatMessage> msg(g_chatApi->attachContacts(room, mhl)); // todo:
                                                                                   // ownership

    if (!msg)
    {
        conlock(std::cout) << "Failed." << std::endl;
    }
    else
    {
        reportMessage(room, msg.get(), "sending contacts");
    }
}

void exec_attachnode(ac::ACState& s)
{
    auto room = s_ch(s.words[1].s);
    g_chatApi->attachNode(room, s_ch(s.words[2].s), &g_chatListener);
}

void exec_revokeattachmentmessage(ac::ACState& s)
{
    auto room = s_ch(s.words[1].s);
    std::unique_ptr<c::MegaChatMessage> msg(
        g_chatApi->revokeAttachmentMessage(room, s_ch(s.words[2].s)));

    if (!msg)
    {
        conlock(std::cout) << "Failed." << std::endl;
    }
    else
    {
        reportMessage(room, msg.get(), "revoking attachment");
    }
}

void exec_editmessage(ac::ACState& s)
{
    auto room = s_ch(s.words[1].s);
    std::unique_ptr<c::MegaChatMessage> msg(
        g_chatApi->editMessage(room, s_ch(s.words[2].s), s.words[2].s.c_str()));

    if (!msg)
    {
        conlock(std::cout) << "Failed." << std::endl;
    }
    else
    {
        reportMessage(room, msg.get(), "editing");
    }
}

void exec_deletemessage(ac::ACState& s)
{
    auto room = s_ch(s.words[1].s);
    std::unique_ptr<c::MegaChatMessage> msg(g_chatApi->deleteMessage(room, s_ch(s.words[2].s)));

    if (!msg)
    {
        conlock(std::cout) << "Failed." << std::endl;
    }
    else
    {
        reportMessage(room, msg.get(), "deleting");
    }
}

void exec_setmessageseen(ac::ACState& s)
{
    conlock(std::cout) << (g_chatApi->setMessageSeen(s_ch(s.words[2].s), s_ch(s.words[2].s)) ?
                               "Done" :
                               "Failed")
                       << std::endl;
}

void exec_getLastMessageSeen(ac::ACState& s)
{
    auto room = s_ch(s.words[1].s);
    std::unique_ptr<c::MegaChatMessage> msg(g_chatApi->getLastMessageSeen(room));

    if (!msg)
    {
        conlock(std::cout) << "None." << std::endl;
    }
    else
    {
        reportMessage(room, msg.get(), "last seen");
    }
}

void exec_removeunsentmessage(ac::ACState& s)
{
    g_chatApi->removeUnsentMessage(s_ch(s.words[1].s), s_ch(s.words[2].s));
}

void exec_sendtypingnotification(ac::ACState& s)
{
    g_chatListener.onFinish(c::MegaChatRequest::TYPE_SEND_TYPING_NOTIF,
                            [](CLCFinishInfo& f)
                            {
                                if (check_err("SendTypingNotification", f.e))
                                {
                                    conlock(std::cout)
                                        << "Chat " << ch_s(f.request->getChatHandle())
                                        << " notified" << std::endl;
                                }
                            });

    g_chatApi->sendTypingNotification(s_ch(s.words[1].s), &g_chatListener);
}

void exec_ismessagereceptionconfirmationactive(ac::ACState&)
{
    conlock(std::cout) << (g_chatApi->isMessageReceptionConfirmationActive() ? "Yes" : "No")
                       << std::endl;
}

void exec_savecurrentstate(ac::ACState&)
{
    g_chatApi->saveCurrentState();
}

void exec_detail(ac::ACState& s)
{
    g_detailHigh = s.words[1].s == "high";
}

#ifdef WIN32
void exec_dos_unix(ac::ACState& s)
{
    static_cast<m::WinConsole*>(global::console.get())
        ->setAutocompleteStyle(s.words[1].s == "unix");
}
#endif

void exec_help(ac::ACState&)
{
    conlock(std::cout) << *g_autocompleteTemplate << std::flush;
}

#ifdef WIN32
void exec_history(ac::ACState&)
{
    static_cast<m::WinConsole*>(global::console.get())->outputHistory();
}
#endif

void exec_quit(ac::ACState&)
{
    g_promptQuitFlag = true;
}

#ifndef KARERE_DISABLE_WEBRTC

void exec_getchatvideoindevices(ac::ACState&)
{
    std::unique_ptr<m::MegaStringList> videoDevices(g_chatApi->getChatVideoInDevices());
    for (int i = 0; i < videoDevices->size(); ++i)
    {
        std::cout << videoDevices->get(i) << std::endl;
    }
}

void exec_setchatvideoindevice(ac::ACState& s)
{
    c::MegaChatRequestListener* listener = new c::MegaChatRequestListener; // todo
    g_chatApi->setChatVideoInDevice(s.words[1].s.c_str(), listener);
}

void exec_startchatcall(ac::ACState& s)
{
    const bool video = !s.extractflag("-novideo");
    const bool audio = !s.extractflag("-noaudio");
    c::MegaChatHandle chatId = s_ch(s.words[1].s);

    std::unique_ptr<c::MegaChatCall> call(g_chatApi->getChatCall(chatId));
    if (call)
    {
        logMsg(logError, "The call already exists", ELogWriter::MEGA_CHAT);
        return;
    }
    clc_ccactions::startChatCall(chatId, audio, video, false);
}

void exec_answerchatcall(ac::ACState& s)
{
    const bool video = !s.extractflag("-novideo");
    const bool audio = !s.extractflag("-noaudio");
    c::MegaChatHandle chatId = s_ch(s.words[1].s);

    std::unique_ptr<c::MegaChatCall> call(g_chatApi->getChatCall(chatId));
    if (!call)
    {
        logMsg(logError, "The call you are trying to anwer does not exist", ELogWriter::MEGA_CHAT);
        return;
    }
    clc_ccactions::answerCall(chatId,
                              audio,
                              video,
                              {megachat::MegaChatCall::CALL_STATUS_IN_PROGRESS});
}

void exec_hangchatcall(ac::ACState& s)
{
    c::MegaChatRequestListener* listener = new c::MegaChatRequestListener; // todo
    c::MegaChatHandle call = s_ch(s.words[1].s);
    g_chatApi->hangChatCall(call, listener);
}

void exec_enableaudio(ac::ACState& s)
{
    c::MegaChatRequestListener* listener = new c::MegaChatRequestListener; // todo
    c::MegaChatHandle room = s_ch(s.words[1].s);
    g_chatApi->enableAudio(room, listener);
}

void exec_disableaudio(ac::ACState& s)
{
    c::MegaChatRequestListener* listener = new c::MegaChatRequestListener; // todo
    c::MegaChatHandle room = s_ch(s.words[1].s);
    g_chatApi->disableAudio(room, listener);
}

void exec_enablevideo(ac::ACState& s)
{
    c::MegaChatRequestListener* listener = new c::MegaChatRequestListener; // todo
    c::MegaChatHandle room = s_ch(s.words[1].s);
    g_chatApi->enableVideo(room, listener);
}

void exec_disablevideo(ac::ACState& s)
{
    c::MegaChatRequestListener* listener = new c::MegaChatRequestListener; // todo
    c::MegaChatHandle room = s_ch(s.words[1].s);
    g_chatApi->disableVideo(room, listener);
}

void exec_getchatcall(ac::ACState&)
{
    /**
     * @brief Get the MegaChatCall associated with a chatroom
     *
     * If \c chatid is invalid or there isn't any MegaChatCall associated with the chatroom,
     * this function returns NULL.
     *
     * You take the ownership of the returned value.
     *
     * @param chatid MegaChatHandle that identifies the chat room
     * @return MegaChatCall object associated with chatid or NULL if it doesn't exist
     */
    // MegaChatCall *getChatCall(MegaChatHandle chatid);
}

void exec_setignoredcall(ac::ACState& s)
{
    c::MegaChatHandle room = s_ch(s.words[1].s);
    g_chatApi->setIgnoredCall(room);
}

void exec_getchatcallbycallid(ac::ACState&)
{
    /**
     * @brief Get the MegaChatCall that has a specific id
     *
     * You can get the id of a MegaChatCall using MegaChatCall::getId().
     *
     * You take the ownership of the returned value.
     *
     * @param callId MegaChatHandle that identifies the call
     * @return MegaChatCall object for the specified \c callId. NULL if call doesn't exist
     */
    // MegaChatCall *getChatCallByCallId(MegaChatHandle callId);
}

void exec_getnumcalls(ac::ACState&)
{
    std::cout << g_chatApi->getNumCalls() << std::endl;
}

void exec_getchatcalls(ac::ACState&)
{
    std::unique_ptr<m::MegaHandleList> list(g_chatApi->getChatCalls());
    for (unsigned i = 0; i < list->size(); ++i)
    {
        std::cout << ch_s(list->get(i)) << std::endl;
    }
}

void exec_getchatcallsids(ac::ACState&)
{
    std::unique_ptr<m::MegaHandleList> list(g_chatApi->getChatCallsIds());
    for (unsigned i = 0; i < list->size(); ++i)
    {
        std::cout << ch_s(list->get(i)) << std::endl;
    }
}

#endif

void exec_smsverify(ac::ACState& s)
{
    if (s.words[1].s == "send")
    {
        auto listener = new OneShotRequestListener;
        listener->onRequestFinishFunc = [](m::MegaApi*, m::MegaRequest*, m::MegaError* e)
        {
            conlock(std::cout) << "SMS Verify Text Result: " << e->getErrorString() << std::endl;
        };
        g_megaApi->sendSMSVerificationCode(s.words[2].s.c_str(),
                                           listener,
                                           s.words.size() > 3 && s.words[3].s == "to");
    }
    else if (s.words[1].s == "code")
    {
        auto listener = new OneShotRequestListener;
        listener->onRequestFinishFunc = [](m::MegaApi*, m::MegaRequest*, m::MegaError* e)
        {
            conlock(std::cout) << "SMS Verify Text Result: " << e->getErrorString() << std::endl;
        };
        g_megaApi->checkSMSVerificationCode(s.words[2].s.c_str(), listener);
    }
    else if (s.words[1].s == "allowed")
    {
        conlock(std::cout) << "SMS Verify Text Result: " << g_megaApi->smsAllowedState()
                           << std::endl;
    }
    else if (s.words[1].s == "phone")
    {
        std::unique_ptr<char[]> number(g_megaApi->smsVerifiedPhoneNumber());
        conlock(std::cout) << "Verified phone: " << (number ? number.get() : "<none>") << std::endl;
    }
}

void exec_apiurl(ac::ACState& s)
{
    if (s.words.size() == 3 || s.words.size() == 2)
    {
        if (s.words[1].s.size() < 8 || s.words[1].s.substr(0, 8) != "https://")
        {
            s.words[1].s = "https://" + s.words[1].s;
        }
        if (s.words[1].s.empty() || s.words[1].s.back() != '/')
        {
            s.words[1].s += '/';
        }
        g_megaApi->changeApiUrl(s.words[1].s.c_str(), s.words.size() > 2 && s.words[2].s == "true");
        if (g_megaApi->isLoggedIn())
        {
            conlock(std::cout) << "Refreshing local cache due to change of APIURL" << std::endl;

            setprompt(NOPROMPT);

            const char* session = g_megaApi->dumpSession();
            g_megaApi->fastLogin(session);
            g_chatApi->refreshUrl();
            delete[] session;
        }
    }
}

void exec_catchup(ac::ACState& s)
{
    int count = s.words.size() > 1 ? atoi(s.words[1].s.c_str()) : 1;

    for (int i = 0; i < count; ++i)
    {
        static int next_catchup_id = 0;
        int id = next_catchup_id++;

        g_megaApi->catchup(new OneShotRequestListener(
            [id](m::MegaApi*, m::MegaRequest*, m::MegaError* e)
            {
                check_err("catchup " + std::to_string(id), e);
            }));

        conlock(std::cout) << "catchup " << id << " requested" << std::endl;
    }
}

std::map<std::string, std::unique_ptr<m::MegaBackgroundMediaUpload>> g_megaBackgroundMediaUploads;

static bool getNamedBackgroundMediaUpload(const std::string& name, m::MegaBackgroundMediaUpload*& p)
{
    p = NULL;
    auto i = g_megaBackgroundMediaUploads.find(name);
    if (i != g_megaBackgroundMediaUploads.end())
    {
        p = i->second.get();
        return true;
    }
    return false;
}

#ifdef WIN32 // functions to perform background-upload like http request

// handle WinHTTP callbacks (which can be in a worker std::thread context)
VOID CALLBACK asynccallback(HINTERNET hInternet,
                            DWORD_PTR dwContext,
                            DWORD dwInternetStatus,
                            LPVOID lpvStatusInformation,
                            DWORD dwStatusInformationLength)
{
    using namespace m;

    if (dwInternetStatus == WINHTTP_CALLBACK_STATUS_HANDLE_CLOSING)
    {
        LOG_verbose << "Closing request";
        return;
    }

    switch (dwInternetStatus)
    {
        case WINHTTP_CALLBACK_STATUS_DATA_AVAILABLE:
        {
            LOG_verbose << "WINHTTP_CALLBACK_STATUS_DATA_AVAILABLE";
            break;
        }

        case WINHTTP_CALLBACK_STATUS_READ_COMPLETE:
            LOG_verbose << "WINHTTP_CALLBACK_STATUS_READ_COMPLETE";
            break;

        case WINHTTP_CALLBACK_STATUS_HEADERS_AVAILABLE:
        {
            LOG_verbose << "WINHTTP_CALLBACK_STATUS_HEADERS_AVAILABLE";
            break;
        }

        case WINHTTP_CALLBACK_STATUS_REQUEST_ERROR:
        {
            LOG_verbose << "WINHTTP_CALLBACK_STATUS_REQUEST_ERROR";
            break;
        }
        case WINHTTP_CALLBACK_STATUS_SECURE_FAILURE:
            LOG_verbose << "WINHTTP_CALLBACK_STATUS_SECURE_FAILURE";
            break;

        case WINHTTP_CALLBACK_STATUS_SENDING_REQUEST:
        {
            LOG_verbose << "WINHTTP_CALLBACK_STATUS_SENDING_REQUEST";
            break;
        }

        case WINHTTP_CALLBACK_STATUS_REQUEST_SENT:
        {
            LOG_verbose << "WINHTTP_CALLBACK_STATUS_REQUEST_SENT";
            break;
        }

        case WINHTTP_CALLBACK_STATUS_SENDREQUEST_COMPLETE:
            LOG_verbose << "WINHTTP_CALLBACK_STATUS_SENDREQUEST_COMPLETE";
            break;
        case WINHTTP_CALLBACK_STATUS_WRITE_COMPLETE:
            LOG_verbose << "WINHTTP_CALLBACK_STATUS_WRITE_COMPLETE";
            break;
        default:
            LOG_verbose << dwInternetStatus;
    }
}

void synchronousHttpRequest(const std::string& url,
                            const std::string& senddata,
                            std::string& responsedata)
{
    using namespace m;
    LOG_info << "Sending file to " << url << ", size: " << senddata.size();

    BOOL bResults = TRUE;
    HINTERNET hSession = NULL, hConnect = NULL, hRequest = NULL;

    // Use WinHttpOpen to obtain a session handle.
    hSession = WinHttpOpen(L"testmega/1.0",
                           WINHTTP_ACCESS_TYPE_DEFAULT_PROXY,
                           WINHTTP_NO_PROXY_NAME,
                           WINHTTP_NO_PROXY_BYPASS,
                           0);

    WCHAR szURL[8192];
    WCHAR szHost[256];
    URL_COMPONENTS urlComp = {sizeof urlComp};

    urlComp.lpszHostName = szHost;
    urlComp.dwHostNameLength = sizeof szHost / sizeof *szHost;
    urlComp.dwUrlPathLength = (DWORD)-1;
    urlComp.dwSchemeLength = (DWORD)-1;

    if (MultiByteToWideChar(CP_UTF8, 0, url.c_str(), -1, szURL, sizeof szURL / sizeof *szURL) &&
        WinHttpCrackUrl(szURL, 0, 0, &urlComp))
    {
        if ((hConnect = WinHttpConnect(hSession, szHost, urlComp.nPort, 0)))
        {
            hRequest = WinHttpOpenRequest(
                hConnect,
                L"POST",
                urlComp.lpszUrlPath,
                NULL,
                WINHTTP_NO_REFERER,
                WINHTTP_DEFAULT_ACCEPT_TYPES,
                (urlComp.nScheme == INTERNET_SCHEME_HTTPS) ? WINHTTP_FLAG_SECURE : 0);
        }
    }

    // Send a Request.
    if (hRequest)
    {
        WinHttpSetTimeouts(hRequest, 58000, 58000, 0, 0);

        LPCWSTR pwszHeaders = L"Content-Type: application/octet-stream";

        // HTTPS connection: ignore certificate errors, send no data yet
        DWORD flags = SECURITY_FLAG_IGNORE_CERT_CN_INVALID |
                      SECURITY_FLAG_IGNORE_CERT_DATE_INVALID | SECURITY_FLAG_IGNORE_UNKNOWN_CA;

        WinHttpSetOption(hRequest, WINHTTP_OPTION_SECURITY_FLAGS, &flags, sizeof flags);

        if (WinHttpSendRequest(hRequest,
                               pwszHeaders,
                               DWORD(wcslen(pwszHeaders)),
                               (LPVOID)senddata.data(),
                               (DWORD)senddata.size(),
                               (DWORD)senddata.size(),
                               NULL))
        {}
    }

    DWORD dwSize = 0;

    // End the request.
    if (bResults)
        bResults = WinHttpReceiveResponse(hRequest, NULL);

    // Continue to verify data until there is nothing left.
    if (bResults)
        do
        {
            // Verify available data.
            dwSize = 0;
            if (!WinHttpQueryDataAvailable(hRequest, &dwSize))
                printf("Error %u in WinHttpQueryDataAvailable.\n", GetLastError());

            size_t offset = responsedata.size();
            responsedata.resize(offset + dwSize);

            ZeroMemory(responsedata.data() + offset, dwSize);

            DWORD dwDownloaded = 0;
            if (!WinHttpReadData(hRequest, responsedata.data() + offset, dwSize, &dwDownloaded))
                printf("Error %u in WinHttpReadData.\n", GetLastError());
        }
        while (dwSize > 0);

    // Report errors.
    if (!bResults)
        printf("Error %d has occurred.\n", GetLastError());

    // Close open handles.
    if (hRequest)
        WinHttpCloseHandle(hRequest);
    if (hConnect)
        WinHttpCloseHandle(hConnect);
    if (hSession)
        WinHttpCloseHandle(hSession);
}
#endif

void exec_backgroundupload(ac::ACState& s)
{
    m::MegaBackgroundMediaUpload* mbmu = nullptr;

    if (s.words[1].s == "new" && s.words.size() == 3)
    {
        g_megaBackgroundMediaUploads[s.words[2].s].reset(
            m::MegaBackgroundMediaUpload::createInstance(g_megaApi.get()));
    }
    else if (s.words[1].s == "resume" && s.words.size() == 4)
    {
        g_megaBackgroundMediaUploads[s.words[2].s].reset(
            m::MegaBackgroundMediaUpload::unserialize(s.words[3].s.c_str(), g_megaApi.get()));
    }
    else if (s.words[1].s == "analyse" && s.words.size() == 4 &&
             getNamedBackgroundMediaUpload(s.words[2].s, mbmu))
    {
        mbmu->analyseMediaInfo(s.words[3].s.c_str());
    }
    else if (s.words[1].s == "encrypt" && s.words.size() == 8 &&
             getNamedBackgroundMediaUpload(s.words[2].s, mbmu))
    {
        int64_t startPos = atol(s.words[5].s.c_str());
        int64_t length = atol(s.words[6].s.c_str());
        bool adjustsizeonly = s.words[7].s == "true";
        std::string urlSuffix = OwnStr(mbmu->encryptFile(s.words[3].s.c_str(),
                                                         startPos,
                                                         &length,
                                                         s.words[4].s.c_str(),
                                                         adjustsizeonly));
        if (!urlSuffix.empty())
        {
            conlock(std::cout) << "Encrypt complete, URL suffix: " << urlSuffix
                               << " and updated length: " << length << std::endl;
        }
        else
        {
            conlock(std::cout) << "Encrypt failed" << std::endl;
        }
    }
    else if (s.words[1].s == "geturl" && s.words.size() == 4 &&
             getNamedBackgroundMediaUpload(s.words[2].s, mbmu))
    {
        auto ln = new OneShotRequestListener;
        ln->onRequestFinishFunc = [](m::MegaApi*, m::MegaRequest* request, m::MegaError* e)
        {
            if (check_err("Get upload URL", e))
            {
                conlock(std::cout)
                    << "Upload URL: "
                    << OwnStr(request->getMegaBackgroundMediaUploadPtr()->getUploadURL())
                    << std::endl;
            }
        };

        g_megaApi->backgroundMediaUploadRequestUploadURL(atoll(s.words[3].s.c_str()), mbmu, ln);
    }
    else if (s.words[1].s == "serialize" && s.words.size() == 3 &&
             getNamedBackgroundMediaUpload(s.words[2].s, mbmu))
    {
        std::unique_ptr<char[]> serialized(mbmu->serialize());
        conlock(std::cout) << serialized.get() << std::endl;
    }
    else if (s.words[1].s == "upload" && s.words.size() == 4)
    {
#ifdef WIN32
        std::string responsedata;
        synchronousHttpRequest(s.words[2].s, loadfile(s.words[3].s), responsedata);
        std::unique_ptr<char[]> base64(
            m::MegaApi::binaryToBase64(responsedata.data(), responsedata.size()));
        conlock(std::cout) << "Synchronous upload response (converted to base 64): "
                           << (responsedata.size() <= 3 ? responsedata : base64.get()) << std::endl;
#endif
    }
    else if (s.words[1].s == "putthumbnail" && s.words.size() == 4 &&
             getNamedBackgroundMediaUpload(s.words[2].s, mbmu))
    {
        g_megaApi->putThumbnail(
            mbmu,
            s.words[3].s.c_str(),
            new OneShotRequestListener(
                [](m::MegaApi*, m::MegaRequest* r, m::MegaError* e)
                {
                    if (check_err("putthumbnail", e))
                    {
                        conlock(std::cout)
                            << "thumbnail file attribute handle: "
                            << std::unique_ptr<char[]>(
                                   m::MegaApi::userHandleToBase64(r->getNodeHandle()))
                                   .get()
                            << std::endl;
                    }
                }));
    }
    else if (s.words[1].s == "putpreview" && s.words.size() == 4 &&
             getNamedBackgroundMediaUpload(s.words[2].s, mbmu))
    {
        g_megaApi->putPreview(mbmu,
                              s.words[3].s.c_str(),
                              new OneShotRequestListener(
                                  [](m::MegaApi*, m::MegaRequest* r, m::MegaError* e)
                                  {
                                      if (check_err("putpreview", e))
                                      {
                                          conlock(std::cout) << "preview file attribute handle: "
                                                             << std::unique_ptr<char[]>(
                                                                    m::MegaApi::userHandleToBase64(
                                                                        r->getNodeHandle()))
                                                                    .get()
                                                             << std::endl;
                                      }
                                  }));
    }
    else if (s.words[1].s == "setthumbnail" && s.words.size() == 4 &&
             getNamedBackgroundMediaUpload(s.words[2].s, mbmu))
    {
        mbmu->setThumbnail(m::MegaApi::base64ToUserHandle(s.words[3].s.c_str()));
    }
    else if (s.words[1].s == "setpreview" && s.words.size() == 4 &&
             getNamedBackgroundMediaUpload(s.words[2].s, mbmu))
    {
        mbmu->setPreview(m::MegaApi::base64ToUserHandle(s.words[3].s.c_str()));
    }
    else if (s.words[1].s == "setcoordinates" && s.words.size() == 5 &&
             getNamedBackgroundMediaUpload(s.words[2].s, mbmu))
    {
        bool shareable = extractflag("-shareable", s.words);
        mbmu->setCoordinates(atof(s.words[3].s.c_str()), atof(s.words[4].s.c_str()), !shareable);
    }
    else if (s.words[1].s == "complete" && getNamedBackgroundMediaUpload(s.words[2].s, mbmu))
    {
        const char* fingerprint = s.words[5].s.empty() ? NULL : s.words[5].s.c_str();
        const char* fingerprintoriginal = s.words[6].s.empty() ? NULL : s.words[6].s.c_str();
        const char* uploadtoken64 = s.words[7].s.c_str();
        if (auto parent = GetNodeByPath(s.words[4].s))
        {
            auto ln = new OneShotRequestListener;
            ln->onRequestFinishFunc = [](m::MegaApi*, m::MegaRequest*, m::MegaError* e)
            {
                check_err("Background upload completion", e);
            };

            g_megaApi->backgroundMediaUploadComplete(mbmu,
                                                     s.words[3].s.c_str(),
                                                     parent.get(),
                                                     fingerprint,
                                                     fingerprintoriginal,
                                                     uploadtoken64,
                                                     ln);
        }
    }
    else
    {
        conlock(std::cout) << "incorrect subcommand" << std::endl;
    }
}

void exec_setthumbnailbyhandle(ac::ACState& s)
{
    if (auto node = GetNodeByPath(s.words[1].s))
    {
        g_megaApi->setThumbnailByHandle(node.get(),
                                        s_ch(s.words[2].s),
                                        new OneShotRequestListener(
                                            [](m::MegaApi*, m::MegaRequest*, m::MegaError* e)
                                            {
                                                check_err("setThumbnailByHandle", e);
                                            }));
    }
}

void exec_setpreviewbyhandle(ac::ACState& s)
{
    if (auto node = GetNodeByPath(s.words[1].s))
    {
        g_megaApi->setPreviewByHandle(node.get(),
                                      s_ch(s.words[2].s),
                                      new OneShotRequestListener(
                                          [](m::MegaApi*, m::MegaRequest*, m::MegaError* e)
                                          {
                                              check_err("setThumbnailByHandle", e);
                                          }));
    }
    else
    {
        conlock(std::cout) << "Path not found" << std::endl;
    }
}

void exec_ensuremediainfo(ac::ACState&)
{
    bool b = g_megaApi->ensureMediaInfo();
    if (b)
    {
        conlock(std::cout) << "media info already available" << std::endl;
    }
    else
    {
        conlock(std::cout) << "media info request sent" << std::endl;
    }
}

void exec_getfingerprint(ac::ACState& s)
{
    if (s.words[1].s == "local" && s.words.size() == 3)
    {
        char* fp = g_megaApi->getFingerprint(s.words[2].s.c_str());
        conlock(std::cout) << (fp ? fp : "<NULL>") << std::endl;
        delete[] fp;
    }
    else if (s.words[1].s == "remote" && s.words.size() == 3)
    {
        if (auto n = GetNodeByPath(s.words[2].s))
        {
            char* fp = g_megaApi->getFingerprint(n.get());
            conlock(std::cout) << (fp ? fp : "<NULL>") << std::endl;
            delete[] fp;
        }
    }
    else if (s.words[1].s == "original" && s.words.size() == 3)
    {
        if (auto n = GetNodeByPath(s.words[2].s))
        {
            const char* fp = n->getOriginalFingerprint();
            conlock(std::cout) << (fp ? fp : "<NULL>") << std::endl;
        }
    }
}

void exec_createthumbnail(ac::ACState& s)
{
    std::string parallelcount;
    bool tempmegaapi = extractflag("-tempmegaapi", s.words);
    bool parallel = extractflagparam("-parallel", parallelcount, s.words);

    if (!parallel)
    {
        parallelcount = "1";
    }

    std::vector<std::unique_ptr<std::thread>> ts;

    // investigate thumbnal generation memory usage after reports of memory leaks in iOS
    int N = atoi(parallelcount.c_str());
    for (int i = N; i--;)
    {
        std::string path1 = s.words[1].s;
        std::string path2 = s.words[2].s + (N > 1 ? "-" + std::to_string(i) : std::string());

        ts.emplace_back(new std::thread(
            [path1, path2, tempmegaapi]()
            {
                bool done = false;

                if (tempmegaapi)
                {
                    ::mega::MegaApi megaApi("temp");
                    done = megaApi.createThumbnail(path1.c_str(), path2.c_str());
                }
                else
                {
                    done = g_megaApi->createThumbnail(path1.c_str(), path2.c_str());
                }
                conlock(std::cout) << (done ? "succeeded" : "failed") << std::endl;
            }));
    }

    for (size_t i = static_cast<size_t>(atoi(parallelcount.c_str())); i--;)
    {
        ts[i]->join();
    }
}

void exec_createpreview(ac::ACState& s)
{
    std::string path1 = s.words[1].s;
    std::string path2 = s.words[2].s;
    bool done = g_megaApi->createThumbnail(path1.c_str(), path2.c_str());
    conlock(std::cout) << (done ? "succeeded" : "failed") << std::endl;
}

void exec_getthumbnail(ac::ACState& s)
{
    std::string nodepath1 = s.words[1].s;
    std::string localpath2 = s.words[2].s;

    if (auto n = GetNodeByPath(nodepath1))
    {
        g_megaApi->getThumbnail(n.get(),
                                localpath2.c_str(),
                                new OneShotRequestListener(
                                    [](m::MegaApi*, m::MegaRequest*, m::MegaError* e)
                                    {
                                        check_err("getThumbnail", e, ReportResult);
                                    }));
    }
    else
    {
        conlock(std::cout) << "node not found" << std::endl;
    }
}

void exec_cancelgetthumbnail(ac::ACState& s)
{
    std::string nodepath1 = s.words[1].s;

    if (auto n = GetNodeByPath(nodepath1))
    {
        g_megaApi->cancelGetThumbnail(n.get(),
                                      new OneShotRequestListener(
                                          [](m::MegaApi*, m::MegaRequest*, m::MegaError* e)
                                          {
                                              check_err("cancelGetThumbnail", e, ReportResult);
                                          }));
    }
    else
    {
        conlock(std::cout) << "node not found" << std::endl;
    }
}

void exec_getpreview(ac::ACState& s)
{
    std::string nodepath1 = s.words[1].s;
    std::string localpath2 = s.words[2].s;

    if (auto n = GetNodeByPath(nodepath1))
    {
        g_megaApi->getPreview(n.get(),
                              localpath2.c_str(),
                              new OneShotRequestListener(
                                  [](m::MegaApi*, m::MegaRequest*, m::MegaError* e)
                                  {
                                      check_err("getPreview", e, ReportResult);
                                  }));
    }
    else
    {
        conlock(std::cout) << "node not found" << std::endl;
    }
}

void exec_cancelgetpreview(ac::ACState& s)
{
    std::string nodepath1 = s.words[1].s;

    if (auto n = GetNodeByPath(nodepath1))
    {
        g_megaApi->cancelGetPreview(n.get(),
                                    new OneShotRequestListener(
                                        [](m::MegaApi*, m::MegaRequest*, m::MegaError* e)
                                        {
                                            check_err("cancelGetPreview", e, ReportResult);
                                        }));
    }
    else
    {
        conlock(std::cout) << "node not found" << std::endl;
    }
}

void exec_testAllocation(ac::ACState& s)
{
    bool success = g_megaApi->testAllocation(unsigned(atoi(s.words[1].s.c_str())),
                                             size_t(atoll(s.words[2].s.c_str())));
    conlock(std::cout) << (success ? "succeeded" : "failed") << std::endl;
}

void exec_recentactions(ac::ACState& s)
{
    std::unique_ptr<m::MegaRecentActionBucketList> ra;

    if (s.words.size() == 3)
    {
        ra.reset(g_megaApi->getRecentActions(static_cast<unsigned>(atoi(s.words[1].s.c_str())),
                                             static_cast<unsigned>(atoi(s.words[2].s.c_str()))));
    }
    else
    {
        ra.reset(g_megaApi->getRecentActions());
    }

    auto l = conlock(std::cout);
    for (int b = 0; b < ra->size(); ++b)
    {
        m::MegaRecentActionBucket* bucket = ra->get(b);

        int64_t ts = bucket->getTimestamp();
        const char* em = bucket->getUserEmail();
        m::MegaHandle ph = bucket->getParentHandle();
        bool isupdate = bucket->isUpdate();
        bool ismedia = bucket->isMedia();
        const m::MegaNodeList* nodes = bucket->getNodes();

        std::cout << "Bucket " << ts << " email " << (em ? em : "NULL") << " parent " << ph
                  << (isupdate ? " update" : "") << (ismedia ? " media" : " files")
                  << " count: " << nodes->size() << std::endl;

        for (int i = 0; i < nodes->size(); ++i)
        {
            std::cout << "    ";
            std::unique_ptr<char[]> path(g_megaApi->getNodePath(nodes->get(i)));
            std::unique_ptr<char[]> handleStr(nodes->get(i)->getBase64Handle());
            if (path)
            {
                std::cout << path.get();
            }
            else
            {
                std::cout << "Path unknown but node name is: " << nodes->get(i)->getName();
            }
            std::cout << " size: " << nodes->get(i)->getSize()
                      << " handle: " << (handleStr ? handleStr.get() : "(NULL)") << std::endl;
        }
    }
}

void exec_getspecificaccountdetails(ac::ACState& s)
{
    bool storage = extractflag("storage", s.words);
    bool transfer = extractflag("transfer", s.words);
    bool pro = extractflag("pro", s.words);

    if (!storage && !transfer && !pro)
    {
        storage = transfer = pro = true;
    }

    g_megaApi->getSpecificAccountDetails(
        storage,
        transfer,
        pro,
        -1,
        new OneShotRequestListener(
            [](m::MegaApi*, m::MegaRequest* r, m::MegaError* e)
            {
                if (check_err("getSpecificAccountDetails", e, ReportFailure))
                {
                    std::unique_ptr<m::MegaAccountDetails> ad(r->getMegaAccountDetails());
                    conlock(std::cout)
                        << "Storage used: " << ad->getStorageUsed()
                        << " free: " << (ad->getStorageMax() - ad->getStorageUsed())
                        << " max: " << ad->getStorageMax() << std::endl
                        << "Version bytes used: " << ad->getVersionStorageUsed() << std::endl;
                }
            }));
}

void exec_setnodecoordinates(ac::ACState& s)
{
    if (auto node = GetNodeByPath(s.words[1].s))
    {
        g_megaApi->setNodeCoordinates(node.get(),
                                      atof(s.words[2].s.c_str()),
                                      atof(s.words[3].s.c_str()),
                                      new OneShotRequestListener(
                                          [](m::MegaApi*, m::MegaRequest*, m::MegaError* e)
                                          {
                                              check_err("setNodeCoordinates", e);
                                          }));
    }
}

void exec_setunshareablenodecoordinates(ac::ACState& s)
{
    if (auto node = GetNodeByPath(s.words[1].s))
    {
        g_megaApi->setUnshareableNodeCoordinates(
            node.get(),
            atof(s.words[2].s.c_str()),
            atof(s.words[3].s.c_str()),
            new OneShotRequestListener(
                [](m::MegaApi*, m::MegaRequest*, m::MegaError* e)
                {
                    check_err("setUnshareableNodeCoordinates", e);
                }));
    }
}

void exec_getnodebypath(ac::ACState& s)
{
    if (auto node = GetNodeByPath(s.words[1].s))
    {
        auto guard = conlock(std::cout);

        std::cout << "type: " << node->getType() << std::endl;
        std::cout << "name: " << (node->getName() ? node->getName() : "<null>") << std::endl;
        std::cout << "fingerprint: " << (node->getFingerprint() ? node->getFingerprint() : "<null>")
                  << std::endl;
        std::cout << "original fingerprint: "
                  << (node->getOriginalFingerprint() ? node->getOriginalFingerprint() : "<null>")
                  << std::endl;
        std::cout << "has custom attrs: " << node->hasCustomAttrs() << std::endl;
        std::unique_ptr<m::MegaStringList> can(node->getCustomAttrNames());
        for (int i = 0; i < can->size(); ++i)
        {
            std::cout << "  " << can->get(i) << ": " << node->getCustomAttr(can->get(i))
                      << std::endl;
        }
        std::cout << "duration (seconds): " << node->getDuration() << std::endl;
        std::cout << "width: " << node->getWidth() << std::endl;
        std::cout << "height: " << node->getHeight() << std::endl;
        std::cout << "shortformat: " << node->getShortformat() << std::endl;
        std::cout << "videoCodecId: " << node->getVideocodecid() << std::endl;
        std::cout << "latitude: " << node->getLatitude() << std::endl;
        std::cout << "longitude: " << node->getLongitude() << std::endl;
        std::cout << "handle: " << node->getBase64Handle() << std::endl;
        std::cout << "size: " << node->getSize() << std::endl;
        std::cout << "creation time: " << node->getCreationTime() << std::endl;
        std::cout << "modification time: " << node->getModificationTime() << std::endl;
        std::cout << "handle: " << ch_s(node->getHandle()) << std::endl;
        std::cout << "restore handle: " << ch_s(node->getRestoreHandle()) << std::endl;
        std::cout << "parent handle: " << ch_s(node->getParentHandle()) << std::endl;
        // getBase64Key();
        std::cout << "expiration time: " << node->getExpirationTime() << std::endl;
        std::cout << "public handle: " << ch_s(node->getPublicHandle()) << std::endl;
        // getPublicNode();
        std::unique_ptr<char[]> publink(node->getPublicLink(true));
        std::cout << "public link: " << (publink.get() ? publink.get() : "<null>") << std::endl;
        std::cout << "is file: " << node->isFile() << std::endl;
        std::cout << "is folder: " << node->isFolder() << std::endl;
        std::cout << "is removed: " << node->isRemoved() << std::endl;
        std::cout << "changes: " << std::hex << node->getChanges() << std::dec << std::endl;
        std::cout << "has thumbnail: " << node->hasThumbnail() << std::endl;
        std::cout << "has preview: " << node->hasPreview() << std::endl;
        std::cout << "isPublic: " << node->isPublic() << std::endl;
        std::cout << "isShared: " << node->isShared() << std::endl;
        std::cout << "isOutShare: " << node->isOutShare() << std::endl;
        std::cout << "isInShare: " << node->isInShare() << std::endl;
        std::cout << "isExported: " << node->isExported() << std::endl;
        std::cout << "isExpired: " << node->isExpired() << std::endl;
        std::cout << "isTakenDown: " << node->isTakenDown() << std::endl;
        std::cout << "isForeign: " << node->isForeign() << std::endl;
        // getNodeKey();
        std::unique_ptr<char[]> fileattr(node->getFileAttrString());
        std::cout << "chatroom file attributes: " << (fileattr ? fileattr.get() : "<null>")
                  << std::endl;
        // getPrivateAuth();
        // setPrivateAuth(const char *privateAuth);
        // getPublicAuth();
        // getChatAuth();
        // getChildren();
        std::cout << "owner handle: " << ch_s(node->getOwner()) << std::endl;
        std::cout << "serialized: " << std::unique_ptr<char[]>(node->serialize()).get()
                  << std::endl;
        // unserialize(const char *d);
    }
}

struct ls_flags
{
    std::string regexfilterstring;
    std::regex re;
    bool recursive = false;
    bool regexfilter = false;
    bool handle = false;
    bool ctime = false;
    bool mtime = false;
    bool size = false;
    bool versions = false;
    int order = 1;
};

static void ls(m::MegaNode* node, const std::string& basepath, const ls_flags& flags, int depth)
{
    bool show = true;

    if (depth > 0 || node->getType() == m::MegaNode::TYPE_FILE)
    {
        std::string utf8path(g_megaApi->getNodePath(node));
        if (utf8path.size() > basepath.size() &&
            0 == memcmp(utf8path.data(), basepath.data(), basepath.size()))
        {
            utf8path.erase(0, basepath.size());
        }

        if (flags.regexfilter)
        {
            if (!std::regex_search(utf8path, flags.re))
            {
                show = false;
            }
        }

        if (show)
        {
            auto guard = conlock(std::cout);
            std::cout << utf8path;
            if (node->getType() == m::MegaNode::TYPE_FOLDER)
                std::cout << "/";

            if (flags.size)
                std::cout << " " << node->getSize();
            if (flags.ctime)
                std::cout << " " << node->getCreationTime();
            if (flags.mtime)
                std::cout << " " << node->getModificationTime();
            if (flags.handle)
                std::cout << " " << OwnStr(g_megaApi->handleToBase64(node->getHandle()));
        }
    }

    switch (node->getType())
    {
        case m::MegaNode::TYPE_UNKNOWN:
            if (show)
                std::cout << " TYPE_UNKNOWN" << std::endl;
            break;

        case m::MegaNode::TYPE_FILE:
            if (show)
                std::cout << std::endl;
            break;

        case m::MegaNode::TYPE_FOLDER:
        case m::MegaNode::TYPE_ROOT:
        case m::MegaNode::TYPE_INCOMING:
        case m::MegaNode::TYPE_RUBBISH:
            if (show && depth > 0)
                std::cout << std::endl;
            if (flags.recursive || depth == 0)
            {
                std::unique_ptr<m::MegaNodeList> children(
                    g_megaApi->getChildren(node, flags.order));
                if (children)
                    for (int i = 0; i < children->size(); ++i)
                    {
                        ls(children->get(i), basepath, flags, depth + 1);
                    }
            }
            break;
    }
}

void exec_ls(ac::ACState& s)
{
    std::string orderstring;
    ls_flags flags;
    flags.recursive = s.extractflag("-recursive");
    flags.regexfilter = s.extractflagparam("-refilter", flags.regexfilterstring);
    flags.handle = s.extractflag("-handles");
    flags.ctime = s.extractflag("-ctime");
    flags.mtime = s.extractflag("-mtime");
    flags.size = s.extractflag("-size");
    flags.versions = s.extractflag("-versions");
    if (s.extractflagparam("-order", orderstring))
    {
        flags.order = std::stoi(orderstring);
    }

    if (flags.regexfilter)
    {
        flags.re = std::regex(flags.regexfilterstring);
    }

    if (auto node = GetNodeByPath(s.words[1].s))
    {
        std::string basepath = OwnStr(g_megaApi->getNodePath(node.get()));
        switch (node->getType())
        {
            case m::MegaNode::TYPE_FILE:
                basepath.clear();
                break;
            case m::MegaNode::TYPE_FOLDER:
            case m::MegaNode::TYPE_INCOMING:
            case m::MegaNode::TYPE_RUBBISH:
                basepath += "/";
                break;
            default:;
        }
        ls(node.get(), basepath, flags, 0);
    }
}

void exec_renamenode(ac::ACState& s)
{
    if (auto node = GetNodeByPath(s.words[1].s))
    {
        g_megaApi->renameNode(node.get(),
                              s.words[2].s.c_str(),
                              new OneShotRequestListener(
                                  [](m::MegaApi*, m::MegaRequest*, m::MegaError* e)
                                  {
                                      check_err("renamenode", e, ReportResult);
                                  }));
    }
}

void exec_createfolder(ac::ACState& s)
{
    if (auto node = GetNodeByPath(s.words[2].s))
    {
        g_megaApi->createFolder(s.words[1].s.c_str(),
                                node.get(),
                                new OneShotRequestListener(
                                    [](m::MegaApi*, m::MegaRequest*, m::MegaError* e)
                                    {
                                        check_err("createfolder", e, ReportResult);
                                    }));
    }
}

void exec_remove(ac::ACState& s)
{
    if (auto node = GetNodeByPath(s.words[1].s))
    {
        g_megaApi->remove(node.get(),
                          new OneShotRequestListener(
                              [](m::MegaApi*, m::MegaRequest*, m::MegaError* e)
                              {
                                  check_err("remove", e, ReportResult);
                              }));
    }
}

static m::MegaCancelToken* makeNewGlobalCancelToken()
{
    g_cancelTokens.emplace_back(m::MegaCancelToken::createInstance());
    conlock(std::cout) << "cancel token: " << g_cancelTokens.size() - 1 << std::endl;
    return g_cancelTokens.back().get();
}

void exec_cancelbytoken(ac::ACState& s)
{
    int id = 0;
    if (s.words.size() > 1)
    {
        id = atoi(s.words[1].s.c_str());
    }
    else
    {
        id = int(g_cancelTokens.size()) - 1;
    }
    if (id < 0 || id >= static_cast<int>(g_cancelTokens.size()))
    {
        conlock(std::cout) << "failed: cancel token id is out of range: " << id << std::endl;
    }
    else if (g_cancelTokens[static_cast<size_t>(id)].get() == nullptr)
    {
        conlock(std::cout) << "failed: cancel token no longer exists for id: " << id << std::endl;
    }
    else
    {
        g_cancelTokens[static_cast<size_t>(id)]->cancel();
        conlock(std::cout) << "cancel triggered for token id: " << id << std::endl;
    }
}

void exec_setmaxuploadspeed(ac::ACState& s)
{
    int bps = atoi(s.words[1].s.c_str());
    g_megaApi->setMaxUploadSpeed(bps);
}

void exec_setmaxdownloadspeed(ac::ACState& s)
{
    int bps = atoi(s.words[1].s.c_str());
    g_megaApi->setMaxDownloadSpeed(bps);
}

void exec_startupload(ac::ACState& s)
{
    std::string newfilename;
    bool set_filename = s.extractflagparam("-filename", newfilename);

    bool useCancelToken = s.extractflag("-withcanceltoken");
    m::MegaCancelToken* ct = useCancelToken ? makeNewGlobalCancelToken() : nullptr;

    bool logstage = s.extractflag("-logstage");

    if (auto node = GetNodeByPath(s.words[2].s))
    {
        if (!set_filename)
        {
            g_megaApi->startUpload(s.words[1].s.c_str(),
                                   node.get(),
                                   nullptr,
                                   0,
                                   nullptr,
                                   false,
                                   false,
                                   ct,
                                   new OneShotTransferListener(
                                       [](m::MegaApi*, m::MegaTransfer*, m::MegaError* e)
                                       {
                                           check_err("startUpload", e, ReportResult);
                                       },
                                       logstage));
        }
        else
        {
            g_megaApi->startUpload(s.words[1].s.c_str(),
                                   node.get(),
                                   newfilename.c_str(),
                                   0,
                                   nullptr,
                                   false,
                                   false,
                                   ct,
                                   new OneShotTransferListener(
                                       [](m::MegaApi*, m::MegaTransfer*, m::MegaError* e)
                                       {
                                           check_err("startUpload", e, ReportResult);
                                       },
                                       logstage));
        }
    }
}

void exec_startdownload(ac::ACState& s)
{
    bool useCancelToken = s.extractflag("-withcanceltoken");
    m::MegaCancelToken* ct = useCancelToken ? makeNewGlobalCancelToken() : nullptr;

    bool logstage = s.extractflag("-logstage");

    if (auto node = GetNodeByPath(s.words[1].s))
    {
        g_megaApi->startDownload(node.get(),
                                 s.words[2].s.c_str(),
                                 nullptr,
                                 nullptr,
                                 false,
                                 ct,
                                 ::mega::MegaTransfer::COLLISION_CHECK_FINGERPRINT,
                                 ::mega::MegaTransfer::COLLISION_RESOLUTION_OVERWRITE,
                                 false,
                                 new OneShotTransferListener(
                                     [](m::MegaApi*, m::MegaTransfer*, m::MegaError* e)
                                     {
                                         check_err("startDownload", e, ReportResult);
                                     },
                                     logstage));
    }
}

void exec_pausetransfers(ac::ACState& s)
{
    int paused = atoi(s.words[1].s.c_str());

    if (s.words.size() > 2)
    {
        int direction = atoi(s.words[2].s.c_str());

        g_megaApi->pauseTransfers(paused,
                                  direction,
                                  new OneShotRequestListener(
                                      [](m::MegaApi*, m::MegaRequest*, m::MegaError* e)
                                      {
                                          check_err("pauseTransfers", e, ReportResult);
                                      }));
    }
    else
    {
        g_megaApi->pauseTransfers(paused,
                                  new OneShotRequestListener(
                                      [](m::MegaApi*, m::MegaRequest*, m::MegaError* e)
                                      {
                                          check_err("pauseTransfers", e, ReportResult);
                                      }));
    }
}

void exec_pausetransferbytag(ac::ACState& s)
{
    int tag = atoi(s.words[1].s.c_str());
    int pause = atoi(s.words[2].s.c_str());

    g_megaApi->pauseTransferByTag(tag,
                                  pause,
                                  new OneShotRequestListener(
                                      [](m::MegaApi*, m::MegaRequest*, m::MegaError* e)
                                      {
                                          check_err("cancelTransferByTag", e, ReportResult);
                                      }));
}

void exec_canceltransfers(ac::ACState& s)
{
    auto direction = atoi(s.words[1].s.c_str());

    g_megaApi->cancelTransfers(direction,
                               new OneShotRequestListener(
                                   [](m::MegaApi*, m::MegaRequest*, m::MegaError* e)
                                   {
                                       check_err("cancelTransfers", e, ReportResult);
                                   }));
}

void exec_canceltransferbytag(ac::ACState& s)
{
    int tag = atoi(s.words[1].s.c_str());

    g_megaApi->cancelTransferByTag(tag,
                                   new OneShotRequestListener(
                                       [](m::MegaApi*, m::MegaRequest*, m::MegaError* e)
                                       {
                                           check_err("cancelTransferByTag", e, ReportResult);
                                       }));
}

void exec_gettransfers(ac::ACState& s)
{
    int type = atoi(s.words[1].s.c_str());

    std::unique_ptr<m::MegaTransferList> ts(g_megaApi->getTransfers(type));

    auto cl = conlock(std::cout);

    for (int i = 0; i < ts->size(); ++i)
    {
        m::MegaTransfer* t = ts->get(i);
        std::cout << t->getTag() << " : " << t->getPath() << std::endl;
    }
    std::cout << "(" << ts->size() << " transfers listed by tag, type " << type << ")" << std::endl;
}

void exec_exportNode(ac::ACState& s)
{
    std::string expire, writable;
    bool specifyWritable = s.extractflagparam("-writable", writable);
    bool specifyExpire = s.extractflagparam("-expire", expire);

    int64_t expireTime = atoll(expire.c_str());
    bool writableFlag = writable == "true";

    if (auto node = GetNodeByPath(s.words[1].s))
    {
        if (specifyWritable)
        {
            if (specifyExpire)
            {
                g_megaApi->exportNode(node.get(),
                                      expireTime,
                                      writableFlag,
                                      false,
                                      new OneShotRequestListener(
                                          [](m::MegaApi*, m::MegaRequest* r, m::MegaError* e)
                                          {
                                              if (check_err("exportnode", e, ReportFailure))
                                              {
                                                  conlock(std::cout)
                                                      << "Exported link: " << r->getLink()
                                                      << " and auth: " << r->getPrivateKey()
                                                      << std::endl;
                                              }
                                          }));
            }
            else
            {
                g_megaApi->exportNode(node.get(),
                                      writableFlag,
                                      false,
                                      new OneShotRequestListener(
                                          [](m::MegaApi*, m::MegaRequest* r, m::MegaError* e)
                                          {
                                              if (check_err("exportnode", e, ReportFailure))
                                              {
                                                  conlock(std::cout)
                                                      << "Exported link: " << r->getLink()
                                                      << " and auth: " << r->getPrivateKey()
                                                      << std::endl;
                                              }
                                          }));
            }
        }
        else
        {
            if (specifyExpire)
            {
                g_megaApi->exportNode(node.get(),
                                      expireTime,
                                      new OneShotRequestListener(
                                          [](m::MegaApi*, m::MegaRequest* r, m::MegaError* e)
                                          {
                                              if (check_err("exportnode", e, ReportFailure))
                                              {
                                                  conlock(std::cout)
                                                      << "Exported link: " << r->getLink()
                                                      << std::endl;
                                              }
                                          }));
            }
            else
            {
                g_megaApi->exportNode(node.get(),
                                      new OneShotRequestListener(
                                          [](m::MegaApi*, m::MegaRequest* r, m::MegaError* e)
                                          {
                                              if (check_err("exportnode", e, ReportFailure))
                                              {
                                                  conlock(std::cout)
                                                      << "Exported link: " << r->getLink()
                                                      << std::endl;
                                              }
                                          }));
            }
        }
    }
}

void exec_pushreceived(ac::ACState& s)
{
    bool beep = s.extractflag("-beep");

    if (s.words.size() == 2)
    {
        g_chatApi->pushReceived(beep,
                                s_ch(s.words[1].s),
                                new OneShotChatRequestListener(
                                    [](c::MegaChatApi*, c::MegaChatRequest*, c::MegaChatError* e)
                                    {
                                        check_err("pushReceived (iOS style)", e, ReportResult);
                                    }));
    }
    else
    {
        g_chatApi->pushReceived(beep,
                                new OneShotChatRequestListener(
                                    [](c::MegaChatApi*, c::MegaChatRequest*, c::MegaChatError* e)
                                    {
                                        check_err("pushReceived (Android style)", e, ReportResult);
                                    }));
    }
}

void exec_getcloudstorageused(ac::ACState&)
{
    g_megaApi->getCloudStorageUsed(new OneShotRequestListener(
        [](m::MegaApi*, m::MegaRequest* r, m::MegaError* e)
        {
            if (check_err("getcloudstorageused", e, ReportFailure))
            {
                conlock(std::cout)
                    << "Cloud storage used (locally calculated): " << r->getNumber() << std::endl;
            }
        }));
}

void exec_cp(ac::ACState& s)
{
    std::unique_ptr<m::MegaNode> srcnode(g_megaApi->getNodeByPath(s.words[1].s.c_str()));
    std::unique_ptr<m::MegaNode> dstnode(g_megaApi->getNodeByPath(s.words[2].s.c_str()));

    if (!srcnode)
    {
        conlock(std::cout) << "source not found" << std::endl;
    }
    else if (!dstnode)
    {
        conlock(std::cout) << "destination not found" << std::endl;
    }
    else if (dstnode->getType() <= m::MegaNode::TYPE_FILE)
    {
        conlock(std::cout) << "destination is not a folder" << std::endl;
    }
    else
    {
        g_megaApi->copyNode(srcnode.get(),
                            dstnode.get(),
                            new OneShotRequestListener(
                                [](m::MegaApi*, m::MegaRequest*, m::MegaError* e)
                                {
                                    check_err("copyNode", e, ReportResult);
                                }));
    }
}

void exec_mv(ac::ACState& s)
{
    std::string newname;
    bool rename = s.extractflagparam("-rename", newname);

    std::unique_ptr<m::MegaNode> srcnode(g_megaApi->getNodeByPath(s.words[1].s.c_str()));
    std::unique_ptr<m::MegaNode> dstnode(g_megaApi->getNodeByPath(s.words[2].s.c_str()));

    if (!srcnode)
    {
        conlock(std::cout) << "source not found" << std::endl;
    }
    else if (!dstnode)
    {
        conlock(std::cout) << "destination not found" << std::endl;
    }
    else if (dstnode->getType() <= m::MegaNode::TYPE_FILE)
    {
        conlock(std::cout) << "destination is not a folder" << std::endl;
    }
    else
    {
        if (rename)
        {
            g_megaApi->moveNode(srcnode.get(),
                                dstnode.get(),
                                newname.c_str(),
                                new OneShotRequestListener(
                                    [](m::MegaApi*, m::MegaRequest*, m::MegaError* e)
                                    {
                                        check_err("moveNode", e, ReportResult);
                                    }));
        }
        else
        {
            g_megaApi->moveNode(srcnode.get(),
                                dstnode.get(),
                                new OneShotRequestListener(
                                    [](m::MegaApi*, m::MegaRequest*, m::MegaError* e)
                                    {
                                        check_err("moveNode", e, ReportResult);
                                    }));
        }
    }
}

static void PrintAchievements(m::MegaAchievementsDetails& ad)
{
    auto cl = conlock(std::cout);

    cl << "getBaseStorage: " << ad.getBaseStorage() << std::endl;

    int classes[] = {m::MegaAchievementsDetails::MEGA_ACHIEVEMENT_WELCOME,
                     m::MegaAchievementsDetails::MEGA_ACHIEVEMENT_INVITE,
                     m::MegaAchievementsDetails::MEGA_ACHIEVEMENT_DESKTOP_INSTALL,
                     m::MegaAchievementsDetails::MEGA_ACHIEVEMENT_MOBILE_INSTALL,
                     m::MegaAchievementsDetails::MEGA_ACHIEVEMENT_ADD_PHONE};

    for (size_t i = 0; i < sizeof(classes) / sizeof(*classes); ++i)
    {
        cl << "class " << classes[i];
        cl << "  getClassStorage: " << ad.getClassStorage(classes[i]);
        cl << "  getClassTransfer: " << ad.getClassTransfer(classes[i]);
        cl << "  getClassExpire: " << ad.getClassExpire(classes[i]) << std::endl;
    }
    cl << "getAwardsCount: " << ad.getAwardsCount() << std::endl;
    for (unsigned i = 0; i < ad.getAwardsCount(); ++i)
    {
        cl << "Award " << i << std::endl;
        cl << "  getAwardClass: " << ad.getAwardClass(i) << std::endl;
        cl << "  getAwardId: " << ad.getAwardId(i) << std::endl;
        cl << "  getAwardTimestamp: " << ad.getAwardTimestamp(i) << std::endl;
        cl << "  getAwardExpirationTs: " << ad.getAwardExpirationTs(i) << std::endl;
        cl << "  getAwardClass: " << ad.getAwardClass(i) << std::endl;
        cl << "  getAwardEmails: <todo>" << std::endl; // << ad.getAwardEmails(i) << std::endl;
    }
    cl << "getRewardsCount: " << ad.getRewardsCount() << std::endl;
    for (unsigned i = 0; i < static_cast<unsigned>(ad.getRewardsCount()); ++i)
    {
        cl << "Reward " << i << std::endl;
        cl << "  getRewardAwardId: " << ad.getRewardAwardId(i) << std::endl;
        cl << "  getRewardStorage: " << ad.getRewardStorage(i) << std::endl;
        cl << "  getRewardTransfer: " << ad.getRewardTransfer(i) << std::endl;
        cl << "  getRewardStorageByAwardId: "
           << ad.getRewardStorageByAwardId(ad.getRewardAwardId(i)) << std::endl;
        cl << "  getRewardTransferByAwardId: "
           << ad.getRewardTransferByAwardId(ad.getRewardAwardId(i)) << std::endl;
        cl << "  getRewardExpire: " << ad.getRewardExpire(i) << std::endl;
    }
    cl << "currentStorage: " << ad.currentStorage() << std::endl;
    cl << "currentTransfer: " << ad.currentTransfer() << std::endl;
    cl << "currentStorageReferrals: " << ad.currentStorageReferrals() << std::endl;
    cl << "currentTransferReferrals: " << ad.currentTransferReferrals() << std::endl;
};

void exec_getaccountachievements(ac::ACState&)
{
    auto listener = new OneShotRequestListener;
    listener->onRequestFinishFunc = [](m::MegaApi*, m::MegaRequest* request, m::MegaError* e)
    {
        conlock(std::cout) << "getAccountAchievements Result: " << e->getErrorString() << std::endl;
        if (!e->getErrorCode())
        {
            std::unique_ptr<m::MegaAchievementsDetails> ad(request->getMegaAchievementsDetails());
            if (ad)
            {
                PrintAchievements(*ad);
            }
        }
    };

    g_megaApi->getAccountAchievements(listener);
}

void exec_getmegaachievements(ac::ACState&)
{
    auto listener = new OneShotRequestListener;
    listener->onRequestFinishFunc = [](m::MegaApi*, m::MegaRequest* request, m::MegaError* e)
    {
        conlock(std::cout) << "getAccountAchievements Result: " << e->getErrorString() << std::endl;
        if (!e->getErrorCode())
        {
            std::unique_ptr<m::MegaAchievementsDetails> ad(request->getMegaAchievementsDetails());
            if (ad)
            {
                PrintAchievements(*ad);
            }
        }
    };

    g_megaApi->getMegaAchievements(listener);
}

void exec_setCameraUploadsFolder(ac::ACState& s)
{
    std::unique_ptr<m::MegaNode> srcnode(g_megaApi->getNodeByPath(s.words[1].s.c_str()));

    if (!srcnode)
    {
        conlock(std::cout) << "Folder not found.";
    }
    else
    {
        g_megaApi->setCameraUploadsFolder(
            srcnode->getHandle(),
            new OneShotRequestListener(
                [](m::MegaApi*, m::MegaRequest* r, m::MegaError* e)
                {
                    conlock(std::cout)
                        << "Camera upload folder request flag: " << r->getFlag() << std::endl;
                    conlock(std::cout) << "Camera upload folder request handle: "
                                       << base64NodeHandle(r->getNodeHandle()) << std::endl;
                    check_err("setCameraUploadsFolder", e, ReportResult);
                }));
    }
}

void exec_getCameraUploadsFolder(ac::ACState&)
{
    g_megaApi->getCameraUploadsFolder(new OneShotRequestListener(
        [](m::MegaApi*, m::MegaRequest* r, m::MegaError* e)
        {
            conlock(std::cout) << "Camera upload folder flag: " << r->getFlag() << std::endl;
            if (check_err("getCameraUploadsFolder", e, ReportFailure))
            {
                std::unique_ptr<m::MegaNode> node(g_megaApi->getNodeByHandle(r->getNodeHandle()));
                if (!node)
                {
                    conlock(std::cout) << "No node found by looking up handle: "
                                       << base64NodeHandle(r->getNodeHandle()) << std::endl;
                }
                else
                {
                    conlock(std::cout)
                        << "Camera upload folder: " << OwnStr(g_megaApi->getNodePath(node.get()))
                        << std::endl;
                }
            }
        }));
}

void exec_setCameraUploadsFolderSecondary(ac::ACState& s)
{
    std::unique_ptr<m::MegaNode> srcnode(g_megaApi->getNodeByPath(s.words[1].s.c_str()));

    if (!srcnode)
    {
        conlock(std::cout) << "Folder not found.";
    }
    else
    {
        g_megaApi->setCameraUploadsFolderSecondary(
            srcnode->getHandle(),
            new OneShotRequestListener(
                [](m::MegaApi*, m::MegaRequest* r, m::MegaError* e)
                {
                    conlock(std::cout)
                        << "Camera upload folder request flag: " << r->getFlag() << std::endl;
                    conlock(std::cout) << "Camera upload folder request handle: "
                                       << base64NodeHandle(r->getNodeHandle()) << std::endl;
                    check_err("setCameraUploadsFolderSecondary", e, ReportResult);
                }));
    }
}

void exec_getCameraUploadsFolderSecondary(ac::ACState&)
{
    g_megaApi->getCameraUploadsFolderSecondary(new OneShotRequestListener(
        [](m::MegaApi*, m::MegaRequest* r, m::MegaError* e)
        {
            conlock(std::cout) << "Camera upload folder flag: " << r->getFlag() << std::endl;
            if (check_err("getCameraUploadsFolderSecondary", e, ReportFailure))
            {
                std::unique_ptr<m::MegaNode> node(g_megaApi->getNodeByHandle(r->getNodeHandle()));
                if (!node)
                {
                    conlock(std::cout) << "No node found by looking up handle: "
                                       << base64NodeHandle(r->getNodeHandle()) << std::endl;
                }
                else
                {
                    conlock(std::cout) << "Camera upload folder (secondary): "
                                       << OwnStr(g_megaApi->getNodePath(node.get())) << std::endl;
                }
            }
        }));
}

void exec_getContact(ac::ACState& s)
{
    std::unique_ptr<m::MegaUser> user(g_megaApi->getContact(s.words[1].s.c_str()));
    if (user)
    {
        conlock(std::cout) << "found with handle: " << ch_s(user->getHandle())
                           << " timestamp: " << user->getTimestamp() << std::endl;
    }
    else
    {
        conlock(std::cout) << "No user found with that email" << std::endl;
    }
}

void exec_getDefaultTZ(ac::ACState& s)
{
    auto listener = new OneShotRequestListener;
    listener->onRequestFinishFunc = [](m::MegaApi*, m::MegaRequest* request, m::MegaError* e)
    {
        auto cl = conlock(std::cout);
        cl << "Get Default Time Zone Result: " << e->getErrorString() << std::endl;

        if (!e->getErrorCode())
        {
            ::mega::MegaTimeZoneDetails* tz = request->getMegaTimeZoneDetails();
            assert(tz);

            int defaulttz = tz->getDefault();
            assert(defaulttz < tz->getNumTimeZones());

            // print relevant info
            cl << "Default Time Zone: " << tz->getTimeZone(defaulttz) << std::endl
               << "Time offset: " << tz->getTimeOffset(defaulttz) << std::endl;
        }
    };

    // send the request
    conlock(std::cout) << "  Command `" << s.words[0].s << "` is executing in the background..."
                       << std::endl;
    g_megaApi->fetchTimeZone(listener);
}

void exec_isGeolocOn(ac::ACState& s)
{
    if (!g_megaApi->isLoggedIn())
    {
        conlock(std::cout) << "Invalid operation, needs successful login." << std::endl;
        return;
    }

    auto listener = new OneShotRequestListener;
    listener->onRequestFinishFunc = [](m::MegaApi*, m::MegaRequest*, m::MegaError* e)
    {
        const char* on = e->getErrorCode() ? "false" : "true";
        conlock(std::cout) << "Is Geolocation Enabled Result: " << on << std::endl;
    };

    // send the request
    conlock(std::cout) << "  Command `" << s.words[0].s << "` is executing in the background..."
                       << std::endl;
    g_megaApi->isGeolocationEnabled(listener);
}

void exec_setGeolocOn(ac::ACState& s)
{
    if (!g_megaApi->isLoggedIn())
    {
        conlock(std::cout) << "Invalid operation, needs successful login." << std::endl;
        return;
    }

    auto listener = new OneShotRequestListener;
    listener->onRequestFinishFunc = [](m::MegaApi*, m::MegaRequest*, m::MegaError* e)
    {
        const char* on = e->getErrorCode() ? "false" : "true";
        conlock(std::cout) << "Enable Geolocation Result: " << on << std::endl;
    };

    // send the request
    conlock(std::cout) << "  Command `" << s.words[0].s << "` is executing in the background..."
                       << std::endl;
    g_megaApi->enableGeolocation(listener);
}

static bool typematchesnodetype(int pathtype, int nodetype)
{
    switch (pathtype)
    {
        case m::MegaNode::TYPE_FOLDER:
        case m::MegaNode::TYPE_FILE:
            return nodetype == pathtype;
        default:
            return false;
    }
}

static bool recursiveCompare(m::MegaNode& mn, fs::path p)
{
    auto pathtype = fs::is_directory(p)    ? m::MegaNode::TYPE_FOLDER :
                    fs::is_regular_file(p) ? m::MegaNode::TYPE_FILE :
                                             m::MegaNode::TYPE_UNKNOWN;
    if (!typematchesnodetype(pathtype, mn.getType()))
    {
        std::cout << "Path type mismatch: " << OwnStr(g_megaApi->getNodePath(&mn)) << ":"
                  << mn.getType() << " " << p.u8string() << ":" << pathtype << std::endl;
        return false;
    }

    if (pathtype == m::MegaNode::TYPE_FILE)
    {
        int64_t size = (int64_t)fs::file_size(p);
        if (size != (int64_t)mn.getSize())
        {
            std::cout << "File size mismatch: " << OwnStr(g_megaApi->getNodePath(&mn)) << ":"
                      << mn.getType() << " " << p.u8string() << ":" << size << std::endl;
        }
    }

    if (pathtype != m::MegaNode::TYPE_FOLDER)
    {
        return true;
    }

    std::unique_ptr<m::MegaNodeList> children(g_megaApi->getChildren(&mn, 0));

    std::multimap<std::string, m::MegaNode*> ms;
    std::multimap<std::string, fs::path> ps;
    for (auto i = children->size(); i--;)
    {
        ms.emplace(children->get(i)->getName(), children->get(i));
    }
    for (fs::directory_iterator pi(p); pi != fs::directory_iterator(); ++pi)
    {
        ps.emplace(pi->path().filename().u8string(), pi->path());
    }

    for (auto p_iter = ps.begin(); p_iter != ps.end();)
    {
        auto er = ms.equal_range(p_iter->first);
        auto next_p = p_iter;
        ++next_p;
        for (auto i = er.first; i != er.second; ++i)
        {
            if (recursiveCompare(*i->second, p_iter->second))
            {
                ms.erase(i);
                ps.erase(p_iter);
                break;
            }
        }
        p_iter = next_p;
    }
    if (ps.empty() && ms.empty())
    {
        return true;
    }
    else
    {
        std::cout << "Extra content detected between " << OwnStr(g_megaApi->getNodePath(&mn))
                  << " and " << p.u8string() << std::endl;
        for (auto& mi: ms)
            std::cout << "Extra remote: " << mi.first << std::endl;
        for (auto& pi: ps)
            std::cout << "Extra local: " << pi.second << std::endl;
        return false;
    };
}

void exec_treecompare(ac::ACState& s)
{
    fs::path p = pathFromLocalPath(s.words[1].s, true);
    std::unique_ptr<m::MegaNode> n(g_megaApi->getNodeByPath(s.words[2].s.c_str()));
    if (n && !p.empty())
    {
        recursiveCompare(*n, p);
    }
}

static bool buildLocalFolders(fs::path targetfolder,
                              const std::string& prefix,
                              int foldersperfolder,
                              int recurselevel,
                              int filesperfolder,
                              int filesize,
                              int& totalfilecount,
                              int& totalfoldercount)
{
    fs::path p = targetfolder / fs::u8path(prefix);
    if (!fs::is_directory(p) && !fs::create_directory(p))
        return false;
    ++totalfoldercount;

    for (int i = 0; i < filesperfolder; ++i)
    {
        std::string filename = prefix + "_file_" + std::to_string(++totalfilecount);
        fs::path fp = p / fs::u8path(filename);
        std::ofstream fs(fp.u8string(), std::ios::binary);

        for (unsigned j = static_cast<unsigned>(filesize) / static_cast<unsigned>(sizeof(int));
             j--;)
        {
            fs.write((char*)&totalfilecount, sizeof(int));
        }
        fs.write((char*)&totalfilecount, static_cast<unsigned>(filesize) % sizeof(int));
    }

    if (recurselevel > 1)
    {
        for (int i = 0; i < foldersperfolder; ++i)
        {
            if (!buildLocalFolders(p,
                                   prefix + "_" + std::to_string(i),
                                   foldersperfolder,
                                   recurselevel - 1,
                                   filesperfolder,
                                   filesize,
                                   totalfilecount,
                                   totalfoldercount))
                return false;
        }
    }
    return true;
}

void exec_generatetestfilesfolders(ac::ACState& s)
{
    std::string param, nameprefix = "test";
    int folderdepth = 1, folderwidth = 1, filecount = 100, filesize = 1024;
    if (s.extractflagparam("-folderdepth", param))
        folderdepth = atoi(param.c_str());
    if (s.extractflagparam("-folderwidth", param))
        folderwidth = atoi(param.c_str());
    if (s.extractflagparam("-filecount", param))
        filecount = atoi(param.c_str());
    if (s.extractflagparam("-filesize", param))
        filesize = atoi(param.c_str());
    if (s.extractflagparam("-nameprefix", param))
        nameprefix = param;

    fs::path p = pathFromLocalPath(s.words[1].s, true);
    if (!p.empty())
    {
        int totalfilecount = 0, totalfoldercount = 0;
        buildLocalFolders(p,
                          nameprefix,
                          folderwidth,
                          folderdepth,
                          filecount,
                          filesize,
                          totalfilecount,
                          totalfoldercount);
        conlock(std::cout) << "created " << totalfilecount << " files and " << totalfoldercount
                           << " folders" << std::endl;
    }
    else
    {
        conlock(std::cout) << "invalid directory: " << p.u8string() << std::endl;
    }
}

void exec_syncadd(ac::ACState& s)
{
    std::string drive, name;
    bool backup = s.extractflag("-backup");
    bool external = s.extractflagparam("-external", drive);
    bool named = s.extractflagparam("-name", name);

    // sync add source target
    std::string drivePath = drive;
    std::string sourcePath = s.words[2].s;
    std::string targetPath = s.words[3].s;

    // Does the target node exist?
    std::unique_ptr<m::MegaNode> targetNode(g_megaApi->getNodeByPath(targetPath.c_str()));

    if (!targetNode)
    {
        std::cerr << targetPath << ": Not found." << std::endl;
        return;
    }

    // Try and add the new sync.
    g_megaApi->syncFolder(backup ? m::MegaSync::TYPE_BACKUP : m::MegaSync::TYPE_TWOWAY,
                          sourcePath.c_str(),
                          named ? name.c_str() : nullptr,
                          targetNode->getHandle(),
                          external ? drive.c_str() : nullptr,
                          new OneShotRequestListener(
                              [](m::MegaApi*, m::MegaRequest*, m::MegaError* e)
                              {
                                  conlock(std::cout)
                                      << "syncFolder result: " << e->getErrorString() << std::endl;
                              }));
}

void exec_syncclosedrive(ac::ACState& s)
{
    std::string drive = s.words[2].s;
    g_megaApi->closeExternalBackupSyncsFromExternalDrive(
        drive.c_str(),
        new OneShotRequestListener(
            [](m::MegaApi*, m::MegaRequest*, m::MegaError* e)
            {
                conlock(std::cout)
                    << "closeExternalBackupSyncsFromExternalDrive result: " << e->getErrorString()
                    << std::endl;
            }));
}

void exec_syncexport(ac::ACState& s)
{
    auto configs = std::unique_ptr<const char[]>(g_megaApi->exportSyncConfigs());

    if (s.words.size() == 2)
    {
        conlock(std::cout) << "Configs exported as: " << configs.get() << std::endl;
        return;
    }

    auto flags = std::ios::binary | std::ios::out | std::ios::trunc;
    std::ofstream ostream(s.words[2].s, flags);

    ostream.write(configs.get(), static_cast<std::streamsize>(strlen(configs.get())));
    ostream.close();

    if (!ostream.good())
    {
        conlock(std::cout) << "Failed to write exported configs to: " << s.words[2].s << std::endl;
    }
}

void exec_syncimport(ac::ACState& s)
{
    auto flags = std::ios::binary | std::ios::in;
    std::ifstream istream(s.words[2].s, flags);

    if (!istream)
    {
        conlock(std::cout) << "Unable to open " << s.words[2].s << " for reading.";
        return;
    }

    std::string data;

    for (char buffer[512]; istream;)
    {
        istream.read(buffer, sizeof(buffer));

        if (auto nRead = istream.gcount())
        {
            data.append(buffer, static_cast<size_t>(nRead));
        }
    }

    if (!istream.eof())
    {
        conlock(std::cout) << "Unable to read " << s.words[2].s << std::endl;
        return;
    }

    auto completion = [](m::MegaApi*, m::MegaRequest*, m::MegaError* result)
    {
        assert(result);

        if (result->getErrorCode())
        {
            conlock(std::cout) << "Unable to import sync configs: " << result->getErrorString()
                               << std::endl;
            return;
        }

        conlock(std::cout) << "Syncs configs successfully imported." << std::endl;
    };

    conlock(std::cout) << "Importing sync configs..." << std::endl;

    auto* listener = new OneShotRequestListener(std::move(completion));
    g_megaApi->importSyncConfigs(data.c_str(), listener);
}

void exec_syncopendrive(ac::ACState& s)
{
    std::string drive = s.words[2].s;
    g_megaApi->loadExternalBackupSyncsFromExternalDrive(
        drive.c_str(),
        new OneShotRequestListener(
            [](m::MegaApi*, m::MegaRequest*, m::MegaError* e)
            {
                conlock(std::cout)
                    << "loadExternalBackupSyncsFromExternalDrive result: " << e->getErrorString()
                    << std::endl;
            }));
}

void exec_synclist(ac::ACState&)
{
    std::unique_ptr<m::MegaSyncList> syncs(g_megaApi->getSyncs());

    for (int i = 0; i < syncs->size(); ++i)
    {
        auto sync = syncs->get(i);

        // Display name.
        conlock(std::cout) << "Sync " << ch_s(sync->getBackupId()) << ": " << sync->getName()
                           << "\n";

        std::unique_ptr<m::MegaNode> node(g_megaApi->getNodeByHandle(sync->getMegaHandle()));
        std::unique_ptr<char[]> nodepath(node ? g_megaApi->getNodePath(node.get()) :
                                                g_megaApi->strdup(""));

        // Display source/target mapping.
        conlock(std::cout) << "  Mapping: " << sync->getLocalFolder() << " -> "
                           << (strlen(nodepath.get()) ? nodepath.get() :
                                                        sync->getLastKnownMegaFolder())
                           << "\n";

        if (sync)
        {
            //// Display status info.
            // conlock(std::cout) << "  State: "
            //     << SyncConfig::syncstatename(sync->state)
            //     << "\n";

            //// Display some usage stats.
            // conlock(std::cout) << "  Statistics: "
            //     << sync->localbytes
            //     << " byte(s) across "
            //     << sync->localnodes[FILENODE]
            //     << " file(s) and "
            //     << sync->localnodes[FOLDERNODE]
            //     << " folder(s).\n";
        }
        else
        {
            // Display what status info we can.
            conlock(std::cout) << "  State: " << sync->getRunState() << "\n"
                               << "  Last Error: " << sync->getMegaSyncErrorCode(sync->getError())
                               << "\n";
        }

        // Display sync type.
        conlock(std::cout)
            //<< (config.isExternal() ? "EX" : "IN")
            //<< "TERNAL "
            << " type " << sync->getType() << "\n"
            << std::endl;
    }
    conlock(std::cout) << syncs->size() << " syncs listed." << std::endl;
}

void exec_syncremove(ac::ACState& s)
{
    std::string id, path;
    bool byId = s.extractflagparam("-id", id);
    bool byPath = s.extractflagparam("-path", path);

    if (byPath)
    {
        std::unique_ptr<m::MegaNode> targetNode(g_megaApi->getNodeByPath(path.c_str()));
        if (!targetNode)
        {
            conlock(std::cout) << "cloud folder not found" << std::endl;
            return;
        }

        std::unique_ptr<m::MegaSync> sync(g_megaApi->getSyncByNode(targetNode.get()));
        m::MegaHandle backupId = sync ? sync->getBackupId() : m::INVALID_HANDLE;

        g_megaApi->removeSync(backupId,
                              new OneShotRequestListener(
                                  [](m::MegaApi*, m::MegaRequest*, m::MegaError* e)
                                  {
                                      conlock(std::cout)
                                          << "removeSync result: " << e->getErrorString()
                                          << std::endl;
                                  }));
    }
    else if (byId)
    {
        g_megaApi->removeSync(g_megaApi->base64ToHandle(id.c_str()),
                              new OneShotRequestListener(
                                  [](m::MegaApi*, m::MegaRequest*, m::MegaError* e)
                                  {
                                      conlock(std::cout)
                                          << "removeSync result: " << e->getErrorString()
                                          << std::endl;
                                  }));
    }
}

void exec_syncxable(ac::ACState& s)
{
    const auto command = s.words[1].s;
    const auto id = s.words[2].s;

    auto backupId = m::MegaApi::base64ToBackupId(id.c_str());

    if (command == "enable")
    {
        auto completion = [id](m::MegaApi*, m::MegaRequest*, m::MegaError* result)
        {
            if (result->getErrorCode())
            {
                conlock(std::cout) << "Unable to enable sync " << id << ": "
                                   << result->getErrorString() << std::endl;
                return;
            }

            conlock(std::cout) << "Sync " << id << " enabled." << std::endl;
        };

        conlock(std::cout) << "Enabling sync " << id << "..." << std::endl;

        auto* listener = new OneShotRequestListener(std::move(completion));
        g_megaApi->setSyncRunState(backupId, m::MegaSync::RUNSTATE_RUNNING, listener);

        return;
    }

    auto completion = [id](m::MegaApi*, m::MegaRequest*, m::MegaError* result)
    {
        if (result->getErrorCode())
        {
            conlock(std::cout) << "Unable to disable sync " << id << ": " << result->getErrorCode()
                               << std::endl;
            return;
        }

        conlock(std::cout) << "Sync " << id << " disabled." << std::endl;
    };

    conlock(std::cout) << "Disabling sync " << id << "..." << std::endl;

    auto* listener = new OneShotRequestListener(std::move(completion));
    g_megaApi->setSyncRunState(backupId, m::MegaSync::RUNSTATE_DISABLED, listener);
}

void exec_getmybackupsfolder(ac::ACState&)
{
    g_megaApi->getUserAttribute(
        m::ATTR_MY_BACKUPS_FOLDER,
        new OneShotRequestListener(
            [](m::MegaApi*, m::MegaRequest* request, m::MegaError* e)
            {
                ConsoleLock outstr(std::cout);
                outstr << "getUserAttribute ATTR_MY_BACKUPS_FOLDER result: ";

                if (e->getErrorCode() != m::MegaError::API_OK)
                {
                    outstr << e->getErrorString() << std::endl;
                }
                else
                {
                    outstr << OwnStr(g_megaApi->getNodePathByNodeHandle(request->getNodeHandle()))
                           << std::endl;
                }
            }));
}

void exec_setmybackupsfolder(ac::ACState& s)
{
    g_megaApi->setMyBackupsFolder(s.words[1].s.c_str(),
                                  new OneShotRequestListener(
                                      [](m::MegaApi*, m::MegaRequest*, m::MegaError* e)
                                      {
                                          conlock(std::cout) << "setMyBackupsFolder result: "
                                                             << e->getErrorString() << std::endl;
                                      }));
}

}<|MERGE_RESOLUTION|>--- conflicted
+++ resolved
@@ -211,9 +211,6 @@
 
             if (!fs::exists(auxPath))
             {
-<<<<<<< HEAD
-                fs::create_directories(auxPath);
-=======
                 try
                 {
                     fs::create_directories(auxPath);
@@ -228,7 +225,6 @@
                     conlock(std::cerr) << "Unknown error\n";
                     exit(1);
                 }
->>>>>>> c389d834
             }
             filePath = auxPath / filePath.filename();
         }
@@ -1054,11 +1050,7 @@
            ELogWriter::MEGA_CHAT);
 
     logMsg(m::logInfo, "## Task5: waiting some time before hanging up ##", ELogWriter::MEGA_CHAT);
-<<<<<<< HEAD
-    clc_time::WaitMillisec(waitTimeSec * 1000);
-=======
     clc_ccactions::waitInCallFor(chatId, waitTimeSec);
->>>>>>> c389d834
     logMsg(m::logInfo, "## Task5.1: wait time finished ##", ELogWriter::MEGA_CHAT);
 
     logMsg(m::logInfo, "## Task6: hanging up the call ##", ELogWriter::MEGA_CHAT);
