/**
 * @file examples/megaclc.cpp
 * @brief Sample application, interactive command line chat client
 *
 * (c) 2018-2018 by Mega Limited, Auckland, New Zealand
 *
 * This file is part of the MEGA SDK - Client Access Engine.
 *
 * Applications using the MEGA API must present a valid application key
 * and comply with the the rules set forth in the Terms of Service.
 *
 * The MEGA SDK is distributed in the hope that it will be useful,
 * but WITHOUT ANY WARRANTY; without even the implied warranty of
 * MERCHANTABILITY or FITNESS FOR A PARTICULAR PURPOSE.
 *
 * @copyright Simplified (2-clause) BSD License.
 *
 * You should have received a copy of the license along with this
 * program.
 */

// This program is intended for exploring the chat API, performing testing and so on.
// It's not well tested and should be considered alpha at best. 

#include <iomanip>
#include <fstream>
#include <mutex>

#define USE_VARARGS
#define PREFER_STDARG

#ifndef NO_READLINE
#include <readline/readline.h>
#include <readline/history.h>
#endif

#include <mega.h>
#include <megaapi.h>
#include <megachatapi.h>
#include <karereId.h>
#include <mega/autocomplete.h>

using namespace std;
namespace m = ::mega;
namespace ac = m::autocomplete;
namespace c = ::megachat;
namespace k = ::karere;

#if (__cplusplus >= 201700L)
    #include <filesystem>
    namespace fs = std::filesystem;
#else
#ifdef WIN32
    #include <filesystem>
    namespace fs = std::experimental::filesystem;
#else
    #include <experimental/filesystem>
    namespace fs = std::experimental::filesystem;
#endif
#endif

void WaitMillisec(unsigned n)
{
#ifdef WIN32
    Sleep(n);
#else
    usleep(n*1000);
#endif
}
	

struct ConsoleLock
{
    static std::mutex outputlock;
    std::ostream& os;
    bool locking = false;
    inline ConsoleLock(std::ostream& o)
        : os(o), locking(true)
    {
        outputlock.lock();
    }
    ConsoleLock(ConsoleLock&& o)
        : os(o.os), locking(o.locking)
    {
        o.locking = false;
    }
    ~ConsoleLock()
    {
        if (locking)
        {
            outputlock.unlock();
        }
    }

    template<class T>
    ostream& operator<<(T&& arg)
    {
        return os << std::forward<T>(arg);
    }
};

std::mutex ConsoleLock::outputlock;

ConsoleLock conlock(std::ostream& o)
{
    // Returns a temporary object that has locked a mutex.  The temporary's destructor will unlock the object.
    // So you can get multithreaded non-interleaved console output with just conlock(cout) << "some " << "strings " << endl;
    // (as the temporary's destructor will run at the end of the outermost enclosing expression).
    // Or, move-assign the temporary to an lvalue to control when the destructor runs (to lock output over several statements).
    return ConsoleLock(o);
}




// convert string to handle
c::MegaChatHandle s_ch(const string& s)
{
    c::MegaChatHandle ret;
    if (s == "<Null>")
    {
        ret = c::MEGACHAT_INVALID_HANDLE;
    }
    else
    {
        ret = k::Id(s.c_str(), s.size());
    }
    return ret;
}

// convert handle to string
string ch_s(c::MegaChatHandle h)
{
    return (h == 0 || h == c::MEGACHAT_INVALID_HANDLE) ? "<Null>" : k::Id(h).toString();
}

bool check_err(const char* opName, m::MegaError* e)
{
    bool success = e->getErrorCode() == c::MegaChatError::ERROR_OK;
    conlock(cout) << opName << (success ? " succeeded." : " failed. Error: " + string(e->getErrorString())) << endl;
    return success;
}

bool check_err(const char* opName, c::MegaChatError* e)
{
    bool success = e->getErrorCode() == c::MegaChatError::ERROR_OK;
    conlock(cout) << opName << (success ? " succeeded." : " failed. Error: " + string(e->getErrorString())) << endl;
    return success;
}


unique_ptr<m::Console> console;

static const char* prompts[] =
{
    "", "MEGAclc> ", "Password:"
};

enum prompttype
{
    NOPROMPT, COMMAND, LOGINPASSWORD
};

static prompttype prompt = COMMAND;

#if defined(WIN32) && defined(NO_READLINE)
static char pw_buf[512];  // double space for unicode
#else
static char pw_buf[256];  
#endif

static int pw_buf_pos;

// lock this for output since we are using cout on multiple threads
std::mutex g_outputMutex;

// console input line to process
static char* line = NULL;

static void setprompt(prompttype p)
{
    auto cl = conlock(cout);

    prompt = p;

    if (p == COMMAND)
    {
        console->setecho(true);
        line = strdup("");  // causes main loop to iterate and update the prompt
    }
    else
    {
        pw_buf_pos = 0;
#if defined(WIN32) && defined(NO_READLINE)
        static_cast<m::WinConsole*>(console.get())->updateInputPrompt(prompts[p]);
#else
        cout << prompts[p] << flush;
#endif
        console->setecho(false);
    }
}

// readline callback - exit if EOF, add to history unless password
static void store_line(char* l)
{
    if (!l)
    {
        console.reset();
        exit(0);
    }

#ifndef NO_READLINE
    if (*l && prompt == COMMAND)
    {
        add_history(l);
    }
#endif

    line = l;
}

struct CLCListener : public c::MegaChatListener
{
    void onChatInitStateUpdate(c::MegaChatApi*, int newState) override
    {
        auto cl = conlock(cout);
        cout << "Status update : ";
        switch (newState)
        {
        case c::MegaChatApi::INIT_ERROR: cout << "INIT_ERROR" << endl; break;
        case c::MegaChatApi::INIT_WAITING_NEW_SESSION: cout << "INIT_WAITING_NEW_SESSION"; break;
        case c::MegaChatApi::INIT_OFFLINE_SESSION: cout << "INIT_OFFLINE_SESSION"; break;
        case c::MegaChatApi::INIT_ONLINE_SESSION: cout << "INIT_ONLINE_SESSION"; break;
        default: cout << "INIT_ERROR"; break;
        }
        cout << endl;
    }
};

struct finishInfo
{
    c::MegaChatApi* api;
    c::MegaChatRequest *request;
    c::MegaChatError* e;
};

struct MegaclChatListener : public c::MegaChatRequestListener
{
    mutex m;
    map<int, function<void(finishInfo&)>> finishFn;

public:

    void onFinish(int n, function<void(finishInfo&)> f)
    {
        lock_guard<mutex> g(m);
        finishFn[n] = f;
    }

    void onRequestStart(c::MegaChatApi*, c::MegaChatRequest *) override
    {
    }

    void onRequestFinish(c::MegaChatApi* api, c::MegaChatRequest *request, c::MegaChatError* e) override
    {
        assert(request && e);
        function<void(finishInfo&)> f;
        {
            lock_guard<mutex> g(m);
            auto i = finishFn.find(request->getType());
            if (i != finishFn.end())
                f = i->second;
        }
        if (f)
        {
            finishInfo fi{ api, request, e };
            f(fi);
        }
        else
        {
            switch (request->getType())
            {
            case c::MegaChatRequest::TYPE_CONNECT:
                if (check_err("Connect", e))
                {
                    conlock(cout) << "Connection state " << api->getConnectionState() << endl;
                }
                break;

            case c::MegaChatRequest::TYPE_SET_ONLINE_STATUS:
                if (check_err("SetChatStatus", e))
                {
                }
                break;

            case c::MegaChatRequest::TYPE_SET_PRESENCE_AUTOAWAY:
                if (check_err("SetAutoAway", e))
                {
                    conlock(cout) << " autoaway: " << request->getFlag() << " timeout: " << request->getNumber() << endl;
                }
                break;

            case c::MegaChatRequest::TYPE_SET_PRESENCE_PERSIST:
                if (check_err("SetPresencePersist", e))
                {
                    conlock(cout) << " persist: " << request->getFlag() << endl;
                }
                break;

            case c::MegaChatRequest::TYPE_SET_BACKGROUND_STATUS:
                if (check_err("SetBackgroundStatus", e))
                {
                    conlock(cout) << " background: " << request->getFlag() << endl;
                }
                break;


            }
        }
    }

    void onRequestUpdate(c::MegaChatApi*, c::MegaChatRequest *) override
    {
    }

    void onRequestTemporaryError(c::MegaChatApi *, c::MegaChatRequest *, c::MegaChatError*) override
    {
    }
};


class MegaclcListener : public m::MegaListener
{
public:

    void onRequestStart(m::MegaApi* , m::MegaRequest *) override
    {
    }

    void onRequestFinish(m::MegaApi* api, m::MegaRequest *request, m::MegaError* e) override;

    virtual void onRequestUpdate(m::MegaApi*, m::MegaRequest *) override
    {
    }

    void onRequestTemporaryError(m::MegaApi *, m::MegaRequest *, m::MegaError* ) override
    {
    }

    void onTransferStart(m::MegaApi *, m::MegaTransfer *) override
    {
    }

    void onTransferFinish(m::MegaApi* , m::MegaTransfer *, m::MegaError* ) override
    {
    }

    void onTransferUpdate(m::MegaApi *, m::MegaTransfer *) override
    {
    }

    void onTransferTemporaryError(m::MegaApi *, m::MegaTransfer *, m::MegaError* ) override
    {
    }

    void onUsersUpdate(m::MegaApi* , m::MegaUserList *users) override
    {
        conlock(cout) << "User list updated:  " << (users ? users->size() : -1) << endl;
        if (users)
        {
            for (int i = 0; i < users->size(); ++i)
            {
                if (m::MegaUser* m = users->get(i))
                {
                    auto changebits = m->getChanges();
                    if (changebits)
                    {
                        auto cl = conlock(cout);
                        cout << "user " << ch_s(m->getHandle()) << " changes:";
                        if (changebits & m::MegaUser::CHANGE_TYPE_AUTHRING) cout << " AUTHRING";
                        if (changebits & m::MegaUser::CHANGE_TYPE_LSTINT) cout << " LSTINT";
                        if (changebits & m::MegaUser::CHANGE_TYPE_AVATAR) cout << " AVATAR";
                        if (changebits & m::MegaUser::CHANGE_TYPE_FIRSTNAME) cout << " FIRSTNAME";
                        if (changebits & m::MegaUser::CHANGE_TYPE_LASTNAME) cout << " LASTNAME";
                        if (changebits & m::MegaUser::CHANGE_TYPE_EMAIL) cout << " EMAIL";
                        if (changebits & m::MegaUser::CHANGE_TYPE_KEYRING) cout << " KEYRING";
                        if (changebits & m::MegaUser::CHANGE_TYPE_COUNTRY) cout << " COUNTRY";
                        if (changebits & m::MegaUser::CHANGE_TYPE_BIRTHDAY) cout << " BIRTHDAY";
                        if (changebits & m::MegaUser::CHANGE_TYPE_PUBKEY_CU255) cout << " PUBKEY_CU255";
                        if (changebits & m::MegaUser::CHANGE_TYPE_PUBKEY_ED255) cout << " PUBKEY_ED255";
                        if (changebits & m::MegaUser::CHANGE_TYPE_SIG_PUBKEY_RSA) cout << " SIG_PUBKEY_RSA";
                        if (changebits & m::MegaUser::CHANGE_TYPE_SIG_PUBKEY_CU255) cout << " SIG_PUBKEY_CU255";
                        if (changebits & m::MegaUser::CHANGE_TYPE_LANGUAGE) cout << " LANGUAGE";
                        if (changebits & m::MegaUser::CHANGE_TYPE_PWD_REMINDER) cout << " PWD_REMINDER";
                        if (changebits & m::MegaUser::CHANGE_TYPE_DISABLE_VERSIONS) cout << " DISABLE_VERSIONS";
                        cout << endl;
                    }
                }
            }
        }
    }

    void onNodesUpdate(m::MegaApi* , m::MegaNodeList *nodes) override
    {
        conlock(cout) << "Node list updated:  " << (nodes ? nodes->size() : -1) << endl;
    }

    void onAccountUpdate(m::MegaApi *) override
    {
        conlock(cout) << "Account updated" << endl;
    }

    void onContactRequestsUpdate(m::MegaApi*, m::MegaContactRequestList* requests) override
    {
        conlock(cout) << "Contact requests list updated:  " << (requests ? requests->size() : -1) << endl;
    }

    void onReloadNeeded(m::MegaApi* api) override
    {
        {
            conlock(cout) << "Reload needed!  Submitting fetchNodes request" << endl;
        }
        api->fetchNodes();
    }

#ifdef ENABLE_SYNC
    void onSyncFileStateChanged(m::MegaApi *, m::MegaSync *, string *, int ) override
    {
    }

    void onSyncEvent(m::MegaApi *, m::MegaSync *, m::MegaSyncEvent *) override
    {
    }

    void onSyncStateChanged(m::MegaApi*, m::MegaSync*) override
    {
    }

    void onGlobalSyncStateChanged(m::MegaApi*) override
    {
        conlock(cout) << "Sync state changed";
    }
#endif

    void onChatsUpdate(m::MegaApi*, m::MegaTextChatList *chats) override
    {
        conlock(cout) << "Chats updated:  " << (chats ? chats->size() : -1) << endl;
    }

    const char* eventName(int i)
    {
        switch (i)
        {
        case m::MegaEvent::EVENT_COMMIT_DB: return "EVENT_COMMIT_DB";
        case m::MegaEvent::EVENT_ACCOUNT_CONFIRMATION: return "EVENT_ACCOUNT_CONFIRMATION";
        case m::MegaEvent::EVENT_CHANGE_TO_HTTPS: return "EVENT_CHANGE_TO_HTTPS";
        case m::MegaEvent::EVENT_DISCONNECT: return "EVENT_DISCONNECT";
        case m::MegaEvent::EVENT_ACCOUNT_BLOCKED: return "EVENT_ACCOUNT_BLOCKED";
        default: return "new event type";
        }
    }

    void onEvent(m::MegaApi*, m::MegaEvent *e) override
    {
        conlock(cout) << "Event: " << (e ? eventName(e->getType()) : "(null)") << " Text: " << (e && e->getText() ? e->getText() : "(null)")<< endl;
    }

};

CLCListener g_clcListener;
MegaclcListener g_megaclcListener;
MegaclChatListener g_chatListener;
unique_ptr<m::MegaApi> g_megaApi;
unique_ptr<c::MegaChatApi> g_chatApi;


void MegaclcListener::onRequestFinish(m::MegaApi* api, m::MegaRequest *request, m::MegaError* e)
{
    std::unique_lock<std::mutex> guard(g_outputMutex);
    switch (request->getType())
    {
    case m::MegaRequest::TYPE_LOGIN:
        if (check_err("Login", e))
        {
            conlock(cout) << "Loading Account with fetchNodes..." << endl;
            guard.unlock();
            api->fetchNodes();
        }
        break;

    case m::MegaRequest::TYPE_FETCH_NODES:
        if (check_err("FetchNodes", e))
        {
            conlock(cout) << "Connecting to chat servers" << endl;
            guard.unlock();
            g_chatApi->connect(&g_chatListener);
        }
        break;

    default:
        break;
    }
}


bool oneOpenRoom(c::MegaChatHandle room);

bool g_detailHigh = false;

void reportMessage(c::MegaChatHandle room, c::MegaChatMessage *msg, const char* loadorreceive)
{
    auto cl = conlock(cout);

    if (!msg)
    {
        cout << "Room " << ch_s(room) << " - end of " << loadorreceive << " messages" << endl;
        return;
    }

    if (!g_detailHigh && msg->getType() == c::MegaChatMessage::TYPE_NORMAL && msg->getContent())
    {
        cout << ch_s(msg->getUserHandle());
        if (!oneOpenRoom(room))
        {
            cout << " (room " << ch_s(room) << ")";
        }
        cout << ": " << msg->getContent() << endl;
        return;
    }

    cout << "Room " << ch_s(room) << " " << loadorreceive << " message " << msg->getMsgIndex() << " from " << ch_s(msg->getUserHandle()) << " type: ";

    switch (msg->getType())
    {
    case c::MegaChatMessage::TYPE_INVALID: cout << "TYPE_INVALID"; break;
    case c::MegaChatMessage::TYPE_NORMAL: cout << "TYPE_NORMAL"; break;
    case c::MegaChatMessage::TYPE_ALTER_PARTICIPANTS: cout << "TYPE_ALTER_PARTICIPANTS"; break;
    case c::MegaChatMessage::TYPE_TRUNCATE: cout << "TYPE_TRUNCATE"; break;
    case c::MegaChatMessage::TYPE_PRIV_CHANGE: cout << "TYPE_PRIV_CHANGE"; break;
    case c::MegaChatMessage::TYPE_CHAT_TITLE: cout << "TYPE_CHAT_TITLE"; break;
    case c::MegaChatMessage::TYPE_NODE_ATTACHMENT: cout << "TYPE_NODE_ATTACHMENT"; break;
    case c::MegaChatMessage::TYPE_REVOKE_NODE_ATTACHMENT: cout << "TYPE_REVOKE_NODE_ATTACHMENT"; break;
    case c::MegaChatMessage::TYPE_CONTACT_ATTACHMENT: cout << "TYPE_CONTACT_ATTACHMENT"; break;
    default: cout << msg->getType();
    }

    if (msg->getMsgId() != c::MEGACHAT_INVALID_HANDLE)
    {
        cout << " id " << ch_s(msg->getMsgId());
    }

    if (msg->getTempId() != c::MEGACHAT_INVALID_HANDLE)
    {
        cout << " tempid " << ch_s(msg->getTempId());
    }

    if (msg->getRowId() != c::MEGACHAT_INVALID_HANDLE)
    {
        cout << " (manual row id " << ch_s(msg->getRowId()) << ")";
    }
    if (msg->getChanges() != 0)
    {
        cout << " (change flags: " << msg->getChanges()
            << (msg->hasChanged(c::MegaChatMessage::CHANGE_TYPE_STATUS) ? " status" : "")
            << (msg->hasChanged(c::MegaChatMessage::CHANGE_TYPE_CONTENT) ? " content" : "")
            << (msg->hasChanged(c::MegaChatMessage::CHANGE_TYPE_ACCESS) ? " access" : "")
            << ")";
    }

    cout << endl << "content: '" << (msg->getContent() ? msg->getContent() : "<Null>")
        << "' status: " << msg->getStatus() << " timestamp " << msg->getTimestamp()
        << (msg->isEdited() ? " (edited)" : "")
        << (msg->isDeleted() ? " (deleted)" : "")
        << (msg->isEditable() ? " (editable)" : "")
        << (msg->isDeletable() ? " (deletable)" : "");

    if (msg->isManagementMessage())
    {
        cout << " (management, user " << ch_s(msg->getHandleOfAction()) << " privilege " << c::MegaChatRoom::privToString(msg->getPrivilege()) << ")";
    }

    if (msg->getCode() != 0)
    {
        cout << " (reason: ";
        switch (msg->getCode())
        {
        case c::MegaChatMessage::REASON_PEERS_CHANGED: cout << "REASON_PEERS_CHANGED"; break;
        case c::MegaChatMessage::REASON_TOO_OLD: cout << "REASON_TOO_OLD"; break;
        case c::MegaChatMessage::REASON_GENERAL_REJECT: cout << "REASON_GENERAL_REJECT"; break;
        case c::MegaChatMessage::REASON_NO_WRITE_ACCESS: cout << "REASON_NO_WRITE_ACCESS"; break;
        case c::MegaChatMessage::REASON_NO_CHANGES: cout << "REASON_NO_CHANGES"; break;
        default: cout << msg->getCode();
        }
        cout << ")";
    }

    if (msg->getUsersCount() > 0)
    {
        cout << " (attached users: " << msg->getUsersCount() << ")";
    }

    //MegaChatHandle getUserHandle(unsigned int index) const;
    //const char *getUserName(unsigned int index) const;
    //const char *getUserEmail(unsigned int index) const;
    //mega::MegaNodeList *getMegaNodeList() const;
    cout << endl;

}


struct CLCRoomListener : public c::MegaChatRoomListener
{
    c::MegaChatHandle room = c::MEGACHAT_INVALID_HANDLE;

    void onChatRoomUpdate(c::MegaChatApi*, c::MegaChatRoom *chat) override
    {
        conlock(cout) << "Room " << ch_s(chat->getChatId()) << " updated" << endl;
    }

    void onMessageLoaded(c::MegaChatApi*, c::MegaChatMessage *msg) override
    {
        reportMessage(room, msg, "loaded");
    }

    virtual void onMessageReceived(c::MegaChatApi*, c::MegaChatMessage *msg)
    {
        reportMessage(room, msg, "received");
    }

    virtual void onMessageUpdate(c::MegaChatApi*, c::MegaChatMessage *msg)
    {
        reportMessage(room, msg, "updated");
    }

    virtual void onHistoryReloaded(c::MegaChatApi*, c::MegaChatRoom *chat)
    {
        conlock(cout) << "Room " << room << " notification that room " << chat->getChatId() << " is reloading" << endl;
    }
};


struct RoomListenerRecord
{
    bool open = false;
    unique_ptr<CLCRoomListener> listener;
    RoomListenerRecord() : listener(new CLCRoomListener) {}
};

map<c::MegaChatHandle, RoomListenerRecord> g_roomListeners;

bool oneOpenRoom(c::MegaChatHandle room)
{
    return g_roomListeners.size() == 1 && g_roomListeners.begin()->first == room;
}


static bool quit_flag = false;
static string login;

void exec_login(ac::ACState& s)
{
    if (!g_megaApi->isLoggedIn())
    {
        bool hasemail = s.words[1].s.find_first_of('@') != string::npos;
        if (s.words.size() == 3 && hasemail)
        {
            // full account login
            {
                conlock(cout) << "Initiating login attempt..." << endl;
            }
            g_chatApi->init(NULL);
            g_megaApi->login(s.words[1].s.c_str(), s.words[2].s.c_str());
        }
        else if (s.words.size() == 2 && hasemail)
        {
            login = s.words[1].s;
            setprompt(LOGINPASSWORD);
        }
        else if ((s.words.size() == 2) || (s.words.size() == 3 && !hasemail && s.words[1].s == "autoresume"))
        {
            string session, filename = "mega_autoresume_session" + (s.words.size() == 3 ? "_" + s.words[2].s : "");
            ifstream file(filename.c_str());
            file >> session;
            if (file.is_open() && session.size())
            {
                conlock(cout) << "Resuming session..." << endl;
                g_chatApi->init(session.c_str());
                return g_megaApi->fastLogin(session.c_str());
            }
            conlock(cout) << "Failed to get a valid session id from file " << filename << endl;
        }
        else if (s.words.size() == 2 && s.words[1].s.size() < 64 * 4 / 3)
        {
            {
                conlock(cout) << "Resuming session..." << endl;
            }
            g_chatApi->init(s.words[1].s.c_str());
            g_megaApi->fastLogin(s.words[1].s.c_str());
        }
        else
        {
            conlock(cout) << s.selectedSyntax << endl;
        }
    }
    else
    {
        conlock(cout) << "Already logged in. Please log out first." << endl;
    }
}

void exec_session(ac::ACState& s)
{
    unique_ptr<const char[]>session(g_megaApi->dumpSession());
    if (session)
    {
        if (s.words.size() > 1 && s.words[1].s == "autoresume")
        {
            string filename = "mega_autoresume_session" + (s.words.size() == 3 ? "_" + s.words[2].s : "");
            ofstream file(filename.c_str());
            if (file.fail() || !file.is_open())
            {
                conlock(cout) << "could not open file: " << filename << endl;
            }
            else
            {
                file << session.get();
                conlock(cout) << "Your (secret) session is saved in file '" << filename << "'" << endl;
            }
        }
        else
        {
            conlock(cout) << "Your (secret) session is: " << session.get() << endl;
        }
    }
    else 
    {
        conlock(cout) << "Not logged in." << endl;
    }
}

void exec_setonlinestatus(ac::ACState& s)
{
    assert(s.words.size() == 2);
    int status;
    if (s.words[1].s == "offline")  status = c::MegaChatApi::STATUS_OFFLINE;
    else if (s.words[1].s == "away")  status = c::MegaChatApi::STATUS_AWAY;
    else if (s.words[1].s == "online")  status = c::MegaChatApi::STATUS_ONLINE;
    else if (s.words[1].s == "busy")  status = c::MegaChatApi::STATUS_BUSY;
    else
    {
        conlock(cout) << s.selectedSyntax << endl;
        return;
    }
    g_chatApi->setOnlineStatus(status, &g_chatListener);
}

void exec_setpresenceautoaway(ac::ACState& s)
{
    assert(s.words.size() == 3);
    g_chatApi->setPresenceAutoaway(s.words[1].s == "on", stoi(s.words[2].s), &g_chatListener);
}

void exec_setpresencepersist(ac::ACState& s)
{
    g_chatApi->setPresencePersist(s.words[1].s == "on", &g_chatListener);
}

int g_signalPresencePeriod = 0;
time_t g_signalPresenceLastSent = 0;

int g_repeatPeriod = 5;
time_t g_repeatLastSent = 0;
string g_repeatCommand;

void exec_signalpresenceperiod(ac::ACState& s)
{
    // use this one to call signalPresenceActivity automatically on that period
    g_signalPresencePeriod = stoi(s.words[1].s);
    g_signalPresenceLastSent = 0;
}

void exec_repeat(ac::ACState& s)
{
    // use this one to call signalPresenceActivity automatically on that period
    g_repeatPeriod = stoi(s.words[1].s);
    g_repeatLastSent = 0;
    g_repeatCommand = s.words[2].s;
}



void exec_getonlinestatus(ac::ACState&)
{
    auto cl = conlock(cout);
    switch (g_chatApi->getOnlineStatus())
    {
    case c::MegaChatApi::STATUS_OFFLINE:    cout << "offline" << endl; break;
    case c::MegaChatApi::STATUS_AWAY:       cout << "away" << endl; break;
    case c::MegaChatApi::STATUS_ONLINE:     cout << "online" << endl; break;
    case c::MegaChatApi::STATUS_BUSY:       cout << "busy" << endl; break;
    default:   cout << g_chatApi->getOnlineStatus() << endl; break;
    }
}


void exec_setbackgroundstatus(ac::ACState& s)
{
    g_chatListener.onFinish(c::MegaChatRequest::TYPE_SET_BACKGROUND_STATUS, [](finishInfo& f) 
    {
        if (check_err("SetBackgroundStatus", f.e))
        {
            conlock(cout) << " background: " << f.request->getFlag() << endl;
        }
    });

    g_chatApi->setBackgroundStatus(s.words[1].s == "on", &g_chatListener);
}

void exec_getuserfirstname(ac::ACState& s)
{
    c::MegaChatHandle userhandle(s_ch(s.words[1].s));

    g_chatListener.onFinish(c::MegaChatRequest::TYPE_GET_FIRSTNAME, [userhandle](finishInfo& f)
    {
        if (check_err("getUserFirstname", f.e))
        {
            conlock(cout) << ch_s(userhandle) << " -> " << f.request->getText() << endl;
        }
    });

    g_chatApi->getUserFirstname(userhandle, &g_chatListener);
}


void exec_getuserlastname(ac::ACState& s)
{
    c::MegaChatHandle userhandle(s_ch(s.words[1].s));

    g_chatListener.onFinish(c::MegaChatRequest::TYPE_GET_LASTNAME, [userhandle](finishInfo& f)
    {
        if (check_err("getUserLastname", f.e))
        {
            conlock(cout) << ch_s(userhandle) << " -> " << f.request->getText() << endl;
        }
    });

    g_chatApi->getUserLastname(userhandle, &g_chatListener);
}

void exec_getuseremail(ac::ACState& s)
{
    c::MegaChatHandle userhandle(s_ch(s.words[1].s));

    g_chatListener.onFinish(c::MegaChatRequest::TYPE_GET_EMAIL, [userhandle](finishInfo& f)
    {
        if (check_err("getUserEmail", f.e))
        {
            conlock(cout) << ch_s(userhandle) << " -> " << f.request->getText() << endl;
        }
    });

    g_chatApi->getUserEmail(userhandle, &g_chatListener);
}

void exec_getcontactemail(ac::ACState& s)
{
    c::MegaChatHandle userhandle(s_ch(s.words[1].s));
    unique_ptr<char[]> email(g_chatApi->getContactEmail(userhandle));

    conlock(cout) << ch_s(userhandle) << " -> " << (email ? email.get() : "<no contact relationship>") << endl;
}


void exec_getuserhandlebyemail(ac::ACState& s)
{
    c::MegaChatHandle userhandle = g_chatApi->getUserHandleByEmail(s.words[1].s.c_str());

    conlock(cout) << s.words[1].s << " -> " << ch_s(userhandle) << endl;
}

void exec_getmyuserhandle(ac::ACState&)
{
    conlock(cout) << ch_s(g_chatApi->getMyUserHandle()) << endl;
}

void exec_getmyfirstname(ac::ACState&)
{
    unique_ptr<char[]> t(g_chatApi->getMyFirstname());

    conlock(cout) << (t ? t.get() : "<no result>") << endl;
}

void exec_getmylastname(ac::ACState&)
{
    unique_ptr<char[]> t(g_chatApi->getMyLastname());

    conlock(cout) << (t ? t.get() : "<no result>") << endl;
}

void exec_getmyfullname(ac::ACState&)
{
    unique_ptr<char[]> t(g_chatApi->getMyFullname());

    conlock(cout) << (t ? t.get() : "<no result>") << endl;
}

void exec_getmyemail(ac::ACState&)
{
    unique_ptr<char[]> t(g_chatApi->getMyEmail());

    conlock(cout) << (t ? t.get() : "<no result>") << endl;
}

string chatDetails(const c::MegaChatRoom& cr)
{
    ostringstream s;

    s << "title: " << (cr.getTitle() ? cr.getTitle() : "") << " handle: " << ch_s(cr.getChatId()) 
      << " priv:" << cr.privToString(cr.getOwnPrivilege()) << " s:" << (cr.isGroup() ? " isGroup " : " ")
      << "peers: ";
    for (unsigned i = 0; i < cr.getPeerCount(); ++i)
    {
        s << ch_s(cr.getPeerHandle(i)) << " ";
    }
    if (cr.getUnreadCount())
    {
        s << "unread: " << cr.getUnreadCount();
    }
    return s.str();
};


void exec_getchatrooms(ac::ACState&)
{
    unique_ptr<c::MegaChatRoomList> crl(g_chatApi->getChatRooms());
    if (crl)
    {
        auto cl = conlock(cout);
        for (unsigned i = 0; i < crl->size(); ++i)
        {
            if (const c::MegaChatRoom* cr = crl->get(i))
            {
                cout << chatDetails(*cr) << endl;
            }
        }
    }
}


void exec_getchatroom(ac::ACState& s)
{
    c::MegaChatHandle h = s_ch(s.words[1].s);
    unique_ptr<c::MegaChatRoom> p(g_chatApi->getChatRoom(h));

    conlock(cout) << (p ? chatDetails(*p) : "not found") << endl;
}


void exec_getchatroombyuser(ac::ACState& s)
{
    c::MegaChatHandle h = s_ch(s.words[1].s);
    unique_ptr<c::MegaChatRoom> p(g_chatApi->getChatRoomByUser(h));

    conlock(cout) << (p ? chatDetails(*p) : "not found") << endl;
}

string chatlistDetails(const c::MegaChatListItem& cli)
{
    ostringstream s;

    s << "title: " << (cli.getTitle() ? cli.getTitle() : "") 
        << " handle: " << ch_s(cli.getChatId())
        << " priv:" << c::MegaChatRoom::privToString(cli.getOwnPrivilege()) 
        << " " << (cli.isGroup() ? " isGroup " : " ") 
        << " " << (cli.isActive() ? " isActive " : " ");

    if (cli.getPeerHandle() != c::MEGACHAT_INVALID_HANDLE)
    {
        s << "peer: " << ch_s(cli.getPeerHandle());
    }
    if (cli.getUnreadCount())
    {
        s << " unread: " << cli.getUnreadCount();
    }
    if (auto str = cli.getLastMessage())
    {
        s << " last: " << str << " (type " << cli.getLastMessageType() << " from " << ch_s(cli.getLastMessageSender()) << ")";
    }
    return s.str();
};

void exec_getchatlistitems(ac::ACState&)
{
    unique_ptr<c::MegaChatListItemList> clil(g_chatApi->getChatListItems());
    if (clil)
    {
        auto cl = conlock(cout);
        for (unsigned i = 0; i < clil->size(); ++i)
        {
            if (const c::MegaChatListItem* cli = clil->get(i))
            {
                cout << chatlistDetails(*cli) << endl;
            }
        }
    }
}

void exec_getchatlistitem(ac::ACState& s)
{
    c::MegaChatHandle h = s_ch(s.words[1].s);
    unique_ptr<c::MegaChatListItem> p(g_chatApi->getChatListItem(h));

    conlock(cout) << (p ? chatlistDetails(*p) : "not found") << endl;
}

void exec_getunreadchats(ac::ACState&)
{
    conlock(cout) << "unread message count: " << g_chatApi->getUnreadChats() << endl;
}

void exec_getactivechatlistitems(ac::ACState&)
{
    unique_ptr<c::MegaChatListItemList> clil(g_chatApi->getActiveChatListItems());
    if (clil)
    {
        auto cl = conlock(cout);
        for (unsigned i = 0; i < clil->size(); ++i)
        {
            if (const c::MegaChatListItem* cli = clil->get(i))
            {
                cout << chatlistDetails(*cli) << endl;
            }
        }
    }
}

void exec_getinactivechatlistitems(ac::ACState&)
{
    unique_ptr<c::MegaChatListItemList> clil(g_chatApi->getInactiveChatListItems());
    if (clil)
    {
        auto cl = conlock(cout);
        for (unsigned i = 0; i < clil->size(); ++i)
        {
            if (const c::MegaChatListItem* cli = clil->get(i))
            {
                cout << chatlistDetails(*cli) << endl;
            }
        }
    }
}

void exec_getunreadchatlistitems(ac::ACState&)
{
    unique_ptr<c::MegaChatListItemList> clil(g_chatApi->getUnreadChatListItems());
    if (clil)
    {
        auto cl = conlock(cout);
        for (unsigned i = 0; i < clil->size(); ++i)
        {
            if (const c::MegaChatListItem* cli = clil->get(i))
            {
                cout << chatlistDetails(*cli) << endl;
            }
        }
    }
}

void exec_getchathandlebyuser(ac::ACState& s)
{
    c::MegaChatHandle h = s_ch(s.words[1].s);
    c::MegaChatHandle h2 = g_chatApi->getChatHandleByUser(h);

    conlock(cout) << ch_s(h2) << endl;
}

void exec_createchat(ac::ACState& s)
{
    g_chatListener.onFinish(c::MegaChatRequest::TYPE_CREATE_CHATROOM, [](finishInfo& f)
    {
        if (check_err("CreateChat", f.e))
        {
            auto cl = conlock(cout);
            cout << "Chat " << ch_s(f.request->getChatHandle()) << (f.request->getFlag() ? " is a group chat" : " is a permanent chat") << endl;
            auto list = f.request->getMegaChatPeerList();
            for (int i = 0; i < list->size(); ++i)
            {
                cout << "  peer " << ch_s(list->getPeerHandle(i)) << " " << c::MegaChatRoom::privToString(list->getPeerPrivilege(i)) << endl;
            }
        }
    });

    bool group = s.words[1].s == "-group";
    auto pl = c::MegaChatPeerList::createInstance();  
    for (unsigned i = group ? 2 : 1; i < s.words.size(); ++i)
    {
        pl->addPeer(s_ch(s.words[i].s), c::MegaChatPeerList::PRIV_STANDARD); // todo: accept privilege flags
    }
    g_chatApi->createChat(group, pl, &g_chatListener);  
}

void exec_invitetochat(ac::ACState& s)
{
    g_chatListener.onFinish(c::MegaChatRequest::TYPE_INVITE_TO_CHATROOM, [](finishInfo& f)
    {
        if (check_err("InviteToChat", f.e))
        {
            conlock(cout) << "Invited user " << ch_s(f.request->getUserHandle()) << " to chat " << ch_s(f.request->getChatHandle()) << " as " << c::MegaChatRoom::privToString(f.request->getPrivilege()) << endl;
        }
    });

    g_chatApi->inviteToChat(s_ch(s.words[1].s), s_ch(s.words[2].s), c::MegaChatPeerList::PRIV_STANDARD, &g_chatListener);  // todo
}

void exec_removefromchat(ac::ACState& s)
{
    g_chatListener.onFinish(c::MegaChatRequest::TYPE_REMOVE_FROM_CHATROOM, [](finishInfo& f)
    {
        if (check_err("RemoveFromChat", f.e))
        {
            conlock(cout) << "Removed user " << ch_s(f.request->getUserHandle()) << " from chat " << ch_s(f.request->getChatHandle()) << endl;
        }
    });

    g_chatApi->removeFromChat(s_ch(s.words[1].s), s_ch(s.words[2].s), &g_chatListener);  
}

void exec_leavechat(ac::ACState& s)
{
    g_chatListener.onFinish(c::MegaChatRequest::TYPE_REMOVE_FROM_CHATROOM, [](finishInfo& f)
    {
        if (check_err("LeaveChat", f.e))
        {
            conlock(cout) << "Left chat " << ch_s(f.request->getChatHandle()) << " (user " << ch_s(f.request->getUserHandle()) << endl;
        }
    });

    g_chatApi->removeFromChat(s_ch(s.words[1].s), s_ch(s.words[2].s), &g_chatListener);  
}

void exec_updatechatpermissions(ac::ACState& s)
{
    g_chatListener.onFinish(c::MegaChatRequest::TYPE_UPDATE_PEER_PERMISSIONS, [](finishInfo& f)
    {
        if (check_err("UpdateChatPermissions", f.e))
        {
            conlock(cout) << "Updated user " << ch_s(f.request->getUserHandle()) << " in chat " << ch_s(f.request->getChatHandle()) << " to " << c::MegaChatRoom::privToString(f.request->getPrivilege()) << endl;
        }
    });

    g_chatApi->updateChatPermissions(s_ch(s.words[1].s), s_ch(s.words[2].s), c::MegaChatPeerList::PRIV_STANDARD, &g_chatListener);  // todo
}

void exec_truncatechat(ac::ACState& s)
{
    g_chatListener.onFinish(c::MegaChatRequest::TYPE_TRUNCATE_HISTORY, [](finishInfo& f)
    {
        if (check_err("TruncateChat", f.e))
        {
            conlock(cout) << "Truncated from " << ch_s(f.request->getUserHandle()) << " in chat "  << ch_s(f.request->getChatHandle()) << endl;
        }
    });

    g_chatApi->truncateChat(s_ch(s.words[1].s), s_ch(s.words[2].s), &g_chatListener);  
}

void exec_clearchathistory(ac::ACState& s)
{
    g_chatListener.onFinish(c::MegaChatRequest::TYPE_TRUNCATE_HISTORY, [](finishInfo& f)
    {
        if (check_err("ClearChatHistory", f.e))
        {
            conlock(cout) << "Truncated chat " << ch_s(f.request->getChatHandle()) << ", sole message now " << ch_s(f.request->getUserHandle()) << endl;
        }
    });

    g_chatApi->clearChatHistory(s_ch(s.words[1].s), &g_chatListener);  
}

void exec_setchattitle(ac::ACState& s)
{
    g_chatListener.onFinish(c::MegaChatRequest::TYPE_EDIT_CHATROOM_NAME, [](finishInfo& f)
    {
        if (check_err("SetChatTitle", f.e))
        {
            conlock(cout) << "Chat " << ch_s(f.request->getChatHandle()) << " now titled" << f.request->getText() << endl;
        }
    });

    g_chatApi->setChatTitle(s_ch(s.words[1].s), s.words[2].s.c_str(), &g_chatListener);
}

void exec_openchatroom(ac::ACState& s)
{
    c::MegaChatHandle room = s_ch(s.words[1].s);
    auto& rec = g_roomListeners[room];
    if (!rec.open)
    {
        if (!g_chatApi->openChatRoom(room, rec.listener.get()))
        {
            conlock(cout) << "Failed to open chat room." << endl;
            g_roomListeners.erase(room);
        }
        else
        {
            rec.listener->room = room;
            rec.open = true;
        }
    }
    else
    {
        conlock(cout) << "Room " << ch_s(room) << " is already open." << endl;
    }
}

void exec_closechatroom(ac::ACState& s)
{
    c::MegaChatHandle room = s_ch(s.words[1].s);
    auto& rec = g_roomListeners[room];
    if (!rec.open)
    {
        conlock(cout) << "Room " << ch_s(room) << " was not open" << endl;
    }
    else
    {
        g_chatApi->closeChatRoom(room, rec.listener.get());
    }
    g_roomListeners.erase(room);
}


void exec_loadmessages(ac::ACState& s)
{
    auto source = g_chatApi->loadMessages(s_ch(s.words[1].s), stoi(s.words[2].s));

    auto cl = conlock(cout);
    switch (source)
    {
    case c::MegaChatApi::SOURCE_ERROR: cout << "Load failed as we are offline." << endl; break;
    case c::MegaChatApi::SOURCE_NONE: cout << "No more messages." << endl; break;
    case c::MegaChatApi::SOURCE_LOCAL: cout << "Loading from local store." << endl; break;
    case c::MegaChatApi::SOURCE_REMOTE: cout << "Loading from server." << endl; break;
    }
}

void exec_isfullhistoryloaded(ac::ACState& s)
{
    conlock(cout) << (g_chatApi->isFullHistoryLoaded(s_ch(s.words[1].s)) ? "Yes" : "No") << endl;
}

void exec_getmessage(ac::ACState& s)
{
    auto room = s_ch(s.words[1].s);
    unique_ptr<c::MegaChatMessage> msg(g_chatApi->getMessage(room, s_ch(s.words[2].s)));

    if (!msg)
    {
        conlock(cout) << "Not retrieved." << endl;
    }
    else
    {
        reportMessage(room, msg.get(), "got");
    }
}

void exec_getmanualsendingmessage(ac::ACState& s)
{
    auto room = s_ch(s.words[1].s);
    unique_ptr<c::MegaChatMessage> msg(g_chatApi->getManualSendingMessage(room, s_ch(s.words[2].s)));

    if (!msg)
    {
        conlock(cout) << "Not retrieved." << endl;
    }
    else
    {
        reportMessage(room, msg.get(), "got");
    }
}


void exec_sendmessage(ac::ACState& s)
{
    auto room = s_ch(s.words[1].s);
    unique_ptr<c::MegaChatMessage> msg(g_chatApi->sendMessage(room, s.words[2].s.c_str()));

    if (!msg)
    {
        conlock(cout) << "Failed." << endl;
    }
    else
    {
        reportMessage(room, msg.get(), "sending");
    }
}

void exec_attachcontacts(ac::ACState& s)
{
    auto room = s_ch(s.words[1].s);
    auto mhl = m::MegaHandleList::createInstance();
    for (unsigned i = 2; i < s.words.size(); ++i)
    {
        mhl->addMegaHandle(s_ch(s.words[i].s));
    }

    unique_ptr<c::MegaChatMessage> msg(g_chatApi->attachContacts(room, mhl));  //todo: ownership

    if (!msg)
    {
        conlock(cout) << "Failed." << endl;
    }
    else
    {
        reportMessage(room, msg.get(), "sending contacts");
    }
}

void exec_attachnode(ac::ACState& s)
{
    auto room = s_ch(s.words[1].s);
    g_chatApi->attachNode(room, s_ch(s.words[2].s), &g_chatListener);
}

void exec_revokeattachmentmessage(ac::ACState& s)
{
    auto room = s_ch(s.words[1].s);
    unique_ptr<c::MegaChatMessage> msg(g_chatApi->revokeAttachmentMessage(room, s_ch(s.words[2].s)));

    if (!msg)
    {
        conlock(cout) << "Failed." << endl;
    }
    else
    {
        reportMessage(room, msg.get(), "revoking attachment");
    }
}

void exec_editmessage(ac::ACState& s)
{
    auto room = s_ch(s.words[1].s);
    unique_ptr<c::MegaChatMessage> msg(g_chatApi->editMessage(room, s_ch(s.words[2].s), s.words[2].s.c_str()));

    if (!msg)
    {
        conlock(cout) << "Failed." << endl;
    }
    else
    {
        reportMessage(room, msg.get(), "editing");
    }
}

void exec_deletemessage(ac::ACState& s)
{
    auto room = s_ch(s.words[1].s);
    unique_ptr<c::MegaChatMessage> msg(g_chatApi->deleteMessage(room, s_ch(s.words[2].s)));

    if (!msg)
    {
        conlock(cout) << "Failed." << endl;
    }
    else
    {
        reportMessage(room, msg.get(), "deleting");
    }
}

void exec_setmessageseen(ac::ACState& s)
{
    conlock(cout) << (g_chatApi->setMessageSeen(s_ch(s.words[2].s), s_ch(s.words[2].s)) ? "Done" : "Failed") << endl;
}

void exec_getLastMessageSeen(ac::ACState& s)
{
    auto room = s_ch(s.words[1].s);
    unique_ptr<c::MegaChatMessage> msg(g_chatApi->getLastMessageSeen(room));

    if (!msg)
    {
        conlock(cout) << "None." << endl;
    }
    else
    {
        reportMessage(room, msg.get(), "last seen");
    }
}

void exec_removeunsentmessage(ac::ACState& s)
{
    g_chatApi->removeUnsentMessage(s_ch(s.words[1].s), s_ch(s.words[2].s));
}

void exec_sendtypingnotification(ac::ACState& s)
{
    g_chatListener.onFinish(c::MegaChatRequest::TYPE_SEND_TYPING_NOTIF, [](finishInfo& f)
    {
        if (check_err("SendTypingNotification", f.e))
        {
            conlock(cout) << "Chat " << ch_s(f.request->getChatHandle()) << " notified"  << endl;
        }
    });

    g_chatApi->sendTypingNotification(s_ch(s.words[1].s), &g_chatListener);
}

void exec_ismessagereceptionconfirmationactive(ac::ACState&)
{
    conlock(cout) << (g_chatApi->isMessageReceptionConfirmationActive() ? "Yes" : "No") << endl;
}


void exec_savecurrentstate(ac::ACState&)
{
    g_chatApi->saveCurrentState();
}

void exec_detail(ac::ACState& s)
{
    g_detailHigh = s.words[1].s == "high";
}

#ifdef WIN32
void exec_dos_unix(ac::ACState& s)
{
    static_cast<m::WinConsole*>(console.get())->setAutocompleteStyle(s.words[1].s == "unix");
}
#endif

ac::ACN autocompleteTemplate;

void exec_help(ac::ACState&)
{
    conlock(cout) << *autocompleteTemplate << flush;
}

#ifdef WIN32
void exec_history(ac::ACState& s)
{
    static_cast<m::WinConsole*>(console.get())->outputHistory();
}
#endif

void exec_quit(ac::ACState&)
{
    quit_flag = true;
}

#ifndef KARERE_DISABLE_WEBRTC

void exec_getchataudioindevices(ac::ACState&)
{
    unique_ptr<m::MegaStringList> audioDevices(g_chatApi->getChatAudioInDevices());
    for (int i = 0; i < audioDevices->size(); ++i)
    {
        cout << audioDevices->get(i) << endl;
    }
}

void exec_getchatvideoindevices(ac::ACState&)
{
    unique_ptr<m::MegaStringList> videoDevices(g_chatApi->getChatVideoInDevices());
    for (int i = 0; i < videoDevices->size(); ++i)
    {
        cout << videoDevices->get(i) << endl;
    }
}

void exec_setchataudioindevice(ac::ACState& s)
{
    if (!g_chatApi->setChatAudioInDevice(s.words[1].s.c_str()))
    {
        cout << "setChatAudioInDevice failed" << endl;
    }
}

void exec_setchatvideoindevice(ac::ACState& s)
{
    if (!g_chatApi->setChatVideoInDevice(s.words[1].s.c_str()))
    {
        cout << "setChatVideoInDevice failed" << endl;
    }
}

void exec_startchatcall(ac::ACState& s)
{
    c::MegaChatRequestListener *listener = new c::MegaChatRequestListener; // todo
    c::MegaChatHandle room = s_ch(s.words[1].s);
    bool enableVideo = s.words.size() > 2 && s.words[2].s == "true";  
    g_chatApi->startChatCall(room, enableVideo, listener);
}

void exec_answerchatcall(ac::ACState& s)
{
    c::MegaChatRequestListener *listener = new c::MegaChatRequestListener; // todo
    c::MegaChatHandle room = s_ch(s.words[1].s);
    bool enableVideo = s.words.size() < 2 || s.words[2].s == "true";
    g_chatApi->answerChatCall(room, enableVideo, listener);
}


void exec_hangchatcall(ac::ACState& s)
{
    c::MegaChatRequestListener *listener = new c::MegaChatRequestListener; // todo
    c::MegaChatHandle room = s_ch(s.words[1].s);
    g_chatApi->hangChatCall(room, listener);
}

void exec_hangallchatcalls(ac::ACState&)
{
    c::MegaChatRequestListener *listener = new c::MegaChatRequestListener; // todo
    g_chatApi->hangAllChatCalls(listener);
}

void exec_enableaudio(ac::ACState& s)
{
    c::MegaChatRequestListener *listener = new c::MegaChatRequestListener; // todo
    c::MegaChatHandle room = s_ch(s.words[1].s);
    g_chatApi->enableAudio(room, listener);
}

void exec_disableaudio(ac::ACState& s)
{
    c::MegaChatRequestListener *listener = new c::MegaChatRequestListener; // todo
    c::MegaChatHandle room = s_ch(s.words[1].s);
    g_chatApi->disableAudio(room, listener);
}

void exec_enablevideo(ac::ACState& s)
{
    c::MegaChatRequestListener *listener = new c::MegaChatRequestListener; // todo
    c::MegaChatHandle room = s_ch(s.words[1].s);
    g_chatApi->enableVideo(room, listener);
}

void exec_disablevideo(ac::ACState& s)
{
    c::MegaChatRequestListener *listener = new c::MegaChatRequestListener; // todo
    c::MegaChatHandle room = s_ch(s.words[1].s);
    g_chatApi->disableVideo(room, listener);
}

void exec_loadaudiovideodevicelist(ac::ACState&)
{
    c::MegaChatRequestListener *listener = new c::MegaChatRequestListener; // todo
    g_chatApi->loadAudioVideoDeviceList(listener);
}

void exec_getchatcall(ac::ACState&)
{
    /**
     * @brief Get the MegaChatCall associated with a chatroom
     *
     * If \c chatid is invalid or there isn't any MegaChatCall associated with the chatroom,
     * this function returns NULL.
     *
     * You take the ownership of the returned value.
     *
     * @param chatid MegaChatHandle that identifies the chat room
     * @return MegaChatCall object associated with chatid or NULL if it doesn't exist
     */
   // MegaChatCall *getChatCall(MegaChatHandle chatid);
}

void exec_setignoredcall(ac::ACState& s)
{
    c::MegaChatHandle room = s_ch(s.words[1].s);
    g_chatApi->setIgnoredCall(room);
}


void exec_getchatcallbycallid(ac::ACState&)
{
    /**
 * @brief Get the MegaChatCall that has a specific id
 *
 * You can get the id of a MegaChatCall using MegaChatCall::getId().
 *
 * You take the ownership of the returned value.
 *
 * @param callId MegaChatHandle that identifies the call
 * @return MegaChatCall object for the specified \c callId. NULL if call doesn't exist
 */
  //  MegaChatCall *getChatCallByCallId(MegaChatHandle callId);
}

void exec_getnumcalls(ac::ACState&)
{
    cout << g_chatApi->getNumCalls() << endl;
}

void exec_getchatcalls(ac::ACState&)
{
    unique_ptr<m::MegaHandleList> list(g_chatApi->getChatCalls());
    for (unsigned i = 0; i < list->size(); ++i)
    {
        cout << ch_s(list->get(i)) << endl;
    }
}

void exec_getchatcallsids(ac::ACState&)
{
    unique_ptr<m::MegaHandleList> list(g_chatApi->getChatCallsIds());
    for (unsigned i = 0; i < list->size(); ++i)
    {
        cout << ch_s(list->get(i)) << endl;
    }
}

#endif

class OneShotRequestListener : public m::MegaRequestListener
{
public:
    std::function<void(m::MegaApi* api, m::MegaRequest *request)> onRequestStartFunc;
    std::function<void(m::MegaApi* api, m::MegaRequest *request, m::MegaError* e)> onRequestFinishFunc;
    std::function<void(m::MegaApi*api, m::MegaRequest *request)> onRequestUpdateFunc;
    std::function<void(m::MegaApi *api, m::MegaRequest *request, m::MegaError* error)> onRequestTemporaryErrorFunc;

    void onRequestStart(m::MegaApi* api, m::MegaRequest *request) override
    {
        if (onRequestStartFunc) onRequestStartFunc(api, request);
    }

    void onRequestFinish(m::MegaApi* api, m::MegaRequest *request, m::MegaError* e) override
    {
        if (onRequestFinishFunc) onRequestFinishFunc(api, request, e);
        delete this;  // one-shot is done so auto-delete
    }

    void onRequestUpdate(m::MegaApi*api, m::MegaRequest *request) override
    {
        if (onRequestUpdateFunc) onRequestUpdateFunc(api, request);
    }

    void onRequestTemporaryError(m::MegaApi *api, m::MegaRequest *request, m::MegaError* error) override
    {
        if (onRequestTemporaryErrorFunc) onRequestTemporaryErrorFunc(api, request, error);
    }
};

<<<<<<< HEAD
void exec_smsverify(ac::ACState& s)
{
    if (s.words[1].s == "send")
    {
        auto listener = new OneShotRequestListener;
        listener->onRequestFinishFunc = [](m::MegaApi* api, m::MegaRequest *request, m::MegaError* e) 
            { 
                conlock(cout) << "SMS Verify Text Result: " << e->getErrorString() << endl;
            };
        g_megaApi->sendSMSVerificationCode(s.words[2].s.c_str(), listener, s.words.size() > 3 && s.words[3].s == "to");
    }
    else if (s.words[1].s == "code")
    {
        auto listener = new OneShotRequestListener;
        listener->onRequestFinishFunc = [](m::MegaApi* api, m::MegaRequest *request, m::MegaError* e)
        {
            conlock(cout) << "SMS Verify Text Result: " << e->getErrorString() << endl;
        };
        g_megaApi->checkSMSVerificationCode(s.words[2].s.c_str(), listener);
    }
    else if (s.words[1].s == "allowed")
    {
        conlock(cout) << "SMS Verify Text Result: " << g_megaApi->smsAllowedState() << endl;
    }
    else if (s.words[1].s == "phone")
    {
        unique_ptr<char[]> number(g_megaApi->smsVerifiedPhoneNumber());
        conlock(cout) << "Verified phone: " << (number ? number.get() : "<none>") << endl;
    }
}

void exec_apiurl(ac::ACState& s)
{
    if (g_megaApi->isLoggedIn())
    {
        cout << "You must not be logged in, to change APIURL" << endl;
    }
    else if (s.words.size() == 3 || s.words.size() == 2)
=======

void exec_apiurl(ac::ACState& s)
{
    if (s.words.size() == 3 || s.words.size() == 2)
>>>>>>> 5b04c055
    {
        if (s.words[1].s.size() < 8 || s.words[1].s.substr(0, 8) != "https://")
        {
            s.words[1].s = "https://" + s.words[1].s;
        }
        if (s.words[1].s.empty() || s.words[1].s.back() != '/')
        {
            s.words[1].s += '/';
        }
        g_megaApi->changeApiUrl(s.words[1].s.c_str(), s.words.size() > 2 && s.words[2].s == "true");
<<<<<<< HEAD
=======
        if (g_megaApi->isLoggedIn())
        {
            conlock(cout) << "Re-fetching nodes due to change of APIURL" << endl;

            setprompt(NOPROMPT);

            auto listener = new OneShotRequestListener;
            listener->onRequestFinishFunc = [](m::MegaApi*, m::MegaRequest *, m::MegaError* e) 
            {
                conlock(cout) << "Fetchnodes finished: " << e->getErrorString() << endl;
                setprompt(COMMAND);
            };

            g_megaApi->fetchNodes(listener);
        }
>>>>>>> 5b04c055
    }
}


ac::ACN autocompleteSyntax()
{
    using namespace ac;
    unique_ptr<Either> p(new Either("      "));

    p->Add(exec_login,      sequence(text("login"), either(sequence(param("email"), opt(param("password"))), param("session"), sequence(text("autoresume"), opt(param("id"))) )));
    p->Add(exec_session,    sequence(text("session"), opt(sequence(text("autoresume"), opt(param("id")))) ));

    p->Add(exec_setonlinestatus,    sequence(text("setonlinestatus"), either(text("offline"), text("away"), text("online"), text("busy"))));
    p->Add(exec_setpresenceautoaway, sequence(text("setpresenceautoaway"), either(text("on"), text("off")), wholenumber(30)));
    p->Add(exec_setpresencepersist, sequence(text("setpresencepersist"), either(text("on"), text("off"))));
    p->Add(exec_signalpresenceperiod, sequence(text("signalpresenceperiod"), wholenumber(5)));
    p->Add(exec_getonlinestatus, sequence(text("getonlinestatus")));

    p->Add(exec_getuserfirstname,   sequence(text("getuserfirstname"), param("userid")));
    p->Add(exec_getuserlastname,    sequence(text("getuserlastname"), param("userid")));
    p->Add(exec_getuseremail,       sequence(text("getuseremail"), param("userid")));
    p->Add(exec_getcontactemail,    sequence(text("getcontactemail"), param("userid")));
    p->Add(exec_getuserhandlebyemail, sequence(text("getuserhandlebyemail"), param("email")));
    p->Add(exec_getmyuserhandle,      sequence(text("getmyuserhandle")));
    p->Add(exec_getmyfirstname,     sequence(text("getmyfirstname")));
    p->Add(exec_getmylastname,      sequence(text("getmylastname")));
    p->Add(exec_getmyfullname,      sequence(text("getmyfullname")));
    p->Add(exec_getmyemail,         sequence(text("getmyemail")));
    p->Add(exec_getchatrooms,       sequence(text("getchatrooms")));

    p->Add(exec_getchatroom,        sequence(text("getchatroom"), param("roomid")));
    p->Add(exec_getchatroombyuser,  sequence(text("getchatroombyuser"), param("userid")));
    p->Add(exec_getchatlistitems,   sequence(text("getchatlistitems")));
    p->Add(exec_getchatlistitem,    sequence(text("getchatlistitem"), param("roomid")));
    p->Add(exec_getunreadchats,     sequence(text("getunreadchats"), param("roomid")));
    p->Add(exec_getinactivechatlistitems, sequence(text("getinactivechatlistitems"), param("roomid")));
    p->Add(exec_getunreadchatlistitems, sequence(text("getunreadchatlistitems"), param("roomid")));
    p->Add(exec_getchathandlebyuser, sequence(text("getchathandlebyuser"), param("userid")));
    p->Add(exec_createchat,         sequence(text("createchat"), opt(flag("-group")), repeat(param("userid"))));
    p->Add(exec_invitetochat,       sequence(text("invitetochat"), param("roomid"), param("userid")));
    p->Add(exec_removefromchat,     sequence(text("removefromchat"), param("roomid"), param("userid")));
    p->Add(exec_leavechat,          sequence(text("leavechat"), param("roomid")));
    p->Add(exec_updatechatpermissions, sequence(text("updatechatpermissions"), param("roomid"), param("userid")));
    p->Add(exec_truncatechat,       sequence(text("truncatechat"), param("roomid"), param("msgid")));
    p->Add(exec_clearchathistory,   sequence(text("clearchathistory"), param("roomid")));
    p->Add(exec_setchattitle,       sequence(text("setchattitle"), param("roomid"), param("title")));
    p->Add(exec_openchatroom,       sequence(text("openchatroom"), param("roomid")));
    p->Add(exec_closechatroom,      sequence(text("closechatroom"), param("roomid")));
    p->Add(exec_loadmessages,       sequence(text("loadmessages"), param("roomid"), wholenumber(10)));
    p->Add(exec_isfullhistoryloaded, sequence(text("isfullhistoryloaded"), param("roomid")));
    p->Add(exec_getmessage,         sequence(text("getmessage"), param("roomid"), param("msgid")));
    p->Add(exec_getmanualsendingmessage, sequence(text("getmanualsendingmessage"), param("roomid"), param("tempmsgid")));
    p->Add(exec_sendmessage,        sequence(text("sendmessage"), param("roomid"), param("text")));
    p->Add(exec_attachcontacts,     sequence(text("attachcontacts"), param("roomid"), repeat(param("userid"))));
    p->Add(exec_attachnode,         sequence(text("attachnode"), param("roomid"), param("nodeid")));
    p->Add(exec_revokeattachmentmessage, sequence(text("revokeattachmentmessage"), param("roomid"), param("msgid")));
    p->Add(exec_editmessage,        sequence(text("editmessage"), param("roomid"), param("msgid"), param("text")));
    p->Add(exec_setmessageseen,     sequence(text("setmessageseen"), param("roomid"), param("msgid")));
    p->Add(exec_getLastMessageSeen, sequence(text("getLastMessageSeen"), param("roomid")));
    p->Add(exec_removeunsentmessage, sequence(text("removeunsentmessage"), param("roomid"), param("tempid")));
    p->Add(exec_sendtypingnotification, sequence(text("sendtypingnotification"), param("roomid")));
    p->Add(exec_ismessagereceptionconfirmationactive, sequence(text("ismessagereceptionconfirmationactive")));
    p->Add(exec_savecurrentstate, sequence(text("savecurrentstate")));
     
#ifndef KARERE_DISABLE_WEBRTC
    p->Add(exec_getchataudioindevices, sequence(text("getchataudioindevices")));
    p->Add(exec_getchatvideoindevices, sequence(text("getchatvideoindevices")));
    p->Add(exec_setchataudioindevice, sequence(text("setchataudioindevice"), param("device")));
    p->Add(exec_setchatvideoindevice, sequence(text("setchatvideoindevice"), param("device")));
    p->Add(exec_startchatcall, sequence(text("startchatcall"), param("roomid"), opt(either(text("true"), text("false")))));
    p->Add(exec_answerchatcall, sequence(text("answerchatcall"), param("roomid"), opt(either(text("true"), text("false")))));
    p->Add(exec_hangchatcall, sequence(text("hangchatcall"), param("roomid")));
    p->Add(exec_hangallchatcalls, sequence(text("hangallchatcalls")));
    p->Add(exec_enableaudio, sequence(text("enableaudio"), param("roomid")));
    p->Add(exec_disableaudio, sequence(text("disableaudio"), param("roomid")));
    p->Add(exec_enablevideo, sequence(text("enablevideo"), param("roomid")));
    p->Add(exec_disablevideo, sequence(text("disablevideo"), param("roomid")));
    p->Add(exec_loadaudiovideodevicelist, sequence(text("loadaudiovideodevicelist")));
    p->Add(exec_getchatcall, sequence(text("getchatcall"), param("roomid")));
    p->Add(exec_setignoredcall, sequence(text("setignoredcall"), param("roomid")));
    p->Add(exec_getchatcallbycallid, sequence(text("getchatcallbycallid"), param("callid")));
    p->Add(exec_getnumcalls, sequence(text("getnumcalls")));
    p->Add(exec_getchatcalls, sequence(text("getchatcalls")));
    p->Add(exec_getchatcallsids, sequence(text("getchatcallsids")));
#endif

    p->Add(exec_detail,     sequence(text("detail"), opt(either(text("high"), text("low")))));
#ifdef WIN32
    p->Add(exec_dos_unix,   sequence(text("autocomplete"), opt(either(text("unix"), text("dos")))));
#endif
    p->Add(exec_help,       sequence(either(text("help"), text("?"))));
#ifdef WIN32
    p->Add(exec_history,    sequence(text("history")));
#endif
    p->Add(exec_repeat,     sequence(text("repeat"), wholenumber(5), param("command")));
    p->Add(exec_quit,       sequence(either(text("quit"), text("q"))));
    p->Add(exec_quit,       sequence(text("exit")));

    // sdk level commands (intermediate layer of megacli commands)
<<<<<<< HEAD
    p->Add(exec_smsverify, sequence(text("smsverify"), either(sequence(text("send"), param("phoneNumber"), opt(text("to"))), sequence(text("code"), param("code")), text("allowed"), text("phone"))));
=======
>>>>>>> 5b04c055
    p->Add(exec_apiurl, sequence(text("apiurl"), param("url"), opt(param("disablepkp"))));
    
    return p;
}


// execute command
static void process_line(const char* l)
{
    switch (prompt)
    {
    case LOGINPASSWORD:
        g_chatApi->init(NULL);
        g_megaApi->login(login.c_str(), l);
        {
            conlock(cout) << "\nLogging in..." << endl;
        }
        setprompt(COMMAND);
        return;

    case COMMAND:
        try
        {
            std::string consoleOutput;
            ac::autoExec(string(l), string::npos, autocompleteTemplate, false, consoleOutput, true); // todo: pass correct unixCompletions flag
            if (!consoleOutput.empty())
            {
                conlock(cout) << consoleOutput << flush;
            }
        }
        catch (exception& e)
        {
            conlock(cout) << "Command failed: " << e.what() << endl;
        }
        return;
    }
}

#ifndef NO_READLINE
#ifdef HAVE_AUTOCOMPLETE
char* longestCommonPrefix(ac::CompletionState& acs)
{
    string s = acs.completions[0].s;
    for (int i = acs.completions.size(); i--; )
    {
        for (unsigned j = 0; j < s.size() && j < acs.completions[i].s.size(); ++j)
        {
            if (s[j] != acs.completions[i].s[j])
            {
                s.erase(j, string::npos);
                break;
            }
        }
    }
    return strdup(s.c_str());
}

char** my_rl_completion(const char *, int , int end)
{
    rl_attempted_completion_over = 1;

    std::string line(rl_line_buffer, end);
    ac::CompletionState acs = ac::autoComplete(line, line.size(), autocompleteTemplate, true);

    if (acs.completions.empty())
    {
        return NULL;
    }

    if (acs.completions.size() == 1 && !acs.completions[0].couldExtend)
    {
        acs.completions[0].s += " ";
    }

    char** result = (char**)malloc((sizeof(char*)*(2 + acs.completions.size())));
    for (int i = acs.completions.size(); i--; )
    {
        result[i + 1] = strdup(acs.completions[i].s.c_str());
    }
    result[acs.completions.size() + 1] = NULL;
    result[0] = longestCommonPrefix(acs);
    //for (int i = 0; i <= acs.completions.size(); ++i)
    //{
    //    cout << "i " << i << ": " << result[i] << endl;
    //}
    rl_completion_suppress_append = true;
    rl_basic_word_break_characters = " \r\n";
    rl_completer_word_break_characters = strdup(" \r\n");
    rl_completer_quote_characters = "";
    rl_special_prefixes = "";
    return result;
}
#endif
#endif

int responseprogress = -1;  // loading progress of lengthy API responses

// main loop
void megaclc()
{
#ifndef NO_READLINE
    char *saved_line = NULL;
    int saved_point = 0;
    rl_attempted_completion_function = my_rl_completion;

    rl_save_prompt();
#elif defined(WIN32) && defined(NO_READLINE)
    static_cast<m::WinConsole*>(console.get())->setShellConsole(CP_UTF8, GetConsoleOutputCP());
#else
    #error non-windows platforms must use the readline library
#endif

    for (;;)
    {
        if (prompt == COMMAND)
        {

#if defined(WIN32) && defined(NO_READLINE)
            static_cast<m::WinConsole*>(console.get())->updateInputPrompt(prompts[COMMAND]);
#else
            rl_callback_handler_install(prompts[COMMAND], store_line);

            // display prompt
            if (saved_line)
            {
                rl_replace_line(saved_line, 0);
                free(saved_line);
            }

            rl_point = saved_point;
            rl_redisplay();
#endif
        }

        // command editing loop - exits when a line is submitted or the engine requires the CPU
        while (!line)
        {
            WaitMillisec(1);

#ifdef NO_READLINE
            {
                auto cl = conlock(cout);
                static_cast<m::WinConsole*>(console.get())->consolePeek();
                if (prompt >= COMMAND && !line)
                {
                    line = static_cast<m::WinConsole*>(console.get())->checkForCompletedInputLine();
                }
            }
#else
            if (prompt == COMMAND)
            {
                rl_callback_read_char();
            }
            else if (prompt > COMMAND)
            {
                console->readpwchar(pw_buf, sizeof pw_buf, &pw_buf_pos, &line);
            }
#endif

            if (g_signalPresencePeriod > 0 && g_signalPresenceLastSent + g_signalPresencePeriod < time(NULL))
            {
                g_chatApi->signalPresenceActivity(&g_chatListener);
                g_signalPresenceLastSent = time(NULL);
            }

            if (g_repeatPeriod > 0 && !g_repeatCommand.empty() && g_repeatLastSent + g_repeatPeriod < time(NULL))
            {
                g_repeatLastSent = time(NULL);
                process_line(g_repeatCommand.c_str());
            }

        }

#ifndef NO_READLINE
        // save line
        saved_point = rl_point;
        saved_line = rl_copy_text(0, rl_end);

        // remove prompt
        rl_save_prompt();
        rl_replace_line("", 0);
        rl_redisplay();
#endif

        if (line)
        {
            // execute user command
            process_line(line);
            free(line);
            line = NULL;

            if (quit_flag)
            {
                return;
            }
        }
    }
}


class MegaCLLogger : public m::Logger {
public:
    virtual void log(const char *, int loglevel, const char *, const char *message)
    {
#ifdef _WIN32
        OutputDebugStringA(message);
        OutputDebugStringA("\r\n");
#endif

        if (loglevel <= m::logWarning)
        {
            auto cl = conlock(cout);
            cl << message;
            if (*message && message[strlen(message) - 1] != '\n')
            {
                cout << endl;
            }
        }
    }
};

MegaCLLogger g_apiLogger;

struct MegaclcChatChatLogger : public c::MegaChatLogger
{
    void log(int loglevel, const char *message) override
    {
#ifdef _WIN32
        if (message && *message)
        {
            OutputDebugStringA(message);
            if (message[strlen(message)-1] != '\n')
                OutputDebugStringA("\r\n");
        }
#endif
        if (loglevel <= c::MegaChatApi::LOG_LEVEL_WARNING)
        {
            auto cl = conlock(cout);
            cl << message;
            if (*message && message[strlen(message) - 1] != '\n')
            {
                cout << endl;
            }
        }
    }
};

MegaclcChatChatLogger g_chatLogger;

int main()
{
#ifdef _WIN32
    m::SimpleLogger::setLogLevel(m::logMax);  // warning and stronger to console; info and lesser to debug output
    m::SimpleLogger::setOutputClass(&g_apiLogger);
#else
    m::SimpleLogger::setAllOutputs(&cout);
#endif 

#ifdef WIN32
    fs::path basePath = fs::u8path(getenv("USERPROFILE"));
#else
    fs::path basePath = fs::u8path(getenv("HOME"));
#endif
    basePath /= "temp_MEGAclc";
    fs::create_directory(basePath);

    g_megaApi.reset(new m::MegaApi("VmhTTToK", basePath.u8string().c_str(), "MEGAclc"));
    g_megaApi->addListener(&g_megaclcListener);
    g_chatApi.reset(new c::MegaChatApi(g_megaApi.get()));
    g_chatApi->setLoggerObject(&g_chatLogger);
    g_chatApi->setLogLevel(c::MegaChatApi::LOG_LEVEL_MAX);
    g_chatApi->setLogWithColors(false);
    g_chatApi->setLogToConsole(false);
    g_chatApi->addChatListener(&g_clcListener);

    console.reset(new m::CONSOLE_CLASS);

    autocompleteTemplate = autocompleteSyntax();
#ifdef WIN32
    static_cast<m::WinConsole*>(console.get())->setAutocompleteSyntax(autocompleteTemplate);
#endif

    megaclc();
    g_chatApi.reset();
    g_megaApi.reset();
}<|MERGE_RESOLUTION|>--- conflicted
+++ resolved
@@ -1639,7 +1639,6 @@
     }
 };
 
-<<<<<<< HEAD
 void exec_smsverify(ac::ACState& s)
 {
     if (s.words[1].s == "send")
@@ -1673,17 +1672,7 @@
 
 void exec_apiurl(ac::ACState& s)
 {
-    if (g_megaApi->isLoggedIn())
-    {
-        cout << "You must not be logged in, to change APIURL" << endl;
-    }
-    else if (s.words.size() == 3 || s.words.size() == 2)
-=======
-
-void exec_apiurl(ac::ACState& s)
-{
     if (s.words.size() == 3 || s.words.size() == 2)
->>>>>>> 5b04c055
     {
         if (s.words[1].s.size() < 8 || s.words[1].s.substr(0, 8) != "https://")
         {
@@ -1694,8 +1683,6 @@
             s.words[1].s += '/';
         }
         g_megaApi->changeApiUrl(s.words[1].s.c_str(), s.words.size() > 2 && s.words[2].s == "true");
-<<<<<<< HEAD
-=======
         if (g_megaApi->isLoggedIn())
         {
             conlock(cout) << "Re-fetching nodes due to change of APIURL" << endl;
@@ -1711,7 +1698,6 @@
 
             g_megaApi->fetchNodes(listener);
         }
->>>>>>> 5b04c055
     }
 }
 
@@ -1811,10 +1797,7 @@
     p->Add(exec_quit,       sequence(text("exit")));
 
     // sdk level commands (intermediate layer of megacli commands)
-<<<<<<< HEAD
     p->Add(exec_smsverify, sequence(text("smsverify"), either(sequence(text("send"), param("phoneNumber"), opt(text("to"))), sequence(text("code"), param("code")), text("allowed"), text("phone"))));
-=======
->>>>>>> 5b04c055
     p->Add(exec_apiurl, sequence(text("apiurl"), param("url"), opt(param("disablepkp"))));
     
     return p;
