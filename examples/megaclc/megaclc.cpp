/**
 * @file examples/megaclc.cpp
 * @brief Sample application, interactive command line chat client
 *
 * (c) 2018-2018 by Mega Limited, Auckland, New Zealand
 *
 * This file is part of the MEGA SDK - Client Access Engine.
 *
 * Applications using the MEGA API must present a valid application key
 * and comply with the the rules set forth in the Terms of Service.
 *
 * The MEGA SDK is distributed in the hope that it will be useful,
 * but WITHOUT ANY WARRANTY; without even the implied warranty of
 * MERCHANTABILITY or FITNESS FOR A PARTICULAR PURPOSE.
 *
 * @copyright Simplified (2-clause) BSD License.
 *
 * You should have received a copy of the license along with this
 * program.
 */

// This program is intended for exploring the chat API, performing testing and so on.
// It's not well tested and should be considered alpha at best.

#if defined(WIN32)
#include <windows.h>
#include <winhttp.h>
#elif defined(__linux__)
#include <unistd.h>
#elif defined(__APPLE__)
#include <mach-o/dyld.h>
#endif

#include <atomic>
#include <iomanip>
#include <fstream>
#include <mutex>
#include <sstream>
#include <thread>
#include <regex>

#define USE_VARARGS
#define PREFER_STDARG

#ifndef NO_READLINE
#include <readline/readline.h>
#include <readline/history.h>
#endif

#include <mega.h>
#include <megaapi.h>
#include <megachatapi.h>
#include <karereId.h>
#include <mega/autocomplete.h>

using namespace std;
namespace m = ::mega;
namespace ac = m::autocomplete;
namespace c = ::megachat;
namespace k = ::karere;

using m::SimpleLogger;
using m::logFatal;
using m::logError;
using m::logWarning;
using m::logInfo;
using m::logDebug;

#ifndef WIN32
// avoid warning C4996 : 'strdup' : The POSIX name for this item is deprecated.Instead, use the ISO Cand C++ conformant name : _strdup.See online help for details.
inline char* _strdup(char const* _Source) { return strdup(_Source); }
#endif

#if (__cplusplus >= 201700L)
    #include <filesystem>
    namespace fs = std::filesystem;
#else
#ifdef WIN32
    #include <filesystem>
    namespace fs = std::experimental::filesystem;
#else
    #include <experimental/filesystem>
    namespace fs = std::experimental::filesystem;
#endif
#endif

bool g_detailHigh = false;

std::atomic<bool> g_reportMessagesDeveloper{false};

// These objects are helping to work around history loading problems for reviewing public chats
std::atomic<bool> g_reviewingPublicChat{false};
std::atomic<bool> g_startedPublicChatReview{false};
std::atomic<int> g_reviewPublicChatMsgCountRemaining{-1};
std::atomic<unsigned int> g_reviewPublicChatMsgCount{0};
std::atomic<c::MegaChatHandle> g_reviewPublicChatid{c::MEGACHAT_INVALID_HANDLE};
std::unique_ptr<std::ofstream> g_reviewPublicChatOutFile;
std::unique_ptr<std::ofstream> g_reviewPublicChatOutFileLinks;
std::mutex g_reviewPublicChatOutFileLogsMutex;
std::unique_ptr<std::ofstream> g_reviewPublicChatOutFileLogs;
class ReviewPublicChat_GetUserEmail_Listener;

static const int MAX_NUMBER_MESSAGES = 300;

struct ConsoleLock
{
    static std::recursive_mutex outputlock;
    std::ostream& os;
    bool locking = false;
    inline ConsoleLock(std::ostream& o)
        : os(o), locking(true)
    {
        outputlock.lock();
    }
    ConsoleLock(ConsoleLock&& o)
        : os(o.os), locking(o.locking)
    {
        o.locking = false;
    }
    ~ConsoleLock()
    {
        if (locking)
        {
            outputlock.unlock();
        }
    }

    template<class T>
    ostream& operator<<(T&& arg)
    {
        return os << std::forward<T>(arg);
    }
};
std::recursive_mutex ConsoleLock::outputlock;

ConsoleLock conlock(std::ostream& o)
{
    // Returns a temporary object that has locked a mutex.  The temporary's destructor will unlock the object.
    // So you can get multithreaded non-interleaved console output with just conlock(cout) << "some " << "strings " << endl;
    // (as the temporary's destructor will run at the end of the outermost enclosing expression).
    // Or, move-assign the temporary to an lvalue to control when the destructor runs (to lock output over several statements).
    // Be careful not to have cout locked across a g_megaApi member function call, as any callbacks that also log could then deadlock.
    return ConsoleLock(o);
}


#ifdef __APPLE__
// No std::fileystem before OSX10.15
string getExeDirectory()
{
    array<char, 513> path{};
    uint32_t size = 512;
    if (_NSGetExecutablePath(path.data(), &size))
    {
        cout << "Error: Unable to retrieve exe path" << endl;
        exit(1);
    }
    const std::string spath{path.data()};
    return spath.substr(0, spath.find_last_of('/'));
}
#else
fs::path getExeDirectory()
{
#ifdef WIN32
    array<wchar_t, MAX_PATH + 1> path{};
    if (!GetModuleFileNameW(NULL, path.data(), MAX_PATH))
    {
        cout << "Error: Unable to retrieve exe path" << endl;
        exit(1);
    }
    return fs::path{path.data()}.parent_path();
#else // linux
    const auto link = "/proc/" + to_string(getpid()) + "/exe";
    array<char, 513> path{};
    const auto count = readlink(link.c_str(), path.data(), 512);
    if (count == -1)
    {
        cout << "Error: Unable to retrieve exe path" << endl;
        exit(1);
    }
     path[static_cast<size_t>(count)] = '\0';
    return fs::path{path.data()}.parent_path();
#endif
}
#endif

// Chat links look like this:
// https://mega.nz/chat/E1foobar#EFa7vexblahJwjNglfooxg
//                      ^handle  ^key
string extractChatLink(const char* message)
{
    constexpr size_t handleSize = 8;
    constexpr size_t keySize = 22;
    static const string base = "chat/";
    const auto chatPtr = strstr(message, base.c_str());
    if (!chatPtr)
    {
        return {};
    }
    const auto hashPtr = strstr(chatPtr, "#");
    if (!hashPtr)
    {
        return {};
    }
    if (static_cast<size_t>(hashPtr - chatPtr) - base.size() != handleSize)
    {
        return {};
    }
    auto keyPtr = hashPtr + 1;
    size_t count = 0;
    while (count < keySize && *keyPtr != '\0')
    {
        ++count;
        ++keyPtr;
    }
    if (count < keySize)
    {
        return {};
    }
    return "https://mega.nz/" + string(chatPtr, chatPtr + base.size() + handleSize + 1 + keySize);
}

void WaitMillisec(unsigned n)
{
#ifdef WIN32
    Sleep(n);
#else
    usleep(n*1000);
#endif
}

class OneShotRequestListener : public m::MegaRequestListener
{
public:
    std::function<void(m::MegaApi* api, m::MegaRequest *request, m::MegaError* e)> onRequestFinishFunc;

    explicit OneShotRequestListener(std::function<void(m::MegaApi* api, m::MegaRequest *request, m::MegaError* e)> f = {})
        :onRequestFinishFunc(f)
    {
    }

    void onRequestFinish(m::MegaApi* api, m::MegaRequest *request, m::MegaError* e) override
    {
        if (onRequestFinishFunc) onRequestFinishFunc(api, request, e);
        delete this;  // one-shot is done so auto-delete
    }
};

class OneShotTransferListener : public m::MegaTransferListener
{
public:
    std::function<void(m::MegaApi* api, m::MegaTransfer *request, m::MegaError* e)> onTransferFinishFunc;

    unsigned lastKnownStage = unsigned(-1);
    bool mLogStage = false;
    explicit OneShotTransferListener(std::function<void(m::MegaApi* api, m::MegaTransfer* transfer, m::MegaError* e)> f = {}, bool ls = false)
        :onTransferFinishFunc(f), mLogStage(ls)
    {
    }

    void onTransferFinish(m::MegaApi* api, m::MegaTransfer *request, m::MegaError* e) override
    {
        if (onTransferFinishFunc) onTransferFinishFunc(api, request, e);
        delete this;  // one-shot is done so auto-delete
    }

    bool loggedStart = false;
    void onTransferStart(m::MegaApi* api, m::MegaTransfer *request) override
    {
        if (!loggedStart)
        {
            loggedStart = true;
            string path;
            if (request->getPath()) path = request->getPath();
            if (request->getParentPath()) path = request->getParentPath();
            conlock(cout) << "transfer starts, tag: " << request->getTag() << ": " << path << endl;
        }
    }

    void onTransferUpdate(m::MegaApi *, m::MegaTransfer *t) override
    {
        if (mLogStage && lastKnownStage != t->getStage())
        {
            lastKnownStage = t->getStage();
            if (lastKnownStage >= m::MegaTransfer::STAGE_SCAN &&
                lastKnownStage <= m::MegaTransfer::STAGE_TRANSFERRING_FILES)
            {
                conlock(cout) << "Transfer stage: " << t->stageToString(t->getStage()) << endl;
            }
        }
    }

};

class OneShotChatRequestListener : public c::MegaChatRequestListener
{
public:
    std::function<void(c::MegaChatApi* api, c::MegaChatRequest *request)> onRequestStartFunc;
    std::function<void(c::MegaChatApi* api, c::MegaChatRequest *request, c::MegaChatError* e)> onRequestFinishFunc;
    std::function<void(c::MegaChatApi*api, c::MegaChatRequest *request)> onRequestUpdateFunc;
    std::function<void(c::MegaChatApi *api, c::MegaChatRequest *request, c::MegaChatError* error)> onRequestTemporaryErrorFunc;

    explicit OneShotChatRequestListener(std::function<void(c::MegaChatApi* api, c::MegaChatRequest *request, c::MegaChatError* e)> f = {})
        :onRequestFinishFunc(f)
    {
    }

    void onRequestStart(c::MegaChatApi* api, c::MegaChatRequest *request) override
    {
        if (onRequestStartFunc) onRequestStartFunc(api, request);
    }

    void onRequestFinish(c::MegaChatApi* api, c::MegaChatRequest *request, c::MegaChatError* e) override
    {
        if (onRequestFinishFunc) onRequestFinishFunc(api, request, e);
        delete this;  // one-shot is done so auto-delete
    }

    void onRequestUpdate(c::MegaChatApi*api, c::MegaChatRequest *request) override
    {
        if (onRequestUpdateFunc) onRequestUpdateFunc(api, request);
    }

    void onRequestTemporaryError(c::MegaChatApi *api, c::MegaChatRequest *request, c::MegaChatError* error) override
    {
        if (onRequestTemporaryErrorFunc) onRequestTemporaryErrorFunc(api, request, error);
    }
};

std::string timeToLocalTimeString(const int64_t time)
{
    struct tm dt;
    m::m_localtime(time, &dt);
    char buffer[40];
    std::strftime(buffer, 40, "%FT%T", &dt);
    return std::string{buffer};
}

class MegaCLLogger : public m::Logger {
public:
    void logMsg(const int loglevel, const std::string& message)
    {
        log(timeToLocalTimeString(time(0)).c_str(), loglevel, nullptr, message.c_str());
    }

private:
    void log(const char* time, int loglevel, const char*, const char *message
#ifdef ENABLE_LOG_PERFORMANCE
        , const char** directMessages = nullptr, size_t* directMessagesSizes = nullptr, unsigned numberMessages = 0
#endif
    ) override
    {
#ifdef _WIN32
        OutputDebugStringA(message);
        OutputDebugStringA("\r\n");
#endif
        std::ostringstream os;
        os << "API [" << time << "] " << m::SimpleLogger::toStr(static_cast<m::LogLevel>(loglevel)) << ": " << message << endl;
        const auto msg = os.str();
        if (loglevel <= m::logError)
        {
            conlock(cout) << msg << flush;
        }
        if (g_reviewPublicChatOutFileLogs)
        {
            std::lock_guard<std::mutex> lock{g_reviewPublicChatOutFileLogsMutex};
            *g_reviewPublicChatOutFileLogs << msg << flush;
        }
    }
};

MegaCLLogger g_apiLogger;

struct MegaclcChatChatLogger : public c::MegaChatLogger
{
public:
    void logMsg(const int loglevel, const std::string& message)
    {
        const std::string msg = "[" + timeToLocalTimeString(time(0)) + "] Level(" + std::to_string(loglevel) + "): " + message;
        log(loglevel, msg.c_str());
    }

private:
    void log(int loglevel, const char *message) override
    {
#ifdef _WIN32
        if (message && *message)
        {
            OutputDebugStringA(message);
            if (message[strlen(message)-1] != '\n')
                OutputDebugStringA("\r\n");
        }
#endif
        std::ostringstream os;
        os << "CHAT " << message;
        if (*message && message[strlen(message) - 1] != '\n')
        {
            os << endl;
        }
        const auto msg = os.str();
        if (loglevel <= c::MegaChatApi::LOG_LEVEL_ERROR)
        {
            conlock(cout) << msg << flush;
        }
        if (g_reviewPublicChatOutFileLogs)
        {
            std::lock_guard<std::mutex> lock{g_reviewPublicChatOutFileLogsMutex};
            *g_reviewPublicChatOutFileLogs << msg << flush;
        }
    }
};

MegaclcChatChatLogger g_chatLogger;


// convert string to handle
c::MegaChatHandle s_ch(const string& s)
{
    c::MegaChatHandle ret;
    if (s == "<Null>")
    {
        ret = c::MEGACHAT_INVALID_HANDLE;
    }
    else
    {
        ret = k::Id(s.c_str(), s.size());
    }
    return ret;
}

// convert handle to string
string ch_s(c::MegaChatHandle h)
{
    return (h == 0 || h == c::MEGACHAT_INVALID_HANDLE) ? "<Null>" : k::Id(h).toString();
}

enum ReportOnConsole { NoConsoleReport, ReportFailure, ReportResult };

bool check_err(const string& opName, m::MegaError* e, ReportOnConsole report = NoConsoleReport)
{
    if (e->getErrorCode() == c::MegaChatError::ERROR_OK)
    {
        const std::string message = opName + " succeeded.";
        g_apiLogger.logMsg(m::MegaApi::LOG_LEVEL_INFO, message);
        if (report == ReportResult)
        {
            conlock(cout) << message << endl;
        }
        return true;
    }
    else
    {
        const std::string message = opName + " failed. Error: " + string{e->getErrorString()};
        g_apiLogger.logMsg(m::MegaApi::LOG_LEVEL_ERROR, message);
        if (report != NoConsoleReport)
        {
            conlock(cout) << message << endl;
        }
        return false;
    }
}

bool check_err(const string& opName, c::MegaChatError* e, ReportOnConsole report = NoConsoleReport)
{
    if (e->getErrorCode() == c::MegaChatError::ERROR_OK)
    {
        const std::string message = opName + " succeeded.";
        g_chatLogger.logMsg(c::MegaChatApi::LOG_LEVEL_INFO, message);
        if (report == ReportResult)
        {
            conlock(cout) << message << endl;
        }
        return true;
    }
    else
    {
        const std::string message = opName + " failed. Error: " + string{e->getErrorString()};
        g_chatLogger.logMsg(c::MegaChatApi::LOG_LEVEL_ERROR, message);
        if (report != NoConsoleReport)
        {
            conlock(cout) << message << endl;
        }
        return false;
    }
}

string OwnStr(const char* s)
{
    // takes ownership of a string from MegaApi, prevents leaks
    string str(s ? s : "");
    delete[] s;
    return str;
}

string base64NodeHandle(m::MegaHandle h)
{
    if (h == m::INVALID_HANDLE) return "INVALID_HANDLE";
    return OwnStr(m::MegaApi::handleToBase64(h));
}

unique_ptr<m::Console> console;

static const char* prompts[] =
{
    "", "MEGAclc> ", "Password:", "Pin:"
};

enum prompttype
{
    NOPROMPT, COMMAND, LOGINPASSWORD, PIN
};

static prompttype prompt = COMMAND;

#if defined(WIN32) && defined(NO_READLINE)
static char pw_buf[512];  // double space for unicode
#else
static char pw_buf[256];
#endif

static int pw_buf_pos;

// lock this for output since we are using cout on multiple threads
std::mutex g_outputMutex;

// console input line to process
static char* line = NULL;

static void setprompt(prompttype p)
{
    auto cl = conlock(cout);

    prompt = p;

    if (p == COMMAND)
    {
        console->setecho(true);
        line = _strdup("");  // causes main loop to iterate and update the prompt
    }
    else
    {
        pw_buf_pos = 0;
#if defined(WIN32) && defined(NO_READLINE)
        static_cast<m::WinConsole*>(console.get())->updateInputPrompt(prompts[p]);
#else
        cout << prompts[p] << flush;
#endif
        console->setecho(false);
    }
}

// readline callback - exit if EOF, add to history unless password
#if !defined(WIN32) || !defined(NO_READLINE)
static void store_line(char* l)
{
    if (!l)
    {
        console.reset();
        exit(0);
    }

#ifndef NO_READLINE
    if (*l && prompt == COMMAND)
    {
        add_history(l);
    }
#endif

    line = l;
}
#endif

void reviewPublicChatLoadMessages(const c::MegaChatHandle chatid);

struct CLCRoomListener : public c::MegaChatRoomListener
{
    c::MegaChatHandle room = c::MEGACHAT_INVALID_HANDLE;

    void onChatRoomUpdate(c::MegaChatApi*, c::MegaChatRoom *chat) override;

    void onMessageLoaded(c::MegaChatApi*, c::MegaChatMessage *msg) override;

    void onMessageReceived(c::MegaChatApi*, c::MegaChatMessage *) override;

    void onMessageUpdate(c::MegaChatApi*, c::MegaChatMessage *msg) override;

    void onHistoryReloaded(c::MegaChatApi*, c::MegaChatRoom *chat) override;

    void onHistoryTruncatedByRetentionTime(c::MegaChatApi*, c::MegaChatMessage *msg) override;
};

struct RoomListenerRecord
{
    bool open = false;
    unique_ptr<CLCRoomListener> listener;
    RoomListenerRecord();
};
map<c::MegaChatHandle, RoomListenerRecord> g_roomListeners;

struct CLCListener : public c::MegaChatListener
{
    void onChatInitStateUpdate(c::MegaChatApi*, int newState) override
    {
        std::string message = "Status update : ";
        switch (newState)
        {
            case c::MegaChatApi::INIT_ERROR:
            {
                message += "INIT_ERROR";
                g_chatLogger.logMsg(c::MegaChatApi::LOG_LEVEL_ERROR, message);
                break;
            }
            case c::MegaChatApi::INIT_WAITING_NEW_SESSION:
            {
                message += "INIT_WAITING_NEW_SESSION";
                g_chatLogger.logMsg(c::MegaChatApi::LOG_LEVEL_INFO, message);
                break;
            }
            case c::MegaChatApi::INIT_OFFLINE_SESSION:
            {
                message += "INIT_OFFLINE_SESSION";
                g_chatLogger.logMsg(c::MegaChatApi::LOG_LEVEL_INFO, message);
                break;
            }
            case c::MegaChatApi::INIT_ONLINE_SESSION:
            {
                message += "INIT_ONLINE_SESSION";
                g_chatLogger.logMsg(c::MegaChatApi::LOG_LEVEL_INFO, message);
                break;
            }
            default:
            {
                message += "INIT_ERROR";
                g_chatLogger.logMsg(c::MegaChatApi::LOG_LEVEL_ERROR, message);
                break;
            }
        }
    }

    void onChatConnectionStateUpdate(c::MegaChatApi* api, c::MegaChatHandle chatid, int newState) override
    {
        if (newState != c::MegaChatApi::CHAT_CONNECTION_ONLINE
                || !g_reviewingPublicChat
                || chatid != g_reviewPublicChatid
                || g_reviewPublicChatMsgCountRemaining == 0)
        {
            return;
        }

        // Load all user attributes with loadUserAttributes
        if (!g_startedPublicChatReview)
        {
            g_startedPublicChatReview = true;

            std::unique_ptr<c::MegaChatRoom> chatRoom(api->getChatRoom(chatid));
            unsigned int numParticipants = chatRoom->getPeerCount();

            unique_ptr<m::MegaHandleList> peerList = unique_ptr<m::MegaHandleList>(m::MegaHandleList::createInstance());
            for (unsigned int i = 0; i < numParticipants; i++)
            {
                peerList->addMegaHandle(chatRoom->getPeerHandle(i));
            }

            auto allEmailsReceived = new OneShotChatRequestListener;
            allEmailsReceived->onRequestFinishFunc =
            [numParticipants, chatid](c::MegaChatApi* api, c::MegaChatRequest * , c::MegaChatError* e)
            {
                std::unique_ptr<c::MegaChatRoom> chatRoom(api->getChatRoom(chatid));
                std::ostringstream os;
                os << "\n\t\t------------------ Load Particpants --------------------\n\n";
                for (unsigned int i = 0; i < numParticipants; i++)
                {
                    c::MegaChatHandle peerHandle = chatRoom->getPeerHandle(i);
                    std::unique_ptr<const char[]> email = std::unique_ptr<const char[]>(api->getUserEmailFromCache(peerHandle));
                    std::unique_ptr<const char[]> fullname = std::unique_ptr<const char[]>(api->getUserFullnameFromCache(peerHandle));
                    std::unique_ptr<const char[]> handleBase64 = std::unique_ptr<const char[]>(m::MegaApi::userHandleToBase64(peerHandle));
                    os << "\tParticipant: " << handleBase64.get() << "\tEmail: " << (email.get() ? email.get() : "No email") << "\t\t\tName: " << (fullname.get() ? fullname.get() : "No name") << "\n";
                }

                os << "\n\n\t\t------------------ Load Messages ----------------------\n\n";
                const auto msg = os.str();
                conlock(cout) << msg;
                conlock(*g_reviewPublicChatOutFile) << msg << flush;
                g_chatLogger.logMsg(c::MegaChatApi::LOG_LEVEL_INFO, msg);

                // Access to g_roomListeners is safe because no other thread accesses this map
                // while the Mega Chat API thread is using it here.
                auto& rec = g_roomListeners[chatid];
                assert(!rec.open);
                if (!api->openChatRoom(chatid, rec.listener.get()))
                {
                    g_chatLogger.logMsg(c::MegaChatApi::LOG_LEVEL_ERROR, "Failed to open chat room");
                    g_roomListeners.erase(chatid);
                    *g_reviewPublicChatOutFile << "Error: Failed to open chat room." << endl;
                }
                else
                {
                    rec.listener->room = chatid;
                    rec.open = true;
                }

                if (api->getChatConnectionState(chatid) == c::MegaChatApi::CHAT_CONNECTION_ONLINE)
                {
                    g_reportMessagesDeveloper = false;
                    reviewPublicChatLoadMessages(chatid);
                }
            };

            api->loadUserAttributes(chatid, peerList.get(), allEmailsReceived);
        }
        else
        {
            reviewPublicChatLoadMessages(chatid);
        }
    }
};

struct finishInfo
{
    c::MegaChatApi* api;
    c::MegaChatRequest *request;
    c::MegaChatError* e;
};

struct MegaclChatListener : public c::MegaChatRequestListener
{
    mutex m;
    map<int, function<void(finishInfo&)>> finishFn;

public:

    void onFinish(int n, function<void(finishInfo&)> f)
    {
        lock_guard<mutex> g(m);
        finishFn[n] = f;
    }

    void onRequestStart(c::MegaChatApi*, c::MegaChatRequest *) override
    {
    }

    void onRequestFinish(c::MegaChatApi* api, c::MegaChatRequest *request, c::MegaChatError* e) override
    {
        assert(request && e);
        function<void(finishInfo&)> f;
        {
            lock_guard<mutex> g(m);
            auto i = finishFn.find(request->getType());
            if (i != finishFn.end())
                f = i->second;
        }
        if (f)
        {
            finishInfo fi{ api, request, e };
            f(fi);
        }
        else
        {
            switch (request->getType())
            {

            case c::MegaChatRequest::TYPE_SET_ONLINE_STATUS:
                if (check_err("SetChatStatus", e))
                {
                }
                break;

            case c::MegaChatRequest::TYPE_SET_PRESENCE_AUTOAWAY:
                if (check_err("SetAutoAway", e))
                {
                    conlock(cout) << " autoaway: " << request->getFlag() << " timeout: " << request->getNumber() << endl;
                }
                break;

            case c::MegaChatRequest::TYPE_SET_PRESENCE_PERSIST:
                if (check_err("SetPresencePersist", e))
                {
                    conlock(cout) << " persist: " << request->getFlag() << endl;
                }
                break;

            case c::MegaChatRequest::TYPE_SET_BACKGROUND_STATUS:
                if (check_err("SetBackgroundStatus", e))
                {
                    conlock(cout) << " background: " << request->getFlag() << endl;
                }
                break;

            case c::MegaChatRequest::TYPE_LOAD_PREVIEW:
                if (check_err("OpenChatPreview", e))
                {
                    conlock(cout) << "openchatpreview: chatlink loaded. Chatid: " << k::Id(request->getChatHandle()).toString() << endl;
                }
                break;
            }
        }
    }

    void onRequestUpdate(c::MegaChatApi*, c::MegaChatRequest *) override
    {
    }

    void onRequestTemporaryError(c::MegaChatApi *, c::MegaChatRequest *, c::MegaChatError*) override
    {
    }
};


class MegaclcListener : public m::MegaListener
{
public:

    void onRequestStart(m::MegaApi* , m::MegaRequest *) override
    {
    }

    void onRequestFinish(m::MegaApi* api, m::MegaRequest *request, m::MegaError* e) override;

    virtual void onRequestUpdate(m::MegaApi*, m::MegaRequest *) override
    {
    }

    void onRequestTemporaryError(m::MegaApi *, m::MegaRequest *, m::MegaError* ) override
    {
    }

    void onTransferStart(m::MegaApi *, m::MegaTransfer *) override
    {
    }

    void onTransferFinish(m::MegaApi* , m::MegaTransfer *, m::MegaError* ) override
    {
    }

    void onTransferUpdate(m::MegaApi *, m::MegaTransfer *) override
    {
    }

    void onTransferTemporaryError(m::MegaApi *, m::MegaTransfer *, m::MegaError* ) override
    {
    }

    void onUsersUpdate(m::MegaApi* , m::MegaUserList *users) override
    {
        conlock(cout) << "User list updated:  " << (users ? users->size() : -1) << endl;
        if (users)
        {
            for (int i = 0; i < users->size(); ++i)
            {
                if (m::MegaUser* m = users->get(i))
                {
                    auto changebits = m->getChanges();
                    if (changebits)
                    {
                        auto cl = conlock(cout);
                        cout << "user " << ch_s(m->getHandle()) << " changes:";
                        if (changebits & m::MegaUser::CHANGE_TYPE_AUTHRING) cout << " AUTHRING";
                        if (changebits & m::MegaUser::CHANGE_TYPE_LSTINT) cout << " LSTINT";
                        if (changebits & m::MegaUser::CHANGE_TYPE_AVATAR) cout << " AVATAR";
                        if (changebits & m::MegaUser::CHANGE_TYPE_FIRSTNAME) cout << " FIRSTNAME";
                        if (changebits & m::MegaUser::CHANGE_TYPE_LASTNAME) cout << " LASTNAME";
                        if (changebits & m::MegaUser::CHANGE_TYPE_EMAIL) cout << " EMAIL";
                        if (changebits & m::MegaUser::CHANGE_TYPE_KEYRING) cout << " KEYRING";
                        if (changebits & m::MegaUser::CHANGE_TYPE_COUNTRY) cout << " COUNTRY";
                        if (changebits & m::MegaUser::CHANGE_TYPE_BIRTHDAY) cout << " BIRTHDAY";
                        if (changebits & m::MegaUser::CHANGE_TYPE_PUBKEY_CU255) cout << " PUBKEY_CU255";
                        if (changebits & m::MegaUser::CHANGE_TYPE_PUBKEY_ED255) cout << " PUBKEY_ED255";
                        if (changebits & m::MegaUser::CHANGE_TYPE_SIG_PUBKEY_RSA) cout << " SIG_PUBKEY_RSA";
                        if (changebits & m::MegaUser::CHANGE_TYPE_SIG_PUBKEY_CU255) cout << " SIG_PUBKEY_CU255";
                        if (changebits & m::MegaUser::CHANGE_TYPE_LANGUAGE) cout << " LANGUAGE";
                        if (changebits & m::MegaUser::CHANGE_TYPE_PWD_REMINDER) cout << " PWD_REMINDER";
                        if (changebits & m::MegaUser::CHANGE_TYPE_DISABLE_VERSIONS) cout << " DISABLE_VERSIONS";
                        cout << endl;
                    }
                }
            }
        }
    }

    void onNodesUpdate(m::MegaApi* , m::MegaNodeList *nodes) override
    {
        //conlock(cout) << "Node list updated:  " << (nodes ? nodes->size() : -1) << endl;
    }

    void onAccountUpdate(m::MegaApi *) override
    {
        conlock(cout) << "Account updated" << endl;
    }

    void onContactRequestsUpdate(m::MegaApi*, m::MegaContactRequestList* requests) override
    {
        conlock(cout) << "Contact requests list updated:  " << (requests ? requests->size() : -1) << endl;
    }

    void onReloadNeeded(m::MegaApi* api) override
    {
        {
            conlock(cout) << "Reload needed!  Submitting fetchNodes request" << endl;
        }
        api->fetchNodes();
    }

#ifdef ENABLE_SYNC
    void onSyncFileStateChanged(m::MegaApi *, m::MegaSync *, string *, int ) override
    {
    }

    void onSyncStateChanged(m::MegaApi*, m::MegaSync*) override
    {
    }

    void onGlobalSyncStateChanged(m::MegaApi*) override
    {
        conlock(cout) << "Sync state changed";
    }
#endif

    void onChatsUpdate(m::MegaApi*, m::MegaTextChatList *chats) override
    {
        conlock(cout) << "Chats updated:  " << (chats ? chats->size() : -1) << endl;
    }

    void onEvent(m::MegaApi*, m::MegaEvent *e) override
    {
        if (e)
        {
            LOG_info << "Event: " << e->getEventString();
            LOG_info << "\tText: " << (e->getText() ? e->getText() : "(null)");
            LOG_info << "\tNumber: " << std::to_string(e->getNumber());
            LOG_info << "\tHandle: " << m::Base64Str<sizeof(m::MegaHandle)>(e->getHandle());
        }
        else
        {
            assert(false);
        }
    }
};


class ClcMegaGlobalListener : public m::MegaGlobalListener
{
public:
    void onUsersUpdate(m::MegaApi* api, m::MegaUserList *users) override {}

    void onUserAlertsUpdate(m::MegaApi* api, m::MegaUserAlertList *alerts) override {}

    void onNodesUpdate(m::MegaApi* api, m::MegaNodeList *nodes) override {}

    void onAccountUpdate(m::MegaApi *api) override {}

    void onContactRequestsUpdate(m::MegaApi* api, m::MegaContactRequestList* requests) override {}

    void onReloadNeeded(m::MegaApi* api) override {}

#ifdef ENABLE_SYNC
    void onGlobalSyncStateChanged(m::MegaApi* api) override {}
#endif

    void onChatsUpdate(m::MegaApi* api, m::MegaTextChatList *chats) override {}

    void onEvent(m::MegaApi* api, m::MegaEvent *event) override {}
};

CLCListener g_clcListener;
MegaclcListener g_megaclcListener;
MegaclChatListener g_chatListener;
ClcMegaGlobalListener g_globalListener;
unique_ptr<m::MegaApi> g_megaApi;
unique_ptr<c::MegaChatApi> g_chatApi;


void MegaclcListener::onRequestFinish(m::MegaApi* api, m::MegaRequest *request, m::MegaError* e)
{
    std::unique_lock<std::mutex> guard(g_outputMutex);
    switch (request->getType())
    {
    case m::MegaRequest::TYPE_LOGIN:
        if (check_err("Login", e))
        {
            conlock(cout) << "Loading Account with fetchNodes..." << endl;
            guard.unlock();
            api->fetchNodes();
            setprompt(NOPROMPT);
        }
        else if (e->getErrorCode() == m::MegaError::API_EMFAREQUIRED)
        {
            guard.unlock();
            setprompt(PIN);
        }
        else
        {
            guard.unlock();
            setprompt(COMMAND);
        }
        break;

    case m::MegaRequest::TYPE_FETCH_NODES:
        if (check_err("FetchNodes", e))
        {
            conlock(cout) << "Connecting to chat servers" << endl;
            guard.unlock();

            setprompt(COMMAND);
        }
        break;

    case m::MegaRequest::TYPE_LOGOUT:
        if (!check_err("Logout", e))
        {
            conlock(cout) << "Error in logout: "<< e->getErrorString() << endl;
        }

        guard.unlock();
        setprompt(COMMAND);

    default:
        break;
    }
}

bool oneOpenRoom(c::MegaChatHandle room);
void reviewPublicChatLoadMessages(const c::MegaChatHandle chatid);

std::string timeToStringUTC(const int64_t time)
{
    struct tm dt;
    m::m_gmtime(time, &dt);
    char buffer[40];
    std::strftime(buffer, 40, "%FT%H-%M-%S", &dt);
    return std::string{buffer};
}

std::string msgTypeToString(const int msgType)
{
    switch (msgType)
    {
        case c::MegaChatMessage::TYPE_UNKNOWN: return "TYPE_UNKNOWN";
        case c::MegaChatMessage::TYPE_INVALID: return "TYPE_INVALID";
        case c::MegaChatMessage::TYPE_NORMAL: return "TYPE_NORMAL";
        case c::MegaChatMessage::TYPE_ALTER_PARTICIPANTS: return "TYPE_ALTER_PARTICIPANTS";
        case c::MegaChatMessage::TYPE_TRUNCATE: return "TYPE_TRUNCATE";
        case c::MegaChatMessage::TYPE_PRIV_CHANGE: return "TYPE_PRIV_CHANGE";
        case c::MegaChatMessage::TYPE_CHAT_TITLE: return "TYPE_CHAT_TITLE";
        case c::MegaChatMessage::TYPE_CALL_ENDED: return "TYPE_CALL_ENDED";
        case c::MegaChatMessage::TYPE_CALL_STARTED: return "TYPE_CALL_STARTED";
        case c::MegaChatMessage::TYPE_PUBLIC_HANDLE_CREATE: return "TYPE_PUBLIC_HANDLE_CREATE";
        case c::MegaChatMessage::TYPE_PUBLIC_HANDLE_DELETE: return "TYPE_PUBLIC_HANDLE_DELETE";
        case c::MegaChatMessage::TYPE_SET_PRIVATE_MODE: return "TYPE_SET_PRIVATE_MODE";
        case c::MegaChatMessage::TYPE_SET_RETENTION_TIME: return "TYPE_SET_RETENTION_TIME";
        case c::MegaChatMessage::TYPE_NODE_ATTACHMENT: return "TYPE_NODE_ATTACHMENT";
        case c::MegaChatMessage::TYPE_REVOKE_NODE_ATTACHMENT: return "TYPE_REVOKE_NODE_ATTACHMENT";
        case c::MegaChatMessage::TYPE_CONTACT_ATTACHMENT: return "TYPE_CONTACT_ATTACHMENT";
        case c::MegaChatMessage::TYPE_CONTAINS_META: return "TYPE_CONTAINS_META";
        case c::MegaChatMessage::TYPE_VOICE_CLIP: return "TYPE_VOICE_CLIP";
        default: assert(false); return "Invalid Msg Type (" + std::to_string(msgType) + ")";
    }
#ifndef WIN32
    return {}; // warning C4702: unreachable code
#endif
}

std::string msgStatusToString(const int msgStatus)
{
    switch (msgStatus)
    {
        case c::MegaChatMessage::STATUS_UNKNOWN: return "STATUS_UNKNOWN";
        case c::MegaChatMessage::STATUS_SENDING: return "STATUS_SENDING";
        case c::MegaChatMessage::STATUS_SENDING_MANUAL: return "STATUS_SENDING_MANUAL";
        case c::MegaChatMessage::STATUS_SERVER_RECEIVED: return "STATUS_SERVER_RECEIVED";
        case c::MegaChatMessage::STATUS_SERVER_REJECTED: return "STATUS_SERVER_REJECTED";
        case c::MegaChatMessage::STATUS_DELIVERED: return "STATUS_DELIVERED";
        case c::MegaChatMessage::STATUS_NOT_SEEN: return "STATUS_NOT_SEEN";
        case c::MegaChatMessage::STATUS_SEEN: return "STATUS_SEEN";
        default: assert(false); return "Invalid Msg Status (" + std::to_string(msgStatus) + ")";
    }
#ifndef WIN32
    return {}; // warning C4702: unreachable code
#endif
}

<<<<<<< HEAD
=======
std::string callTermCodeToString(const int termCode)
{
    switch (termCode)
    {
        case c::MegaChatMessage::END_CALL_REASON_ENDED: return "END_CALL_REASON_ENDED";
        case c::MegaChatMessage::END_CALL_REASON_REJECTED: return "END_CALL_REASON_REJECTED";
        case c::MegaChatMessage::END_CALL_REASON_NO_ANSWER: return "END_CALL_REASON_NO_ANSWER";
        case c::MegaChatMessage::END_CALL_REASON_FAILED: return "END_CALL_REASON_FAILED";
        case c::MegaChatMessage::END_CALL_REASON_CANCELLED: return "END_CALL_REASON_CANCELLED";
        case c::MegaChatMessage::END_CALL_REASON_BY_MODERATOR: return "END_CALL_REASON_BY_MODERATOR";
        default: assert(false); return "Invalid Call Term Code (" + std::to_string(termCode) + ")";
    }
#ifndef WIN32
    return {}; // warning C4702: unreachable code
#endif
}

>>>>>>> 63b324ec
void reportMessageHuman(c::MegaChatHandle chatid, c::MegaChatMessage *msg, const char* loadorreceive)
{
    if (!msg)
    {
        cout << "Room " << ch_s(chatid) << " - end of " << loadorreceive << " messages" << endl;
        if (g_reviewingPublicChat && g_reviewPublicChatMsgCountRemaining)
        {
            reviewPublicChatLoadMessages(chatid);
        }
        else
        {
            std::string message = "Loaded all messages requested: " + std::to_string(g_reviewPublicChatMsgCount);
            conlock(cout) << message << flush;
            if (g_reviewPublicChatOutFile)
            {
                conlock(*g_reviewPublicChatOutFile) << message << flush;
            }
        }
        return;
    }

    if (g_reviewingPublicChat && g_reviewPublicChatMsgCountRemaining > 0)
    {
        --g_reviewPublicChatMsgCountRemaining;
    }

    g_reviewPublicChatMsgCount ++;

    const c::MegaChatRoom* room = g_chatApi->getChatRoom(chatid);
    const std::string room_title = room ? room->getTitle() : "<No Title>";

    auto firstname = [room](const c::MegaChatHandle handle) -> std::string
    {
        std::unique_ptr<const char []> firstnamePtr(room ? g_chatApi->getUserFirstnameFromCache(handle) : nullptr);
        if (firstnamePtr)
        {
            return firstnamePtr.get();
        }

        return std::string{"<No Firstname>"};
    };

    auto lastname = [room](const c::MegaChatHandle handle) -> std::string
    {
        std::unique_ptr<const char []> lastnamePtr(room ? g_chatApi->getUserLastnameFromCache(handle) : nullptr);
        if (lastnamePtr)
        {
            return lastnamePtr.get();
        }

        return std::string{"<No Lastname>"};
    };

    auto email = [room](const c::MegaChatHandle handle) -> std::string
    {
        std::unique_ptr<const char []> emailPtr(room ? g_chatApi->getUserEmailFromCache(handle) : nullptr);
        if (emailPtr)
        {
            return emailPtr.get();
        }

        return std::string{"<No Email>"};
    };

    auto nodeinfo = [](m::MegaNodeList* list)
    {
        if (!list || list->size() == 0)
        {
            return std::string{"<No Attachement>"};
        }
        std::stringstream ss;
        for (int i = 0; i < list->size(); ++i)
        {
            const auto node = list->get(i);
            ss << node->getName() << "(" << node->getSize() << ")";
            if (i + 1 < list->size())
            {
                ss << ", ";
            }
        }
        return ss.str();
    };

    auto metainfo = [](const c::MegaChatContainsMeta* meta)
    {
        if (!meta || !meta->getTextMessage())
        {
            return "<No Meta>";
        }
        return meta->getTextMessage();
    };

    auto callinfo = [](const int msgType, const int duration, const int termCode)
    {
        if (msgType != c::MegaChatMessage::TYPE_CALL_ENDED)
        {
            return std::string{"<Not an ending call>"};
        }
        return "Call ended: " + std::string(::megachat::MegaChatCall::termcodeToString(termCode)) + " - " + std::to_string(duration);
    };

    std::ostringstream os;
    os << room_title
       << " | " << timeToStringUTC(msg->getTimestamp()) << " UTC"
       << " | " << msgTypeToString(msg->getType())
       << " | " << ch_s(msg->getMsgId())
       << " | " << ch_s(msg->getHandleOfAction())
       << " | " << ch_s(msg->getUserHandle())
       << " | " << (msg->hasConfirmedReactions() ? "reacted to" : "not reacted to")
       << " | " << (msg->isEdited() ? "edited" : "not edited")
       << " | " << (msg->isDeleted() ? "deleted" : "not deleted")
       << " | " << nodeinfo(msg->getMegaNodeList())
       << " | " << metainfo(msg->getContainsMeta())
       << " | " << callinfo(msg->getType(), msg->getDuration(), msg->getTermCode())
       << " | " << firstname(msg->getUserHandle())
       << " | " << lastname(msg->getUserHandle())
       << " | " << email(msg->getUserHandle())
       << " | " << (msg->getContent() ? msg->getContent() : "<No Content>")
       << endl;
    const auto outMsg = os.str();

    if (g_reviewPublicChatOutFileLinks && msg->getContent())
    {
        const auto subChatLink = extractChatLink(msg->getContent());
        if (!subChatLink.empty())
        {
            conlock(*g_reviewPublicChatOutFileLinks) << outMsg << flush;
        }
    }

    conlock(cout) << outMsg;
    if (g_reviewPublicChatOutFile)
    {
        conlock(*g_reviewPublicChatOutFile) << outMsg << flush;
    }
}

void reportMessage(c::MegaChatHandle chatid, c::MegaChatMessage *msg, const char* loadorreceive)
{
    if (!g_reportMessagesDeveloper)
    {
        reportMessageHuman(chatid, msg, loadorreceive);
        return;
    }

    auto cl = conlock(cout);

    if (!msg)
    {
        cout << "Room " << ch_s(chatid) << " - end of " << loadorreceive << " messages" << endl;
        return;
    }

    if (!g_detailHigh && msg->getType() == c::MegaChatMessage::TYPE_NORMAL && msg->getContent())
    {
        cout << ch_s(msg->getUserHandle());
        if (!oneOpenRoom(chatid))
        {
            cout << " (room " << ch_s(chatid) << ")";
        }
        cout << ": " << msg->getContent() << endl;
        return;
    }

    cout << "Room " << ch_s(chatid) << " " << loadorreceive << " message " << msg->getMsgIndex() << " from " << ch_s(msg->getUserHandle()) << " type: ";

    cout << msgTypeToString(msg->getType());

    if (msg->getMsgId() != c::MEGACHAT_INVALID_HANDLE)
    {
        cout << " id " << ch_s(msg->getMsgId());
    }

    if (msg->getTempId() != c::MEGACHAT_INVALID_HANDLE)
    {
        cout << " tempid " << ch_s(msg->getTempId());
    }

    if (msg->getRowId() != c::MEGACHAT_INVALID_HANDLE)
    {
        cout << " (manual row id " << ch_s(msg->getRowId()) << ")";
    }
    if (msg->getChanges() != 0)
    {
        cout << " (change flags: " << msg->getChanges()
            << (msg->hasChanged(c::MegaChatMessage::CHANGE_TYPE_STATUS) ? " status" : "")
            << (msg->hasChanged(c::MegaChatMessage::CHANGE_TYPE_CONTENT) ? " content" : "")
            << (msg->hasChanged(c::MegaChatMessage::CHANGE_TYPE_ACCESS) ? " access" : "")
            << ")";
    }

    cout << endl << "content: '" << (msg->getContent() ? msg->getContent() : "<Null>")
        << "' status: " << msg->getStatus() << " timestamp " << msg->getTimestamp()
        << (msg->isEdited() ? " (edited)" : "")
        << (msg->isDeleted() ? " (deleted)" : "")
        << (msg->isEditable() ? " (editable)" : "")
        << (msg->isDeletable() ? " (deletable)" : "");

    if (msg->isManagementMessage())
    {
        cout << " (management, user " << ch_s(msg->getHandleOfAction()) << " privilege " << c::MegaChatRoom::privToString(msg->getPrivilege()) << ")";
    }

    if (msg->getCode() != 0)
    {
        cout << " (reason: ";
        switch (msg->getCode())
        {
        case c::MegaChatMessage::REASON_PEERS_CHANGED: cout << "REASON_PEERS_CHANGED"; break;
        case c::MegaChatMessage::REASON_TOO_OLD: cout << "REASON_TOO_OLD"; break;
        case c::MegaChatMessage::REASON_GENERAL_REJECT: cout << "REASON_GENERAL_REJECT"; break;
        case c::MegaChatMessage::REASON_NO_WRITE_ACCESS: cout << "REASON_NO_WRITE_ACCESS"; break;
        case c::MegaChatMessage::REASON_NO_CHANGES: cout << "REASON_NO_CHANGES"; break;
        default: cout << msg->getCode();
        }
        cout << ")";
    }

    if (msg->getUsersCount() > 0)
    {
        cout << " (attached users: " << msg->getUsersCount() << ")";
    }
    cout << endl;
}

bool oneOpenRoom(c::MegaChatHandle room)
{
    return g_roomListeners.size() == 1 && g_roomListeners.begin()->first == room;
}

void reviewPublicChatLoadMessages(const c::MegaChatHandle chatid)
{
    int source;
    if (g_chatApi->isFullHistoryLoaded(chatid))
    {
        source = c::MegaChatApi::SOURCE_NONE;
    }
    else
    {
        int numberOfMessages = g_reviewPublicChatMsgCountRemaining.load() > 0 ? g_reviewPublicChatMsgCountRemaining.load() : MAX_NUMBER_MESSAGES;
        source = g_chatApi->loadMessages(chatid, numberOfMessages);
    }

    auto cl = conlock(cout);
    switch (source)
    {
        case c::MegaChatApi::SOURCE_ERROR:
        {
            cout << "Loading messages..." << endl;
            break;
        }
        case c::MegaChatApi::SOURCE_NONE:
        {
            std::string message = "No more messages. Message loaded: " + std::to_string(g_reviewPublicChatMsgCount);
            conlock(cout) << message << flush;
            if (g_reviewPublicChatOutFile)
            {
                conlock(*g_reviewPublicChatOutFile) << message << flush;
            }

            g_reviewingPublicChat = false;
            g_reviewPublicChatMsgCountRemaining = 0;
            g_reviewPublicChatMsgCount = 0;
            g_startedPublicChatReview = false;
            return;
        }
        default: return;
    }
}

bool extractflag(const string& flag, vector<ac::ACState::quoted_word>& words)
{
    for (auto i = words.begin(); i != words.end(); ++i)
    {
        if (i->s == flag && !i->q.quoted)
        {
            words.erase(i);
            return true;
        }
    }
    return false;
}

bool extractflagparam(const string& flag, string& param, vector<ac::ACState::quoted_word>& words)
{
    for (auto i = words.begin(); i != words.end(); ++i)
    {
        if (i->s == flag)
        {
            auto j = i;
            ++j;
            if (j != words.end())
            {
                param = j->s;
                words.erase(i, ++j);
                return true;
            }
        }
    }
    return false;
}

unique_ptr<m::MegaNode> GetNodeByPath(const string& path)
{
    if (path.find("//handle/") == 0)
    {
        m::MegaHandle h = g_megaApi->base64ToHandle(path.c_str() + 9);
        unique_ptr<m::MegaNode> node(g_megaApi->getNodeByHandle(h));
        if (!node)
        {
            conlock(cout) << "No node found by looking up handle: '" << (path.c_str() + 9) << "'" << endl;
        }
        return node;
    }

    unique_ptr<m::MegaNode> node(g_megaApi->getNodeByPath(path.c_str()));
    if (!node)
    {
        conlock(cout) << "No node found at path: '" << path << "'" << endl;
    }
    return node;
}

static bool quit_flag = false;
static string login;
static string password;

void exec_initanonymous(ac::ACState& s)
{
    if (g_chatApi->getInitState() == c::MegaChatApi::INIT_NOT_DONE)
    {
        g_chatApi->initAnonymous();
    }
    else
    {
        conlock(cout) << "Already initialized. Please log out first." << endl;
    }
}

void exec_login(ac::ACState& s)
{
    if (g_chatApi->getInitState() == c::MegaChatApi::INIT_NOT_DONE)
    {
        bool hasemail = s.words[1].s.find_first_of('@') != string::npos;
        if (s.words.size() == 3 && hasemail)
        {
            // full account login
            {
                conlock(cout) << "Initiating login attempt..." << endl;
            }
            g_chatApi->init(NULL);
            login = s.words[1].s;
            password = s.words[2].s;

            // Block prompt until the request has finished
            setprompt(NOPROMPT);
            g_megaApi->login(login.c_str(), password.c_str());
        }
        else if (s.words.size() == 2 && hasemail)
        {
            login = s.words[1].s;
            setprompt(LOGINPASSWORD);
        }
        else if ((s.words.size() == 2) || (s.words.size() == 3 && !hasemail && s.words[1].s == "autoresume"))
        {
            string session, filename = "mega_autoresume_session" + (s.words.size() == 3 ? "_" + s.words[2].s : "");
            ifstream file(filename.c_str());
            file >> session;
            if (file.is_open() && session.size())
            {
                conlock(cout) << "Resuming session..." << endl;
                g_chatApi->init(session.c_str());
                return g_megaApi->fastLogin(session.c_str());
            }
            conlock(cout) << "Failed to get a valid session id from file " << filename << endl;
        }
        else if (s.words.size() == 2 && s.words[1].s.size() < 64 * 4 / 3)
        {
            {
                conlock(cout) << "Resuming session..." << endl;
            }
            g_chatApi->init(s.words[1].s.c_str());
            g_megaApi->fastLogin(s.words[1].s.c_str());
        }
        else
        {
            conlock(cout) << s.selectedSyntax << endl;
        }
    }
    else
    {
        conlock(cout) << "Already logged in. Please log out first." << endl;
    }
}

void exec_logout(ac::ACState& s)
{
    unique_ptr<const char[]>session(g_megaApi->dumpSession());
    if (g_chatApi->getInitState() == c::MegaChatApi::INIT_ANONYMOUS)
    {
        g_chatApi->logout();
    }
    else if (g_chatApi->getInitState() != c::MegaChatApi::INIT_NOT_DONE)
    {
        setprompt(NOPROMPT);
#ifdef ENABLE_SYNC
        g_megaApi->logout(false, nullptr);
#else
        g_megaApi->logout();
#endif
    }
    else
    {
        conlock(cout) << "Not logged in." << endl;
    }
}

void exec_session(ac::ACState& s)
{
    unique_ptr<const char[]>session(g_megaApi->dumpSession());
    if (session)
    {
        if (s.words.size() > 1 && s.words[1].s == "autoresume")
        {
            string filename = "mega_autoresume_session" + (s.words.size() == 3 ? "_" + s.words[2].s : "");
            ofstream file(filename.c_str());
            if (file.fail() || !file.is_open())
            {
                conlock(cout) << "could not open file: " << filename << endl;
            }
            else
            {
                file << session.get();
                conlock(cout) << "Your (secret) session is saved in file '" << filename << "'" << endl;
            }
        }
        else
        {
            conlock(cout) << "Your (secret) session is: " << session.get() << endl;
        }
    }
    else
    {
        conlock(cout) << "Not logged in." << endl;
    }
}

void exec_setonlinestatus(ac::ACState& s)
{
    assert(s.words.size() == 2);
    int status;
    if (s.words[1].s == "offline")  status = c::MegaChatApi::STATUS_OFFLINE;
    else if (s.words[1].s == "away")  status = c::MegaChatApi::STATUS_AWAY;
    else if (s.words[1].s == "online")  status = c::MegaChatApi::STATUS_ONLINE;
    else if (s.words[1].s == "busy")  status = c::MegaChatApi::STATUS_BUSY;
    else
    {
        conlock(cout) << s.selectedSyntax << endl;
        return;
    }
    g_chatApi->setOnlineStatus(status, &g_chatListener);
}

void exec_setpresenceautoaway(ac::ACState& s)
{
    assert(s.words.size() == 3);
    g_chatApi->setPresenceAutoaway(s.words[1].s == "on", stoi(s.words[2].s), &g_chatListener);
}

void exec_setpresencepersist(ac::ACState& s)
{
    g_chatApi->setPresencePersist(s.words[1].s == "on", &g_chatListener);
}

int g_signalPresencePeriod = 0;
time_t g_signalPresenceLastSent = 0;

int g_repeatPeriod = 5;
time_t g_repeatLastSent = 0;
string g_repeatCommand;

void exec_signalpresenceperiod(ac::ACState& s)
{
    // use this one to call signalPresenceActivity automatically on that period
    g_signalPresencePeriod = stoi(s.words[1].s);
    g_signalPresenceLastSent = 0;
}

void exec_repeat(ac::ACState& s)
{
    // use this one to call signalPresenceActivity automatically on that period
    g_repeatPeriod = stoi(s.words[1].s);
    g_repeatLastSent = 0;
    g_repeatCommand = s.words[2].s;
}



void exec_getonlinestatus(ac::ACState&)
{
    auto cl = conlock(cout);
    switch (g_chatApi->getOnlineStatus())
    {
    case c::MegaChatApi::STATUS_OFFLINE:    cout << "offline" << endl; break;
    case c::MegaChatApi::STATUS_AWAY:       cout << "away" << endl; break;
    case c::MegaChatApi::STATUS_ONLINE:     cout << "online" << endl; break;
    case c::MegaChatApi::STATUS_BUSY:       cout << "busy" << endl; break;
    default:   cout << g_chatApi->getOnlineStatus() << endl; break;
    }
}


void exec_setbackgroundstatus(ac::ACState& s)
{
    g_chatListener.onFinish(c::MegaChatRequest::TYPE_SET_BACKGROUND_STATUS, [](finishInfo& f)
    {
        if (check_err("SetBackgroundStatus", f.e))
        {
            conlock(cout) << " background: " << f.request->getFlag() << endl;
        }
    });

    g_chatApi->setBackgroundStatus(s.words[1].s == "on", &g_chatListener);
}

void exec_getuserfirstname(ac::ACState& s)
{
    c::MegaChatHandle userhandle(s_ch(s.words[1].s));

    g_chatListener.onFinish(c::MegaChatRequest::TYPE_GET_FIRSTNAME, [userhandle](finishInfo& f)
    {
        if (check_err("getUserFirstname", f.e))
        {
            conlock(cout) << ch_s(userhandle) << " -> " << f.request->getText() << endl;
        }
    });

    g_chatApi->getUserFirstname(userhandle, NULL, &g_chatListener);
}


void exec_getuserlastname(ac::ACState& s)
{
    c::MegaChatHandle userhandle(s_ch(s.words[1].s));

    g_chatListener.onFinish(c::MegaChatRequest::TYPE_GET_LASTNAME, [userhandle](finishInfo& f)
    {
        if (check_err("getUserLastname", f.e))
        {
            conlock(cout) << ch_s(userhandle) << " -> " << f.request->getText() << endl;
        }
    });

    g_chatApi->getUserLastname(userhandle, NULL, &g_chatListener);
}

void exec_getuseremail(ac::ACState& s)
{
    c::MegaChatHandle userhandle(s_ch(s.words[1].s));

    g_chatListener.onFinish(c::MegaChatRequest::TYPE_GET_EMAIL, [userhandle](finishInfo& f)
    {
        if (check_err("getUserEmail", f.e))
        {
            conlock(cout) << ch_s(userhandle) << " -> " << f.request->getText() << endl;
        }
    });

    g_chatApi->getUserEmail(userhandle, &g_chatListener);
}

void exec_getcontactemail(ac::ACState& s)
{
    c::MegaChatHandle userhandle(s_ch(s.words[1].s));
    unique_ptr<char[]> email(g_chatApi->getContactEmail(userhandle));

    conlock(cout) << ch_s(userhandle) << " -> " << (email ? email.get() : "<no contact relationship>") << endl;
}


void exec_getuserhandlebyemail(ac::ACState& s)
{
    c::MegaChatHandle userhandle = g_chatApi->getUserHandleByEmail(s.words[1].s.c_str());

    conlock(cout) << s.words[1].s << " -> " << ch_s(userhandle) << endl;
}

void exec_getmyuserhandle(ac::ACState&)
{
    conlock(cout) << ch_s(g_chatApi->getMyUserHandle()) << endl;
}

void exec_getmyfirstname(ac::ACState&)
{
    unique_ptr<char[]> t(g_chatApi->getMyFirstname());

    conlock(cout) << (t ? t.get() : "<no result>") << endl;
}

void exec_getmylastname(ac::ACState&)
{
    unique_ptr<char[]> t(g_chatApi->getMyLastname());

    conlock(cout) << (t ? t.get() : "<no result>") << endl;
}

void exec_getmyfullname(ac::ACState&)
{
    unique_ptr<char[]> t(g_chatApi->getMyFullname());

    conlock(cout) << (t ? t.get() : "<no result>") << endl;
}

void exec_getmyemail(ac::ACState&)
{
    unique_ptr<char[]> t(g_chatApi->getMyEmail());

    conlock(cout) << (t ? t.get() : "<no result>") << endl;
}

string chatDetails(const c::MegaChatRoom& cr)
{
    ostringstream s;

    s << "title: " << (cr.getTitle() ? cr.getTitle() : "") << " handle: " << ch_s(cr.getChatId())
      << " priv:" << cr.privToString(cr.getOwnPrivilege()) << " s:" << (cr.isGroup() ? " isGroup " : " ")
      << "peers: ";
    for (unsigned i = 0; i < cr.getPeerCount(); ++i)
    {
        s << ch_s(cr.getPeerHandle(i)) << " ";
    }
    if (cr.getUnreadCount())
    {
        s << "unread: " << cr.getUnreadCount();
    }
    return s.str();
};


void exec_getchatrooms(ac::ACState&)
{
    unique_ptr<c::MegaChatRoomList> crl(g_chatApi->getChatRooms());
    if (crl)
    {
        auto cl = conlock(cout);
        for (unsigned i = 0; i < crl->size(); ++i)
        {
            if (const c::MegaChatRoom* cr = crl->get(i))
            {
                cout << chatDetails(*cr) << endl;
            }
        }
    }
}


void exec_getchatroom(ac::ACState& s)
{
    c::MegaChatHandle h = s_ch(s.words[1].s);
    unique_ptr<c::MegaChatRoom> p(g_chatApi->getChatRoom(h));

    conlock(cout) << (p ? chatDetails(*p) : "not found") << endl;
}


void exec_getchatroombyuser(ac::ACState& s)
{
    c::MegaChatHandle h = s_ch(s.words[1].s);
    unique_ptr<c::MegaChatRoom> p(g_chatApi->getChatRoomByUser(h));

    conlock(cout) << (p ? chatDetails(*p) : "not found") << endl;
}

string chatlistDetails(const c::MegaChatListItem& cli)
{
    ostringstream s;

    s << "title: " << (cli.getTitle() ? cli.getTitle() : "")
        << " handle: " << ch_s(cli.getChatId())
        << " priv:" << c::MegaChatRoom::privToString(cli.getOwnPrivilege())
        << " " << (cli.isGroup() ? " isGroup " : " ")
        << " " << (cli.isActive() ? " isActive " : " ");

    if (cli.getPeerHandle() != c::MEGACHAT_INVALID_HANDLE)
    {
        s << "peer: " << ch_s(cli.getPeerHandle());
    }
    if (cli.getUnreadCount())
    {
        s << " unread: " << cli.getUnreadCount();
    }
    if (auto str = cli.getLastMessage())
    {
        s << " last: " << str << " (type " << cli.getLastMessageType() << " from " << ch_s(cli.getLastMessageSender()) << ")";
    }
    return s.str();
};

void exec_getchatlistitems(ac::ACState&)
{
    unique_ptr<c::MegaChatListItemList> clil(g_chatApi->getChatListItems());
    if (clil)
    {
        auto cl = conlock(cout);
        for (unsigned i = 0; i < clil->size(); ++i)
        {
            if (const c::MegaChatListItem* cli = clil->get(i))
            {
                cout << chatlistDetails(*cli) << endl;
            }
        }
    }
}

void exec_getchatlistitem(ac::ACState& s)
{
    c::MegaChatHandle h = s_ch(s.words[1].s);
    unique_ptr<c::MegaChatListItem> p(g_chatApi->getChatListItem(h));

    conlock(cout) << (p ? chatlistDetails(*p) : "not found") << endl;
}

void exec_getunreadchats(ac::ACState&)
{
    conlock(cout) << "unread message count: " << g_chatApi->getUnreadChats() << endl;
}

void exec_getactivechatlistitems(ac::ACState&)
{
    unique_ptr<c::MegaChatListItemList> clil(g_chatApi->getActiveChatListItems());
    if (clil)
    {
        auto cl = conlock(cout);
        for (unsigned i = 0; i < clil->size(); ++i)
        {
            if (const c::MegaChatListItem* cli = clil->get(i))
            {
                cout << chatlistDetails(*cli) << endl;
            }
        }
    }
}

void exec_getinactivechatlistitems(ac::ACState&)
{
    unique_ptr<c::MegaChatListItemList> clil(g_chatApi->getInactiveChatListItems());
    if (clil)
    {
        auto cl = conlock(cout);
        for (unsigned i = 0; i < clil->size(); ++i)
        {
            if (const c::MegaChatListItem* cli = clil->get(i))
            {
                cout << chatlistDetails(*cli) << endl;
            }
        }
    }
}

void exec_getunreadchatlistitems(ac::ACState&)
{
    unique_ptr<c::MegaChatListItemList> clil(g_chatApi->getUnreadChatListItems());
    if (clil)
    {
        auto cl = conlock(cout);
        for (unsigned i = 0; i < clil->size(); ++i)
        {
            if (const c::MegaChatListItem* cli = clil->get(i))
            {
                cout << chatlistDetails(*cli) << endl;
            }
        }
    }
}

void printChatInfo(const c::MegaChatRoom *room)
{
    if (!room)
    {
        conlock(cout) << "Room not found" << endl;
    }
    else
    {
        conlock(cout) << "Chat ID: " << ch_s(room->getChatId()) << endl;
        conlock(cout) << "\tTitle: " << room->getTitle() << endl;
        conlock(cout) << "\tGroup chat: " << ((room->isGroup()) ? "yes" : "no") << endl;
        conlock(cout) << "\tPublic chat: " << ((room->isPublic()) ? "yes" : "no") << endl;
        conlock(cout) << "\tPreview mode: " << ((room->isPreview()) ? "yes" : "no") << endl;
        conlock(cout) << "\tOwn privilege: " << c::MegaChatRoom::privToString(room->getOwnPrivilege()) << endl;
        conlock(cout) << "\tCreation ts: " << room->getCreationTs() << endl;
        conlock(cout) << "\tArchived: " << ((room->isArchived()) ? "yes" : "no") << endl;
        conlock(cout) << "\t" << room->getPeerCount() << " participants in chat:" << endl;
        for (unsigned i = 0; i < room->getPeerCount(); i++)
        {
            conlock(cout) << "\t\t" << ch_s(room->getPeerHandle(i)) << "\t" << room->getPeerFullname(i);
            if (room->getPeerEmail(i))
            {
                conlock(cout) << " (" << room->getPeerEmail(i) << ")";
            }
            conlock(cout) << "\tPriv: " << c::MegaChatRoom::privToString(room->getPeerPrivilege(i)) << endl;
        }
    }
}

void exec_chatinfo(ac::ACState& s)
{
    if (s.words.size() == 1)    // print all chats
    {
        std::unique_ptr<c::MegaChatRoomList> chats = std::unique_ptr<c::MegaChatRoomList>(g_chatApi->getChatRooms());
        for (unsigned int i = 0; i < chats->size(); i++)
        {
            printChatInfo(chats->get(i));
        }
    }
    if (s.words.size() == 2)
    {
        c::MegaChatHandle chatid = s_ch(s.words[1].s);
        std::unique_ptr<c::MegaChatRoom> room = std::unique_ptr<c::MegaChatRoom>(g_chatApi->getChatRoom(chatid));
        printChatInfo(room.get());
    }
}

void exec_getchathandlebyuser(ac::ACState& s)
{
    c::MegaChatHandle h = s_ch(s.words[1].s);
    c::MegaChatHandle h2 = g_chatApi->getChatHandleByUser(h);

    conlock(cout) << ch_s(h2) << endl;
}

void exec_createchat(ac::ACState& s)
{
    g_chatListener.onFinish(c::MegaChatRequest::TYPE_CREATE_CHATROOM, [](finishInfo& f)
    {
        if (check_err("CreateChat", f.e))
        {
            auto cl = conlock(cout);
            cout << "Chat " << ch_s(f.request->getChatHandle()) << (f.request->getFlag() ? " is a group chat" : " is a permanent chat") << endl;
            auto list = f.request->getMegaChatPeerList();
            for (int i = 0; i < list->size(); ++i)
            {
                cout << "  peer " << ch_s(list->getPeerHandle(i)) << " " << c::MegaChatRoom::privToString(list->getPeerPrivilege(i)) << endl;
            }
        }
    });

    bool isGroup = s.extractflag("-group");
    bool isPublic = s.extractflag("-public");
    bool isMeeting = s.extractflag("-meeting");
    auto peerList = c::MegaChatPeerList::createInstance();
    for (unsigned i = 1; i < s.words.size(); ++i)
    {
        peerList->addPeer(s_ch(s.words[i].s), c::MegaChatPeerList::PRIV_STANDARD); // todo: accept privilege flags
    }

    if (isMeeting)
    {
        g_chatApi->createMeeting(nullptr,  &g_chatListener);
    }
    else if (isPublic)
    {
        g_chatApi->createPublicChat(peerList, nullptr,  &g_chatListener);
    }
    else    // group and 1on1
    {
        g_chatApi->createChat(isGroup, peerList, &g_chatListener);
    }
}

void exec_invitetochat(ac::ACState& s)
{
    g_chatListener.onFinish(c::MegaChatRequest::TYPE_INVITE_TO_CHATROOM, [](finishInfo& f)
    {
        if (check_err("InviteToChat", f.e))
        {
            conlock(cout) << "Invited user " << ch_s(f.request->getUserHandle()) << " to chat " << ch_s(f.request->getChatHandle()) << " as " << c::MegaChatRoom::privToString(f.request->getPrivilege()) << endl;
        }
    });

    g_chatApi->inviteToChat(s_ch(s.words[1].s), s_ch(s.words[2].s), c::MegaChatPeerList::PRIV_STANDARD, &g_chatListener);  // todo
}

void exec_removefromchat(ac::ACState& s)
{
    g_chatListener.onFinish(c::MegaChatRequest::TYPE_REMOVE_FROM_CHATROOM, [](finishInfo& f)
    {
        if (check_err("RemoveFromChat", f.e))
        {
            conlock(cout) << "Removed user " << ch_s(f.request->getUserHandle()) << " from chat " << ch_s(f.request->getChatHandle()) << endl;
        }
    });

    g_chatApi->removeFromChat(s_ch(s.words[1].s), s_ch(s.words[2].s), &g_chatListener);
}

void exec_leavechat(ac::ACState& s)
{
    g_chatListener.onFinish(c::MegaChatRequest::TYPE_REMOVE_FROM_CHATROOM, [](finishInfo& f)
    {
        if (check_err("LeaveChat", f.e))
        {
            conlock(cout) << "Left chat " << ch_s(f.request->getChatHandle()) << " (user " << ch_s(f.request->getUserHandle()) << endl;
        }
    });

    g_chatApi->removeFromChat(s_ch(s.words[1].s), s_ch(s.words[2].s), &g_chatListener);
}

void exec_updatechatpermissions(ac::ACState& s)
{
    g_chatListener.onFinish(c::MegaChatRequest::TYPE_UPDATE_PEER_PERMISSIONS, [](finishInfo& f)
    {
        if (check_err("UpdateChatPermissions", f.e))
        {
            conlock(cout) << "Updated user " << ch_s(f.request->getUserHandle()) << " in chat " << ch_s(f.request->getChatHandle()) << " to " << c::MegaChatRoom::privToString(f.request->getPrivilege()) << endl;
        }
    });

    g_chatApi->updateChatPermissions(s_ch(s.words[1].s), s_ch(s.words[2].s), c::MegaChatPeerList::PRIV_STANDARD, &g_chatListener);  // todo
}

void exec_truncatechat(ac::ACState& s)
{
    g_chatListener.onFinish(c::MegaChatRequest::TYPE_TRUNCATE_HISTORY, [](finishInfo& f)
    {
        if (check_err("TruncateChat", f.e))
        {
            conlock(cout) << "Truncated from " << ch_s(f.request->getUserHandle()) << " in chat "  << ch_s(f.request->getChatHandle()) << endl;
        }
    });

    g_chatApi->truncateChat(s_ch(s.words[1].s), s_ch(s.words[2].s), &g_chatListener);
}

void exec_clearchathistory(ac::ACState& s)
{
    g_chatListener.onFinish(c::MegaChatRequest::TYPE_TRUNCATE_HISTORY, [](finishInfo& f)
    {
        if (check_err("ClearChatHistory", f.e))
        {
            conlock(cout) << "Truncated chat " << ch_s(f.request->getChatHandle()) << ", sole message now " << ch_s(f.request->getUserHandle()) << endl;
        }
    });

    g_chatApi->clearChatHistory(s_ch(s.words[1].s), &g_chatListener);
}

void exec_setRetentionTime(ac::ACState& s)
{
    g_chatListener.onFinish(c::MegaChatRequest::TYPE_SET_RETENTION_TIME, [](finishInfo& f)
    {
        if (check_err("SetRetentionTime", f.e))
        {
            // Clients will not learn about the retention time from the API
            conlock(cout) << "Retention time was set successfully for chat " << ch_s(f.request->getChatHandle()) << endl;
        }
    });

    g_chatApi->setChatRetentionTime(s_ch(s.words[1].s), static_cast<unsigned int>(atoi(s.words[2].s.c_str())), &g_chatListener);
}


void exec_getRetentionTime(ac::ACState& s)
{
    ::mega::unique_ptr <megachat::MegaChatRoom> chatRoom(g_chatApi->getChatRoom(s_ch(s.words[1].s)));
    if (chatRoom)
    {
        conlock(cout) << " retentionTime " << std::to_string(chatRoom->getRetentionTime()).c_str()<< endl;
    }
}


void exec_setchattitle(ac::ACState& s)
{
    g_chatListener.onFinish(c::MegaChatRequest::TYPE_EDIT_CHATROOM_NAME, [](finishInfo& f)
    {
        if (check_err("SetChatTitle", f.e))
        {
            conlock(cout) << "Chat " << ch_s(f.request->getChatHandle()) << " now titled" << f.request->getText() << endl;
        }
    });

    g_chatApi->setChatTitle(s_ch(s.words[1].s), s.words[2].s.c_str(), &g_chatListener);
}

void exec_openchatroom(ac::ACState& s)
{
    c::MegaChatHandle room = s_ch(s.words[1].s);
    auto& rec = g_roomListeners[room];
    if (!rec.open)
    {
        if (!g_chatApi->openChatRoom(room, rec.listener.get()))
        {
            conlock(cout) << "Failed to open chat room." << endl;
            g_roomListeners.erase(room);
        }
        else
        {
            rec.listener->room = room;
            rec.open = true;
        }
    }
    else
    {
        conlock(cout) << "Room " << ch_s(room) << " is already open." << endl;
    }
}

void exec_closechatroom(ac::ACState& s)
{
    c::MegaChatHandle room = s_ch(s.words[1].s);
    auto& rec = g_roomListeners[room];
    if (!rec.open)
    {
        conlock(cout) << "Room " << ch_s(room) << " was not open" << endl;
    }
    else
    {
        g_chatApi->closeChatRoom(room, rec.listener.get());
    }
    g_roomListeners.erase(room);
}

void exec_openchatpreview(ac::ACState& s)
{
    g_chatApi->openChatPreview(s.words[1].s.c_str(), &g_chatListener);
}

void exec_closechatpreview(ac::ACState& s)
{
    c::MegaChatHandle room = s_ch(s.words[1].s);
    g_chatApi->closeChatPreview(room);
}

void exec_loadmessages(ac::ACState& s)
{
    g_reportMessagesDeveloper = s.words.size() > 3 && s.words[3].s == "developer";

    auto source = g_chatApi->loadMessages(s_ch(s.words[1].s), stoi(s.words[2].s));

    auto cl = conlock(cout);
    switch (source)
    {
    case c::MegaChatApi::SOURCE_ERROR: cout << "Load failed as we are offline." << endl; break;
    case c::MegaChatApi::SOURCE_NONE: cout << "No more messages." << endl; break;
    case c::MegaChatApi::SOURCE_LOCAL: cout << "Loading from local store." << endl; break;
    case c::MegaChatApi::SOURCE_REMOTE: cout << "Loading from server." << endl; break;
    }
}

bool initFile(std::unique_ptr<std::ofstream>& file, const std::string& filename)
{
#ifdef __APPLE__
    const auto outputFilename = getExeDirectory() + "/" + filename;
#else
    const auto outputFilename = getExeDirectory() / filename;
#endif
    file.reset(new std::ofstream{outputFilename});
    if (!file->is_open())
    {
        conlock(cout) << "Error: Unable to open output file: " << outputFilename << endl;
        return false;
    }
    return true;
}

void exec_reviewpublicchat(ac::ACState& s)
{
    if (g_chatApi->getInitState() != c::MegaChatApi::INIT_ONLINE_SESSION)
    {
        conlock(cout) << "Error: Not logged in" << endl;
        return;
    }

    if (g_reviewPublicChatid != c::MEGACHAT_INVALID_HANDLE)
    {
        g_chatApi->closeChatRoom(g_reviewPublicChatid, g_roomListeners[g_reviewPublicChatid].listener.get());
        g_roomListeners.erase(g_reviewPublicChatid);
        g_chatApi->closeChatPreview(g_reviewPublicChatid);
    }

    g_reviewingPublicChat = true;
    g_reviewPublicChatMsgCountRemaining = 0;
    g_reviewPublicChatMsgCount = 0;
    g_startedPublicChatReview = false;
    g_reviewPublicChatid = c::MEGACHAT_INVALID_HANDLE;

    const auto chat_link = s.words[1].s;
    g_reviewPublicChatMsgCountRemaining = s.words.size() > 2 ? stoi(s.words[2].s) : -1;

    const auto lastSlashIdx = chat_link.find_last_of("/");
    const auto lastHashIdx = chat_link.find_last_of("#");
    if (lastSlashIdx == std::string::npos || lastHashIdx == std::string::npos || lastSlashIdx >= lastHashIdx)
    {
        conlock(cout) << "Error: Invalid link format: " << chat_link << endl;
        return;
    }
    const auto linkHandle = chat_link.substr(lastSlashIdx + 1, lastHashIdx - lastSlashIdx - 1);

    const auto baseFilename = "PublicChat_" + linkHandle + "_" + timeToStringUTC(time(nullptr)) + "UTC";
    if (!initFile(g_reviewPublicChatOutFile, baseFilename + ".txt"))
    {
        return;
    }
    if (!initFile(g_reviewPublicChatOutFileLinks, baseFilename + "_Links.txt"))
    {
        return;
    }
    if (!initFile(g_reviewPublicChatOutFileLogs, baseFilename + "_Logs.txt"))
    {
        return;
    }
    *g_reviewPublicChatOutFile << chat_link << endl;
    *g_reviewPublicChatOutFileLinks << chat_link << endl;
    *g_reviewPublicChatOutFileLogs << chat_link << endl;

    auto check_chat_preview_listener = new OneShotChatRequestListener;
    check_chat_preview_listener->onRequestFinishFunc =
    [](c::MegaChatApi* api, c::MegaChatRequest *request, c::MegaChatError* e)
    {
        // Called on Mega Chat API thread
        if (!check_err("checkChatLink", e))
        {
            *g_reviewPublicChatOutFile << "checkChatLink failed. Error: " << e->getErrorString() << endl;
            return;
        }

        const c::MegaChatHandle chatid = g_reviewPublicChatid = request->getChatHandle();
        std::ostringstream os1;
        os1 << "\nReviewPublicChat: chatlink loaded succesfully.\n\tChatid: " << k::Id(g_reviewPublicChatid).toString() << endl;
        const auto msg1 = os1.str();
        conlock(cout) << msg1;
        conlock(*g_reviewPublicChatOutFile) << msg1 << flush;

        const int numPeers = static_cast<int>(request->getNumber());
        std::ostringstream os2;
        os2 << "\tUser count: " << numPeers << endl;
        const auto msg2 = os2.str();
        conlock(cout) << msg2;
        conlock(*g_reviewPublicChatOutFile) << msg2 << flush;

        const char *title = request->getText();
        std::ostringstream os3;
        os3 << "\tTitle: " << title << endl;
        const auto msg3 = os3.str();
        conlock(cout) << msg3;
        conlock(*g_reviewPublicChatOutFile) << msg3 << flush;

        // now we know the chatid, we register the listener
        auto open_chat_preview_listener = new OneShotChatRequestListener;
        open_chat_preview_listener->onRequestFinishFunc =
        [chatid](c::MegaChatApi*, c::MegaChatRequest *request, c::MegaChatError* e)
        {
            if (!check_err("openChatPreview", e))
            {
                *g_reviewPublicChatOutFile << "openChatPreview failed. Error: " << e->getErrorString() << endl;
                return;
            }
        };

        const char *chatlink = request->getLink();
        api->openChatPreview(chatlink, open_chat_preview_listener);
        // now wait until logged in into the chatroom, so we know the peers and load their emails
    };

    g_chatApi->checkChatLink(chat_link.c_str(), check_chat_preview_listener);
}

void exec_isfullhistoryloaded(ac::ACState& s)
{
    conlock(cout) << (g_chatApi->isFullHistoryLoaded(s_ch(s.words[1].s)) ? "Yes" : "No") << endl;
}

void exec_getmessage(ac::ACState& s)
{
    auto room = s_ch(s.words[1].s);
    unique_ptr<c::MegaChatMessage> msg(g_chatApi->getMessage(room, s_ch(s.words[2].s)));

    if (!msg)
    {
        conlock(cout) << "Not retrieved." << endl;
    }
    else
    {
        reportMessage(room, msg.get(), "got");
    }
}

void exec_getmanualsendingmessage(ac::ACState& s)
{
    auto room = s_ch(s.words[1].s);
    unique_ptr<c::MegaChatMessage> msg(g_chatApi->getManualSendingMessage(room, s_ch(s.words[2].s)));

    if (!msg)
    {
        conlock(cout) << "Not retrieved." << endl;
    }
    else
    {
        reportMessage(room, msg.get(), "got");
    }
}


void exec_sendmessage(ac::ACState& s)
{
    auto room = s_ch(s.words[1].s);
    unique_ptr<c::MegaChatMessage> msg(g_chatApi->sendMessage(room, s.words[2].s.c_str()));

    if (!msg)
    {
        conlock(cout) << "Failed." << endl;
    }
    else
    {
        reportMessage(room, msg.get(), "sending");
    }
}

void exec_attachcontacts(ac::ACState& s)
{
    auto room = s_ch(s.words[1].s);
    auto mhl = m::MegaHandleList::createInstance();
    for (unsigned i = 2; i < s.words.size(); ++i)
    {
        mhl->addMegaHandle(s_ch(s.words[i].s));
    }

    unique_ptr<c::MegaChatMessage> msg(g_chatApi->attachContacts(room, mhl));  //todo: ownership

    if (!msg)
    {
        conlock(cout) << "Failed." << endl;
    }
    else
    {
        reportMessage(room, msg.get(), "sending contacts");
    }
}

void exec_attachnode(ac::ACState& s)
{
    auto room = s_ch(s.words[1].s);
    g_chatApi->attachNode(room, s_ch(s.words[2].s), &g_chatListener);
}

void exec_revokeattachmentmessage(ac::ACState& s)
{
    auto room = s_ch(s.words[1].s);
    unique_ptr<c::MegaChatMessage> msg(g_chatApi->revokeAttachmentMessage(room, s_ch(s.words[2].s)));

    if (!msg)
    {
        conlock(cout) << "Failed." << endl;
    }
    else
    {
        reportMessage(room, msg.get(), "revoking attachment");
    }
}

void exec_editmessage(ac::ACState& s)
{
    auto room = s_ch(s.words[1].s);
    unique_ptr<c::MegaChatMessage> msg(g_chatApi->editMessage(room, s_ch(s.words[2].s), s.words[2].s.c_str()));

    if (!msg)
    {
        conlock(cout) << "Failed." << endl;
    }
    else
    {
        reportMessage(room, msg.get(), "editing");
    }
}

void exec_deletemessage(ac::ACState& s)
{
    auto room = s_ch(s.words[1].s);
    unique_ptr<c::MegaChatMessage> msg(g_chatApi->deleteMessage(room, s_ch(s.words[2].s)));

    if (!msg)
    {
        conlock(cout) << "Failed." << endl;
    }
    else
    {
        reportMessage(room, msg.get(), "deleting");
    }
}

void exec_setmessageseen(ac::ACState& s)
{
    conlock(cout) << (g_chatApi->setMessageSeen(s_ch(s.words[2].s), s_ch(s.words[2].s)) ? "Done" : "Failed") << endl;
}

void exec_getLastMessageSeen(ac::ACState& s)
{
    auto room = s_ch(s.words[1].s);
    unique_ptr<c::MegaChatMessage> msg(g_chatApi->getLastMessageSeen(room));

    if (!msg)
    {
        conlock(cout) << "None." << endl;
    }
    else
    {
        reportMessage(room, msg.get(), "last seen");
    }
}

void exec_removeunsentmessage(ac::ACState& s)
{
    g_chatApi->removeUnsentMessage(s_ch(s.words[1].s), s_ch(s.words[2].s));
}

void exec_sendtypingnotification(ac::ACState& s)
{
    g_chatListener.onFinish(c::MegaChatRequest::TYPE_SEND_TYPING_NOTIF, [](finishInfo& f)
    {
        if (check_err("SendTypingNotification", f.e))
        {
            conlock(cout) << "Chat " << ch_s(f.request->getChatHandle()) << " notified"  << endl;
        }
    });

    g_chatApi->sendTypingNotification(s_ch(s.words[1].s), &g_chatListener);
}

void exec_ismessagereceptionconfirmationactive(ac::ACState&)
{
    conlock(cout) << (g_chatApi->isMessageReceptionConfirmationActive() ? "Yes" : "No") << endl;
}


void exec_savecurrentstate(ac::ACState&)
{
    g_chatApi->saveCurrentState();
}

void exec_detail(ac::ACState& s)
{
    g_detailHigh = s.words[1].s == "high";
}

#ifdef WIN32
void exec_dos_unix(ac::ACState& s)
{
    static_cast<m::WinConsole*>(console.get())->setAutocompleteStyle(s.words[1].s == "unix");
}
#endif

ac::ACN autocompleteTemplate;

void exec_help(ac::ACState&)
{
    conlock(cout) << *autocompleteTemplate << flush;
}

#ifdef WIN32
void exec_history(ac::ACState& s)
{
    static_cast<m::WinConsole*>(console.get())->outputHistory();
}
#endif

void exec_quit(ac::ACState&)
{
    quit_flag = true;
}

#ifndef KARERE_DISABLE_WEBRTC

void exec_getchatvideoindevices(ac::ACState&)
{
    unique_ptr<m::MegaStringList> videoDevices(g_chatApi->getChatVideoInDevices());
    for (int i = 0; i < videoDevices->size(); ++i)
    {
        cout << videoDevices->get(i) << endl;
    }
}

void exec_setchatvideoindevice(ac::ACState& s)
{
    c::MegaChatRequestListener *listener = new c::MegaChatRequestListener; // todo
    g_chatApi->setChatVideoInDevice(s.words[1].s.c_str(), listener);
}

void exec_startchatcall(ac::ACState& s)
{
    c::MegaChatRequestListener *listener = new c::MegaChatRequestListener; // todo
    c::MegaChatHandle room = s_ch(s.words[1].s);
    bool enableVideo = s.words.size() > 2 && s.words[2].s == "true";
    g_chatApi->startChatCall(room, enableVideo, listener);
}

void exec_answerchatcall(ac::ACState& s)
{
    c::MegaChatRequestListener *listener = new c::MegaChatRequestListener; // todo
    c::MegaChatHandle room = s_ch(s.words[1].s);
    bool enableVideo = s.words.size() < 2 || s.words[2].s == "true";
    g_chatApi->answerChatCall(room, enableVideo, listener);
}


void exec_hangchatcall(ac::ACState& s)
{
    c::MegaChatRequestListener *listener = new c::MegaChatRequestListener; // todo
    c::MegaChatHandle call = s_ch(s.words[1].s);
    g_chatApi->hangChatCall(call, listener);
}

void exec_enableaudio(ac::ACState& s)
{
    c::MegaChatRequestListener *listener = new c::MegaChatRequestListener; // todo
    c::MegaChatHandle room = s_ch(s.words[1].s);
    g_chatApi->enableAudio(room, listener);
}

void exec_disableaudio(ac::ACState& s)
{
    c::MegaChatRequestListener *listener = new c::MegaChatRequestListener; // todo
    c::MegaChatHandle room = s_ch(s.words[1].s);
    g_chatApi->disableAudio(room, listener);
}

void exec_enablevideo(ac::ACState& s)
{
    c::MegaChatRequestListener *listener = new c::MegaChatRequestListener; // todo
    c::MegaChatHandle room = s_ch(s.words[1].s);
    g_chatApi->enableVideo(room, listener);
}

void exec_disablevideo(ac::ACState& s)
{
    c::MegaChatRequestListener *listener = new c::MegaChatRequestListener; // todo
    c::MegaChatHandle room = s_ch(s.words[1].s);
    g_chatApi->disableVideo(room, listener);
}

void exec_getchatcall(ac::ACState&)
{
    /**
     * @brief Get the MegaChatCall associated with a chatroom
     *
     * If \c chatid is invalid or there isn't any MegaChatCall associated with the chatroom,
     * this function returns NULL.
     *
     * You take the ownership of the returned value.
     *
     * @param chatid MegaChatHandle that identifies the chat room
     * @return MegaChatCall object associated with chatid or NULL if it doesn't exist
     */
   // MegaChatCall *getChatCall(MegaChatHandle chatid);
}

void exec_setignoredcall(ac::ACState& s)
{
    c::MegaChatHandle room = s_ch(s.words[1].s);
    g_chatApi->setIgnoredCall(room);
}


void exec_getchatcallbycallid(ac::ACState&)
{
    /**
 * @brief Get the MegaChatCall that has a specific id
 *
 * You can get the id of a MegaChatCall using MegaChatCall::getId().
 *
 * You take the ownership of the returned value.
 *
 * @param callId MegaChatHandle that identifies the call
 * @return MegaChatCall object for the specified \c callId. NULL if call doesn't exist
 */
  //  MegaChatCall *getChatCallByCallId(MegaChatHandle callId);
}

void exec_getnumcalls(ac::ACState&)
{
    cout << g_chatApi->getNumCalls() << endl;
}

void exec_getchatcalls(ac::ACState&)
{
    unique_ptr<m::MegaHandleList> list(g_chatApi->getChatCalls());
    for (unsigned i = 0; i < list->size(); ++i)
    {
        cout << ch_s(list->get(i)) << endl;
    }
}

void exec_getchatcallsids(ac::ACState&)
{
    unique_ptr<m::MegaHandleList> list(g_chatApi->getChatCallsIds());
    for (unsigned i = 0; i < list->size(); ++i)
    {
        cout << ch_s(list->get(i)) << endl;
    }
}

#endif

void exec_smsverify(ac::ACState& s)
{
    if (s.words[1].s == "send")
    {
        auto listener = new OneShotRequestListener;
        listener->onRequestFinishFunc = [](m::MegaApi* api, m::MegaRequest *request, m::MegaError* e)
            {
                conlock(cout) << "SMS Verify Text Result: " << e->getErrorString() << endl;
            };
        g_megaApi->sendSMSVerificationCode(s.words[2].s.c_str(), listener, s.words.size() > 3 && s.words[3].s == "to");
    }
    else if (s.words[1].s == "code")
    {
        auto listener = new OneShotRequestListener;
        listener->onRequestFinishFunc = [](m::MegaApi* api, m::MegaRequest *request, m::MegaError* e)
        {
            conlock(cout) << "SMS Verify Text Result: " << e->getErrorString() << endl;
        };
        g_megaApi->checkSMSVerificationCode(s.words[2].s.c_str(), listener);
    }
    else if (s.words[1].s == "allowed")
    {
        conlock(cout) << "SMS Verify Text Result: " << g_megaApi->smsAllowedState() << endl;
    }
    else if (s.words[1].s == "phone")
    {
        unique_ptr<char[]> number(g_megaApi->smsVerifiedPhoneNumber());
        conlock(cout) << "Verified phone: " << (number ? number.get() : "<none>") << endl;
    }
}

void exec_apiurl(ac::ACState& s)
{
    if (s.words.size() == 3 || s.words.size() == 2)
    {
        if (s.words[1].s.size() < 8 || s.words[1].s.substr(0, 8) != "https://")
        {
            s.words[1].s = "https://" + s.words[1].s;
        }
        if (s.words[1].s.empty() || s.words[1].s.back() != '/')
        {
            s.words[1].s += '/';
        }
        g_megaApi->changeApiUrl(s.words[1].s.c_str(), s.words.size() > 2 && s.words[2].s == "true");
        if (g_megaApi->isLoggedIn())
        {
            conlock(cout) << "Refreshing local cache due to change of APIURL" << endl;

            setprompt(NOPROMPT);

            const char *session = g_megaApi->dumpSession();
            g_megaApi->fastLogin(session);
            g_chatApi->refreshUrl();
            delete [] session;
        }
    }
}


void exec_catchup(ac::ACState& s)
{
    int count = s.words.size() > 1 ? atoi(s.words[1].s.c_str()) : 1;

    for (int i = 0; i < count; ++i)
    {
        static int next_catchup_id = 0;
        int id = next_catchup_id++;

        g_megaApi->catchup(new OneShotRequestListener([id](m::MegaApi*, m::MegaRequest *, m::MegaError* e)
            {
                check_err("catchup " + to_string(id), e);
            }));

        conlock(cout) << "catchup " << id << " requested" << endl;
    }
}

map<string, unique_ptr<m::MegaBackgroundMediaUpload>> g_megaBackgroundMediaUploads;

bool getNamedBackgroundMediaUpload(const string& name, m::MegaBackgroundMediaUpload*& p)
{
    p = NULL;
    auto i = g_megaBackgroundMediaUploads.find(name);
    if (i != g_megaBackgroundMediaUploads.end())
    {
        p = i->second.get();
        return true;
    }
    return false;
}

string toHex(const string& binary)
{
    ostringstream s;
    s << std::hex;

    for (const char c : binary)
    {
        s << setw(2) << setfill('0') << (unsigned)c;
    }

    return s.str();
}

unsigned char toBinary(unsigned char c)
{
    if (c >= 0 && c <= '9')   return static_cast<unsigned char>(c - '0');
    if (c >= 'a' && c <= 'z') return static_cast<unsigned char>(c - 'a' + 10);
    if (c >= 'A' && c <= 'Z') return static_cast<unsigned char>(c - 'A' + 10);
    return 0;
}

string toBinary(const string& hex)
{
    string bin;
    for (string::const_iterator i = hex.cbegin(); i != hex.cend(); ++i)
    {
        unsigned char c = toBinary(static_cast<unsigned char>(*i));
        c <<= 4; // note: upon update to GCC > 9 this warning should disappear
        ++i;
        if (i != hex.cend())
        {
            // note: upon update to GCC > 9 this warning should disappear
            c |= toBinary(static_cast<unsigned char>(*i));
        }
        bin.push_back(static_cast<char>(c));
    }
    return bin;
}

#ifdef WIN32  // functions to perform background-upload like http request

// handle WinHTTP callbacks (which can be in a worker thread context)
VOID CALLBACK asynccallback(HINTERNET hInternet, DWORD_PTR dwContext,
    DWORD dwInternetStatus,
    LPVOID lpvStatusInformation,
    DWORD dwStatusInformationLength)
{
    using namespace m;

    if (dwInternetStatus == WINHTTP_CALLBACK_STATUS_HANDLE_CLOSING)
    {
        LOG_verbose << "Closing request";
        return;
    }

    switch (dwInternetStatus)
    {
    case WINHTTP_CALLBACK_STATUS_DATA_AVAILABLE:
    {
        LOG_verbose << "WINHTTP_CALLBACK_STATUS_DATA_AVAILABLE";
        break;
    }

    case WINHTTP_CALLBACK_STATUS_READ_COMPLETE:
        LOG_verbose << "WINHTTP_CALLBACK_STATUS_READ_COMPLETE";
        break;

    case WINHTTP_CALLBACK_STATUS_HEADERS_AVAILABLE:
    {
        LOG_verbose << "WINHTTP_CALLBACK_STATUS_HEADERS_AVAILABLE";
        break;
    }

    case WINHTTP_CALLBACK_STATUS_REQUEST_ERROR:
    {
        LOG_verbose << "WINHTTP_CALLBACK_STATUS_REQUEST_ERROR";
        break;
    }
    case WINHTTP_CALLBACK_STATUS_SECURE_FAILURE:
        LOG_verbose << "WINHTTP_CALLBACK_STATUS_SECURE_FAILURE";
        break;

    case WINHTTP_CALLBACK_STATUS_SENDING_REQUEST:
    {
        LOG_verbose << "WINHTTP_CALLBACK_STATUS_SENDING_REQUEST";
        break;
    }

    case WINHTTP_CALLBACK_STATUS_REQUEST_SENT:
    {
        LOG_verbose << "WINHTTP_CALLBACK_STATUS_REQUEST_SENT";
        break;
    }

    case WINHTTP_CALLBACK_STATUS_SENDREQUEST_COMPLETE:
        LOG_verbose << "WINHTTP_CALLBACK_STATUS_SENDREQUEST_COMPLETE";
        break;
    case WINHTTP_CALLBACK_STATUS_WRITE_COMPLETE:
        LOG_verbose << "WINHTTP_CALLBACK_STATUS_WRITE_COMPLETE";
        break;
    default:
        LOG_verbose << dwInternetStatus;
    }
}

void synchronousHttpRequest(const string& url, const string& senddata, string& responsedata)
{
    using namespace m;
    LOG_info << "Sending file to " << url << ", size: " << senddata.size();

    BOOL  bResults = TRUE;
    HINTERNET hSession = NULL, hConnect = NULL, hRequest = NULL;

    // Use WinHttpOpen to obtain a session handle.
    hSession = WinHttpOpen(L"testmega/1.0",
        WINHTTP_ACCESS_TYPE_DEFAULT_PROXY,
        WINHTTP_NO_PROXY_NAME,
        WINHTTP_NO_PROXY_BYPASS, 0);

    WCHAR szURL[8192];
    WCHAR szHost[256];
    URL_COMPONENTS urlComp = { sizeof urlComp };

    urlComp.lpszHostName = szHost;
    urlComp.dwHostNameLength = sizeof szHost / sizeof *szHost;
    urlComp.dwUrlPathLength = (DWORD)-1;
    urlComp.dwSchemeLength = (DWORD)-1;

    if (MultiByteToWideChar(CP_UTF8, 0, url.c_str(), -1, szURL,
        sizeof szURL / sizeof *szURL)
        && WinHttpCrackUrl(szURL, 0, 0, &urlComp))
    {
        if ((hConnect = WinHttpConnect(hSession, szHost, urlComp.nPort, 0)))
        {
            hRequest = WinHttpOpenRequest(hConnect, L"POST",
                urlComp.lpszUrlPath, NULL,
                WINHTTP_NO_REFERER,
                WINHTTP_DEFAULT_ACCEPT_TYPES,
                (urlComp.nScheme == INTERNET_SCHEME_HTTPS)
                ? WINHTTP_FLAG_SECURE
                : 0);
        }
    }

    // Send a Request.
    if (hRequest)
    {
        WinHttpSetTimeouts(hRequest, 58000, 58000, 0, 0);

        LPCWSTR pwszHeaders = L"Content-Type: application/octet-stream";

        // HTTPS connection: ignore certificate errors, send no data yet
        DWORD flags = SECURITY_FLAG_IGNORE_CERT_CN_INVALID
            | SECURITY_FLAG_IGNORE_CERT_DATE_INVALID
            | SECURITY_FLAG_IGNORE_UNKNOWN_CA;

        WinHttpSetOption(hRequest, WINHTTP_OPTION_SECURITY_FLAGS, &flags, sizeof flags);

        if (WinHttpSendRequest(hRequest, pwszHeaders,
            DWORD(wcslen(pwszHeaders)),
            (LPVOID)senddata.data(),
            (DWORD)senddata.size(),
            (DWORD)senddata.size(),
            NULL))
        {
        }
    }

    DWORD dwSize = 0;

    // End the request.
    if (bResults)
        bResults = WinHttpReceiveResponse(hRequest, NULL);

    // Continue to verify data until there is nothing left.
    if (bResults)
        do
        {
            // Verify available data.
            dwSize = 0;
            if (!WinHttpQueryDataAvailable(hRequest, &dwSize))
                printf("Error %u in WinHttpQueryDataAvailable.\n",
                    GetLastError());

            size_t offset = responsedata.size();
            responsedata.resize(offset + dwSize);

            ZeroMemory(responsedata.data() + offset, dwSize);

            DWORD dwDownloaded = 0;
            if (!WinHttpReadData(hRequest, responsedata.data() + offset, dwSize, &dwDownloaded))
                printf("Error %u in WinHttpReadData.\n", GetLastError());

        } while (dwSize > 0);

        // Report errors.
        if (!bResults)
            printf("Error %d has occurred.\n", GetLastError());

        // Close open handles.
        if (hRequest) WinHttpCloseHandle(hRequest);
        if (hConnect) WinHttpCloseHandle(hConnect);
        if (hSession) WinHttpCloseHandle(hSession);
}
#endif

string loadfile(const string& filename)
{
    string filedata;
    ifstream f(filename, ios::binary);
    f.seekg(0, std::ios::end);
    filedata.resize(unsigned(f.tellg()));
    f.seekg(0, std::ios::beg);
    f.read(const_cast<char*>(filedata.data()), static_cast<std::streamsize>(filedata.size()));
    return filedata;
}

void exec_backgroundupload(ac::ACState& s)
{
    m::MegaBackgroundMediaUpload* mbmu = nullptr;

    if (s.words[1].s == "new" && s.words.size() == 3)
    {
        g_megaBackgroundMediaUploads[s.words[2].s].reset(m::MegaBackgroundMediaUpload::createInstance(g_megaApi.get()));
    }
    else if (s.words[1].s == "resume" && s.words.size() == 4)
    {
        g_megaBackgroundMediaUploads[s.words[2].s].reset(m::MegaBackgroundMediaUpload::unserialize(s.words[3].s.c_str(), g_megaApi.get()));
    }
    else if (s.words[1].s == "analyse" && s.words.size() == 4 && getNamedBackgroundMediaUpload(s.words[2].s, mbmu))
    {
        mbmu->analyseMediaInfo(s.words[3].s.c_str());
    }
    else if (s.words[1].s == "encrypt" && s.words.size() == 8 && getNamedBackgroundMediaUpload(s.words[2].s, mbmu))
    {
        int64_t startPos = atol(s.words[5].s.c_str());
        int64_t length = atol(s.words[6].s.c_str());
        bool adjustsizeonly = s.words[7].s == "true";
        string urlSuffix = OwnStr(mbmu->encryptFile(s.words[3].s.c_str(), startPos, &length, s.words[4].s.c_str(), adjustsizeonly));
        if (!urlSuffix.empty())
        {
            conlock(cout) << "Encrypt complete, URL suffix: " << urlSuffix << " and updated length: " << length << endl;
        }
        else
        {
            conlock(cout) << "Encrypt failed" << endl;
        }
    }
    else if (s.words[1].s == "geturl" && s.words.size() == 4 && getNamedBackgroundMediaUpload(s.words[2].s, mbmu))
    {
        auto ln = new OneShotRequestListener;
        ln->onRequestFinishFunc = [](m::MegaApi* api, m::MegaRequest *request, m::MegaError* e)
        {
            if (check_err("Get upload URL", e))
            {
                conlock(cout) << "Upload URL: " << OwnStr(request->getMegaBackgroundMediaUploadPtr()->getUploadURL()) << endl;
            }
        };

        g_megaApi->backgroundMediaUploadRequestUploadURL(atoll(s.words[3].s.c_str()), mbmu, ln);
    }
    else if (s.words[1].s == "serialize"  && s.words.size() == 3 && getNamedBackgroundMediaUpload(s.words[2].s, mbmu))
    {
        unique_ptr<char[]> serialized(mbmu->serialize());
        conlock(cout) << serialized.get() << endl;
    }
    else if (s.words[1].s == "upload"  && s.words.size() == 4)
    {
#ifdef WIN32
        string responsedata;
        synchronousHttpRequest(s.words[2].s, loadfile(s.words[3].s), responsedata);
        unique_ptr<char[]> base64(m::MegaApi::binaryToBase64(responsedata.data(), responsedata.size()));
        conlock(cout) << "Synchronous upload response (converted to base 64): " << (responsedata.size() <= 3 ? responsedata : base64.get()) << endl;
#endif
    }
    else if (s.words[1].s == "putthumbnail"  && s.words.size() == 4 && getNamedBackgroundMediaUpload(s.words[2].s, mbmu))
    {
        g_megaApi->putThumbnail(mbmu, s.words[3].s.c_str(), new OneShotRequestListener([](m::MegaApi*, m::MegaRequest *r, m::MegaError* e)
        {
            if (check_err("putthumbnail", e))
            {
                conlock(cout) << "thumbnail file attribute handle: " << unique_ptr<char[]>(m::MegaApi::userHandleToBase64(r->getNodeHandle())).get() << endl;
            }
        }));
    }
    else if (s.words[1].s == "putpreview"  && s.words.size() == 4 && getNamedBackgroundMediaUpload(s.words[2].s, mbmu))
    {
        g_megaApi->putPreview(mbmu, s.words[3].s.c_str(), new OneShotRequestListener([](m::MegaApi*, m::MegaRequest *r, m::MegaError* e)
        {
            if (check_err("putpreview", e))
            {
                conlock(cout) << "preview file attribute handle: " << unique_ptr<char[]>(m::MegaApi::userHandleToBase64(r->getNodeHandle())).get() << endl;
            }
        }));
    }
    else if (s.words[1].s == "setthumbnail"  && s.words.size() == 4 && getNamedBackgroundMediaUpload(s.words[2].s, mbmu))
    {
        mbmu->setThumbnail(m::MegaApi::base64ToUserHandle(s.words[3].s.c_str()));
    }
    else if (s.words[1].s == "setpreview"  && s.words.size() == 4 && getNamedBackgroundMediaUpload(s.words[2].s, mbmu))
    {
        mbmu->setPreview(m::MegaApi::base64ToUserHandle(s.words[3].s.c_str()));
    }
    else if (s.words[1].s == "setcoordinates" && s.words.size() == 5 && getNamedBackgroundMediaUpload(s.words[2].s, mbmu))
    {
        bool shareable = extractflag("-shareable", s.words);
        mbmu->setCoordinates(atof(s.words[3].s.c_str()), atof(s.words[4].s.c_str()), !shareable);
    }
    else if (s.words[1].s == "complete" && getNamedBackgroundMediaUpload(s.words[2].s, mbmu))
    {
        const char* fingerprint = s.words[5].s.empty() ? NULL : s.words[5].s.c_str();
        const char* fingerprintoriginal = s.words[6].s.empty() ? NULL : s.words[6].s.c_str();
        const char* uploadtoken64 = s.words[7].s.c_str();
        if (auto parent = GetNodeByPath(s.words[4].s))
        {
            auto ln = new OneShotRequestListener;
            ln->onRequestFinishFunc = [](m::MegaApi* api, m::MegaRequest *request, m::MegaError* e)
            {
                check_err("Background upload completion", e);
            };

            g_megaApi->backgroundMediaUploadComplete(mbmu, s.words[3].s.c_str(), parent.get(), fingerprint, fingerprintoriginal, uploadtoken64, ln);
        }
    }
    else
    {
        conlock(cout) << "incorrect subcommand" << endl;
    }
}

void exec_setthumbnailbyhandle(ac::ACState& s)
{
    if (auto node = GetNodeByPath(s.words[1].s))
    {
        g_megaApi->setThumbnailByHandle(node.get(), s_ch(s.words[2].s), new OneShotRequestListener([](m::MegaApi*, m::MegaRequest *, m::MegaError* e)
        {
            check_err("setThumbnailByHandle", e);
        }));
    }
}

void exec_setpreviewbyhandle(ac::ACState& s)
{
    if (auto node = GetNodeByPath(s.words[1].s))
    {
        g_megaApi->setPreviewByHandle(node.get(), s_ch(s.words[2].s), new OneShotRequestListener([](m::MegaApi*, m::MegaRequest *, m::MegaError* e)
        {
            check_err("setThumbnailByHandle", e);
        }));
    }
    else
    {
        conlock(cout) << "Path not found" << endl;
    }
}

void exec_ensuremediainfo(ac::ACState& s)
{
    bool b = g_megaApi->ensureMediaInfo();
    if (b)
    {
        conlock(cout) << "media info already available" << endl;
    }
    else
    {
        conlock(cout) << "media info request sent" << endl;
    }
}

void exec_getfingerprint(ac::ACState& s)
{
    if (s.words[1].s == "local" && s.words.size() == 3)
    {
        char* fp = g_megaApi->getFingerprint(s.words[2].s.c_str());
        conlock(cout) << (fp ? fp : "<NULL>") << endl;
        delete[] fp;
    }
    else if (s.words[1].s == "remote" && s.words.size() == 3)
    {
        if (auto n = GetNodeByPath(s.words[2].s))
        {
            char* fp = g_megaApi->getFingerprint(n.get());
            conlock(cout) << (fp ? fp : "<NULL>") << endl;
            delete[] fp;
        }
    }
    else if (s.words[1].s == "original" && s.words.size() == 3)
    {
        if (auto n = GetNodeByPath(s.words[2].s))
        {
            const char* fp = n->getOriginalFingerprint();
            conlock(cout) << (fp ? fp : "<NULL>") << endl;
        }
    }
}

void exec_createthumbnail(ac::ACState& s)
{
    string parallelcount;
    bool tempmegaapi = extractflag("-tempmegaapi", s.words);
    bool parallel = extractflagparam("-parallel", parallelcount, s.words);

    if (!parallel)
    {
        parallelcount = "1";
    }

    vector<unique_ptr<thread>> ts;

    // investigate thumbnal generation memory usage after reports of memory leaks in iOS
    int N = atoi(parallelcount.c_str());
    for (int i = N; i--; )
    {
        string path1 = s.words[1].s;
        string path2 = s.words[2].s + (N > 1 ? "-" + to_string(i) : string());

        ts.emplace_back(new thread([path1, path2, tempmegaapi]() {
            bool done = false;

            if (tempmegaapi)
            {
                ::mega::MegaApi megaApi("temp");
                done = megaApi.createThumbnail(path1.c_str(), path2.c_str());
            }
            else
            {
                done = g_megaApi->createThumbnail(path1.c_str(), path2.c_str());
            }
            conlock(cout) << (done ? "succeeded" : "failed") << endl;
        }));
    }

    for (size_t i = static_cast<size_t>(atoi(parallelcount.c_str())); i--; )
    {
        ts[i]->join();
    }
}

void exec_createpreview(ac::ACState& s)
{
    string path1 = s.words[1].s;
    string path2 = s.words[2].s;
    bool done = g_megaApi->createThumbnail(path1.c_str(), path2.c_str());
    conlock(cout) << (done ? "succeeded" : "failed") << endl;
}

void exec_testAllocation(ac::ACState& s)
{
    bool success = g_megaApi->testAllocation(unsigned(atoi(s.words[1].s.c_str())), size_t(atoll(s.words[2].s.c_str())));
    conlock(cout) << (success ? "succeeded" : "failed") << endl;
}



void exec_recentactions(ac::ACState& s)
{
    unique_ptr<m::MegaRecentActionBucketList> ra;

    if (s.words.size() == 3)
    {
        ra.reset(g_megaApi->getRecentActions(static_cast<unsigned>(atoi(s.words[1].s.c_str())),
                 static_cast<unsigned>(atoi(s.words[2].s.c_str()))));
    }
    else
    {
        ra.reset(g_megaApi->getRecentActions());
    }

    auto l = conlock(cout);
    for (int b = 0; b < ra->size(); ++b)
    {
        m::MegaRecentActionBucket* bucket = ra->get(b);

        int64_t ts = bucket->getTimestamp();
        const char* em = bucket->getUserEmail();
        m::MegaHandle ph = bucket->getParentHandle();
        bool isupdate = bucket->isUpdate();
        bool ismedia = bucket->isMedia();
        const m::MegaNodeList* nodes = bucket->getNodes();

        cout << "Bucket " << ts << " email " << (em ? em : "NULL") << " parent " << ph << (isupdate ? " update" : "") << (ismedia ? " media" : " files") << " count: " << nodes->size() << endl;

        for (int i = 0; i < nodes->size(); ++i)
        {
            cout << "    ";
            unique_ptr<char[]> path(g_megaApi->getNodePath(nodes->get(i)));
            unique_ptr<char[]> handleStr(nodes->get(i)->getBase64Handle());
            if (path)
            {
                cout << path.get();
            }
            else
            {
                cout << "Path unknown but node name is: " << nodes->get(i)->getName();
            }
            cout << " size: " << nodes->get(i)->getSize() << " handle: " << (handleStr ? handleStr.get() : "(NULL)") << endl;
        }
    }
}

void exec_getspecificaccountdetails(ac::ACState& s)
{
    bool storage = extractflag("storage", s.words);
    bool transfer = extractflag("transfer", s.words);
    bool pro = extractflag("pro", s.words);

    if (!storage && !transfer && !pro)
    {
        storage = transfer = pro = true;
    }

    g_megaApi->getSpecificAccountDetails(storage, transfer, pro, -1, new OneShotRequestListener([](m::MegaApi*, m::MegaRequest *r, m::MegaError* e)
            {
                if (check_err("getSpecificAccountDetails", e, ReportFailure))
                {
                    unique_ptr<m::MegaAccountDetails> ad(r->getMegaAccountDetails());
                    conlock(cout) << "Storage used: " << ad->getStorageUsed() << " free: " << (ad->getStorageMax() - ad->getStorageUsed()) << " max: " << ad->getStorageMax() <<  endl
                                  << "Version bytes used: " << ad->getVersionStorageUsed() << endl;
                }
            }));
}


string joinStringList(m::MegaStringList& msl, const string& separator)
{
    string s;
    for (int i = 0; i < msl.size(); ++i)
    {
        if (s.empty()) s += separator;
        s += msl.get(i) ? msl.get(i) : "<null>";
    }
    return s;
}

void exec_setnodecoordinates(ac::ACState& s)
{
    if (auto node = GetNodeByPath(s.words[1].s))
    {
        g_megaApi->setNodeCoordinates(node.get(), atof(s.words[2].s.c_str()), atof(s.words[3].s.c_str()), new OneShotRequestListener([](m::MegaApi*, m::MegaRequest *, m::MegaError* e)
        {
            check_err("setNodeCoordinates", e);
        }));
    }
}

void exec_setunshareablenodecoordinates(ac::ACState& s)
{
    if (auto node = GetNodeByPath(s.words[1].s))
    {
        g_megaApi->setUnshareableNodeCoordinates(node.get(), atof(s.words[2].s.c_str()), atof(s.words[3].s.c_str()), new OneShotRequestListener([](m::MegaApi*, m::MegaRequest *, m::MegaError* e)
        {
            check_err("setUnshareableNodeCoordinates", e);
        }));
    }
}

void exec_getnodebypath(ac::ACState& s)
{
    if (auto node = GetNodeByPath(s.words[1].s))
    {
        auto guard = conlock(cout);

        cout << "type: " << node->getType() << endl;
        cout << "name: " << (node->getName() ? node->getName() : "<null>") << endl;
        cout << "fingerprint: " << (node->getFingerprint() ? node->getFingerprint() : "<null>") << endl;
        cout << "original fingerprint: " << (node->getOriginalFingerprint() ? node->getOriginalFingerprint() : "<null>") << endl;
        cout << "has custom attrs: " << node->hasCustomAttrs() << endl;
        unique_ptr<m::MegaStringList> can(node->getCustomAttrNames());
        for (int i = 0; i < can->size(); ++i)
        {
            cout << "  " << can->get(i) << ": " << node->getCustomAttr(can->get(i)) << endl;
        }
        cout << "duration (seconds): " << node->getDuration() << endl;
        cout << "width: " << node->getWidth() << endl;
        cout << "height: " << node->getHeight() << endl;
        cout << "shortformat: " << node->getShortformat() << endl;
        cout << "videoCodecId: " << node->getVideocodecid() << endl;
        cout << "latitude: " << node->getLatitude() << endl;
        cout << "longitude: " << node->getLongitude() << endl;
        cout << "handle: " << node->getBase64Handle() << endl;
        cout << "size: " << node->getSize() << endl;
        cout << "creation time: " << node->getCreationTime() << endl;
        cout << "modification time: " << node->getModificationTime() << endl;
        cout << "handle: " << ch_s(node->getHandle()) << endl;
        cout << "restore handle: " << ch_s(node->getRestoreHandle()) << endl;
        cout << "parent handle: " << ch_s(node->getParentHandle()) << endl;
        //getBase64Key();
        cout << "expiration time: " << node->getExpirationTime() << endl;
        cout << "public handle: " << ch_s(node->getPublicHandle()) << endl;
        //getPublicNode();
        unique_ptr<char[]> publink(node->getPublicLink(true));
        cout << "public link: " << (publink.get() ? publink.get() : "<null>") << endl;
        cout << "is file: " << node->isFile() << endl;
        cout << "is folder: " << node->isFolder() << endl;
        cout << "is removed: " << node->isRemoved() << endl;
        cout << "changes: " << hex << node->getChanges() << dec << endl;
        cout << "has thumbnail: " << node->hasThumbnail() << endl;
        cout << "has preview: " << node->hasPreview() << endl;
        cout << "isPublic: " << node->isPublic() << endl;
        cout << "isShared: " << node->isShared() << endl;
        cout << "isOutShare: " << node->isOutShare() << endl;
        cout << "isInShare: " << node->isInShare() << endl;
        cout << "isExported: " << node->isExported() << endl;
        cout << "isExpired: " << node->isExpired() << endl;
        cout << "isTakenDown: " << node->isTakenDown() << endl;
        cout << "isForeign: " << node->isForeign() << endl;
        //getNodeKey();
        unique_ptr<char[]> fileattr(node->getFileAttrString());
        cout << "chatroom file attributes: " << (fileattr ? fileattr.get() : "<null>") << endl;
        //getPrivateAuth();
        //setPrivateAuth(const char *privateAuth);
        //getPublicAuth();
        //getChatAuth();
        //getChildren();
        cout << "owner handle: " << ch_s(node->getOwner()) << endl;
        cout << "serialized: " << unique_ptr<char[]>(node->serialize()).get() << endl;
        //unserialize(const char *d);
    }
}

struct ls_flags
{
    string regexfilterstring;
    std::regex re;
    bool recursive = false;
    bool regexfilter = false;
    bool handle = false;
    bool ctime = false;
    bool mtime = false;
    bool size = false;
    bool versions = false;
    int order = 1;
};



void ls(m::MegaNode* node, const string& basepath, const ls_flags& flags, int depth)
{
    bool show = true;

    if (depth > 0 || node->getType() == m::MegaNode::TYPE_FILE)
    {
        string utf8path(g_megaApi->getNodePath(node));
        if (utf8path.size() > basepath.size() && 0 == memcmp(utf8path.data(), basepath.data(), basepath.size()))
        {
            utf8path.erase(0, basepath.size());
        }

        if (flags.regexfilter)
        {
            if (!std::regex_search(utf8path, flags.re))
            {
                show = false;
            }
        }

        if (show)
        {
            auto guard = conlock(cout);
            cout << utf8path;
            if (node->getType() == m::MegaNode::TYPE_FOLDER) cout << "/";

            if (flags.size) cout << " " << node->getSize();
            if (flags.ctime) cout << " " << node->getCreationTime();
            if (flags.mtime) cout << " " << node->getModificationTime();
            if (flags.handle) cout << " " << OwnStr(g_megaApi->handleToBase64(node->getHandle()));
        }
    }

    switch (node->getType())
    {
    case m::MegaNode::TYPE_UNKNOWN:
        if (show) cout << " TYPE_UNKNOWN" << endl;
        break;

    case m::MegaNode::TYPE_FILE:
        if (show) cout << endl;
        break;

    case m::MegaNode::TYPE_FOLDER:
    case m::MegaNode::TYPE_ROOT:
    case m::MegaNode::TYPE_INCOMING:
    case m::MegaNode::TYPE_RUBBISH:
        if (show && depth > 0) cout << endl;
        if (flags.recursive || depth == 0)
        {
            unique_ptr<m::MegaNodeList> children(g_megaApi->getChildren(node, flags.order));
            if (children) for (int i = 0; i < children->size(); ++i)
            {
                ls(children->get(i), basepath, flags, depth + 1);
            }
        }
        break;
    }
}

void exec_ls(ac::ACState& s)
{
    string orderstring;
    ls_flags flags;
    flags.recursive = s.extractflag("-recursive");
    flags.regexfilter = s.extractflagparam("-refilter", flags.regexfilterstring);
    flags.handle = s.extractflag("-handles");
    flags.ctime = s.extractflag("-ctime");
    flags.mtime = s.extractflag("-mtime");
    flags.size = s.extractflag("-size");
    flags.versions = s.extractflag("-versions");
    if (s.extractflagparam("-order", orderstring))
    {
        flags.order = std::stoi(orderstring);
    }

    if (flags.regexfilter)
    {
        flags.re = std::regex(flags.regexfilterstring);
    }

    if (auto node = GetNodeByPath(s.words[1].s))
    {
        string basepath = OwnStr(g_megaApi->getNodePath(node.get()));
        switch (node->getType())
        {
        case m::MegaNode::TYPE_FILE: basepath.clear(); break;
        case m::MegaNode::TYPE_FOLDER:
        case m::MegaNode::TYPE_INCOMING:
        case m::MegaNode::TYPE_RUBBISH: basepath += "/"; break;
        default:;
        }
        ls(node.get(), basepath, flags, 0);
    }
}

void exec_renamenode(ac::ACState& s)
{
    if (auto node = GetNodeByPath(s.words[1].s))
    {
        g_megaApi->renameNode(node.get(), s.words[2].s.c_str(), new OneShotRequestListener([](m::MegaApi*, m::MegaRequest*, m::MegaError* e)
            {
                check_err("renamenode", e, ReportResult);
            }));
    }
}

void exec_createfolder(ac::ACState& s)
{
    if (auto node = GetNodeByPath(s.words[2].s))
    {
        g_megaApi->createFolder(s.words[1].s.c_str(), node.get(), new OneShotRequestListener([](m::MegaApi*, m::MegaRequest*, m::MegaError* e)
            {
                check_err("createfolder", e, ReportResult);
            }));
    }
}

void exec_remove(ac::ACState& s)
{
    if (auto node = GetNodeByPath(s.words[1].s))
    {
        g_megaApi->remove(node.get(), new OneShotRequestListener([](m::MegaApi*, m::MegaRequest*, m::MegaError* e)
            {
                check_err("remove", e, ReportResult);
            }));
    }
}

// only add, never remove.  To invalidate one, set it null.
vector<std::unique_ptr<m::MegaCancelToken>> globalCancelTokens;

m::MegaCancelToken* makeNewGlobalCancelToken()
{
    globalCancelTokens.emplace_back(m::MegaCancelToken::createInstance());
    conlock(cout) << "cancel token: " << globalCancelTokens.size()-1 << endl;
    return globalCancelTokens.back().get();
}

void exec_cancelbytoken(ac::ACState& s)
{
    int id = 0;
    if (s.words.size() > 1)
    {
        id = atoi(s.words[1].s.c_str());
    }
    else
    {
        id = int(globalCancelTokens.size()) - 1;
    }
    if (id < 0 || id >= globalCancelTokens.size())
    {
        conlock(cout) << "failed: cancel token id is out of range: " << id << endl;
    }
    else if (globalCancelTokens[id].get() == nullptr)
    {
        conlock(cout) << "failed: cancel token no longer exists for id: " << id << endl;
    }
    else
    {
        globalCancelTokens[id]->cancel();
        conlock(cout) << "cancel triggered for token id: " << id << endl;
    }
}

void exec_setmaxuploadspeed(ac::ACState& s)
{
    int bps = atoi(s.words[1].s.c_str());
    g_megaApi->setMaxUploadSpeed(bps);
}

void exec_setmaxdownloadspeed(ac::ACState& s)
{
    int bps = atoi(s.words[1].s.c_str());
    g_megaApi->setMaxDownloadSpeed(bps);
}

void exec_startupload(ac::ACState& s)
{
    string newfilename;
    bool set_filename = s.extractflagparam("-filename", newfilename);

    bool useCancelToken = s.extractflag("-withcanceltoken");
    m::MegaCancelToken* ct = useCancelToken ? makeNewGlobalCancelToken() : nullptr;

    bool logstage = s.extractflag("-logstage");

    if (auto node = GetNodeByPath(s.words[2].s))
    {
        if (!set_filename)
        {
            g_megaApi->startUpload(s.words[1].s.c_str(), node.get(), nullptr, 0, nullptr, false, false, ct,
                    new OneShotTransferListener([](m::MegaApi*, m::MegaTransfer*, m::MegaError* e)
                {
                    check_err("startUpload", e, ReportResult);
                }, logstage));
        }
        else
        {
            g_megaApi->startUpload(s.words[1].s.c_str(), node.get(), newfilename.c_str(), 0, nullptr, false, false, ct,
                    new OneShotTransferListener([](m::MegaApi*, m::MegaTransfer*, m::MegaError* e)
                {
                    check_err("startUpload", e, ReportResult);
                }, logstage));
        }
    }
}

void exec_startdownload(ac::ACState& s)
{

    bool useCancelToken = s.extractflag("-withcanceltoken");
    m::MegaCancelToken* ct = useCancelToken ? makeNewGlobalCancelToken() : nullptr;

    bool logstage = s.extractflag("-logstage");

    if (auto node = GetNodeByPath(s.words[1].s))
    {
        g_megaApi->startDownload(node.get(), s.words[2].s.c_str(), nullptr, nullptr, false, ct,
            new OneShotTransferListener([](m::MegaApi*, m::MegaTransfer*, m::MegaError* e)
                {
                    check_err("startDownload", e, ReportResult);
                }, logstage));
    }
}

void exec_pausetransfers(ac::ACState& s)
{
    int paused = atoi(s.words[1].s.c_str());

    if (s.words.size() > 2)
    {
        int direction = atoi(s.words[2].s.c_str());

        g_megaApi->pauseTransfers(paused, direction,
            new OneShotRequestListener([](m::MegaApi*, m::MegaRequest* r, m::MegaError* e)
                {
                    check_err("pauseTransfers", e, ReportResult);
                }));
    }
    else
    {
        g_megaApi->pauseTransfers(paused,
            new OneShotRequestListener([](m::MegaApi*, m::MegaRequest* r, m::MegaError* e)
                {
                    check_err("pauseTransfers", e, ReportResult);
                }));
    }
}

void exec_pausetransferbytag(ac::ACState& s)
{
    int tag = atoi(s.words[1].s.c_str());
    int pause = atoi(s.words[2].s.c_str());

    g_megaApi->pauseTransferByTag(tag, pause,
        new OneShotRequestListener([](m::MegaApi*, m::MegaRequest* r, m::MegaError* e)
            {
                check_err("cancelTransferByTag", e, ReportResult);
            }));
}

void exec_canceltransfers(ac::ACState& s)
{
    auto direction = atoi(s.words[1].s.c_str());

    g_megaApi->cancelTransfers(direction,
        new OneShotRequestListener([](m::MegaApi*, m::MegaRequest* r, m::MegaError* e)
            {
                check_err("cancelTransfers", e, ReportResult);
            }));
}

void exec_canceltransferbytag(ac::ACState& s)
{
    int tag = atoi(s.words[1].s.c_str());

    g_megaApi->cancelTransferByTag(tag,
        new OneShotRequestListener([](m::MegaApi*, m::MegaRequest* r, m::MegaError* e)
            {
                check_err("cancelTransferByTag", e, ReportResult);
            }));
}

void exec_gettransfers(ac::ACState& s)
{
    int type = atoi(s.words[1].s.c_str());

    unique_ptr<m::MegaTransferList> ts(g_megaApi->getTransfers(type));

    auto cl = conlock(cout);

    for (int i = 0; i < ts->size(); ++i)
    {
        m::MegaTransfer* t = ts->get(i);
        cout << t->getTag() << " : " << t->getPath() << endl;
    }
    cout << "(" << ts->size() << " transfers listed by tag, type " << type << ")" << endl;
}

void exec_exportNode(ac::ACState& s)
{
    string expire, writable;
    bool specifyWritable = s.extractflagparam("-writable", writable);
    bool specifyExpire = s.extractflagparam("-expire", expire);

    int64_t expireTime = atoll(expire.c_str());
    bool writableFlag = writable == "true";

    if (auto node = GetNodeByPath(s.words[1].s))
    {
        if (specifyWritable)
        {
            if (specifyExpire)
            {
                g_megaApi->exportNode(node.get(), expireTime, writableFlag, false, new OneShotRequestListener([](m::MegaApi*, m::MegaRequest* r, m::MegaError* e)
                    {
                        if (check_err("exportnode", e, ReportFailure))
                        {
                            conlock(cout) << "Exported link: " << r->getLink() << " and auth: " << r->getPrivateKey() << endl;
                        }
                    }));
            }
            else
            {
                g_megaApi->exportNode(node.get(), writableFlag, false, new OneShotRequestListener([](m::MegaApi*, m::MegaRequest* r, m::MegaError* e)
                    {
                        if (check_err("exportnode", e, ReportFailure))
                        {
                            conlock(cout) << "Exported link: " << r->getLink() << " and auth: " << r->getPrivateKey() << endl;
                        }
                    }));
            }
        }
        else
        {
            if (specifyExpire)
            {
                g_megaApi->exportNode(node.get(), expireTime, new OneShotRequestListener([](m::MegaApi*, m::MegaRequest* r, m::MegaError* e)
                    {
                        if (check_err("exportnode", e, ReportFailure))
                        {
                            conlock(cout) << "Exported link: " << r->getLink() << endl;
                        }
                    }));
            }
            else
            {
                g_megaApi->exportNode(node.get(), new OneShotRequestListener([](m::MegaApi*, m::MegaRequest* r, m::MegaError* e)
                    {
                        if (check_err("exportnode", e, ReportFailure))
                        {
                            conlock(cout) << "Exported link: " << r->getLink() << endl;
                        }
                    }));
            }
        }
    }
}

void exec_pushreceived(ac::ACState& s)
{
    bool beep = s.extractflag("-beep");

    if (s.words.size() == 2)
    {
        g_chatApi->pushReceived(beep, s_ch(s.words[1].s), new OneShotChatRequestListener([](c::MegaChatApi*, c::MegaChatRequest *, c::MegaChatError* e)
        {
            check_err("pushReceived (iOS style)", e, ReportResult);
        }));
    }
    else
    {
        g_chatApi->pushReceived(beep, new OneShotChatRequestListener([](c::MegaChatApi*, c::MegaChatRequest *, c::MegaChatError* e)
        {
            check_err("pushReceived (Android style)", e, ReportResult);
        }));
    }
}

void exec_getcloudstorageused(ac::ACState& s)
{
    g_megaApi->getCloudStorageUsed(new OneShotRequestListener([](m::MegaApi*, m::MegaRequest *r, m::MegaError* e)
    {
        if (check_err("getcloudstorageused", e, ReportFailure))
        {
            conlock(cout) << "Cloud storage used (locally calculated): " << r->getNumber() << endl;
        }
    }));
}

void exec_cp(ac::ACState& s)
{
    std::unique_ptr<m::MegaNode> srcnode(g_megaApi->getNodeByPath(s.words[1].s.c_str()));
    std::unique_ptr<m::MegaNode> dstnode(g_megaApi->getNodeByPath(s.words[2].s.c_str()));

    if (!srcnode)
    {
        conlock(cout) << "source not found" << endl;
    }
    else if (!dstnode)
    {
        conlock(cout) << "destination not found" << endl;
    }
    else if (dstnode->getType() <= m::MegaNode::TYPE_FILE)
    {
        conlock(cout) << "destination is not a folder" << endl;
    }
    else
    {
        g_megaApi->copyNode(srcnode.get(), dstnode.get(), new OneShotRequestListener([](m::MegaApi*, m::MegaRequest *, m::MegaError* e)
        {
            check_err("copyNode", e, ReportResult);
        }));
    }
}

void exec_mv(ac::ACState& s)
{
    string newname;
    bool rename = s.extractflagparam("-rename", newname);

    std::unique_ptr<m::MegaNode> srcnode(g_megaApi->getNodeByPath(s.words[1].s.c_str()));
    std::unique_ptr<m::MegaNode> dstnode(g_megaApi->getNodeByPath(s.words[2].s.c_str()));

    if (!srcnode)
    {
        conlock(cout) << "source not found" << endl;
    }
    else if (!dstnode)
    {
        conlock(cout) << "destination not found" << endl;
    }
    else if (dstnode->getType() <= m::MegaNode::TYPE_FILE)
    {
        conlock(cout) << "destination is not a folder" << endl;
    }
    else
    {
        if (rename)
        {
            g_megaApi->moveNode(srcnode.get(), dstnode.get(), newname.c_str(), new OneShotRequestListener([](m::MegaApi*, m::MegaRequest *, m::MegaError* e)
            {
                check_err("moveNode", e, ReportResult);
            }));
        }
        else
        {
            g_megaApi->moveNode(srcnode.get(), dstnode.get(), new OneShotRequestListener([](m::MegaApi*, m::MegaRequest *, m::MegaError* e)
            {
                check_err("moveNode", e, ReportResult);
            }));
        }
    }
}

void PrintAchievements(m::MegaAchievementsDetails & ad)
{
    auto cl = conlock(cout);

    cl << "getBaseStorage: " << ad.getBaseStorage() << endl;

    int classes[] = {   m::MegaAchievementsDetails::MEGA_ACHIEVEMENT_WELCOME,
                        m::MegaAchievementsDetails::MEGA_ACHIEVEMENT_INVITE,
                        m::MegaAchievementsDetails::MEGA_ACHIEVEMENT_DESKTOP_INSTALL,
                        m::MegaAchievementsDetails::MEGA_ACHIEVEMENT_MOBILE_INSTALL,
                        m::MegaAchievementsDetails::MEGA_ACHIEVEMENT_ADD_PHONE };

    for (int i = 0; i < sizeof(classes) / sizeof(*classes); ++i)
    {
        cl << "class " << classes[i];
        cl << "  getClassStorage: " << ad.getClassStorage(classes[i]);
        cl << "  getClassTransfer: " << ad.getClassTransfer(classes[i]);
        cl << "  getClassExpire: " << ad.getClassExpire(classes[i]) << endl;
    }
    cl << "getAwardsCount: " << ad.getAwardsCount() << endl;
    for (unsigned i = 0; i < ad.getAwardsCount(); ++i)
    {
        cl << "Award " << i << endl;
        cl << "  getAwardClass: " << ad.getAwardClass(i) << endl;
        cl << "  getAwardId: " << ad.getAwardId(i) << endl;
        cl << "  getAwardTimestamp: " << ad.getAwardTimestamp(i) << endl;
        cl << "  getAwardExpirationTs: " << ad.getAwardExpirationTs(i) << endl;
        cl << "  getAwardClass: " << ad.getAwardClass(i) << endl;
        cl << "  getAwardEmails: <todo>" << endl; // << ad.getAwardEmails(i) << endl;
    }
    cl << "getRewardsCount: " << ad.getRewardsCount() << endl;
    for (unsigned i = 0; i < static_cast<unsigned>(ad.getRewardsCount()); ++i)
    {
        cl << "Reward " << i << endl;
        cl << "  getRewardAwardId: " << ad.getRewardAwardId(i) << endl;
        cl << "  getRewardStorage: " << ad.getRewardStorage(i) << endl;
        cl << "  getRewardTransfer: " << ad.getRewardTransfer(i) << endl;
        cl << "  getRewardStorageByAwardId: " << ad.getRewardStorageByAwardId(ad.getRewardAwardId(i)) << endl;
        cl << "  getRewardTransferByAwardId: " << ad.getRewardTransferByAwardId(ad.getRewardAwardId(i)) << endl;
        cl << "  getRewardExpire: " << ad.getRewardExpire(i) << endl;
    }
    cl << "currentStorage: " << ad.currentStorage() << endl;
    cl << "currentTransfer: " << ad.currentTransfer() << endl;
    cl << "currentStorageReferrals: " << ad.currentStorageReferrals() << endl;
    cl << "currentTransferReferrals: " << ad.currentTransferReferrals() << endl;
};

void exec_getaccountachievements(ac::ACState& s)
{
    auto listener = new OneShotRequestListener;
    listener->onRequestFinishFunc = [](m::MegaApi* api, m::MegaRequest *request, m::MegaError* e)
    {
        conlock(cout) << "getAccountAchievements Result: " << e->getErrorString() << endl;
        if (!e->getErrorCode())
        {
            unique_ptr<m::MegaAchievementsDetails> ad(request->getMegaAchievementsDetails());
            if (ad)
            {
                PrintAchievements(*ad);
            }
        }
    };

    g_megaApi->getAccountAchievements(listener);
}


void exec_getmegaachievements(ac::ACState& s)
{
    auto listener = new OneShotRequestListener;
    listener->onRequestFinishFunc = [](m::MegaApi* api, m::MegaRequest *request, m::MegaError* e)
    {
        conlock(cout) << "getAccountAchievements Result: " << e->getErrorString() << endl;
        if (!e->getErrorCode())
        {
            unique_ptr<m::MegaAchievementsDetails> ad(request->getMegaAchievementsDetails());
            if (ad)
            {
                PrintAchievements(*ad);
            }
        }
    };

    g_megaApi->getMegaAchievements(listener);
}

void exec_setCameraUploadsFolder(ac::ACState& s)
{
    std::unique_ptr<m::MegaNode> srcnode(g_megaApi->getNodeByPath(s.words[1].s.c_str()));

    if (!srcnode)
    {
        conlock(cout) << "Folder not found.";
    }
    else
    {
        g_megaApi->setCameraUploadsFolder(srcnode->getHandle(), new OneShotRequestListener([](m::MegaApi*, m::MegaRequest * r, m::MegaError* e)
        {
            conlock(cout) << "Camera upload folder request flag: " << r->getFlag() << endl;
            conlock(cout) << "Camera upload folder request handle: " << base64NodeHandle(r->getNodeHandle()) << endl;
            check_err("setCameraUploadsFolder", e, ReportResult);
        }));
    }

}

void exec_getCameraUploadsFolder(ac::ACState& s)
{
    g_megaApi->getCameraUploadsFolder(new OneShotRequestListener([](m::MegaApi*, m::MegaRequest *r, m::MegaError* e)
    {
        conlock(cout) << "Camera upload folder flag: " <<r->getFlag() << endl;
        if (check_err("getCameraUploadsFolder", e, ReportFailure))
        {
            unique_ptr<m::MegaNode> node(g_megaApi->getNodeByHandle(r->getNodeHandle()));
            if (!node)
            {
                conlock(cout) << "No node found by looking up handle: " << base64NodeHandle(r->getNodeHandle()) << endl;
            }
            else
            {
                conlock(cout) << "Camera upload folder: " << OwnStr(g_megaApi->getNodePath(node.get())) << endl;
            }
        }
    }));
}


void exec_setCameraUploadsFolderSecondary(ac::ACState& s)
{
    std::unique_ptr<m::MegaNode> srcnode(g_megaApi->getNodeByPath(s.words[1].s.c_str()));

    if (!srcnode)
    {
        conlock(cout) << "Folder not found.";
    }
    else
    {
        g_megaApi->setCameraUploadsFolderSecondary(srcnode->getHandle(), new OneShotRequestListener([](m::MegaApi*, m::MegaRequest *r, m::MegaError* e)
        {
            conlock(cout) << "Camera upload folder request flag: " << r->getFlag() << endl;
            conlock(cout) << "Camera upload folder request handle: " << base64NodeHandle(r->getNodeHandle()) << endl;
            check_err("setCameraUploadsFolderSecondary", e, ReportResult);
        }));
    }

}

void exec_getCameraUploadsFolderSecondary(ac::ACState& s)
{
    g_megaApi->getCameraUploadsFolderSecondary(new OneShotRequestListener([](m::MegaApi*, m::MegaRequest *r, m::MegaError* e)
    {
        conlock(cout) << "Camera upload folder flag: " << r->getFlag() << endl;
        if (check_err("getCameraUploadsFolderSecondary", e, ReportFailure))
        {
            unique_ptr<m::MegaNode> node(g_megaApi->getNodeByHandle(r->getNodeHandle()));
            if (!node)
            {
                conlock(cout) << "No node found by looking up handle: " << base64NodeHandle(r->getNodeHandle()) << endl;
            }
            else
            {
                conlock(cout) << "Camera upload folder (secondary): " << OwnStr(g_megaApi->getNodePath(node.get())) << endl;
            }
        }
    }));
}


void exec_getContact(ac::ACState& s)
{

    unique_ptr<m::MegaUser> user(g_megaApi->getContact(s.words[1].s.c_str()));
    if (user)
    {
        conlock(cout) << "found with handle: " << ch_s(user->getHandle()) << " timestamp: " << user->getTimestamp() << endl;
    }
    else
    {
        conlock(cout) << "No user found with that email" << endl;
    }
}


void exec_getDefaultTZ(ac::ACState& s)
{
    auto listener = new OneShotRequestListener;
    listener->onRequestFinishFunc = [](m::MegaApi* api, m::MegaRequest* request, m::MegaError* e)
    {
        auto cl = conlock(cout);
        cl << "Get Default Time Zone Result: " << e->getErrorString() << endl;

        if (!e->getErrorCode())
        {
            ::mega::MegaTimeZoneDetails* tz = request->getMegaTimeZoneDetails();
            assert(tz);

            int defaulttz = tz->getDefault();
            assert(defaulttz < tz->getNumTimeZones());

            // print relevant info
            cl << "Default Time Zone: " << tz->getTimeZone(defaulttz) << endl
               << "Time offset: " << tz->getTimeOffset(defaulttz) << endl;
        }
    };

    // send the request
    conlock(cout) << "  Command `" << s.words[0].s << "` is executing in the background..." << endl;
    g_megaApi->fetchTimeZone(listener);
}


void exec_isGeolocOn(ac::ACState& s)
{
    if (!g_megaApi->isLoggedIn())
    {
        conlock(cout) << "Invalid operation, needs successful login." << endl;
        return;
    }

    auto listener = new OneShotRequestListener;
    listener->onRequestFinishFunc = [](m::MegaApi* api, m::MegaRequest* request, m::MegaError* e)
    {
        const char* on = e->getErrorCode() ? "false" : "true";
        conlock(cout) << "Is Geolocation Enabled Result: " << on << endl;
    };

    // send the request
    conlock(cout) << "  Command `" << s.words[0].s << "` is executing in the background..." << endl;
    g_megaApi->isGeolocationEnabled(listener);
}


void exec_setGeolocOn(ac::ACState& s)
{
    if (!g_megaApi->isLoggedIn())
    {
        conlock(cout) << "Invalid operation, needs successful login." << endl;
        return;
    }

    auto listener = new OneShotRequestListener;
    listener->onRequestFinishFunc = [](m::MegaApi* api, m::MegaRequest* request, m::MegaError* e)
    {
        const char* on = e->getErrorCode() ? "false" : "true";
        conlock(cout) << "Enable Geolocation Result: " << on << endl;
    };

    // send the request
    conlock(cout) << "  Command `" << s.words[0].s << "` is executing in the background..." << endl;
    g_megaApi->enableGeolocation(listener);
}

fs::path pathFromLocalPath(const string& s, bool mustexist)
{
    fs::path p = s.empty() ? fs::current_path() : fs::u8path(s);
#ifdef WIN32
    p = fs::u8path("\\\\?\\" + p.u8string());
#endif
    if (mustexist && !fs::exists(p))
    {
        cout << "local path not found: '" << s << "'";
        return fs::path();
    }
    return p;
}

bool typematchesnodetype(int pathtype, int nodetype)
{
    switch (pathtype)
    {
    case m::MegaNode::TYPE_FOLDER:
    case m::MegaNode::TYPE_FILE: return nodetype == pathtype;
    default: return false;
    }
}


bool recursiveCompare(m::MegaNode& mn, fs::path p)
{
    auto pathtype = fs::is_directory(p) ? m::MegaNode::TYPE_FOLDER : fs::is_regular_file(p) ? m::MegaNode::TYPE_FILE : m::MegaNode::TYPE_UNKNOWN;
    if (!typematchesnodetype(pathtype, mn.getType()))
    {
        cout << "Path type mismatch: " << OwnStr(g_megaApi->getNodePath(&mn)) << ":" << mn.getType() << " " << p.u8string() << ":" << pathtype << endl;
        return false;
    }

    if (pathtype == m::MegaNode::TYPE_FILE)
    {
        int64_t size = (int64_t)fs::file_size(p);
        if (size != (int64_t)mn.getSize())
        {
            cout << "File size mismatch: " << OwnStr(g_megaApi->getNodePath(&mn)) << ":" << mn.getType() << " " << p.u8string() << ":" << size << endl;
        }
    }

    if (pathtype != m::MegaNode::TYPE_FOLDER)
    {
        return true;
    }


    unique_ptr<m::MegaNodeList> children(g_megaApi->getChildren(&mn, 0));

    multimap<string, m::MegaNode*> ms;
    multimap<string, fs::path> ps;
    for (auto i = children->size(); i--; )
    {
        ms.emplace(children->get(i)->getName(), children->get(i));
    }
    for (fs::directory_iterator pi(p); pi != fs::directory_iterator(); ++pi)
    {
        ps.emplace(pi->path().filename().u8string(), pi->path());
    }

    for (auto p_iter = ps.begin(); p_iter != ps.end(); )
    {
        auto er = ms.equal_range(p_iter->first);
        auto next_p = p_iter;
        ++next_p;
        for (auto i = er.first; i != er.second; ++i)
        {
            if (recursiveCompare(*i->second, p_iter->second))
            {
                ms.erase(i);
                ps.erase(p_iter);
                break;
            }
        }
        p_iter = next_p;
    }
    if (ps.empty() && ms.empty())
    {
        return true;
    }
    else
    {
        cout << "Extra content detected between " << OwnStr(g_megaApi->getNodePath(&mn)) << " and " << p.u8string() << endl;
        for (auto& mi : ms) cout << "Extra remote: " << mi.first << endl;
        for (auto& pi : ps) cout << "Extra local: " << pi.second << endl;
        return false;
    };
}

void exec_treecompare(ac::ACState& s)
{
    fs::path p = pathFromLocalPath(s.words[1].s, true);
    unique_ptr<m::MegaNode> n(g_megaApi->getNodeByPath(s.words[2].s.c_str()));
    if (n && !p.empty())
    {
        recursiveCompare(*n, p);
    }
}


bool buildLocalFolders(fs::path targetfolder, const string& prefix, int foldersperfolder, int recurselevel, int filesperfolder, int filesize, int& totalfilecount, int& totalfoldercount)
{
    fs::path p = targetfolder / fs::u8path(prefix);
    if (!fs::is_directory(p) && !fs::create_directory(p))
        return false;
    ++totalfoldercount;

    for (int i = 0; i < filesperfolder; ++i)
    {
        string filename = prefix + "_file_" + std::to_string(++totalfilecount);
        fs::path fp = p / fs::u8path(filename);
        ofstream fs(fp.u8string(), std::ios::binary);

        for (unsigned j = static_cast<unsigned>(filesize) / static_cast<unsigned>(sizeof(int)); j--; )
        {
            fs.write((char*)&totalfilecount, sizeof(int));
        }
        fs.write((char*)&totalfilecount, static_cast<unsigned>(filesize) % sizeof(int));
    }

    if (recurselevel > 1)
    {
        for (int i = 0; i < foldersperfolder; ++i)
        {
            if (!buildLocalFolders(p, prefix + "_" + std::to_string(i), foldersperfolder, recurselevel - 1, filesperfolder, filesize, totalfilecount, totalfoldercount))
                return false;
        }
    }
    return true;
}

void exec_generatetestfilesfolders(ac::ACState& s)
{
    string param, nameprefix = "test";
    int folderdepth = 1, folderwidth = 1, filecount = 100, filesize = 1024;
    if (s.extractflagparam("-folderdepth", param)) folderdepth = atoi(param.c_str());
    if (s.extractflagparam("-folderwidth", param)) folderwidth = atoi(param.c_str());
    if (s.extractflagparam("-filecount", param)) filecount = atoi(param.c_str());
    if (s.extractflagparam("-filesize", param)) filesize = atoi(param.c_str());
    if (s.extractflagparam("-nameprefix", param)) nameprefix = param;

    fs::path p = pathFromLocalPath(s.words[1].s, true);
    if (!p.empty())
    {
        int totalfilecount = 0, totalfoldercount = 0;
        buildLocalFolders(p, nameprefix, folderwidth, folderdepth, filecount, filesize, totalfilecount, totalfoldercount);
        conlock(cout) << "created " << totalfilecount << " files and " << totalfoldercount << " folders" << endl;
    }
    else
    {
        conlock(cout) << "invalid directory: " << p.u8string() << endl;
    }
}

void exec_syncadd(ac::ACState& s)
{

    string drive, name;
    bool backup = s.extractflag("-backup");
    bool external = s.extractflagparam("-external", drive);
    bool named = s.extractflagparam("-name", name);

    // sync add source target
    string drivePath = drive;
    string sourcePath = s.words[2].s;
    string targetPath = s.words[3].s;

    // Does the target node exist?
    unique_ptr<m::MegaNode> targetNode(g_megaApi->getNodeByPath(targetPath.c_str()));

    if (!targetNode)
    {
        cerr << targetPath
            << ": Not found."
            << endl;
        return;
    }

    // Try and add the new sync.
    g_megaApi->syncFolder(backup ? m::MegaSync::TYPE_BACKUP : m::MegaSync::TYPE_TWOWAY,
        sourcePath.c_str(),
        named ? name.c_str() : nullptr,
        targetNode->getHandle(),
        external ? drive.c_str() : nullptr,
        new OneShotRequestListener([](m::MegaApi* api, m::MegaRequest* request, m::MegaError* e)
            {
                conlock(cout) << "syncFolder result: " << e->getErrorString() << endl;
            })
        );
}

void exec_syncclosedrive(ac::ACState& s)
{
    string drive = s.words[2].s;
    g_megaApi->closeExternalBackupSyncsFromExternalDrive(drive.c_str(),
        new OneShotRequestListener([](m::MegaApi* api, m::MegaRequest* request, m::MegaError* e)
            {
                conlock(cout) << "closeExternalBackupSyncsFromExternalDrive result: " << e->getErrorString() << endl;
            }));
}

void exec_syncexport(ac::ACState& s)
{
    auto configs = std::unique_ptr<const char[]>(g_megaApi->exportSyncConfigs());

    if (s.words.size() == 2)
    {
        conlock(cout) << "Configs exported as: "
                      << configs.get()
                      << endl;
        return;
    }

    auto flags = std::ios::binary | std::ios::out | std::ios::trunc;
    std::ofstream ostream(s.words[2].s, flags);

    ostream.write(configs.get(), static_cast<std::streamsize>(strlen(configs.get())));
    ostream.close();

    if (!ostream.good())
    {
        conlock(cout) << "Failed to write exported configs to: "
                      << s.words[2].s
                      << endl;
    }
}

void exec_syncimport(ac::ACState& s)
{
    auto flags = std::ios::binary | std::ios::in;
    std::ifstream istream(s.words[2].s, flags);

    if (!istream)
    {
        conlock(cout) << "Unable to open "
                      << s.words[2].s
                      << " for reading.";
        return;
    }

    string data;

    for (char buffer[512]; istream; )
    {
        istream.read(buffer, sizeof(buffer));

        if (auto nRead = istream.gcount())
        {
            data.append(buffer, static_cast<size_t>(nRead));
        }
    }

    if (!istream.eof())
    {
        conlock(cout) << "Unable to read "
                      << s.words[2].s
                      << endl;
        return;
    }

    auto completion =
      [](m::MegaApi*, m::MegaRequest*, m::MegaError* result)
      {
          assert(result);

          if (result->getErrorCode())
          {
              conlock(cout) << "Unable to import sync configs: "
                            << result->getErrorString()
                            << endl;
              return;
          }

          conlock(cout) << "Syncs configs successfully imported."
                        << endl;
      };

    conlock(cout) << "Importing sync configs..."
                  << endl;

    auto* listener = new OneShotRequestListener(std::move(completion));
    g_megaApi->importSyncConfigs(data.c_str(), listener);
}

void exec_syncopendrive(ac::ACState& s)
{
    string drive= s.words[2].s;
    g_megaApi->loadExternalBackupSyncsFromExternalDrive(drive.c_str(),
        new OneShotRequestListener([](m::MegaApi* api, m::MegaRequest* request, m::MegaError* e)
            {
                conlock(cout) << "loadExternalBackupSyncsFromExternalDrive result: " << e->getErrorString() << endl;
            }));
}

void exec_synclist(ac::ACState& s)
{
    unique_ptr<m::MegaSyncList> syncs(g_megaApi->getSyncs());

    for (int i = 0; i < syncs->size(); ++i)
    {
        auto sync = syncs->get(i);

        // Display name.
        conlock(cout) << "Sync "
            << ch_s(sync->getBackupId())
            << ": "
            << sync->getName()
            << "\n";

        unique_ptr<m::MegaNode> node(g_megaApi->getNodeByHandle(sync->getMegaHandle()));
        unique_ptr<char[]> nodepath(node ? g_megaApi->getNodePath(node.get()) : g_megaApi->strdup(""));

        // Display source/target mapping.
        conlock(cout) << "  Mapping: "
            << sync->getLocalFolder()
            << " -> "
            << (strlen(nodepath.get()) ? nodepath.get() : sync->getLastKnownMegaFolder())
            << "\n";

        if (sync)
        {
            //// Display status info.
            //conlock(cout) << "  State: "
            //    << SyncConfig::syncstatename(sync->state)
            //    << "\n";

            //// Display some usage stats.
            //conlock(cout) << "  Statistics: "
            //    << sync->localbytes
            //    << " byte(s) across "
            //    << sync->localnodes[FILENODE]
            //    << " file(s) and "
            //    << sync->localnodes[FOLDERNODE]
            //    << " folder(s).\n";
        }
        else
        {
            // Display what status info we can.
            conlock(cout) << "  Enabled: "
                << sync->isEnabled()
                << "\n"
                << "  Last Error: "
                << sync->getMegaSyncErrorCode(sync->getError())
                << "\n";
        }

        // Display sync type.
        conlock(cout)
            //<< (config.isExternal() ? "EX" : "IN")
            //<< "TERNAL "
            << " type " << sync->getType()
            << "\n"
            << endl;
    }
    conlock(cout) << syncs->size() << " syncs listed." << endl;
}

void exec_syncremove(ac::ACState& s)
{

    string id, path;
    bool byId = s.extractflagparam("-id", id);
    bool byPath = s.extractflagparam("-path", path);

    if (byPath)
    {
        unique_ptr<m::MegaNode> targetNode(g_megaApi->getNodeByPath(path.c_str()));
        if (!targetNode)
        {
            conlock(cout) << "cloud folder not found" << endl;
            return;
        }

        g_megaApi->removeSync(targetNode.get(),
            new OneShotRequestListener([](m::MegaApi* api, m::MegaRequest* request, m::MegaError* e)
            {
                conlock(cout) << "removeSync result: " << e->getErrorString() << endl;
            }));
    }
    else if (byId)
    {
        g_megaApi->removeSync(g_megaApi->base64ToHandle(id.c_str()),
            new OneShotRequestListener([](m::MegaApi* api, m::MegaRequest* request, m::MegaError* e)
                {
                    conlock(cout) << "removeSync result: " << e->getErrorString() << endl;
                }));
    }

}

void exec_syncxable(ac::ACState& s)
{
    const auto command = s.words[1].s;
    const auto id = s.words[2].s;

    auto backupId = m::MegaApi::base64ToBackupId(id.c_str());

    if (command == "enable")
    {
        auto completion =
          [id](m::MegaApi*, m::MegaRequest*, m::MegaError* result)
          {
              if (result->getErrorCode())
              {
                  conlock(cout) << "Unable to enable sync "
                                << id
                                << ": "
                                << result->getErrorString()
                                << endl;
                  return;
              }

              conlock(cout) << "Sync "
                            << id
                            << " enabled."
                            << endl;
          };

        conlock(cout) << "Enabling sync "
                      << id
                      << "..."
                      << endl;

        auto* listener = new OneShotRequestListener(std::move(completion));
        g_megaApi->enableSync(backupId, listener);

        return;
    }

    auto completion =
      [id](m::MegaApi*, m::MegaRequest*, m::MegaError* result)
      {
          if (result->getErrorCode())
          {
              conlock(cout) << "Unable to disable sync "
                            << id
                            << ": "
                            << result->getErrorCode()
                            << endl;
              return;
          }

          conlock(cout) << "Sync "
                        << id
                        << " disabled."
                        << endl;
      };

    conlock(cout) << "Disabling sync "
                  << id
                  << "..."
                  << endl;

    auto* listener = new OneShotRequestListener(std::move(completion));
    g_megaApi->disableSync(backupId, listener);
}


void exec_getmybackupsfolder(ac::ACState& s)
{
    g_megaApi->getMyBackupsFolder(new OneShotRequestListener([](m::MegaApi* api, m::MegaRequest* request, m::MegaError* e)
        {
            if (e->getErrorCode() != m::MegaError::API_OK)
            {
                conlock(cout) << "getMyBackupsFolder result: " << e->getErrorString() << endl;
            }
            else
            {

                conlock(cout) << "getMyBackupsFolder result: " << OwnStr(g_megaApi->getNodePathByNodeHandle(request->getNodeHandle())) << endl;
            }
        }));
}

void exec_setmybackupsfolder(ac::ACState& s)
{
    unique_ptr<m::MegaNode> targetNode(g_megaApi->getNodeByPath(s.words[1].s.c_str()));
    if (!targetNode)
    {
        conlock(cout) << "Path not found" << endl;
        return;
    }

    g_megaApi->setMyBackupsFolder(targetNode->getHandle(), new OneShotRequestListener([](m::MegaApi* api, m::MegaRequest* request, m::MegaError* e)
        {
            conlock(cout) << "getMyBackupsFolder result: " << e->getErrorString() << endl;
        }));
}

void exec_logFilenameAnomalies(ac::ACState& s)
{
    struct Reporter
      : public m::MegaFilenameAnomalyReporter
    {
        void anomalyDetected(AnomalyType type,
                             const char* localPath,
                             const char* remotePath) override
        {
            string typeName;

            switch (type)
            {
            case ANOMALY_NAME_MISMATCH:
                typeName = "NAME_MISMATCH";
                break;
            case ANOMALY_NAME_RESERVED:
                typeName = "NAME_RESERVED";
                break;
            default:
                assert(false); // "Unknown anomaly type"
                typeName = "UNKNOWN";
                break;
            }

            cout << "Filename anomaly detected: type: "
                 << typeName
                 << ": local path: "
                 << localPath
                 << ": remote path: "
                 << remotePath
                 << endl;
        }
    }; // Receiver

    static Reporter reporter;

    // logfilenameanomalies on|off
    auto on = s.words[1].s == "on";

    if (on)
    {
        g_megaApi->setFilenameAnomalyReporter(&reporter);
    }
    else
    {
        g_megaApi->setFilenameAnomalyReporter(nullptr);
    }

    cout << "Logging of filename anomalies is "
         << (on ? "enabled" : "disabled")
         << "."
         << endl;
}

ac::ACN autocompleteSyntax()
{
    using namespace ac;
    unique_ptr<Either> p(new Either("      "));

    p->Add(exec_initanonymous, sequence(text("initanonymous")));
    p->Add(exec_login,      sequence(text("login"), either(sequence(param("email"), opt(param("password"))), param("session"), sequence(text("autoresume"), opt(param("id"))) )));
    p->Add(exec_logout, sequence(text("logout")));
    p->Add(exec_session,    sequence(text("session"), opt(sequence(text("autoresume"), opt(param("id")))) ));

    p->Add(exec_setonlinestatus,    sequence(text("setonlinestatus"), either(text("offline"), text("away"), text("online"), text("busy"))));
    p->Add(exec_setpresenceautoaway, sequence(text("setpresenceautoaway"), either(text("on"), text("off")), wholenumber(30)));
    p->Add(exec_setpresencepersist, sequence(text("setpresencepersist"), either(text("on"), text("off"))));
    p->Add(exec_signalpresenceperiod, sequence(text("signalpresenceperiod"), wholenumber(5)));
    p->Add(exec_getonlinestatus, sequence(text("getonlinestatus")));

    p->Add(exec_getuserfirstname,   sequence(text("getuserfirstname"), param("userid")));
    p->Add(exec_getuserlastname,    sequence(text("getuserlastname"), param("userid")));
    p->Add(exec_getuseremail,       sequence(text("getuseremail"), param("userid")));
    p->Add(exec_getcontactemail,    sequence(text("getcontactemail"), param("userid")));
    p->Add(exec_getuserhandlebyemail, sequence(text("getuserhandlebyemail"), param("email")));
    p->Add(exec_getmyuserhandle,      sequence(text("getmyuserhandle")));
    p->Add(exec_getmyfirstname,     sequence(text("getmyfirstname")));
    p->Add(exec_getmylastname,      sequence(text("getmylastname")));
    p->Add(exec_getmyfullname,      sequence(text("getmyfullname")));
    p->Add(exec_getmyemail,         sequence(text("getmyemail")));

    p->Add(exec_getchatrooms,       sequence(text("getchatrooms")));
    p->Add(exec_getchatroom,        sequence(text("getchatroom"), param("roomid")));
    p->Add(exec_getchatroombyuser,  sequence(text("getchatroombyuser"), param("userid")));
    p->Add(exec_getchatlistitems,   sequence(text("getchatlistitems")));
    p->Add(exec_getchatlistitem,    sequence(text("getchatlistitem"), param("roomid")));
    p->Add(exec_getunreadchats,     sequence(text("getunreadchats"), param("roomid")));
    p->Add(exec_getinactivechatlistitems, sequence(text("getinactivechatlistitems"), param("roomid")));
    p->Add(exec_getunreadchatlistitems, sequence(text("getunreadchatlistitems"), param("roomid")));
    p->Add(exec_getchathandlebyuser, sequence(text("getchathandlebyuser"), param("userid")));
    p->Add(exec_chatinfo,           sequence(text("chatinfo"), opt(param("roomid"))));

    p->Add(exec_createchat,         sequence(text("createchat"), opt(flag("-group")), opt(flag("-public")), opt(flag("-meeting")), repeat(param("userid"))));
    p->Add(exec_invitetochat,       sequence(text("invitetochat"), param("roomid"), param("userid")));
    p->Add(exec_removefromchat,     sequence(text("removefromchat"), param("roomid"), param("userid")));
    p->Add(exec_leavechat,          sequence(text("leavechat"), param("roomid")));
    p->Add(exec_updatechatpermissions, sequence(text("updatechatpermissions"), param("roomid"), param("userid")));
    p->Add(exec_truncatechat,       sequence(text("truncatechat"), param("roomid"), param("msgid")));
    p->Add(exec_clearchathistory,   sequence(text("clearchathistory"), param("roomid")));
    p->Add(exec_setchattitle,       sequence(text("setchattitle"), param("roomid"), param("title")));
    p->Add(exec_setRetentionTime,   sequence(text("setretentiontime"), param("roomid"), param("period")));
    p->Add(exec_getRetentionTime,   sequence(text("getretentiontime"), param("roomid")));

    p->Add(exec_openchatroom,       sequence(text("openchatroom"), param("roomid")));
    p->Add(exec_closechatroom,      sequence(text("closechatroom"), param("roomid")));
    p->Add(exec_loadmessages,       sequence(text("loadmessages"), param("roomid"), wholenumber(10), opt(either(text("human"), text("developer")))));
    p->Add(exec_reviewpublicchat,   sequence(text("rpc"), param("chatlink"), opt(wholenumber(5000))));
    p->Add(exec_isfullhistoryloaded, sequence(text("isfullhistoryloaded"), param("roomid")));
    p->Add(exec_getmessage,         sequence(text("getmessage"), param("roomid"), param("msgid")));
    p->Add(exec_getmanualsendingmessage, sequence(text("getmanualsendingmessage"), param("roomid"), param("tempmsgid")));
    p->Add(exec_sendmessage,        sequence(text("sendmessage"), param("roomid"), param("text")));
    p->Add(exec_attachcontacts,     sequence(text("attachcontacts"), param("roomid"), repeat(param("userid"))));
    p->Add(exec_attachnode,         sequence(text("attachnode"), param("roomid"), param("nodeid")));
    p->Add(exec_revokeattachmentmessage, sequence(text("revokeattachmentmessage"), param("roomid"), param("msgid")));
    p->Add(exec_editmessage,        sequence(text("editmessage"), param("roomid"), param("msgid"), param("text")));
    p->Add(exec_setmessageseen,     sequence(text("setmessageseen"), param("roomid"), param("msgid")));
    p->Add(exec_getLastMessageSeen, sequence(text("getLastMessageSeen"), param("roomid")));
    p->Add(exec_removeunsentmessage, sequence(text("removeunsentmessage"), param("roomid"), param("tempid")));
    p->Add(exec_sendtypingnotification, sequence(text("sendtypingnotification"), param("roomid")));
    p->Add(exec_ismessagereceptionconfirmationactive, sequence(text("ismessagereceptionconfirmationactive")));
    p->Add(exec_savecurrentstate, sequence(text("savecurrentstate")));

    p->Add(exec_openchatpreview,    sequence(text("openchatpreview"), param("chatlink")));
    p->Add(exec_closechatpreview,   sequence(text("closechatpreview"), param("chatid")));

#ifndef KARERE_DISABLE_WEBRTC
    p->Add(exec_getchatvideoindevices, sequence(text("getchatvideoindevices")));
    p->Add(exec_setchatvideoindevice, sequence(text("setchatvideoindevice"), param("device")));
    p->Add(exec_startchatcall, sequence(text("startchatcall"), param("roomid"), opt(either(text("true"), text("false")))));
    p->Add(exec_answerchatcall, sequence(text("answerchatcall"), param("roomid"), opt(either(text("true"), text("false")))));
    p->Add(exec_hangchatcall, sequence(text("hangchatcall"), param("callid")));
    p->Add(exec_enableaudio, sequence(text("enableaudio"), param("roomid")));
    p->Add(exec_disableaudio, sequence(text("disableaudio"), param("roomid")));
    p->Add(exec_enablevideo, sequence(text("enablevideo"), param("roomid")));
    p->Add(exec_disablevideo, sequence(text("disablevideo"), param("roomid")));
    p->Add(exec_getchatcall, sequence(text("getchatcall"), param("roomid")));
    p->Add(exec_setignoredcall, sequence(text("setignoredcall"), param("roomid")));
    p->Add(exec_getchatcallbycallid, sequence(text("getchatcallbycallid"), param("callid")));
    p->Add(exec_getnumcalls, sequence(text("getnumcalls")));
    p->Add(exec_getchatcalls, sequence(text("getchatcalls")));
    p->Add(exec_getchatcallsids, sequence(text("getchatcallsids")));
#endif

    p->Add(exec_detail,     sequence(text("detail"), opt(either(text("high"), text("low")))));
#ifdef WIN32
    p->Add(exec_dos_unix,   sequence(text("autocomplete"), opt(either(text("unix"), text("dos")))));
#endif
    p->Add(exec_help,       sequence(either(text("help"), text("?"))));
#ifdef WIN32
    p->Add(exec_history,    sequence(text("history")));
#endif
    p->Add(exec_repeat,     sequence(text("repeat"), wholenumber(5), param("command")));
    p->Add(exec_quit,       sequence(either(text("quit"), text("q"))));
    p->Add(exec_quit,       sequence(text("exit")));

    // sdk level commands (intermediate layer of megacli commands)
    p->Add(exec_catchup, sequence(text("catchup"), opt(wholenumber(3))));
    p->Add(exec_smsverify, sequence(text("smsverify"), either(sequence(text("send"), param("phoneNumber"), opt(text("to"))), sequence(text("code"), param("code")), text("allowed"), text("phone"))));
    p->Add(exec_apiurl, sequence(text("apiurl"), param("url"), opt(param("disablepkp"))));
    p->Add(exec_getaccountachievements, sequence(text("getaccountachievements")));
    p->Add(exec_getmegaachievements, sequence(text("getmegaachievements")));

    p->Add(exec_recentactions, sequence(text("recentactions"), opt(sequence(param("days"), param("nodecount")))));
    p->Add(exec_getspecificaccountdetails, sequence(text("getspecificaccountdetails"), repeat(either(flag("-storage"), flag("-transfer"), flag("-pro")))));


    p->Add(exec_backgroundupload, sequence(text("backgroundupload"), either(
        sequence(text("new"), param("name")),
        sequence(text("resume"), param("name"), param("serializeddata")),
        sequence(text("analyse"), param("name"), localFSFile()),
        sequence(text("encrypt"), param("name"), localFSFile(), localFSFile(), param("startPos"), param("length"), either(text("false"), text("true"))),
        sequence(text("geturl"), param("name"), param("filesize")),
        sequence(text("serialize"), param("name")),
        sequence(text("upload"), param("url"), localFSFile()),
        sequence(text("putthumbnail"), param("name"), localFSFile()),
        sequence(text("putpreview"), param("name"), localFSFile()),
        sequence(text("setthumbnail"), param("name"), param("handle")),
        sequence(text("setpreview"), param("name"), param("handle")),
        sequence(text("setcoordinates"), param("name"), opt(flag("-shareable")), param("latitude"), param("longitude")),
        sequence(text("complete"), param("name"), param("nodename"), param("remoteparentpath"), param("fingerprint"), param("originalfingerprint"), param("uploadtoken")))));

    p->Add(exec_ensuremediainfo, sequence(text("ensuremediainfo")));

    p->Add(exec_getfingerprint, sequence(text("getfingerprint"), either(
        sequence(text("local"), localFSFile()),
        sequence(text("remote"), param("remotefile")),
        sequence(text("original"), param("remotefile")))));

    p->Add(exec_setthumbnailbyhandle, sequence(text("setthumbnailbyhandle"), param("remotepath"), param("attributehandle")));
    p->Add(exec_setpreviewbyhandle, sequence(text("setpreviewbyhandle"), param("remotepath"), param("attributehandle")));
    p->Add(exec_setnodecoordinates, sequence(text("setnodecoordinates"), param("remotepath"), param("latitude"), param("longitude")));
    p->Add(exec_setunshareablenodecoordinates, sequence(text("setunshareablenodecoordinates"), param("remotepath"), param("latitude"), param("longitude")));
    p->Add(exec_createthumbnail, sequence(text("createthumbnail"), opt(flag("-tempmegaapi")), opt(sequence(flag("-parallel"), param("count"))), localFSFile(), localFSFile()));
    p->Add(exec_createpreview, sequence(text("createpreview"), localFSFile(), localFSFile()));
    p->Add(exec_testAllocation, sequence(text("testAllocation"), param("count"), param("size")));
    p->Add(exec_getnodebypath, sequence(text("getnodebypath"), param("remotepath")));
    p->Add(exec_ls, sequence(text("ls"), repeat(either(flag("-recursive"), flag("-handles"), flag("-ctime"), flag("-mtime"), flag("-size"), flag("-versions"), sequence(flag("-order"), param("order")), sequence(flag("-refilter"), param("regex")))), param("path")));
    p->Add(exec_createfolder, sequence(text("createfolder"), param("name"), param("remotepath")));
    p->Add(exec_remove, sequence(text("remove"), param("remotepath")));
    p->Add(exec_renamenode, sequence(text("renamenode"), param("remotepath"), param("newname")));
    p->Add(exec_setmaxuploadspeed, sequence(text("setmaxuploadspeed"), param("bps")));
    p->Add(exec_setmaxdownloadspeed, sequence(text("setmaxdownloadspeed"), param("bps")));
    p->Add(exec_startupload, sequence(text("startupload"), localFSPath(), param("remotepath"), opt(flag("-withcanceltoken")), opt(flag("-logstage")), opt(sequence(flag("-filename"), param("newname")))));
    p->Add(exec_startdownload, sequence(text("startdownload"), param("remotepath"), localFSPath(), opt(flag("-withcanceltoken")), (flag("-logstage"))));
    p->Add(exec_pausetransfers, sequence(text("pausetransfers"), param("pause"), opt(param("direction"))));
    p->Add(exec_pausetransferbytag, sequence(text("exec_pausetransferbytag"), param("tag"), param("pause")));
    p->Add(exec_canceltransfers, sequence(text("canceltransfers"), param("direction")));
    p->Add(exec_canceltransferbytag, sequence(text("canceltransferbytag"), param("tag")));
    p->Add(exec_gettransfers, sequence(text("gettransfers"), param("type")));

    p->Add(exec_cancelbytoken, sequence(text("cancelbytoken"), opt(param("token-id"))));

    p->Add(exec_exportNode, sequence(text("exportnode"), opt(sequence(flag("-writable"), either(text("true"), text("false")))), opt(sequence(flag("-expiry"), param("time_t"))), param("remotepath")));


    p->Add(exec_pushreceived, sequence(text("pushreceived"), opt(flag("-beep")), opt(param("chatid"))));
    p->Add(exec_getcloudstorageused, sequence(text("getcloudstorageused")));

    p->Add(exec_cp, sequence(text("cp"), param("remotesrc"), param("remotedst")));
    p->Add(exec_mv, sequence(text("mv"), param("remotesrc"), param("remotedst"), opt(sequence(flag("-rename"), param("newname")))));

    p->Add(exec_setCameraUploadsFolder, sequence(text("setcamerauploadsfolder"), param("remotedst")));
    p->Add(exec_getCameraUploadsFolder, sequence(text("getcamerauploadsfolder")));
    p->Add(exec_setCameraUploadsFolderSecondary, sequence(text("setcamerauploadsfoldersecondary"), param("remotedst")));
    p->Add(exec_getCameraUploadsFolderSecondary, sequence(text("getcamerauploadsfoldersecondary")));

    p->Add(exec_getContact, sequence(text("getcontact"), param("email")));

    p->Add(exec_getDefaultTZ, sequence(text("getdefaulttz")));
    p->Add(exec_isGeolocOn, sequence(text("isgeolocationenabled")));
    p->Add(exec_setGeolocOn, sequence(text("setgeolocation"), text("on")));


    // Helpers
    p->Add(exec_treecompare, sequence(text("treecompare"), localFSPath(), param("remotepath")/*remoteFSPath(client, &cwd)*/));
    p->Add(exec_generatetestfilesfolders, sequence(text("generatetestfilesfolders"), repeat(either(sequence(flag("-folderdepth"), param("depth")),
        sequence(flag("-folderwidth"), param("width")),
        sequence(flag("-filecount"), param("count")),
        sequence(flag("-filesize"), param("size")),
        sequence(flag("-nameprefix"), param("prefix")))), localFSFolder("parent")));


    p->Add(exec_syncadd,
        sequence(text("sync"),
            text("add"),
            opt(flag("-backup")),
            opt(sequence(flag("-external"), param("drivePath"))),
            localFSFolder("source"),
            param("remotetarget")));

    p->Add(exec_syncclosedrive,
           sequence(text("sync"),
                    text("closedrive"),
                    localFSFolder("drive")));

    p->Add(exec_syncexport,
           sequence(text("sync"),
                    text("export"),
                    opt(localFSFile("outputFile"))));

    p->Add(exec_syncimport,
           sequence(text("sync"),
                    text("import"),
                    localFSFile("inputFile")));

    p->Add(exec_syncopendrive,
        sequence(text("sync"),
            text("opendrive"),
            localFSFolder("drive")));

    p->Add(exec_synclist,
        sequence(text("sync"), text("list")));

    p->Add(exec_syncremove,
        sequence(text("sync"),
            text("remove"),
            either(
                sequence(flag("-id"), param("backupId")),
                sequence(flag("-path"), param("targetpath")))));

    p->Add(exec_syncxable,
           sequence(text("sync"),
                    either(text("disable"), text("enable")),
                    param("id")));

    p->Add(exec_setmybackupsfolder, sequence(text("setmybackupsfolder"), param("remotefolder")));
    p->Add(exec_getmybackupsfolder, sequence(text("getmybackupsfolder")));

    p->Add(exec_logFilenameAnomalies,
           sequence(text("logfilenameanomalies"), either(text("on"), text("off"))));

    return p;
}


// execute command
static void process_line(const char* l)
{
    switch (prompt)
    {
    case PIN:
    {
        std::string pin = l;
        g_chatApi->init(NULL);
        g_megaApi->multiFactorAuthLogin(login.c_str(), password.c_str(), !pin.empty() ? pin.c_str() : NULL);
        {
            conlock(cout) << "\nLogging in with 2FA..." << endl << flush;
        }
        setprompt(NOPROMPT);
        return;
    }

    case LOGINPASSWORD:
        password = l;
        g_chatApi->init(NULL);
        g_megaApi->login(login.c_str(), password.c_str());
        {
            conlock(cout) << "\nLogging in..." << endl;
        }
        setprompt(NOPROMPT);
        return;

    case COMMAND:
        try
        {
            std::string consoleOutput;
            ac::autoExec(string(l), string::npos, autocompleteTemplate, false, consoleOutput, true); // todo: pass correct unixCompletions flag
            if (!consoleOutput.empty())
            {
                conlock(cout) << consoleOutput << flush;
            }
        }
        catch (exception& e)
        {
            conlock(cout) << "Command failed: " << e.what() << endl;
        }
        return;
    case NOPROMPT:
        conlock(cout) << "\nprocess_line: unexpected prompt type: NOPROMPT" << endl;
        return;
    }
}

#ifndef NO_READLINE
#ifdef HAVE_AUTOCOMPLETE
char* longestCommonPrefix(ac::CompletionState& acs)
{
    string s = acs.completions[0].s;
    for (size_t i = acs.completions.size(); i--; )
    {
        for (unsigned j = 0; j < s.size() && j < acs.completions[i].s.size(); ++j)
        {
            if (s[j] != acs.completions[i].s[j])
            {
                s.erase(j, string::npos);
                break;
            }
        }
    }
    return _strdup(s.c_str());
}

char** my_rl_completion(const char *, int , int end)
{
    rl_attempted_completion_over = 1;

    std::string line(rl_line_buffer, static_cast<size_t>(end));
    ac::CompletionState acs = ac::autoComplete(line, line.size(), autocompleteTemplate, true);

    if (acs.completions.empty())
    {
        return NULL;
    }

    if (acs.completions.size() == 1 && !acs.completions[0].couldExtend)
    {
        acs.completions[0].s += " ";
    }

    char** result = (char**)malloc((sizeof(char*)*(2 + acs.completions.size())));
    for (size_t i = acs.completions.size(); i--; )
    {
        result[i + 1] = _strdup(acs.completions[i].s.c_str());
    }
    result[acs.completions.size() + 1] = NULL;
    result[0] = longestCommonPrefix(acs);
    //for (int i = 0; i <= acs.completions.size(); ++i)
    //{
    //    cout << "i " << i << ": " << result[i] << endl;
    //}
    rl_completion_suppress_append = true;
    rl_basic_word_break_characters = " \r\n";
    rl_completer_word_break_characters = _strdup(" \r\n");
    rl_completer_quote_characters = "";
    rl_special_prefixes = "";
    return result;
}
#endif
#endif

int responseprogress = -1;  // loading progress of lengthy API responses

// main loop
void megaclc()
{
#ifndef NO_READLINE
    char *saved_line = NULL;
    int saved_point = 0;
    rl_attempted_completion_function = my_rl_completion;

    rl_save_prompt();
#elif defined(WIN32) && defined(NO_READLINE)
    static_cast<m::WinConsole*>(console.get())->setShellConsole(CP_UTF8, GetConsoleOutputCP());
#else
    #error non-windows platforms must use the readline library
#endif

    for (;;)
    {
        if (prompt == COMMAND)
        {

#if defined(WIN32) && defined(NO_READLINE)
            static_cast<m::WinConsole*>(console.get())->updateInputPrompt(prompts[COMMAND]);
#else
            rl_callback_handler_install(prompts[COMMAND], store_line);

            // display prompt
            if (saved_line)
            {
                rl_replace_line(saved_line, 0);
                free(saved_line);
            }

            rl_point = saved_point;
            rl_redisplay();
#endif
        }

        // command editing loop - exits when a line is submitted or the engine requires the CPU
        while (!line)
        {
            WaitMillisec(1);

#ifdef NO_READLINE
            {
                auto cl = conlock(cout);
                static_cast<m::WinConsole*>(console.get())->consolePeek();
                if (prompt >= COMMAND && !line)
                {
                    line = static_cast<m::WinConsole*>(console.get())->checkForCompletedInputLine();
                }
            }
#else
            if (prompt == COMMAND)
            {
                rl_callback_read_char();
            }
            else if (prompt > COMMAND)
            {
                console->readpwchar(pw_buf, sizeof pw_buf, &pw_buf_pos, &line);
            }
#endif

            if (g_signalPresencePeriod > 0 && g_signalPresenceLastSent + g_signalPresencePeriod < time(NULL))
            {
                g_chatApi->signalPresenceActivity(&g_chatListener);
                g_signalPresenceLastSent = time(NULL);
            }

            if (g_repeatPeriod > 0 && !g_repeatCommand.empty() && g_repeatLastSent + g_repeatPeriod < time(NULL))
            {
                g_repeatLastSent = time(NULL);
                process_line(g_repeatCommand.c_str());
            }

        }

#ifndef NO_READLINE
        // save line
        saved_point = rl_point;
        saved_line = rl_copy_text(0, rl_end);

        // remove prompt
        rl_save_prompt();
        rl_replace_line("", 0);
        rl_redisplay();
#endif

        if (line)
        {
            // execute user command
            process_line(line);
            free(line);
            line = NULL;

            if (quit_flag)
            {
                return;
            }
        }
    }
}


int main()
{
    m::SimpleLogger::setOutputClass(&g_apiLogger);

    const std::string megaclc_path = "temp_MEGAclc";
#ifdef WIN32
    const std::string basePath = (fs::u8path(getenv("USERPROFILE")) / megaclc_path).u8string();
    fs::create_directories(basePath);
#else
    // No std::fileystem before OSX10.15
    const std::string basePath = getenv("HOME") + std::string{'/'} + megaclc_path;
    mkdir(basePath.c_str(), S_IRWXU | S_IRWXG | S_IROTH | S_IXOTH);
#endif

    g_megaApi.reset(new m::MegaApi("VmhTTToK", basePath.c_str(), "MEGAclc"));
    g_megaApi->addListener(&g_megaclcListener);
    g_megaApi->addGlobalListener(&g_globalListener);
    g_chatApi.reset(new c::MegaChatApi(g_megaApi.get()));
    g_chatApi->setLoggerObject(&g_chatLogger);
    g_chatApi->setLogLevel(c::MegaChatApi::LOG_LEVEL_MAX);
    g_chatApi->setLogWithColors(false);
    g_chatApi->setLogToConsole(false);
    g_chatApi->addChatListener(&g_clcListener);

    console.reset(new m::CONSOLE_CLASS);

    autocompleteTemplate = autocompleteSyntax();
#ifdef WIN32
    static_cast<m::WinConsole*>(console.get())->setAutocompleteSyntax(autocompleteTemplate);
#endif

    megaclc();

    g_megaApi->removeListener(&g_megaclcListener);
    g_megaApi->removeGlobalListener(&g_globalListener);
    g_chatApi->removeChatListener(&g_clcListener);

    g_chatApi.reset();
    g_megaApi.reset();
}

RoomListenerRecord::RoomListenerRecord() : listener(new CLCRoomListener) {}

void CLCRoomListener::onChatRoomUpdate(megachat::MegaChatApi *, megachat::MegaChatRoom *chat)
{
    g_chatLogger.logMsg(c::MegaChatApi::LOG_LEVEL_INFO, "Room " + ch_s(chat->getChatId()) + " updated");
}

void CLCRoomListener::onMessageLoaded(megachat::MegaChatApi *, megachat::MegaChatMessage *msg)
{
    reportMessage(room, msg, "loaded");
}

void CLCRoomListener::onMessageReceived(megachat::MegaChatApi *, megachat::MegaChatMessage *) {}

void CLCRoomListener::onMessageUpdate(megachat::MegaChatApi *, megachat::MegaChatMessage *msg) {}

void CLCRoomListener::onHistoryReloaded(megachat::MegaChatApi *, megachat::MegaChatRoom *chat) {}

void CLCRoomListener::onHistoryTruncatedByRetentionTime(c::MegaChatApi*, c::MegaChatMessage *msg) {}<|MERGE_RESOLUTION|>--- conflicted
+++ resolved
@@ -1078,26 +1078,6 @@
 #endif
 }
 
-<<<<<<< HEAD
-=======
-std::string callTermCodeToString(const int termCode)
-{
-    switch (termCode)
-    {
-        case c::MegaChatMessage::END_CALL_REASON_ENDED: return "END_CALL_REASON_ENDED";
-        case c::MegaChatMessage::END_CALL_REASON_REJECTED: return "END_CALL_REASON_REJECTED";
-        case c::MegaChatMessage::END_CALL_REASON_NO_ANSWER: return "END_CALL_REASON_NO_ANSWER";
-        case c::MegaChatMessage::END_CALL_REASON_FAILED: return "END_CALL_REASON_FAILED";
-        case c::MegaChatMessage::END_CALL_REASON_CANCELLED: return "END_CALL_REASON_CANCELLED";
-        case c::MegaChatMessage::END_CALL_REASON_BY_MODERATOR: return "END_CALL_REASON_BY_MODERATOR";
-        default: assert(false); return "Invalid Call Term Code (" + std::to_string(termCode) + ")";
-    }
-#ifndef WIN32
-    return {}; // warning C4702: unreachable code
-#endif
-}
-
->>>>>>> 63b324ec
 void reportMessageHuman(c::MegaChatHandle chatid, c::MegaChatMessage *msg, const char* loadorreceive)
 {
     if (!msg)
