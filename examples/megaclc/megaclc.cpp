/**
 * @file examples/megaclc.cpp
 * @brief Sample application, interactive command line chat client
 *
 * (c) 2018-2018 by Mega Limited, Auckland, New Zealand
 *
 * This file is part of the MEGA SDK - Client Access Engine.
 *
 * Applications using the MEGA API must present a valid application key
 * and comply with the the rules set forth in the Terms of Service.
 *
 * The MEGA SDK is distributed in the hope that it will be useful,
 * but WITHOUT ANY WARRANTY; without even the implied warranty of
 * MERCHANTABILITY or FITNESS FOR A PARTICULAR PURPOSE.
 *
 * @copyright Simplified (2-clause) BSD License.
 *
 * You should have received a copy of the license along with this
 * program.
 */

// This program is intended for exploring the chat API, performing testing and so on.
// It's not well tested and should be considered alpha at best. 

#include <atomic>
#include <iomanip>
#include <fstream>
#include <future>
#include <mutex>
#include <thread>
#include <regex>

#define USE_VARARGS
#define PREFER_STDARG

#ifndef NO_READLINE
#include <readline/readline.h>
#include <readline/history.h>
#endif

#include <mega.h>
#include <megaapi.h>
#include <megachatapi.h>
#include <karereId.h>
#include <mega/autocomplete.h>

#ifdef WIN32
#include <winhttp.h>
#endif

using namespace std;
namespace m = ::mega;
namespace ac = m::autocomplete;
namespace c = ::megachat;
namespace k = ::karere;

using m::SimpleLogger;
using m::logFatal;
using m::logError;
using m::logWarning;
using m::logInfo;
using m::logDebug;

#ifdef WIN32
#define strdup _strdup
#endif

#if (__cplusplus >= 201700L)
    #include <filesystem>
    namespace fs = std::filesystem;
#else
#ifdef WIN32
    #include <filesystem>
    namespace fs = std::experimental::filesystem;
#else
    #include <experimental/filesystem>
    namespace fs = std::experimental::filesystem;
#endif
#endif

void WaitMillisec(unsigned n)
{
#ifdef WIN32
    Sleep(n);
    #define strdup _strdup
#else
    usleep(n*1000);
#endif
}

class OneShotRequestListener : public m::MegaRequestListener
{
public:
    std::function<void(m::MegaApi* api, m::MegaRequest *request, m::MegaError* e)> onRequestFinishFunc;

    explicit OneShotRequestListener(std::function<void(m::MegaApi* api, m::MegaRequest *request, m::MegaError* e)> f = {})
        :onRequestFinishFunc(f)
    {
    }

    void onRequestFinish(m::MegaApi* api, m::MegaRequest *request, m::MegaError* e) override
    {
        if (onRequestFinishFunc) onRequestFinishFunc(api, request, e);
        delete this;  // one-shot is done so auto-delete
    }
};

class OneShotChatRequestListener : public c::MegaChatRequestListener
{
public:
    std::function<void(c::MegaChatApi* api, c::MegaChatRequest *request)> onRequestStartFunc;
    std::function<void(c::MegaChatApi* api, c::MegaChatRequest *request, c::MegaChatError* e)> onRequestFinishFunc;
    std::function<void(c::MegaChatApi*api, c::MegaChatRequest *request)> onRequestUpdateFunc;
    std::function<void(c::MegaChatApi *api, c::MegaChatRequest *request, c::MegaChatError* error)> onRequestTemporaryErrorFunc;

    explicit OneShotChatRequestListener(std::function<void(c::MegaChatApi* api, c::MegaChatRequest *request, c::MegaChatError* e)> f = {})
        :onRequestFinishFunc(f)
    {
    }

    void onRequestStart(c::MegaChatApi* api, c::MegaChatRequest *request) override
    {
        if (onRequestStartFunc) onRequestStartFunc(api, request);
    }

    void onRequestFinish(c::MegaChatApi* api, c::MegaChatRequest *request, c::MegaChatError* e) override
    {
        if (onRequestFinishFunc) onRequestFinishFunc(api, request, e);
        delete this;  // one-shot is done so auto-delete
    }

    void onRequestUpdate(c::MegaChatApi*api, c::MegaChatRequest *request) override
    {
        if (onRequestUpdateFunc) onRequestUpdateFunc(api, request);
    }

    void onRequestTemporaryError(c::MegaChatApi *api, c::MegaChatRequest *request, c::MegaChatError* error) override
    {
        if (onRequestTemporaryErrorFunc) onRequestTemporaryErrorFunc(api, request, error);
    }
};

struct ConsoleLock
{
    static std::recursive_mutex outputlock;
    std::ostream& os;
    bool locking = false;
    inline ConsoleLock(std::ostream& o)
        : os(o), locking(true)
    {
        outputlock.lock();
    }
    ConsoleLock(ConsoleLock&& o)
        : os(o.os), locking(o.locking)
    {
        o.locking = false;
    }
    ~ConsoleLock()
    {
        if (locking)
        {
            outputlock.unlock();
        }
    }

    template<class T>
    ostream& operator<<(T&& arg)
    {
        return os << std::forward<T>(arg);
    }
};

std::recursive_mutex ConsoleLock::outputlock;

ConsoleLock conlock(std::ostream& o)
{
    // Returns a temporary object that has locked a mutex.  The temporary's destructor will unlock the object.
    // So you can get multithreaded non-interleaved console output with just conlock(cout) << "some " << "strings " << endl;
    // (as the temporary's destructor will run at the end of the outermost enclosing expression).
    // Or, move-assign the temporary to an lvalue to control when the destructor runs (to lock output over several statements).
    // Be careful not to have cout locked across a g_megaApi member function call, as any callbacks that also log could then deadlock.
    return ConsoleLock(o);
}

std::string timeToLocalTimeString(const int64_t time)
{
    struct tm dt;
    m::m_localtime(time, &dt);
    char buffer[40];
    std::strftime(buffer, 40, "%FT%T", &dt);
    return std::string{buffer};
}

class MegaCLLogger : public m::Logger {
public:
    void logMsg(const int loglevel, const std::string& message)
    {
        log(timeToLocalTimeString(time(0)).c_str(), loglevel, nullptr, message.c_str());
    }

private:
    void log(const char* time, int loglevel, const char*, const char *message) override
    {
#ifdef _WIN32
        OutputDebugStringA(message);
        OutputDebugStringA("\r\n");
#endif
        if (loglevel <= m::logError)
        {
            conlock(cout) << "API [" << time << "] " << m::SimpleLogger::toStr(static_cast<m::LogLevel>(loglevel)) << ": " << message << endl;
        }
    }
};

MegaCLLogger g_apiLogger;

struct MegaclcChatChatLogger : public c::MegaChatLogger
{
public:
    void logMsg(const int loglevel, const std::string& message)
    {
        const std::string msg = "[" + timeToLocalTimeString(time(0)) + "] Level(" + std::to_string(loglevel) + "): " + message;
        log(loglevel, msg.c_str());
    }

private:
    void log(int loglevel, const char *message) override
    {
#ifdef _WIN32
        if (message && *message)
        {
            OutputDebugStringA(message);
            if (message[strlen(message)-1] != '\n')
                OutputDebugStringA("\r\n");
        }
#endif
        if (loglevel <= c::MegaChatApi::LOG_LEVEL_ERROR)
        {
            auto cl = conlock(cout);
            cout << "CHAT " << message;
            if (*message && message[strlen(message) - 1] != '\n')
            {
                cout << endl;
            }
        }
    }
};

MegaclcChatChatLogger g_chatLogger;


// convert string to handle
c::MegaChatHandle s_ch(const string& s)
{
    c::MegaChatHandle ret;
    if (s == "<Null>")
    {
        ret = c::MEGACHAT_INVALID_HANDLE;
    }
    else
    {
        ret = k::Id(s.c_str(), s.size());
    }
    return ret;
}

// convert handle to string
string ch_s(c::MegaChatHandle h)
{
    return (h == 0 || h == c::MEGACHAT_INVALID_HANDLE) ? "<Null>" : k::Id(h).toString();
}

enum ReportOnConsole { NoConsoleReport, ReportFailure, ReportResult };

bool check_err(const string& opName, m::MegaError* e, ReportOnConsole report = NoConsoleReport)
{
    if (e->getErrorCode() == c::MegaChatError::ERROR_OK)
    {
        const std::string message = opName + " succeeded.";
        g_apiLogger.logMsg(m::MegaApi::LOG_LEVEL_INFO, message);
        if (report == ReportResult)
        {
            conlock(cout) << message << endl;
        }
        return true;
    }
    else
    {
        const std::string message = opName + " failed. Error: " + string{e->getErrorString()};
        g_apiLogger.logMsg(m::MegaApi::LOG_LEVEL_ERROR, message);
        if (report != NoConsoleReport)
        {
            conlock(cout) << message << endl;
        }
        return false;
    }
}

bool check_err(const string& opName, c::MegaChatError* e, ReportOnConsole report = NoConsoleReport)
{
    if (e->getErrorCode() == c::MegaChatError::ERROR_OK)
    {
        const std::string message = opName + " succeeded.";
        g_chatLogger.logMsg(c::MegaChatApi::LOG_LEVEL_INFO, message);
        if (report == ReportResult)
        {
            conlock(cout) << message << endl;
        }
        return true;
    }
    else
    {
        const std::string message = opName + " failed. Error: " + string{e->getErrorString()};
        g_chatLogger.logMsg(c::MegaChatApi::LOG_LEVEL_ERROR, message);
        if (report != NoConsoleReport)
        {
            conlock(cout) << message << endl;
        }
        return false;
    }
}

string OwnStr(const char* s)
{
    // takes ownership of a string from MegaApi, prevents leaks
    string str(s ? s : "");
    delete[] s;
    return str;
}

string base64NodeHandle(m::MegaHandle h)
{
    if (h == m::INVALID_HANDLE) return "INVALID_HANDLE";
    return OwnStr(m::MegaApi::handleToBase64(h));
}

unique_ptr<m::Console> console;

static const char* prompts[] =
{
    "", "MEGAclc> ", "Password:", "Pin:"
};

enum prompttype
{
    NOPROMPT, COMMAND, LOGINPASSWORD, PIN
};

static prompttype prompt = COMMAND;

#if defined(WIN32) && defined(NO_READLINE)
static char pw_buf[512];  // double space for unicode
#define strdup _strdup
#else
static char pw_buf[256];  
#endif

static int pw_buf_pos;

// lock this for output since we are using cout on multiple threads
std::mutex g_outputMutex;

// console input line to process
static char* line = NULL;

static void setprompt(prompttype p)
{
    auto cl = conlock(cout);

    prompt = p;

    if (p == COMMAND)
    {
        console->setecho(true);
        line = strdup("");  // causes main loop to iterate and update the prompt
    }
    else
    {
        pw_buf_pos = 0;
#if defined(WIN32) && defined(NO_READLINE)
        static_cast<m::WinConsole*>(console.get())->updateInputPrompt(prompts[p]);
#else
        cout << prompts[p] << flush;
#endif
        console->setecho(false);
    }
}

// readline callback - exit if EOF, add to history unless password
#if !defined(WIN32) || !defined(NO_READLINE)
static void store_line(char* l)
{
    if (!l)
    {
        console.reset();
        exit(0);
    }

#ifndef NO_READLINE
    if (*l && prompt == COMMAND)
    {
        add_history(l);
    }
#endif

    line = l;
}
#endif

struct CLCListener : public c::MegaChatListener
{
    void onChatInitStateUpdate(c::MegaChatApi*, int newState) override
    {
        std::string message = "Status update : ";
        switch (newState)
        {
            case c::MegaChatApi::INIT_ERROR:
            {
                message += "INIT_ERROR";
                g_chatLogger.logMsg(c::MegaChatApi::LOG_LEVEL_ERROR, message);
                break;
            }
            case c::MegaChatApi::INIT_WAITING_NEW_SESSION:
            {
                message += "INIT_WAITING_NEW_SESSION";
                g_chatLogger.logMsg(c::MegaChatApi::LOG_LEVEL_INFO, message);
                break;
            }
            case c::MegaChatApi::INIT_OFFLINE_SESSION:
            {
                message += "INIT_OFFLINE_SESSION";
                g_chatLogger.logMsg(c::MegaChatApi::LOG_LEVEL_INFO, message);
                break;
            }
            case c::MegaChatApi::INIT_ONLINE_SESSION:
            {
                message += "INIT_ONLINE_SESSION";
                g_chatLogger.logMsg(c::MegaChatApi::LOG_LEVEL_INFO, message);
                break;
            }
            default:
            {
                message += "INIT_ERROR";
                g_chatLogger.logMsg(c::MegaChatApi::LOG_LEVEL_ERROR, message);
                break;
            }
        }
    }
};

struct finishInfo
{
    c::MegaChatApi* api;
    c::MegaChatRequest *request;
    c::MegaChatError* e;
};

struct MegaclChatListener : public c::MegaChatRequestListener
{
    mutex m;
    map<int, function<void(finishInfo&)>> finishFn;

public:

    void onFinish(int n, function<void(finishInfo&)> f)
    {
        lock_guard<mutex> g(m);
        finishFn[n] = f;
    }

    void onRequestStart(c::MegaChatApi*, c::MegaChatRequest *) override
    {
    }

    void onRequestFinish(c::MegaChatApi* api, c::MegaChatRequest *request, c::MegaChatError* e) override
    {
        assert(request && e);
        function<void(finishInfo&)> f;
        {
            lock_guard<mutex> g(m);
            auto i = finishFn.find(request->getType());
            if (i != finishFn.end())
                f = i->second;
        }
        if (f)
        {
            finishInfo fi{ api, request, e };
            f(fi);
        }
        else
        {
            switch (request->getType())
            {
            case c::MegaChatRequest::TYPE_CONNECT:
                if (check_err("Connect", e))
                {
                    conlock(cout) << "Connection state " << api->getConnectionState() << endl;
                }
                break;

            case c::MegaChatRequest::TYPE_SET_ONLINE_STATUS:
                if (check_err("SetChatStatus", e))
                {
                }
                break;

            case c::MegaChatRequest::TYPE_SET_PRESENCE_AUTOAWAY:
                if (check_err("SetAutoAway", e))
                {
                    conlock(cout) << " autoaway: " << request->getFlag() << " timeout: " << request->getNumber() << endl;
                }
                break;

            case c::MegaChatRequest::TYPE_SET_PRESENCE_PERSIST:
                if (check_err("SetPresencePersist", e))
                {
                    conlock(cout) << " persist: " << request->getFlag() << endl;
                }
                break;

            case c::MegaChatRequest::TYPE_SET_BACKGROUND_STATUS:
                if (check_err("SetBackgroundStatus", e))
                {
                    conlock(cout) << " background: " << request->getFlag() << endl;
                }
                break;

            case c::MegaChatRequest::TYPE_LOAD_PREVIEW:
                if (check_err("OpenChatPreview", e))
                {
                    conlock(cout) << "openchatpreview: chatlink loaded. Chatid: " << k::Id(request->getChatHandle()).toString() << endl;
                }
                break;
            }
        }
    }

    void onRequestUpdate(c::MegaChatApi*, c::MegaChatRequest *) override
    {
    }

    void onRequestTemporaryError(c::MegaChatApi *, c::MegaChatRequest *, c::MegaChatError*) override
    {
    }
};


class MegaclcListener : public m::MegaListener
{
public:

    void onRequestStart(m::MegaApi* , m::MegaRequest *) override
    {
    }

    void onRequestFinish(m::MegaApi* api, m::MegaRequest *request, m::MegaError* e) override;

    virtual void onRequestUpdate(m::MegaApi*, m::MegaRequest *) override
    {
    }

    void onRequestTemporaryError(m::MegaApi *, m::MegaRequest *, m::MegaError* ) override
    {
    }

    void onTransferStart(m::MegaApi *, m::MegaTransfer *) override
    {
    }

    void onTransferFinish(m::MegaApi* , m::MegaTransfer *, m::MegaError* ) override
    {
    }

    void onTransferUpdate(m::MegaApi *, m::MegaTransfer *) override
    {
    }

    void onTransferTemporaryError(m::MegaApi *, m::MegaTransfer *, m::MegaError* ) override
    {
    }

    void onUsersUpdate(m::MegaApi* , m::MegaUserList *users) override
    {
        conlock(cout) << "User list updated:  " << (users ? users->size() : -1) << endl;
        if (users)
        {
            for (int i = 0; i < users->size(); ++i)
            {
                if (m::MegaUser* m = users->get(i))
                {
                    auto changebits = m->getChanges();
                    if (changebits)
                    {
                        auto cl = conlock(cout);
                        cout << "user " << ch_s(m->getHandle()) << " changes:";
                        if (changebits & m::MegaUser::CHANGE_TYPE_AUTHRING) cout << " AUTHRING";
                        if (changebits & m::MegaUser::CHANGE_TYPE_LSTINT) cout << " LSTINT";
                        if (changebits & m::MegaUser::CHANGE_TYPE_AVATAR) cout << " AVATAR";
                        if (changebits & m::MegaUser::CHANGE_TYPE_FIRSTNAME) cout << " FIRSTNAME";
                        if (changebits & m::MegaUser::CHANGE_TYPE_LASTNAME) cout << " LASTNAME";
                        if (changebits & m::MegaUser::CHANGE_TYPE_EMAIL) cout << " EMAIL";
                        if (changebits & m::MegaUser::CHANGE_TYPE_KEYRING) cout << " KEYRING";
                        if (changebits & m::MegaUser::CHANGE_TYPE_COUNTRY) cout << " COUNTRY";
                        if (changebits & m::MegaUser::CHANGE_TYPE_BIRTHDAY) cout << " BIRTHDAY";
                        if (changebits & m::MegaUser::CHANGE_TYPE_PUBKEY_CU255) cout << " PUBKEY_CU255";
                        if (changebits & m::MegaUser::CHANGE_TYPE_PUBKEY_ED255) cout << " PUBKEY_ED255";
                        if (changebits & m::MegaUser::CHANGE_TYPE_SIG_PUBKEY_RSA) cout << " SIG_PUBKEY_RSA";
                        if (changebits & m::MegaUser::CHANGE_TYPE_SIG_PUBKEY_CU255) cout << " SIG_PUBKEY_CU255";
                        if (changebits & m::MegaUser::CHANGE_TYPE_LANGUAGE) cout << " LANGUAGE";
                        if (changebits & m::MegaUser::CHANGE_TYPE_PWD_REMINDER) cout << " PWD_REMINDER";
                        if (changebits & m::MegaUser::CHANGE_TYPE_DISABLE_VERSIONS) cout << " DISABLE_VERSIONS";
                        cout << endl;
                    }
                }
            }
        }
    }

    void onNodesUpdate(m::MegaApi* , m::MegaNodeList *nodes) override
    {
        //conlock(cout) << "Node list updated:  " << (nodes ? nodes->size() : -1) << endl;
    }

    void onAccountUpdate(m::MegaApi *) override
    {
        conlock(cout) << "Account updated" << endl;
    }

    void onContactRequestsUpdate(m::MegaApi*, m::MegaContactRequestList* requests) override
    {
        conlock(cout) << "Contact requests list updated:  " << (requests ? requests->size() : -1) << endl;
    }

    void onReloadNeeded(m::MegaApi* api) override
    {
        {
            conlock(cout) << "Reload needed!  Submitting fetchNodes request" << endl;
        }
        api->fetchNodes();
    }

#ifdef ENABLE_SYNC
    void onSyncFileStateChanged(m::MegaApi *, m::MegaSync *, string *, int ) override
    {
    }

    void onSyncEvent(m::MegaApi *, m::MegaSync *, m::MegaSyncEvent *) override
    {
    }

    void onSyncStateChanged(m::MegaApi*, m::MegaSync*) override
    {
    }

    void onGlobalSyncStateChanged(m::MegaApi*) override
    {
        conlock(cout) << "Sync state changed";
    }
#endif

    void onChatsUpdate(m::MegaApi*, m::MegaTextChatList *chats) override
    {
        conlock(cout) << "Chats updated:  " << (chats ? chats->size() : -1) << endl;
    }

    void onEvent(m::MegaApi*, m::MegaEvent *e) override
    {
        if (e)
        {
            LOG_info << "Event: " << e->getEventString();
            LOG_info << "\tText: " << (e->getText() ? e->getText() : "(null)");
            LOG_info << "\tNumber: " << std::to_string(e->getNumber());
            LOG_info << "\tHandle: " << m::Base64Str<sizeof(m::MegaHandle)>(e->getHandle());
        }
        else
        {
            assert(false);
        }
    }
};


class ClcMegaGlobalListener : public m::MegaGlobalListener
{
public:
    void onUsersUpdate(m::MegaApi* api, m::MegaUserList *users) override {}

    void onUserAlertsUpdate(m::MegaApi* api, m::MegaUserAlertList *alerts) override {}

    void onNodesUpdate(m::MegaApi* api, m::MegaNodeList *nodes) override {}

    void onAccountUpdate(m::MegaApi *api) override {}

    void onContactRequestsUpdate(m::MegaApi* api, m::MegaContactRequestList* requests) override {}

    void onReloadNeeded(m::MegaApi* api) override {}

#ifdef ENABLE_SYNC
    void onGlobalSyncStateChanged(m::MegaApi* api) override {}
#endif

    void onChatsUpdate(m::MegaApi* api, m::MegaTextChatList *chats) override {}

    void onEvent(m::MegaApi* api, m::MegaEvent *event) override {}
};

CLCListener g_clcListener;
MegaclcListener g_megaclcListener;
MegaclChatListener g_chatListener;
ClcMegaGlobalListener g_globalListener;
unique_ptr<m::MegaApi> g_megaApi;
unique_ptr<c::MegaChatApi> g_chatApi;


void MegaclcListener::onRequestFinish(m::MegaApi* api, m::MegaRequest *request, m::MegaError* e)
{
    std::unique_lock<std::mutex> guard(g_outputMutex);
    switch (request->getType())
    {
    case m::MegaRequest::TYPE_LOGIN:
        if (check_err("Login", e))
        {
            conlock(cout) << "Loading Account with fetchNodes..." << endl;
            guard.unlock();
            api->fetchNodes();
            setprompt(NOPROMPT);
        }
        else if (e->getErrorCode() == m::MegaError::API_EMFAREQUIRED)
        {
            guard.unlock();
            setprompt(PIN);
        }
        else
        {
            guard.unlock();
            setprompt(COMMAND);
        }
        break;

    case m::MegaRequest::TYPE_FETCH_NODES:
        if (check_err("FetchNodes", e))
        {
            conlock(cout) << "Connecting to chat servers" << endl;
            guard.unlock();
            g_chatApi->connect(&g_chatListener);

            setprompt(COMMAND);
        }
        break;

    case m::MegaRequest::TYPE_LOGOUT:
        if (!check_err("Logout", e))
        {
            conlock(cout) << "Error in logout: "<< e->getErrorString() << endl;
        }

        guard.unlock();
        setprompt(COMMAND);

    default:
        break;
    }
}

bool oneOpenRoom(c::MegaChatHandle room);

bool g_detailHigh = false;

std::atomic<bool> g_reportMessagesDeveloper{false};

// These objects are helping to work around history loading problems for reviewing public chats
std::atomic<bool> g_reviewingPublicChat{false};
std::atomic<int> g_reviewPublicChatMsgCountRemaining{0};
<<<<<<< HEAD
std::map<c::MegaChatHandle, std::string> g_reviewPublicChatEmails;
std::map<c::MegaChatHandle, std::string> g_reviewPublicChatFirstnames;
std::map<c::MegaChatHandle, std::string> g_reviewPublicChatLastnames;

void reviewPublicChatFetchFirstName(const c::MegaChatRoom& room, const c::MegaChatHandle userHandle)
{
    conlock(cout) << "Fetching first name for: " << userHandle << endl;
    g_chatApi->getUserFirstname(userHandle, room.getAuthorizationToken(), new OneShotChatRequestListener{
                                [](c::MegaChatApi*, c::MegaChatRequest *request, c::MegaChatError* e)
                                {
                                    if (e->getErrorCode() == c::MegaChatError::ERROR_OK)
                                    {
                                        g_reviewPublicChatFirstnames[request->getUserHandle()] = request->getText();
                                    }
                                }
                            });
}

void reviewPublicChatFetchLastName(const c::MegaChatRoom& room, const c::MegaChatHandle userHandle)
{
    conlock(cout) << "Fetching last name for: " << userHandle << endl;
    g_chatApi->getUserLastname(userHandle, room.getAuthorizationToken(), new OneShotChatRequestListener{
                                [](c::MegaChatApi*, c::MegaChatRequest *request, c::MegaChatError* e)
                                {
                                    if (e->getErrorCode() == c::MegaChatError::ERROR_OK)
                                    {
                                        g_reviewPublicChatLastnames[request->getUserHandle()] = request->getText();
                                    }
                                }
                            });
}

void reviewPublicChatFetchEmail(const c::MegaChatHandle userHandle)
{
    conlock(cout) << "Fetching email for: " << userHandle << endl;
    g_chatApi->getUserEmail(userHandle, new OneShotChatRequestListener{
                                [](c::MegaChatApi*, c::MegaChatRequest *request, c::MegaChatError* e)
                                {
                                    if (e->getErrorCode() == c::MegaChatError::ERROR_OK)
                                    {
                                        g_reviewPublicChatEmails[request->getUserHandle()] = request->getText();
                                    }
                                }
                            });
}
=======
std::map<m::handle, std::string> g_reviewPublicChatEmails;
>>>>>>> 8d0346e8

void reportMessageHuman(c::MegaChatHandle chatid, c::MegaChatMessage *msg, const char* loadorreceive)
{
    static bool lastMsgValid = true;
    auto cl = conlock(cout);
    if (!msg)
    {
        cout << "Room " << ch_s(chatid) << " - end of " << loadorreceive << " messages" << endl;
        if (g_reviewingPublicChat && lastMsgValid && g_reviewPublicChatMsgCountRemaining > 0)
        {
            g_chatApi->loadMessages(chatid, g_reviewPublicChatMsgCountRemaining);
        }
        lastMsgValid = false;
        return;
    }

    if (g_reviewingPublicChat)
    {
        --g_reviewPublicChatMsgCountRemaining;
    }
    lastMsgValid = true;

    const c::MegaChatRoom* room = g_chatApi->getChatRoom(chatid);
    const std::string room_title = room ? room->getTitle() : "<No Title>";

    auto firstname = [chatid,room](const c::MegaChatHandle handle)
    {
        const char* firstname_ptr = nullptr;
        if (room)
        {
            firstname_ptr = room->getPeerFirstnameByHandle(handle);
        }
        if (firstname_ptr && *firstname_ptr != '\0')
        {
            return std::string{firstname_ptr};
        }
        else if (g_reviewingPublicChat)
        {
            auto it = g_reviewPublicChatFirstnames.find(handle);
            if (it != g_reviewPublicChatFirstnames.end())
            {
                return it->second;
            }
            else
            {
                if (room)
                {
                    reviewPublicChatFetchFirstName(*room, handle);
                }
                return std::string{"<No Firstname>"};
            }
        }
    };

    auto lastname = [chatid,room](const c::MegaChatHandle handle)
    {
        const char* lastname_ptr = nullptr;
        if (room)
        {
            lastname_ptr = room->getPeerLastnameByHandle(handle);
        }
        if (lastname_ptr && *lastname_ptr != '\0')
        {
            return std::string{lastname_ptr};
        }
        else if (g_reviewingPublicChat)
        {
            auto it = g_reviewPublicChatLastnames.find(handle);
            if (it != g_reviewPublicChatLastnames.end())
            {
                return it->second;
            }
            else
            {
                if (room)
                {
                    reviewPublicChatFetchLastName(*room, handle);
                }
                return std::string{"<No Lastname>"};
            }
        }
    };

    auto email = [chatid,room](const c::MegaChatHandle handle)
    {
        const char* email_ptr = nullptr;
        if (room)
        {
            email_ptr = room->getPeerEmailByHandle(handle);
        }

        if (email_ptr && *email_ptr != '\0')
        {
            return std::string{email_ptr};
        }
<<<<<<< HEAD
        else if (g_reviewingPublicChat)
        {
            auto it = g_reviewPublicChatEmails.find(handle);
            if (it != g_reviewPublicChatEmails.end())
            {
                return it->second;
            }
            else
            {
                reviewPublicChatFetchEmail(handle);
=======
        else
        {
            auto emailIt = g_reviewPublicChatEmails.find(handle);
            if (emailIt != g_reviewPublicChatEmails.end())
            {
                return emailIt->second;
            }
            else
            {
>>>>>>> 8d0346e8
                return std::string{"<No Email>"};
            }
        }
    };

    auto time_to_string_utc = [](const int64_t time)
    {
        struct tm dt;
        m::m_gmtime(time, &dt);
        char buffer[40];
        std::strftime(buffer, 40, "%FT%T", &dt);
        return std::string{buffer};
    };

    if (msg->getType() == c::MegaChatMessage::TYPE_NORMAL)
    {
        cout << room_title
             << " | " << "TEXT"
             << " | " << time_to_string_utc(msg->getTimestamp()) << " UTC"
             << " | " << ch_s(msg->getUserHandle())
             << " | " << firstname(msg->getUserHandle())
             << " | " << lastname(msg->getUserHandle())
             << " | " << email(msg->getUserHandle())
             << " | " << (msg->isEdited() ? "edited" : "not edited")
             << " | " << (msg->isDeleted() ? "deleted" : "not deleted")
             << " | " << (msg->getContent() ? msg->getContent() : "<No Content>")
                ;
        cout << endl;
    }
    else if (msg->getType() == c::MegaChatMessage::TYPE_ALTER_PARTICIPANTS)
    {
        cout << room_title
             << " | " << "PARTICIPANT"
             << " | " << time_to_string_utc(msg->getTimestamp()) << " UTC"
             << " | " << ch_s(msg->getHandleOfAction())
             << " | " << firstname(msg->getUserHandle())
             << " | " << lastname(msg->getUserHandle())
             << " | " << email(msg->getHandleOfAction())
             << " | " << "joined/left"
           ;
        cout << endl;
    }
    else if (msg->getType() == c::MegaChatMessage::TYPE_NODE_ATTACHMENT)
    {
        auto nodeinfo = [](m::MegaNodeList* list)
        {
            if (!list || list->size() == 0)
            {
                return std::string{"<No Attachement>"};
            }
            std::stringstream ss;
            for (int i = 0; i < list->size(); ++i)
            {
                const auto node = list->get(i);
                ss << node->getName() << "(" << node->getSize() << ")";
                if (i + 1 < list->size())
                {
                    ss << ", ";
                }
            }
            return ss.str();
        };

        cout << room_title
             << " | " << "ATTACHMENT"
             << " | " << time_to_string_utc(msg->getTimestamp()) << " UTC"
             << " | " << ch_s(msg->getUserHandle())
             << " | " << firstname(msg->getUserHandle())
             << " | " << lastname(msg->getUserHandle())
             << " | " << email(msg->getUserHandle())
             << " | " << nodeinfo(msg->getMegaNodeList())
           ;
        cout << endl;
    }
}

void reportMessage(c::MegaChatHandle room, c::MegaChatMessage *msg, const char* loadorreceive)
{
    if (!g_reportMessagesDeveloper)
    {
        reportMessageHuman(room, msg, loadorreceive);
        return;
    }

    auto cl = conlock(cout);

    if (!msg)
    {
        cout << "Room " << ch_s(room) << " - end of " << loadorreceive << " messages" << endl;
        return;
    }

    if (!g_detailHigh && msg->getType() == c::MegaChatMessage::TYPE_NORMAL && msg->getContent())
    {
        cout << ch_s(msg->getUserHandle());
        if (!oneOpenRoom(room))
        {
            cout << " (room " << ch_s(room) << ")";
        }
        cout << ": " << msg->getContent() << endl;
        return;
    }

    cout << "Room " << ch_s(room) << " " << loadorreceive << " message " << msg->getMsgIndex() << " from " << ch_s(msg->getUserHandle()) << " type: ";

    switch (msg->getType())
    {
    case c::MegaChatMessage::TYPE_INVALID: cout << "TYPE_INVALID"; break;
    case c::MegaChatMessage::TYPE_NORMAL: cout << "TYPE_NORMAL"; break;
    case c::MegaChatMessage::TYPE_ALTER_PARTICIPANTS: cout << "TYPE_ALTER_PARTICIPANTS"; break;
    case c::MegaChatMessage::TYPE_TRUNCATE: cout << "TYPE_TRUNCATE"; break;
    case c::MegaChatMessage::TYPE_PRIV_CHANGE: cout << "TYPE_PRIV_CHANGE"; break;
    case c::MegaChatMessage::TYPE_CHAT_TITLE: cout << "TYPE_CHAT_TITLE"; break;
    case c::MegaChatMessage::TYPE_NODE_ATTACHMENT: cout << "TYPE_NODE_ATTACHMENT"; break;
    case c::MegaChatMessage::TYPE_REVOKE_NODE_ATTACHMENT: cout << "TYPE_REVOKE_NODE_ATTACHMENT"; break;
    case c::MegaChatMessage::TYPE_CONTACT_ATTACHMENT: cout << "TYPE_CONTACT_ATTACHMENT"; break;
    default: cout << msg->getType();
    }

    if (msg->getMsgId() != c::MEGACHAT_INVALID_HANDLE)
    {
        cout << " id " << ch_s(msg->getMsgId());
    }

    if (msg->getTempId() != c::MEGACHAT_INVALID_HANDLE)
    {
        cout << " tempid " << ch_s(msg->getTempId());
    }

    if (msg->getRowId() != c::MEGACHAT_INVALID_HANDLE)
    {
        cout << " (manual row id " << ch_s(msg->getRowId()) << ")";
    }
    if (msg->getChanges() != 0)
    {
        cout << " (change flags: " << msg->getChanges()
            << (msg->hasChanged(c::MegaChatMessage::CHANGE_TYPE_STATUS) ? " status" : "")
            << (msg->hasChanged(c::MegaChatMessage::CHANGE_TYPE_CONTENT) ? " content" : "")
            << (msg->hasChanged(c::MegaChatMessage::CHANGE_TYPE_ACCESS) ? " access" : "")
            << ")";
    }

    cout << endl << "content: '" << (msg->getContent() ? msg->getContent() : "<Null>")
        << "' status: " << msg->getStatus() << " timestamp " << msg->getTimestamp()
        << (msg->isEdited() ? " (edited)" : "")
        << (msg->isDeleted() ? " (deleted)" : "")
        << (msg->isEditable() ? " (editable)" : "")
        << (msg->isDeletable() ? " (deletable)" : "");

    if (msg->isManagementMessage())
    {
        cout << " (management, user " << ch_s(msg->getHandleOfAction()) << " privilege " << c::MegaChatRoom::privToString(msg->getPrivilege()) << ")";
    }

    if (msg->getCode() != 0)
    {
        cout << " (reason: ";
        switch (msg->getCode())
        {
        case c::MegaChatMessage::REASON_PEERS_CHANGED: cout << "REASON_PEERS_CHANGED"; break;
        case c::MegaChatMessage::REASON_TOO_OLD: cout << "REASON_TOO_OLD"; break;
        case c::MegaChatMessage::REASON_GENERAL_REJECT: cout << "REASON_GENERAL_REJECT"; break;
        case c::MegaChatMessage::REASON_NO_WRITE_ACCESS: cout << "REASON_NO_WRITE_ACCESS"; break;
        case c::MegaChatMessage::REASON_NO_CHANGES: cout << "REASON_NO_CHANGES"; break;
        default: cout << msg->getCode();
        }
        cout << ")";
    }

    if (msg->getUsersCount() > 0)
    {
        cout << " (attached users: " << msg->getUsersCount() << ")";
    }

    //MegaChatHandle getUserHandle(unsigned int index) const;
    //const char *getUserName(unsigned int index) const;
    //const char *getUserEmail(unsigned int index) const;
    //mega::MegaNodeList *getMegaNodeList() const;
    cout << endl;

}


struct CLCRoomListener : public c::MegaChatRoomListener
{
    c::MegaChatHandle room = c::MEGACHAT_INVALID_HANDLE;

    void onChatRoomUpdate(c::MegaChatApi*, c::MegaChatRoom *chat) override
    {
        g_chatLogger.logMsg(c::MegaChatApi::LOG_LEVEL_INFO, "Room " + ch_s(chat->getChatId()) + " updated");
    }

    void onMessageLoaded(c::MegaChatApi*, c::MegaChatMessage *msg) override
    {
        reportMessage(room, msg, "loaded");
    }

    void onMessageReceived(c::MegaChatApi*, c::MegaChatMessage *msg) override
    {
        reportMessage(room, msg, "received");
    }

    void onMessageUpdate(c::MegaChatApi*, c::MegaChatMessage *msg) override
    {
        reportMessage(room, msg, "updated");
    }

    void onHistoryReloaded(c::MegaChatApi*, c::MegaChatRoom *chat) override
    {
        conlock(cout) << "Room " << room << " notification that room " << chat->getChatId() << " is reloading" << endl;
    }
};


struct RoomListenerRecord
{
    bool open = false;
    unique_ptr<CLCRoomListener> listener;
    RoomListenerRecord() : listener(new CLCRoomListener) {}
};

map<c::MegaChatHandle, RoomListenerRecord> g_roomListeners;

bool oneOpenRoom(c::MegaChatHandle room)
{
    return g_roomListeners.size() == 1 && g_roomListeners.begin()->first == room;
}


bool extractflag(const string& flag, vector<ac::ACState::quoted_word>& words)
{
    for (auto i = words.begin(); i != words.end(); ++i)
    {
        if (i->s == flag && !i->q.quoted)
        {
            words.erase(i);
            return true;
        }
    }
    return false;
}

bool extractflagparam(const string& flag, string& param, vector<ac::ACState::quoted_word>& words)
{
    for (auto i = words.begin(); i != words.end(); ++i)
    {
        if (i->s == flag)
        {
            auto j = i;
            ++j;
            if (j != words.end())
            {
                param = j->s;
                words.erase(i, ++j);
                return true;
            }
        }
    }
    return false;
}

unique_ptr<m::MegaNode> GetNodeByPath(const string& path)
{
    if (path.find("//handle/") == 0)
    {
        m::MegaHandle h = g_megaApi->base64ToHandle(path.c_str() + 9);
        unique_ptr<m::MegaNode> node(g_megaApi->getNodeByHandle(h));
        if (!node)
        {
            conlock(cout) << "No node found by looking up handle: '" << (path.c_str() + 9) << "'" << endl;
        }
        return node;
    }

    unique_ptr<m::MegaNode> node(g_megaApi->getNodeByPath(path.c_str()));
    if (!node)
    {
        conlock(cout) << "No node found at path: '" << path << "'" << endl;
    }
    return node;
}

static bool quit_flag = false;
static string login;
static string password;

void exec_initanonymous(ac::ACState& s)
{
    if (g_chatApi->getInitState() == c::MegaChatApi::INIT_NOT_DONE)
    {
        g_chatApi->initAnonymous();
        g_chatApi->connect(&g_chatListener);
    }
    else
    {
        conlock(cout) << "Already initialized. Please log out first." << endl;
    }
}

void exec_login(ac::ACState& s)
{
    if (g_chatApi->getInitState() == c::MegaChatApi::INIT_NOT_DONE)
    {
        bool hasemail = s.words[1].s.find_first_of('@') != string::npos;
        if (s.words.size() == 3 && hasemail)
        {
            // full account login
            {
                conlock(cout) << "Initiating login attempt..." << endl;
            }
            g_chatApi->init(NULL);
            login = s.words[1].s;
            password = s.words[2].s;

            // Block prompt until the request has finished
            setprompt(NOPROMPT);
            g_megaApi->login(login.c_str(), password.c_str());
        }
        else if (s.words.size() == 2 && hasemail)
        {
            login = s.words[1].s;
            setprompt(LOGINPASSWORD);
        }
        else if ((s.words.size() == 2) || (s.words.size() == 3 && !hasemail && s.words[1].s == "autoresume"))
        {
            string session, filename = "mega_autoresume_session" + (s.words.size() == 3 ? "_" + s.words[2].s : "");
            ifstream file(filename.c_str());
            file >> session;
            if (file.is_open() && session.size())
            {
                conlock(cout) << "Resuming session..." << endl;
                g_chatApi->init(session.c_str());
                return g_megaApi->fastLogin(session.c_str());
            }
            conlock(cout) << "Failed to get a valid session id from file " << filename << endl;
        }
        else if (s.words.size() == 2 && s.words[1].s.size() < 64 * 4 / 3)
        {
            {
                conlock(cout) << "Resuming session..." << endl;
            }
            g_chatApi->init(s.words[1].s.c_str());
            g_megaApi->fastLogin(s.words[1].s.c_str());
        }
        else
        {
            conlock(cout) << s.selectedSyntax << endl;
        }
    }
    else
    {
        conlock(cout) << "Already logged in. Please log out first." << endl;
    }
}

void exec_logout(ac::ACState& s)
{
    unique_ptr<const char[]>session(g_megaApi->dumpSession());
    if (g_chatApi->getInitState() == c::MegaChatApi::INIT_ANONYMOUS)
    {
        g_chatApi->logout();
    }
    else if (g_chatApi->getInitState() != c::MegaChatApi::INIT_NOT_DONE)
    {
        setprompt(NOPROMPT);
        g_megaApi->logout();
    }
    else
    {
        conlock(cout) << "Not logged in." << endl;
    }
}

void exec_session(ac::ACState& s)
{
    unique_ptr<const char[]>session(g_megaApi->dumpSession());
    if (session)
    {
        if (s.words.size() > 1 && s.words[1].s == "autoresume")
        {
            string filename = "mega_autoresume_session" + (s.words.size() == 3 ? "_" + s.words[2].s : "");
            ofstream file(filename.c_str());
            if (file.fail() || !file.is_open())
            {
                conlock(cout) << "could not open file: " << filename << endl;
            }
            else
            {
                file << session.get();
                conlock(cout) << "Your (secret) session is saved in file '" << filename << "'" << endl;
            }
        }
        else
        {
            conlock(cout) << "Your (secret) session is: " << session.get() << endl;
        }
    }
    else 
    {
        conlock(cout) << "Not logged in." << endl;
    }
}

void exec_setonlinestatus(ac::ACState& s)
{
    assert(s.words.size() == 2);
    int status;
    if (s.words[1].s == "offline")  status = c::MegaChatApi::STATUS_OFFLINE;
    else if (s.words[1].s == "away")  status = c::MegaChatApi::STATUS_AWAY;
    else if (s.words[1].s == "online")  status = c::MegaChatApi::STATUS_ONLINE;
    else if (s.words[1].s == "busy")  status = c::MegaChatApi::STATUS_BUSY;
    else
    {
        conlock(cout) << s.selectedSyntax << endl;
        return;
    }
    g_chatApi->setOnlineStatus(status, &g_chatListener);
}

void exec_setpresenceautoaway(ac::ACState& s)
{
    assert(s.words.size() == 3);
    g_chatApi->setPresenceAutoaway(s.words[1].s == "on", stoi(s.words[2].s), &g_chatListener);
}

void exec_setpresencepersist(ac::ACState& s)
{
    g_chatApi->setPresencePersist(s.words[1].s == "on", &g_chatListener);
}

int g_signalPresencePeriod = 0;
time_t g_signalPresenceLastSent = 0;

int g_repeatPeriod = 5;
time_t g_repeatLastSent = 0;
string g_repeatCommand;

void exec_signalpresenceperiod(ac::ACState& s)
{
    // use this one to call signalPresenceActivity automatically on that period
    g_signalPresencePeriod = stoi(s.words[1].s);
    g_signalPresenceLastSent = 0;
}

void exec_repeat(ac::ACState& s)
{
    // use this one to call signalPresenceActivity automatically on that period
    g_repeatPeriod = stoi(s.words[1].s);
    g_repeatLastSent = 0;
    g_repeatCommand = s.words[2].s;
}



void exec_getonlinestatus(ac::ACState&)
{
    auto cl = conlock(cout);
    switch (g_chatApi->getOnlineStatus())
    {
    case c::MegaChatApi::STATUS_OFFLINE:    cout << "offline" << endl; break;
    case c::MegaChatApi::STATUS_AWAY:       cout << "away" << endl; break;
    case c::MegaChatApi::STATUS_ONLINE:     cout << "online" << endl; break;
    case c::MegaChatApi::STATUS_BUSY:       cout << "busy" << endl; break;
    default:   cout << g_chatApi->getOnlineStatus() << endl; break;
    }
}


void exec_setbackgroundstatus(ac::ACState& s)
{
    g_chatListener.onFinish(c::MegaChatRequest::TYPE_SET_BACKGROUND_STATUS, [](finishInfo& f) 
    {
        if (check_err("SetBackgroundStatus", f.e))
        {
            conlock(cout) << " background: " << f.request->getFlag() << endl;
        }
    });

    g_chatApi->setBackgroundStatus(s.words[1].s == "on", &g_chatListener);
}

void exec_getuserfirstname(ac::ACState& s)
{
    c::MegaChatHandle userhandle(s_ch(s.words[1].s));

    g_chatListener.onFinish(c::MegaChatRequest::TYPE_GET_FIRSTNAME, [userhandle](finishInfo& f)
    {
        if (check_err("getUserFirstname", f.e))
        {
            conlock(cout) << ch_s(userhandle) << " -> " << f.request->getText() << endl;
        }
    });

    g_chatApi->getUserFirstname(userhandle, NULL, &g_chatListener);
}


void exec_getuserlastname(ac::ACState& s)
{
    c::MegaChatHandle userhandle(s_ch(s.words[1].s));

    g_chatListener.onFinish(c::MegaChatRequest::TYPE_GET_LASTNAME, [userhandle](finishInfo& f)
    {
        if (check_err("getUserLastname", f.e))
        {
            conlock(cout) << ch_s(userhandle) << " -> " << f.request->getText() << endl;
        }
    });

    g_chatApi->getUserLastname(userhandle, NULL, &g_chatListener);
}

void exec_getuseremail(ac::ACState& s)
{
    c::MegaChatHandle userhandle(s_ch(s.words[1].s));

    g_chatListener.onFinish(c::MegaChatRequest::TYPE_GET_EMAIL, [userhandle](finishInfo& f)
    {
        if (check_err("getUserEmail", f.e))
        {
            conlock(cout) << ch_s(userhandle) << " -> " << f.request->getText() << endl;
        }
    });

    g_chatApi->getUserEmail(userhandle, &g_chatListener);
}

void exec_getcontactemail(ac::ACState& s)
{
    c::MegaChatHandle userhandle(s_ch(s.words[1].s));
    unique_ptr<char[]> email(g_chatApi->getContactEmail(userhandle));

    conlock(cout) << ch_s(userhandle) << " -> " << (email ? email.get() : "<no contact relationship>") << endl;
}


void exec_getuserhandlebyemail(ac::ACState& s)
{
    c::MegaChatHandle userhandle = g_chatApi->getUserHandleByEmail(s.words[1].s.c_str());

    conlock(cout) << s.words[1].s << " -> " << ch_s(userhandle) << endl;
}

void exec_getmyuserhandle(ac::ACState&)
{
    conlock(cout) << ch_s(g_chatApi->getMyUserHandle()) << endl;
}

void exec_getmyfirstname(ac::ACState&)
{
    unique_ptr<char[]> t(g_chatApi->getMyFirstname());

    conlock(cout) << (t ? t.get() : "<no result>") << endl;
}

void exec_getmylastname(ac::ACState&)
{
    unique_ptr<char[]> t(g_chatApi->getMyLastname());

    conlock(cout) << (t ? t.get() : "<no result>") << endl;
}

void exec_getmyfullname(ac::ACState&)
{
    unique_ptr<char[]> t(g_chatApi->getMyFullname());

    conlock(cout) << (t ? t.get() : "<no result>") << endl;
}

void exec_getmyemail(ac::ACState&)
{
    unique_ptr<char[]> t(g_chatApi->getMyEmail());

    conlock(cout) << (t ? t.get() : "<no result>") << endl;
}

string chatDetails(const c::MegaChatRoom& cr)
{
    ostringstream s;

    s << "title: " << (cr.getTitle() ? cr.getTitle() : "") << " handle: " << ch_s(cr.getChatId()) 
      << " priv:" << cr.privToString(cr.getOwnPrivilege()) << " s:" << (cr.isGroup() ? " isGroup " : " ")
      << "peers: ";
    for (unsigned i = 0; i < cr.getPeerCount(); ++i)
    {
        s << ch_s(cr.getPeerHandle(i)) << " ";
    }
    if (cr.getUnreadCount())
    {
        s << "unread: " << cr.getUnreadCount();
    }
    return s.str();
};


void exec_getchatrooms(ac::ACState&)
{
    unique_ptr<c::MegaChatRoomList> crl(g_chatApi->getChatRooms());
    if (crl)
    {
        auto cl = conlock(cout);
        for (unsigned i = 0; i < crl->size(); ++i)
        {
            if (const c::MegaChatRoom* cr = crl->get(i))
            {
                cout << chatDetails(*cr) << endl;
            }
        }
    }
}


void exec_getchatroom(ac::ACState& s)
{
    c::MegaChatHandle h = s_ch(s.words[1].s);
    unique_ptr<c::MegaChatRoom> p(g_chatApi->getChatRoom(h));

    conlock(cout) << (p ? chatDetails(*p) : "not found") << endl;
}


void exec_getchatroombyuser(ac::ACState& s)
{
    c::MegaChatHandle h = s_ch(s.words[1].s);
    unique_ptr<c::MegaChatRoom> p(g_chatApi->getChatRoomByUser(h));

    conlock(cout) << (p ? chatDetails(*p) : "not found") << endl;
}

string chatlistDetails(const c::MegaChatListItem& cli)
{
    ostringstream s;

    s << "title: " << (cli.getTitle() ? cli.getTitle() : "") 
        << " handle: " << ch_s(cli.getChatId())
        << " priv:" << c::MegaChatRoom::privToString(cli.getOwnPrivilege()) 
        << " " << (cli.isGroup() ? " isGroup " : " ") 
        << " " << (cli.isActive() ? " isActive " : " ");

    if (cli.getPeerHandle() != c::MEGACHAT_INVALID_HANDLE)
    {
        s << "peer: " << ch_s(cli.getPeerHandle());
    }
    if (cli.getUnreadCount())
    {
        s << " unread: " << cli.getUnreadCount();
    }
    if (auto str = cli.getLastMessage())
    {
        s << " last: " << str << " (type " << cli.getLastMessageType() << " from " << ch_s(cli.getLastMessageSender()) << ")";
    }
    return s.str();
};

void exec_getchatlistitems(ac::ACState&)
{
    unique_ptr<c::MegaChatListItemList> clil(g_chatApi->getChatListItems());
    if (clil)
    {
        auto cl = conlock(cout);
        for (unsigned i = 0; i < clil->size(); ++i)
        {
            if (const c::MegaChatListItem* cli = clil->get(i))
            {
                cout << chatlistDetails(*cli) << endl;
            }
        }
    }
}

void exec_getchatlistitem(ac::ACState& s)
{
    c::MegaChatHandle h = s_ch(s.words[1].s);
    unique_ptr<c::MegaChatListItem> p(g_chatApi->getChatListItem(h));

    conlock(cout) << (p ? chatlistDetails(*p) : "not found") << endl;
}

void exec_getunreadchats(ac::ACState&)
{
    conlock(cout) << "unread message count: " << g_chatApi->getUnreadChats() << endl;
}

void exec_getactivechatlistitems(ac::ACState&)
{
    unique_ptr<c::MegaChatListItemList> clil(g_chatApi->getActiveChatListItems());
    if (clil)
    {
        auto cl = conlock(cout);
        for (unsigned i = 0; i < clil->size(); ++i)
        {
            if (const c::MegaChatListItem* cli = clil->get(i))
            {
                cout << chatlistDetails(*cli) << endl;
            }
        }
    }
}

void exec_getinactivechatlistitems(ac::ACState&)
{
    unique_ptr<c::MegaChatListItemList> clil(g_chatApi->getInactiveChatListItems());
    if (clil)
    {
        auto cl = conlock(cout);
        for (unsigned i = 0; i < clil->size(); ++i)
        {
            if (const c::MegaChatListItem* cli = clil->get(i))
            {
                cout << chatlistDetails(*cli) << endl;
            }
        }
    }
}

void exec_getunreadchatlistitems(ac::ACState&)
{
    unique_ptr<c::MegaChatListItemList> clil(g_chatApi->getUnreadChatListItems());
    if (clil)
    {
        auto cl = conlock(cout);
        for (unsigned i = 0; i < clil->size(); ++i)
        {
            if (const c::MegaChatListItem* cli = clil->get(i))
            {
                cout << chatlistDetails(*cli) << endl;
            }
        }
    }
}

void exec_chatinfo(ac::ACState& s)
{
    c::MegaChatHandle chatid = s_ch(s.words[1].s);
    c::MegaChatRoom *room = g_chatApi->getChatRoom(chatid);
    if (room)
    {
        conlock(cout) << room->getPeerCount() << " participants in chat " << s.words[1].s << endl;
        for (unsigned i = 0; i < room->getPeerCount(); i++)
        {
            conlock(cout) << ch_s(room->getPeerHandle(i)) << "\t" << room->getPeerFullname(i);
            if (room->getPeerEmail(i))
            {
                conlock(cout) << " (" << room->getPeerEmail(i) << ")";
            }
            conlock(cout) << "\tPriv: " << c::MegaChatRoom::privToString(room->getPeerPrivilege(i)) << endl;
        }
    }
    else
    {
         conlock(cout) << "Room not found" << endl;
    }
}

void exec_getchathandlebyuser(ac::ACState& s)
{
    c::MegaChatHandle h = s_ch(s.words[1].s);
    c::MegaChatHandle h2 = g_chatApi->getChatHandleByUser(h);

    conlock(cout) << ch_s(h2) << endl;
}

void exec_createchat(ac::ACState& s)
{
    g_chatListener.onFinish(c::MegaChatRequest::TYPE_CREATE_CHATROOM, [](finishInfo& f)
    {
        if (check_err("CreateChat", f.e))
        {
            auto cl = conlock(cout);
            cout << "Chat " << ch_s(f.request->getChatHandle()) << (f.request->getFlag() ? " is a group chat" : " is a permanent chat") << endl;
            auto list = f.request->getMegaChatPeerList();
            for (int i = 0; i < list->size(); ++i)
            {
                cout << "  peer " << ch_s(list->getPeerHandle(i)) << " " << c::MegaChatRoom::privToString(list->getPeerPrivilege(i)) << endl;
            }
        }
    });

    bool group = s.words[1].s == "-group";
    auto pl = c::MegaChatPeerList::createInstance();  
    for (unsigned i = group ? 2 : 1; i < s.words.size(); ++i)
    {
        pl->addPeer(s_ch(s.words[i].s), c::MegaChatPeerList::PRIV_STANDARD); // todo: accept privilege flags
    }
    g_chatApi->createChat(group, pl, &g_chatListener);  
}

void exec_invitetochat(ac::ACState& s)
{
    g_chatListener.onFinish(c::MegaChatRequest::TYPE_INVITE_TO_CHATROOM, [](finishInfo& f)
    {
        if (check_err("InviteToChat", f.e))
        {
            conlock(cout) << "Invited user " << ch_s(f.request->getUserHandle()) << " to chat " << ch_s(f.request->getChatHandle()) << " as " << c::MegaChatRoom::privToString(f.request->getPrivilege()) << endl;
        }
    });

    g_chatApi->inviteToChat(s_ch(s.words[1].s), s_ch(s.words[2].s), c::MegaChatPeerList::PRIV_STANDARD, &g_chatListener);  // todo
}

void exec_removefromchat(ac::ACState& s)
{
    g_chatListener.onFinish(c::MegaChatRequest::TYPE_REMOVE_FROM_CHATROOM, [](finishInfo& f)
    {
        if (check_err("RemoveFromChat", f.e))
        {
            conlock(cout) << "Removed user " << ch_s(f.request->getUserHandle()) << " from chat " << ch_s(f.request->getChatHandle()) << endl;
        }
    });

    g_chatApi->removeFromChat(s_ch(s.words[1].s), s_ch(s.words[2].s), &g_chatListener);  
}

void exec_leavechat(ac::ACState& s)
{
    g_chatListener.onFinish(c::MegaChatRequest::TYPE_REMOVE_FROM_CHATROOM, [](finishInfo& f)
    {
        if (check_err("LeaveChat", f.e))
        {
            conlock(cout) << "Left chat " << ch_s(f.request->getChatHandle()) << " (user " << ch_s(f.request->getUserHandle()) << endl;
        }
    });

    g_chatApi->removeFromChat(s_ch(s.words[1].s), s_ch(s.words[2].s), &g_chatListener);  
}

void exec_updatechatpermissions(ac::ACState& s)
{
    g_chatListener.onFinish(c::MegaChatRequest::TYPE_UPDATE_PEER_PERMISSIONS, [](finishInfo& f)
    {
        if (check_err("UpdateChatPermissions", f.e))
        {
            conlock(cout) << "Updated user " << ch_s(f.request->getUserHandle()) << " in chat " << ch_s(f.request->getChatHandle()) << " to " << c::MegaChatRoom::privToString(f.request->getPrivilege()) << endl;
        }
    });

    g_chatApi->updateChatPermissions(s_ch(s.words[1].s), s_ch(s.words[2].s), c::MegaChatPeerList::PRIV_STANDARD, &g_chatListener);  // todo
}

void exec_truncatechat(ac::ACState& s)
{
    g_chatListener.onFinish(c::MegaChatRequest::TYPE_TRUNCATE_HISTORY, [](finishInfo& f)
    {
        if (check_err("TruncateChat", f.e))
        {
            conlock(cout) << "Truncated from " << ch_s(f.request->getUserHandle()) << " in chat "  << ch_s(f.request->getChatHandle()) << endl;
        }
    });

    g_chatApi->truncateChat(s_ch(s.words[1].s), s_ch(s.words[2].s), &g_chatListener);  
}

void exec_clearchathistory(ac::ACState& s)
{
    g_chatListener.onFinish(c::MegaChatRequest::TYPE_TRUNCATE_HISTORY, [](finishInfo& f)
    {
        if (check_err("ClearChatHistory", f.e))
        {
            conlock(cout) << "Truncated chat " << ch_s(f.request->getChatHandle()) << ", sole message now " << ch_s(f.request->getUserHandle()) << endl;
        }
    });

    g_chatApi->clearChatHistory(s_ch(s.words[1].s), &g_chatListener);  
}

void exec_setchattitle(ac::ACState& s)
{
    g_chatListener.onFinish(c::MegaChatRequest::TYPE_EDIT_CHATROOM_NAME, [](finishInfo& f)
    {
        if (check_err("SetChatTitle", f.e))
        {
            conlock(cout) << "Chat " << ch_s(f.request->getChatHandle()) << " now titled" << f.request->getText() << endl;
        }
    });

    g_chatApi->setChatTitle(s_ch(s.words[1].s), s.words[2].s.c_str(), &g_chatListener);
}

void exec_openchatroom(ac::ACState& s)
{
    c::MegaChatHandle room = s_ch(s.words[1].s);
    auto& rec = g_roomListeners[room];
    if (!rec.open)
    {
        if (!g_chatApi->openChatRoom(room, rec.listener.get()))
        {
            conlock(cout) << "Failed to open chat room." << endl;
            g_roomListeners.erase(room);
        }
        else
        {
            rec.listener->room = room;
            rec.open = true;
        }
    }
    else
    {
        conlock(cout) << "Room " << ch_s(room) << " is already open." << endl;
    }
}

void exec_closechatroom(ac::ACState& s)
{
    c::MegaChatHandle room = s_ch(s.words[1].s);
    auto& rec = g_roomListeners[room];
    if (!rec.open)
    {
        conlock(cout) << "Room " << ch_s(room) << " was not open" << endl;
    }
    else
    {
        g_chatApi->closeChatRoom(room, rec.listener.get());
    }
    g_roomListeners.erase(room);
}

void exec_openchatpreview(ac::ACState& s)
{
    g_chatApi->openChatPreview(s.words[1].s.c_str(), &g_chatListener);
}

void exec_closechatpreview(ac::ACState& s)
{
    c::MegaChatHandle room = s_ch(s.words[1].s);
    g_chatApi->closeChatPreview(room);
}

void exec_loadmessages(ac::ACState& s)
{
    g_reportMessagesDeveloper = s.words.size() > 3 && s.words[3].s == "developer";

    auto source = g_chatApi->loadMessages(s_ch(s.words[1].s), stoi(s.words[2].s));

    auto cl = conlock(cout);
    switch (source)
    {
    case c::MegaChatApi::SOURCE_ERROR: cout << "Load failed as we are offline." << endl; break;
    case c::MegaChatApi::SOURCE_NONE: cout << "No more messages." << endl; break;
    case c::MegaChatApi::SOURCE_LOCAL: cout << "Loading from local store." << endl; break;
    case c::MegaChatApi::SOURCE_REMOTE: cout << "Loading from server." << endl; break;
    }
}

class ReviewPublicChat_GetUserEmail_Listener : public m::MegaListener
{
public:
    ReviewPublicChat_GetUserEmail_Listener() = default;

    ReviewPublicChat_GetUserEmail_Listener(const ReviewPublicChat_GetUserEmail_Listener&) = delete;
    ReviewPublicChat_GetUserEmail_Listener& operator=(const ReviewPublicChat_GetUserEmail_Listener&) = delete;

    void onRequestFinish(m::MegaApi* api, m::MegaRequest *request, m::MegaError* e) override
    {
        // Called on Mega API thread
        if (request->getType() != m::MegaRequest::TYPE_GET_USER_EMAIL || !check_err("TYPE_GET_USER_EMAIL", e))
        {
            return;
        }
        g_apiLogger.logMsg(m::MegaApi::LOG_LEVEL_INFO, "ReviewPublicChat: TYPE_GET_USER_EMAIL finished");
        if (!request->getEmail())
        {
            return;
        }
        g_apiLogger.logMsg(m::MegaApi::LOG_LEVEL_INFO, "ReviewPublicChat: Email: " + std::string{request->getEmail()});
        g_reviewPublicChatEmails[request->getNodeHandle()] = request->getEmail();
        conlock(cout) << "ReviewPublicChat: Email: " + std::string{request->getEmail()}
                      << " (" << g_reviewPublicChatEmails.size() << " / " << m_userCount.load() << ")" << endl;
        if (g_reviewPublicChatEmails.size() < static_cast<size_t>(m_userCount.load()))
        {
            // Wait until we've received emails for all users
            return;
        }

        api->removeListener(this);

        const auto chatid = m_chatId.load();

        auto push_received_listener = new OneShotChatRequestListener;

        push_received_listener->onRequestFinishFunc =
                [chatid](c::MegaChatApi* api, c::MegaChatRequest *request, c::MegaChatError* e)
                {
                    // Called on Mega Chat API thread
                    if (request->getType() != c::MegaChatRequest::TYPE_PUSH_RECEIVED || !check_err("TYPE_PUSH_RECEIVED", e))
                    {
                        return;
                    }
                    g_chatLogger.logMsg(c::MegaChatApi::LOG_LEVEL_INFO,
                                        "ReviewPublicChat: TYPE_PUSH_RECEIVED finished");

                    // Access to g_roomListeners is safe because no other thread accesses this map
                    // while the Mega Chat API thread is using it here.
                    auto& rec = g_roomListeners[chatid];
                    if (!rec.open)
                    {
                        if (!api->openChatRoom(chatid, rec.listener.get()))
                        {
                            g_chatLogger.logMsg(c::MegaChatApi::LOG_LEVEL_ERROR,
                                                "Failed to open chat room");
                            g_roomListeners.erase(chatid);
                        }
                        else
                        {
                            rec.listener->room = chatid;
                            rec.open = true;
                        }
                    }

                    if (rec.open)
                    {
                        g_reportMessagesDeveloper = false;

                        constexpr int errorRetryCount = 10;
                        for (int i = 0; i < errorRetryCount; ++i)
                        {
                            const auto source = api->loadMessages(chatid, g_reviewPublicChatMsgCountRemaining.load());

                            auto cl = conlock(cout);
                            switch (source)
                            {
                            case c::MegaChatApi::SOURCE_ERROR: cout << "Load failed as we are offline." << endl; continue;
                            case c::MegaChatApi::SOURCE_NONE: cout << "No more messages." << endl; return;
                            case c::MegaChatApi::SOURCE_LOCAL: cout << "Loading from local store." << endl; return;
                            case c::MegaChatApi::SOURCE_REMOTE: cout << "Loading from server." << endl; return;
                            }
                        }
                    }
                };

        g_chatApi->pushReceived(false, push_received_listener);
    }

    void setUserCount(int count)
    {
        m_userCount = count;
    }

    void setChatId(c::MegaChatHandle chatid)
    {
        m_chatId = chatid;
    }

private:
    std::atomic<int> m_userCount{0};
    std::atomic<c::MegaChatHandle> m_chatId{0};
};

void exec_reviewpublicchat(ac::ACState& s)
{
    if (g_chatApi->getInitState() != c::MegaChatApi::INIT_ONLINE_SESSION)
    {
        conlock(cout) << "Error: Not logged in" << endl;
        return;
    }

    g_reviewingPublicChat = true;

    const auto chat_link = s.words[1].s;
    g_reviewPublicChatMsgCountRemaining = s.words.size() > 2 ? stoi(s.words[2].s) : 1000;
    static ReviewPublicChat_GetUserEmail_Listener get_user_email_listener;
    // Note: We need to be logged in to receive user emails

    auto connect_listener = new OneShotChatRequestListener;
    auto open_chat_preview_listener = new OneShotChatRequestListener;

    connect_listener->onRequestFinishFunc =
            [chat_link, open_chat_preview_listener](c::MegaChatApi* api, c::MegaChatRequest *request, c::MegaChatError* e)
            {
                // Called on Mega Chat API thread
                if (request->getType() != c::MegaChatRequest::TYPE_CONNECT || !check_err("connect", e))
                {
                    return;
                }
                conlock(cout) << "Connection state " << api->getConnectionState() << endl;
                g_chatApi->openChatPreview(chat_link.c_str(), open_chat_preview_listener);
            };

    open_chat_preview_listener->onRequestFinishFunc =
            [](c::MegaChatApi*, c::MegaChatRequest *request, c::MegaChatError* e)
            {
                // Called on Mega Chat API thread
                if (request->getType() != c::MegaChatRequest::TYPE_LOAD_PREVIEW || !check_err("openChatPreview", e))
                {
                    return;
                }
                const auto chatid = request->getChatHandle();
                conlock(cout) << "openChatPreview: chatlink loaded. Chatid: " << k::Id(chatid).toString() << endl;
                const int user_count = static_cast<int>(request->getNumber());
                conlock(cout) << "openChatPreview: User count: " << user_count << endl;
                get_user_email_listener.setUserCount(user_count);
                get_user_email_listener.setChatId(chatid);
                g_megaApi->addListener(&get_user_email_listener);
            };

    g_chatApi->connect(connect_listener);
}

void exec_isfullhistoryloaded(ac::ACState& s)
{
    conlock(cout) << (g_chatApi->isFullHistoryLoaded(s_ch(s.words[1].s)) ? "Yes" : "No") << endl;
}

void exec_getmessage(ac::ACState& s)
{
    auto room = s_ch(s.words[1].s);
    unique_ptr<c::MegaChatMessage> msg(g_chatApi->getMessage(room, s_ch(s.words[2].s)));

    if (!msg)
    {
        conlock(cout) << "Not retrieved." << endl;
    }
    else
    {
        reportMessage(room, msg.get(), "got");
    }
}

void exec_getmanualsendingmessage(ac::ACState& s)
{
    auto room = s_ch(s.words[1].s);
    unique_ptr<c::MegaChatMessage> msg(g_chatApi->getManualSendingMessage(room, s_ch(s.words[2].s)));

    if (!msg)
    {
        conlock(cout) << "Not retrieved." << endl;
    }
    else
    {
        reportMessage(room, msg.get(), "got");
    }
}


void exec_sendmessage(ac::ACState& s)
{
    auto room = s_ch(s.words[1].s);
    unique_ptr<c::MegaChatMessage> msg(g_chatApi->sendMessage(room, s.words[2].s.c_str()));

    if (!msg)
    {
        conlock(cout) << "Failed." << endl;
    }
    else
    {
        reportMessage(room, msg.get(), "sending");
    }
}

void exec_attachcontacts(ac::ACState& s)
{
    auto room = s_ch(s.words[1].s);
    auto mhl = m::MegaHandleList::createInstance();
    for (unsigned i = 2; i < s.words.size(); ++i)
    {
        mhl->addMegaHandle(s_ch(s.words[i].s));
    }

    unique_ptr<c::MegaChatMessage> msg(g_chatApi->attachContacts(room, mhl));  //todo: ownership

    if (!msg)
    {
        conlock(cout) << "Failed." << endl;
    }
    else
    {
        reportMessage(room, msg.get(), "sending contacts");
    }
}

void exec_attachnode(ac::ACState& s)
{
    auto room = s_ch(s.words[1].s);
    g_chatApi->attachNode(room, s_ch(s.words[2].s), &g_chatListener);
}

void exec_revokeattachmentmessage(ac::ACState& s)
{
    auto room = s_ch(s.words[1].s);
    unique_ptr<c::MegaChatMessage> msg(g_chatApi->revokeAttachmentMessage(room, s_ch(s.words[2].s)));

    if (!msg)
    {
        conlock(cout) << "Failed." << endl;
    }
    else
    {
        reportMessage(room, msg.get(), "revoking attachment");
    }
}

void exec_editmessage(ac::ACState& s)
{
    auto room = s_ch(s.words[1].s);
    unique_ptr<c::MegaChatMessage> msg(g_chatApi->editMessage(room, s_ch(s.words[2].s), s.words[2].s.c_str()));

    if (!msg)
    {
        conlock(cout) << "Failed." << endl;
    }
    else
    {
        reportMessage(room, msg.get(), "editing");
    }
}

void exec_deletemessage(ac::ACState& s)
{
    auto room = s_ch(s.words[1].s);
    unique_ptr<c::MegaChatMessage> msg(g_chatApi->deleteMessage(room, s_ch(s.words[2].s)));

    if (!msg)
    {
        conlock(cout) << "Failed." << endl;
    }
    else
    {
        reportMessage(room, msg.get(), "deleting");
    }
}

void exec_setmessageseen(ac::ACState& s)
{
    conlock(cout) << (g_chatApi->setMessageSeen(s_ch(s.words[2].s), s_ch(s.words[2].s)) ? "Done" : "Failed") << endl;
}

void exec_getLastMessageSeen(ac::ACState& s)
{
    auto room = s_ch(s.words[1].s);
    unique_ptr<c::MegaChatMessage> msg(g_chatApi->getLastMessageSeen(room));

    if (!msg)
    {
        conlock(cout) << "None." << endl;
    }
    else
    {
        reportMessage(room, msg.get(), "last seen");
    }
}

void exec_removeunsentmessage(ac::ACState& s)
{
    g_chatApi->removeUnsentMessage(s_ch(s.words[1].s), s_ch(s.words[2].s));
}

void exec_sendtypingnotification(ac::ACState& s)
{
    g_chatListener.onFinish(c::MegaChatRequest::TYPE_SEND_TYPING_NOTIF, [](finishInfo& f)
    {
        if (check_err("SendTypingNotification", f.e))
        {
            conlock(cout) << "Chat " << ch_s(f.request->getChatHandle()) << " notified"  << endl;
        }
    });

    g_chatApi->sendTypingNotification(s_ch(s.words[1].s), &g_chatListener);
}

void exec_ismessagereceptionconfirmationactive(ac::ACState&)
{
    conlock(cout) << (g_chatApi->isMessageReceptionConfirmationActive() ? "Yes" : "No") << endl;
}


void exec_savecurrentstate(ac::ACState&)
{
    g_chatApi->saveCurrentState();
}

void exec_detail(ac::ACState& s)
{
    g_detailHigh = s.words[1].s == "high";
}

#ifdef WIN32
void exec_dos_unix(ac::ACState& s)
{
    static_cast<m::WinConsole*>(console.get())->setAutocompleteStyle(s.words[1].s == "unix");
}
#endif

ac::ACN autocompleteTemplate;

void exec_help(ac::ACState&)
{
    conlock(cout) << *autocompleteTemplate << flush;
}

#ifdef WIN32
void exec_history(ac::ACState& s)
{
    static_cast<m::WinConsole*>(console.get())->outputHistory();
}
#endif

void exec_quit(ac::ACState&)
{
    quit_flag = true;
}

#ifndef KARERE_DISABLE_WEBRTC

void exec_getchataudioindevices(ac::ACState&)
{
    unique_ptr<m::MegaStringList> audioDevices(g_chatApi->getChatAudioInDevices());
    for (int i = 0; i < audioDevices->size(); ++i)
    {
        cout << audioDevices->get(i) << endl;
    }
}

void exec_getchatvideoindevices(ac::ACState&)
{
    unique_ptr<m::MegaStringList> videoDevices(g_chatApi->getChatVideoInDevices());
    for (int i = 0; i < videoDevices->size(); ++i)
    {
        cout << videoDevices->get(i) << endl;
    }
}

void exec_setchataudioindevice(ac::ACState& s)
{
    if (!g_chatApi->setChatAudioInDevice(s.words[1].s.c_str()))
    {
        cout << "setChatAudioInDevice failed" << endl;
    }
}

void exec_setchatvideoindevice(ac::ACState& s)
{
    if (!g_chatApi->setChatVideoInDevice(s.words[1].s.c_str()))
    {
        cout << "setChatVideoInDevice failed" << endl;
    }
}

void exec_startchatcall(ac::ACState& s)
{
    c::MegaChatRequestListener *listener = new c::MegaChatRequestListener; // todo
    c::MegaChatHandle room = s_ch(s.words[1].s);
    bool enableVideo = s.words.size() > 2 && s.words[2].s == "true";  
    g_chatApi->startChatCall(room, enableVideo, listener);
}

void exec_answerchatcall(ac::ACState& s)
{
    c::MegaChatRequestListener *listener = new c::MegaChatRequestListener; // todo
    c::MegaChatHandle room = s_ch(s.words[1].s);
    bool enableVideo = s.words.size() < 2 || s.words[2].s == "true";
    g_chatApi->answerChatCall(room, enableVideo, listener);
}


void exec_hangchatcall(ac::ACState& s)
{
    c::MegaChatRequestListener *listener = new c::MegaChatRequestListener; // todo
    c::MegaChatHandle room = s_ch(s.words[1].s);
    g_chatApi->hangChatCall(room, listener);
}

void exec_hangallchatcalls(ac::ACState&)
{
    c::MegaChatRequestListener *listener = new c::MegaChatRequestListener; // todo
    g_chatApi->hangAllChatCalls(listener);
}

void exec_enableaudio(ac::ACState& s)
{
    c::MegaChatRequestListener *listener = new c::MegaChatRequestListener; // todo
    c::MegaChatHandle room = s_ch(s.words[1].s);
    g_chatApi->enableAudio(room, listener);
}

void exec_disableaudio(ac::ACState& s)
{
    c::MegaChatRequestListener *listener = new c::MegaChatRequestListener; // todo
    c::MegaChatHandle room = s_ch(s.words[1].s);
    g_chatApi->disableAudio(room, listener);
}

void exec_enablevideo(ac::ACState& s)
{
    c::MegaChatRequestListener *listener = new c::MegaChatRequestListener; // todo
    c::MegaChatHandle room = s_ch(s.words[1].s);
    g_chatApi->enableVideo(room, listener);
}

void exec_disablevideo(ac::ACState& s)
{
    c::MegaChatRequestListener *listener = new c::MegaChatRequestListener; // todo
    c::MegaChatHandle room = s_ch(s.words[1].s);
    g_chatApi->disableVideo(room, listener);
}

void exec_loadaudiovideodevicelist(ac::ACState&)
{
    c::MegaChatRequestListener *listener = new c::MegaChatRequestListener; // todo
    g_chatApi->loadAudioVideoDeviceList(listener);
}

void exec_getchatcall(ac::ACState&)
{
    /**
     * @brief Get the MegaChatCall associated with a chatroom
     *
     * If \c chatid is invalid or there isn't any MegaChatCall associated with the chatroom,
     * this function returns NULL.
     *
     * You take the ownership of the returned value.
     *
     * @param chatid MegaChatHandle that identifies the chat room
     * @return MegaChatCall object associated with chatid or NULL if it doesn't exist
     */
   // MegaChatCall *getChatCall(MegaChatHandle chatid);
}

void exec_setignoredcall(ac::ACState& s)
{
    c::MegaChatHandle room = s_ch(s.words[1].s);
    g_chatApi->setIgnoredCall(room);
}


void exec_getchatcallbycallid(ac::ACState&)
{
    /**
 * @brief Get the MegaChatCall that has a specific id
 *
 * You can get the id of a MegaChatCall using MegaChatCall::getId().
 *
 * You take the ownership of the returned value.
 *
 * @param callId MegaChatHandle that identifies the call
 * @return MegaChatCall object for the specified \c callId. NULL if call doesn't exist
 */
  //  MegaChatCall *getChatCallByCallId(MegaChatHandle callId);
}

void exec_getnumcalls(ac::ACState&)
{
    cout << g_chatApi->getNumCalls() << endl;
}

void exec_getchatcalls(ac::ACState&)
{
    unique_ptr<m::MegaHandleList> list(g_chatApi->getChatCalls());
    for (unsigned i = 0; i < list->size(); ++i)
    {
        cout << ch_s(list->get(i)) << endl;
    }
}

void exec_getchatcallsids(ac::ACState&)
{
    unique_ptr<m::MegaHandleList> list(g_chatApi->getChatCallsIds());
    for (unsigned i = 0; i < list->size(); ++i)
    {
        cout << ch_s(list->get(i)) << endl;
    }
}

#endif

void exec_smsverify(ac::ACState& s)
{
    if (s.words[1].s == "send")
    {
        auto listener = new OneShotRequestListener;
        listener->onRequestFinishFunc = [](m::MegaApi* api, m::MegaRequest *request, m::MegaError* e) 
            { 
                conlock(cout) << "SMS Verify Text Result: " << e->getErrorString() << endl;
            };
        g_megaApi->sendSMSVerificationCode(s.words[2].s.c_str(), listener, s.words.size() > 3 && s.words[3].s == "to");
    }
    else if (s.words[1].s == "code")
    {
        auto listener = new OneShotRequestListener;
        listener->onRequestFinishFunc = [](m::MegaApi* api, m::MegaRequest *request, m::MegaError* e)
        {
            conlock(cout) << "SMS Verify Text Result: " << e->getErrorString() << endl;
        };
        g_megaApi->checkSMSVerificationCode(s.words[2].s.c_str(), listener);
    }
    else if (s.words[1].s == "allowed")
    {
        conlock(cout) << "SMS Verify Text Result: " << g_megaApi->smsAllowedState() << endl;
    }
    else if (s.words[1].s == "phone")
    {
        unique_ptr<char[]> number(g_megaApi->smsVerifiedPhoneNumber());
        conlock(cout) << "Verified phone: " << (number ? number.get() : "<none>") << endl;
    }
}

void exec_apiurl(ac::ACState& s)
{
    if (s.words.size() == 3 || s.words.size() == 2)
    {
        if (s.words[1].s.size() < 8 || s.words[1].s.substr(0, 8) != "https://")
        {
            s.words[1].s = "https://" + s.words[1].s;
        }
        if (s.words[1].s.empty() || s.words[1].s.back() != '/')
        {
            s.words[1].s += '/';
        }
        g_megaApi->changeApiUrl(s.words[1].s.c_str(), s.words.size() > 2 && s.words[2].s == "true");
        if (g_megaApi->isLoggedIn())
        {
            conlock(cout) << "Refreshing local cache due to change of APIURL" << endl;

            setprompt(NOPROMPT);

            const char *session = g_megaApi->dumpSession();
            g_megaApi->fastLogin(session);
            g_chatApi->refreshUrl();
            delete [] session;
        }
    }
}


void exec_catchup(ac::ACState& s)
{
    int count = s.words.size() > 1 ? atoi(s.words[1].s.c_str()) : 1;

    for (int i = 0; i < count; ++i)
    {
        static int next_catchup_id = 0;
        int id = next_catchup_id++;

        g_megaApi->catchup(new OneShotRequestListener([id](m::MegaApi*, m::MegaRequest *, m::MegaError* e)
            {
                check_err("catchup " + to_string(id), e);
            }));

        conlock(cout) << "catchup " << id << " requested" << endl;
    }
}

map<string, unique_ptr<m::MegaBackgroundMediaUpload>> g_megaBackgroundMediaUploads;

bool getNamedBackgroundMediaUpload(const string& name, m::MegaBackgroundMediaUpload*& p)
{
    p = NULL;
    auto i = g_megaBackgroundMediaUploads.find(name);
    if (i != g_megaBackgroundMediaUploads.end())
    {
        p = i->second.get();
        return true;
    }
    return false;
}

string toHex(const string& binary)
{
    ostringstream s;
    s << std::hex;

    for (unsigned char c : binary)
    {
        s << setw(2) << setfill('0') << (unsigned)c;
    }

    return s.str();
}

unsigned char toBinary(unsigned char c)
{
    if (c >= 0 && c <= '9') return c - '0';
    if (c >= 'a' && c <= 'z') return c - 'a' + 10;
    if (c >= 'A' && c <= 'Z') return c - 'A' + 10;
    return 0;
}

string toBinary(const string& hex)
{
    string bin;
    for (string::const_iterator i = hex.cbegin(); i != hex.cend(); ++i)
    {
        unsigned char c = toBinary(*i);
        c <<= 4;
        ++i;
        if (i != hex.cend())
        {
            c |= toBinary(*i);
        }
        bin.push_back(c);
    }
    return bin;
}

#ifdef WIN32  // functions to perform background-upload like http request

// handle WinHTTP callbacks (which can be in a worker thread context)
VOID CALLBACK asynccallback(HINTERNET hInternet, DWORD_PTR dwContext,
    DWORD dwInternetStatus,
    LPVOID lpvStatusInformation,
    DWORD dwStatusInformationLength)
{
    using namespace m;

    if (dwInternetStatus == WINHTTP_CALLBACK_STATUS_HANDLE_CLOSING)
    {
        LOG_verbose << "Closing request";
        return;
    }

    switch (dwInternetStatus)
    {
    case WINHTTP_CALLBACK_STATUS_DATA_AVAILABLE:
    {
        LOG_verbose << "WINHTTP_CALLBACK_STATUS_DATA_AVAILABLE";
        break;
    }

    case WINHTTP_CALLBACK_STATUS_READ_COMPLETE:
        LOG_verbose << "WINHTTP_CALLBACK_STATUS_READ_COMPLETE";
        break;

    case WINHTTP_CALLBACK_STATUS_HEADERS_AVAILABLE:
    {
        LOG_verbose << "WINHTTP_CALLBACK_STATUS_HEADERS_AVAILABLE";
        break;
    }

    case WINHTTP_CALLBACK_STATUS_REQUEST_ERROR:
    {
        LOG_verbose << "WINHTTP_CALLBACK_STATUS_REQUEST_ERROR";
        break;
    }
    case WINHTTP_CALLBACK_STATUS_SECURE_FAILURE:
        LOG_verbose << "WINHTTP_CALLBACK_STATUS_SECURE_FAILURE";
        break;

    case WINHTTP_CALLBACK_STATUS_SENDING_REQUEST:
    {
        LOG_verbose << "WINHTTP_CALLBACK_STATUS_SENDING_REQUEST";
        break;
    }

    case WINHTTP_CALLBACK_STATUS_REQUEST_SENT:
    {
        LOG_verbose << "WINHTTP_CALLBACK_STATUS_REQUEST_SENT";
        break;
    }

    case WINHTTP_CALLBACK_STATUS_SENDREQUEST_COMPLETE:
        LOG_verbose << "WINHTTP_CALLBACK_STATUS_SENDREQUEST_COMPLETE";
        break;
    case WINHTTP_CALLBACK_STATUS_WRITE_COMPLETE:
        LOG_verbose << "WINHTTP_CALLBACK_STATUS_WRITE_COMPLETE";
        break;
    default:
        LOG_verbose << dwInternetStatus;
    }
}

void synchronousHttpRequest(const string& url, const string& senddata, string& responsedata)
{
    using namespace m;
    LOG_info << "Sending file to " << url << ", size: " << senddata.size();

    BOOL  bResults = TRUE;
    HINTERNET hSession = NULL, hConnect = NULL, hRequest = NULL;

    // Use WinHttpOpen to obtain a session handle.
    hSession = WinHttpOpen(L"testmega/1.0",
        WINHTTP_ACCESS_TYPE_DEFAULT_PROXY,
        WINHTTP_NO_PROXY_NAME,
        WINHTTP_NO_PROXY_BYPASS, 0);

    WCHAR szURL[8192];
    WCHAR szHost[256];
    URL_COMPONENTS urlComp = { sizeof urlComp };

    urlComp.lpszHostName = szHost;
    urlComp.dwHostNameLength = sizeof szHost / sizeof *szHost;
    urlComp.dwUrlPathLength = (DWORD)-1;
    urlComp.dwSchemeLength = (DWORD)-1;

    if (MultiByteToWideChar(CP_UTF8, 0, url.c_str(), -1, szURL,
        sizeof szURL / sizeof *szURL)
        && WinHttpCrackUrl(szURL, 0, 0, &urlComp))
    {
        if ((hConnect = WinHttpConnect(hSession, szHost, urlComp.nPort, 0)))
        {
            hRequest = WinHttpOpenRequest(hConnect, L"POST",
                urlComp.lpszUrlPath, NULL,
                WINHTTP_NO_REFERER,
                WINHTTP_DEFAULT_ACCEPT_TYPES,
                (urlComp.nScheme == INTERNET_SCHEME_HTTPS)
                ? WINHTTP_FLAG_SECURE
                : 0);
        }
    }

    // Send a Request.
    if (hRequest)
    {
        WinHttpSetTimeouts(hRequest, 58000, 58000, 0, 0);

        LPCWSTR pwszHeaders = L"Content-Type: application/octet-stream";

        // HTTPS connection: ignore certificate errors, send no data yet
        DWORD flags = SECURITY_FLAG_IGNORE_CERT_CN_INVALID
            | SECURITY_FLAG_IGNORE_CERT_DATE_INVALID
            | SECURITY_FLAG_IGNORE_UNKNOWN_CA;

        WinHttpSetOption(hRequest, WINHTTP_OPTION_SECURITY_FLAGS, &flags, sizeof flags);

        if (WinHttpSendRequest(hRequest, pwszHeaders,
            DWORD(wcslen(pwszHeaders)),
            (LPVOID)senddata.data(),
            (DWORD)senddata.size(),
            (DWORD)senddata.size(),
            NULL))
        {
        }
    }

    DWORD dwSize = 0;

    // End the request.
    if (bResults)
        bResults = WinHttpReceiveResponse(hRequest, NULL);

    // Continue to verify data until there is nothing left.
    if (bResults)
        do
        {
            // Verify available data.
            dwSize = 0;
            if (!WinHttpQueryDataAvailable(hRequest, &dwSize))
                printf("Error %u in WinHttpQueryDataAvailable.\n",
                    GetLastError());

            size_t offset = responsedata.size();
            responsedata.resize(offset + dwSize);

            ZeroMemory(responsedata.data() + offset, dwSize);

            DWORD dwDownloaded = 0;
            if (!WinHttpReadData(hRequest, responsedata.data() + offset, dwSize, &dwDownloaded))
                printf("Error %u in WinHttpReadData.\n", GetLastError());

        } while (dwSize > 0);

        // Report errors.
        if (!bResults)
            printf("Error %d has occurred.\n", GetLastError());

        // Close open handles.
        if (hRequest) WinHttpCloseHandle(hRequest);
        if (hConnect) WinHttpCloseHandle(hConnect);
        if (hSession) WinHttpCloseHandle(hSession);
}
#endif

string loadfile(const string& filename)
{
    string filedata;
    ifstream f(filename, ios::binary);
    f.seekg(0, std::ios::end);
    filedata.resize(unsigned(f.tellg()));
    f.seekg(0, std::ios::beg);
    f.read((char*)filedata.data(), filedata.size());
    return filedata;
}

void exec_backgroundupload(ac::ACState& s)
{
    m::MegaBackgroundMediaUpload* mbmu = nullptr;

    if (s.words[1].s == "new" && s.words.size() == 3)
    {
        g_megaBackgroundMediaUploads[s.words[2].s].reset(m::MegaBackgroundMediaUpload::createInstance(g_megaApi.get()));
    }
    else if (s.words[1].s == "resume" && s.words.size() == 4)
    {
        g_megaBackgroundMediaUploads[s.words[2].s].reset(m::MegaBackgroundMediaUpload::unserialize(s.words[3].s.c_str(), g_megaApi.get()));
    }
    else if (s.words[1].s == "analyse" && s.words.size() == 4 && getNamedBackgroundMediaUpload(s.words[2].s, mbmu))
    {
        mbmu->analyseMediaInfo(s.words[3].s.c_str());
    }
    else if (s.words[1].s == "encrypt" && s.words.size() == 8 && getNamedBackgroundMediaUpload(s.words[2].s, mbmu))
    {
        int64_t startPos = atol(s.words[5].s.c_str());
        int64_t length = atol(s.words[6].s.c_str());
        bool adjustsizeonly = s.words[7].s == "true";
        string urlSuffix = OwnStr(mbmu->encryptFile(s.words[3].s.c_str(), startPos, &length, s.words[4].s.c_str(), adjustsizeonly));
        if (!urlSuffix.empty())
        {
            conlock(cout) << "Encrypt complete, URL suffix: " << urlSuffix << " and updated length: " << length << endl;
        }
        else
        {
            conlock(cout) << "Encrypt failed" << endl;
        }
    }
    else if (s.words[1].s == "geturl" && s.words.size() == 4 && getNamedBackgroundMediaUpload(s.words[2].s, mbmu))
    {
        auto ln = new OneShotRequestListener;
        ln->onRequestFinishFunc = [](m::MegaApi* api, m::MegaRequest *request, m::MegaError* e) 
        { 
            if (check_err("Get upload URL", e))
            {
                conlock(cout) << "Upload URL: " << OwnStr(request->getMegaBackgroundMediaUploadPtr()->getUploadURL()) << endl;
            }
        };

        g_megaApi->backgroundMediaUploadRequestUploadURL(atoll(s.words[3].s.c_str()), mbmu, ln);
    }
    else if (s.words[1].s == "serialize"  && s.words.size() == 3 && getNamedBackgroundMediaUpload(s.words[2].s, mbmu))
    {
        unique_ptr<char[]> serialized(mbmu->serialize());
        conlock(cout) << serialized.get() << endl;
    }
    else if (s.words[1].s == "upload"  && s.words.size() == 4)
    {
#ifdef WIN32
        string responsedata;
        synchronousHttpRequest(s.words[2].s, loadfile(s.words[3].s), responsedata);
        unique_ptr<char[]> base64(m::MegaApi::binaryToBase64(responsedata.data(), responsedata.size()));
        conlock(cout) << "Synchronous upload response (converted to base 64): " << (responsedata.size() <= 3 ? responsedata : base64.get()) << endl;
#endif
    }
    else if (s.words[1].s == "putthumbnail"  && s.words.size() == 4 && getNamedBackgroundMediaUpload(s.words[2].s, mbmu))
    {
        g_megaApi->putThumbnail(mbmu, s.words[3].s.c_str(), new OneShotRequestListener([](m::MegaApi*, m::MegaRequest *r, m::MegaError* e)
        {
            if (check_err("putthumbnail", e))
            {
                conlock(cout) << "thumbnail file attribute handle: " << unique_ptr<char[]>(m::MegaApi::userHandleToBase64(r->getNodeHandle())).get() << endl;
            }
        }));
    }
    else if (s.words[1].s == "putpreview"  && s.words.size() == 4 && getNamedBackgroundMediaUpload(s.words[2].s, mbmu))
    {
        g_megaApi->putPreview(mbmu, s.words[3].s.c_str(), new OneShotRequestListener([](m::MegaApi*, m::MegaRequest *r, m::MegaError* e)
        {
            if (check_err("putpreview", e))
            {
                conlock(cout) << "preview file attribute handle: " << unique_ptr<char[]>(m::MegaApi::userHandleToBase64(r->getNodeHandle())).get() << endl;
            }
        }));
    }
    else if (s.words[1].s == "setthumbnail"  && s.words.size() == 4 && getNamedBackgroundMediaUpload(s.words[2].s, mbmu))
    {
        mbmu->setThumbnail(m::MegaApi::base64ToUserHandle(s.words[3].s.c_str()));
    }
    else if (s.words[1].s == "setpreview"  && s.words.size() == 4 && getNamedBackgroundMediaUpload(s.words[2].s, mbmu))
    {
        mbmu->setPreview(m::MegaApi::base64ToUserHandle(s.words[3].s.c_str()));
    }
    else if (s.words[1].s == "setcoordinates" && s.words.size() == 5 && getNamedBackgroundMediaUpload(s.words[2].s, mbmu))
    {
        bool shareable = extractflag("-shareable", s.words);
        mbmu->setCoordinates(atof(s.words[3].s.c_str()), atof(s.words[4].s.c_str()), !shareable);
    }
    else if (s.words[1].s == "complete" && getNamedBackgroundMediaUpload(s.words[2].s, mbmu))
    {
        const char* fingerprint = s.words[5].s.empty() ? NULL : s.words[5].s.c_str();
        const char* fingerprintoriginal = s.words[6].s.empty() ? NULL : s.words[6].s.c_str();
        const char* uploadtoken64 = s.words[7].s.c_str();
        if (auto parent = GetNodeByPath(s.words[4].s))
        {
            auto ln = new OneShotRequestListener;
            ln->onRequestFinishFunc = [](m::MegaApi* api, m::MegaRequest *request, m::MegaError* e)
            {
                check_err("Background upload completion", e);
            };

            g_megaApi->backgroundMediaUploadComplete(mbmu, s.words[3].s.c_str(), parent.get(), fingerprint, fingerprintoriginal, uploadtoken64, ln);
        }
    }
    else
    {
        conlock(cout) << "incorrect subcommand" << endl;
    }
}

void exec_setthumbnailbyhandle(ac::ACState& s)
{
    if (auto node = GetNodeByPath(s.words[1].s))
    {
        g_megaApi->setThumbnailByHandle(node.get(), s_ch(s.words[2].s), new OneShotRequestListener([](m::MegaApi*, m::MegaRequest *, m::MegaError* e)
        {
            check_err("setThumbnailByHandle", e);
        }));
    }
}

void exec_setpreviewbyhandle(ac::ACState& s)
{
    if (auto node = GetNodeByPath(s.words[1].s))
    {
        g_megaApi->setPreviewByHandle(node.get(), s_ch(s.words[2].s), new OneShotRequestListener([](m::MegaApi*, m::MegaRequest *, m::MegaError* e)
        {
            check_err("setThumbnailByHandle", e);
        }));
    }
    else
    {
        conlock(cout) << "Path not found" << endl;
    }
}

void exec_ensuremediainfo(ac::ACState& s)
{
    bool b = g_megaApi->ensureMediaInfo();
    if (b)
    {
        conlock(cout) << "media info already available" << endl;
    }
    else
    {
        conlock(cout) << "media info request sent" << endl;
    }
}

void exec_getfingerprint(ac::ACState& s)
{
    if (s.words[1].s == "local" && s.words.size() == 3)
    {
        char* fp = g_megaApi->getFingerprint(s.words[2].s.c_str());
        conlock(cout) << (fp ? fp : "<NULL>") << endl;
        delete[] fp;
    }
    else if (s.words[1].s == "remote" && s.words.size() == 3)
    {
        if (auto n = GetNodeByPath(s.words[2].s))
        {
            char* fp = g_megaApi->getFingerprint(n.get());
            conlock(cout) << (fp ? fp : "<NULL>") << endl;
            delete[] fp;
        }
    }
    else if (s.words[1].s == "original" && s.words.size() == 3)
    {
        if (auto n = GetNodeByPath(s.words[2].s))
        {
            const char* fp = n->getOriginalFingerprint();
            conlock(cout) << (fp ? fp : "<NULL>") << endl;
        }
    }
}

void exec_createthumbnail(ac::ACState& s)
{
    string parallelcount;
    bool tempmegaapi = extractflag("-tempmegaapi", s.words);
    bool parallel = extractflagparam("-parallel", parallelcount, s.words);

    if (!parallel)
    {
        parallelcount = "1";
    }

    vector<unique_ptr<thread>> ts;

    // investigate thumbnal generation memory usage after reports of memory leaks in iOS
    int N = atoi(parallelcount.c_str());
    for (int i = N; i--; )
    {
        string path1 = s.words[1].s;
        string path2 = s.words[2].s + (N > 1 ? "-" + to_string(i) : string());

        ts.emplace_back(new thread([path1, path2, tempmegaapi]() {
            bool done = false;

            if (tempmegaapi)
            {
                ::mega::MegaApi megaApi("temp");
                done = megaApi.createThumbnail(path1.c_str(), path2.c_str());
            }
            else
            {
                done = g_megaApi->createThumbnail(path1.c_str(), path2.c_str());
            }
            conlock(cout) << (done ? "succeeded" : "failed") << endl;
        }));
    }

    for (int i = atoi(parallelcount.c_str()); i--; )
    {
        ts[i]->join();
    }
}

void exec_createpreview(ac::ACState& s)
{
    string path1 = s.words[1].s;
    string path2 = s.words[2].s;
    bool done = g_megaApi->createThumbnail(path1.c_str(), path2.c_str());
    conlock(cout) << (done ? "succeeded" : "failed") << endl;
}

void exec_testAllocation(ac::ACState& s)
{
    bool success = g_megaApi->testAllocation(unsigned(atoi(s.words[1].s.c_str())), size_t(atoll(s.words[2].s.c_str())));
    conlock(cout) << (success ? "succeeded" : "failed") << endl;
}



void exec_recentactions(ac::ACState& s)
{
    unique_ptr<m::MegaRecentActionBucketList> ra;

    if (s.words.size() == 3)
    {
        ra.reset(g_megaApi->getRecentActions(atoi(s.words[1].s.c_str()), atoi(s.words[2].s.c_str())));
    }
    else
    {
        ra.reset(g_megaApi->getRecentActions());
    }
    
    auto l = conlock(cout);
    for (int b = 0; b < ra->size(); ++b)
    {
        m::MegaRecentActionBucket* bucket = ra->get(b);

        int64_t ts = bucket->getTimestamp();
        const char* em = bucket->getUserEmail();
        m::MegaHandle ph = bucket->getParentHandle();
        bool isupdate = bucket->isUpdate();
        bool ismedia = bucket->isMedia();
        const m::MegaNodeList* nodes = bucket->getNodes();
        
        cout << "Bucket " << ts << " email " << (em ? em : "NULL") << " parent " << ph << (isupdate ? " update" : "") << (ismedia ? " media" : " files") << " count: " << nodes->size() << endl;

        for (int i = 0; i < nodes->size(); ++i)
        {
            cout << "    ";
            unique_ptr<char[]> path(g_megaApi->getNodePath(nodes->get(i)));
            unique_ptr<char[]> handleStr(nodes->get(i)->getBase64Handle());
            if (path)
            {
                cout << path.get();
            }
            else
            {
                cout << "Path unknown but node name is: " << nodes->get(i)->getName();
            }
            cout << " size: " << nodes->get(i)->getSize() << " handle: " << (handleStr ? handleStr.get() : "(NULL)") << endl;
        }
    }
}

void exec_getspecificaccountdetails(ac::ACState& s)
{
    bool storage = extractflag("storage", s.words);
    bool transfer = extractflag("transfer", s.words);
    bool pro = extractflag("pro", s.words);

    if (!storage && !transfer && !pro)
    {
        storage = transfer = pro = true;
    }

    g_megaApi->getSpecificAccountDetails(storage, transfer, pro, -1, new OneShotRequestListener([](m::MegaApi*, m::MegaRequest *r, m::MegaError* e)
            {
                if (check_err("getSpecificAccountDetails", e, ReportFailure))
                {
                    unique_ptr<m::MegaAccountDetails> ad(r->getMegaAccountDetails());
                    conlock(cout) << "Storage used: " << ad->getStorageUsed() << " free: " << (ad->getStorageMax() - ad->getStorageUsed()) << " max: " << ad->getStorageMax() <<  endl
                                  << "Version bytes used: " << ad->getVersionStorageUsed() << endl;
                }
            }));
}


string joinStringList(m::MegaStringList& msl, const string& separator)
{
    string s;
    for (int i = 0; i < msl.size(); ++i)
    {
        if (s.empty()) s += separator;
        s += msl.get(i) ? msl.get(i) : "<null>";
    }
    return s;
}

void exec_setnodecoordinates(ac::ACState& s)
{
    if (auto node = GetNodeByPath(s.words[1].s))
    {
        g_megaApi->setNodeCoordinates(node.get(), atof(s.words[2].s.c_str()), atof(s.words[3].s.c_str()), new OneShotRequestListener([](m::MegaApi*, m::MegaRequest *, m::MegaError* e)
        {
            check_err("setNodeCoordinates", e);
        }));
    }
}

void exec_setunshareablenodecoordinates(ac::ACState& s)
{
    if (auto node = GetNodeByPath(s.words[1].s))
    {
        g_megaApi->setUnshareableNodeCoordinates(node.get(), atof(s.words[2].s.c_str()), atof(s.words[3].s.c_str()), new OneShotRequestListener([](m::MegaApi*, m::MegaRequest *, m::MegaError* e)
        {
            check_err("setUnshareableNodeCoordinates", e);
        }));
    }
}

void exec_getnodebypath(ac::ACState& s)
{
    if (auto node = GetNodeByPath(s.words[1].s))
    {
        auto guard = conlock(cout);

        cout << "type: " << node->getType() << endl;
        cout << "name: " << (node->getName() ? node->getName() : "<null>") << endl;
        cout << "fingerprint: " << (node->getFingerprint() ? node->getFingerprint() : "<null>") << endl;
        cout << "original fingerprint: " << (node->getOriginalFingerprint() ? node->getOriginalFingerprint() : "<null>") << endl;
        cout << "has custom attrs: " << node->hasCustomAttrs() << endl;
        unique_ptr<m::MegaStringList> can(node->getCustomAttrNames());
        for (int i = 0; i < can->size(); ++i)
        {
            cout << "  " << can->get(i) << ": " << node->getCustomAttr(can->get(i)) << endl;
        }
        cout << "duration (seconds): " << node->getDuration() << endl;
        cout << "width: " << node->getWidth() << endl;
        cout << "height: " << node->getHeight() << endl;
        cout << "shortformat: " << node->getShortformat() << endl;
        cout << "videoCodecId: " << node->getVideocodecid() << endl;
        cout << "latitude: " << node->getLatitude() << endl;
        cout << "longitude: " << node->getLongitude() << endl;
        cout << "handle: " << node->getBase64Handle() << endl;
        cout << "size: " << node->getSize() << endl;
        cout << "creation time: " << node->getCreationTime() << endl;
        cout << "modification time: " << node->getModificationTime() << endl;
        cout << "handle: " << ch_s(node->getHandle()) << endl;
        cout << "restore handle: " << ch_s(node->getRestoreHandle()) << endl;
        cout << "parent handle: " << ch_s(node->getParentHandle()) << endl;
        //getBase64Key();
        cout << "tag: " << node->getTag() << endl;
        cout << "expiration time: " << node->getExpirationTime() << endl;
        cout << "public handle: " << ch_s(node->getPublicHandle()) << endl;
        //getPublicNode();
        unique_ptr<char[]> publink(node->getPublicLink(true));
        cout << "public link: " << (publink.get() ? publink.get() : "<null>") << endl;
        cout << "is file: " << node->isFile() << endl;
        cout << "is folder: " << node->isFolder() << endl;
        cout << "is removed: " << node->isRemoved() << endl;
        cout << "changes: " << hex << node->getChanges() << dec << endl;
        cout << "has thumbnail: " << node->hasThumbnail() << endl;
        cout << "has preview: " << node->hasPreview() << endl;
        cout << "isPublic: " << node->isPublic() << endl;
        cout << "isShared: " << node->isShared() << endl;
        cout << "isOutShare: " << node->isOutShare() << endl;
        cout << "isInShare: " << node->isInShare() << endl;
        cout << "isExported: " << node->isExported() << endl;
        cout << "isExpired: " << node->isExpired() << endl;
        cout << "isTakenDown: " << node->isTakenDown() << endl;
        cout << "isForeign: " << node->isForeign() << endl;
        //getNodeKey();
        cout << "binary attriutes (hexed): " << (node->getAttrString() ? toHex(*node->getAttrString()) : "<null>") << endl;
        unique_ptr<char[]> fileattr(node->getFileAttrString());
        cout << "chatroom file attributes: " << (fileattr ? fileattr.get() : "<null>") << endl;
        //getPrivateAuth();
        //setPrivateAuth(const char *privateAuth);
        //getPublicAuth();
        //getChatAuth();
        //getChildren();
#ifdef ENABLE_SYNC
        //virtual bool isSyncDeleted();
        cout << "local sync path: " << node->getLocalPath() << endl;
#endif
        cout << "owner handle: " << ch_s(node->getOwner()) << endl;
        cout << "serialized: " << unique_ptr<char[]>(node->serialize()).get() << endl;
        //unserialize(const char *d);
    }
}

struct ls_flags
{
    string regexfilterstring;
    std::regex re;
    bool recursive = false;
    bool regexfilter = false;
    bool handle = false;
    bool ctime = false;
    bool mtime = false;
    bool size = false;
    bool versions = false;
    int order = 1;
};



void ls(m::MegaNode* node, const string& basepath, const ls_flags& flags, int depth)
{
    bool show = true;

    if (depth > 0 || node->getType() == m::MegaNode::TYPE_FILE)
    {
        string utf8path(g_megaApi->getNodePath(node));
        if (utf8path.size() > basepath.size() && 0 == memcmp(utf8path.data(), basepath.data(), basepath.size()))
        {
            utf8path.erase(0, basepath.size());
        }

        if (flags.regexfilter)
        {
            if (!std::regex_search(utf8path, flags.re))
            {
                show = false;
            }
        }

        if (show)
        {
            auto guard = conlock(cout);
            cout << utf8path;
            if (node->getType() == m::MegaNode::TYPE_FOLDER) cout << "/";

            if (flags.size) cout << " " << node->getSize();
            if (flags.ctime) cout << " " << node->getCreationTime();
            if (flags.mtime) cout << " " << node->getModificationTime();
            if (flags.handle) cout << " " << OwnStr(g_megaApi->handleToBase64(node->getHandle()));
        }
    }

    switch (node->getType())
    {
    case m::MegaNode::TYPE_UNKNOWN:
        if (show) cout << " TYPE_UNKNOWN" << endl;
        break;

    case m::MegaNode::TYPE_FILE:
        if (show) cout << endl;
        break;

    case m::MegaNode::TYPE_FOLDER:
    case m::MegaNode::TYPE_ROOT:
    case m::MegaNode::TYPE_INCOMING:
    case m::MegaNode::TYPE_RUBBISH:
        if (show && depth > 0) cout << endl;
        if (flags.recursive || depth == 0)
        {
            unique_ptr<m::MegaNodeList> children(g_megaApi->getChildren(node, flags.order));
            if (children) for (int i = 0; i < children->size(); ++i)
            {
                ls(children->get(i), basepath, flags, depth + 1);
            }
        }
        break;
    }
}

void exec_ls(ac::ACState& s)
{
    string orderstring;
    ls_flags flags;
    flags.recursive = s.extractflag("-recursive");
    flags.regexfilter = s.extractflagparam("-refilter", flags.regexfilterstring);
    flags.handle = s.extractflag("-handles");
    flags.ctime = s.extractflag("-ctime");
    flags.mtime = s.extractflag("-mtime");
    flags.size = s.extractflag("-size");
    flags.versions = s.extractflag("-versions");
    if (s.extractflagparam("-order", orderstring))
    {
        flags.order = std::stoi(orderstring);
    }

    if (flags.regexfilter)
    {
        flags.re = std::regex(flags.regexfilterstring);
    }

    if (auto node = GetNodeByPath(s.words[1].s))
    {
        string basepath = OwnStr(g_megaApi->getNodePath(node.get()));
        switch (node->getType())
        {
        case m::MegaNode::TYPE_FILE: basepath.clear(); break;
        case m::MegaNode::TYPE_FOLDER:
        case m::MegaNode::TYPE_INCOMING:
        case m::MegaNode::TYPE_RUBBISH: basepath += "/"; break;
        default:;
        }
        ls(node.get(), basepath, flags, 0);
    }
}

void exec_renamenode(ac::ACState& s)
{
    if (auto node = GetNodeByPath(s.words[1].s))
    {
        g_megaApi->renameNode(node.get(), s.words[2].s.c_str(), new OneShotRequestListener([](m::MegaApi*, m::MegaRequest *, m::MegaError* e)
        {
            check_err("renamenode", e);
        }));
    }
}

void exec_pushreceived(ac::ACState& s)
{
    bool beep = s.extractflag("-beep");

    if (s.words.size() == 2)
    {
        g_chatApi->pushReceived(beep, s_ch(s.words[1].s), new OneShotChatRequestListener([](c::MegaChatApi*, c::MegaChatRequest *, c::MegaChatError* e)
        {
            check_err("pushReceived (iOS style)", e, ReportResult);
        }));
    }
    else
    {
        g_chatApi->pushReceived(beep, new OneShotChatRequestListener([](c::MegaChatApi*, c::MegaChatRequest *, c::MegaChatError* e)
        {
            check_err("pushReceived (Android style)", e, ReportResult);
        }));
    }
}

void exec_getcloudstorageused(ac::ACState& s)
{
    g_megaApi->getCloudStorageUsed(new OneShotRequestListener([](m::MegaApi*, m::MegaRequest *r, m::MegaError* e)
    {
        if (check_err("getcloudstorageused", e, ReportFailure))
        {
            conlock(cout) << "Cloud storage used (locally calculated): " << r->getNumber() << endl;
        }
    }));
}

void exec_cp(ac::ACState& s)
{
    std::unique_ptr<m::MegaNode> srcnode(g_megaApi->getNodeByPath(s.words[1].s.c_str()));
    std::unique_ptr<m::MegaNode> dstnode(g_megaApi->getNodeByPath(s.words[2].s.c_str()));

    if (!srcnode)
    {
        conlock(cout) << "source not found" << endl;
    }
    else if (!dstnode)
    {
        conlock(cout) << "destination not found" << endl;
    }
    else if (dstnode->getType() <= m::MegaNode::TYPE_FILE)
    {
        conlock(cout) << "destination is not a folder" << endl;
    }
    else
    {
        g_megaApi->copyNode(srcnode.get(), dstnode.get(), new OneShotRequestListener([](m::MegaApi*, m::MegaRequest *, m::MegaError* e)
        {
            check_err("copyNode", e, ReportResult);
        }));
    }
}

void PrintAchievements(m::MegaAchievementsDetails & ad)
{
    auto cl = conlock(cout);

    cl << "getBaseStorage: " << ad.getBaseStorage() << endl;

    int classes[] = {   m::MegaAchievementsDetails::MEGA_ACHIEVEMENT_WELCOME, 
                        m::MegaAchievementsDetails::MEGA_ACHIEVEMENT_INVITE, 
                        m::MegaAchievementsDetails::MEGA_ACHIEVEMENT_DESKTOP_INSTALL, 
                        m::MegaAchievementsDetails::MEGA_ACHIEVEMENT_MOBILE_INSTALL, 
                        m::MegaAchievementsDetails::MEGA_ACHIEVEMENT_ADD_PHONE };

    for (int i = 0; i < sizeof(classes) / sizeof(*classes); ++i)
    {
        cl << "class " << classes[i];
        cl << "  getClassStorage: " << ad.getClassStorage(classes[i]);
        cl << "  getClassTransfer: " << ad.getClassTransfer(classes[i]);
        cl << "  getClassExpire: " << ad.getClassExpire(classes[i]) << endl;
    }
    cl << "getAwardsCount: " << ad.getAwardsCount() << endl;
    for (unsigned i = 0; i < ad.getAwardsCount(); ++i)
    {
        cl << "Award " << i << endl;
        cl << "  getAwardClass: " << ad.getAwardClass(i) << endl;
        cl << "  getAwardId: " << ad.getAwardId(i) << endl;
        cl << "  getAwardTimestamp: " << ad.getAwardTimestamp(i) << endl;
        cl << "  getAwardExpirationTs: " << ad.getAwardExpirationTs(i) << endl;
        cl << "  getAwardClass: " << ad.getAwardClass(i) << endl;
        cl << "  getAwardEmails: <todo>" << endl; // << ad.getAwardEmails(i) << endl;
    }
    cl << "getRewardsCount: " << ad.getRewardsCount() << endl;
    for (int i = 0; i < ad.getRewardsCount(); ++i)
    {
        cl << "Reward " << i << endl;
        cl << "  getRewardAwardId: " << ad.getRewardAwardId(i) << endl;
        cl << "  getRewardStorage: " << ad.getRewardStorage(i) << endl;
        cl << "  getRewardTransfer: " << ad.getRewardTransfer(i) << endl;
        cl << "  getRewardStorageByAwardId: " << ad.getRewardStorageByAwardId(ad.getRewardAwardId(i)) << endl;
        cl << "  getRewardTransferByAwardId: " << ad.getRewardTransferByAwardId(ad.getRewardAwardId(i)) << endl;
        cl << "  getRewardExpire: " << ad.getRewardExpire(i) << endl;
    }
    cl << "currentStorage: " << ad.currentStorage() << endl;
    cl << "currentTransfer: " << ad.currentTransfer() << endl;
    cl << "currentStorageReferrals: " << ad.currentStorageReferrals() << endl;
    cl << "currentTransferReferrals: " << ad.currentTransferReferrals() << endl;
};

void exec_getaccountachievements(ac::ACState& s)
{
    auto listener = new OneShotRequestListener;
    listener->onRequestFinishFunc = [](m::MegaApi* api, m::MegaRequest *request, m::MegaError* e)
    {
        conlock(cout) << "getAccountAchievements Result: " << e->getErrorString() << endl;
        if (!e->getErrorCode())
        {
            unique_ptr<m::MegaAchievementsDetails> ad(request->getMegaAchievementsDetails());
            if (ad)
            {
                PrintAchievements(*ad);
            }
        }
    };

    g_megaApi->getAccountAchievements(listener);
}


void exec_getmegaachievements(ac::ACState& s)
{
    auto listener = new OneShotRequestListener;
    listener->onRequestFinishFunc = [](m::MegaApi* api, m::MegaRequest *request, m::MegaError* e)
    {
        conlock(cout) << "getAccountAchievements Result: " << e->getErrorString() << endl;
        if (!e->getErrorCode())
        {
            unique_ptr<m::MegaAchievementsDetails> ad(request->getMegaAchievementsDetails());
            if (ad)
            {
                PrintAchievements(*ad);
            }
        }
    };

    g_megaApi->getMegaAchievements(listener);
}

void exec_setCameraUploadsFolder(ac::ACState& s)
{
    std::unique_ptr<m::MegaNode> srcnode(g_megaApi->getNodeByPath(s.words[1].s.c_str()));
    
    if (!srcnode)
    {
        conlock(cout) << "Folder not found.";
    }
    else
    {
        g_megaApi->setCameraUploadsFolder(srcnode->getHandle(), new OneShotRequestListener([](m::MegaApi*, m::MegaRequest * r, m::MegaError* e)
        {
            conlock(cout) << "Camera upload folder request flag: " << r->getFlag() << endl;
            conlock(cout) << "Camera upload folder request handle: " << base64NodeHandle(r->getNodeHandle()) << endl;
            check_err("setCameraUploadsFolder", e, ReportResult);
        }));
    }

}

void exec_getCameraUploadsFolder(ac::ACState& s)
{
    g_megaApi->getCameraUploadsFolder(new OneShotRequestListener([](m::MegaApi*, m::MegaRequest *r, m::MegaError* e)
    {
        conlock(cout) << "Camera upload folder flag: " <<r->getFlag() << endl;
        if (check_err("getCameraUploadsFolder", e, ReportFailure))
        {
            unique_ptr<m::MegaNode> node(g_megaApi->getNodeByHandle(r->getNodeHandle()));
            if (!node)
            {
                conlock(cout) << "No node found by looking up handle: " << base64NodeHandle(r->getNodeHandle()) << endl;
            }
            else
            {
                conlock(cout) << "Camera upload folder: " << OwnStr(g_megaApi->getNodePath(node.get())) << endl;
            }
        }
    }));
}


void exec_setCameraUploadsFolderSecondary(ac::ACState& s)
{
    std::unique_ptr<m::MegaNode> srcnode(g_megaApi->getNodeByPath(s.words[1].s.c_str()));

    if (!srcnode)
    {
        conlock(cout) << "Folder not found.";
    }
    else
    {
        g_megaApi->setCameraUploadsFolderSecondary(srcnode->getHandle(), new OneShotRequestListener([](m::MegaApi*, m::MegaRequest *r, m::MegaError* e)
        {
            conlock(cout) << "Camera upload folder request flag: " << r->getFlag() << endl;
            conlock(cout) << "Camera upload folder request handle: " << base64NodeHandle(r->getNodeHandle()) << endl;
            check_err("setCameraUploadsFolderSecondary", e, ReportResult);
        }));
    }

}

void exec_getCameraUploadsFolderSecondary(ac::ACState& s)
{
    g_megaApi->getCameraUploadsFolderSecondary(new OneShotRequestListener([](m::MegaApi*, m::MegaRequest *r, m::MegaError* e)
    {
        conlock(cout) << "Camera upload folder flag: " << r->getFlag() << endl;
        if (check_err("getCameraUploadsFolderSecondary", e, ReportFailure))
        {
            unique_ptr<m::MegaNode> node(g_megaApi->getNodeByHandle(r->getNodeHandle()));
            if (!node)
            {
                conlock(cout) << "No node found by looking up handle: " << base64NodeHandle(r->getNodeHandle()) << endl;
            }
            else
            {
                conlock(cout) << "Camera upload folder (secondary): " << OwnStr(g_megaApi->getNodePath(node.get())) << endl;
            }
        }
    }));
}


void exec_getContact(ac::ACState& s)
{

    unique_ptr<m::MegaUser> user(g_megaApi->getContact(s.words[1].s.c_str()));
    if (user)
    {
        conlock(cout) << "found with handle: " << ch_s(user->getHandle()) << " timestamp: " << user->getTimestamp() << endl;
    }
    else
    {
        conlock(cout) << "No user found with that email" << endl;
    }
}



ac::ACN autocompleteSyntax()
{
    using namespace ac;
    unique_ptr<Either> p(new Either("      "));

    p->Add(exec_initanonymous, sequence(text("initanonymous")));
    p->Add(exec_login,      sequence(text("login"), either(sequence(param("email"), opt(param("password"))), param("session"), sequence(text("autoresume"), opt(param("id"))) )));
    p->Add(exec_logout, sequence(text("logout")));
    p->Add(exec_session,    sequence(text("session"), opt(sequence(text("autoresume"), opt(param("id")))) ));

    p->Add(exec_setonlinestatus,    sequence(text("setonlinestatus"), either(text("offline"), text("away"), text("online"), text("busy"))));
    p->Add(exec_setpresenceautoaway, sequence(text("setpresenceautoaway"), either(text("on"), text("off")), wholenumber(30)));
    p->Add(exec_setpresencepersist, sequence(text("setpresencepersist"), either(text("on"), text("off"))));
    p->Add(exec_signalpresenceperiod, sequence(text("signalpresenceperiod"), wholenumber(5)));
    p->Add(exec_getonlinestatus, sequence(text("getonlinestatus")));

    p->Add(exec_getuserfirstname,   sequence(text("getuserfirstname"), param("userid")));
    p->Add(exec_getuserlastname,    sequence(text("getuserlastname"), param("userid")));
    p->Add(exec_getuseremail,       sequence(text("getuseremail"), param("userid")));
    p->Add(exec_getcontactemail,    sequence(text("getcontactemail"), param("userid")));
    p->Add(exec_getuserhandlebyemail, sequence(text("getuserhandlebyemail"), param("email")));
    p->Add(exec_getmyuserhandle,      sequence(text("getmyuserhandle")));
    p->Add(exec_getmyfirstname,     sequence(text("getmyfirstname")));
    p->Add(exec_getmylastname,      sequence(text("getmylastname")));
    p->Add(exec_getmyfullname,      sequence(text("getmyfullname")));
    p->Add(exec_getmyemail,         sequence(text("getmyemail")));

    p->Add(exec_getchatrooms,       sequence(text("getchatrooms")));
    p->Add(exec_getchatroom,        sequence(text("getchatroom"), param("roomid")));
    p->Add(exec_getchatroombyuser,  sequence(text("getchatroombyuser"), param("userid")));
    p->Add(exec_getchatlistitems,   sequence(text("getchatlistitems")));
    p->Add(exec_getchatlistitem,    sequence(text("getchatlistitem"), param("roomid")));
    p->Add(exec_getunreadchats,     sequence(text("getunreadchats"), param("roomid")));
    p->Add(exec_getinactivechatlistitems, sequence(text("getinactivechatlistitems"), param("roomid")));
    p->Add(exec_getunreadchatlistitems, sequence(text("getunreadchatlistitems"), param("roomid")));
    p->Add(exec_getchathandlebyuser, sequence(text("getchathandlebyuser"), param("userid")));
    p->Add(exec_chatinfo,           sequence(text("chatinfo"), param("roomid")));

    p->Add(exec_createchat,         sequence(text("createchat"), opt(flag("-group")), repeat(param("userid"))));
    p->Add(exec_invitetochat,       sequence(text("invitetochat"), param("roomid"), param("userid")));
    p->Add(exec_removefromchat,     sequence(text("removefromchat"), param("roomid"), param("userid")));
    p->Add(exec_leavechat,          sequence(text("leavechat"), param("roomid")));
    p->Add(exec_updatechatpermissions, sequence(text("updatechatpermissions"), param("roomid"), param("userid")));
    p->Add(exec_truncatechat,       sequence(text("truncatechat"), param("roomid"), param("msgid")));
    p->Add(exec_clearchathistory,   sequence(text("clearchathistory"), param("roomid")));
    p->Add(exec_setchattitle,       sequence(text("setchattitle"), param("roomid"), param("title")));

    p->Add(exec_openchatroom,       sequence(text("openchatroom"), param("roomid")));
    p->Add(exec_closechatroom,      sequence(text("closechatroom"), param("roomid")));
    p->Add(exec_loadmessages,       sequence(text("loadmessages"), param("roomid"), wholenumber(10), opt(either(text("human"), text("developer")))));
    p->Add(exec_reviewpublicchat,   sequence(text("reviewpublicchat"), param("chatlink"), opt(wholenumber(1000))));
    p->Add(exec_isfullhistoryloaded, sequence(text("isfullhistoryloaded"), param("roomid")));
    p->Add(exec_getmessage,         sequence(text("getmessage"), param("roomid"), param("msgid")));
    p->Add(exec_getmanualsendingmessage, sequence(text("getmanualsendingmessage"), param("roomid"), param("tempmsgid")));
    p->Add(exec_sendmessage,        sequence(text("sendmessage"), param("roomid"), param("text")));
    p->Add(exec_attachcontacts,     sequence(text("attachcontacts"), param("roomid"), repeat(param("userid"))));
    p->Add(exec_attachnode,         sequence(text("attachnode"), param("roomid"), param("nodeid")));
    p->Add(exec_revokeattachmentmessage, sequence(text("revokeattachmentmessage"), param("roomid"), param("msgid")));
    p->Add(exec_editmessage,        sequence(text("editmessage"), param("roomid"), param("msgid"), param("text")));
    p->Add(exec_setmessageseen,     sequence(text("setmessageseen"), param("roomid"), param("msgid")));
    p->Add(exec_getLastMessageSeen, sequence(text("getLastMessageSeen"), param("roomid")));
    p->Add(exec_removeunsentmessage, sequence(text("removeunsentmessage"), param("roomid"), param("tempid")));
    p->Add(exec_sendtypingnotification, sequence(text("sendtypingnotification"), param("roomid")));
    p->Add(exec_ismessagereceptionconfirmationactive, sequence(text("ismessagereceptionconfirmationactive")));
    p->Add(exec_savecurrentstate, sequence(text("savecurrentstate")));

    p->Add(exec_openchatpreview,    sequence(text("openchatpreview"), param("chatlink")));
    p->Add(exec_closechatpreview,   sequence(text("closechatpreview"), param("chatid")));
     
#ifndef KARERE_DISABLE_WEBRTC
    p->Add(exec_getchataudioindevices, sequence(text("getchataudioindevices")));
    p->Add(exec_getchatvideoindevices, sequence(text("getchatvideoindevices")));
    p->Add(exec_setchataudioindevice, sequence(text("setchataudioindevice"), param("device")));
    p->Add(exec_setchatvideoindevice, sequence(text("setchatvideoindevice"), param("device")));
    p->Add(exec_startchatcall, sequence(text("startchatcall"), param("roomid"), opt(either(text("true"), text("false")))));
    p->Add(exec_answerchatcall, sequence(text("answerchatcall"), param("roomid"), opt(either(text("true"), text("false")))));
    p->Add(exec_hangchatcall, sequence(text("hangchatcall"), param("roomid")));
    p->Add(exec_hangallchatcalls, sequence(text("hangallchatcalls")));
    p->Add(exec_enableaudio, sequence(text("enableaudio"), param("roomid")));
    p->Add(exec_disableaudio, sequence(text("disableaudio"), param("roomid")));
    p->Add(exec_enablevideo, sequence(text("enablevideo"), param("roomid")));
    p->Add(exec_disablevideo, sequence(text("disablevideo"), param("roomid")));
    p->Add(exec_loadaudiovideodevicelist, sequence(text("loadaudiovideodevicelist")));
    p->Add(exec_getchatcall, sequence(text("getchatcall"), param("roomid")));
    p->Add(exec_setignoredcall, sequence(text("setignoredcall"), param("roomid")));
    p->Add(exec_getchatcallbycallid, sequence(text("getchatcallbycallid"), param("callid")));
    p->Add(exec_getnumcalls, sequence(text("getnumcalls")));
    p->Add(exec_getchatcalls, sequence(text("getchatcalls")));
    p->Add(exec_getchatcallsids, sequence(text("getchatcallsids")));
#endif

    p->Add(exec_detail,     sequence(text("detail"), opt(either(text("high"), text("low")))));
#ifdef WIN32
    p->Add(exec_dos_unix,   sequence(text("autocomplete"), opt(either(text("unix"), text("dos")))));
#endif
    p->Add(exec_help,       sequence(either(text("help"), text("?"))));
#ifdef WIN32
    p->Add(exec_history,    sequence(text("history")));
#endif
    p->Add(exec_repeat,     sequence(text("repeat"), wholenumber(5), param("command")));
    p->Add(exec_quit,       sequence(either(text("quit"), text("q"))));
    p->Add(exec_quit,       sequence(text("exit")));

    // sdk level commands (intermediate layer of megacli commands)
    p->Add(exec_catchup, sequence(text("catchup"), opt(wholenumber(3))));
    p->Add(exec_smsverify, sequence(text("smsverify"), either(sequence(text("send"), param("phoneNumber"), opt(text("to"))), sequence(text("code"), param("code")), text("allowed"), text("phone"))));
    p->Add(exec_apiurl, sequence(text("apiurl"), param("url"), opt(param("disablepkp"))));
    p->Add(exec_getaccountachievements, sequence(text("getaccountachievements")));
    p->Add(exec_getmegaachievements, sequence(text("getmegaachievements")));

    p->Add(exec_recentactions, sequence(text("recentactions"), opt(sequence(param("days"), param("nodecount")))));
    p->Add(exec_getspecificaccountdetails, sequence(text("getspecificaccountdetails"), repeat(either(flag("-storage"), flag("-transfer"), flag("-pro")))));


    p->Add(exec_backgroundupload, sequence(text("backgroundupload"), either(
        sequence(text("new"), param("name")),
        sequence(text("resume"), param("name"), param("serializeddata")),
        sequence(text("analyse"), param("name"), localFSFile()),
        sequence(text("encrypt"), param("name"), localFSFile(), localFSFile(), param("startPos"), param("length"), either(text("false"), text("true"))),
        sequence(text("geturl"), param("name"), param("filesize")),
        sequence(text("serialize"), param("name")),
        sequence(text("upload"), param("url"), localFSFile()),
        sequence(text("putthumbnail"), param("name"), localFSFile()),
        sequence(text("putpreview"), param("name"), localFSFile()),
        sequence(text("setthumbnail"), param("name"), param("handle")),
        sequence(text("setpreview"), param("name"), param("handle")),
        sequence(text("setcoordinates"), param("name"), opt(flag("-shareable")), param("latitude"), param("longitude")),
        sequence(text("complete"), param("name"), param("nodename"), param("remoteparentpath"), param("fingerprint"), param("originalfingerprint"), param("uploadtoken")))));

    p->Add(exec_ensuremediainfo, sequence(text("ensuremediainfo")));

    p->Add(exec_getfingerprint, sequence(text("getfingerprint"), either(
        sequence(text("local"), localFSFile()),
        sequence(text("remote"), param("remotefile")),
        sequence(text("original"), param("remotefile")))));

    p->Add(exec_setthumbnailbyhandle, sequence(text("setthumbnailbyhandle"), param("remotepath"), param("attributehandle")));
    p->Add(exec_setpreviewbyhandle, sequence(text("setpreviewbyhandle"), param("remotepath"), param("attributehandle")));
    p->Add(exec_setnodecoordinates, sequence(text("setnodecoordinates"), param("remotepath"), param("latitude"), param("longitude")));
    p->Add(exec_setunshareablenodecoordinates, sequence(text("setunshareablenodecoordinates"), param("remotepath"), param("latitude"), param("longitude")));
    p->Add(exec_createthumbnail, sequence(text("createthumbnail"), opt(flag("-tempmegaapi")), opt(sequence(flag("-parallel"), param("count"))), localFSFile(), localFSFile()));
    p->Add(exec_createpreview, sequence(text("createpreview"), localFSFile(), localFSFile()));
    p->Add(exec_testAllocation, sequence(text("testAllocation"), param("count"), param("size")));
    p->Add(exec_getnodebypath, sequence(text("getnodebypath"), param("remotepath")));
    p->Add(exec_ls, sequence(text("ls"), repeat(either(flag("-recursive"), flag("-handles"), flag("-ctime"), flag("-mtime"), flag("-size"), flag("-versions"), sequence(flag("-order"), param("order")), sequence(flag("-refilter"), param("regex")))), param("path")));
    p->Add(exec_renamenode, sequence(text("renamenode"), param("remotepath"), param("newname")));

    p->Add(exec_pushreceived, sequence(text("pushreceived"), opt(flag("-beep")), opt(param("chatid"))));
    p->Add(exec_getcloudstorageused, sequence(text("getcloudstorageused")));

    p->Add(exec_cp, sequence(text("cp"), param("remotesrc"), param("remotedst")));

    p->Add(exec_setCameraUploadsFolder, sequence(text("setcamerauploadsfolder"), param("remotedst")));
    p->Add(exec_getCameraUploadsFolder, sequence(text("getcamerauploadsfolder")));
    p->Add(exec_setCameraUploadsFolderSecondary, sequence(text("setcamerauploadsfoldersecondary"), param("remotedst")));
    p->Add(exec_getCameraUploadsFolderSecondary, sequence(text("getcamerauploadsfoldersecondary")));

    p->Add(exec_getContact, sequence(text("getcontact"), param("email")));

    return p;
}


// execute command
static void process_line(const char* l)
{
    switch (prompt)
    {
    case PIN:
    {
        std::string pin = l;
        g_chatApi->init(NULL);
        g_megaApi->multiFactorAuthLogin(login.c_str(), password.c_str(), !pin.empty() ? pin.c_str() : NULL);
        {
            conlock(cout) << "\nLogging in with 2FA..." << endl << flush;
        }
        setprompt(NOPROMPT);
        return;
    }

    case LOGINPASSWORD:
        password = l;
        g_chatApi->init(NULL);
        g_megaApi->login(login.c_str(), password.c_str());
        {
            conlock(cout) << "\nLogging in..." << endl;
        }
        setprompt(NOPROMPT);
        return;

    case COMMAND:
        try
        {
            std::string consoleOutput;
            ac::autoExec(string(l), string::npos, autocompleteTemplate, false, consoleOutput, true); // todo: pass correct unixCompletions flag
            if (!consoleOutput.empty())
            {
                conlock(cout) << consoleOutput << flush;
            }
        }
        catch (exception& e)
        {
            conlock(cout) << "Command failed: " << e.what() << endl;
        }
        return;
    }
}

#ifndef NO_READLINE
#ifdef HAVE_AUTOCOMPLETE
char* longestCommonPrefix(ac::CompletionState& acs)
{
    string s = acs.completions[0].s;
    for (int i = acs.completions.size(); i--; )
    {
        for (unsigned j = 0; j < s.size() && j < acs.completions[i].s.size(); ++j)
        {
            if (s[j] != acs.completions[i].s[j])
            {
                s.erase(j, string::npos);
                break;
            }
        }
    }
    return strdup(s.c_str());
}

char** my_rl_completion(const char *, int , int end)
{
    rl_attempted_completion_over = 1;

    std::string line(rl_line_buffer, end);
    ac::CompletionState acs = ac::autoComplete(line, line.size(), autocompleteTemplate, true);

    if (acs.completions.empty())
    {
        return NULL;
    }

    if (acs.completions.size() == 1 && !acs.completions[0].couldExtend)
    {
        acs.completions[0].s += " ";
    }

    char** result = (char**)malloc((sizeof(char*)*(2 + acs.completions.size())));
    for (int i = acs.completions.size(); i--; )
    {
        result[i + 1] = strdup(acs.completions[i].s.c_str());
    }
    result[acs.completions.size() + 1] = NULL;
    result[0] = longestCommonPrefix(acs);
    //for (int i = 0; i <= acs.completions.size(); ++i)
    //{
    //    cout << "i " << i << ": " << result[i] << endl;
    //}
    rl_completion_suppress_append = true;
    rl_basic_word_break_characters = " \r\n";
    rl_completer_word_break_characters = strdup(" \r\n");
    rl_completer_quote_characters = "";
    rl_special_prefixes = "";
    return result;
}
#endif
#endif

int responseprogress = -1;  // loading progress of lengthy API responses

// main loop
void megaclc()
{
#ifndef NO_READLINE
    char *saved_line = NULL;
    int saved_point = 0;
    rl_attempted_completion_function = my_rl_completion;

    rl_save_prompt();
#elif defined(WIN32) && defined(NO_READLINE)
    static_cast<m::WinConsole*>(console.get())->setShellConsole(CP_UTF8, GetConsoleOutputCP());
#else
    #error non-windows platforms must use the readline library
#endif

    for (;;)
    {
        if (prompt == COMMAND)
        {

#if defined(WIN32) && defined(NO_READLINE)
            static_cast<m::WinConsole*>(console.get())->updateInputPrompt(prompts[COMMAND]);
#else
            rl_callback_handler_install(prompts[COMMAND], store_line);

            // display prompt
            if (saved_line)
            {
                rl_replace_line(saved_line, 0);
                free(saved_line);
            }

            rl_point = saved_point;
            rl_redisplay();
#endif
        }

        // command editing loop - exits when a line is submitted or the engine requires the CPU
        while (!line)
        {
            WaitMillisec(1);

#ifdef NO_READLINE
            {
                auto cl = conlock(cout);
                static_cast<m::WinConsole*>(console.get())->consolePeek();
                if (prompt >= COMMAND && !line)
                {
                    line = static_cast<m::WinConsole*>(console.get())->checkForCompletedInputLine();
                }
            }
#else
            if (prompt == COMMAND)
            {
                rl_callback_read_char();
            }
            else if (prompt > COMMAND)
            {
                console->readpwchar(pw_buf, sizeof pw_buf, &pw_buf_pos, &line);
            }
#endif

            if (g_signalPresencePeriod > 0 && g_signalPresenceLastSent + g_signalPresencePeriod < time(NULL))
            {
                g_chatApi->signalPresenceActivity(&g_chatListener);
                g_signalPresenceLastSent = time(NULL);
            }

            if (g_repeatPeriod > 0 && !g_repeatCommand.empty() && g_repeatLastSent + g_repeatPeriod < time(NULL))
            {
                g_repeatLastSent = time(NULL);
                process_line(g_repeatCommand.c_str());
            }

        }

#ifndef NO_READLINE
        // save line
        saved_point = rl_point;
        saved_line = rl_copy_text(0, rl_end);

        // remove prompt
        rl_save_prompt();
        rl_replace_line("", 0);
        rl_redisplay();
#endif

        if (line)
        {
            // execute user command
            process_line(line);
            free(line);
            line = NULL;

            if (quit_flag)
            {
                return;
            }
        }
    }
}


int main()
{
    m::SimpleLogger::setOutputClass(&g_apiLogger);

    const std::string megaclc_path = "temp_MEGAclc";
#ifdef WIN32
    const std::string basePath = (fs::u8path(getenv("USERPROFILE")) / megaclc_path).u8string();
    fs::create_directories(basePath);
#else
    // No std::fileystem before OSX10.15
    const std::string basePath = getenv("HOME") + std::string{'/'} + megaclc_path;
    mkdir(basePath.c_str(), S_IRWXU | S_IRWXG | S_IROTH | S_IXOTH);
#endif

    g_megaApi.reset(new m::MegaApi("VmhTTToK", basePath.c_str(), "MEGAclc"));
    g_megaApi->addListener(&g_megaclcListener);
    g_megaApi->addGlobalListener(&g_globalListener);
    g_chatApi.reset(new c::MegaChatApi(g_megaApi.get()));
    g_chatApi->setLoggerObject(&g_chatLogger);
    g_chatApi->setLogLevel(c::MegaChatApi::LOG_LEVEL_MAX);
    g_chatApi->setLogWithColors(false);
    g_chatApi->setLogToConsole(false);
    g_chatApi->addChatListener(&g_clcListener);

    console.reset(new m::CONSOLE_CLASS);

    autocompleteTemplate = autocompleteSyntax();
#ifdef WIN32
    static_cast<m::WinConsole*>(console.get())->setAutocompleteSyntax(autocompleteTemplate);
#endif

    megaclc();

    g_megaApi->removeListener(&g_megaclcListener);
    g_megaApi->removeGlobalListener(&g_globalListener);
    g_chatApi->removeChatListener(&g_clcListener);

    g_chatApi.reset();
    g_megaApi.reset();
}<|MERGE_RESOLUTION|>--- conflicted
+++ resolved
@@ -25,7 +25,6 @@
 #include <atomic>
 #include <iomanip>
 #include <fstream>
-#include <future>
 #include <mutex>
 #include <thread>
 #include <regex>
@@ -771,7 +770,6 @@
 // These objects are helping to work around history loading problems for reviewing public chats
 std::atomic<bool> g_reviewingPublicChat{false};
 std::atomic<int> g_reviewPublicChatMsgCountRemaining{0};
-<<<<<<< HEAD
 std::map<c::MegaChatHandle, std::string> g_reviewPublicChatEmails;
 std::map<c::MegaChatHandle, std::string> g_reviewPublicChatFirstnames;
 std::map<c::MegaChatHandle, std::string> g_reviewPublicChatLastnames;
@@ -817,9 +815,6 @@
                                 }
                             });
 }
-=======
-std::map<m::handle, std::string> g_reviewPublicChatEmails;
->>>>>>> 8d0346e8
 
 void reportMessageHuman(c::MegaChatHandle chatid, c::MegaChatMessage *msg, const char* loadorreceive)
 {
@@ -915,7 +910,6 @@
         {
             return std::string{email_ptr};
         }
-<<<<<<< HEAD
         else if (g_reviewingPublicChat)
         {
             auto it = g_reviewPublicChatEmails.find(handle);
@@ -926,17 +920,6 @@
             else
             {
                 reviewPublicChatFetchEmail(handle);
-=======
-        else
-        {
-            auto emailIt = g_reviewPublicChatEmails.find(handle);
-            if (emailIt != g_reviewPublicChatEmails.end())
-            {
-                return emailIt->second;
-            }
-            else
-            {
->>>>>>> 8d0346e8
                 return std::string{"<No Email>"};
             }
         }
