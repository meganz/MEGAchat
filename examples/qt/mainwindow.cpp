#include "mainwindow.h"
#include <ui_mainwindow.h>
#include <ui_loginDialog.h>
#include <ui_settings.h>
#include "qmessagebox.h"
#include <string>
#include <videoRenderer_Qt.h>
#include <gcm.h>
#include "rtcModule/IRtcModule.h"
#include <iostream>
//#include <rapidjson/document.h>
#include <sdkApi.h>
#include <chatClient.h>
#include <QFont>
#include <QPainter>
#include <QImage>
#include <math.h>
#include "chatdICrypto.h"

#undef emit
#define THROW_IF_FALSE(statement) \
    if (!(statement)) {\
    throw std::runtime_error("'" #statement "' failed (returned false)\n At " __FILE__ ":"+std::to_string(__LINE__)); \
    }

extern MainWindow* mainWin;

using namespace std;
using namespace mega;
using namespace karere;
using namespace promise;
using namespace mega;
QChar kOnlineSymbol_InProgress(0x267a);
QChar kOnlineSymbol_Set(0x25cf);
QString kOnlineStatusBtnStyle = QStringLiteral(
    u"color: %1;"
    "border: 0px;"
    "border-radius: 2px;"
    "background-color: qlineargradient(spread:pad, x1:0, y1:0, x2:0, y2:1,"
        "stop:0 rgba(100,100,100,255),"
        "stop:1 rgba(160,160,160,255));");

class LoginDialog: public QDialog, public karere::IApp::ILoginDialog
{
    Q_OBJECT
    Ui::LoginDialog ui;
    promise::Promise<std::pair<std::string, std::string>> mPromise;
    static QString sLoginStageStrings[kLast+1];
public:
    LoginDialog(QWidget* parent): QDialog(parent)
    {
        ui.setupUi(this);
        ui.mOkBtn->setEnabled(false);
        connect(ui.mOkBtn, SIGNAL(clicked(bool)), this, SLOT(onOkBtn(bool)));
        connect(ui.mCancelBtn, SIGNAL(clicked(bool)), this, SLOT(onCancelBtn(bool)));
        connect(ui.mEmailInput, SIGNAL(textChanged(const QString&)), this, SLOT(onType(const QString&)));
        connect(ui.mPasswordInput, SIGNAL(textChanged(const QString&)), this, SLOT(onType(const QString&)));
        ui.mPasswordInput->installEventFilter(this);
        const char* user = getenv("KRUSER");
        if (user)
            ui.mEmailInput->setText(user);
        const char* pass = getenv("KRPASS");
        if (pass)
            ui.mPasswordInput->setText(pass);
    }
    ~LoginDialog(){}

    void enableControls(bool enable)
    {
        ui.mOkBtn->setEnabled(enable);
        ui.mCancelBtn->setEnabled(enable);
        ui.mEmailInput->setEnabled(enable);
        ui.mPasswordInput->setEnabled(enable);
    }
    virtual promise::Promise<std::pair<std::string, std::string>> requestCredentials()
    {
        if (!isVisible())
            show();
        else //reusing, recreate promise
        {
            enableControls(true);
            mPromise = promise::Promise<std::pair<std::string, std::string>>();
        }
        return mPromise;
    }
    virtual void setState(LoginStage state)
    {
        ui.mLoginStateDisplay->setStyleSheet((state == kBadCredentials)?"color:red":"color:black");
        ui.mLoginStateDisplay->setText(sLoginStageStrings[state]);
    }
public slots:
    void onOkBtn(bool)
    {
        if (mPromise.done())
            return;
        enableControls(false);
        mPromise.resolve(make_pair(
            ui.mEmailInput->text().toStdString(), ui.mPasswordInput->text().toStdString()));
    }
    void onCancelBtn(bool)
    {
        if (mPromise.done())
            return;
        mPromise.reject("Login dialog canceled by user");
    }
    void onType(const QString&)
    {
        QString email = ui.mEmailInput->text();
        bool enable = !email.isEmpty() && !ui.mPasswordInput->text().isEmpty();
        enable = enable & email.contains(QChar('@')) && email.contains(QChar('.'));
        if (enable != ui.mOkBtn->isEnabled())
            ui.mOkBtn->setEnabled(enable);
    }
};
QString LoginDialog::sLoginStageStrings[] = {
    tr("Authenticating"), tr("Bad credentials"), tr("Logging in"),
    tr("Fetching filesystem"), tr("Login complete")
};

MainWindow::MainWindow(Client* aClient): mClient(aClient)
{
    ui.setupUi(this);
    connect(ui.mSettingsBtn, SIGNAL(clicked(bool)), this, SLOT(onSettingsBtn(bool)));
    connect(ui.mOnlineStatusBtn, SIGNAL(clicked(bool)), this, SLOT(onOnlineStatusBtn(bool)));
//    setWindowFlags(Qt::CustomizeWindowHint|Qt::WindowTitleHint|Qt::WindowMaximizeButtonHint
//                   |Qt::WindowMinimizeButtonHint|Qt::WindowCloseButtonHint);
    ui.contactList->setSortingEnabled(true);
}

void MainWindow::onOnlineStatusBtn(bool)
{
    auto list = new QMenu(this);
    auto actOnline = list->addAction("Online");
    actOnline->setData(QVariant(karere::Presence::kOnline));
    connect(actOnline, SIGNAL(triggered()), this, SLOT(setOnlineStatus()));

    auto actAway = list->addAction("Away");
    actAway->setData(QVariant(karere::Presence::kAway));
    connect(actAway, SIGNAL(triggered()), this, SLOT(setOnlineStatus()));

    auto actDnd = list->addAction("Busy");
    actDnd->setData(QVariant(karere::Presence::kBusy));
    connect(actDnd, SIGNAL(triggered()), this, SLOT(setOnlineStatus()));

    auto actOffline = list->addAction("Offline");
    actOffline->setData(QVariant(karere::Presence::kOffline));
    connect(actOffline, SIGNAL(triggered()), this, SLOT(setOnlineStatus()));

    auto rect = ui.mOnlineStatusBtn->rect();
    list->move(mapToGlobal(QPoint(1,rect.bottom())));
    list->resize(rect.width(), 100);
    list->setStyleSheet("QMenu {"
        "background-color: qlineargradient("
        "spread:pad, x1:0, y1:0, x2:0, y2:1,"
            "stop:0 rgba(120,120,120,200),"
            "stop:1 rgba(180,180,180,200));"
        "}"
        "QMenu::item:!selected{"
            "color: white;"
        "}"
        "QMenu::item:selected{"
            "background-color: qlineargradient("
            "spread:pad, x1:0, y1:0, x2:0, y2:1,"
            "stop:0 rgba(120,120,120,200),"
            "stop:1 rgba(180,180,180,200));"
        "}");
    list->exec();
}
void MainWindow::onOwnPresence(Presence pres, bool inProgress)
{
    ui.mOnlineStatusBtn->setText(inProgress
        ?kOnlineSymbol_InProgress
        :kOnlineSymbol_Set);
    ui.mOnlineStatusBtn->setStyleSheet(
        kOnlineStatusBtnStyle.arg(gOnlineIndColors[pres.status()]));
}

void MainWindow::setOnlineStatus()
{
    auto action = qobject_cast<QAction*>(QObject::sender());
    assert(action);
    bool ok;
    auto pres = action->data().toUInt(&ok);
    if (!ok || (pres > karere::Presence::kLast))
    {
        GUI_LOG_WARNING("setOnlineStatus: action data is not a valid presence code");
        return;
    }
<<<<<<< HEAD
    client().setPresence(pres, true);
//  client().setPresence(Presence::kClear, true);
=======
    if (pres == Presence::kOnline)
    {
        client().setPresence(Presence::kClear, Client::kSetPresOverride);
        client().setPresence(Presence::kOnline, Client::kSetPresDynamic);
    }
    else
    {
        client().setPresence(pres, Client::kSetPresOverride);
    }
>>>>>>> e8c7ddb8
}

SettingsDialog::SettingsDialog(MainWindow &parent)
    :QDialog(&parent), mMainWindow(parent)
{
    ui.setupUi(this);
#ifndef KARERE_DISABLE_WEBRTC
    vector<string> audio;
    mMainWindow.client().rtc->getAudioInDevices(audio);
    for (auto& name: audio)
        ui.audioInCombo->addItem(name.c_str());
    mAudioInIdx = 0;

    vector<string> video;
    mMainWindow.client().rtc->getVideoInDevices(video);
    for (auto& name: video)
        ui.videoInCombo->addItem(name.c_str());
    mVideoInIdx = 0;
#endif
}

void SettingsDialog::applySettings()
{
#ifndef KARERE_DISABLE_WEBRTC
    if (ui.audioInCombo->currentIndex() != mAudioInIdx)
        selectAudioInput();
    if (ui.videoInCombo->currentIndex() != mVideoInIdx)
        selectVideoInput();
#endif
}

#ifndef KARERE_DISABLE_WEBRTC
void SettingsDialog::selectAudioInput()
{
    auto combo = ui.audioInCombo;
    string device = combo->itemText(combo->currentIndex()).toLatin1().data();
    bool ret = mMainWindow.client().rtc->selectAudioInDevice(device);
    if (!ret)
    {
        QMessageBox::critical(this, "Error", "Selected device not present");
        return;
    }
    KR_LOG_DEBUG("Selected audio device '%s'", device.c_str());
}

void SettingsDialog::selectVideoInput()
{
    auto combo = ui.videoInCombo;
    string device = combo->itemText(combo->currentIndex()).toLatin1().data();
    bool ret = mMainWindow.client().rtc->selectVideoInDevice(device);
    if (!ret)
    {
        QMessageBox::critical(this, "Error", "Selected device not present");
        return;
    }
    KR_LOG_DEBUG("Selected video device '%s'", device.c_str());
}
#endif

MainWindow::~MainWindow()
{}
QColor gAvatarColors[16] = {
    "aliceblue", "gold", "darkseagreen", "crimson",
    "firebrick", "lightsteelblue", "#70a1ff", "maroon",
    "cadetblue", "#db00d3", "darkturquoise", "lightblue",
    "honeydew", "lightyellow", "violet", "turquoise"
};

QString gOnlineIndColors[karere::Presence::kLast+1] =
{ "black", "lightgray", "orange", "lightgreen", "red" };


karere::IApp::IContactListItem*
MainWindow::addContactItem(karere::Contact& contact)
{
    auto clist = ui.contactList;
    auto contactGui = new CListContactItem(clist, contact);
    auto item = new QListWidgetItem;
    item->setSizeHint(contactGui->size());
    clist->addItem(item);
    clist->setItemWidget(item, contactGui);
    contactGui->userp = static_cast<QWidget*>(contactGui);
    return contactGui;
}
karere::IApp::IGroupChatListItem*
MainWindow::addGroupChatItem(karere::GroupChatRoom& room)
{
    auto clist = ui.contactList;
    auto chatGui = new CListGroupChatItem(clist, room);
    auto item = new QListWidgetItem;
    item->setSizeHint(chatGui->size());
    clist->insertItem(0, item);
    clist->setItemWidget(item, chatGui);
    chatGui->userp = static_cast<QWidget*>(chatGui);
    return chatGui;
}

karere::IApp::IPeerChatListItem*
MainWindow::addPeerChatItem(karere::PeerChatRoom& room)
{
    auto clist = ui.contactList;
    auto chatGui = new CListPeerChatItem(clist, room);
    auto item = new QListWidgetItem;
    item->setSizeHint(chatGui->size());
    clist->insertItem(0, item);
    clist->setItemWidget(item, chatGui);
    chatGui->userp = static_cast<QWidget*>(chatGui);
    return chatGui;
}

void MainWindow::removePeerChatItem(IPeerChatListItem &item)
{
    removeItem(item);
}

void MainWindow::removeItem(IListItem& item)
{
    auto clist = ui.contactList;
    auto size = clist->count();
    QWidget* widget = static_cast<QWidget*>(item.userp);
    for (int i=0; i<size; i++)
    {
        auto gui = (clist->itemWidget(clist->item(i)));
        if (widget == gui)
        {
            clist->setItemWidget(clist->item(i), nullptr);
            delete widget;
            delete clist->takeItem(i);
            return;
        }
    }
    throw std::runtime_error("MainWindow::removeItem: Item not found");
}
void MainWindow::removeGroupChatItem(karere::IApp::IGroupChatListItem& item)
{
    removeItem(item);
}
void MainWindow::removeContactItem(IContactListItem& item)
{
    removeItem(item);
}

karere::IApp::ILoginDialog* MainWindow::createLoginDialog()
{
    return new LoginDialog(nullptr);
}

void MainWindow::onIncomingContactRequest(const MegaContactRequest &req)
{
    const char* cMail = req.getSourceEmail();
    assert(cMail); //should be already checked by the caller
    QString mail = cMail;

    auto ret = QMessageBox::question(nullptr, tr("Incoming contact request"),
        tr("Contact request from %1, accept?").arg(mail));
    int action = (ret == QMessageBox::Yes)
            ? MegaContactRequest::REPLY_ACTION_ACCEPT
            : MegaContactRequest::REPLY_ACTION_DENY;
    client().api.call(&MegaApi::replyContactRequest, (MegaContactRequest*)&req, action)
    .fail([this, mail](const promise::Error& err)
    {
        QMessageBox::critical(nullptr, tr("Accept request"), tr("Error replying to contact request from ")+mail);
        return err;
    });
}
void MainWindow::onAddContact()
{
    auto email = QInputDialog::getText(this, tr("Add contact"), tr("Please enter the email of the user to add"));
    if (email.isNull())
        return;
    if (email == client().api.sdk.getMyEmail())
    {
        QMessageBox::critical(this, tr("Add contact"), tr("You can't add your own email as contact"));
        return;
    }
    auto utf8 = email.toUtf8();
    for (auto& item: *client().contactList)
    {
        if ((item.second->email() == utf8.data()) && (item.second->visibility() != ::mega::MegaUser::VISIBILITY_HIDDEN))
        {
            QMessageBox::critical(this, tr("Add contact"),
                tr("User with email '%1' already exists in your contactlist with screen name '%2'")
                .arg(email).arg(QString::fromStdString(item.second->titleString())));
            return;
        }
    }
    client().api.call(&MegaApi::inviteContact, email.toUtf8().data(), tr("I'd like to add you to my contact list").toUtf8().data(), MegaContactRequest::INVITE_ACTION_ADD)
    .fail([this, email](const promise::Error& err)
    {
        QString msg;
        if (err.code() == API_ENOENT)
            msg = tr("User with email '%1' does not exist").arg(email);
        else if (err.code() == API_EEXIST)
        {
            std::unique_ptr<MegaUser> user(client().api.sdk.getContact(email.toUtf8().data()));
            if (!user)
            {
                msg = tr("Bug: API said user exists in our contactlist, but SDK can't find it");
            }
            else
            {
                auto userid = user->getHandle();
                auto it = client().contactList->find(userid);
                if (it == client().contactList->end())
                {
                    msg = tr("Bug: API and SDK have the user, but karere contactlist can't find it");
                }
                else
                {
                    msg = tr("User with email '%1' already exists in your contactlist").arg(email);
                    if (it->second->titleString() != email.toUtf8().data())
                            msg.append(tr(" with the screen name '")).append(QString::fromStdString(it->second->titleString())).append('\'');
                }
            }
        }
        else if (err.code() == API_EARGS)
        {
            msg = tr("Invalid email address '%1'").arg(email);
        }
        else
        {
            msg = tr("Error inviting '")+email+tr("': ")+QLatin1String(err.what());
        }
        QMessageBox::critical(this, tr("Add contact"), msg);
        return err;
    });
}
void MainWindow::onInitStateChange(int newState)
{
    if (!isVisible() && (newState == karere::Client::kInitHasOfflineSession
                      || newState == karere::Client::kInitHasOnlineSession))
        show();
}

QString prettyInterval(int64_t secs)
{
    enum {secsPerMonth = 86400*30, secsPerYear = 86400 * 365};
    if (secs < 60)
        return QObject::tr("%1 seconds").arg(secs);
    else if (secs < 3600)
        return QObject::tr("%1 minutes").arg(round(float(secs)/60));
    else if (secs < 86400)
        return QObject::tr("%1 hours").arg(secs/3600);
    else if (secs < secsPerMonth)
        return QObject::tr("%1 days").arg(round(float(secs)/86400));
    else if (secs < secsPerYear)
        return QObject::tr("%1 months %2 days").arg(secs/secsPerMonth).arg(round(secs%secsPerMonth)/86400);
    else
    {
        auto years = secs/secsPerYear;
        auto months = (secs % secsPerYear) / secsPerMonth;
        auto days = (secs % secsPerMonth) / 86400;
        return QObject::tr("%1 years %2 months %3 days").arg(years).arg(months).arg(days);
    }
}

void MainWindow::onSettingsBtn(bool)
{
    SettingsDialog dialog(*this);
    if (dialog.exec() == QDialog::Accepted)
        dialog.applySettings();
}

void CListGroupChatItem::setTitle()
{
    auto title = QInputDialog::getText(this, tr("Change chat title"), tr("Please enter chat title"));
    mRoom.setTitle(title.isNull() ? std::string() : title.toStdString())
    .fail([](const promise::Error& err)
    {
        GUI_LOG_ERROR("Error setting chat title: %s", err.what());
    });
}
void CListChatItem::truncateChat()
{
    auto& thisroom = room();
    if (thisroom.chat().empty())
        return;
    thisroom.parent.client.api.call(
        &::mega::MegaApi::truncateChat,
        thisroom.chatid(),
        thisroom.chat().at(thisroom.chat().highnum()).id().val);
}

#include <mainwindow.moc><|MERGE_RESOLUTION|>--- conflicted
+++ resolved
@@ -186,10 +186,6 @@
         GUI_LOG_WARNING("setOnlineStatus: action data is not a valid presence code");
         return;
     }
-<<<<<<< HEAD
-    client().setPresence(pres, true);
-//  client().setPresence(Presence::kClear, true);
-=======
     if (pres == Presence::kOnline)
     {
         client().setPresence(Presence::kClear, Client::kSetPresOverride);
@@ -199,7 +195,6 @@
     {
         client().setPresence(pres, Client::kSetPresOverride);
     }
->>>>>>> e8c7ddb8
 }
 
 SettingsDialog::SettingsDialog(MainWindow &parent)
