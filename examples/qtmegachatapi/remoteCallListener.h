--- conflicted
+++ resolved
@@ -7,11 +7,7 @@
 class RemoteCallListener: public CallListener
 {
     public:
-<<<<<<< HEAD
-        RemoteCallListener(MegaChatApi *megaChatApi, CallGui *callGui, MegaChatHandle peerid);
-=======
         RemoteCallListener(MegaChatApi *megaChatApi, CallGui *callGui, MegaChatHandle peerid, MegaChatHandle clientid);
->>>>>>> e4488f47
         virtual ~RemoteCallListener();
         void onChatVideoData(MegaChatApi *api, MegaChatHandle chatid, int width, int height, char *buffer, size_t size);
 };
