#ifndef MAINWINDOW_H
#define MAINWINDOW_H
#include <QMainWindow>
#include <QListWidgetItem>
#include <assert.h>
#include "megachatapi.h"
#include "chatSettings.h"
#include "chatItemWidget.h"
#include "contactItemWidget.h"
#include "QTMegaChatListener.h"
#include "megaLoggerApplication.h"
#include "chatGroupDialog.h"
#include "QTMegaChatCallListener.h"
#include "MegaChatApplication.h"
#include "listItemController.h"
#include "chatWindow.h"

const int chatNotArchivedStatus = 0;
const int chatArchivedStatus = 1;
class MegaChatApplication;
class ContactListItemController;
class ChatListItemController;

struct Chat
{
    const megachat::MegaChatListItem *chatItem;

    Chat(const megachat::MegaChatListItem *item) :
            chatItem(item)
    {
    }
    bool operator < (const Chat &item) const
    {
        return this->chatItem->getLastTimestamp() < item.chatItem->getLastTimestamp();
    }
};
struct ChatComparator
{
    bool operator () (const Chat &chat1, const Chat &chat2)
    {
         return chat1 < chat2;
    }
};

class ChatSettings;
class ChatSettingsDialog;
class ChatItemWidget;
class ContactItemWidget;
class QTMegaChatCallListener;
class ChatWindow;

namespace Ui
{
    class MainWindow;
}

class MainWindow :
      public QMainWindow,
      public megachat::MegaChatListener,
      public megachat::MegaChatCallListener
{
    Q_OBJECT
    public:
        explicit MainWindow(QWidget *parent = 0, MegaLoggerApplication *logger=NULL, megachat::MegaChatApi *megaChatApi = NULL, ::mega::MegaApi *megaApi = NULL);
        virtual ~MainWindow();

        /* Contacts management*/

        /*  This function clears the Qt widget list */
        void clearQtContactWidgetList();

        /*  This function clears the ContactItemWidgets in contactControllers map*/
        void clearContactWidgets();

        /*  This function clears the contactControllers map*/
        void clearContactControllersMap();

        /*  This function adds Qt widgets for all items in contactControllers map*/
        void addQtContactWidgets();

        /*  This function adds a contact Qt widget and increments the contacts counter*/
        ContactItemWidget *addQtContactWidget(mega::MegaUser *user);

        /*  This function updates the items given by parameter in contactControllers map.
            If not exists add it to map*/
        void addOrUpdateContactControllersItems(mega::MegaUserList *contactList);

        /*  This function adds or updates an user in contactControllers map.*/
        ContactListItemController *addOrUpdateContactController(mega::MegaUser *contact);

        /*  This function finds in chatControllers map an entry with key equals to given parameter and returns
            a ChatListItemController pointer if exists, otherwise returns nullptr. Mainwindow class retains the
            ownership of the returned value*/
        ContactListItemController *getContactControllerById(megachat::MegaChatHandle userId);

        /*  This function reorders the graphical contact list in QTapp*/
        void reorderAppContactList();

        /*  Chats management*/

        /*  This function adds a Qt widget chat and increments the correspondent chats counter*/
        ChatItemWidget *addQtChatWidget(const megachat::MegaChatListItem *chatListItem);

        /*  This function adds or updates a chat in chatControllers map.*/
        ChatListItemController *addOrUpdateChatControllerItem(megachat::MegaChatListItem *chatListItem);

        /*  This function reorders the graphical chat list in QTapp*/
        void reorderAppChatList();

        /*  Returns a ChatWindow pointer associated to a ChatListItemController instance if exists,
            otherwise returns NULL. The ChatListItemController retains the ownership */
        ChatWindow *getChatWindowIfExists(megachat::MegaChatHandle chatId);

        /*  This function adds the graphical Qt widget and updates the ChatListItemController*/
        void addChatsBystatus(const int status);

        /*  This function returns true if the changes associated to the newItem param
            requires a Qt widget list reorder. Otherwise the function returns false*/
        bool needReorder(megachat::MegaChatListItem *newItem, int oldPriv);

        /*  This function clears the Qt widget list */
        void clearQtChatWidgetList();

        /*  This function clears the ChatItemWidgets in chatControllers map*/
        void clearChatWidgets();

        /*  This function clears the ChatListItemControllers map*/
        void clearChatControllers();

        /*  This function updates the items in chatControllers map*/
        void updateChatControllersItems();

        /*  This function finds in chatControllers map an entry with key equals to chatId and returns a ChatListItemController pointer if exists,
            otherwise returns nullptr. Mainwindow class retains the ownership of the returned value*/
        ChatListItemController *getChatControllerById(megachat::MegaChatHandle chatId);

        /*  This function returns a list of chats filtered by status (Active | Inactive | Archived).
            You take the ownership of the returned list*/
        std::list<Chat> *getLocalChatListItemsByStatus(int status);

        char *askChatTitle();
        std::string getAuthCode();
        void setNContacts(int nContacts);
        void createSettingsMenu();
        void createFactorMenu(bool factorEnabled);
        void updateContactFirstname(megachat::MegaChatHandle contactHandle, const char *firstname);
        void updateMessageFirstname(megachat::MegaChatHandle contactHandle, const char *firstname);
        void updateToolTipMyInfo();
        void removeListeners();
        void openChatPreview(bool create);
        void closeChatPreview(megachat::MegaChatHandle chatId);
        void activeControls(bool active);
        bool eventFilter(QObject *obj, QEvent *event);

        void onChatInitStateUpdate(megachat::MegaChatApi *api, int newState);
        void onChatListItemUpdate(megachat::MegaChatApi *api, megachat::MegaChatListItem *item);
        void onChatConnectionStateUpdate(megachat::MegaChatApi *api, megachat::MegaChatHandle chatid, int newState);
        void onChatOnlineStatusUpdate(megachat::MegaChatApi *api, megachat::MegaChatHandle userhandle, int status, bool inProgress);
        void onChatPresenceConfigUpdate(megachat::MegaChatApi *api, megachat::MegaChatPresenceConfig *config);
        void onChatPresenceLastGreen(megachat::MegaChatApi *api, megachat::MegaChatHandle userhandle, int lastGreen);

#ifndef KARERE_DISABLE_WEBRTC
        void onChatCallUpdate(megachat::MegaChatApi *api, megachat::MegaChatCall *call);
#endif

    protected:
        MegaLoggerApplication *mLogger;
        Ui::MainWindow *ui;
        bool mShowArchived = false;
        int mActiveChats;
        int mArchivedChats;
        int mInactiveChats;
        int mNContacts;
        bool mAllowOrder = false;
        bool mNeedReorder = false;
        QMenu *onlineStatus;
        ChatSettings *mChatSettings;
        MegaChatApplication *mApp;
        ::mega::MegaApi *mMegaApi;
        megachat::MegaChatApi *mMegaChatApi;
        megachat::QTMegaChatListener *megaChatListenerDelegate;
        megachat::QTMegaChatCallListener *megaChatCallListenerDelegate;

        //Maps ChatId to to ChatListItemController
        std::map<mega::MegaHandle, ChatListItemController *> mChatControllers;

        //Maps UserId to to ContactListItemController
        std::map<mega::MegaHandle, ContactListItemController *> mContactControllers;

    private slots:
        void on_bSettings_clicked();
        void on_bOnlineStatus_clicked();
        void onAddContact();
        void onAddChatRoom(bool isGroup, bool isPublic);
        void onWebRTCsetting();
        void setOnlineStatus();
        void onShowArchivedChats();
        void onTwoFactorGetCode();
        void onTwoFactorDisable();
        void onTwoFactorCheck();
        void onPrintMyInfo();
        void on_mLogout_clicked();
        void onlastGreenVisibleClicked();
<<<<<<< HEAD
        void onReconnect(bool disconnect);
=======
        void onUseApiStagingClicked(bool);
>>>>>>> 12f4ee1f

    signals:
        void esidLogout();
        void onAnonymousLogout();

     friend class ChatItemWidget;
     friend class ContactItemWidget;
     friend class MegaChatApplication;
     friend class ChatSettingsDialog;
     friend class CallAnswerGui;
     friend class ChatWindow;
     friend class ChatMessage;
};

#endif // MAINWINDOW_H

<|MERGE_RESOLUTION|>--- conflicted
+++ resolved
@@ -201,11 +201,8 @@
         void onPrintMyInfo();
         void on_mLogout_clicked();
         void onlastGreenVisibleClicked();
-<<<<<<< HEAD
         void onReconnect(bool disconnect);
-=======
         void onUseApiStagingClicked(bool);
->>>>>>> 12f4ee1f
 
     signals:
         void esidLogout();
