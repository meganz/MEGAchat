#ifndef MAINWINDOW_H
#define MAINWINDOW_H
#include <QMainWindow>
#include <QListWidgetItem>
#include <assert.h>
#include "megachatapi.h"
#include "chatSettings.h"
#include "chatItemWidget.h"
#include "contactItemWidget.h"
#include "QTMegaChatListener.h"
#include "megaLoggerApplication.h"
#include "chatGroupDialog.h"
#include "QTMegaChatCallListener.h"
#include "MegaChatApplication.h"

const int chatActiveStatus   = 0;
const int chatInactiveStatus = 1;
const int chatArchivedStatus = 2;

class MegaChatApplication;

struct Chat
{
    const megachat::MegaChatListItem *chatItem;

    Chat(const megachat::MegaChatListItem *item) :
            chatItem(item)
    {
    }
    bool operator < (const Chat &item) const
    {
        return this->chatItem->getLastTimestamp() < item.chatItem->getLastTimestamp();
    }
};
struct ChatComparator
{
    bool operator () (const Chat &chat1, const Chat &chat2)
    {
         return chat1 < chat2;
    }
};

class WebRTCSettings;
class WebRTCSettingsDialog;
class ChatItemWidget;
class ContactItemWidget;
class QTMegaChatCallListener;

namespace Ui
{
    class MainWindow;
}

class MainWindow :
      public QMainWindow,
      public megachat::MegaChatListener,
      public megachat::MegaChatCallListener
{
    Q_OBJECT
    public:
        explicit MainWindow(QWidget *parent = 0, MegaLoggerApplication *logger=NULL, megachat::MegaChatApi *megaChatApi = NULL, mega::MegaApi *megaApi = NULL);
        virtual ~MainWindow();
        void addChat(const megachat::MegaChatListItem *chatListItem);
        void addContact(mega::MegaUser *contact);
        void clearContactChatList();
        void orderContactChatList();
        void addContacts();
        void addInactiveChats();
        void addArchivedChats();
        void addActiveChats();
        void createWebRTCSettingsDialog();
#ifndef KARERE_DISABLE_WEBRTC
        void onChatCallUpdate(megachat::MegaChatApi *api, megachat::MegaChatCall *call);
#endif
        //This class retains the ownership of the returned value
        const megachat::MegaChatListItem *getLocalChatListItem(megachat::MegaChatHandle chatId);
        //You take the ownership of the returned value
        std::list<Chat> *getLocalChatListItemsByStatus(int status);
        //This function makes a copy of the MegaChatListItem object and stores it in mLocalChatListItems
        void addLocalChatListItem(const megachat::MegaChatListItem *item);
        void updateLocalChatListItems();
        void updateLocalChatListItem(megachat::MegaChatListItem *item);
        void removeLocalChatListItem(megachat::MegaChatListItem *item);
        void updateContactFirstname(megachat::MegaChatHandle contactHandle, const char * firstname);
        void updateMessageFirstname(megachat::MegaChatHandle contactHandle, const char *firstname);
        mega::MegaUserList *getUserContactList();
        bool eventFilter(QObject *obj, QEvent *event);
        void onChatInitStateUpdate(megachat::MegaChatApi* api, int newState);
        void onChatListItemUpdate(megachat::MegaChatApi* api, megachat::MegaChatListItem *item);
        void onChatConnectionStateUpdate(megachat::MegaChatApi *api, megachat::MegaChatHandle chatid, int newState);
        void onChatOnlineStatusUpdate(megachat::MegaChatApi* api, megachat::MegaChatHandle userhandle, int status, bool inProgress);
        void onChatPresenceConfigUpdate(megachat::MegaChatApi* api, megachat::MegaChatPresenceConfig *config);
        ChatItemWidget *getChatItemWidget(megachat::MegaChatHandle chatHandle, bool reorder);
        void updateToolTipMyInfo(megachat::MegaChatHandle myHandle);
<<<<<<< HEAD
        void activeControls(bool active);
    public:
=======
>>>>>>> 2257f891
        MegaLoggerApplication *mLogger;
        int getNContacts() const;
        void setNContacts(int nContacts);
        void createChatRoom(megachat::MegaChatPeerList *peerList, bool isGroup, bool isPublic);

    protected:
        Ui::MainWindow *ui;
        bool mShowInactive;
        bool mShowArchived = false;
        QMenu *onlineStatus;
        WebRTCSettings *mWebRTCSettings;
        MegaChatApplication *mApp;
        mega::MegaApi *mMegaApi;
        megachat::MegaChatApi *mMegaChatApi;
        megachat::QTMegaChatListener *megaChatListenerDelegate;
        megachat::QTMegaChatCallListener *megaChatCallListenerDelegate;
        std::map<megachat::MegaChatHandle, const megachat::MegaChatListItem *> mLocalChatListItems;
        std::map<megachat::MegaChatHandle, ChatItemWidget *> chatWidgets;
        std::map<megachat::MegaChatHandle, ChatItemWidget *> auxChatWidgets;
        std::map<mega::MegaHandle, ContactItemWidget *> contactWidgets;
        int activeChats;
        int archivedChats;
        int inactiveChats;
        int nContacts;

    private slots:
        void on_bSettings_clicked();
        void on_bOnlineStatus_clicked();
        void on_mLogout_clicked();

        void onShowInactiveChats();
        void onShowArchivedChats();
        void onAddContact();
        void onAddPeerChatGroup();
        void onAddGroupChat();
        void onAddPubChatGroup();
        void onWebRTCsetting();

        void setOnlineStatus();
        void loadChatLink();

    signals:
        void esidLogout();

     friend class ChatItemWidget;
     friend class ContactItemWidget;
     friend class MegaChatApplication;
     friend class WebRTCSettingsDialog;
     friend class CallAnswerGui;
     friend class ChatWindow;
     friend class ChatMessage;
};

#endif // MAINWINDOW_H

<|MERGE_RESOLUTION|>--- conflicted
+++ resolved
@@ -92,15 +92,11 @@
         void onChatPresenceConfigUpdate(megachat::MegaChatApi* api, megachat::MegaChatPresenceConfig *config);
         ChatItemWidget *getChatItemWidget(megachat::MegaChatHandle chatHandle, bool reorder);
         void updateToolTipMyInfo(megachat::MegaChatHandle myHandle);
-<<<<<<< HEAD
         void activeControls(bool active);
-    public:
-=======
->>>>>>> 2257f891
-        MegaLoggerApplication *mLogger;
         int getNContacts() const;
         void setNContacts(int nContacts);
         void createChatRoom(megachat::MegaChatPeerList *peerList, bool isGroup, bool isPublic);
+        MegaLoggerApplication *mLogger;
 
     protected:
         Ui::MainWindow *ui;
