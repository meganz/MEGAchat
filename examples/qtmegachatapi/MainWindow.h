#ifndef MAINWINDOW_H
#define MAINWINDOW_H
#include <QMainWindow>
#include <QListWidgetItem>
#include <assert.h>
#include "megachatapi.h"
#include "chatSettings.h"
#include "chatItemWidget.h"
#include "contactItemWidget.h"
#include "QTMegaChatListener.h"
#include "megaLoggerApplication.h"
#include "chatGroupDialog.h"
#include "QTMegaChatCallListener.h"
#include "MegaChatApplication.h"
#include "listItemController.h"
#include "chatWindow.h"
#include "SettingWindow.h"

const int chatNotArchivedStatus = 0;
const int chatArchivedStatus = 1;
class MegaChatApplication;
class ContactListItemController;
class ChatListItemController;

struct Chat
{
    const megachat::MegaChatListItem *chatItem;

    Chat(const megachat::MegaChatListItem *item) :
            chatItem(item)
    {
    }
    bool operator < (const Chat &item) const
    {
        return this->chatItem->getLastTimestamp() < item.chatItem->getLastTimestamp();
    }
};
struct ChatComparator
{
    bool operator () (const Chat &chat1, const Chat &chat2)
    {
         return chat1 < chat2;
    }
};

class ChatSettings;
class ChatSettingsDialog;
class ChatItemWidget;
class ContactItemWidget;
class QTMegaChatCallListener;
class ChatWindow;

namespace Ui
{
    class MainWindow;
}

class MainWindow :
      public QMainWindow,
      public megachat::MegaChatListener,
      public megachat::MegaChatCallListener
{
    Q_OBJECT
    public:
        explicit MainWindow(QWidget *parent = 0, MegaLoggerApplication *logger=NULL, megachat::MegaChatApi *megaChatApi = NULL, ::mega::MegaApi *megaApi = NULL);
        virtual ~MainWindow();

        /* Contacts management*/

        /*  This function clears the Qt widget list */
        void clearQtContactWidgetList();

        /*  This function clears the ContactItemWidgets in contactControllers map*/
        void clearContactWidgets();

        /*  This function clears the contactControllers map*/
        void clearContactControllersMap();

        /*  This function adds Qt widgets for all items in contactControllers map*/
        void addQtContactWidgets();

        /*  This function adds a contact Qt widget and increments the contacts counter*/
        ContactItemWidget *addQtContactWidget(mega::MegaUser *user);

        /*  This function updates the items given by parameter in contactControllers map.
            If not exists add it to map*/
        void addOrUpdateContactControllersItems(mega::MegaUserList *contactList);

        /*  This function adds or updates an user in contactControllers map.*/
        ContactListItemController *addOrUpdateContactController(mega::MegaUser *contact);

        /*  This function finds in chatControllers map an entry with key equals to given parameter and returns
            a ChatListItemController pointer if exists, otherwise returns nullptr. Mainwindow class retains the
            ownership of the returned value*/
        ContactListItemController *getContactControllerById(megachat::MegaChatHandle userId);

        /*  This function reorders the graphical contact list in QTapp*/
        void reorderAppContactList();

        /*  Chats management*/

        /*  This function adds a Qt widget chat and increments the correspondent chats counter*/
        ChatItemWidget *addQtChatWidget(const megachat::MegaChatListItem *chatListItem);

        /*  This function adds or updates a chat in chatControllers map.*/
        ChatListItemController *addOrUpdateChatControllerItem(megachat::MegaChatListItem *chatListItem);

        /*  This function reorders the graphical chat list in QTapp*/
        void reorderAppChatList();

        /*  Returns a ChatWindow pointer associated to a ChatListItemController instance if exists,
            otherwise returns NULL. The ChatListItemController retains the ownership */
        ChatWindow *getChatWindowIfExists(megachat::MegaChatHandle chatId);

        /*  This function adds the graphical Qt widget and updates the ChatListItemController*/
        void addChatsBystatus(const int status);

        /*  This function returns true if the changes associated to the newItem param
            requires a Qt widget list reorder. Otherwise the function returns false*/
        bool needReorder(megachat::MegaChatListItem *newItem, int oldPriv);

        /*  This function clears the Qt widget list */
        void clearQtChatWidgetList();

        /*  This function clears the ChatItemWidgets in chatControllers map*/
        void clearChatWidgets();

        /*  This function clears the ChatListItemControllers map*/
        void clearChatControllers();

        /*  This function updates the items in chatControllers map*/
        void updateChatControllersItems();

        /*  This function finds in chatControllers map an entry with key equals to chatId and returns a ChatListItemController pointer if exists,
            otherwise returns nullptr. Mainwindow class retains the ownership of the returned value*/
        ChatListItemController *getChatControllerById(megachat::MegaChatHandle chatId);

        /*  This function returns a list of chats filtered by status (Active | Inactive | Archived).
            You take the ownership of the returned list*/
        std::list<Chat> *getLocalChatListItemsByStatus(int status);

        char *askChatTitle();
        std::string getAuthCode();
        void setNContacts(int nContacts);
        void createSettingsMenu();
        void createFactorMenu(bool factorEnabled);
        void updateContactFirstname(megachat::MegaChatHandle contactHandle, const char *firstname);
        void updateMessageFirstname(megachat::MegaChatHandle contactHandle, const char *firstname);
        void updateToolTipMyInfo();
        void removeListeners();
        void openChatPreview(bool create);
        void closeChatPreview(megachat::MegaChatHandle chatId);
        void activeControls(bool active);
        bool eventFilter(QObject *obj, QEvent *event);

        void onChatInitStateUpdate(megachat::MegaChatApi *api, int newState);
        void onChatListItemUpdate(megachat::MegaChatApi *api, megachat::MegaChatListItem *item);
        void onChatConnectionStateUpdate(megachat::MegaChatApi *api, megachat::MegaChatHandle chatid, int newState);
        void onChatOnlineStatusUpdate(megachat::MegaChatApi *api, megachat::MegaChatHandle userhandle, int status, bool inProgress);
        void onChatPresenceConfigUpdate(megachat::MegaChatApi *api, megachat::MegaChatPresenceConfig *config);
        void onChatPresenceLastGreen(megachat::MegaChatApi *api, megachat::MegaChatHandle userhandle, int lastGreen);

#ifndef KARERE_DISABLE_WEBRTC
        void onChatCallUpdate(megachat::MegaChatApi *api, megachat::MegaChatCall *call);
#endif

    protected:
        MegaLoggerApplication *mLogger;
        Ui::MainWindow *ui;
        bool mShowArchived = false;
        int mActiveChats;
        int mArchivedChats;
        int mInactiveChats;
        int mNContacts;
        bool mAllowOrder = false;
        bool mNeedReorder = false;
        QMenu *onlineStatus;
        ChatSettings *mChatSettings;
        MegaChatApplication *mApp;
        ::mega::MegaApi *mMegaApi;
        megachat::MegaChatApi *mMegaChatApi;
        megachat::QTMegaChatListener *megaChatListenerDelegate;
        megachat::QTMegaChatCallListener *megaChatCallListenerDelegate;

        //Maps ChatId to to ChatListItemController
        std::map<mega::MegaHandle, ChatListItemController *> mChatControllers;

        //Maps UserId to to ContactListItemController
        std::map<mega::MegaHandle, ContactListItemController *> mContactControllers;
        SettingWindow *mSettings = NULL;

    private slots:
        void on_bSettings_clicked();
        void on_bOnlineStatus_clicked();
        void onAddContact();
        void onAddChatRoom(bool isGroup, bool isPublic);
        void onWebRTCsetting();
        void setOnlineStatus();
        void onShowArchivedChats();
        void onTwoFactorGetCode();
        void onTwoFactorDisable();
        void onTwoFactorCheck();
        void onPrintMyInfo();
        void on_mLogout_clicked();
        void onlastGreenVisibleClicked();
<<<<<<< HEAD
        void onChatsSettingsClicked();
        void onChatCheckPushNotificationRestrictionClicked();
=======
        void onReconnect(bool disconnect);
>>>>>>> 423cca61
        void onUseApiStagingClicked(bool);

    signals:
        void esidLogout();
        void onAnonymousLogout();

     friend class ChatItemWidget;
     friend class ContactItemWidget;
     friend class MegaChatApplication;
     friend class ChatSettingsDialog;
     friend class CallAnswerGui;
     friend class ChatWindow;
     friend class ChatMessage;
};

#endif // MAINWINDOW_H

<|MERGE_RESOLUTION|>--- conflicted
+++ resolved
@@ -203,12 +203,9 @@
         void onPrintMyInfo();
         void on_mLogout_clicked();
         void onlastGreenVisibleClicked();
-<<<<<<< HEAD
         void onChatsSettingsClicked();
         void onChatCheckPushNotificationRestrictionClicked();
-=======
         void onReconnect(bool disconnect);
->>>>>>> 423cca61
         void onUseApiStagingClicked(bool);
 
     signals:
