#ifndef MAINWINDOW_H
#define MAINWINDOW_H
#include <QMainWindow>
#include <QListWidgetItem>
#include <assert.h>
#include "megachatapi.h"
#include "chatSettings.h"
#include "chatItemWidget.h"
#include "contactItemWidget.h"
#include "QTMegaChatListener.h"
#include "megaLoggerApplication.h"
#include "chatGroupDialog.h"
#include "QTMegaChatCallListener.h"
#include "MegaChatApplication.h"
#include "listItemController.h"
#include "chatWindow.h"

const int chatActiveStatus   = 0;
const int chatInactiveStatus = 1;
const int chatArchivedStatus = 2;
class MegaChatApplication;
class ContactListItemController;
class ChatListItemController;

struct Chat
{
    const megachat::MegaChatListItem *chatItem;

    Chat(const megachat::MegaChatListItem *item) :
            chatItem(item)
    {
    }
    bool operator < (const Chat &item) const
    {
        return this->chatItem->getLastTimestamp() < item.chatItem->getLastTimestamp();
    }
};
struct ChatComparator
{
    bool operator () (const Chat &chat1, const Chat &chat2)
    {
         return chat1 < chat2;
    }
};

class ChatSettings;
class ChatSettingsDialog;
class ChatItemWidget;
class ContactItemWidget;
class QTMegaChatCallListener;
class ChatWindow;

namespace Ui
{
    class MainWindow;
}

class MainWindow :
      public QMainWindow,
      public megachat::MegaChatListener,
      public megachat::MegaChatCallListener
{
    Q_OBJECT
    public:
        explicit MainWindow(QWidget *parent = 0, MegaLoggerApplication *logger=NULL, megachat::MegaChatApi *megaChatApi = NULL, ::mega::MegaApi *megaApi = NULL);
        virtual ~MainWindow();
<<<<<<< HEAD

        /* Contacts management*/

        /*  This function clears the Qt widget list */
        void clearQtContactWidgetList();

        /*  This function clears the ContactItemWidgets in contactControllers map*/
        void clearContactWidgets();

        /*  This function clears the contactControllers map*/
        void clearContactControllersMap();

        /*  This function adds Qt widgets for all items in contactControllers map*/
        void addQtContactWidgets();

        /*  This function adds a contact Qt widget and increments the contacts counter*/
        ContactItemWidget *addQtContactWidget(mega::MegaUser *user);

        /*  This function updates the items given by parameter in contactControllers map.
            If not exists add it to map*/
        void addOrUpdateContactControllersItems(mega::MegaUserList *contactList);

        /*  This function adds or updates an user in contactControllers map.*/
        ContactListItemController *addOrUpdateContactController(mega::MegaUser *contact);

        /*  This function finds in chatControllers map an entry with key equals to given parameter and returns
            a ChatListItemController pointer if exists, otherwise returns nullptr. Mainwindow class retains the
            ownership of the returned value*/
        ContactListItemController* getContactControllerById(megachat::MegaChatHandle userId);

        /*  This function reorders the graphical contact list in QTapp*/
        void reorderAppContactList();

        /*  Chats management*/

        /*  This function adds a Qt widget chat and increments the correspondent chats counter*/
        ChatItemWidget *addQtChatWidget(const megachat::MegaChatListItem *chatListItem);

        /*  This function adds or updates a chat in chatControllers map.*/
        ChatListItemController *addOrUpdateChatControllerItem(megachat::MegaChatListItem *chatListItem);

        /*  This function reorders the graphical chat list in QTapp*/
        void reorderAppChatList();

        /*  Returns a ChatWindow pointer associated to a ChatListItemController instance if exists,
            otherwise returns NULL. The ChatListItemController retains the ownership */
        ChatWindow *getChatWindowIfExists(megachat::MegaChatHandle chatId);

        /*  This function adds the graphical Qt widget and updates the ChatListItemController*/
        void addChatsBystatus(const int status);

        /*  This function returns true if the changes associated to the newItem param
            requires a Qt widget list reorder. Otherwise the function returns false*/
        bool needReorder(megachat::MegaChatListItem *newItem, int oldPriv);

        /*  This function clears the Qt widget list */
        void clearQtChatWidgetList();

        /*  This function clears the ChatItemWidgets in chatControllers map*/
        void clearChatWidgets();

        /*  This function clears the ChatListItemControllers map*/
        void clearChatControllers();

        /*  This function updates the items in chatControllers map*/
        void updateChatControllersItems();

        /*  This function finds in chatControllers map an entry with key equals to chatId and returns a ChatListItemController pointer if exists,
            otherwise returns nullptr. Mainwindow class retains the ownership of the returned value*/
        ChatListItemController* getChatControllerById(megachat::MegaChatHandle chatId);

        /*  This function returns a list of chats filtered by status (Active | Inactive | Archived).
            You take the ownership of the returned list*/
=======
        void addChat(const megachat::MegaChatListItem *chatListItem);
        void addContact(::mega::MegaUser *contact);
        void clearContactChatList();
        void orderContactChatList();
        void addContacts();
        void addInactiveChats();
        void addArchivedChats();
        void addActiveChats();
        void createSettingsMenu();
#ifndef KARERE_DISABLE_WEBRTC
        void onChatCallUpdate(megachat::MegaChatApi *api, megachat::MegaChatCall *call);
#endif
        //This class retains the ownership of the returned value
        const megachat::MegaChatListItem *getLocalChatListItem(megachat::MegaChatHandle chatId);
        //You take the ownership of the returned value
>>>>>>> fb9b69e0
        std::list<Chat> *getLocalChatListItemsByStatus(int status);

        std::string getAuthCode();
        void setNContacts(int nContacts);
        void createSettingsMenu();
        void createFactorMenu(bool factorEnabled);
        void updateContactFirstname(megachat::MegaChatHandle contactHandle, const char * firstname);
        void updateMessageFirstname(megachat::MegaChatHandle contactHandle, const char *firstname);
<<<<<<< HEAD
=======
        ::mega::MegaUserList *getUserContactList();
        std::string getAuthCode();
>>>>>>> fb9b69e0
        bool eventFilter(QObject *obj, QEvent *event);

        void onChatInitStateUpdate(megachat::MegaChatApi* api, int newState);
        void onChatListItemUpdate(megachat::MegaChatApi* api, megachat::MegaChatListItem *item);
        void onChatConnectionStateUpdate(megachat::MegaChatApi *api, megachat::MegaChatHandle chatid, int newState);
        void onChatOnlineStatusUpdate(megachat::MegaChatApi* api, megachat::MegaChatHandle userhandle, int status, bool inProgress);
        void onChatPresenceConfigUpdate(megachat::MegaChatApi* api, megachat::MegaChatPresenceConfig *config);
        void onChatPresenceLastGreen(megachat::MegaChatApi* api, megachat::MegaChatHandle userhandle, int lastGreen);

#ifndef KARERE_DISABLE_WEBRTC
        void onChatCallUpdate(megachat::MegaChatApi *api, megachat::MegaChatCall *call);
#endif

    protected:
        MegaLoggerApplication *mLogger;
        Ui::MainWindow *ui;
        bool mShowInactive = false;
        bool mShowArchived = false;
        int activeChats;
        int archivedChats;
        int inactiveChats;
        int nContacts;
        bool allowOrder = false;
        bool mNeedReorder = false;
        QMenu *onlineStatus;
        ChatSettings *mChatSettings;
        MegaChatApplication *mApp;
        ::mega::MegaApi *mMegaApi;
        megachat::MegaChatApi *mMegaChatApi;
        megachat::QTMegaChatListener *megaChatListenerDelegate;
        megachat::QTMegaChatCallListener *megaChatCallListenerDelegate;
<<<<<<< HEAD

        //Maps ChatId to to ChatListItemController
        std::map<mega::MegaHandle, ChatListItemController *> mChatControllers;

        //Maps UserId to to ContactListItemController
        std::map<mega::MegaHandle, ContactListItemController *> mContactControllers;
=======
        std::map<megachat::MegaChatHandle, const megachat::MegaChatListItem *> mLocalChatListItems;
        std::map<megachat::MegaChatHandle, ChatItemWidget *> chatWidgets;
        std::map<megachat::MegaChatHandle, ChatItemWidget *> auxChatWidgets;
        std::map<::mega::MegaHandle, ContactItemWidget *> contactWidgets;
        int activeChats;
        int archivedChats;
        int inactiveChats;
        int nContacts;
>>>>>>> fb9b69e0

    private slots:
        void on_bSettings_clicked();
        void on_bOnlineStatus_clicked();
        void onAddContact();
        void onAddChatGroup();
        void onWebRTCsetting();
        void setOnlineStatus();
        void onShowInactiveChats();
        void onShowArchivedChats();
        void onAddGroupChat();
        void onTwoFactorGetCode();
        void onTwoFactorDisable();
        void onTwoFactorCheck(bool);
        void on_mLogout_clicked();
        void onlastGreenVisibleClicked();

    signals:
        void esidLogout();

     friend class ChatItemWidget;
     friend class ContactItemWidget;
     friend class MegaChatApplication;
     friend class ChatSettingsDialog;
     friend class CallAnswerGui;
     friend class ChatWindow;
     friend class ChatMessage;
};

#endif // MAINWINDOW_H

<|MERGE_RESOLUTION|>--- conflicted
+++ resolved
@@ -64,7 +64,6 @@
     public:
         explicit MainWindow(QWidget *parent = 0, MegaLoggerApplication *logger=NULL, megachat::MegaChatApi *megaChatApi = NULL, ::mega::MegaApi *megaApi = NULL);
         virtual ~MainWindow();
-<<<<<<< HEAD
 
         /* Contacts management*/
 
@@ -138,23 +137,6 @@
 
         /*  This function returns a list of chats filtered by status (Active | Inactive | Archived).
             You take the ownership of the returned list*/
-=======
-        void addChat(const megachat::MegaChatListItem *chatListItem);
-        void addContact(::mega::MegaUser *contact);
-        void clearContactChatList();
-        void orderContactChatList();
-        void addContacts();
-        void addInactiveChats();
-        void addArchivedChats();
-        void addActiveChats();
-        void createSettingsMenu();
-#ifndef KARERE_DISABLE_WEBRTC
-        void onChatCallUpdate(megachat::MegaChatApi *api, megachat::MegaChatCall *call);
-#endif
-        //This class retains the ownership of the returned value
-        const megachat::MegaChatListItem *getLocalChatListItem(megachat::MegaChatHandle chatId);
-        //You take the ownership of the returned value
->>>>>>> fb9b69e0
         std::list<Chat> *getLocalChatListItemsByStatus(int status);
 
         std::string getAuthCode();
@@ -163,11 +145,6 @@
         void createFactorMenu(bool factorEnabled);
         void updateContactFirstname(megachat::MegaChatHandle contactHandle, const char * firstname);
         void updateMessageFirstname(megachat::MegaChatHandle contactHandle, const char *firstname);
-<<<<<<< HEAD
-=======
-        ::mega::MegaUserList *getUserContactList();
-        std::string getAuthCode();
->>>>>>> fb9b69e0
         bool eventFilter(QObject *obj, QEvent *event);
 
         void onChatInitStateUpdate(megachat::MegaChatApi* api, int newState);
@@ -199,23 +176,12 @@
         megachat::MegaChatApi *mMegaChatApi;
         megachat::QTMegaChatListener *megaChatListenerDelegate;
         megachat::QTMegaChatCallListener *megaChatCallListenerDelegate;
-<<<<<<< HEAD
 
         //Maps ChatId to to ChatListItemController
         std::map<mega::MegaHandle, ChatListItemController *> mChatControllers;
 
         //Maps UserId to to ContactListItemController
         std::map<mega::MegaHandle, ContactListItemController *> mContactControllers;
-=======
-        std::map<megachat::MegaChatHandle, const megachat::MegaChatListItem *> mLocalChatListItems;
-        std::map<megachat::MegaChatHandle, ChatItemWidget *> chatWidgets;
-        std::map<megachat::MegaChatHandle, ChatItemWidget *> auxChatWidgets;
-        std::map<::mega::MegaHandle, ContactItemWidget *> contactWidgets;
-        int activeChats;
-        int archivedChats;
-        int inactiveChats;
-        int nContacts;
->>>>>>> fb9b69e0
 
     private slots:
         void on_bSettings_clicked();
