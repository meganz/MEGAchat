#ifndef MAINWINDOW_H
#define MAINWINDOW_H
#include <QMainWindow>
#include <QListWidgetItem>
#include <assert.h>
#include "megachatapi.h"
#include "chatSettings.h"
#include "chatItemWidget.h"
#include "contactItemWidget.h"
#include "QTMegaChatListener.h"
#include "megaLoggerApplication.h"
#include "chatGroupDialog.h"
#include "QTMegaChatCallListener.h"
#include "MegaChatApplication.h"
#include "listItemController.h"
#include "chatWindow.h"
#include "SettingWindow.h"

const int chatNotArchivedStatus = 0;
const int chatArchivedStatus = 1;
class MegaChatApplication;
class ContactListItemController;
class ChatListItemController;

struct Chat
{
    const megachat::MegaChatListItem *chatItem;

    Chat(const megachat::MegaChatListItem *item) :
            chatItem(item)
    {
    }
    bool operator < (const Chat &item) const
    {
        return this->chatItem->getLastTimestamp() < item.chatItem->getLastTimestamp();
    }
};
struct ChatComparator
{
    bool operator () (const Chat &chat1, const Chat &chat2)
    {
         return chat1 < chat2;
    }
};

class ChatSettings;
class ChatSettingsDialog;
class ChatItemWidget;
class ContactItemWidget;
class QTMegaChatCallListener;
class ChatWindow;

namespace Ui
{
    class MainWindow;
}

class MainWindow :
      public QMainWindow,
      public megachat::MegaChatListener,
      public megachat::MegaChatCallListener
{
    Q_OBJECT
    public:
        explicit MainWindow(QWidget *parent = 0, MegaLoggerApplication *logger=NULL, megachat::MegaChatApi *megaChatApi = NULL, ::mega::MegaApi *megaApi = NULL);
        virtual ~MainWindow();

        /* Contacts management*/

        /*  This function clears the Qt widget list */
        void clearQtContactWidgetList();

        /*  This function clears the ContactItemWidgets in contactControllers map*/
        void clearContactWidgets();

        /*  This function clears the contactControllers map*/
        void clearContactControllersMap();

        /*  This function adds Qt widgets for all items in contactControllers map*/
        void addQtContactWidgets();

        /*  This function adds a contact Qt widget and increments the contacts counter*/
        ContactItemWidget *addQtContactWidget(mega::MegaUser *user);

        /*  This function updates the items given by parameter in contactControllers map.
            If not exists add it to map*/
        void addOrUpdateContactControllersItems(mega::MegaUserList *contactList);

        /*  This function adds or updates an user in contactControllers map.*/
        ContactListItemController *addOrUpdateContactController(mega::MegaUser *contact);

        /*  This function finds in chatControllers map an entry with key equals to given parameter and returns
            a ChatListItemController pointer if exists, otherwise returns nullptr. Mainwindow class retains the
            ownership of the returned value*/
        ContactListItemController *getContactControllerById(megachat::MegaChatHandle userId);

        /*  This function reorders the graphical contact list in QTapp*/
        void reorderAppContactList();

        /*  Chats management*/

        /*  This function adds a Qt widget chat and increments the correspondent chats counter*/
        ChatItemWidget *addQtChatWidget(const megachat::MegaChatListItem *chatListItem);

        /*  This function adds or updates a chat in chatControllers map.*/
        ChatListItemController *addOrUpdateChatControllerItem(megachat::MegaChatListItem *chatListItem);

        /*  This function reorders the graphical chat list in QTapp*/
        void reorderAppChatList();

        /*  Returns a ChatWindow pointer associated to a ChatListItemController instance if exists,
            otherwise returns NULL. The ChatListItemController retains the ownership */
        ChatWindow *getChatWindowIfExists(megachat::MegaChatHandle chatId);

        /*  This function adds the graphical Qt widget and updates the ChatListItemController*/
        void addChatsBystatus(const int status);

        /*  This function returns true if the changes associated to the newItem param
            requires a Qt widget list reorder. Otherwise the function returns false*/
        bool needReorder(megachat::MegaChatListItem *newItem, int oldPriv);

        /*  This function clears the Qt widget list */
        void clearQtChatWidgetList();

        /*  This function clears the ChatItemWidgets in chatControllers map*/
        void clearChatWidgets();

        /*  This function clears the ChatListItemControllers map*/
        void clearChatControllers();

        /*  This function updates the items in chatControllers map*/
        void updateChatControllersItems();

        /*  This function finds in chatControllers map an entry with key equals to chatId and returns a ChatListItemController pointer if exists,
            otherwise returns nullptr. Mainwindow class retains the ownership of the returned value*/
        ChatListItemController *getChatControllerById(megachat::MegaChatHandle chatId);

        /*  This function returns a list of chats filtered by status (Active | Inactive | Archived).
            You take the ownership of the returned list*/
        std::list<Chat> *getLocalChatListItemsByStatus(int status);

        std::string getAuthCode();
        void setNContacts(int nContacts);
        void createSettingsMenu();
        void createFactorMenu(bool factorEnabled);
        void updateContactFirstname(megachat::MegaChatHandle contactHandle, const char *firstname);
        void updateMessageFirstname(megachat::MegaChatHandle contactHandle, const char *firstname);
        bool eventFilter(QObject *obj, QEvent *event);

        void onChatInitStateUpdate(megachat::MegaChatApi *api, int newState);
        void onChatListItemUpdate(megachat::MegaChatApi *api, megachat::MegaChatListItem *item);
        void onChatConnectionStateUpdate(megachat::MegaChatApi *api, megachat::MegaChatHandle chatid, int newState);
        void onChatOnlineStatusUpdate(megachat::MegaChatApi *api, megachat::MegaChatHandle userhandle, int status, bool inProgress);
        void onChatPresenceConfigUpdate(megachat::MegaChatApi *api, megachat::MegaChatPresenceConfig *config);
        void onChatPresenceLastGreen(megachat::MegaChatApi *api, megachat::MegaChatHandle userhandle, int lastGreen);

#ifndef KARERE_DISABLE_WEBRTC
        void onChatCallUpdate(megachat::MegaChatApi *api, megachat::MegaChatCall *call);
#endif

    protected:
        MegaLoggerApplication *mLogger;
        Ui::MainWindow *ui;
        bool mShowArchived = false;
        int activeChats;
        int archivedChats;
        int inactiveChats;
        int nContacts;
        bool allowOrder = false;
        bool mNeedReorder = false;
        QMenu *onlineStatus;
        ChatSettings *mChatSettings;
        MegaChatApplication *mApp;
        ::mega::MegaApi *mMegaApi;
        megachat::MegaChatApi *mMegaChatApi;
        megachat::QTMegaChatListener *megaChatListenerDelegate;
        megachat::QTMegaChatCallListener *megaChatCallListenerDelegate;

        //Maps ChatId to to ChatListItemController
        std::map<mega::MegaHandle, ChatListItemController *> mChatControllers;

        //Maps UserId to to ContactListItemController
        std::map<mega::MegaHandle, ContactListItemController *> mContactControllers;
        SettingWindow *mSettings = NULL;

    private slots:
        void on_bSettings_clicked();
        void on_bOnlineStatus_clicked();
        void onAddContact();
        void onAddChatGroup();
        void onWebRTCsetting();
        void setOnlineStatus();
        void onShowArchivedChats();
        void onAddGroupChat();
        void onTwoFactorGetCode();
        void onTwoFactorDisable();
        void onTwoFactorCheck(bool);
        void on_mLogout_clicked();
        void onlastGreenVisibleClicked();
<<<<<<< HEAD
        void onChatsSettingsClicked();
        void onChatCheckPushNotificationRestrictionClicked();
=======
        void onUseApiStagingClicked(bool);
>>>>>>> ccb91b26

    signals:
        void esidLogout();

     friend class ChatItemWidget;
     friend class ContactItemWidget;
     friend class MegaChatApplication;
     friend class ChatSettingsDialog;
     friend class CallAnswerGui;
     friend class ChatWindow;
     friend class ChatMessage;
};

#endif // MAINWINDOW_H

<|MERGE_RESOLUTION|>--- conflicted
+++ resolved
@@ -197,12 +197,9 @@
         void onTwoFactorCheck(bool);
         void on_mLogout_clicked();
         void onlastGreenVisibleClicked();
-<<<<<<< HEAD
         void onChatsSettingsClicked();
         void onChatCheckPushNotificationRestrictionClicked();
-=======
         void onUseApiStagingClicked(bool);
->>>>>>> ccb91b26
 
     signals:
         void esidLogout();
