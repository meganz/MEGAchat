#ifndef MAINWINDOW_H
#define MAINWINDOW_H
#include <QMainWindow>
#include <QListWidgetItem>
#include <assert.h>
#include "megachatapi.h"
#include "chatSettings.h"
#include "chatItemWidget.h"
#include "contactItemWidget.h"
#include "QTMegaChatListener.h"
#include "megaLoggerApplication.h"
#include "chatGroupDialog.h"
#include "QTMegaChatCallListener.h"
#include "MegaChatApplication.h"

const int chatActiveStatus   = 0;
const int chatInactiveStatus = 1;
const int chatArchivedStatus = 2;

class MegaChatApplication;

struct Chat
{
    const megachat::MegaChatListItem *chatItem;

    Chat(const megachat::MegaChatListItem *item) :
            chatItem(item)
    {
    }
    bool operator < (const Chat &item) const
    {
        return this->chatItem->getLastTimestamp() < item.chatItem->getLastTimestamp();
    }
};
struct ChatComparator
{
    bool operator () (const Chat &chat1, const Chat &chat2)
    {
         return chat1 < chat2;
    }
};

class WebRTCSettings;
class WebRTCSettingsDialog;
class ChatItemWidget;
class ContactItemWidget;
class QTMegaChatCallListener;

namespace Ui
{
    class MainWindow;
}

class MainWindow :
      public QMainWindow,
      public megachat::MegaChatListener,
      public megachat::MegaChatCallListener
{
    Q_OBJECT
    public:
        explicit MainWindow(QWidget *parent = 0, MegaLoggerApplication *logger=NULL, megachat::MegaChatApi *megaChatApi = NULL, mega::MegaApi *megaApi = NULL);
        virtual ~MainWindow();
        void addChat(const megachat::MegaChatListItem *chatListItem);
        void addContact(mega::MegaUser *contact);
        void clearContactChatList();
        void orderContactChatList();
        void addContacts();
        void addInactiveChats();
        void addArchivedChats();
        void addActiveChats();
        void createWebRTCSettingsDialog();
#ifndef KARERE_DISABLE_WEBRTC
        void onChatCallUpdate(megachat::MegaChatApi *api, megachat::MegaChatCall *call);
#endif
        //This class retains the ownership of the returned value
        const megachat::MegaChatListItem *getLocalChatListItem(megachat::MegaChatHandle chatId);
        //You take the ownership of the returned value
        std::list<Chat> *getLocalChatListItemsByStatus(int status);
        //This function makes a copy of the MegaChatListItem object and stores it in mLocalChatListItems
        void addLocalChatListItem(const megachat::MegaChatListItem *item);
        void updateLocalChatListItems();
        void updateLocalChatListItem(megachat::MegaChatListItem *item);
        void removeLocalChatListItem(megachat::MegaChatListItem *item);
        void updateContactFirstname(megachat::MegaChatHandle contactHandle, const char * firstname);
        void updateMessageFirstname(megachat::MegaChatHandle contactHandle, const char *firstname);
        mega::MegaUserList *getUserContactList();
        std::string getAuthCode();
        bool eventFilter(QObject *obj, QEvent *event);
        void onChatInitStateUpdate(megachat::MegaChatApi* api, int newState);
        void onChatListItemUpdate(megachat::MegaChatApi* api, megachat::MegaChatListItem *item);
        void onChatConnectionStateUpdate(megachat::MegaChatApi *api, megachat::MegaChatHandle chatid, int newState);
        void onChatOnlineStatusUpdate(megachat::MegaChatApi* api, megachat::MegaChatHandle userhandle, int status, bool inProgress);
        void onChatPresenceConfigUpdate(megachat::MegaChatApi* api, megachat::MegaChatPresenceConfig *config);
        ChatItemWidget *getChatItemWidget(megachat::MegaChatHandle chatHandle, bool reorder);
        void updateToolTipMyInfo(megachat::MegaChatHandle myHandle);
<<<<<<< HEAD
        void activeControls(bool active);
        int getNContacts() const;
        void setNContacts(int nContacts);
        void createChatRoom(megachat::MegaChatPeerList *peerList, bool isGroup, bool isPublic);
=======
        int getNContacts() const;
        void setNContacts(int nContacts);
        void createChatRoom(megachat::MegaChatPeerList *peerList, bool isGroup, bool isPublic);
        void setTwoFactorAvailable(bool twoFactorAvailable);
>>>>>>> 4818adc3
        MegaLoggerApplication *mLogger;

    protected:
        Ui::MainWindow *ui;
        bool mTwoFactorAvailable = false;
        bool mShowInactive;
        bool mShowArchived = false;
        QMenu *onlineStatus;
        WebRTCSettings *mWebRTCSettings;
        MegaChatApplication *mApp;
        mega::MegaApi *mMegaApi;
        megachat::MegaChatApi *mMegaChatApi;
        megachat::QTMegaChatListener *megaChatListenerDelegate;
        megachat::QTMegaChatCallListener *megaChatCallListenerDelegate;
        std::map<megachat::MegaChatHandle, const megachat::MegaChatListItem *> mLocalChatListItems;
        std::map<megachat::MegaChatHandle, ChatItemWidget *> chatWidgets;
        std::map<megachat::MegaChatHandle, ChatItemWidget *> auxChatWidgets;
        std::map<mega::MegaHandle, ContactItemWidget *> contactWidgets;
        int activeChats;
        int archivedChats;
        int inactiveChats;
        int nContacts;

    private slots:
        void on_bSettings_clicked();
        void on_bOnlineStatus_clicked();
        void on_mLogout_clicked();
        void onShowInactiveChats();
        void onShowArchivedChats();
        void onAddContact();
        void onAddPeerChatGroup();
        void onAddGroupChat();
        void onAddPubChatGroup();
        void onWebRTCsetting();
        void setOnlineStatus();
        void loadChatLink();
        void twoFactorCheck();
        void twoFactorEnable();
        void twoFactorDisable();

    signals:
        void esidLogout();

     friend class ChatItemWidget;
     friend class ContactItemWidget;
     friend class MegaChatApplication;
     friend class WebRTCSettingsDialog;
     friend class CallAnswerGui;
     friend class ChatWindow;
     friend class ChatMessage;
};

#endif // MAINWINDOW_H

<|MERGE_RESOLUTION|>--- conflicted
+++ resolved
@@ -93,17 +93,11 @@
         void onChatPresenceConfigUpdate(megachat::MegaChatApi* api, megachat::MegaChatPresenceConfig *config);
         ChatItemWidget *getChatItemWidget(megachat::MegaChatHandle chatHandle, bool reorder);
         void updateToolTipMyInfo(megachat::MegaChatHandle myHandle);
-<<<<<<< HEAD
         void activeControls(bool active);
         int getNContacts() const;
         void setNContacts(int nContacts);
         void createChatRoom(megachat::MegaChatPeerList *peerList, bool isGroup, bool isPublic);
-=======
-        int getNContacts() const;
-        void setNContacts(int nContacts);
-        void createChatRoom(megachat::MegaChatPeerList *peerList, bool isGroup, bool isPublic);
         void setTwoFactorAvailable(bool twoFactorAvailable);
->>>>>>> 4818adc3
         MegaLoggerApplication *mLogger;
 
     protected:
