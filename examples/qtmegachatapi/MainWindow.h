--- conflicted
+++ resolved
@@ -141,15 +141,10 @@
         void onAddPubChatGroup();
         void onTwoFactorGetCode();
         void onTwoFactorDisable();
-<<<<<<< HEAD
         void onTwoFactorCheck();
         void onPrintMyInfo();
+        void onlastGreenVisibleClicked();
         void closeEvent(QCloseEvent *event);
-=======
-        void onTwoFactorCheck(bool);
-        void on_mLogout_clicked();
-        void onlastGreenVisibleClicked();
->>>>>>> e8fd4d57
 
     signals:
         void esidLogout();
