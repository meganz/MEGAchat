--- conflicted
+++ resolved
@@ -61,15 +61,10 @@
     public:
         explicit MainWindow(QWidget *parent = 0, MegaLoggerApplication *logger=NULL, megachat::MegaChatApi *megaChatApi = NULL, ::mega::MegaApi *megaApi = NULL);
         virtual ~MainWindow();
-<<<<<<< HEAD
         void addChatWidget(const megachat::MegaChatListItem *chatListItem);
         void removeChatWidget(const megachat::MegaChatListItem* chatListItem);
         void closeChatPreview(ChatItemWidget *item);
         void addContact(mega::MegaUser *contact);
-=======
-        void addChat(const megachat::MegaChatListItem *chatListItem);
-        void addContact(::mega::MegaUser *contact);
->>>>>>> e4b2873f
         void clearContactChatList();
         void orderContactChatList();
         void addContacts();
