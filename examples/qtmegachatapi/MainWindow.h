#ifndef MAINWINDOW_H
#define MAINWINDOW_H
#include <QMainWindow>
#include <QListWidgetItem>
#include <assert.h>
#include "megachatapi.h"
#include "chatSettings.h"
#include "chatItemWidget.h"
#include "contactItemWidget.h"
#include "QTMegaChatListener.h"
#include "megaLoggerApplication.h"
#include "QTMegaChatCallListener.h"

struct Chat
{
    megachat::MegaChatHandle chatId;
    int64_t timestamp;

    Chat(megachat::MegaChatHandle id, int64_t ts) :
            chatId(id), timestamp(ts)
    {
    }
    bool operator <(const Chat & chatItem) const
    {
        return timestamp < chatItem.timestamp;
    }
};
struct ChatComparator
{
    bool operator ()(const Chat & chat1, const Chat & chat2)
    {
         return chat1 < chat2;
    }
};

class ChatItemWidget;
class ContactItemWidget;
class QTMegaChatCallListener;

namespace Ui
{
    class MainWindow;
}
class ChatSettings;
class MainWindow :
      public QMainWindow,
      public megachat::MegaChatListener,
      public megachat::MegaChatCallListener
{
    Q_OBJECT
    public:
        explicit MainWindow(QWidget *parent = 0, MegaLoggerApplication *logger=NULL);
        virtual ~MainWindow();
        void setMegaChatApi(megachat::MegaChatApi *megaChatApi);
        void setMegaApi(mega::MegaApi *megaApi);
        void addChat(const megachat::MegaChatListItem *chatListItem);
        void addContact(mega::MegaUser *contact);
        void addChatListener();
        void clearContactChatList();
        void orderContactChatList(bool showInactive);
        void addContacts();
        void addInactiveChats();
        void addActiveChats();
        void createSettingsMenu();
        void onChatCallUpdate(megachat::MegaChatApi *api, megachat::MegaChatCall *call);
        void updateContactFirstname(megachat::MegaChatHandle contactHandle, const char * firstname);
        mega::MegaUserList *getUserContactList();
        bool eventFilter(QObject *obj, QEvent *event);
        void contextMenuEvent(QContextMenuEvent* event);
        void onChatInitStateUpdate(megachat::MegaChatApi* api, int newState);
        void onChatListItemUpdate(megachat::MegaChatApi* api, megachat::MegaChatListItem *item);
        void onChatConnectionStateUpdate(megachat::MegaChatApi *api, megachat::MegaChatHandle chatid, int newState);
        void onChatOnlineStatusUpdate(megachat::MegaChatApi* api, megachat::MegaChatHandle userhandle, int status, bool inProgress);
        void onChatPresenceConfigUpdate(megachat::MegaChatApi* api, megachat::MegaChatPresenceConfig *config);
        ChatItemWidget *getChatItemWidget(megachat::MegaChatHandle chatHandle, bool reorder);
    public:
        MegaLoggerApplication *mLogger;
        int getNContacts() const;
        void setNContacts(int nContacts);

    protected:
        Ui::MainWindow *ui;
        bool allItemsVisibility;
        QMenu * onlineStatus;
        mega::MegaApi * mMegaApi;
        megachat::MegaChatApi * mMegaChatApi;
        megachat::QTMegaChatListener *megaChatListenerDelegate;
        megachat::QTMegaChatCallListener *megaChatCallListenerDelegate;
        std::map<megachat::MegaChatHandle, ChatItemWidget *> chatWidgets;
        std::map<megachat::MegaChatHandle, ChatItemWidget *> auxChatWidgets;
        std::map<mega::MegaHandle, ContactItemWidget *> contactWidgets;
        int activeChats;
        int inactiveChats;
        int nContacts;

    private slots:
        void on_bSettings_clicked();
        void on_bOnlineStatus_clicked();
        void onAddContact();
        void setOnlineStatus();
        void onChangeItemsVisibility();

    signals:
        void esidLogout();

     friend class ChatItemWidget;
     friend class MegaChatApplication;
<<<<<<< HEAD
     friend class ChatSettings;
     friend class CallAnswerGui;
=======
     friend class ChatWindow;
>>>>>>> 44ea8c99
};

#endif // MAINWINDOW_H

<|MERGE_RESOLUTION|>--- conflicted
+++ resolved
@@ -105,12 +105,9 @@
 
      friend class ChatItemWidget;
      friend class MegaChatApplication;
-<<<<<<< HEAD
      friend class ChatSettings;
      friend class CallAnswerGui;
-=======
      friend class ChatWindow;
->>>>>>> 44ea8c99
 };
 
 #endif // MAINWINDOW_H
