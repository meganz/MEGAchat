--- conflicted
+++ resolved
@@ -15,16 +15,8 @@
 #include "listItemController.h"
 #include "chatWindow.h"
 
-<<<<<<< HEAD
-const int chatActiveStatus   = 0;
-const int chatInactiveStatus = 1;
-const int chatArchivedStatus = 2;
-const int chatPreviewStatus  = 3;
-
-=======
 const int chatNotArchivedStatus = 0;
 const int chatArchivedStatus = 1;
->>>>>>> cf6f997d
 class MegaChatApplication;
 class ContactListItemController;
 class ChatListItemController;
@@ -50,8 +42,8 @@
     }
 };
 
-class WebRTCSettings;
-class WebRTCSettingsDialog;
+class ChatSettings;
+class ChatSettingsDialog;
 class ChatItemWidget;
 class ContactItemWidget;
 class QTMegaChatCallListener;
@@ -71,33 +63,6 @@
     public:
         explicit MainWindow(QWidget *parent = 0, MegaLoggerApplication *logger=NULL, megachat::MegaChatApi *megaChatApi = NULL, ::mega::MegaApi *megaApi = NULL);
         virtual ~MainWindow();
-<<<<<<< HEAD
-        void addChatWidget(const megachat::MegaChatListItem *chatListItem);
-        void removeChatWidget(const megachat::MegaChatListItem* chatListItem);
-        void closeChatPreview(ChatItemWidget *item);
-        void addContact(mega::MegaUser *contact);
-        void clearContactChatList();
-        void orderContactChatList();
-        void addContacts();
-        void addInactiveChats();
-        void addArchivedChats();
-        void addPreviewChats();
-        void addActiveChats();
-        void createWebRTCSettingsDialog();
-
-#ifndef KARERE_DISABLE_WEBRTC
-        void onChatCallUpdate(megachat::MegaChatApi *api, megachat::MegaChatCall *call);
-#endif
-        //This class retains the ownership of the returned value
-        const megachat::MegaChatListItem *getLocalChatListItem(megachat::MegaChatHandle chatId);
-        //You take the ownership of the returned value
-        std::list<Chat> *getLocalChatListItemsByStatus(int status);
-        //This function makes a copy of the MegaChatListItem object and stores it in mLocalChatListItems
-        void addOrUpdateLocalChatListItem(const megachat::MegaChatListItem *item);
-        void updateLocalChatListItems();
-        void removeLocalChatListItemById(megachat::MegaChatHandle id);
-        void updateContactFirstname(megachat::MegaChatHandle contactHandle, const char * firstname);
-=======
 
         /* Contacts management*/
 
@@ -173,32 +138,23 @@
             You take the ownership of the returned list*/
         std::list<Chat> *getLocalChatListItemsByStatus(int status);
 
+        char *askChatTitle();
         std::string getAuthCode();
         void setNContacts(int nContacts);
         void createSettingsMenu();
         void createFactorMenu(bool factorEnabled);
         void updateContactFirstname(megachat::MegaChatHandle contactHandle, const char *firstname);
->>>>>>> cf6f997d
         void updateMessageFirstname(megachat::MegaChatHandle contactHandle, const char *firstname);
+        void updateToolTipMyInfo();
+        void removeListeners();
+        void openChatPreview(bool create);
+        void closeChatPreview(megachat::MegaChatHandle chatId);
+        void activeControls(bool active);
         bool eventFilter(QObject *obj, QEvent *event);
 
         void onChatInitStateUpdate(megachat::MegaChatApi *api, int newState);
         void onChatListItemUpdate(megachat::MegaChatApi *api, megachat::MegaChatListItem *item);
         void onChatConnectionStateUpdate(megachat::MegaChatApi *api, megachat::MegaChatHandle chatid, int newState);
-<<<<<<< HEAD
-        void onChatOnlineStatusUpdate(megachat::MegaChatApi* api, megachat::MegaChatHandle userhandle, int status, bool inProgress);
-        void onChatPresenceConfigUpdate(megachat::MegaChatApi* api, megachat::MegaChatPresenceConfig *config);
-        void onChatPresenceLastGreen(megachat::MegaChatApi* api, megachat::MegaChatHandle userhandle, int lastGreen);
-        ChatItemWidget *getChatItemWidget(megachat::MegaChatHandle chatHandle, bool reorder);
-        void updateToolTipMyInfo(megachat::MegaChatHandle myHandle);
-        void activeControls(bool active);
-        int getNContacts() const;
-        void setNContacts(int nContacts);
-        void createChatRoom(megachat::MegaChatPeerList *peerList, bool isGroup, bool isPublic);
-        void setTwoFactorAvailable(bool twoFactorAvailable);
-        void openChatPreview(bool create);
-        MegaLoggerApplication *mLogger;
-=======
         void onChatOnlineStatusUpdate(megachat::MegaChatApi *api, megachat::MegaChatHandle userhandle, int status, bool inProgress);
         void onChatPresenceConfigUpdate(megachat::MegaChatApi *api, megachat::MegaChatPresenceConfig *config);
         void onChatPresenceLastGreen(megachat::MegaChatApi *api, megachat::MegaChatHandle userhandle, int lastGreen);
@@ -206,7 +162,6 @@
 #ifndef KARERE_DISABLE_WEBRTC
         void onChatCallUpdate(megachat::MegaChatApi *api, megachat::MegaChatCall *call);
 #endif
->>>>>>> cf6f997d
 
     protected:
         MegaLoggerApplication *mLogger;
@@ -219,7 +174,7 @@
         bool allowOrder = false;
         bool mNeedReorder = false;
         QMenu *onlineStatus;
-        WebRTCSettings *mWebRTCSettings;
+        ChatSettings *mChatSettings;
         MegaChatApplication *mApp;
         ::mega::MegaApi *mMegaApi;
         megachat::MegaChatApi *mMegaChatApi;
@@ -235,20 +190,17 @@
     private slots:
         void on_bSettings_clicked();
         void on_bOnlineStatus_clicked();
-        void on_mLogout_clicked();
         void onAddContact();
+        void onAddChatRoom(bool isGroup, bool isPublic);
         void onWebRTCsetting();
         void setOnlineStatus();
         void onShowArchivedChats();
-        void onAddPeerChat();
-        void onAddGroupChat();
-        void onAddPubChatGroup();
         void onTwoFactorGetCode();
         void onTwoFactorDisable();
         void onTwoFactorCheck();
         void onPrintMyInfo();
+        void on_mLogout_clicked();
         void onlastGreenVisibleClicked();
-        void closeEvent(QCloseEvent *event);
 
     signals:
         void esidLogout();
@@ -257,7 +209,7 @@
      friend class ChatItemWidget;
      friend class ContactItemWidget;
      friend class MegaChatApplication;
-     friend class WebRTCSettingsDialog;
+     friend class ChatSettingsDialog;
      friend class CallAnswerGui;
      friend class ChatWindow;
      friend class ChatMessage;
