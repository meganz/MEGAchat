#include "callGui.h"
#include "ui_callGui.h"
#include "chatWindow.h"
#include "MainWindow.h"
#include <QPainter>
#include <IRtcStats.h>

using namespace std;
using namespace mega;
using namespace karere;

<<<<<<< HEAD
CallGui::CallGui(ChatWindow *parent, bool video, MegaChatHandle peerid, bool local)
=======
CallGui::CallGui(ChatWindow *parent, bool video, MegaChatHandle peerid, MegaChatHandle clientid, bool local)
>>>>>>> e4488f47
    : QWidget(parent), mChatWindow(parent), ui(new Ui::CallGui)
{
    ui->setupUi(this);
    mPeerid = peerid;
<<<<<<< HEAD
=======
    mClientid = clientid;
>>>>>>> e4488f47
    connect(ui->mHupBtn, SIGNAL(clicked(bool)), this, SLOT(onHangCall(bool)));
    connect(ui->mShowChatBtn, SIGNAL(clicked(bool)), this, SLOT(onChatBtn(bool)));
    connect(ui->mMuteMicChk, SIGNAL(clicked(bool)), this, SLOT(onMuteMic(bool)));
    connect(ui->mMuteCamChk, SIGNAL(clicked(bool)), this, SLOT(onMuteCam(bool)));
    connect(ui->mAnswBtn, SIGNAL(clicked(bool)), this, SLOT(onAnswerCallBtn(bool)));
    localCallListener = NULL;
    remoteCallListener = NULL;
    mLocal = local;
    mVideo = video;
    mCall = NULL;

    setAvatar();
    ui->videoRenderer->enableStaticImage();

<<<<<<< HEAD
    if (mPeerid == mChatWindow->mMegaChatApi->getMyUserHandle())
=======
    if (mPeerid == mChatWindow->mMegaChatApi->getMyUserHandle() &&
            mClientid == mChatWindow->getMegaChatApi()->getMyClientidHandle(mChatWindow->mChatRoom->getChatId()))
>>>>>>> e4488f47
    {
        ui->videoRenderer->setMirrored(true);
        ui->mFullScreenChk->hide();
        if (!mVideo)
        {
            ui->mMuteCamChk->setChecked(true);
        }
    }
    else
    {
        ui->mAnswBtn->hide();
        ui->mFullScreenChk->hide();
        ui->mHupBtn->hide();
        ui->mMuteCamChk->hide();
        ui->mMuteMicChk->hide();
        ui->mShowChatBtn->hide();
    }
}

void CallGui::connectPeerCallGui()
{
    MegaChatCall *auxCall = mChatWindow->mMegaChatApi->getChatCall(mChatWindow->mChatRoom->getChatId());
    setCall(auxCall);
<<<<<<< HEAD
    if (mPeerid == mChatWindow->mMegaChatApi->getMyUserHandle())
=======
    if (mPeerid == mChatWindow->mMegaChatApi->getMyUserHandle() &&
            mClientid == mChatWindow->getMegaChatApi()->getMyClientidHandle(mChatWindow->mChatRoom->getChatId()))
>>>>>>> e4488f47
    {
        localCallListener = new LocalCallListener (mChatWindow->mMegaChatApi, this);
        ui->mAnswBtn->hide();
        if (!mVideo)
        {
            mChatWindow->mMegaChatApi->disableVideo(mChatWindow->mChatRoom->getChatId());
            setAvatar();
            ui->videoRenderer->enableStaticImage();
        }
    }
    else
    {
<<<<<<< HEAD
        remoteCallListener = new RemoteCallListener (mChatWindow->mMegaChatApi, this, mPeerid);
    }
}

MegaChatHandle CallGui::getPeer() const
=======
        remoteCallListener = new RemoteCallListener (mChatWindow->mMegaChatApi, this, mPeerid, mClientid);
    }
}

MegaChatHandle CallGui::getPeerid()
>>>>>>> e4488f47
{
    return mPeerid;
}

<<<<<<< HEAD
=======
MegaChatHandle CallGui::getClientid()
{
    return mClientid;
}

>>>>>>> e4488f47
void CallGui::onAnswerCallBtn(bool)
{
    mChatWindow->mMegaChatApi->answerChatCall(mChatWindow->mChatRoom->getChatId(), true);
}

void CallGui::drawPeerAvatar(QImage &image)
{
    int nPeers = mChatWindow->mChatRoom->getPeerCount();
    megachat::MegaChatHandle peerHandle = megachat::MEGACHAT_INVALID_HANDLE;
    const char *title = NULL;
    for (int i = 0; i < nPeers; i++)
    {
        if (mChatWindow->mChatRoom->getPeerHandle(i) != mChatWindow->mMegaChatApi->getMyUserHandle())
        {
            peerHandle = mChatWindow->mChatRoom->getPeerHandle(i);
            title = mChatWindow->mChatRoom->getPeerFullname(i);
            break;
        }
    }    
    QChar letter = (!title || std::strlen(title) == 0)
        ? QChar('?')
        : QChar(title[0]);

    drawAvatar(image, letter, peerHandle);
    delete [] title;
}

void CallGui::drawAvatar(QImage &image, QChar letter, uint64_t userid)
{
    uint64_t auxId = mChatWindow->mMegaChatApi->getMyUserHandle();
    image.fill(Qt::black);
    auto color = QColor("green");
    if (userid != auxId)
    {
        color = QColor("blue");
    }

    int cx = image.rect().width()/2;
    int cy = image.rect().height()/2;
    int w = image.width();
    int h = image.height();

    QPainter painter(&image);
    painter.setRenderHints(QPainter::TextAntialiasing|QPainter::Antialiasing|QPainter::SmoothPixmapTransform);
    painter.setBrush(QBrush(color));
    painter.setPen(Qt::NoPen);
    painter.drawRoundedRect(0, 0, w, h, 6, 6, Qt::RelativeSize);
    painter.setBrush(QBrush(Qt::white));
    painter.drawEllipse(QPointF(cx, cy), (float)w/3.7, (float)h/3.7);

    QFont font("Helvetica", h/3.3);
    font.setWeight(QFont::Light);
    painter.setFont(font);
    painter.setPen(QPen(color));
    QFontMetrics metrics(font, &image);
    auto rect = metrics.boundingRect(letter);
    painter.drawText(cx-rect.width()/2,cy-rect.height()/2, rect.width(), rect.height()+2,
                     Qt::AlignHCenter|Qt::AlignVCenter, letter);
}

void CallGui::onHangCall(bool)
{
     mChatWindow->mMegaChatApi->hangChatCall(mChatWindow->mChatRoom->getChatId());
}

void CallGui::hangCall()
{
   mChatWindow->deleteCallGui();
}

CallGui:: ~CallGui()
{
    delete localCallListener;
    delete remoteCallListener;
    delete mCall;
    delete ui;
}

void CallGui::onMuteMic(bool checked)
{
    if (checked)
    {
        mChatWindow->mMegaChatApi->disableAudio(mChatWindow->mChatRoom->getChatId());
    }
    else
    {
        mChatWindow->mMegaChatApi->enableAudio(mChatWindow->mChatRoom->getChatId());
    }
}

void CallGui::onMuteCam(bool checked)
{
<<<<<<< HEAD
   if (mPeerid == mChatWindow->mMegaChatApi->getMyUserHandle())
=======
   if (mPeerid == mChatWindow->mMegaChatApi->getMyUserHandle() &&
           mClientid == mChatWindow->getMegaChatApi()->getMyClientidHandle(mChatWindow->mChatRoom->getChatId()))
>>>>>>> e4488f47
   {
        if (checked)
        {
            mChatWindow->mMegaChatApi->disableVideo(mChatWindow->mChatRoom->getChatId());
            setAvatar();
            ui->videoRenderer->enableStaticImage();
        }
        else
        {
            mChatWindow->mMegaChatApi->enableVideo(mChatWindow->mChatRoom->getChatId());
            ui->videoRenderer->disableStaticImage();
        }
   }
}

void CallGui::onDestroy(rtcModule::TermCode code, bool byPeer, const std::string& text)
{
    mChatWindow->deleteCallGui();
}

void CallGui::onPeerMute(AvFlags state, AvFlags oldState)
{
    bool hasVideo = state.video();
    if (hasVideo == oldState.video())
    {
        return;
    }
    if (hasVideo)
    {
        ui->videoRenderer->disableStaticImage();
    }
    else
    {
        ui->videoRenderer->enableStaticImage();
    }
}

void CallGui::onVideoRecv()
{
    ui->videoRenderer->disableStaticImage();
}

megachat::MegaChatCall *CallGui::getCall() const
{
    return mCall;
}

void CallGui::setCall(megachat::MegaChatCall *call)
{
    if (mCall)
    {
        delete mCall;
    }

    mCall = call;
}

int CallGui::getIndex() const
{
    return mIndex;
}

void CallGui::setIndex(int index)
{
    mIndex = index;
}

void CallGui::setAvatar()
{
    auto image = new QImage(QSize(262, 262), QImage::Format_ARGB32);
    drawPeerAvatar(*image);
    ui->videoRenderer->setStaticImage(image);
}

void CallGui::onChatBtn(bool)
{
    auto& txtChat = *mChatWindow->ui->mTextChatWidget;
    if (txtChat.isVisible())
    {
        txtChat.setStyleSheet("background-color: #000000");
        txtChat.hide();
    }
    else
    {
        txtChat.setStyleSheet("background-color: #FFFFFF");
        txtChat.show();
    }
}

void CallGui::onLocalStreamObtained(rtcModule::IVideoRenderer *& renderer)
{
    renderer = ui->videoRenderer;
}

void CallGui::onRemoteStreamAdded(rtcModule::IVideoRenderer*& rendererRet)
{
    rendererRet = ui->videoRenderer;
}

void CallGui::onLocalMediaError(const std::string err)
{
    KR_LOG_ERROR("=============LocalMediaFail: %s", err.c_str());
}<|MERGE_RESOLUTION|>--- conflicted
+++ resolved
@@ -9,19 +9,12 @@
 using namespace mega;
 using namespace karere;
 
-<<<<<<< HEAD
-CallGui::CallGui(ChatWindow *parent, bool video, MegaChatHandle peerid, bool local)
-=======
 CallGui::CallGui(ChatWindow *parent, bool video, MegaChatHandle peerid, MegaChatHandle clientid, bool local)
->>>>>>> e4488f47
     : QWidget(parent), mChatWindow(parent), ui(new Ui::CallGui)
 {
     ui->setupUi(this);
     mPeerid = peerid;
-<<<<<<< HEAD
-=======
     mClientid = clientid;
->>>>>>> e4488f47
     connect(ui->mHupBtn, SIGNAL(clicked(bool)), this, SLOT(onHangCall(bool)));
     connect(ui->mShowChatBtn, SIGNAL(clicked(bool)), this, SLOT(onChatBtn(bool)));
     connect(ui->mMuteMicChk, SIGNAL(clicked(bool)), this, SLOT(onMuteMic(bool)));
@@ -36,12 +29,8 @@
     setAvatar();
     ui->videoRenderer->enableStaticImage();
 
-<<<<<<< HEAD
-    if (mPeerid == mChatWindow->mMegaChatApi->getMyUserHandle())
-=======
     if (mPeerid == mChatWindow->mMegaChatApi->getMyUserHandle() &&
             mClientid == mChatWindow->getMegaChatApi()->getMyClientidHandle(mChatWindow->mChatRoom->getChatId()))
->>>>>>> e4488f47
     {
         ui->videoRenderer->setMirrored(true);
         ui->mFullScreenChk->hide();
@@ -65,12 +54,8 @@
 {
     MegaChatCall *auxCall = mChatWindow->mMegaChatApi->getChatCall(mChatWindow->mChatRoom->getChatId());
     setCall(auxCall);
-<<<<<<< HEAD
-    if (mPeerid == mChatWindow->mMegaChatApi->getMyUserHandle())
-=======
     if (mPeerid == mChatWindow->mMegaChatApi->getMyUserHandle() &&
             mClientid == mChatWindow->getMegaChatApi()->getMyClientidHandle(mChatWindow->mChatRoom->getChatId()))
->>>>>>> e4488f47
     {
         localCallListener = new LocalCallListener (mChatWindow->mMegaChatApi, this);
         ui->mAnswBtn->hide();
@@ -83,31 +68,20 @@
     }
     else
     {
-<<<<<<< HEAD
-        remoteCallListener = new RemoteCallListener (mChatWindow->mMegaChatApi, this, mPeerid);
-    }
-}
-
-MegaChatHandle CallGui::getPeer() const
-=======
         remoteCallListener = new RemoteCallListener (mChatWindow->mMegaChatApi, this, mPeerid, mClientid);
     }
 }
 
 MegaChatHandle CallGui::getPeerid()
->>>>>>> e4488f47
 {
     return mPeerid;
 }
 
-<<<<<<< HEAD
-=======
 MegaChatHandle CallGui::getClientid()
 {
     return mClientid;
 }
 
->>>>>>> e4488f47
 void CallGui::onAnswerCallBtn(bool)
 {
     mChatWindow->mMegaChatApi->answerChatCall(mChatWindow->mChatRoom->getChatId(), true);
@@ -200,12 +174,8 @@
 
 void CallGui::onMuteCam(bool checked)
 {
-<<<<<<< HEAD
-   if (mPeerid == mChatWindow->mMegaChatApi->getMyUserHandle())
-=======
    if (mPeerid == mChatWindow->mMegaChatApi->getMyUserHandle() &&
            mClientid == mChatWindow->getMegaChatApi()->getMyClientidHandle(mChatWindow->mChatRoom->getChatId()))
->>>>>>> e4488f47
    {
         if (checked)
         {
