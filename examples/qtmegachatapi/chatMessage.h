#ifndef CHATMESSAGE_H
#define CHATMESSAGE_H

#include <QWidget>
#include <QDateTime>
#include <QListWidgetItem>
#include "megachatapi.h"
#include "ui_chatMessageWidget.h"
#include "chatWindow.h"
class ChatWindow;
namespace Ui {
class ChatMessageWidget;
}

class ChatMessage: public QWidget
{
    Q_OBJECT
private:
    QString nodelistText();

protected:
        Ui::ChatMessageWidget *ui;
        megachat::MegaChatHandle mChatId;
        megachat::MegaChatMessage *mMessage = NULL;
        megachat::MegaChatApi *megaChatApi;
        QListWidgetItem *mListWidgetItem;
        ChatWindow *mChatWindow;
        friend class ChatWindow;

    public:
        ChatMessage(ChatWindow *window, megachat::MegaChatApi *mChatApi, megachat::MegaChatHandle mChatId, megachat::MegaChatMessage *msg);
        virtual ~ChatMessage();
        std::string managementInfoToString() const;
        void updateToolTip();
        void showContainsMetaData();
        void setMessageContent(const char *content);
        void updateContent();
        void setTimestamp(int64_t ts);
        void setStatus(int status);
        void setAuthor(const char *author);
        bool isMine() const;
        void markAsEdited();
        void startEditingMsgWidget();
        QListWidgetItem *getWidgetItem() const;
        void setWidgetItem(QListWidgetItem *item);
        megachat::MegaChatMessage *getMessage() const;
        void setMessage(megachat::MegaChatMessage *message);
        void clearEdit();
        void setManualMode(bool manualMode);

    public slots:
        void onDiscardManualSending();
        void onManualSending();
        void cancelMsgEdit(bool clicked);
        void saveMsgEdit(bool clicked);
        void onMessageCtxMenu(const QPoint& point);
        void onMessageDelAction();
        void onMessageEditAction();
        void onMessageRemoveLinkAction();
<<<<<<< HEAD
        void onNodeDownloadOrImport(mega::MegaNode *node, bool import);
=======
        void onNodeDownload(::mega::MegaNode *node);
>>>>>>> d34305b2
        void onNodePlay(::mega::MegaNode *node);
        void on_bSettings_clicked();
};
#endif // CHATMESSAGE_H<|MERGE_RESOLUTION|>--- conflicted
+++ resolved
@@ -57,11 +57,7 @@
         void onMessageDelAction();
         void onMessageEditAction();
         void onMessageRemoveLinkAction();
-<<<<<<< HEAD
         void onNodeDownloadOrImport(mega::MegaNode *node, bool import);
-=======
-        void onNodeDownload(::mega::MegaNode *node);
->>>>>>> d34305b2
         void onNodePlay(::mega::MegaNode *node);
         void on_bSettings_clicked();
 };
