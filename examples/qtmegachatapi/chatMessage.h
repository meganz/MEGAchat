--- conflicted
+++ resolved
@@ -21,14 +21,6 @@
         megachat::MegaChatMessage *mMessage = NULL;
         megachat::MegaChatApi *megaChatApi;
         QListWidgetItem *mListWidgetItem;
-        void updateToolTip();
-<<<<<<< HEAD
-        void showContainsMetaData();
-        void setMessageContent(const char * content);
-=======
-        void showRichLinkData();
-        void setMessageContent(const char *content);
->>>>>>> 081d9ea7
         ChatWindow *mChatWindow;
         friend class ChatWindow;
 
@@ -36,7 +28,9 @@
         ChatMessage(ChatWindow *window, megachat::MegaChatApi *mChatApi, megachat::MegaChatHandle mChatId, megachat::MegaChatMessage *msg);
         virtual ~ChatMessage();
         std::string managementInfoToString() const;
-
+        void updateToolTip();
+        void showContainsMetaData();
+        void setMessageContent(const char *content);
         void updateContent();
         void setTimestamp(int64_t ts);
         void setStatus(int status);
