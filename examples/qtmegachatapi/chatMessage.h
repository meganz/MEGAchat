#ifndef CHATMESSAGE_H
#define CHATMESSAGE_H

#include <QWidget>
#include <QDateTime>
#include <QListWidgetItem>
#include "megachatapi.h"
#include "ui_chatMessageWidget.h"
#include "chatWindow.h"
class ChatWindow;
namespace Ui {
class ChatMessageWidget;
}

class ChatMessage: public QWidget
{
    Q_OBJECT
private:
    QString nodelistText();

protected:
        Ui::ChatMessageWidget *ui;
        megachat::MegaChatHandle mChatId;
        megachat::MegaChatMessage *mMessage = NULL;
        megachat::MegaChatApi *megaChatApi;
        QListWidgetItem *mListWidgetItem;
        void updateToolTip();
        void showRichLinkData();
        void setMessageContent(const char *content);
        ChatWindow *mChatWindow;
        friend class ChatWindow;

    public:
        ChatMessage(ChatWindow *window, megachat::MegaChatApi *mChatApi, megachat::MegaChatHandle mChatId, megachat::MegaChatMessage *msg);
        virtual ~ChatMessage();
        std::string managementInfoToString() const;

        void updateContent();
        void setTimestamp(int64_t ts);
        void setStatus(int status);
        void setAuthor(const char *author);
        bool isMine() const;
        void markAsEdited();
        void startEditingMsgWidget();
        QListWidgetItem *getWidgetItem() const;
        void setWidgetItem(QListWidgetItem *item);
        megachat::MegaChatMessage *getMessage() const;
        void setMessage(megachat::MegaChatMessage *message);
        void clearEdit();
        void setManualMode(bool manualMode);

    public slots:
        void onDiscardManualSending();
        void onManualSending();
        void cancelMsgEdit(bool clicked);
        void saveMsgEdit(bool clicked);
        void onMessageCtxMenu(const QPoint& point);
        void onMessageDelAction();
        void onMessageEditAction();
        void onMessageRemoveLinkAction();
<<<<<<< HEAD
        void onNodeDownloadOrImport(mega::MegaNode *node, bool import);
=======
        void onNodeDownload(::mega::MegaNode *node);
        void onNodePlay(::mega::MegaNode *node);
>>>>>>> 611577d1
        void on_bSettings_clicked();
};
#endif // CHATMESSAGE_H<|MERGE_RESOLUTION|>--- conflicted
+++ resolved
@@ -58,12 +58,8 @@
         void onMessageDelAction();
         void onMessageEditAction();
         void onMessageRemoveLinkAction();
-<<<<<<< HEAD
         void onNodeDownloadOrImport(mega::MegaNode *node, bool import);
-=======
-        void onNodeDownload(::mega::MegaNode *node);
         void onNodePlay(::mega::MegaNode *node);
->>>>>>> 611577d1
         void on_bSettings_clicked();
 };
 #endif // CHATMESSAGE_H