#include "contactItemWidget.h"
#include "ui_listItemWidget.h"
#include "uiSettings.h"
#include <QMessageBox>
#include <QMenu>
#include <QClipboard>

ContactItemWidget::ContactItemWidget(QWidget *parent, MainWindow *mainWin, megachat::MegaChatApi *megaChatApi, ::mega::MegaApi *megaApi, ::mega::MegaUser *contact) :
    QWidget(parent),
    ui(new Ui::ChatItem)
{
    mMainWin = mainWin;
    mMegaApi = megaApi;
    mMegaChatApi = megaChatApi;
    mUserHandle = contact->getHandle();
    mUserVisibility = contact->getVisibility();
    const char *contactEmail = contact->getEmail();
    ui->setupUi(this);
    setAvatarStyle();
    ui->mUnreadIndicator->hide();
    ui->mPreviewersIndicator->hide();
    QString text = QString::fromUtf8(contactEmail);
    ui->mName->setText(contactEmail);
    ui->mAvatar->setText(QString(text[0].toUpper()));

    const char *firstname = mMainWin->mApp->getFirstname(contact->getHandle());
    if (firstname)
    {
        updateTitle(firstname);
    }
    delete [] firstname;

    int status = mMegaChatApi->getUserOnlineStatus(mUserHandle);
    updateOnlineIndicator(status);
}

void ContactItemWidget::setAvatarStyle()
{
    QColor & col = gAvatarColors[mUserHandle & 0x0f];
    QString style = "border-radius: 4px;"
            "border: 2px solid rgba(0,0,0,0);"
            "color: white;"
            "font: 24px;"
            "background-color: qlineargradient(spread:pad, x1:0, y1:0, x2:1, y2:0,"
            "stop:0 rgba(%1,%2,%3,180), stop:1 rgba(%1,%2,%3,255))";
    style = style.arg(col.red()).arg(col.green()).arg(col.blue());
    ui->mAvatar->setStyleSheet(style);
}

void ContactItemWidget::contextMenuEvent(QContextMenuEvent *event)
{
    QMenu menu(this);
    auto chatPeerInviteAction = menu.addAction(tr("Invite to 1on1 chat"));
    connect(chatPeerInviteAction, SIGNAL(triggered()), this, SLOT(onCreatePeerChat()));

    auto chatInviteAction = menu.addAction(tr("Invite to group chat"));
    connect(chatInviteAction, SIGNAL(triggered()), this, SLOT(onCreateGroupChat()));

    auto publicChatInviteAction = menu.addAction(tr("Invite to PUBLIC group chat"));
    connect(publicChatInviteAction, SIGNAL(triggered()), this, SLOT(onCreatePublicGroupChat()));

    auto printAction = menu.addAction(tr("Print contact info"));
    connect(printAction, SIGNAL(triggered()), this, SLOT(onPrintContactInfo()));

    if (mUserVisibility == ::mega::MegaUser::VISIBILITY_VISIBLE)
    {
        auto removeAction = menu.addAction(tr("Remove contact"));
        connect(removeAction, SIGNAL(triggered()), this, SLOT(onContactRemove()));
    }
    else if (mUserVisibility == ::mega::MegaUser::VISIBILITY_HIDDEN)
    {
        auto addAction = menu.addAction(tr("Invite ex-contact"));
        connect(addAction, SIGNAL(triggered()), this, SLOT(onExContactInvite()));
    }

    auto lastGreenAction = menu.addAction(tr("Last time user was online"));
    connect(lastGreenAction, SIGNAL(triggered()), this, SLOT(onRequestLastGreen()));

<<<<<<< HEAD
    menu.addSeparator();
    auto copyHandleAction = menu.addAction(tr("Copy to clipboard user id"));
    connect(copyHandleAction, SIGNAL(triggered()), this, SLOT(onCopyHandle()));

=======
>>>>>>> 423cca61
    menu.exec(event->globalPos());
    menu.deleteLater();
}

QListWidgetItem *ContactItemWidget::getWidgetItem() const
{
    return mListWidgetItem;
}

void ContactItemWidget::setWidgetItem(QListWidgetItem *item)
{
    mListWidgetItem = item;
}


void ContactItemWidget::updateToolTip(::mega::MegaUser *contact)
{
   QString text = NULL;
   std::string contactHandleBin = std::to_string(contact->getHandle());
   const char *email = contact->getEmail();
   const char *chatHandle_64 = "--------";
   const char *contactHandle_64 = mMegaApi->userHandleToBase64(contact->getHandle());
   const char *auxChatHandle_64 = mMegaApi->userHandleToBase64(mMegaChatApi->getChatHandleByUser(contact->getHandle()));

   if (mMegaChatApi->getChatHandleByUser(contact->getHandle()) != megachat::MEGACHAT_INVALID_HANDLE)
   {
      chatHandle_64 = auxChatHandle_64;
   }

   if (contact->getVisibility() == ::mega::MegaUser::VISIBILITY_HIDDEN)
   {
        text.append(tr("INVISIBLE:\n"));
   }

   text.append(tr("Email: "))
        .append(QString::fromStdString(email))
        .append(tr("\nUser handle bin: ")).append(contactHandleBin.c_str())
        .append(tr("\nUser handle: ")).append(contactHandle_64)
        .append(tr("\nChat handle: ")).append((chatHandle_64));

   setToolTip(text);
   delete [] contactHandle_64;
   delete [] auxChatHandle_64;
}

void ContactItemWidget::onCreatePublicGroupChat()
{
    createChatRoom(mUserHandle, true, true);
}

void ContactItemWidget::onCreateGroupChat()
{
    createChatRoom(mUserHandle, true, false);
}

void ContactItemWidget::onCreatePeerChat()
{
    createChatRoom(mUserHandle, false, false);
}

void ContactItemWidget::createChatRoom(MegaChatHandle uh, bool isGroup, bool isPublic)
{
    QMessageBox msgBox;
    if (isGroup)
    {
        msgBox.setText("Do you want to invite "+ui->mName->text() +" to a new group chat?");
    }
    else
    {
        msgBox.setText("Do you want to invite "+ui->mName->text() +" to a new 1on1 chat?");
    }
    msgBox.setStandardButtons(QMessageBox::Ok | QMessageBox::Cancel);
    msgBox.setDefaultButton(QMessageBox::Cancel);

    if (msgBox.exec() == QMessageBox::Cancel)
    {
        return;
    }

    MegaChatPeerList *peerList = MegaChatPeerList::createInstance();
    peerList->addPeer(uh, MegaChatRoom::PRIV_STANDARD);


    if(isGroup)
    {
        char *title = mMainWin->askChatTitle();
        if (isPublic)
        {
            mMegaChatApi->createPublicChat(peerList, title);
        }
        else
        {
            mMegaChatApi->createChat(true, peerList, title);
        }
        delete [] title;
    }
    else
    {
        mMegaChatApi->createChat(false, peerList);
    }

    delete peerList;
}

void ContactItemWidget::onPrintContactInfo()
{
    QMessageBox msg;
    msg.setIcon(QMessageBox::Information);
    msg.setText(toolTip());
    msg.exec();
}

void ContactItemWidget::onContactRemove()
{
    char *email = mMegaChatApi->getContactEmail(mUserHandle);
    QString msg = tr("Are you sure you want to remove ");
    msg.append(ui->mName->text());

    if (ui->mName->text() != email)
    {
        msg.append(" (").append(email).append(")");
    }
    msg.append(tr(" from your contacts?"));

    auto ret = QMessageBox::question(this, tr("Remove contact"), msg);
    if (ret == QMessageBox::Yes)
    {
        ::mega::MegaUser *contact = mMegaApi->getContact(email);
        mMegaApi->removeContact(contact);
        delete contact;
    }
    delete [] email;
}

void ContactItemWidget::onExContactInvite()
{
    char *email = mMegaChatApi->getContactEmail(mUserHandle);
    QString msg = tr("Are you sure you want to re-invite ");
    msg.append(ui->mName->text());
    if (ui->mName->text() != email)
    {
        msg.append(" (").append(email).append(")");
    }
    msg.append(tr(" to your contacts?"));

    auto ret = QMessageBox::question(this, tr("Invite ex-contact"), msg);
    if (ret == QMessageBox::Yes)
    {
        mMegaApi->inviteContact(email, "Please, accept my invitation", ::mega::MegaContactRequest::INVITE_ACTION_ADD);
    }

    delete [] email;
}

void ContactItemWidget::onRequestLastGreen()
{
    mMegaChatApi->requestLastGreen(mUserHandle);
}

void ContactItemWidget::onCopyHandle()
{
    const char *handel_64 = mMegaApi->userHandleToBase64(mUserHandle);
    QClipboard *clipboard = QApplication::clipboard();
    clipboard->setText(handel_64);
    delete []handel_64;
}

void ContactItemWidget::updateTitle(const char *firstname)
{
    QString text;
    if (strcmp(firstname, "") == 0)
    {
        const char *auxEmail = mMegaChatApi->getContactEmail(mUserHandle);
        text = QString::fromUtf8(auxEmail);
        delete [] auxEmail;
    }
    else
    {
        text = QString::fromUtf8(firstname);
    }

    switch (mUserVisibility)
    {
        case ::mega::MegaUser::VISIBILITY_HIDDEN:
            text.append(" [H]");
            break;
        case ::mega::MegaUser::VISIBILITY_INACTIVE:
            text.append(" [I]");
            break;
        case ::mega::MegaUser::VISIBILITY_BLOCKED:
            text.append(" [B]");
            break;
        default:    // VISIBLE (+ UNKNOWN)
            break;
    }

    ui->mName->setText(text);
}

ContactItemWidget::~ContactItemWidget()
{
    delete ui;
}

void ContactItemWidget::updateOnlineIndicator(int newState)
{
    if (newState == megachat::MegaChatApi::STATUS_INVALID)
    {
        newState = 0;
    }

    if (newState >= 0 && newState < NINDCOLORS)
    {
        ui->mOnlineIndicator->setStyleSheet(
           QString("background-color: ")+gOnlineIndColors[newState]+
                   ";border-radius: 4px");
    }
}

<|MERGE_RESOLUTION|>--- conflicted
+++ resolved
@@ -76,13 +76,10 @@
     auto lastGreenAction = menu.addAction(tr("Last time user was online"));
     connect(lastGreenAction, SIGNAL(triggered()), this, SLOT(onRequestLastGreen()));
 
-<<<<<<< HEAD
     menu.addSeparator();
     auto copyHandleAction = menu.addAction(tr("Copy to clipboard user id"));
     connect(copyHandleAction, SIGNAL(triggered()), this, SLOT(onCopyHandle()));
 
-=======
->>>>>>> 423cca61
     menu.exec(event->globalPos());
     menu.deleteLater();
 }
