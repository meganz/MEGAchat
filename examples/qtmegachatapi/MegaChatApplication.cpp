#include "MegaChatApplication.h"
#include "megaLoggerApplication.h"
#include <iostream>
#include <QDir>
#include <QInputDialog>
#include <QMessageBox>
#include <assert.h>
#include <sys/stat.h>
#include "signal.h"
#include <QClipboard>

using namespace std;
using namespace mega;
using namespace megachat;

int main(int argc, char **argv)
{
    MegaChatApplication app(argc, argv);
    app.init();
    return app.exec();
}

MegaChatApplication::MegaChatApplication(int &argc, char **argv) : QApplication(argc, argv)
{
    mAppDir = MegaChatApi::getAppDir();
    configureLogs();

    // Keep the app open until it's explicitly closed
    setQuitOnLastWindowClosed(true);

    mMainWin = NULL;
    mLoginDialog = NULL;
    mSid = NULL;

    // Initialize the SDK and MEGAchat
    mMegaApi = new MegaApi("PssTQSqb", mAppDir.c_str(), "MEGAChatQtApp");
    mMegaChatApi = new MegaChatApi(mMegaApi);

    // Create delegate listeners
    megaListenerDelegate = new QTMegaListener(mMegaApi, this);
    mMegaApi->addListener(megaListenerDelegate);

    megaChatRequestListenerDelegate = new QTMegaChatRequestListener(mMegaChatApi, this);
    mMegaChatApi->addChatRequestListener(megaChatRequestListenerDelegate);

    megaChatNotificationListenerDelegate = new QTMegaChatNotificationListener(mMegaChatApi, this);
    mMegaChatApi->addChatNotificationListener(megaChatNotificationListenerDelegate);
}

MegaChatApplication::~MegaChatApplication()
{
    mMegaApi->httpServerStop();
    mMegaApi->removeListener(megaListenerDelegate);
    mMegaChatApi->removeChatRequestListener(megaChatRequestListenerDelegate);
    mMegaChatApi->removeChatNotificationListener(megaChatNotificationListenerDelegate);
    delete megaChatNotificationListenerDelegate;
    delete megaChatRequestListenerDelegate;
    delete megaListenerDelegate;
    delete mMainWin;
    delete mMegaChatApi;
    delete mMegaApi;
    delete mLogger;
    delete [] mSid;
}

void MegaChatApplication::init()
{
    mFirstnamesMap.clear();
    mFirstnameFetching.clear();
    mNotificationSettings.reset();
    mTimeZoneDetails.reset();
    if (mMainWin)
    {
        mMainWin->deleteLater();
        mMainWin = NULL;
    }
    if (mLoginDialog)
    {
        mLoginDialog->deleteLater();
        mLoginDialog = NULL;
    }
    delete [] mSid;
    mSid = NULL;

    mMainWin = new MainWindow((QWidget *)this, mLogger, mMegaChatApi, mMegaApi);

    mSid = readSid();
    if (!mSid)
    {
        login();
    }
    else
    {
        int initState = mMegaChatApi->init(mSid);
        assert(initState == MegaChatApi::INIT_OFFLINE_SESSION
               || initState == MegaChatApi::INIT_NO_CACHE);

        bool isEphemeral = existsEphemeralFile();
        if (isEphemeral)
        {
            mMegaApi->resumeCreateAccountEphemeralPlusPlus(mSid);
        }
        else
        {
            mMegaApi->fastLogin(mSid);
        }
    }
}

void MegaChatApplication::login()
{
   mLoginDialog = new LoginDialog();
   connect(mLoginDialog, SIGNAL(onLoginClicked()), this, SLOT(onLoginClicked()));
   connect(mLoginDialog, SIGNAL(onPreviewClicked()), this, SLOT(onPreviewClicked()));
   connect(mLoginDialog, SIGNAL(onEphemeralAccountPlusPlus()), this, SLOT(onEphemeral()));
   mLoginDialog->show();
}

std::string MegaChatApplication::getText(std::string title, bool allowEmpty)
{
    bool ok;
    std::string text;
    QString qText;

    while (1)
    {
        qText = QInputDialog::getText((QWidget *)0, tr("MEGAchat"),
                title.c_str(), QLineEdit::Normal, "", &ok);

        if (ok)
        {
            text = qText.toStdString();
            if (text.size() > 0 || allowEmpty)
            {
                return text;
            }
        }
        else
        {
            return std::string();
        }
    }
}

void MegaChatApplication::onPreviewClicked()
{
    std::string chatLink = getText("Enter chat link:");
    if (!chatLink.size())
        return;

    if (!initAnonymous(chatLink))
    {
        mLoginDialog->setState(LoginDialog::LoginStage::badCredentials);
    }
}

void MegaChatApplication::onEphemeral()
{
    QString name = QInputDialog::getText(mLoginDialog, tr("Insert ephemeral account name"), tr("Name"));
    if (name.size())
    {
        mMegaChatApi->init(nullptr);
        mMegaApi->createEphemeralAccountPlusPlus(name.toStdString().c_str(), name.toStdString().c_str());
    }
}

bool MegaChatApplication::initAnonymous(std::string chatlink)
{
    if (chatlink.size() < 43)
    {
        return false;
    }

    if (mMegaChatApi->initAnonymous() != MegaChatApi::INIT_ANONYMOUS)
    {
        mMegaChatApi->logout();
        return false;
    }

    if (mLoginDialog)
    {
        mLoginDialog->deleteLater();
        mLoginDialog = NULL;
    }
    delete [] mSid;
    mSid = NULL;

    mMainWin->setWindowTitle("Anonymous mode");
    mMegaChatApi->connect();
    mMegaChatApi->openChatPreview(chatlink.c_str());
    connect(mMainWin, SIGNAL(onAnonymousLogout()), this, SLOT(onAnonymousLogout()));
    mMainWin->show();
    mMainWin->activeControls(false);
    setChatLink(chatlink);
    return true;
}

void MegaChatApplication::onAnonymousLogout()
{
    if (mMainWin)
    {
       mMainWin->deleteLater();
       mMainWin = NULL;
    }
    mMegaChatApi->logout();
}

void MegaChatApplication::onLoginClicked()
{
    QString email = mLoginDialog->getEmail();
    QString password = mLoginDialog->getPassword();
    mLoginDialog->setState(LoginDialog::loggingIn);
    if (mMegaChatApi->getInitState() == MegaChatApi::INIT_NOT_DONE)
    {
        int initState = mMegaChatApi->init(mSid);
        assert(initState == MegaChatApi::INIT_WAITING_NEW_SESSION);
    }
    mMegaApi->login(email.toUtf8().constData(), password.toUtf8().constData());
}

const char *MegaChatApplication::readSid()
{
    char buf[256];
    ifstream sidf(mAppDir + "/sid");
    if (!sidf.fail())
    {
       sidf.getline(buf, 256);
       if (!sidf.fail())
       {
           return MegaApi::strdup(buf);
       }
    }
    return NULL;
}

void MegaChatApplication::saveSid(const char *sid)
{
    assert(sid);
    ofstream osidf(mAppDir + "/sid");
    osidf << sid;
    osidf.close();
}

void MegaChatApplication::removeSid()
{
    std::string sidPath = mAppDir + "/sid";
    std::remove(sidPath.c_str());
}

void MegaChatApplication::createEphemeralFile()
{
    ofstream osidf(mAppDir + "/EphemeralSession");
    osidf.close();
}

bool MegaChatApplication::existsEphemeralFile()
{
    std::string ephemeralFile = mAppDir + "/EphemeralSession";
    ifstream f(ephemeralFile.c_str());
    return f.good();
}

void MegaChatApplication::removeEphemeralFile()
{
    std::string ephemeralFile = mAppDir + "/EphemeralSession";
    std::remove(ephemeralFile.c_str());
}


void MegaChatApplication::configureLogs()
{
    std::string logPath = mAppDir + "/log.txt";
    mLogger = new MegaLoggerApplication(logPath.c_str());
    MegaApi::setLogLevel(MegaApi::LOG_LEVEL_DEBUG);
    MegaChatApi::setLogLevel(MegaChatApi::LOG_LEVEL_DEBUG);
    MegaChatApi::setLoggerObject(mLogger);
    MegaChatApi::setLogToConsole(true);
    MegaChatApi::setCatchException(false);
}

void MegaChatApplication::onUsersUpdate(::mega::MegaApi *, ::mega::MegaUserList *userList)
{
    if (userList)
    {
        if(mMainWin)
        {
            mMainWin->addOrUpdateContactControllersItems(userList);
            mMainWin->reorderAppContactList();
        }

        // if notification settings have changed for our own user, update the value
        for (int i = 0; i < userList->size(); i++)
        {
            ::mega::MegaUser *user = userList->get(i);
            if (user->getHandle() == mMegaApi->getMyUserHandleBinary())
            {
                if (user->hasChanged(MegaUser::CHANGE_TYPE_PUSH_SETTINGS) && !user->isOwnChange())
                {
                    mMegaApi->getPushNotificationSettings();
                }

                if (user->hasChanged(MegaUser::CHANGE_TYPE_ALIAS))
                {
                    mMegaApi->getUserAttribute(::mega::MegaApi::USER_ATTR_ALIAS);
                }
            }
            else
            {
                if (user->hasChanged(MegaUser::CHANGE_TYPE_FIRSTNAME))
                {
                    getFirstname(user->getHandle(), NULL, true);
                }
            }

            if (user->hasChanged(MegaUser::CHANGE_TYPE_EMAIL))
            {
                if (user->getHandle() == mMegaChatApi->getMyUserHandle())
                {
                     mMainWin->setWindowTitle(QString(user->getEmail()));
                     mMainWin->updateToolTipMyInfo();
                }
                else
                {
                    if (!getLocalUserAlias(user->getHandle()).empty() && !getFirstname(user->getHandle(), nullptr))
                    {
                       // Update contact title and messages
                       mMainWin->updateContactTitle(user->getHandle(), user->getEmail());
                       mMainWin->updateMessageFirstname(user->getHandle(), user->getEmail());
                    }
                }
            }
        }
    }
}

void MegaChatApplication::onChatNotification(MegaChatApi *, MegaChatHandle chatid, MegaChatMessage *msg)
{
    const char *chat = mMegaApi->userHandleToBase64((MegaHandle)chatid);
    const char *msgid = mMegaApi->userHandleToBase64((MegaHandle)msg->getMsgId());

    string log("Chat notification received in chat [");
    log.append(chat);
    log.append("], msgid: ");
    log.append(msgid);
    mLogger->postLog(log.c_str());

    delete [] chat;
    delete [] msgid;
}

const char *MegaChatApplication::getFirstname(MegaChatHandle uh, const char *authorizationToken, bool force)
{
    if (uh == mMegaChatApi->getMyUserHandle())
    {
        return MegaApi::strdup("Me");
    }

    if (uh == 13041471603018644609U)   // handle for API user / Commander
    {
        return MegaApi::strdup("API-user");
    }

    auto it = mFirstnamesMap.find(uh);
    if (it != mFirstnamesMap.end() && !force)
    {
        return MegaApi::strdup(it->second.c_str());
    }

    if (!mFirstnameFetching[uh])
    {
        mMegaChatApi->getUserFirstname(uh, authorizationToken);
        mFirstnameFetching[uh] = true;
    }

    return NULL;
}

bool MegaChatApplication::isStagingEnabled()
{
    return useStaging;
}

void MegaChatApplication::enableStaging(bool enable)
{
    if (useStaging == enable)
    {
        return;
    }

    useStaging = enable;
    if (enable)
    {
        mMegaApi->changeApiUrl("https://staging.api.mega.co.nz/");
    }
    else
    {
        mMegaApi->changeApiUrl("https://g.api.mega.co.nz/");
    }

    if (mMegaChatApi->getConnectionState() != MegaChatApi::DISCONNECTED
            && mMegaChatApi->getInitState() != MegaChatApi::INIT_ANONYMOUS) // don't need login and cannot refresh url
    {
        // force a reload upon api-url changes
        mMegaApi->fastLogin(mSid);
        mMegaChatApi->refreshUrl();
    }
}

shared_ptr<::mega::MegaPushNotificationSettings> MegaChatApplication::getNotificationSettings() const
{
    return mNotificationSettings;
}

shared_ptr<::mega::MegaTimeZoneDetails> MegaChatApplication::getTimeZoneDetails() const
{
    return mTimeZoneDetails;
}

MainWindow *MegaChatApplication::mainWindow() const
{
    return mMainWin;
}

::mega::MegaApi *MegaChatApplication::megaApi() const
{
    return mMegaApi;
}

megachat::MegaChatApi *MegaChatApplication::megaChatApi() const
{
    return mMegaChatApi;
}

void MegaChatApplication::setJoinAsGuest(bool joinAsGuest)
{
    mJoinAsGuest = joinAsGuest;
}

bool MegaChatApplication::getJoinAsGuest() const
{
    return mJoinAsGuest;
}

void MegaChatApplication::setGuestName(const string &name)
{
    mGuestUserName = name;
}

string MegaChatApplication::getGuestName() const
{
    return mGuestUserName;
}

void MegaChatApplication::setChatLink(const string &chatLink)
{
    mMeetingLink = chatLink;
}

string MegaChatApplication::getChatLink() const
{
    return mMeetingLink;
}

const char *MegaChatApplication::sid() const
{
    return mSid;
}

void MegaChatApplication::resetLoginDialog()
{
    mLoginDialog->deleteLater();
    mLoginDialog = NULL;
}

std::string MegaChatApplication::base64ToBinary(const char *base64)
{
    std::string result;
    if (!base64)
        return result;

    unsigned char* bin;
    size_t binSize;
    MegaApi::base64ToBinary(base64, &bin, &binSize);
    result = std::string(reinterpret_cast<char*>(bin), binSize);
    delete [] bin;
    return result;
}

std::string MegaChatApplication::getLocalUserAlias(MegaChatHandle uh)
{
    std::string alias;
    std::map<MegaChatHandle, std::string>::iterator it = mAliasesMap.find(uh);
    if (it != mAliasesMap.end())
    {
        alias = it->second;
    }
    return alias;
}

LoginDialog *MegaChatApplication::loginDialog() const
{
    return mLoginDialog;
}

void MegaChatApplication::onRequestFinish(MegaApi *api, MegaRequest *request, MegaError *e)
{
    int reqType = request->getType();
    int error = e->getErrorCode();
    if (error != API_OK
            && (reqType != MegaRequest::TYPE_LOGIN || error != MegaError::API_EMFAREQUIRED)
            && (reqType != MegaRequest::TYPE_GET_ATTR_USER))
    {
        QMessageBox::critical(nullptr, tr("SDK Request failed: ").append(request->getRequestString()), tr("Error: ").append(e->getErrorString()));
    }

    switch (reqType)
    {
        case MegaRequest::TYPE_LOGIN:
            if (error == MegaError::API_EMFAREQUIRED)
            {
                std::string auxcode = mMainWin->getAuthCode();
                if (!auxcode.empty())
                {
                    QString email(request->getEmail());
                    QString password(request->getPassword());
                    QString code(auxcode.c_str());
                    mMegaApi->multiFactorAuthLogin(email.toUtf8().constData(), password.toUtf8().constData(), code.toUtf8().constData());
                }
                else
                {
                    login();
                }
            }
            else if (error == MegaError::API_OK)
            {
                if(!mMainWin->isVisible())
                {
                    resetLoginDialog();
                    mMainWin->show();
                }

                if (!mSid)
                {
                    mSid = mMegaApi->dumpSession();
                    saveSid(mSid);
                }

                if (mLoginDialog)
                {
                    mLoginDialog->setState(LoginDialog::fetchingNodes);
                }

                api->fetchNodes();
            }
            else
            {
                if (mLoginDialog)
                {
                    mLoginDialog->setState(LoginDialog::badCredentials);
                    mLoginDialog->enableControls(true);
                }
                else
                {
                    login();
                }
            }
            break;
        case MegaRequest::TYPE_FETCH_NODES:
            if (error == MegaError::API_OK)
            {
                if (!mSid)
                {
                    mSid = mMegaApi->dumpSession();
                    saveSid(mSid);
                }

                mMegaApi->getPushNotificationSettings();
                mMegaApi->fetchTimeZone();

                if (mMegaChatApi->getConnectionState() == MegaChatApi::DISCONNECTED)
                {
                    mMegaChatApi->connect();
                }
            }
            else
            {
                QMessageBox::critical(nullptr, tr("Fetch Nodes"), tr("Error Fetching nodes: ").append(e->getErrorString()));
                init();
            }
            break;
        case MegaRequest::TYPE_REMOVE_CONTACT:
            if (error != MegaError::API_OK)
                QMessageBox::critical(nullptr, tr("Remove contact"), tr("Error removing contact: ").append(e->getErrorString()));
            break;

        case MegaRequest::TYPE_INVITE_CONTACT:
            if (error != MegaError::API_OK)
                QMessageBox::critical(nullptr, tr("Invite contact"), tr("Error inviting contact: ").append(e->getErrorString()));
            break;

        case MegaRequest::TYPE_MULTI_FACTOR_AUTH_CHECK:
            if (error == MegaError::API_OK)
            {
                mMainWin->createFactorMenu(request->getFlag());
            }
            break;

        case MegaRequest::TYPE_MULTI_FACTOR_AUTH_GET:
            if (error == MegaError::API_OK)
            {
                QClipboard *clipboard = QApplication::clipboard();
                QMessageBox msg;
                msg.setIcon(QMessageBox::Information);
                msg.setWindowTitle("2FA Code:");
                msg.setText(request->getText());

                QAbstractButton *copyButton = msg.addButton(tr("Copy to clipboard"), QMessageBox::ActionRole);
                copyButton->disconnect();
                connect(copyButton, &QAbstractButton::clicked, this, [=](){clipboard->setText(request->getText());});
                msg.exec();

                std::string auxcode = this->mMainWin->getAuthCode();
                if (!auxcode.empty())
                {
                    QString code(auxcode.c_str());
                    mMegaApi->multiFactorAuthEnable(code.toUtf8().constData());
                }
            }
            break;

        case MegaRequest::TYPE_MULTI_FACTOR_AUTH_SET:
        {
            QString text;
            if (request->getFlag())
            {
                text.append("Enable 2FA");
            }
            else
            {
                text.append("Disable 2FA");
            }

            if (error == MegaError::API_OK)
            {
                QMessageBox::information(nullptr, tr(text.toStdString().c_str()), tr("The operation has been completed successfully"));
            }
            else
            {
                QMessageBox::critical(nullptr, tr(text.toStdString().c_str()), tr(" ").append(e->getErrorString()));
            }
            break;
        }
        case MegaRequest::TYPE_GET_ATTR_USER:
            if (request->getParamType() == ::mega::MegaApi::USER_ATTR_PUSH_SETTINGS)
            {
                const ::mega::MegaPushNotificationSettings *currentSettings = request->getMegaPushNotificationSettings();

                if (currentSettings)
                {
                    mNotificationSettings.reset(currentSettings->copy());
                }
                else
                {
                    mNotificationSettings.reset(::mega::MegaPushNotificationSettings::createInstance());
                }

                if (mMainWin && mMainWin->mSettings && mTimeZoneDetails)
                {
                    mMainWin->mSettings->onPushNotificationSettingsUpdate();
                }
            }
            else if (request->getParamType() == ::mega::MegaApi::USER_ATTR_ALIAS)
            {
                mAliasesMap.clear();
                MegaStringMap *aliasesmap = request->getMegaStringMap();
                if (!aliasesmap)
                {
                    mMainWin->reorderAppContactList();
                    break;
                }

                std::unique_ptr<MegaStringList> keys(aliasesmap->getKeys());
                for (int i = 0; i < keys->size(); i++)
                {
                    const char *key = keys->get(i);
                    MegaChatHandle uhBin = mMegaApi->base64ToUserHandle(key);
                    std::string aliasBin = base64ToBinary(aliasesmap->get(key));
                    if (!aliasBin.empty())
                    {
                        mAliasesMap[uhBin] = aliasBin;
                    }
                }
                mMainWin->reorderAppContactList();
            }
            break;
        case MegaRequest::TYPE_FETCH_TIMEZONE:
        {
            if (error != MegaError::API_OK) break;

            mTimeZoneDetails.reset(request->getMegaTimeZoneDetails()->copy());

            if (mMainWin && mMainWin->mSettings && mNotificationSettings)
            {
                mMainWin->mSettings->onPushNotificationSettingsUpdate();
            }
        }
        break;
        case MegaRequest::TYPE_SET_ATTR_USER:
        {
            break;
        }
        case MegaRequest::TYPE_CREATE_ACCOUNT:
        {
            if (error == MegaError::API_OK && (request->getParamType() == 3 || request->getParamType() == 4))
            {
                if (request->getParamType() == 3)
                {
                    createEphemeralFile();

                    assert(!mSid);
                    mSid = request->getSessionKey();
                    saveSid(mSid);

                    if (mMegaChatApi->getConnectionState() == MegaChatApi::DISCONNECTED)
                    {
                        mMegaChatApi->connect();
                    }
                }
                else // --> request->getParamType() == 4
                {
                    mMegaApi->fetchNodes();
                }

                mMainWin->setEphemeralAccount(true);
            }
            else if (error != MegaError::API_OK)
            {
                removeSid();
                removeEphemeralFile();
                init();
            }

            break;
        }

        case MegaRequest::TYPE_SEND_SIGNUP_LINK:
        {
            if (error == API_OK)
            {
                mMainWin->confirmAccount(request->getPassword());
            }

            break;
        }

        case MegaRequest::TYPE_CONFIRM_ACCOUNT:
        {
            removeEphemeralFile();
            mMegaApi->login(request->getEmail(), request->getPassword());
            break;
        }

        default:
            break;
    }
}

void MegaChatApplication::onRequestFinish(MegaChatApi *, MegaChatRequest *request, MegaChatError *e)
{
    int reqType = request->getType();
    int error = e->getErrorCode();
    if (error != MegaChatError::ERROR_OK)
    {
        QMessageBox::critical(nullptr, tr("MEGAchat Request failed: ").append(request->getRequestString()), tr("Error: ").append(e->getErrorString()));
    }

    switch (reqType)
    {
         case MegaChatRequest::TYPE_CONNECT:
            if (error != MegaChatError::ERROR_OK)
            {
                QMessageBox::critical(nullptr, tr("Chat Connection"), tr("Error stablishing connection: ").append(e->getErrorString()));
                init();
            }
            else
            {
                MegaUserList *contactList = mMegaApi->getContacts();
                mMainWin->addOrUpdateContactControllersItems(contactList);
                mMainWin->reorderAppContactList();
                //Fetch alias attr
                mMegaApi->getUserAttribute(::mega::MegaApi::USER_ATTR_ALIAS);
                delete contactList;

                if (mJoinAsGuest)
                {
                    mMegaChatApi->openChatPreview(getChatLink().c_str());
                }
            }
            break;
          case MegaChatRequest::TYPE_LOGOUT:
            if (error == MegaChatError::ERROR_OK)
            {
                removeSid();
                removeEphemeralFile();
                init();
                if (mJoinAsGuest)
                {
                    mMegaChatApi->init(nullptr);
                    mMegaApi->createEphemeralAccountPlusPlus(mGuestUserName.c_str(), mGuestUserName.c_str());
                }
            }
            break;
         case MegaChatRequest::TYPE_GET_FIRSTNAME:
             {
             MegaChatHandle userHandle = request->getUserHandle();
             int errorCode = error;
             mFirstnameFetching[userHandle] = false;
             if (errorCode == MegaChatError::ERROR_OK)
             {
                const char *firstname = request->getText();
                if ((strlen(firstname)) == 0)
                {
                    mFirstnamesMap.erase(userHandle);
                    mMegaChatApi->getUserEmail(userHandle);
                    break;
                }
                mFirstnamesMap[userHandle] = firstname;
                mMainWin->updateContactTitle(userHandle,firstname);
                mMainWin->updateMessageFirstname(userHandle,firstname);
             }
             else if (errorCode == MegaChatError::ERROR_NOENT)
             {
                mFirstnamesMap.erase(userHandle);
                this->mMegaChatApi->getUserEmail(userHandle);
             }
             break;
             }
         case MegaChatRequest::TYPE_GET_EMAIL:
            {
            MegaChatHandle userHandle = request->getUserHandle();
            if (error == MegaChatError::ERROR_OK)
            {
               const char *email = request->getText();
               if (userHandle == mMegaChatApi->getMyUserHandle())
               {
                    mMainWin->setWindowTitle(QString(email));
                    mMainWin->updateToolTipMyInfo();
               }
               else
               {
                  if (mFirstnamesMap.find(userHandle) == mFirstnamesMap.end()
                          && getLocalUserAlias(userHandle).empty())
                  {
                     // Update contact title and messages
                     mMainWin->updateContactTitle(userHandle, email);
                     mMainWin->updateMessageFirstname(userHandle, email);
                  }
                  else
                  {
                      std::map<megachat::MegaChatHandle, ChatListItemController *>::iterator it;
                      for (it = mMainWin->mChatControllers.begin(); it != mMainWin->mChatControllers.end(); it++)
                      {
                          ChatListItemController *itemController = it->second;
                          const MegaChatListItem *item = itemController->getItem();
                          ChatItemWidget *widget = itemController->getWidget();
                          if (item && widget)
                          {
                              widget->updateToolTip(item);
                          }
                      }
                  }
               }
            }
            else
            {
               mMainWin->updateMessageFirstname(userHandle,"Unknown contact");
            }
            break;
            }
         case MegaChatRequest::TYPE_CREATE_CHATROOM:
             if (error == MegaChatError::ERROR_OK)
             {
                MegaChatHandle chatid = request->getChatHandle();
                const MegaChatListItem *chatListItem = mMegaChatApi->getChatListItem(chatid);

                if (!chatListItem->isGroup())
                {
                    if (mMainWin->getChatControllerById(chatid))
                    {
                        QMessageBox::warning(nullptr, tr("Chat creation"), tr("1on1 chat already existed"));
                        delete chatListItem;
                        break;
                    }
                }
                mMainWin->addOrUpdateChatControllerItem(chatListItem->copy());
                mMainWin->reorderAppChatList();
                delete chatListItem;
             }
             break;
         case MegaChatRequest::TYPE_REMOVE_FROM_CHATROOM:
            if (error != MegaChatError::ERROR_OK)
                QMessageBox::critical(nullptr, tr("Leave chat"), tr("Error leaving chat: ").append(e->getErrorString()));
            break;
         case MegaChatRequest::TYPE_EDIT_CHATROOM_NAME:
            if (error != MegaChatError::ERROR_OK)
                QMessageBox::critical(nullptr, tr("Edit chat topic"), tr("Error modifiying chat topic: ").append(e->getErrorString()));
            break;

        case MegaChatRequest::TYPE_ARCHIVE_CHATROOM:
            if (error != MegaChatError::ERROR_OK)
            {
                QMessageBox::critical(nullptr, tr("Archive chat"), tr("Error archiving chat: ").append(e->getErrorString()));
            }
            break;

#ifndef KARERE_DISABLE_WEBRTC
         case MegaChatRequest::TYPE_ANSWER_CHAT_CALL:
         case MegaChatRequest::TYPE_START_CHAT_CALL:
<<<<<<< HEAD
            if (error != MegaChatError::ERROR_OK && error != MegaChatError::ERROR_EXIST)
              {
=======
            if (error != MegaChatError::ERROR_OK)
            {
>>>>>>> 929a32f7
                QMessageBox::critical(nullptr, tr("Call"), tr("Error in call: ").append(e->getErrorString()));
            }

            break;

          case MegaChatRequest::TYPE_HANG_CHAT_CALL:
            if (error != MegaChatError::ERROR_OK)
            {
                QMessageBox::critical(nullptr, tr("Call"), tr("Error in call: ").append(e->getErrorString()));
            }

            break;
#endif
        case MegaChatRequest::TYPE_ATTACH_NODE_MESSAGE:
            if (error != MegaChatError::ERROR_OK)
            {
                QMessageBox::critical(nullptr, tr("Attachment"), tr("Error in attachment: ").append(e->getErrorString()));
            }
            else
            {
                MegaChatHandle chatid = request->getChatHandle();
                MegaChatMessage *msg = request->getMegaChatMessage();
                ChatWindow *window = mMainWin->getChatWindowIfExists(chatid);
                if (window)
                {
                    window->onMessageReceived(mMegaChatApi, msg);
                }
            }
            break;

            //chat links
            case MegaChatRequest::TYPE_CHAT_LINK_HANDLE:
                {
                    bool del = request->getFlag();
                    if (del)
                    {
                        if(error != MegaChatError::ERROR_OK)
                        {
                            QMessageBox::critical(nullptr, tr("Remove chat link"), tr("Error removing the chat link: ").append(e->getErrorString()));
                        }
                        else
                        {
                            QMessageBox::information(nullptr, tr("Remove chat link"), tr("The chat link has been removed"));
                        }
                    }
                    else
                    {
                        QMessageBox msg;
                        msg.setIcon(QMessageBox::Information);

                        bool createifmissing = request->getNumRetry();
                        if (createifmissing)
                        {
                            if(error == MegaChatError::ERROR_OK)
                            {
                                msg.setText("The chat link has been generated successfully");
                            }
                            else
                            {
                                QMessageBox::critical(nullptr, tr("Create chat link"), tr("Error exporting chat link: ").append(e->getErrorString()));
                            }
                        }
                        else
                        {
                            if(error == MegaChatError::ERROR_OK)
                            {
                                msg.setText("The chat link already exists");
                            }
                            else if (error == MegaChatError::ERROR_NOENT)
                            {
                                QMessageBox::warning(nullptr, tr("Query chat link"), tr("No chat-link exists in this chatroom"));
                            }
                            else
                            {
                                QMessageBox::critical(nullptr, tr("Query chat link"), tr("Error querying chat link: ").append(e->getErrorString()));
                            }
                        }

                        if(error == MegaChatError::ERROR_OK)
                        {
                            QString chatlink (request->getText());
                            msg.setDetailedText(chatlink);
                            foreach (QAbstractButton *button, msg.buttons())
                            {
                                if (msg.buttonRole(button) == QMessageBox::ActionRole)
                                {
                                    button->click();
                                    break;
                                }
                            }
                            msg.exec();
                        }
                    }
                }
                break;

            case MegaChatRequest::TYPE_LOAD_PREVIEW:
            {
                MegaChatHandle chatid = request->getChatHandle();
                bool checkChatLink = !request->getFlag();

                //Check chat link
                if (checkChatLink)
                {
                    if (error == MegaChatError::ERROR_OK)
                    {
                        int numPeers = static_cast<int>(request->getNumber());
                        const char *title = request->getText();
                        const char *chatHandle_64 = mMegaApi->userHandleToBase64(chatid);

                        QString line = QString("%1: \n\n Chatid: %2 \n Title: %3 \n Participants: %4 \n\n Do you want to preview it?")
                                .arg(QString::fromStdString(request->getLink()))
                                .arg(QString::fromStdString(chatHandle_64))
                                .arg(QString(title))
                                .arg(QString::fromStdString(std::to_string(numPeers)));

                        QMessageBox msgBox;
                        msgBox.setWindowTitle("Check chat link");
                        msgBox.setText(line);
                        msgBox.setStandardButtons(QMessageBox::Ok | QMessageBox::Cancel);
                        msgBox.setDefaultButton(QMessageBox::Cancel);
                        int ret = msgBox.exec();
                        if (ret == QMessageBox::Ok)
                        {
                            mMegaChatApi->openChatPreview(request->getLink());
                        }

                        delete [] chatHandle_64;
                    }
                    else
                    {
                        QMessageBox::critical(nullptr, tr("Check chat link"), tr("Error checking a chat-link: ").append(e->getErrorString()));
                    }
                }
                else //Load chat link
                {
                    if (error == MegaChatError::ERROR_OK)
                    {
                        const MegaChatListItem *chatListItem = mMegaChatApi->getChatListItem(chatid);
                        mMainWin->addOrUpdateChatControllerItem(chatListItem->copy());
                        mMainWin->reorderAppChatList();
                        ChatWindow *auxWin = mMainWin->getChatWindowIfExists(request->getChatHandle());
                        if (auxWin)
                        {
                            auxWin->previewUpdate(mMegaChatApi->getChatRoom(request->getChatHandle()));
                        }
                        delete chatListItem;

                        if (mJoinAsGuest)
                        {
                            mMegaChatApi->autojoinPublicChat(chatid);
                            mJoinAsGuest = false;
                            mGuestUserName = "";
                            mMeetingLink = "";
                        }
                    }
                    else
                    {
                        MegaChatRoom *room = mMegaChatApi->getChatRoom(chatid);
                        if (room)
                        {
                            if (room->isPreview() && room->isActive())
                            {
                                QMessageBox::critical(nullptr, tr("Load chat link"), tr("You are trying to open a chat in preview mode twice"));
                            }
                            else if(room->isActive())
                            {
                                QMessageBox::critical(nullptr, tr("Load chat link"), tr("You are trying to preview a chat wich you are currently part of"));
                            }
                            else //Rejoin
                            {
                                QMessageBox msgBox;
                                msgBox.setText("You are trying to preview a chat which you were part of. Do you want to rejoin this chat?");
                                msgBox.setStandardButtons(QMessageBox::Ok | QMessageBox::Cancel);
                                msgBox.setDefaultButton(QMessageBox::Cancel);
                                int ret = msgBox.exec();
                                if (ret == QMessageBox::Ok)
                                {
                                    MegaChatHandle ph = request->getUserHandle();
                                    mMegaChatApi->autorejoinPublicChat(chatid, ph);
                                }
                            }
                            delete room;
                        }
                        else
                        {
                            QMessageBox::critical(nullptr, tr("Load chat link"), tr("Error loading chat link"));
                        }
                    }
                }
                break;
            }

            case MegaChatRequest::TYPE_SET_PRIVATE_MODE:
            {
                if(error != MegaChatError::ERROR_OK)
                {
                    QMessageBox::critical(nullptr, tr("Close chat link"), tr("Error setting chat into private mode: ").append(e->getErrorString()));
                }
                else
                {
                    QMessageBox::information(nullptr, tr("Close chat link"), tr("The chat has been converted into private mode"));
                }
                break;
            }

            case MegaChatRequest::TYPE_AUTOJOIN_PUBLIC_CHAT:
            {
                if(error == MegaChatError::ERROR_OK)
                {
                    const MegaChatListItem *chatListItem = mMegaChatApi->getChatListItem(request->getChatHandle());
                    mMainWin->addOrUpdateChatControllerItem(chatListItem->copy());
                    mMainWin->reorderAppChatList();

                    ChatWindow *auxWin = mMainWin->getChatWindowIfExists(request->getChatHandle());
                    if (auxWin)
                    {
                        auxWin->previewUpdate(mMegaChatApi->getChatRoom(request->getChatHandle()));
                    }
                    delete chatListItem;

                    if (request->getUserHandle() == megachat::MEGACHAT_INVALID_HANDLE)
                    {
                        QMessageBox::information(nullptr, tr("Join chat link"), tr("You have joined successfully"));
                    }
                    else
                    {
                        QMessageBox::information(nullptr, tr("Rejoin chat link"), tr("You have rejoined successfully"));
                    }
                }
                else
                {
                    QMessageBox::critical(nullptr, tr("Join chat link"), tr("Error joining chat link: ").append(e->getErrorString()));
                }
                break;
            }
            case MegaChatRequest::TYPE_MANAGE_REACTION:
            {
                if (error == MegaChatError::ERROR_OK)
                {
                    megachat::MegaChatHandle chatId = request->getChatHandle();
                    ChatListItemController *itemController = mMainWin->getChatControllerById(chatId);

                    if (itemController)
                    {
                        ChatItemWidget *widget = itemController->getWidget();
                        if (widget)
                        {
                            ChatWindow *chatWin= itemController->showChatWindow();
                            if(chatWin)
                            {
                                megachat::MegaChatHandle msgId = request->getUserHandle();
                                const char *reaction = request->getText();
                                ChatMessage *chatMessage = chatWin->findChatMessage(msgId);
                                if (chatMessage && reaction)
                                {
                                    int count = 0;
                                    const Reaction *r = chatMessage->getLocalReaction(reaction);
                                    r ? count = request->getFlag() ? r->getCount() + 1 : r->getCount() - 1
                                      : count = request->getFlag() ? 1 : 0;

                                    //Local update
                                    chatMessage->updateReaction(reaction, count);
                                }
                            }
                        }
                    }
                }
                else if (error == MegaChatError::ERROR_NOENT && request->getFlag() )
                {
                    if (request->getNumber() == -1)
                    {
                        QMessageBox::warning(nullptr, tr("Add reaction"), tr("This message reached the maximum limit of 50 reactions"));
                    }
                    else if (request->getNumber() == 1)
                    {
                        QMessageBox::warning(nullptr, tr("Add reaction"), tr("Our own user has reached the maximum limit of 24 reactions"));
                    }
                }
                break;
            }

    case MegaChatRequest::TYPE_IMPORT_MESSAGES:
        if (!error)
        {
            if (mMainWin)
                mMainWin->reorderAppChatList();
        }
        break;

    case MegaChatRequest::TYPE_GET_PEER_ATTRIBUTES:
    {
        ChatListItemController* itemController = mMainWin->getChatControllerById(request->getChatHandle());
        ChatItemWidget *chatWidget = itemController->getWidget();
        chatWidget->onUpdateTooltip();
        break;
    }
    case MegaChatRequest::TYPE_ENABLE_AUDIO_LEVEL_MONITOR:
    {
        ChatListItemController *itemController = mMainWin->getChatControllerById(request->getChatHandle());
        if (itemController)
        {
            assert(itemController->getMeetingView());
            itemController->getMeetingView()->updateAudioMonitor(mMegaChatApi->isAudioLevelMonitorEnabled(request->getChatHandle()));
        }

        break;
    }
    default:
        break;
    }
}<|MERGE_RESOLUTION|>--- conflicted
+++ resolved
@@ -916,13 +916,8 @@
 #ifndef KARERE_DISABLE_WEBRTC
          case MegaChatRequest::TYPE_ANSWER_CHAT_CALL:
          case MegaChatRequest::TYPE_START_CHAT_CALL:
-<<<<<<< HEAD
-            if (error != MegaChatError::ERROR_OK && error != MegaChatError::ERROR_EXIST)
-              {
-=======
             if (error != MegaChatError::ERROR_OK)
             {
->>>>>>> 929a32f7
                 QMessageBox::critical(nullptr, tr("Call"), tr("Error in call: ").append(e->getErrorString()));
             }
 
