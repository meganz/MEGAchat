--- conflicted
+++ resolved
@@ -15,7 +15,7 @@
 
 int main(int argc, char **argv)
 {
-    MegaChatApplication app(argc,argv);
+    MegaChatApplication app(argc, argv);
     app.init();
     return app.exec();
 }
@@ -646,20 +646,16 @@
             {
                 MegaChatHandle chatid = request->getChatHandle();
                 MegaChatListItem *chatListItem = mMegaChatApi->getChatListItem(chatid);
-                mMainWin->addChat(chatListItem);
-            }
-            else
-            {
-<<<<<<< HEAD
-                QMessageBox::critical(nullptr, tr("Export chat link"), e->getErrorString());
-=======
                 if (mMegaChatApi->anonymousMode())
                 {
                     mMainWin->activeControls(false);
                     mMainWin->addLocalChatListItem(chatListItem);
                 }
                 mMainWin->addChat(chatListItem);
->>>>>>> db1351c3
+            }
+            else
+            {
+                QMessageBox::critical(nullptr, tr("Export chat link"), e->getErrorString());
             }
             break;
         }
