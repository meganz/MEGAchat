#include "MegaChatApplication.h"
#include "megaLoggerApplication.h"
#include <iostream>
#include <QDir>
#include <QInputDialog>
#include <QMessageBox>
#include <assert.h>
#include <sys/stat.h>
#include "signal.h"

using namespace std;
using namespace mega;
using namespace megachat;

int main(int argc, char **argv)
{
    MegaChatApplication app(argc, argv);
    app.init();
    return app.exec();
}

MegaChatApplication::MegaChatApplication(int &argc, char **argv) : QApplication(argc, argv)
{
    mAppDir = MegaChatApi::getAppDir();
    configureLogs();

    // Keep the app open until it's explicitly closed
    setQuitOnLastWindowClosed(true);

    mMainWin = NULL;
    mLoginDialog = NULL;
    mSid = NULL;

    // Initialize the SDK and MEGAchat
    mMegaApi = new MegaApi("karere-native", mAppDir.c_str(), "Karere Native");
    mMegaChatApi = new MegaChatApi(mMegaApi);

    // Create delegate listeners
    megaListenerDelegate = new QTMegaListener(mMegaApi, this);
    mMegaApi->addListener(megaListenerDelegate);

    megaChatRequestListenerDelegate = new QTMegaChatRequestListener(mMegaChatApi, this);
    mMegaChatApi->addChatRequestListener(megaChatRequestListenerDelegate);

    megaChatNotificationListenerDelegate = new QTMegaChatNotificationListener(mMegaChatApi, this);
    mMegaChatApi->addChatNotificationListener(megaChatNotificationListenerDelegate);
}

MegaChatApplication::~MegaChatApplication()
{
    mMegaApi->removeListener(megaListenerDelegate);
    mMegaChatApi->removeChatRequestListener(megaChatRequestListenerDelegate);
    mMegaChatApi->removeChatNotificationListener(megaChatNotificationListenerDelegate);
    delete megaChatNotificationListenerDelegate;
    delete megaChatRequestListenerDelegate;
    delete megaListenerDelegate;

    const QObjectList lstChildren  = mMainWin->children();
    foreach(QObject* pWidget, lstChildren)
    {
        pWidget->deleteLater();
    }

    mMainWin->deleteLater();
    delete mMegaChatApi;
    delete mMegaApi;
    delete mLogger;
    delete [] mSid;
}

void MegaChatApplication::init()
{
    mFirstnamesMap.clear();
    mFirstnameFetching.clear();
    if (mMainWin)
    {
        mMainWin->deleteLater();
        mMainWin = NULL;
    }
    if (mLoginDialog)
    {
        mLoginDialog->deleteLater();
        mLoginDialog = NULL;
    }
    delete [] mSid;
    mSid = NULL;

    mMainWin = new MainWindow((QWidget *)this, mLogger, mMegaChatApi, mMegaApi);

    mSid = readSid();
    int initState = mMegaChatApi->init(mSid);
    if (!mSid)
    {
        assert(initState == MegaChatApi::INIT_WAITING_NEW_SESSION);
        login();
    }
    else
    {
        assert(initState == MegaChatApi::INIT_OFFLINE_SESSION
               || initState == MegaChatApi::INIT_NO_CACHE);

        mMegaApi->fastLogin(mSid);
    }
}

void MegaChatApplication::login()
{
    mLoginDialog = new LoginDialog();
    connect(mLoginDialog, SIGNAL(onLoginClicked()), this, SLOT(onLoginClicked()));
    mLoginDialog->show();
}

void MegaChatApplication::onLoginClicked()
{
    QString email = mLoginDialog->getEmail();
    QString password = mLoginDialog->getPassword();
    mLoginDialog->setState(LoginDialog::loggingIn);
    mMegaApi->login(email.toUtf8().constData(), password.toUtf8().constData());
}

void MegaChatApplication::logout()
{
    mMegaApi->logout();
}

const char * MegaChatApplication::readSid()
{
    char buf[256];
    ifstream sidf(mAppDir + "/sid");
    if (!sidf.fail())
    {
       sidf.getline(buf, 256);
       if (!sidf.fail())
       {
           return strdup(buf);
       }
    }
    return NULL;
}

void MegaChatApplication::saveSid(const char *sid)
{
    assert(sid);
    ofstream osidf(mAppDir + "/sid");
    osidf << sid;
    osidf.close();
}

void MegaChatApplication::removeSid()
{
    std::string sidPath = mAppDir + "/sid";
    std::remove(sidPath.c_str());
}

void MegaChatApplication::configureLogs()
{
    std::string logPath = mAppDir + "/log.txt";
    mLogger = new MegaLoggerApplication(logPath.c_str());
    MegaApi::setLogLevel(MegaApi::LOG_LEVEL_DEBUG);
    MegaChatApi::setLogLevel(MegaChatApi::LOG_LEVEL_DEBUG);
    MegaChatApi::setLoggerObject(mLogger);
    MegaChatApi::setLogToConsole(true);
    MegaChatApi::setCatchException(false);
}

void MegaChatApplication::addChats()
{
    mMainWin->updateLocalChatListItems();
    std::list<Chat> *chatList = mMainWin->getLocalChatListItemsByStatus(chatActiveStatus);
    for (Chat &chat : (*chatList))
    {
        const megachat::MegaChatListItem *item = chat.chatItem;
        mMainWin->addChat(item);
    }
    chatList->clear();
    delete chatList;
}


void MegaChatApplication::addContacts()
{
    MegaUser * contact = NULL;
    MegaUserList *contactList = mMegaApi->getContacts();

    for (int i=0; i<contactList->size(); i++)
    {
        contact = contactList->get(i);
        const char *contactEmail = contact->getEmail();
        megachat::MegaChatHandle userHandle = mMegaChatApi->getUserHandleByEmail(contactEmail);
        if (megachat::MEGACHAT_INVALID_HANDLE != userHandle)
            mMainWin->addContact(contact);
    }
    delete contactList;
}

void MegaChatApplication::onUsersUpdate(mega::MegaApi *, mega::MegaUserList *userList)
{
    if(userList && mMainWin)
    {
        for(int i = 0; i < userList->size(); i++)
        {
            mega::MegaUser *user = userList->get(i);
            mega::MegaHandle userHandle = user->getHandle();
            std::map<mega::MegaHandle, ContactItemWidget *>::iterator itContacts;
            itContacts = this->mMainWin->contactWidgets.find(userHandle);
            if (itContacts == this->mMainWin->contactWidgets.end())
            {
                mMainWin->addContact(user);
            }
            else
            {
                if (userList->get(i)->hasChanged(MegaUser::CHANGE_TYPE_FIRSTNAME))
                {
                    mFirstnamesMap.erase(userHandle);
                    getFirstname(userHandle);
                }
                else if (user->getVisibility() == MegaUser::VISIBILITY_HIDDEN && mMainWin->allItemsVisibility != true)
                {
                    mMainWin->orderContactChatList(mMainWin->allItemsVisibility, mMainWin->archivedItemsVisibility);
                }
            }
        }
    }
}

void MegaChatApplication::onChatNotification(MegaChatApi *, MegaChatHandle chatid, MegaChatMessage *msg)
{
    const char *chat = mMegaApi->userHandleToBase64((MegaHandle)chatid);
    const char *msgid = mMegaApi->userHandleToBase64((MegaHandle)msg->getMsgId());

    string log("Chat notification received in chat [");
    log.append(chat);
    log.append("], msgid: ");
    log.append(msgid);
    mLogger->postLog(log.c_str());

    delete chat;
    delete msgid;
}

const char* MegaChatApplication::getFirstname(MegaChatHandle uh)
{
    if (uh == mMegaChatApi->getMyUserHandle())
    {
        return strdup("Me");
    }

    if (uh == 13041471603018644609U)   // handle for API user / Commander
    {
        return strdup("API-user");
    }

    auto it = mFirstnamesMap.find(uh);
    if (it != mFirstnamesMap.end())
    {
        return strdup(it->second.c_str());
    }

    if (!mFirstnameFetching[uh])
    {
        mMegaChatApi->getUserFirstname(uh);
        mFirstnameFetching[uh] = true;
    }

    return NULL;
}

const char *MegaChatApplication::sid() const
{
    return mSid;
}

void MegaChatApplication::resetLoginDialog()
{
    mLoginDialog->deleteLater();
    mLoginDialog = NULL;
}

LoginDialog *MegaChatApplication::loginDialog() const
{
    return mLoginDialog;
}

void MegaChatApplication::onRequestFinish(MegaApi *api, MegaRequest *request, MegaError *e)
{
    switch (request->getType())
    {
        case MegaRequest::TYPE_LOGIN:
            if (e->getErrorCode() == MegaError::API_OK)
            {
                if (mLoginDialog)
                {
                    mLoginDialog->setState(LoginDialog::fetchingNodes);
                }
                api->fetchNodes();
            }
            else
            {
                if (mLoginDialog)
                {
                    mLoginDialog->setState(LoginDialog::badCredentials);
                    mLoginDialog->enableControls(true);
                }
                else
                {
                    login();
                }
            }
            break;
        case MegaRequest::TYPE_FETCH_NODES:
            if (e->getErrorCode() == MegaError::API_OK)
            {
                if (!mSid)
                {
                    mSid = mMegaApi->dumpSession();
                    saveSid(mSid);
                }
                mMegaChatApi->connect();
            }
            else
            {
                QMessageBox::critical(nullptr, tr("Fetch Nodes"), tr("Error Fetching nodes: ").append(e->getErrorString()));
                init();
            }
            break;
        case MegaRequest::TYPE_REMOVE_CONTACT:
            if (e->getErrorCode() != MegaError::API_OK)
                QMessageBox::critical(nullptr, tr("Remove contact"), tr("Error removing contact: ").append(e->getErrorString()));
            break;

        case MegaRequest::TYPE_INVITE_CONTACT:
            if (e->getErrorCode() != MegaError::API_OK)
                QMessageBox::critical(nullptr, tr("Invite contact"), tr("Error inviting contact: ").append(e->getErrorString()));
            break;
    }
}

void MegaChatApplication::onRequestFinish(MegaChatApi *, MegaChatRequest *request, MegaChatError *e)
{
    switch (request->getType())
    {
        case MegaChatRequest::TYPE_LOGOUT:
            if (e->getErrorCode() == MegaChatError::ERROR_OK)
            {
<<<<<<< HEAD
                addChats();
                MegaChatHandle myHandle = mMegaChatApi->getMyUserHandle();
                mMainWin->updateToolTipMyInfo(myHandle);
=======
                std::string sidPath = mAppDir + "/sid";
                std::remove(sidPath.c_str());
                mSid = NULL;
                if (mMainWin)
                {
                    mMainWin->deleteLater();
                    mMainWin = NULL;
                }
                init();
>>>>>>> 9315d0a2
            }
            break;

         case MegaChatRequest::TYPE_CONNECT:
            if (e->getErrorCode() != MegaChatError::ERROR_OK)
            {
                QMessageBox::critical(nullptr, tr("Chat Connection"), tr("Error stablishing connection").append(e->getErrorString()));
                init();
            }
            break;
          case MegaChatRequest::TYPE_LOGOUT:
            if (e->getErrorCode() == MegaChatError::ERROR_OK)
            {
                removeSid();
                init();
            }
            break;
         case MegaChatRequest::TYPE_GET_FIRSTNAME:
             {
             MegaChatHandle userHandle = request->getUserHandle();
             int errorCode = e->getErrorCode();
             if (errorCode == MegaChatError::ERROR_OK)
             {
                const char *firstname = request->getText();
                if ((strlen(firstname)) == 0)
                {
                    this->mMegaChatApi->getUserEmail(userHandle);
                    break;
                }
                mFirstnamesMap[userHandle] = firstname;
                mFirstnameFetching[userHandle] = false;
                mMainWin->updateContactFirstname(userHandle,firstname);
                mMainWin->updateMessageFirstname(userHandle,firstname);
             }
             else if (errorCode == MegaChatError::ERROR_NOENT)
             {
                this->mMegaChatApi->getUserEmail(userHandle);
             }
             break;
             }
         case MegaChatRequest::TYPE_GET_EMAIL:
            {
            MegaChatHandle userHandle = request->getUserHandle();
            if (e->getErrorCode() == MegaChatError::ERROR_OK)
            {
               const char *email = request->getText();
               mMainWin->updateContactFirstname(userHandle,email);
               mMainWin->updateMessageFirstname(userHandle,email);
            }
            else
            {
               mMainWin->updateMessageFirstname(userHandle,"Unknown contact");
            }
            break;
            }
         case MegaChatRequest::TYPE_CREATE_CHATROOM:
             if (e->getErrorCode() == MegaChatError::ERROR_OK)
             {
<<<<<<< HEAD
                MegaChatHandle handle = request->getChatHandle();
                const MegaChatListItem *chatListItem = mMainWin->getLocalChatListItem(handle);

                if (chatListItem)
                {
                    std::string title;
                    MegaChatHandle chatid = request->getChatHandle();
=======
                std::string title;
                MegaChatHandle chatid = request->getChatHandle();
                const MegaChatListItem *chatListItem = mMegaChatApi->getChatListItem(chatid);

                if (chatListItem->isGroup())
                {
>>>>>>> 9315d0a2
                    QString qTitle = QInputDialog::getText(this->mMainWin, tr("Change chat title"), tr("Leave blank for default title"));
                    if (!qTitle.isNull())
                    {
                        title = qTitle.toStdString();
                        if (!title.empty())
                        {
<<<<<<< HEAD
                            this->mMegaChatApi->setChatTitle(handle, title.c_str());
=======
                            this->mMegaChatApi->setChatTitle(chatid, title.c_str());
>>>>>>> 9315d0a2
                        }
                    }
                    mMegaChatApi->setChatTitle(chatid, title.c_str());
                    const MegaChatListItem *chatListItem = mMegaChatApi->getChatListItem(chatid);
                    mMainWin->addLocalChatListItem(chatListItem);
                    delete chatListItem;
                    chatListItem = mMainWin->getLocalChatListItem(chatid);
                    mMainWin->addChat(chatListItem);
                }
<<<<<<< HEAD
=======

                if (mMainWin->getLocalChatListItem(chatid) && !chatListItem->isGroup())
                {
                    QMessageBox::warning(nullptr, tr("Chat creation"), tr("1on1 chat already existed"));
                    delete chatListItem;
                    break;
                }

                mMainWin->addLocalChatListItem(chatListItem);
                delete chatListItem;
                chatListItem = mMainWin->getLocalChatListItem(chatid);
                mMainWin->addChat(chatListItem);
>>>>>>> 9315d0a2
             }
             break;
         case MegaChatRequest::TYPE_REMOVE_FROM_CHATROOM:
            if (e->getErrorCode() != MegaChatError::ERROR_OK)
                QMessageBox::critical(nullptr, tr("Leave chat"), tr("Error leaving chat: ").append(e->getErrorString()));
            break;
         case MegaChatRequest::TYPE_EDIT_CHATROOM_NAME:
            if (e->getErrorCode() != MegaChatError::ERROR_OK)
                QMessageBox::critical(nullptr, tr("Edit chat topic"), tr("Error modifiying chat topic: ").append(e->getErrorString()));
            break;

<<<<<<< HEAD
        case MegaChatRequest::TYPE_EXPORT_CHAT_LINK:
            if (e->getErrorCode() == MegaChatError::ERROR_OK)
            {
                QMessageBox msg;
                msg.setIcon(QMessageBox::Information);
                msg.setText("The chat link has been generated successfully");
                QString chatlink (request->getText());
                msg.setDetailedText(chatlink);
                msg.exec();
            }
            else
            {
                if(e->getErrorCode() == MegaChatError::ERROR_ARGS)
                {
                    QMessageBox::warning(nullptr, tr("Export chat link"), tr("You need to set a chat title before"));
                }
                else
                {
                    QMessageBox::critical(nullptr, tr("Export chat link"), tr("Error exporting chat link ").append(e->getErrorString()));
                }
            }
            break;

        case MegaChatRequest::TYPE_LOAD_CHAT_LINK:
        {
            MegaChatHandle chatid = request->getChatHandle();
            MegaChatListItem *chatListItem = mMegaChatApi->getChatListItem(chatid);
            if (!chatListItem)
            {
                QMessageBox::critical(nullptr, tr("Export chat link"), tr("Chat Item does not exists"));
            }
            else
            {
                mMainWin->addChat(chatListItem);
            }
            break;
        }
        case MegaChatRequest::TYPE_CHAT_LINK_CLOSE:
        {
            if(e->getErrorCode() != MegaChatError::ERROR_OK)
            {
                QMessageBox::critical(nullptr, tr("Close chat link"), tr("Error setting chat to private mode ").append(e->getErrorString()));
            }
            else
            {
                QMessageBox::warning(nullptr, tr("Close chat link"), tr("The chat has been converted to private"));
            }
            break;
        }
        case MegaChatRequest::TYPE_CHAT_LINK_REMOVE:
        {
            if(e->getErrorCode() != MegaChatError::ERROR_OK)
            {
                QMessageBox::critical(nullptr, tr("Remove chat link"), tr("Error removing the chat link ").append(e->getErrorString()));
            }
            else
            {
                QMessageBox::warning(nullptr, tr("Remove chat link"), tr("The chat link has been removed"));
            }
            break;
        }
        case MegaChatRequest::TYPE_CHAT_LINK_JOIN:
        {
            if(e->getErrorCode() == MegaChatError::ERROR_OK)
            {
               MegaChatHandle chatHandle = request->getChatHandle();
               ChatItemWidget *item =  mMainWin->getChatItemWidget(chatHandle, false);
               if (item)
               {
                    ChatWindow *chatWin = item->getChatWindow();
                    if(chatWin)
                    {
                        chatWin->close();
                    }

                    mMainWin->updateLocalChatListItems();
                    mMainWin->orderContactChatList(mMainWin->allItemsVisibility, mMainWin->archivedItemsVisibility);
               }
               QMessageBox::warning(nullptr, tr("Join chat link"), tr("You have joined successfully"));
            }
            else
            {
                QMessageBox::critical(nullptr, tr("Join chat link"), tr("Error joining chat link ").append(e->getErrorString()));
            }
            break;
        }
=======
>>>>>>> 9315d0a2
        case MegaChatRequest::TYPE_ARCHIVE_CHATROOM:
            if (e->getErrorCode() != MegaChatError::ERROR_OK)
            {
                QMessageBox::critical(nullptr, tr("Archive chat"), tr("Error archiving chat: ").append(e->getErrorString()));
            }
            else
            {
                 mMainWin->orderContactChatList(mMainWin->allItemsVisibility, mMainWin->archivedItemsVisibility);
            }
            break;

#ifndef KARERE_DISABLE_WEBRTC
         case MegaChatRequest::TYPE_ANSWER_CHAT_CALL:
         case MegaChatRequest::TYPE_START_CHAT_CALL:
            if (e->getErrorCode() != MegaChatError::ERROR_OK)
              {
                QMessageBox::critical(nullptr, tr("Call"), tr("Error in call: ").append(e->getErrorString()));
              }
            else
            {
                megachat::MegaChatHandle chatHandle = request->getChatHandle();
                std::map<megachat::MegaChatHandle, ChatItemWidget *>::iterator itChats;
                itChats = mMainWin->chatWidgets.find(chatHandle);

                if (itChats != mMainWin->chatWidgets.end())
                {
                    ChatItemWidget *chatItemWidget = itChats->second;
                    ChatWindow *chatWin = chatItemWidget->showChatWindow();
                    chatWin->connectCall();
                }
            }
            break;

          case MegaChatRequest::TYPE_HANG_CHAT_CALL:
            if (e->getErrorCode() != MegaChatError::ERROR_OK)
              {
                QMessageBox::critical(nullptr, tr("Call"), tr("Error in call: ").append(e->getErrorString()));
              }
            else
            {
                megachat::MegaChatHandle chatHandle = request->getChatHandle();
                std::map<megachat::MegaChatHandle, ChatItemWidget *>::iterator itChats;
                itChats = mMainWin->chatWidgets.find(chatHandle);

                if (itChats != mMainWin->chatWidgets.end())
                {
                    ChatItemWidget *chatItemWidget = itChats->second;
                    ChatWindow *chatWin = chatItemWidget->showChatWindow();
                    chatWin->hangCall();
                }
            }
            break;

         case MegaChatRequest::TYPE_LOAD_AUDIO_VIDEO_DEVICES:
                mMainWin->createSettingsMenu();
            break;
#endif
    }
}
<|MERGE_RESOLUTION|>--- conflicted
+++ resolved
@@ -339,47 +339,28 @@
 {
     switch (request->getType())
     {
+        case MegaChatRequest::TYPE_CONNECT:
+            if (e->getErrorCode() != MegaChatError::ERROR_OK)
+            {
+                QMessageBox::critical(nullptr, tr("Chat Connection"), tr("Error stablishing connection").append(e->getErrorString()));
+                init();
+            }
+            break;
+
         case MegaChatRequest::TYPE_LOGOUT:
             if (e->getErrorCode() == MegaChatError::ERROR_OK)
             {
-<<<<<<< HEAD
-                addChats();
-                MegaChatHandle myHandle = mMegaChatApi->getMyUserHandle();
-                mMainWin->updateToolTipMyInfo(myHandle);
-=======
-                std::string sidPath = mAppDir + "/sid";
-                std::remove(sidPath.c_str());
-                mSid = NULL;
-                if (mMainWin)
-                {
-                    mMainWin->deleteLater();
-                    mMainWin = NULL;
-                }
-                init();
->>>>>>> 9315d0a2
-            }
-            break;
-
-         case MegaChatRequest::TYPE_CONNECT:
-            if (e->getErrorCode() != MegaChatError::ERROR_OK)
-            {
-                QMessageBox::critical(nullptr, tr("Chat Connection"), tr("Error stablishing connection").append(e->getErrorString()));
-                init();
-            }
-            break;
-          case MegaChatRequest::TYPE_LOGOUT:
-            if (e->getErrorCode() == MegaChatError::ERROR_OK)
-            {
                 removeSid();
                 init();
             }
             break;
-         case MegaChatRequest::TYPE_GET_FIRSTNAME:
-             {
-             MegaChatHandle userHandle = request->getUserHandle();
-             int errorCode = e->getErrorCode();
-             if (errorCode == MegaChatError::ERROR_OK)
-             {
+
+        case MegaChatRequest::TYPE_GET_FIRSTNAME:
+        {
+            MegaChatHandle userHandle = request->getUserHandle();
+            int errorCode = e->getErrorCode();
+            if (errorCode == MegaChatError::ERROR_OK)
+            {
                 const char *firstname = request->getText();
                 if ((strlen(firstname)) == 0)
                 {
@@ -390,71 +371,48 @@
                 mFirstnameFetching[userHandle] = false;
                 mMainWin->updateContactFirstname(userHandle,firstname);
                 mMainWin->updateMessageFirstname(userHandle,firstname);
-             }
-             else if (errorCode == MegaChatError::ERROR_NOENT)
-             {
+            }
+            else if (errorCode == MegaChatError::ERROR_NOENT)
+            {
                 this->mMegaChatApi->getUserEmail(userHandle);
-             }
-             break;
-             }
-         case MegaChatRequest::TYPE_GET_EMAIL:
-            {
+            }
+            break;
+        }
+
+        case MegaChatRequest::TYPE_GET_EMAIL:
+        {
             MegaChatHandle userHandle = request->getUserHandle();
             if (e->getErrorCode() == MegaChatError::ERROR_OK)
             {
-               const char *email = request->getText();
-               mMainWin->updateContactFirstname(userHandle,email);
-               mMainWin->updateMessageFirstname(userHandle,email);
-            }
-            else
-            {
-               mMainWin->updateMessageFirstname(userHandle,"Unknown contact");
-            }
-            break;
-            }
-         case MegaChatRequest::TYPE_CREATE_CHATROOM:
-             if (e->getErrorCode() == MegaChatError::ERROR_OK)
-             {
-<<<<<<< HEAD
-                MegaChatHandle handle = request->getChatHandle();
-                const MegaChatListItem *chatListItem = mMainWin->getLocalChatListItem(handle);
-
-                if (chatListItem)
-                {
-                    std::string title;
-                    MegaChatHandle chatid = request->getChatHandle();
-=======
-                std::string title;
+                const char *email = request->getText();
+                mMainWin->updateContactFirstname(userHandle,email);
+                mMainWin->updateMessageFirstname(userHandle,email);
+            }
+            else
+            {
+                mMainWin->updateMessageFirstname(userHandle,"Unknown contact");
+            }
+            break;
+        }
+
+        case MegaChatRequest::TYPE_CREATE_CHATROOM:
+            if (e->getErrorCode() == MegaChatError::ERROR_OK)
+            {
                 MegaChatHandle chatid = request->getChatHandle();
                 const MegaChatListItem *chatListItem = mMegaChatApi->getChatListItem(chatid);
-
                 if (chatListItem->isGroup())
                 {
->>>>>>> 9315d0a2
-                    QString qTitle = QInputDialog::getText(this->mMainWin, tr("Change chat title"), tr("Leave blank for default title"));
+                    QString qTitle = QInputDialog::getText(mMainWin, tr("Set chat title"), tr("Leave blank for default title"));
                     if (!qTitle.isNull())
                     {
-                        title = qTitle.toStdString();
+                        std::string title = qTitle.toStdString();
                         if (!title.empty())
                         {
-<<<<<<< HEAD
-                            this->mMegaChatApi->setChatTitle(handle, title.c_str());
-=======
-                            this->mMegaChatApi->setChatTitle(chatid, title.c_str());
->>>>>>> 9315d0a2
+                            mMegaChatApi->setChatTitle(chatid, title.c_str());
                         }
                     }
-                    mMegaChatApi->setChatTitle(chatid, title.c_str());
-                    const MegaChatListItem *chatListItem = mMegaChatApi->getChatListItem(chatid);
-                    mMainWin->addLocalChatListItem(chatListItem);
-                    delete chatListItem;
-                    chatListItem = mMainWin->getLocalChatListItem(chatid);
-                    mMainWin->addChat(chatListItem);
-                }
-<<<<<<< HEAD
-=======
-
-                if (mMainWin->getLocalChatListItem(chatid) && !chatListItem->isGroup())
+                }
+                else if (mMainWin->getLocalChatListItem(chatid))
                 {
                     QMessageBox::warning(nullptr, tr("Chat creation"), tr("1on1 chat already existed"));
                     delete chatListItem;
@@ -465,19 +423,19 @@
                 delete chatListItem;
                 chatListItem = mMainWin->getLocalChatListItem(chatid);
                 mMainWin->addChat(chatListItem);
->>>>>>> 9315d0a2
-             }
-             break;
-         case MegaChatRequest::TYPE_REMOVE_FROM_CHATROOM:
+            }
+            break;
+
+        case MegaChatRequest::TYPE_REMOVE_FROM_CHATROOM:
             if (e->getErrorCode() != MegaChatError::ERROR_OK)
                 QMessageBox::critical(nullptr, tr("Leave chat"), tr("Error leaving chat: ").append(e->getErrorString()));
             break;
-         case MegaChatRequest::TYPE_EDIT_CHATROOM_NAME:
+
+        case MegaChatRequest::TYPE_EDIT_CHATROOM_NAME:
             if (e->getErrorCode() != MegaChatError::ERROR_OK)
                 QMessageBox::critical(nullptr, tr("Edit chat topic"), tr("Error modifiying chat topic: ").append(e->getErrorString()));
             break;
 
-<<<<<<< HEAD
         case MegaChatRequest::TYPE_EXPORT_CHAT_LINK:
             if (e->getErrorCode() == MegaChatError::ERROR_OK)
             {
@@ -515,6 +473,7 @@
             }
             break;
         }
+
         case MegaChatRequest::TYPE_CHAT_LINK_CLOSE:
         {
             if(e->getErrorCode() != MegaChatError::ERROR_OK)
@@ -527,6 +486,7 @@
             }
             break;
         }
+
         case MegaChatRequest::TYPE_CHAT_LINK_REMOVE:
         {
             if(e->getErrorCode() != MegaChatError::ERROR_OK)
@@ -539,14 +499,15 @@
             }
             break;
         }
+
         case MegaChatRequest::TYPE_CHAT_LINK_JOIN:
         {
             if(e->getErrorCode() == MegaChatError::ERROR_OK)
             {
-               MegaChatHandle chatHandle = request->getChatHandle();
-               ChatItemWidget *item =  mMainWin->getChatItemWidget(chatHandle, false);
-               if (item)
-               {
+                MegaChatHandle chatHandle = request->getChatHandle();
+                ChatItemWidget *item =  mMainWin->getChatItemWidget(chatHandle, false);
+                if (item)
+                {
                     ChatWindow *chatWin = item->getChatWindow();
                     if(chatWin)
                     {
@@ -555,8 +516,8 @@
 
                     mMainWin->updateLocalChatListItems();
                     mMainWin->orderContactChatList(mMainWin->allItemsVisibility, mMainWin->archivedItemsVisibility);
-               }
-               QMessageBox::warning(nullptr, tr("Join chat link"), tr("You have joined successfully"));
+                }
+                QMessageBox::warning(nullptr, tr("Join chat link"), tr("You have joined successfully"));
             }
             else
             {
@@ -564,8 +525,7 @@
             }
             break;
         }
-=======
->>>>>>> 9315d0a2
+
         case MegaChatRequest::TYPE_ARCHIVE_CHATROOM:
             if (e->getErrorCode() != MegaChatError::ERROR_OK)
             {
@@ -573,17 +533,17 @@
             }
             else
             {
-                 mMainWin->orderContactChatList(mMainWin->allItemsVisibility, mMainWin->archivedItemsVisibility);
+                mMainWin->orderContactChatList(mMainWin->allItemsVisibility, mMainWin->archivedItemsVisibility);
             }
             break;
 
 #ifndef KARERE_DISABLE_WEBRTC
-         case MegaChatRequest::TYPE_ANSWER_CHAT_CALL:
-         case MegaChatRequest::TYPE_START_CHAT_CALL:
+        case MegaChatRequest::TYPE_ANSWER_CHAT_CALL:    // fall-through
+        case MegaChatRequest::TYPE_START_CHAT_CALL:
             if (e->getErrorCode() != MegaChatError::ERROR_OK)
-              {
+            {
                 QMessageBox::critical(nullptr, tr("Call"), tr("Error in call: ").append(e->getErrorString()));
-              }
+            }
             else
             {
                 megachat::MegaChatHandle chatHandle = request->getChatHandle();
@@ -599,11 +559,11 @@
             }
             break;
 
-          case MegaChatRequest::TYPE_HANG_CHAT_CALL:
+        case MegaChatRequest::TYPE_HANG_CHAT_CALL:
             if (e->getErrorCode() != MegaChatError::ERROR_OK)
-              {
+            {
                 QMessageBox::critical(nullptr, tr("Call"), tr("Error in call: ").append(e->getErrorString()));
-              }
+            }
             else
             {
                 megachat::MegaChatHandle chatHandle = request->getChatHandle();
@@ -619,8 +579,8 @@
             }
             break;
 
-         case MegaChatRequest::TYPE_LOAD_AUDIO_VIDEO_DEVICES:
-                mMainWin->createSettingsMenu();
+        case MegaChatRequest::TYPE_LOAD_AUDIO_VIDEO_DEVICES:
+            mMainWin->createSettingsMenu();
             break;
 #endif
     }
