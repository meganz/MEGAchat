#include "MegaChatApplication.h"
#include "megaLoggerApplication.h"
#include <iostream>
#include <QDir>
#include <QInputDialog>
#include <QMessageBox>
#include <assert.h>
#include <sys/stat.h>
#include "signal.h"

using namespace std;
using namespace mega;
using namespace megachat;

int main(int argc, char **argv)
{
    struct sigaction sa;
    MegaChatApplication app(argc,argv);
    app.readSid();
    app.init();
    return app.exec();
}

MegaChatApplication::MegaChatApplication(int &argc, char **argv) : QApplication(argc, argv)
{
    mAppDir = MegaChatApi::getAppDir();
    configureLogs();

    // Keep the app open until it's explicitly closed
    setQuitOnLastWindowClosed(true);

    mLoginDialog = NULL;
    mSid = NULL;

    // Initialize the SDK and MEGAchat
    mMegaApi = new MegaApi("karere-native", mAppDir.c_str(), "Karere Native");
    mMegaChatApi = new MegaChatApi(mMegaApi);

    // Create delegate listeners
    megaListenerDelegate = new QTMegaListener(mMegaApi, this);
    mMegaApi->addListener(megaListenerDelegate);

    megaChatRequestListenerDelegate = new QTMegaChatRequestListener(mMegaChatApi, this);
    mMegaChatApi->addChatRequestListener(megaChatRequestListenerDelegate);

    megaChatNotificationListenerDelegate = new QTMegaChatNotificationListener(mMegaChatApi, this);
    mMegaChatApi->addChatNotificationListener(megaChatNotificationListenerDelegate);

    // Start GUI
    mMainWin = new MainWindow(0, mLogger, mMegaChatApi, mMegaApi);
}

MegaChatApplication::~MegaChatApplication()
{
    mMegaApi->removeListener(megaListenerDelegate);
    mMegaChatApi->removeChatRequestListener(megaChatRequestListenerDelegate);
    mMegaChatApi->removeChatNotificationListener(megaChatNotificationListenerDelegate);
    delete megaChatNotificationListenerDelegate;
    delete megaChatRequestListenerDelegate;
    delete megaListenerDelegate;
    delete mMainWin;
    delete mMegaChatApi;
    delete mMegaApi;
    delete mLogger;
    delete [] mSid;
}

void MegaChatApplication::init()
{
    int initState = mMegaChatApi->init(mSid);
    if (!mSid)
    {
        assert(initState == MegaChatApi::INIT_WAITING_NEW_SESSION);
        login();
    }
    else
    {
        assert(initState == MegaChatApi::INIT_OFFLINE_SESSION
               || initState == MegaChatApi::INIT_NO_CACHE);
        mMegaApi->fastLogin(mSid);
    }
}

void MegaChatApplication::login()
{
    mLoginDialog = new LoginDialog();
    connect(mLoginDialog, SIGNAL(onLoginClicked()), this, SLOT(onLoginClicked()));
    mLoginDialog->show();
}

void MegaChatApplication::onLoginClicked()
{
    QString email = mLoginDialog->getEmail();
    QString password = mLoginDialog->getPassword();
    mLoginDialog->setState(LoginDialog::loggingIn);
    mMegaApi->login(email.toUtf8().constData(), password.toUtf8().constData());
}

void MegaChatApplication::logout()
{
    mMegaApi->logout();
}

void MegaChatApplication::readSid()
{
    char buf[256];
    ifstream sidf(mAppDir + "/sid");
    if (!sidf.fail())
    {
       sidf.getline(buf, 256);
       if (!sidf.fail())
           mSid = strdup(buf);
    }
}

void MegaChatApplication::saveSid(const char* sdkSid)
{
    ofstream osidf(mAppDir + "/sid");
    assert(sdkSid);
    osidf << sdkSid;
    osidf.close();
}

void MegaChatApplication::configureLogs()
{
    std::string logPath = mAppDir + "/log.txt";
    mLogger = new MegaLoggerApplication(logPath.c_str());
    mLogger->setLogConsole(true);
    MegaApi::setLogLevel(MegaApi::LOG_LEVEL_DEBUG);
    MegaChatApi::setLogLevel(MegaChatApi::LOG_LEVEL_DEBUG);
    MegaChatApi::setLoggerObject(mLogger);
    MegaChatApi::setLogToConsole(true);
    MegaChatApi::setCatchException(false);
}

void MegaChatApplication::addChats()
{
    MegaChatListItemList *chatList = mMegaChatApi->getChatListItems();
    for (int i = 0; i < chatList->size(); i++)
    {
        mMainWin->addChat(chatList->get(i));
    }
    mMainWin->addChatListener();
    delete chatList;
}


void MegaChatApplication::addContacts()
{
    MegaUser * contact = NULL;
    MegaUserList *contactList = mMegaApi->getContacts();

    for (int i=0; i<contactList->size(); i++)
    {
        contact = contactList->get(i);
        const char *contactEmail = contact->getEmail();
        megachat::MegaChatHandle userHandle = mMegaChatApi->getUserHandleByEmail(contactEmail);
        if (megachat::MEGACHAT_INVALID_HANDLE != userHandle)
            mMainWin->addContact(contact);
    }
    delete contactList;
}

void MegaChatApplication::onUsersUpdate(mega::MegaApi * api, mega::MegaUserList * userList)
{
    mega::MegaHandle userHandle = NULL;
    mega:MegaUser *user;

    if(userList)
    {
        for(int i=0; i<userList->size(); i++)
        {
            user = userList->get(i);
            userHandle = userList->get(i)->getHandle();
            std::map<mega::MegaHandle, ContactItemWidget *>::iterator itContacts;
            itContacts = this->mMainWin->contactWidgets.find(userHandle);
            if (itContacts == this->mMainWin->contactWidgets.end())
            {
                mMainWin->addContact(user);
            }
            else
            {
                if (userList->get(i)->hasChanged(MegaUser::CHANGE_TYPE_FIRSTNAME))
                {
                    mMegaChatApi->getUserFirstname(userHandle);
                }
                else if (user->getVisibility() == MegaUser::VISIBILITY_HIDDEN && mMainWin->allItemsVisibility != true)
                {
                    mMainWin->orderContactChatList(mMainWin->allItemsVisibility, mMainWin->archivedItemsVisibility);
                }
            }
        }
    }
}

void MegaChatApplication::onChatNotification(MegaChatApi *, MegaChatHandle chatid, MegaChatMessage *msg)
{
    const char *chat = mMegaApi->userHandleToBase64((MegaHandle)chatid);
    const char *msgid = mMegaApi->userHandleToBase64((MegaHandle)msg->getMsgId());

    string log("Chat notification received in chat [");
    log.append(chat);
    log.append("], msgid: ");
    log.append(msgid);
    mLogger->postLog(log.c_str());

    delete chat;
    delete msgid;
}

void MegaChatApplication::onRequestFinish(MegaApi *api, MegaRequest *request, MegaError *e)
{
    switch (request->getType())
    {
        case MegaRequest::TYPE_LOGIN:
            if (e->getErrorCode() == MegaError::API_OK)
            {
                if (mLoginDialog)
                {
                    mLoginDialog->setState(LoginDialog::fetchingNodes);
                }
                api->fetchNodes();
            }
            else
            {
                if (mLoginDialog)
                {
                    mLoginDialog->setState(LoginDialog::badCredentials);
                    mLoginDialog->enableControls(true);
                }
                else
                {
                    login();
                }
            }
            break;
        case MegaRequest::TYPE_FETCH_NODES:
            if (e->getErrorCode() == MegaError::API_OK)
            {
                delete [] mSid;
                mSid = mMegaApi->dumpSession();
                saveSid(mSid);
                mLoginDialog->deleteLater();
                mLoginDialog = NULL;
                mMainWin->setWindowTitle(api->getMyEmail());
                mMainWin->show();
                addContacts();
                mMegaChatApi->connect();
            }
            else
            {
                QMessageBox::critical(nullptr, tr("Fetch Nodes"), tr("Error Fetching nodes: ").append(e->getErrorString()));
                mLoginDialog->deleteLater();
                mLoginDialog = NULL;
                init();
            }
            break;
        case MegaRequest::TYPE_REMOVE_CONTACT:
            if (e->getErrorCode() != MegaError::API_OK)
                QMessageBox::critical(nullptr, tr("Remove contact"), tr("Error removing contact: ").append(e->getErrorString()));
            break;

        case MegaRequest::TYPE_INVITE_CONTACT:
            if (e->getErrorCode() != MegaError::API_OK)
                QMessageBox::critical(nullptr, tr("Invite contact"), tr("Error inviting contact: ").append(e->getErrorString()));
            break;
    }
}

void MegaChatApplication::onRequestFinish(MegaChatApi *megaChatApi, MegaChatRequest *request, MegaChatError *e)
{
    switch (request->getType())
    {
         case MegaChatRequest::TYPE_CONNECT:
            if (e->getErrorCode() == MegaChatError::ERROR_OK)
            {
                addChats();
            }
            else
            {
                QMessageBox::critical(nullptr, tr("Chat Connection"), tr("Error stablishing connection").append(e->getErrorString()));
                mLoginDialog->deleteLater();
                mLoginDialog = NULL;
                init();
            }
            break;
         case MegaChatRequest::TYPE_GET_FIRSTNAME:
             {
             MegaChatHandle userHandle = request->getUserHandle();
             int errorCode = e->getErrorCode();
             if (errorCode == MegaChatError::ERROR_OK)
             {
                const char *firstname = request->getText();
                if ((strlen(firstname)) == 0)
                {
                    this->mMegaChatApi->getUserEmail(userHandle);
                    break;
                }
                mMainWin->updateContactFirstname(userHandle,firstname);
                mMainWin->updateMessageFirstname(userHandle,firstname);
             }
             else if (errorCode == MegaChatError::ERROR_NOENT)
             {
                this->mMegaChatApi->getUserEmail(userHandle);
             }
             break;
             }
         case MegaChatRequest::TYPE_GET_EMAIL:
            {
            MegaChatHandle userHandle = request->getUserHandle();
            if (e->getErrorCode() == MegaChatError::ERROR_OK)
            {
               const char *email = request->getText();
               mMainWin->updateContactFirstname(userHandle,email);
               mMainWin->updateMessageFirstname(userHandle,email);
            }
            else
            {
               mMainWin->updateMessageFirstname(userHandle,"Unknown contact");
            }
            break;
            }
         case MegaChatRequest::TYPE_CREATE_CHATROOM:
             if (e->getErrorCode() == MegaChatError::ERROR_OK)
             {
                std::string title;
                MegaChatHandle handle = request->getChatHandle();
                QString qTitle = QInputDialog::getText(this->mMainWin, tr("Change chat title"), tr("Leave blank for default title"));
                if (!qTitle.isNull())
                {
                    title = qTitle.toStdString();
                    if (!title.empty())
                    {
                        this->mMegaChatApi->setChatTitle(handle, title.c_str());
                    }
                }

                this->mMegaChatApi->setChatTitle(handle, title.c_str());
                const MegaChatListItem *chatListItem = this->mMegaChatApi->getChatListItem(handle);
                mMainWin->addChat(chatListItem);
                delete chatListItem;
             }
             break;
         case MegaChatRequest::TYPE_REMOVE_FROM_CHATROOM:
            if (e->getErrorCode() != MegaChatError::ERROR_OK)
                QMessageBox::critical(nullptr, tr("Leave chat"), tr("Error leaving chat: ").append(e->getErrorString()));
            break;
         case MegaChatRequest::TYPE_EDIT_CHATROOM_NAME:
            if (e->getErrorCode() != MegaChatError::ERROR_OK)
                QMessageBox::critical(nullptr, tr("Edit chat topic"), tr("Error modifiying chat topic: ").append(e->getErrorString()));
            break;

<<<<<<< HEAD
        case MegaChatRequest::TYPE_ARCHIVE_CHATROOM:
            if (e->getErrorCode() != MegaChatError::ERROR_OK)
            {
                QMessageBox::critical(nullptr, tr("Archive chat"), tr("Error archiving chat: ").append(e->getErrorString()));
            }
            else
            {
                 mMainWin->orderContactChatList(mMainWin->allItemsVisibility, mMainWin->archivedItemsVisibility);
            }
            break;
=======
#ifndef KARERE_DISABLE_WEBRTC
         case MegaChatRequest::TYPE_ANSWER_CHAT_CALL:
         case MegaChatRequest::TYPE_START_CHAT_CALL:
            if (e->getErrorCode() != MegaChatError::ERROR_OK)
              {
                QMessageBox::critical(nullptr, tr("Call"), tr("Error in call: ").append(e->getErrorString()));
              }
            else
            {
                megachat::MegaChatHandle chatHandle = request->getChatHandle();
                std::map<megachat::MegaChatHandle, ChatItemWidget *>::iterator itChats;
                itChats = mMainWin->chatWidgets.find(chatHandle);

                if (itChats != mMainWin->chatWidgets.end())
                {
                    ChatItemWidget *chatItemWidget = itChats->second;
                    ChatWindow *chatWin = chatItemWidget->showChatWindow();
                    chatWin->connectCall();
                }
            }
            break;

          case MegaChatRequest::TYPE_HANG_CHAT_CALL:
            if (e->getErrorCode() != MegaChatError::ERROR_OK)
              {
                QMessageBox::critical(nullptr, tr("Call"), tr("Error in call: ").append(e->getErrorString()));
              }
            else
            {
                megachat::MegaChatHandle chatHandle = request->getChatHandle();
                std::map<megachat::MegaChatHandle, ChatItemWidget *>::iterator itChats;
                itChats = mMainWin->chatWidgets.find(chatHandle);

                if (itChats != mMainWin->chatWidgets.end())
                {
                    ChatItemWidget *chatItemWidget = itChats->second;
                    ChatWindow *chatWin = chatItemWidget->showChatWindow();
                    chatWin->hangCall();
                }
            }
            break;

         case MegaChatRequest::TYPE_LOAD_AUDIO_VIDEO_DEVICES:
                mMainWin->createSettingsMenu();
            break;
#endif
>>>>>>> c6bfbfc3
    }
}
<|MERGE_RESOLUTION|>--- conflicted
+++ resolved
@@ -350,7 +350,6 @@
                 QMessageBox::critical(nullptr, tr("Edit chat topic"), tr("Error modifiying chat topic: ").append(e->getErrorString()));
             break;
 
-<<<<<<< HEAD
         case MegaChatRequest::TYPE_ARCHIVE_CHATROOM:
             if (e->getErrorCode() != MegaChatError::ERROR_OK)
             {
@@ -361,7 +360,7 @@
                  mMainWin->orderContactChatList(mMainWin->allItemsVisibility, mMainWin->archivedItemsVisibility);
             }
             break;
-=======
+
 #ifndef KARERE_DISABLE_WEBRTC
          case MegaChatRequest::TYPE_ANSWER_CHAT_CALL:
          case MegaChatRequest::TYPE_START_CHAT_CALL:
@@ -408,6 +407,5 @@
                 mMainWin->createSettingsMenu();
             break;
 #endif
->>>>>>> c6bfbfc3
-    }
-}
+    }
+}
