--- conflicted
+++ resolved
@@ -394,9 +394,6 @@
         case MegaRequest::TYPE_FETCH_NODES:
             if (e->getErrorCode() == MegaError::API_OK)
             {
-<<<<<<< HEAD
-                mMegaChatApi->connect();
-=======
                 if (!mSid)
                 {
                     mSid = mMegaApi->dumpSession();
@@ -407,7 +404,6 @@
                 {
                     mMegaChatApi->connect();
                 }
->>>>>>> 12f4ee1f
             }
             else
             {
