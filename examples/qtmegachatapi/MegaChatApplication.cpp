#include "MegaChatApplication.h"
#include "megaLoggerApplication.h"
#include <iostream>
#include <QDir>
#include <QInputDialog>
#include <QMessageBox>
#include <assert.h>
#include <sys/stat.h>
#include "signal.h"
#include <QClipboard>

using namespace std;
using namespace mega;
using namespace megachat;

int main(int argc, char **argv)
{
    MegaChatApplication app(argc, argv);
    app.init();
    return app.exec();
}

MegaChatApplication::MegaChatApplication(int &argc, char **argv) : QApplication(argc, argv)
{
    mAppDir = MegaChatApi::getAppDir();
    configureLogs();

    // Keep the app open until it's explicitly closed
    setQuitOnLastWindowClosed(true);

    mMainWin = NULL;
    mLoginDialog = NULL;
    mSid = NULL;

    // Initialize the SDK and MEGAchat
    mMegaApi = new MegaApi("karere-native", mAppDir.c_str(), "MEGAChatQtApp");
    mMegaChatApi = new MegaChatApi(mMegaApi);

    // Create delegate listeners
    megaListenerDelegate = new QTMegaListener(mMegaApi, this);
    mMegaApi->addListener(megaListenerDelegate);

    megaChatRequestListenerDelegate = new QTMegaChatRequestListener(mMegaChatApi, this);
    mMegaChatApi->addChatRequestListener(megaChatRequestListenerDelegate);

    megaChatNotificationListenerDelegate = new QTMegaChatNotificationListener(mMegaChatApi, this);
    mMegaChatApi->addChatNotificationListener(megaChatNotificationListenerDelegate);
}

MegaChatApplication::~MegaChatApplication()
{
    mMegaApi->httpServerStop();
    mMegaApi->removeListener(megaListenerDelegate);
    mMegaChatApi->removeChatRequestListener(megaChatRequestListenerDelegate);
    mMegaChatApi->removeChatNotificationListener(megaChatNotificationListenerDelegate);
    delete megaChatNotificationListenerDelegate;
    delete megaChatRequestListenerDelegate;
    delete megaListenerDelegate;
    delete mMainWin;
    delete mMegaChatApi;
    delete mMegaApi;
    delete mLogger;
    delete [] mSid;
}

void MegaChatApplication::init()
{
    mFirstnamesMap.clear();
    mFirstnameFetching.clear();
    mNotificationSettings.reset();
    mTimeZoneDetails.reset();
    if (mMainWin)
    {
        mMainWin->deleteLater();
        mMainWin = NULL;
    }
    if (mLoginDialog)
    {
        mLoginDialog->deleteLater();
        mLoginDialog = NULL;
    }
    delete [] mSid;
    mSid = NULL;

    mMainWin = new MainWindow((QWidget *)this, mLogger, mMegaChatApi, mMegaApi);

    mSid = readSid();
    if (!mSid)
    {
        login();
    }
    else
    {
        int initState = mMegaChatApi->init(mSid);
        assert(initState == MegaChatApi::INIT_OFFLINE_SESSION
               || initState == MegaChatApi::INIT_NO_CACHE);

        mMegaApi->fastLogin(mSid);
    }
}

void MegaChatApplication::login()
{
   mLoginDialog = new LoginDialog();
   connect(mLoginDialog, SIGNAL(onLoginClicked()), this, SLOT(onLoginClicked()));
   connect(mLoginDialog, SIGNAL(onPreviewClicked()), this, SLOT(onPreviewClicked()));
   mLoginDialog->show();
}

std::string MegaChatApplication::getText(std::string title, bool allowEmpty)
{
    bool ok;
    std::string text;
    QString qText;

    while (1)
    {
        qText = QInputDialog::getText((QWidget *)0, tr("MEGAchat"),
                title.c_str(), QLineEdit::Normal, "", &ok);

        if (ok)
        {
            text = qText.toStdString();
            if (text.size() > 0 || allowEmpty)
            {
                return text;
            }
        }
        else
        {
            return std::string();
        }
    }
}

void MegaChatApplication::onPreviewClicked()
{
    std::string chatLink = getText("Enter chat link:");
    if (!chatLink.size())
        return;

    if (!initAnonymous(chatLink))
    {
        mLoginDialog->setState(LoginDialog::LoginStage::badCredentials);
    }
}

bool MegaChatApplication::initAnonymous(std::string chatlink)
{
    if (chatlink.size() < 43)
    {
        return false;
    }

    if (mMegaChatApi->initAnonymous() != MegaChatApi::INIT_ANONYMOUS)
    {
        mMegaChatApi->logout();
        return false;
    }

    if (mLoginDialog)
    {
        mLoginDialog->deleteLater();
        mLoginDialog = NULL;
    }
    delete [] mSid;
    mSid = NULL;

    mMainWin->setWindowTitle("Anonymous mode");
    mMegaChatApi->connect();
    mMegaChatApi->openChatPreview(chatlink.c_str());
    connect(mMainWin, SIGNAL(onAnonymousLogout()), this, SLOT(onAnonymousLogout()));
    mMainWin->show();
    mMainWin->activeControls(false);
    return true;
}

void MegaChatApplication::onAnonymousLogout()
{
    if (mMainWin)
    {
       mMainWin->deleteLater();
       mMainWin = NULL;
    }
    mMegaChatApi->logout();
}

void MegaChatApplication::onLoginClicked()
{
    QString email = mLoginDialog->getEmail();
    QString password = mLoginDialog->getPassword();
    mLoginDialog->setState(LoginDialog::loggingIn);
    if (mMegaChatApi->getInitState() == MegaChatApi::INIT_NOT_DONE)
    {
        int initState = mMegaChatApi->init(mSid);
        assert(initState == MegaChatApi::INIT_WAITING_NEW_SESSION);
    }
    mMegaApi->login(email.toUtf8().constData(), password.toUtf8().constData());
}

const char *MegaChatApplication::readSid()
{
    char buf[256];
    ifstream sidf(mAppDir + "/sid");
    if (!sidf.fail())
    {
       sidf.getline(buf, 256);
       if (!sidf.fail())
       {
           return MegaApi::strdup(buf);
       }
    }
    return NULL;
}

void MegaChatApplication::saveSid(const char *sid)
{
    assert(sid);
    ofstream osidf(mAppDir + "/sid");
    osidf << sid;
    osidf.close();
}

void MegaChatApplication::removeSid()
{
    std::string sidPath = mAppDir + "/sid";
    std::remove(sidPath.c_str());
}

void MegaChatApplication::configureLogs()
{
    std::string logPath = mAppDir + "/log.txt";
    mLogger = new MegaLoggerApplication(logPath.c_str());
    MegaApi::setLogLevel(MegaApi::LOG_LEVEL_DEBUG);
    MegaChatApi::setLogLevel(MegaChatApi::LOG_LEVEL_DEBUG);
    MegaChatApi::setLoggerObject(mLogger);
    MegaChatApi::setLogToConsole(true);
    MegaChatApi::setCatchException(false);
}

void MegaChatApplication::onUsersUpdate(::mega::MegaApi *, ::mega::MegaUserList *userList)
{
    if (userList)
    {
        if(mMainWin)
        {
            mMainWin->addOrUpdateContactControllersItems(userList);
            mMainWin->reorderAppContactList();
        }

        // if notification settings have changed for our own user, update the value
        for (int i = 0; i < userList->size(); i++)
        {
            ::mega::MegaUser *user = userList->get(i);
            if (user->getHandle() == mMegaApi->getMyUserHandleBinary())
            {
                if (user->hasChanged(MegaUser::CHANGE_TYPE_PUSH_SETTINGS) && !user->isOwnChange())
                {
                    mMegaApi->getPushNotificationSettings();
                }

                if (user->hasChanged(MegaUser::CHANGE_TYPE_ALIAS))
                {
                    mMegaApi->getUserAttribute(::mega::MegaApi::USER_ATTR_ALIAS);
                }
            }
            else
            {
                if (user->hasChanged(MegaUser::CHANGE_TYPE_FIRSTNAME))
                {
                    getFirstname(user->getHandle(), NULL, true);
                }
            }

            if (user->hasChanged(MegaUser::CHANGE_TYPE_EMAIL))
            {
<<<<<<< HEAD
                mMegaChatApi->getUserEmail(user->getHandle());
=======
                if (user->getHandle() == mMegaChatApi->getMyUserHandle())
                {
                     mMainWin->setWindowTitle(QString(user->getEmail()));
                     mMainWin->updateToolTipMyInfo();
                }
                else
                {
                    if (!getLocalUserAlias(user->getHandle()).empty() && !getFirstname(user->getHandle(), nullptr))
                    {
                       // Update contact title and messages
                       mMainWin->updateContactFirstname(user->getHandle(), user->getEmail());
                       mMainWin->updateMessageFirstname(user->getHandle(), user->getEmail());
                    }
                }
>>>>>>> f298a527
            }
        }
    }
}

void MegaChatApplication::onChatNotification(MegaChatApi *, MegaChatHandle chatid, MegaChatMessage *msg)
{
    const char *chat = mMegaApi->userHandleToBase64((MegaHandle)chatid);
    const char *msgid = mMegaApi->userHandleToBase64((MegaHandle)msg->getMsgId());

    string log("Chat notification received in chat [");
    log.append(chat);
    log.append("], msgid: ");
    log.append(msgid);
    mLogger->postLog(log.c_str());

    delete [] chat;
    delete [] msgid;
}

const char *MegaChatApplication::getFirstname(MegaChatHandle uh, const char *authorizationToken, bool force)
{
    if (uh == mMegaChatApi->getMyUserHandle())
    {
        return MegaApi::strdup("Me");
    }

    if (uh == 13041471603018644609U)   // handle for API user / Commander
    {
        return MegaApi::strdup("API-user");
    }

    auto it = mFirstnamesMap.find(uh);
    if (it != mFirstnamesMap.end() && !force)
    {
        return MegaApi::strdup(it->second.c_str());
    }

    if (!mFirstnameFetching[uh])
    {
        mMegaChatApi->getUserFirstname(uh, authorizationToken);
        mFirstnameFetching[uh] = true;
    }

    return NULL;
}

bool MegaChatApplication::isStagingEnabled()
{
    return useStaging;
}

void MegaChatApplication::enableStaging(bool enable)
{
    if (useStaging == enable)
    {
        return;
    }

    useStaging = enable;
    if (enable)
    {
        mMegaApi->changeApiUrl("https://staging.api.mega.co.nz/");
    }
    else
    {
        mMegaApi->changeApiUrl("https://g.api.mega.co.nz/");
    }

    if (mMegaChatApi->getOnlineStatus() != MegaChatApi::DISCONNECTED)
    {
        // force a reload upon api-url changes
        mMegaApi->fastLogin(mSid);
        mMegaChatApi->refreshUrl();
    }
}

shared_ptr<::mega::MegaPushNotificationSettings> MegaChatApplication::getNotificationSettings() const
{
    return mNotificationSettings;
}

shared_ptr<::mega::MegaTimeZoneDetails> MegaChatApplication::getTimeZoneDetails() const
{
    return mTimeZoneDetails;
}

MainWindow *MegaChatApplication::mainWindow() const
{
    return mMainWin;
}

::mega::MegaApi *MegaChatApplication::megaApi() const
{
    return mMegaApi;
}

megachat::MegaChatApi *MegaChatApplication::megaChatApi() const
{
    return mMegaChatApi;
}

const char *MegaChatApplication::sid() const
{
    return mSid;
}

void MegaChatApplication::resetLoginDialog()
{
    mLoginDialog->deleteLater();
    mLoginDialog = NULL;
}

std::string MegaChatApplication::base64ToBinary(const char *base64)
{
    std::string result;
    if (!base64)
        return result;

    unsigned char* bin;
    size_t binSize;
    MegaApi::base64ToBinary(base64, &bin, &binSize);
    result = std::string(reinterpret_cast<char*>(bin), binSize);
    delete [] bin;
    return result;
}

std::string MegaChatApplication::getLocalUserAlias(MegaChatHandle uh)
{
    std::string alias;
    std::map<MegaChatHandle, std::string>::iterator it = mAliasesMap.find(uh);
    if (it != mAliasesMap.end())
    {
        alias = it->second;
    }
    return alias;
}

LoginDialog *MegaChatApplication::loginDialog() const
{
    return mLoginDialog;
}

void MegaChatApplication::onRequestFinish(MegaApi *api, MegaRequest *request, MegaError *e)
{
    int reqType = request->getType();
    int error = e->getErrorCode();
    if (error != API_OK
            && (reqType != MegaRequest::TYPE_LOGIN || error != MegaError::API_EMFAREQUIRED)
            && (reqType != MegaRequest::TYPE_GET_ATTR_USER || error != MegaError::API_ENOENT))
    {
        QMessageBox::critical(nullptr, tr("SDK Request failed: ").append(request->getRequestString()), tr("Error: ").append(e->getErrorString()));
    }

    switch (reqType)
    {
        case MegaRequest::TYPE_LOGIN:
            if (error == MegaError::API_EMFAREQUIRED)
            {
                std::string auxcode = mMainWin->getAuthCode();
                if (!auxcode.empty())
                {
                    QString email(request->getEmail());
                    QString password(request->getPassword());
                    QString code(auxcode.c_str());
                    mMegaApi->multiFactorAuthLogin(email.toUtf8().constData(), password.toUtf8().constData(), code.toUtf8().constData());
                }
                else
                {
                    login();
                }
            }
            else if (error == MegaError::API_OK)
            {
                if(!mMainWin->isVisible())
                {
                    resetLoginDialog();
                    mMainWin->show();
                }

                if (!mSid)
                {
                    mSid = mMegaApi->dumpSession();
                    saveSid(mSid);
                }

                if (mLoginDialog)
                {
                    mLoginDialog->setState(LoginDialog::fetchingNodes);
                }

                api->fetchNodes();
            }
            else
            {
                if (mLoginDialog)
                {
                    mLoginDialog->setState(LoginDialog::badCredentials);
                    mLoginDialog->enableControls(true);
                }
                else
                {
                    login();
                }
            }
            break;
        case MegaRequest::TYPE_FETCH_NODES:
            if (error == MegaError::API_OK)
            {
                if (!mSid)
                {
                    mSid = mMegaApi->dumpSession();
                    saveSid(mSid);
                }

                mMegaApi->getPushNotificationSettings();
                mMegaApi->fetchTimeZone();

                if (mMegaChatApi->getConnectionState() == MegaChatApi::DISCONNECTED)
                {
                    mMegaChatApi->connect();
                }
            }
            else
            {
                QMessageBox::critical(nullptr, tr("Fetch Nodes"), tr("Error Fetching nodes: ").append(e->getErrorString()));
                init();
            }
            break;
        case MegaRequest::TYPE_REMOVE_CONTACT:
            if (error != MegaError::API_OK)
                QMessageBox::critical(nullptr, tr("Remove contact"), tr("Error removing contact: ").append(e->getErrorString()));
            break;

        case MegaRequest::TYPE_INVITE_CONTACT:
            if (error != MegaError::API_OK)
                QMessageBox::critical(nullptr, tr("Invite contact"), tr("Error inviting contact: ").append(e->getErrorString()));
            break;

        case MegaRequest::TYPE_MULTI_FACTOR_AUTH_CHECK:
            if (error == MegaError::API_OK)
            {
                mMainWin->createFactorMenu(request->getFlag());
            }
            break;

        case MegaRequest::TYPE_MULTI_FACTOR_AUTH_GET:
            if (error == MegaError::API_OK)
            {
                QClipboard *clipboard = QApplication::clipboard();
                QMessageBox msg;
                msg.setIcon(QMessageBox::Information);
                msg.setWindowTitle("2FA Code:");
                msg.setText(request->getText());

                QAbstractButton *copyButton = msg.addButton(tr("Copy to clipboard"), QMessageBox::ActionRole);
                copyButton->disconnect();
                connect(copyButton, &QAbstractButton::clicked, this, [=](){clipboard->setText(request->getText());});
                msg.exec();

                std::string auxcode = this->mMainWin->getAuthCode();
                if (!auxcode.empty())
                {
                    QString code(auxcode.c_str());
                    mMegaApi->multiFactorAuthEnable(code.toUtf8().constData());
                }
            }
            break;

        case MegaRequest::TYPE_MULTI_FACTOR_AUTH_SET:
        {
            QString text;
            if (request->getFlag())
            {
                text.append("Enable 2FA");
            }
            else
            {
                text.append("Disable 2FA");
            }

            if (error == MegaError::API_OK)
            {
                QMessageBox::information(nullptr, tr(text.toStdString().c_str()), tr("The operation has been completed successfully"));
            }
            else
            {
                QMessageBox::critical(nullptr, tr(text.toStdString().c_str()), tr(" ").append(e->getErrorString()));
            }
            break;
        }
        case MegaRequest::TYPE_GET_ATTR_USER:
            if (request->getParamType() == ::mega::MegaApi::USER_ATTR_PUSH_SETTINGS)
            {
                const ::mega::MegaPushNotificationSettings *currentSettings = request->getMegaPushNotificationSettings();

                if (currentSettings)
                {
                    mNotificationSettings.reset(currentSettings->copy());
                }
                else
                {
                    mNotificationSettings.reset(::mega::MegaPushNotificationSettings::createInstance());
                }

                if (mMainWin && mMainWin->mSettings && mTimeZoneDetails)
                {
                    mMainWin->mSettings->onPushNotificationSettingsUpdate();
                }
            }
            else if (request->getParamType() == ::mega::MegaApi::USER_ATTR_ALIAS)
            {
                mAliasesMap.clear();
                MegaStringMap *aliasesmap = request->getMegaStringMap();
                if (!aliasesmap)
                {
                    mMainWin->reorderAppContactList();
                    break;
                }

                std::unique_ptr<MegaStringList> keys(aliasesmap->getKeys());
                for (int i = 0; i < keys->size(); i++)
                {
                    const char *key = keys->get(i);
                    MegaChatHandle uhBin = mMegaApi->base64ToUserHandle(key);
                    std::string aliasBin = base64ToBinary(aliasesmap->get(key));
                    if (!aliasBin.empty())
                    {
                        mAliasesMap[uhBin] = aliasBin;
                    }
                }
                mMainWin->reorderAppContactList();
            }
            break;
        case MegaRequest::TYPE_FETCH_TIMEZONE:
        {
            mTimeZoneDetails.reset(request->getMegaTimeZoneDetails()->copy());

            if (mMainWin && mMainWin->mSettings && mNotificationSettings)
            {
                mMainWin->mSettings->onPushNotificationSettingsUpdate();
            }
        }
        break;
        case MegaRequest::TYPE_SET_ATTR_USER:
        {
        }
        break;

        default:
            break;
    }
}

void MegaChatApplication::onRequestFinish(MegaChatApi *, MegaChatRequest *request, MegaChatError *e)
{
    int reqType = request->getType();
    int error = e->getErrorCode();
    if (error != MegaChatError::ERROR_OK)
    {
        QMessageBox::critical(nullptr, tr("MEGAchat Request failed: ").append(request->getRequestString()), tr("Error: ").append(e->getErrorString()));
    }

    switch (reqType)
    {
         case MegaChatRequest::TYPE_CONNECT:
            if (error != MegaChatError::ERROR_OK)
            {
                QMessageBox::critical(nullptr, tr("Chat Connection"), tr("Error stablishing connection: ").append(e->getErrorString()));
                init();
            }
            else
            {
                MegaUserList *contactList = mMegaApi->getContacts();
                mMainWin->addOrUpdateContactControllersItems(contactList);
                mMainWin->reorderAppContactList();
                //Fetch alias attr
                mMegaApi->getUserAttribute(::mega::MegaApi::USER_ATTR_ALIAS);
                delete contactList;
            }
            break;
          case MegaChatRequest::TYPE_LOGOUT:
            if (error == MegaChatError::ERROR_OK)
            {
                removeSid();
                init();
            }
            break;
         case MegaChatRequest::TYPE_GET_FIRSTNAME:
             {
             MegaChatHandle userHandle = request->getUserHandle();
             int errorCode = error;
             if (errorCode == MegaChatError::ERROR_OK)
             {
                const char *firstname = request->getText();
                if ((strlen(firstname)) == 0)
                {
                    this->mMegaChatApi->getUserEmail(userHandle);
                    break;
                }
                mFirstnamesMap[userHandle] = firstname;
                mFirstnameFetching[userHandle] = false;
                mMainWin->updateContactTitle(userHandle,firstname);
                mMainWin->updateMessageFirstname(userHandle,firstname);
             }
             else if (errorCode == MegaChatError::ERROR_NOENT)
             {
                this->mMegaChatApi->getUserEmail(userHandle);
             }
             break;
             }
         case MegaChatRequest::TYPE_GET_EMAIL:
            {
            MegaChatHandle userHandle = request->getUserHandle();
            if (error == MegaChatError::ERROR_OK)
            {
               const char *email = request->getText();
               if (userHandle == mMegaChatApi->getMyUserHandle())
               {
                    mMainWin->setWindowTitle(QString(email));
                    mMainWin->updateToolTipMyInfo();
               }
               else
               {
                  if (!getFirstname(userHandle, nullptr) && !getLocalUserAlias(userHandle).empty())
                  {
                     // Update contact title and messages
                     mMainWin->updateContactTitle(userHandle, email);
                     mMainWin->updateMessageFirstname(userHandle, email);
                  }
                  else
                  {
                      std::map<megachat::MegaChatHandle, ChatListItemController *>::iterator it;
                      for (it = mMainWin->mChatControllers.begin(); it != mMainWin->mChatControllers.end(); it++)
                      {
                          ChatListItemController *itemController = it->second;
                          const MegaChatListItem *item = itemController->getItem();
                          ChatItemWidget *widget = itemController->getWidget();
                          if (item && widget)
                          {
                              widget->updateToolTip(item);
                          }
                      }
                  }
               }
            }
            else
            {
               mMainWin->updateMessageFirstname(userHandle,"Unknown contact");
            }
            break;
            }
         case MegaChatRequest::TYPE_CREATE_CHATROOM:
             if (error == MegaChatError::ERROR_OK)
             {
                MegaChatHandle chatid = request->getChatHandle();
                const MegaChatListItem *chatListItem = mMegaChatApi->getChatListItem(chatid);

                if (!chatListItem->isGroup())
                {
                    if (mMainWin->getChatControllerById(chatid))
                    {
                        QMessageBox::warning(nullptr, tr("Chat creation"), tr("1on1 chat already existed"));
                        delete chatListItem;
                        break;
                    }
                }
                mMainWin->addOrUpdateChatControllerItem(chatListItem->copy());
                mMainWin->reorderAppChatList();
                delete chatListItem;
             }
             break;
         case MegaChatRequest::TYPE_REMOVE_FROM_CHATROOM:
            if (error != MegaChatError::ERROR_OK)
                QMessageBox::critical(nullptr, tr("Leave chat"), tr("Error leaving chat: ").append(e->getErrorString()));
            break;
         case MegaChatRequest::TYPE_EDIT_CHATROOM_NAME:
            if (error != MegaChatError::ERROR_OK)
                QMessageBox::critical(nullptr, tr("Edit chat topic"), tr("Error modifiying chat topic: ").append(e->getErrorString()));
            break;

        case MegaChatRequest::TYPE_ARCHIVE_CHATROOM:
            if (error != MegaChatError::ERROR_OK)
            {
                QMessageBox::critical(nullptr, tr("Archive chat"), tr("Error archiving chat: ").append(e->getErrorString()));
            }
            break;

#ifndef KARERE_DISABLE_WEBRTC
         case MegaChatRequest::TYPE_ANSWER_CHAT_CALL:
         case MegaChatRequest::TYPE_START_CHAT_CALL:
            if (error != MegaChatError::ERROR_OK)
              {
                QMessageBox::critical(nullptr, tr("Call"), tr("Error in call: ").append(e->getErrorString()));
                megachat::MegaChatHandle chatId = request->getChatHandle();
                ChatListItemController *itemController = mMainWin->getChatControllerById(chatId);
                if (itemController)
                {
                    ChatItemWidget *widget = itemController->getWidget();
                    if (widget)
                    {
                        ChatWindow *chatWin= itemController->showChatWindow();
                        if(chatWin)
                        {
                            chatWin->hangCall();
                        }
                    }
                }
              }
            else
            {
                megachat::MegaChatHandle chatId = request->getChatHandle();
                ChatListItemController *itemController = mMainWin->getChatControllerById(chatId);
                if(itemController)
                {
                    ChatWindow *chatWin = itemController->showChatWindow();
                    chatWin->connectPeerCallGui(mMegaChatApi->getMyUserHandle(), mMegaChatApi->getMyClientidHandle(chatId));
                }
            }
            break;

          case MegaChatRequest::TYPE_HANG_CHAT_CALL:
            if (error != MegaChatError::ERROR_OK)
            {
                QMessageBox::critical(nullptr, tr("Call"), tr("Error in call: ").append(e->getErrorString()));
            }
            else
            {
                megachat::MegaChatHandle chatId = request->getChatHandle();
                ChatListItemController *itemController = mMainWin->getChatControllerById(chatId);

                if (itemController)
                {
                    ChatItemWidget *widget = itemController->getWidget();
                    if (widget)
                    {
                        ChatWindow *chatWin= itemController->showChatWindow();
                        if(chatWin)
                        {
                            chatWin->hangCall();
                        }
                    }
                }
            }
            break;

         case MegaChatRequest::TYPE_LOAD_AUDIO_VIDEO_DEVICES:
                mMainWin->createSettingsMenu();
            break;
#endif
        case MegaChatRequest::TYPE_ATTACH_NODE_MESSAGE:
            if (error != MegaChatError::ERROR_OK)
            {
                QMessageBox::critical(nullptr, tr("Attachment"), tr("Error in attachment: ").append(e->getErrorString()));
            }
            else
            {
                MegaChatHandle chatid = request->getChatHandle();
                MegaChatMessage *msg = request->getMegaChatMessage();
                ChatWindow *window = mMainWin->getChatWindowIfExists(chatid);
                if (window)
                {
                    window->onMessageReceived(mMegaChatApi, msg);
                }
            }
            break;

            //chat links
            case MegaChatRequest::TYPE_CHAT_LINK_HANDLE:
                {
                    bool del = request->getFlag();
                    if (del)
                    {
                        if(error != MegaChatError::ERROR_OK)
                        {
                            QMessageBox::critical(nullptr, tr("Remove chat link"), tr("Error removing the chat link: ").append(e->getErrorString()));
                        }
                        else
                        {
                            QMessageBox::information(nullptr, tr("Remove chat link"), tr("The chat link has been removed"));
                        }
                    }
                    else
                    {
                        QMessageBox msg;
                        msg.setIcon(QMessageBox::Information);

                        bool createifmissing = request->getNumRetry();
                        if (createifmissing)
                        {
                            if(error == MegaChatError::ERROR_OK)
                            {
                                msg.setText("The chat link has been generated successfully");
                            }
                            else
                            {
                                QMessageBox::critical(nullptr, tr("Create chat link"), tr("Error exporting chat link: ").append(e->getErrorString()));
                            }
                        }
                        else
                        {
                            if(error == MegaChatError::ERROR_OK)
                            {
                                msg.setText("The chat link already exists");
                            }
                            else if (error == MegaChatError::ERROR_NOENT)
                            {
                                QMessageBox::warning(nullptr, tr("Query chat link"), tr("No chat-link exists in this chatroom"));
                            }
                            else
                            {
                                QMessageBox::critical(nullptr, tr("Query chat link"), tr("Error querying chat link: ").append(e->getErrorString()));
                            }
                        }

                        if(error == MegaChatError::ERROR_OK)
                        {
                            QString chatlink (request->getText());
                            msg.setDetailedText(chatlink);
                            foreach (QAbstractButton *button, msg.buttons())
                            {
                                if (msg.buttonRole(button) == QMessageBox::ActionRole)
                                {
                                    button->click();
                                    break;
                                }
                            }
                            msg.exec();
                        }
                    }
                }
                break;

            case MegaChatRequest::TYPE_LOAD_PREVIEW:
            {
                MegaChatHandle chatid = request->getChatHandle();
                bool checkChatLink = !request->getFlag();

                //Check chat link
                if (checkChatLink)
                {
                    if (error == MegaChatError::ERROR_OK)
                    {
                        int numPeers = static_cast<int>(request->getNumber());
                        const char *title = request->getText();
                        const char *chatHandle_64 = mMegaApi->userHandleToBase64(chatid);

                        QString line = QString("%1: \n\n Chatid: %2 \n Title: %3 \n Participants: %4 \n\n Do you want to preview it?")
                                .arg(QString::fromStdString(request->getLink()))
                                .arg(QString::fromStdString(chatHandle_64))
                                .arg(QString(title))
                                .arg(QString::fromStdString(std::to_string(numPeers)));

                        QMessageBox msgBox;
                        msgBox.setWindowTitle("Check chat link");
                        msgBox.setText(line);
                        msgBox.setStandardButtons(QMessageBox::Ok | QMessageBox::Cancel);
                        msgBox.setDefaultButton(QMessageBox::Cancel);
                        int ret = msgBox.exec();
                        if (ret == QMessageBox::Ok)
                        {
                            mMegaChatApi->openChatPreview(request->getLink());
                        }

                        delete [] chatHandle_64;
                    }
                    else
                    {
                        QMessageBox::critical(nullptr, tr("Check chat link"), tr("Error checking a chat-link: ").append(e->getErrorString()));
                    }
                }
                else //Load chat link
                {
                    if (error == MegaChatError::ERROR_OK)
                    {
                        const MegaChatListItem *chatListItem = mMegaChatApi->getChatListItem(chatid);
                        mMainWin->addOrUpdateChatControllerItem(chatListItem->copy());
                        mMainWin->reorderAppChatList();
                        ChatWindow *auxWin = mMainWin->getChatWindowIfExists(request->getChatHandle());
                        if (auxWin)
                        {
                            auxWin->previewUpdate(mMegaChatApi->getChatRoom(request->getChatHandle()));
                        }
                        delete chatListItem;
                    }
                    else
                    {
                        MegaChatRoom *room = mMegaChatApi->getChatRoom(chatid);
                        if (room)
                        {
                            if (room->isPreview() && room->isActive())
                            {
                                QMessageBox::critical(nullptr, tr("Load chat link"), tr("You are trying to open a chat in preview mode twice"));
                            }
                            else if(room->isActive())
                            {
                                QMessageBox::critical(nullptr, tr("Load chat link"), tr("You are trying to preview a chat wich you are currently part of"));
                            }
                            else //Rejoin
                            {
                                QMessageBox msgBox;
                                msgBox.setText("You are trying to preview a chat which you were part of. Do you want to rejoin this chat?");
                                msgBox.setStandardButtons(QMessageBox::Ok | QMessageBox::Cancel);
                                msgBox.setDefaultButton(QMessageBox::Cancel);
                                int ret = msgBox.exec();
                                if (ret == QMessageBox::Ok)
                                {
                                    MegaChatHandle ph = request->getUserHandle();
                                    mMegaChatApi->autorejoinPublicChat(chatid, ph);
                                }
                            }
                            delete room;
                        }
                        else
                        {
                            QMessageBox::critical(nullptr, tr("Load chat link"), tr("Error loading chat link"));
                        }
                    }
                }
                break;
            }

            case MegaChatRequest::TYPE_SET_PRIVATE_MODE:
            {
                if(error != MegaChatError::ERROR_OK)
                {
                    QMessageBox::critical(nullptr, tr("Close chat link"), tr("Error setting chat into private mode: ").append(e->getErrorString()));
                }
                else
                {
                    QMessageBox::information(nullptr, tr("Close chat link"), tr("The chat has been converted into private mode"));
                }
                break;
            }

            case MegaChatRequest::TYPE_AUTOJOIN_PUBLIC_CHAT:
            {
                if(error == MegaChatError::ERROR_OK)
                {
                    const MegaChatListItem *chatListItem = mMegaChatApi->getChatListItem(request->getChatHandle());
                    mMainWin->addOrUpdateChatControllerItem(chatListItem->copy());
                    mMainWin->reorderAppChatList();

                    ChatWindow *auxWin = mMainWin->getChatWindowIfExists(request->getChatHandle());
                    if (auxWin)
                    {
                        auxWin->previewUpdate(mMegaChatApi->getChatRoom(request->getChatHandle()));
                    }
                    delete chatListItem;

                    if (request->getUserHandle() == megachat::MEGACHAT_INVALID_HANDLE)
                    {
                        QMessageBox::information(nullptr, tr("Join chat link"), tr("You have joined successfully"));
                    }
                    else
                    {
                        QMessageBox::information(nullptr, tr("Rejoin chat link"), tr("You have rejoined successfully"));
                    }
                }
                else
                {
                    QMessageBox::critical(nullptr, tr("Join chat link"), tr("Error joining chat link: ").append(e->getErrorString()));
                }
                break;
            }
    default:
        break;
    }
}<|MERGE_RESOLUTION|>--- conflicted
+++ resolved
@@ -274,9 +274,6 @@
 
             if (user->hasChanged(MegaUser::CHANGE_TYPE_EMAIL))
             {
-<<<<<<< HEAD
-                mMegaChatApi->getUserEmail(user->getHandle());
-=======
                 if (user->getHandle() == mMegaChatApi->getMyUserHandle())
                 {
                      mMainWin->setWindowTitle(QString(user->getEmail()));
@@ -287,11 +284,10 @@
                     if (!getLocalUserAlias(user->getHandle()).empty() && !getFirstname(user->getHandle(), nullptr))
                     {
                        // Update contact title and messages
-                       mMainWin->updateContactFirstname(user->getHandle(), user->getEmail());
+                       mMainWin->updateContactTitle(user->getHandle(), user->getEmail());
                        mMainWin->updateMessageFirstname(user->getHandle(), user->getEmail());
                     }
                 }
->>>>>>> f298a527
             }
         }
     }
