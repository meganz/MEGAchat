--- conflicted
+++ resolved
@@ -47,12 +47,9 @@
     QPushButton* mRequestModerator;
     QPushButton* mEnableAudio;
     QPushButton* mEnableVideo;
-<<<<<<< HEAD
+    QPushButton* mAudioMonitor;
     QPushButton* mSetOnHold;
     QLabel* mOnHoldLabel;
-=======
-    QPushButton* mAudioMonitor;
->>>>>>> 53f4afad
 
     QListWidget* mListWidget;
 
