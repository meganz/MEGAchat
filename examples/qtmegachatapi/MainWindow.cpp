#include "MainWindow.h"
#include "ui_MainWindow.h"
#include <QInputDialog>
#include <QMessageBox>
#include <QContextMenuEvent>
#include <QMenu>
#include <QTMegaChatEvent.h>
#include "uiSettings.h"
#include "chatSettings.h"

using namespace mega;
using namespace megachat;

MainWindow::MainWindow(QWidget *parent, MegaLoggerApplication *logger, megachat::MegaChatApi *megaChatApi, mega::MegaApi *megaApi) :
    QMainWindow(0),
    ui(new Ui::MainWindow)
{
    mApp = (MegaChatApplication *) parent;
    nContacts = 0;
    activeChats = 0;
    archivedChats = 0;
    inactiveChats = 0;
    ui->setupUi(this);
    ui->contactList->setSelectionMode(QAbstractItemView::NoSelection);
    mMegaChatApi = megaChatApi;
    mMegaApi = megaApi;
    onlineStatus = NULL;
    allItemsVisibility = false;
    archivedItemsVisibility = false;
    mLogger = logger;
    mChatSettings = new ChatSettings();
    qApp->installEventFilter(this);
    ui->bHiddenChats->setStyleSheet("color:#FF0000; border:none");
    ui->bArchivedChats->setStyleSheet("color:#FF0000; border:none");
    ui->bChatGroup->setStyleSheet("color:#0000FF; border:none");
<<<<<<< HEAD
    ui->bPubChatGroup->setStyleSheet("color:#00FF00; border:none");
    megaChatCallListenerDelegate = new megachat::QTMegaChatCallListener(mMegaChatApi, this);
=======

    megaChatListenerDelegate = new QTMegaChatListener(mMegaChatApi, this);
    mMegaChatApi->addChatListener(megaChatListenerDelegate);
>>>>>>> 9315d0a2

#ifndef KARERE_DISABLE_WEBRTC
    megaChatCallListenerDelegate = new megachat::QTMegaChatCallListener(mMegaChatApi, this);
    mMegaChatApi->addChatCallListener(megaChatCallListenerDelegate);
#endif
}

MainWindow::~MainWindow()
{
    mMegaChatApi->removeChatListener(megaChatListenerDelegate);
#ifndef KARERE_DISABLE_WEBRTC
    mMegaChatApi->removeChatCallListener(megaChatCallListenerDelegate);
#endif

    for (auto it = mLocalChatListItems.begin(); it != mLocalChatListItems.end(); it++)
    {
        delete it->second;
    }
    mLocalChatListItems.clear();

    delete megaChatListenerDelegate;
    delete megaChatCallListenerDelegate;
    delete mChatSettings;
    chatWidgets.clear();
    contactWidgets.clear();
    delete ui;
}

void MainWindow::updateToolTipMyInfo(megachat::MegaChatHandle myHandle)
{
    QString text = NULL;
    std::string myHandleBin = std::to_string(myHandle);
    const char *myHandle_64 = mMegaApi->userHandleToBase64(myHandle);
    text.append("\nMy User handle Bin: ");
    text.append(myHandleBin.c_str());
    text.append("\nMy User handle B64: ");
    text.append(QString::fromStdString(myHandle_64));
    ui->bOnlineStatus->setToolTip(text);
    delete myHandle_64;
}

mega::MegaUserList * MainWindow::getUserContactList()
{
    return mMegaApi->getContacts();
}

#ifndef KARERE_DISABLE_WEBRTC
void MainWindow::onChatCallUpdate(megachat::MegaChatApi */*api*/, megachat::MegaChatCall *call)
{
    std::map<megachat::MegaChatHandle, ChatItemWidget *>::iterator itWidgets = chatWidgets.find(call->getChatid());
    if(itWidgets == chatWidgets.end())
    {
        throw std::runtime_error("Incoming call from unknown contact");
    }

    ChatItemWidget *chatItemWidget = itWidgets->second;
    const MegaChatListItem *auxItem = getLocalChatListItem(call->getChatid());
    const char *chatWindowTitle = auxItem->getTitle();

    ChatWindow *auxChatWindow = NULL;

    if (!chatItemWidget->getChatWindow())
    {
        megachat::MegaChatRoom *chatRoom = mMegaChatApi->getChatRoom(call->getChatid());
        auxChatWindow = new ChatWindow(this, mMegaChatApi, chatRoom->copy(), chatWindowTitle);
        chatItemWidget->setChatWindow(auxChatWindow);
        auxChatWindow->show();
        auxChatWindow->openChatRoom();
        delete chatRoom;
    }
    else
    {
        auxChatWindow =chatItemWidget->getChatWindow();
        auxChatWindow->show();
        auxChatWindow->setWindowState(Qt::WindowActive);
    }

    switch(call->getStatus())
    {
        case megachat::MegaChatCall::CALL_STATUS_TERMINATING:
           {
               ChatItemWidget *chatItemWidget = this->getChatItemWidget(call->getChatid(),false);
               chatItemWidget->getChatWindow()->hangCall();
               return;
           }
           break;
        case megachat::MegaChatCall::CALL_STATUS_RING_IN:
           {
              ChatWindow *auxChatWindow =chatItemWidget->getChatWindow();
              if(auxChatWindow->getCallGui()==NULL)
              {
                 auxChatWindow->createCallGui(call->hasRemoteVideo());
              }
           }
           break;
        case megachat::MegaChatCall::CALL_STATUS_IN_PROGRESS:
           {
               ChatWindow *auxChatWindow =chatItemWidget->getChatWindow();
               if ((auxChatWindow->getCallGui()) && !(auxChatWindow->getCallGui()->getCall()))
               {
                   auxChatWindow->connectCall();
               }

               if (call->hasChanged(MegaChatCall::CHANGE_TYPE_REMOTE_AVFLAGS))
               {
                    CallGui *callGui = auxChatWindow->getCallGui();
                    if(call->hasRemoteVideo())
                    {
                        callGui->ui->remoteRenderer->disableStaticImage();
                    }
                    else
                    {
                        callGui->setAvatarOnRemote();
                        callGui->ui->remoteRenderer->enableStaticImage();
                    }
               }
           }
           break;
    }
}
#endif
void MainWindow::clearContactChatList()
{
    ui->contactList->clear();
    chatWidgets.clear();
    contactWidgets.clear();
}

void MainWindow::orderContactChatList(bool showInactive, bool showArchived)
{
    QString text;
    auxChatWidgets = chatWidgets;
    clearContactChatList();
    if (showArchived)
    {
        addArchivedChats();
    }
    addContacts();

    if(showInactive)
    {
        addInactiveChats();
        text.append(" Showing <all> elements");
    }
    else
    {
        text.append(" Showing <visible> elements");
    }
    addActiveChats();
    auxChatWidgets.clear();
    this->ui->mOnlineStatusDisplay->setText(text);
}


void MainWindow::addContacts()
{
    MegaUser *contact = NULL;
    MegaUserList *contactList = mMegaApi->getContacts();
    setNContacts(contactList->size());

    for (int i = 0; i < contactList->size(); i++)
    {
        contact = contactList->get(i);
        mega::MegaHandle userHandle = contact->getHandle();
        if (userHandle != this->mMegaChatApi->getMyUserHandle())
        {
            if (contact->getVisibility() == MegaUser::VISIBILITY_HIDDEN && allItemsVisibility != true)
            {
                continue;
            }
            addContact(contact);
        }
    }
    delete contactList;
}

void MainWindow::addArchivedChats()
{
    std::list<Chat> *archivedChatList = getLocalChatListItemsByStatus(chatArchivedStatus);
    archivedChatList->sort();
    for (Chat &chat : (*archivedChatList))
    {
        addChat(chat.chatItem);
    }
    delete archivedChatList;
}

void MainWindow::addInactiveChats()
{
    std::list<Chat> *inactiveChatList = getLocalChatListItemsByStatus(chatInactiveStatus);
    inactiveChatList->sort();
    for (Chat &chat : (*inactiveChatList))
    {
        addChat(chat.chatItem);
    }
    delete inactiveChatList;
}

void MainWindow::addActiveChats()
{
    std::list<Chat> *activeChatList = getLocalChatListItemsByStatus(chatActiveStatus);
    activeChatList->sort();
    for (Chat &chat : (*activeChatList))
    {
        addChat(chat.chatItem);
    }
    delete activeChatList;
}

void MainWindow::contextMenuEvent(QContextMenuEvent *event)
{
    QMenu menu(this);
    menu.setAttribute(Qt::WA_DeleteOnClose);
    auto addAction = menu.addAction(tr("Add user to contacts"));
    connect(addAction, SIGNAL(triggered()), this, SLOT(onAddContact()));

    auto actVisibility = menu.addAction(tr("Show/Hide invisible elements"));
    connect(actVisibility, SIGNAL(triggered()), this, SLOT(onChangeItemsVisibility()));

<<<<<<< HEAD
    auto actLoadLink = menu.addAction(tr("Preview public chat"));
    connect(actLoadLink, SIGNAL(triggered()), this, SLOT(loadChatLink()));

    auto actChat = menu.addAction(tr("Add new chat group"));
    connect(actChat, SIGNAL(triggered()), this, SLOT(onAddChatGroup()));

    auto actPubChat = menu.addAction(tr("Create new public chat (Empty)"));
    connect(actPubChat, SIGNAL(triggered()), this, SLOT(onAddPublicChatGroup()));

    auto actPrintMyInfo = menu.addAction(tr("Print my info"));
    connect(actPrintMyInfo, SIGNAL(triggered()), this, SLOT(onPrintMyInfo()));

=======
    auto actChat = menu.addAction(tr("Add new chat group"));
    connect(actChat, SIGNAL(triggered()), this, SLOT(onAddChatGroup()));

>>>>>>> 9315d0a2
    menu.exec(event->globalPos());
}

bool MainWindow::eventFilter(QObject *, QEvent *event)
{
    if (this->mMegaChatApi->isSignalActivityRequired() && event->type() == QEvent::MouseButtonRelease)
    {
        this->mMegaChatApi->signalPresenceActivity();
    }
    return false;
}

void MainWindow::on_bSettings_clicked()
{
    #ifndef KARERE_DISABLE_WEBRTC
        this->mMegaChatApi->loadAudioVideoDeviceList();
    #endif
}

void MainWindow::createSettingsMenu()
{
    ChatSettingsDialog *chatSettings = new ChatSettingsDialog(this, mChatSettings);
    chatSettings->exec();
    chatSettings->deleteLater();
}

void MainWindow::on_bOnlineStatus_clicked()
{
    onlineStatus = new QMenu(this);
    auto actOnline = onlineStatus->addAction("Online");
    actOnline->setData(QVariant(MegaChatApi::STATUS_ONLINE));
    connect(actOnline, SIGNAL(triggered()), this, SLOT(setOnlineStatus()));

    auto actAway = onlineStatus->addAction("Away");
    actAway->setData(QVariant(MegaChatApi::STATUS_AWAY));
    connect(actAway, SIGNAL(triggered()), this, SLOT(setOnlineStatus()));

    auto actDnd = onlineStatus->addAction("Busy");
    actDnd->setData(QVariant(MegaChatApi::STATUS_BUSY));
    connect(actDnd, SIGNAL(triggered()), this, SLOT(setOnlineStatus()));

    auto actOffline = onlineStatus->addAction("Offline");
    actOffline->setData(QVariant(MegaChatApi::STATUS_OFFLINE));
    connect(actOffline, SIGNAL(triggered()), this, SLOT(setOnlineStatus()));

    auto rect = ui->bOnlineStatus->rect();
    onlineStatus->move(mapToGlobal(QPoint(1,rect.bottom())));
    onlineStatus->resize(rect.width(), 100);
    onlineStatus->setStyleSheet("QMenu {"
        "background-color: qlineargradient("
        "spread:pad, x1:0, y1:0, x2:0, y2:1,"
            "stop:0 rgba(120,120,120,200),"
            "stop:1 rgba(180,180,180,200));"
        "}"
        "QMenu::item:!selected{"
            "color: white;"
        "}"
        "QMenu::item:selected{"
            "background-color: qlineargradient("
            "spread:pad, x1:0, y1:0, x2:0, y2:1,"
            "stop:0 rgba(120,120,120,200),"
            "stop:1 rgba(180,180,180,200));"
        "}");
    onlineStatus->exec();
    onlineStatus->deleteLater();
}

void MainWindow::on_bHiddenChats_clicked()
{
    QString text = NULL;
    allItemsVisibility = !allItemsVisibility;
    orderContactChatList(allItemsVisibility , archivedItemsVisibility);
    allItemsVisibility?text.append("color:#00FF00; border:none"):text.append("color:#FF0000; border:none");
    ui->bHiddenChats->setStyleSheet(text);
}

void MainWindow::on_bChatGroup_clicked()
{
    onAddChatGroup();
}

void MainWindow::on_bArchivedChats_clicked()
{
    QString text = NULL;
    archivedItemsVisibility = !archivedItemsVisibility;
    orderContactChatList(allItemsVisibility , archivedItemsVisibility);
    archivedItemsVisibility?text.append("color:#00FF00; border:none"):text.append("color:#FF0000; border:none");
    ui->bArchivedChats->setStyleSheet(text);
}

ChatItemWidget *MainWindow::getChatItemWidget(megachat::MegaChatHandle chatHandle, bool reorder)
{
    std::map<megachat::MegaChatHandle, ChatItemWidget *>::iterator itChats;
    if (!reorder)
    {
        itChats = chatWidgets.find(chatHandle);
        if (itChats == chatWidgets.end())
        {
            return NULL;
        }
    }
    else
    {
        itChats = auxChatWidgets.find(chatHandle);
        if (itChats == auxChatWidgets.end())
        {
            return NULL;
        }
    }
    return itChats->second;
}

void MainWindow::addContact(MegaUser *contact)
{
    int index = -(archivedChats + nContacts);
    nContacts += 1;
    ContactItemWidget *contactItemWidget = new ContactItemWidget(ui->contactList, this, mMegaChatApi, mMegaApi, contact);
    contactItemWidget->updateToolTip(contact);
    QListWidgetItem *item = new QListWidgetItem();
    contactItemWidget->setWidgetItem(item);
    item->setSizeHint(QSize(item->sizeHint().height(), 28));
    ui->contactList->insertItem(index, item);
    ui->contactList->setItemWidget(item, contactItemWidget);
    contactWidgets.insert(std::pair<mega::MegaHandle, ContactItemWidget *>(contact->getHandle(),contactItemWidget));
}


void MainWindow::addChat(const MegaChatListItem* chatListItem)
{
    int index = 0;
    if (chatListItem->isArchived())
    {
        index = -(archivedChats);
        archivedChats += 1;
    }
    else if (!chatListItem->isActive())
    {
        index = -(nContacts + archivedChats + inactiveChats);
        inactiveChats += 1;
    }
    else
    {
        index = -(activeChats + inactiveChats + archivedChats+nContacts);
        activeChats += 1;
    }

    megachat::MegaChatHandle chathandle = chatListItem->getChatId();
    ChatItemWidget *chatItemWidget = new ChatItemWidget(this, mMegaChatApi, chatListItem);
    chatItemWidget->updateToolTip(chatListItem, NULL);
    QListWidgetItem *item = new QListWidgetItem();
    chatItemWidget->setWidgetItem(item);
    item->setSizeHint(QSize(item->sizeHint().height(), 28));
    chatWidgets.insert(std::pair<megachat::MegaChatHandle, ChatItemWidget *>(chathandle,chatItemWidget));
    ui->contactList->insertItem(index, item);
    ui->contactList->setItemWidget(item, chatItemWidget);

    ChatItemWidget *auxChatItemWidget = getChatItemWidget(chathandle, true);
    if(auxChatItemWidget)
    {
        chatItemWidget->mChatWindow = auxChatItemWidget->mChatWindow;
        auxChatItemWidget->deleteLater();
    }
}

void MainWindow::onChatListItemUpdate(MegaChatApi *, MegaChatListItem *item)
{
    updateLocalChatListItem(item);

    megachat::MegaChatHandle chatid = item->getChatId();
    std::map<megachat::MegaChatHandle, ChatItemWidget *>::iterator itChats;
    itChats = chatWidgets.find(chatid);
    if (itChats != chatWidgets.end())
    {
        ChatItemWidget * chatItemWidget = itChats->second;
        int change = item->getChanges();
        switch (change)
        {
            //Last Message update
            case (megachat::MegaChatListItem::CHANGE_TYPE_LAST_MSG):
                {
                    chatItemWidget->updateToolTip(item, NULL);
                    break;
                }
            //Unread count update
            case (megachat::MegaChatListItem::CHANGE_TYPE_UNREAD_COUNT):
                {
                    chatItemWidget->onUnreadCountChanged(item->getUnreadCount());
                    break;
                }
            //Title update
            case (megachat::MegaChatListItem::CHANGE_TYPE_TITLE):
                {
                    chatItemWidget->onTitleChanged(item->getTitle());
                    break;
                }
            //Own priv update
            case (megachat::MegaChatListItem::CHANGE_TYPE_OWN_PRIV):
                {
                    chatItemWidget->updateToolTip(item, NULL);
                    break;
                }
            //Participants update
            case (megachat::MegaChatListItem::CHANGE_TYPE_PARTICIPANTS):
                {
                    chatItemWidget->updateToolTip(item, NULL);
                    orderContactChatList(allItemsVisibility , archivedItemsVisibility);
                    break;
                }
            //The chatroom has been left by own user
            case (megachat::MegaChatListItem::CHANGE_TYPE_CLOSED):
                {
                    chatItemWidget->showAsHidden();
                    break;
                }
            //Timestamp of the last activity update
            case (megachat::MegaChatListItem::CHANGE_TYPE_LAST_TS):
                {
<<<<<<< HEAD
                    orderContactChatList(allItemsVisibility, archivedItemsVisibility);
                    break;
                }
            //The chatroom is private now
            case (megachat::MegaChatListItem::CHANGE_TYPE_CHAT_MODE):
                {
                    orderContactChatList(allItemsVisibility, archivedItemsVisibility);
                    break;
=======
                    orderContactChatList(allItemsVisibility , archivedItemsVisibility);
>>>>>>> 9315d0a2
                }
            //The Chatroom has been un/archived
            case (megachat::MegaChatListItem::CHANGE_TYPE_ARCHIVE):
                {
<<<<<<< HEAD
                    if (!archivedItemsVisibility)
                    {
                        ChatItemWidget *auxChatItemWidget = getChatItemWidget(chatid, false);
                        if(auxChatItemWidget)
                        {
                            if (auxChatItemWidget->mChatWindow)
                            {
                                auxChatItemWidget->mChatWindow->deleteLater();
                                auxChatItemWidget->invalidChatWindowHandle();
                            }
                        }
                    }
                    orderContactChatList(allItemsVisibility, archivedItemsVisibility);
                    break;
                }
        }
     }
=======
                    orderContactChatList(allItemsVisibility, archivedItemsVisibility);
                }
        }
    }
>>>>>>> 9315d0a2
    else
    {
        if (!item->isArchived() && item->isActive())
        {
            orderContactChatList(allItemsVisibility , archivedItemsVisibility);
        }
    }
}

void MainWindow::onChangeItemsVisibility()
{
    allItemsVisibility = !allItemsVisibility;
    orderContactChatList(allItemsVisibility , archivedItemsVisibility);
}

void MainWindow::onAddChatGroup()
{
    mega::MegaUserList *list = mMegaApi->getContacts();
<<<<<<< HEAD
    ChatGroupDialog *chatDialog = new ChatGroupDialog(this, mMegaChatApi, false);
    chatDialog->createChatList(list);
    chatDialog->show();
}


void MainWindow::onAddPubChatGroup()
{
    mega::MegaUserList *list = mMegaApi->getContacts();
    ChatGroupDialog *chatDialog = new ChatGroupDialog(this, mMegaChatApi, true);
    chatDialog->createChatList(list);
    chatDialog->show();
}

void MainWindow::onPrintMyInfo()
{
    QMessageBox msg;
    msg.setIcon(QMessageBox::Information);
    msg.setText(this->ui->bOnlineStatus->toolTip());
    msg.exec();
}

void MainWindow::onAddPublicChatGroup()
{
    megachat::MegaChatPeerList *peerList;
    peerList = megachat::MegaChatPeerList::createInstance();
    QMessageBox msgBox;
    msgBox.setText("Do you want to create a new public group chat.");
    msgBox.setStandardButtons(QMessageBox::Ok | QMessageBox::Cancel);
    msgBox.setDefaultButton(QMessageBox::Save);
    int ret = msgBox.exec();

    if (ret == QMessageBox::Ok)
    {
         std::string title;
         QString qTitle = QInputDialog::getText(this, tr("Set chat topic"), tr("Leave blank for default title"));
         if (!qTitle.isNull())
         {
             title = qTitle.toStdString();
             if (title.empty() || title.size() == 1)
             {
                 this->mMegaChatApi->createPublicChat(peerList);
             }
             else
             {
                 this->mMegaChatApi->createPublicChat(peerList, title.c_str());
             }
         }
         else
         {
             this->mMegaChatApi->createPublicChat(peerList);
         }
    }
    msgBox.deleteLater();
}

void MainWindow::loadChatLink()
{
    std::string chatLink;
    QString qChatLink = QInputDialog::getText(this, tr("Load chat link"), tr("Enter a valid chatlink"));
    if (!qChatLink.isNull())
    {
        chatLink = qChatLink.toStdString();
        if (chatLink.empty())
        {
            QMessageBox::warning(this, tr("Load chat link"), tr("You can't enter an empty chatlink"));
            return;
        }
        this->mMegaChatApi->loadChatLink(chatLink.c_str());
    }
=======
    ChatGroupDialog *chatDialog = new ChatGroupDialog(this, mMegaChatApi);
    chatDialog->createChatList(list);
    chatDialog->show();
>>>>>>> 9315d0a2
}

void MainWindow::onAddContact()
{
    QString email = QInputDialog::getText(this, tr("Add contact"), tr("Please enter the email of the user to add"));
    if (email.isNull())
        return;

    char *myEmail = mMegaApi->getMyEmail();
    QString qMyEmail = myEmail;
    delete [] myEmail;

    if (email == qMyEmail)
    {
        QMessageBox::critical(this, tr("Add contact"), tr("You can't add your own email as contact"));
        return;
    }
    std::string emailStd = email.toStdString();
    mMegaApi->inviteContact(emailStd.c_str(),tr("I'd like to add you to my contact list").toUtf8().data(), MegaContactRequest::INVITE_ACTION_ADD);
}

void MainWindow::setOnlineStatus()
{
    auto action = qobject_cast<QAction*>(QObject::sender());
    assert(action);
    bool ok;
    auto pres = action->data().toUInt(&ok);
    if (!ok || (pres == MegaChatApi::STATUS_INVALID))
    {
        return;
    }
    this->mMegaChatApi->setOnlineStatus(pres);
}

void MainWindow::onChatConnectionStateUpdate(MegaChatApi *, MegaChatHandle chatid, int newState)
{
    ChatItemWidget * chatItemWidget = NULL;
    std::map<megachat::MegaChatHandle, ChatItemWidget *>::iterator it;
    if (chatid == megachat::MEGACHAT_INVALID_HANDLE)
    {
        updateLocalChatListItems();
        orderContactChatList(allItemsVisibility, archivedItemsVisibility);
        megachat::MegaChatPresenceConfig *presenceConfig = mMegaChatApi->getPresenceConfig();
        if (presenceConfig)
        {
            onChatPresenceConfigUpdate(mMegaChatApi, presenceConfig);
        }
        delete presenceConfig;
        return;
    }

    it = chatWidgets.find(chatid);
    if (it != chatWidgets.end())
    {
        ChatItemWidget * chatItemWidget = it->second;
        chatItemWidget->onlineIndicatorUpdate(newState);
    }
}

void MainWindow::onChatInitStateUpdate(megachat::MegaChatApi *, int newState)
{
    if (newState == MegaChatApi::INIT_ERROR)
    {
        QMessageBox msgBox;
        msgBox.setText("Critical error in MEGAchat. The application will close now. If the problem persists, you can delete your cached sessions.");
        msgBox.setStandardButtons(QMessageBox::Ok);
        int ret = msgBox.exec();

        if (ret == QMessageBox::Ok)
        {
            deleteLater();
            return;
        }
    }

    if (newState == MegaChatApi::INIT_ONLINE_SESSION || newState == MegaChatApi::INIT_OFFLINE_SESSION)
    {
        if(!isVisible())
        {
            mApp->resetLoginDialog();
            show();
            updateLocalChatListItems();
        }

        if (newState == MegaChatApi::INIT_ONLINE_SESSION)
        {
            // contacts are not loaded until MegaApi::login completes
            orderContactChatList(allItemsVisibility , archivedItemsVisibility);
        }

        QString auxTitle(mMegaChatApi->getMyEmail());
        if (mApp->sid() && newState == MegaChatApi::INIT_OFFLINE_SESSION)
        {
            auxTitle.append(" [OFFLINE MODE]");
        }
        setWindowTitle(auxTitle);
    }
}

void MainWindow::onChatOnlineStatusUpdate(MegaChatApi *, MegaChatHandle userhandle, int status, bool inProgress)
{
    if (status == megachat::MegaChatApi::STATUS_INVALID)
        status = 0;

    if (this->mMegaChatApi->getMyUserHandle() == userhandle && !inProgress)
    {
        ui->bOnlineStatus->setText(kOnlineSymbol_Set);
        if (status >= 0 && status < NINDCOLORS)
            ui->bOnlineStatus->setStyleSheet(kOnlineStatusBtnStyle.arg(gOnlineIndColors[status]));
    }
    else
    {
        std::map<mega::MegaHandle, ContactItemWidget *>::iterator itContacts;
        itContacts = this->contactWidgets.find((mega::MegaHandle) userhandle);
        if (itContacts != contactWidgets.end())
        {
            ContactItemWidget * contactItemWidget = itContacts->second;
            assert(!inProgress);
            contactItemWidget->updateOnlineIndicator(status);
        }
    }
}

void MainWindow::onChatPresenceConfigUpdate(MegaChatApi *, MegaChatPresenceConfig *config)
{
    int status = config->getOnlineStatus();
    if (status == megachat::MegaChatApi::STATUS_INVALID)
        status = 0;

    ui->bOnlineStatus->setText(config->isPending()
        ? kOnlineSymbol_InProgress
        : kOnlineSymbol_Set);

    ui->bOnlineStatus->setStyleSheet(
        kOnlineStatusBtnStyle.arg(gOnlineIndColors[status]));
}

int MainWindow::getNContacts() const
{
    return nContacts;
}

void MainWindow::setNContacts(int nContacts)
{
    this->nContacts = nContacts;
}

void MainWindow::updateMessageFirstname(MegaChatHandle contactHandle, const char *firstname)
{
    std::map<megachat::MegaChatHandle, ChatItemWidget *>::iterator it;
    for (it = chatWidgets.begin(); it != chatWidgets.end(); it++)
    {
        const MegaChatListItem *chatListItem  = getLocalChatListItem(it->first);
        if (chatListItem)
        {
            ChatItemWidget *chatItemWidget = it->second;
            if (chatListItem->getLastMessageSender() == contactHandle)
            {
                chatItemWidget->updateToolTip(chatListItem, firstname);
            }

            ChatWindow *chatWindow = chatItemWidget->getChatWindow();
            if (chatWindow)
            {
                chatWindow->updateMessageFirstname(contactHandle, firstname);
            }
        }
    }
}

void MainWindow::updateLocalChatListItems()
{
    for (auto it = mLocalChatListItems.begin(); it != mLocalChatListItems.end(); it++)
    {
        delete it->second;
    }
    mLocalChatListItems.clear();

    //Add all active chatListItems
    MegaChatListItemList *chatList = mMegaChatApi->getActiveChatListItems();
    for (unsigned int i = 0; i < chatList->size(); i++)
    {
        addLocalChatListItem(chatList->get(i));
    }
    delete chatList;

    //Add inactive chatListItems
    chatList = mMegaChatApi->getInactiveChatListItems();
    for (unsigned int i = 0; i < chatList->size(); i++)
    {
        addLocalChatListItem(chatList->get(i));
    }
    delete chatList;

    //Add archived chatListItems
    chatList = mMegaChatApi->getArchivedChatListItems();
    for (unsigned int i = 0; i < chatList->size(); i++)
    {
        addLocalChatListItem(chatList->get(i));
    }
    delete chatList;
}

void MainWindow::addLocalChatListItem(const MegaChatListItem *item)
{
    mLocalChatListItems.insert(std::pair<megachat::MegaChatHandle, const MegaChatListItem *>(item->getChatId(),item->copy()));
}

void MainWindow::removeLocalChatListItem(MegaChatListItem *item)
{
    std::map<megachat::MegaChatHandle, const MegaChatListItem *>::iterator itItem;
    itItem = mLocalChatListItems.find(item->getChatId());
    if (itItem != mLocalChatListItems.end())
    {
        const megachat::MegaChatListItem *auxItem = itItem->second;
        mLocalChatListItems.erase(itItem);
        delete auxItem;
    }
    this->orderContactChatList(allItemsVisibility, archivedItemsVisibility);
}

const megachat::MegaChatListItem *MainWindow::getLocalChatListItem(megachat::MegaChatHandle chatId)
{
    std::map<megachat::MegaChatHandle, const MegaChatListItem *>::iterator itItem;
    itItem = mLocalChatListItems.find(chatId);
    if (itItem != mLocalChatListItems.end())
    {
        return itItem->second;
    }
    return NULL;
}

void MainWindow::updateLocalChatListItem(MegaChatListItem *item)
{
    std::map<megachat::MegaChatHandle, const MegaChatListItem *>::iterator itItem;
    itItem = mLocalChatListItems.find(item->getChatId());
    if (itItem != mLocalChatListItems.end())
    {
        const megachat::MegaChatListItem *auxItem = itItem->second;
        mLocalChatListItems.erase(itItem);
        addLocalChatListItem(item);
        delete auxItem;
    }
}

std::list<Chat> *MainWindow::getLocalChatListItemsByStatus(int status)
{
    std::list<Chat> *chatList = new std::list<Chat>;
    std::map<megachat::MegaChatHandle, const MegaChatListItem *>::iterator it;

    for (it = mLocalChatListItems.begin(); it != mLocalChatListItems.end(); it++)
    {
        const megachat::MegaChatListItem *item = it->second;
        switch (status)
        {
            case chatActiveStatus:
                if (item->isActive() && !item->isArchived())
                {
                    chatList->push_back(Chat(item));
                }
                break;

            case chatInactiveStatus:
                if (!item->isActive())
                {
                    chatList->push_back(Chat(item));
                }
                break;

            case chatArchivedStatus:
                if (item->isArchived())
                {
                    chatList->push_back(Chat(item));
                }
                break;
        }
    }
    return chatList;
}


void MainWindow::updateContactFirstname(MegaChatHandle contactHandle, const char * firstname)
{
    std::map<mega::MegaHandle, ContactItemWidget *>::iterator itContacts;
    itContacts = contactWidgets.find(contactHandle);

    if (itContacts != contactWidgets.end())
    {
        ContactItemWidget *contactItemWidget = itContacts->second;
        contactItemWidget->updateTitle(firstname);
    }
}

<<<<<<< HEAD
void MainWindow::on_bPubChatGroup_clicked()
{
    onAddPubChatGroup();
=======
void MainWindow::on_mLogout_clicked()
{
    QMessageBox msgBox;
    msgBox.setText("Do you want to logout?");
    msgBox.setStandardButtons(QMessageBox::Ok | QMessageBox::Cancel);
    msgBox.setDefaultButton(QMessageBox::Save);
    int ret = msgBox.exec();
    if (ret == QMessageBox::Ok)
    {
        mMegaApi->logout();
    }
>>>>>>> 9315d0a2
}<|MERGE_RESOLUTION|>--- conflicted
+++ resolved
@@ -33,18 +33,16 @@
     ui->bHiddenChats->setStyleSheet("color:#FF0000; border:none");
     ui->bArchivedChats->setStyleSheet("color:#FF0000; border:none");
     ui->bChatGroup->setStyleSheet("color:#0000FF; border:none");
-<<<<<<< HEAD
     ui->bPubChatGroup->setStyleSheet("color:#00FF00; border:none");
-    megaChatCallListenerDelegate = new megachat::QTMegaChatCallListener(mMegaChatApi, this);
-=======
 
     megaChatListenerDelegate = new QTMegaChatListener(mMegaChatApi, this);
     mMegaChatApi->addChatListener(megaChatListenerDelegate);
->>>>>>> 9315d0a2
 
 #ifndef KARERE_DISABLE_WEBRTC
     megaChatCallListenerDelegate = new megachat::QTMegaChatCallListener(mMegaChatApi, this);
     mMegaChatApi->addChatCallListener(megaChatCallListenerDelegate);
+#elif
+    megaChatCallListenerDelegate = NULL;
 #endif
 }
 
@@ -260,7 +258,6 @@
     auto actVisibility = menu.addAction(tr("Show/Hide invisible elements"));
     connect(actVisibility, SIGNAL(triggered()), this, SLOT(onChangeItemsVisibility()));
 
-<<<<<<< HEAD
     auto actLoadLink = menu.addAction(tr("Preview public chat"));
     connect(actLoadLink, SIGNAL(triggered()), this, SLOT(loadChatLink()));
 
@@ -273,11 +270,6 @@
     auto actPrintMyInfo = menu.addAction(tr("Print my info"));
     connect(actPrintMyInfo, SIGNAL(triggered()), this, SLOT(onPrintMyInfo()));
 
-=======
-    auto actChat = menu.addAction(tr("Add new chat group"));
-    connect(actChat, SIGNAL(triggered()), this, SLOT(onAddChatGroup()));
-
->>>>>>> 9315d0a2
     menu.exec(event->globalPos());
 }
 
@@ -457,85 +449,82 @@
         {
             //Last Message update
             case (megachat::MegaChatListItem::CHANGE_TYPE_LAST_MSG):
-                {
-                    chatItemWidget->updateToolTip(item, NULL);
-                    break;
-                }
+            {
+                chatItemWidget->updateToolTip(item, NULL);
+                break;
+            }
+
             //Unread count update
             case (megachat::MegaChatListItem::CHANGE_TYPE_UNREAD_COUNT):
-                {
-                    chatItemWidget->onUnreadCountChanged(item->getUnreadCount());
-                    break;
-                }
+            {
+                chatItemWidget->onUnreadCountChanged(item->getUnreadCount());
+                break;
+            }
+
             //Title update
             case (megachat::MegaChatListItem::CHANGE_TYPE_TITLE):
-                {
-                    chatItemWidget->onTitleChanged(item->getTitle());
-                    break;
-                }
+            {
+                chatItemWidget->onTitleChanged(item->getTitle());
+                break;
+            }
+
             //Own priv update
             case (megachat::MegaChatListItem::CHANGE_TYPE_OWN_PRIV):
-                {
-                    chatItemWidget->updateToolTip(item, NULL);
-                    break;
-                }
+            {
+                chatItemWidget->updateToolTip(item, NULL);
+                break;
+            }
+
             //Participants update
             case (megachat::MegaChatListItem::CHANGE_TYPE_PARTICIPANTS):
-                {
-                    chatItemWidget->updateToolTip(item, NULL);
-                    orderContactChatList(allItemsVisibility , archivedItemsVisibility);
-                    break;
-                }
+            {
+                chatItemWidget->updateToolTip(item, NULL);
+                orderContactChatList(allItemsVisibility , archivedItemsVisibility);
+                break;
+            }
+
             //The chatroom has been left by own user
             case (megachat::MegaChatListItem::CHANGE_TYPE_CLOSED):
-                {
-                    chatItemWidget->showAsHidden();
-                    break;
-                }
+            {
+                chatItemWidget->showAsHidden();
+                break;
+            }
+
             //Timestamp of the last activity update
             case (megachat::MegaChatListItem::CHANGE_TYPE_LAST_TS):
-                {
-<<<<<<< HEAD
-                    orderContactChatList(allItemsVisibility, archivedItemsVisibility);
-                    break;
-                }
+            {
+                orderContactChatList(allItemsVisibility, archivedItemsVisibility);
+                break;
+            }
+
             //The chatroom is private now
             case (megachat::MegaChatListItem::CHANGE_TYPE_CHAT_MODE):
-                {
-                    orderContactChatList(allItemsVisibility, archivedItemsVisibility);
-                    break;
-=======
-                    orderContactChatList(allItemsVisibility , archivedItemsVisibility);
->>>>>>> 9315d0a2
-                }
+            {
+                orderContactChatList(allItemsVisibility, archivedItemsVisibility);
+                break;
+            }
+
             //The Chatroom has been un/archived
             case (megachat::MegaChatListItem::CHANGE_TYPE_ARCHIVE):
+            {
+                if (!archivedItemsVisibility)
                 {
-<<<<<<< HEAD
-                    if (!archivedItemsVisibility)
+                    ChatItemWidget *auxChatItemWidget = getChatItemWidget(chatid, false);
+                    if(auxChatItemWidget)
                     {
-                        ChatItemWidget *auxChatItemWidget = getChatItemWidget(chatid, false);
-                        if(auxChatItemWidget)
+                        if (auxChatItemWidget->mChatWindow)
                         {
-                            if (auxChatItemWidget->mChatWindow)
-                            {
-                                auxChatItemWidget->mChatWindow->deleteLater();
-                                auxChatItemWidget->invalidChatWindowHandle();
-                            }
+                            auxChatItemWidget->mChatWindow->deleteLater();
+                            auxChatItemWidget->invalidChatWindowHandle();
                         }
                     }
-                    orderContactChatList(allItemsVisibility, archivedItemsVisibility);
-                    break;
                 }
-        }
-     }
-=======
-                    orderContactChatList(allItemsVisibility, archivedItemsVisibility);
-                }
-        }
-    }
->>>>>>> 9315d0a2
-    else
+                orderContactChatList(allItemsVisibility, archivedItemsVisibility);
+                break;
+            }
+        }
+    }
+    else    // new chatroom
     {
         if (!item->isArchived() && item->isActive())
         {
@@ -553,7 +542,6 @@
 void MainWindow::onAddChatGroup()
 {
     mega::MegaUserList *list = mMegaApi->getContacts();
-<<<<<<< HEAD
     ChatGroupDialog *chatDialog = new ChatGroupDialog(this, mMegaChatApi, false);
     chatDialog->createChatList(list);
     chatDialog->show();
@@ -583,7 +571,7 @@
     QMessageBox msgBox;
     msgBox.setText("Do you want to create a new public group chat.");
     msgBox.setStandardButtons(QMessageBox::Ok | QMessageBox::Cancel);
-    msgBox.setDefaultButton(QMessageBox::Save);
+    msgBox.setDefaultButton(QMessageBox::Cancel);
     int ret = msgBox.exec();
 
     if (ret == QMessageBox::Ok)
@@ -624,11 +612,6 @@
         }
         this->mMegaChatApi->loadChatLink(chatLink.c_str());
     }
-=======
-    ChatGroupDialog *chatDialog = new ChatGroupDialog(this, mMegaChatApi);
-    chatDialog->createChatList(list);
-    chatDialog->show();
->>>>>>> 9315d0a2
 }
 
 void MainWindow::onAddContact()
@@ -922,21 +905,20 @@
     }
 }
 
-<<<<<<< HEAD
 void MainWindow::on_bPubChatGroup_clicked()
 {
     onAddPubChatGroup();
-=======
+}
+
 void MainWindow::on_mLogout_clicked()
 {
     QMessageBox msgBox;
     msgBox.setText("Do you want to logout?");
     msgBox.setStandardButtons(QMessageBox::Ok | QMessageBox::Cancel);
-    msgBox.setDefaultButton(QMessageBox::Save);
+    msgBox.setDefaultButton(QMessageBox::Cancel);
     int ret = msgBox.exec();
     if (ret == QMessageBox::Ok)
     {
         mMegaApi->logout();
     }
->>>>>>> 9315d0a2
 }