--- conflicted
+++ resolved
@@ -358,24 +358,6 @@
             ret.append("User ").append(userHandle_64);
             ret.append(" called user/s: ");
 
-<<<<<<< HEAD
-        ret.append("\nDuration: ")
-           .append(std::to_string(mMessage->getDuration()))
-           .append("secs TermCode: ")
-           .append(std::to_string(mMessage->getTermCode()));
-        return ret;
-    }
-    case megachat::MegaChatMessage::TYPE_CALL_STARTED:
-    {
-        ret.append("User ").append(userHandle_64)
-           .append(" has started a call");
-        return ret;
-    }
-    default:
-        ret.append("Management message with unknown type: ")
-           .append(std::to_string(mMessage->getType()));
-        return ret;
-=======
             ::mega::MegaHandleList *handleList = mMessage->getMegaHandleList();
             for (unsigned int i = 0; i < handleList->size(); i++)
             {
@@ -404,7 +386,6 @@
             ret.append("Management message with unknown type: ")
                .append(std::to_string(mMessage->getType()));
             break;
->>>>>>> e4488f47
     }
     delete [] userHandle_64;
     delete [] actionHandle_64;
