#include "qmenu.h"
#include "chatMessage.h"
#include "ui_chatMessageWidget.h"
#include <QMessageBox>

const char *messageStatus[] =
{
  "Sending", "SendingManual", "ServerReceived", "ServerRejected", "Delivered", "NotSeen", "Seen"
};

ChatMessage::ChatMessage(ChatWindow *parent, megachat::MegaChatApi *mChatApi, megachat::MegaChatHandle chatId, megachat::MegaChatMessage *msg)
    : QWidget((QWidget *)parent),
      ui(new Ui::ChatMessageWidget)
{
    mChatWindow=parent;
    this->mChatId=chatId;
    megaChatApi = mChatApi;
    ui->setupUi(this);
    mMessage = msg;
    setAuthor(NULL);
    setTimestamp(mMessage->getTimestamp());
    megachat::MegaChatRoom *chatRoom = megaChatApi->getChatRoom(chatId);

    if (chatRoom->isGroup() && mMessage->getStatus() == megachat::MegaChatMessage::STATUS_DELIVERED)
        setStatus(megachat::MegaChatMessage::STATUS_SERVER_RECEIVED);
    else
        setStatus(mMessage->getStatus());

    updateContent();

    connect(ui->mMsgDisplay, SIGNAL(customContextMenuRequested(const QPoint&)), this, SLOT(onMessageCtxMenu(const QPoint&)));
    updateToolTip();
    show();
}

ChatMessage::~ChatMessage()
{
    delete mMessage;
    delete ui;
}

void ChatMessage::updateToolTip()
{
    QString tooltip;
    megachat::MegaChatHandle msgId;
    std::string msgIdBin;

    int status = mMessage->getStatus();
    switch (status)
    {
    case megachat::MegaChatMessage::STATUS_SENDING:
        tooltip.append(tr("tempId: "));
        msgId = mMessage->getTempId();
        break;
    case megachat::MegaChatMessage::STATUS_SENDING_MANUAL:
        tooltip.append(tr("rowId: "));
        msgId = mMessage->getRowId();
        break;
    default:
        tooltip.append(tr("msgId: "));
        msgId = mMessage->getMsgId();
        msgIdBin = std::to_string(mMessage->getMsgId());
        break;
    }

    const char *auxMsgId_64 = mChatWindow->mMegaApi->userHandleToBase64(msgId);
    const char *auxUserId_64 = mChatWindow->mMegaApi->userHandleToBase64(mMessage->getUserHandle());
    tooltip.append(QString::fromStdString(auxMsgId_64))
            .append(tr("\nMsg handle bin: "))
            .append(msgIdBin.c_str())
            .append(tr("\ntype: "))
            .append(QString::fromStdString(std::to_string(mMessage->getType())))
            .append(tr("\nuserid: "))
            .append(QString::fromStdString(auxUserId_64));
    ui->mHeader->setToolTip(tooltip);
    delete [] auxMsgId_64;
    delete [] auxUserId_64;
}

void ChatMessage::showRichLinkData()
{
    QString text = tr("[Contains-metadata msg]");
    const MegaChatContainsMeta *containsMeta = mMessage->getContainsMeta();
    if (containsMeta && containsMeta->getType() == megachat::MegaChatContainsMeta::CONTAINS_META_RICH_PREVIEW)
    {
        const MegaChatRichPreview *richPreview = containsMeta->getRichPreview();
        text.append(tr("\nSubtype: rich-link"))
            .append(tr("\nOriginal content: "))
            .append(richPreview->getText())
            .append(tr("\nURL: "))
            .append(richPreview->getUrl())
            .append(tr("\nDomain Name: "))
            .append(richPreview->getDomainName())
            .append(tr("\nTitle: "))
            .append(richPreview->getTitle())
            .append(tr("\nDescription: "))
            .append(richPreview->getDescription())
            .append(tr("\nHas icon: "))
            .append(richPreview->getIcon() ? "yes" : "no")
            .append(tr("\nHas image: "))
            .append(richPreview->getImage() ? "yes" : "no");
    }
    ui->mMsgDisplay->setText(text);
    ui->mMsgDisplay->setStyleSheet("background-color: rgba(213,245,160,128)\n");
    ui->mAuthorDisplay->setStyleSheet("color: rgba(0,0,0,128)\n");
    ui->mTimestampDisplay->setStyleSheet("color: rgba(0,0,0,128)\n");
    ui->mHeader->setStyleSheet("background-color: rgba(107,144,163,128)\n");
}

QListWidgetItem *ChatMessage::getWidgetItem() const
{
    return mListWidgetItem;
}

void ChatMessage::setWidgetItem(QListWidgetItem *item)
{
    mListWidgetItem = item;
}

megachat::MegaChatMessage *ChatMessage::getMessage() const
{
    return mMessage;
}

void ChatMessage::setMessage(megachat::MegaChatMessage *message)
{
    if (mMessage)
    {
        delete mMessage;
    }

    this->mMessage = message;
}

void ChatMessage::setMessageContent(const char *content)
{
    ui->mMsgDisplay->setText(content);
}

void ChatMessage::updateContent()
{
    if (mMessage->isEdited())
        markAsEdited();

    if (!mMessage->isManagementMessage())
    {
        switch (mMessage->getType())
        {
            case megachat::MegaChatMessage::TYPE_NODE_ATTACHMENT:
            {
                QString text;
                text.append(tr("[Nodes attachment msg]"));
                ::mega::MegaNodeList *nodeList=mMessage->getMegaNodeList();
                for(int i = 0; i < nodeList->size(); i++)
                {
                    const char *auxNodeHandle_64 =this->mChatWindow->mMegaApi->handleToBase64(nodeList->get(i)->getHandle());
                    text.append(tr("\n[Node]"))
                    .append("\nHandle: ")
                    .append(QString::fromStdString(auxNodeHandle_64))
                    .append("\nName: ")
                    .append(nodeList->get(i)->getName())
                    .append("\nSize: ")
                    .append(QString::fromStdString(std::to_string(nodeList->get(i)->getSize())))
                    .append(" bytes");
                    delete [] auxNodeHandle_64;
                }
                ui->mMsgDisplay->setText(text);
                ui->mMsgDisplay->setStyleSheet("background-color: rgba(198,251,187,128)\n");
                ui->mAuthorDisplay->setStyleSheet("color: rgba(0,0,0,128)\n");
                ui->mTimestampDisplay->setStyleSheet("color: rgba(0,0,0,128)\n");
                ui->mHeader->setStyleSheet("background-color: rgba(107,144,163,128)\n");
                ui->bSettings->show();
                text.clear();
                break;
            }
            case megachat::MegaChatMessage::TYPE_CONTACT_ATTACHMENT:
            {
                QString text;
                text.append(tr("[Contacts attachment msg]"));
                for(unsigned int i = 0; i < mMessage->getUsersCount(); i++)
                {
                  const char *auxUserHandle_64 =this->mChatWindow->mMegaApi->userHandleToBase64(mMessage->getUserHandle(i));
                  text.append(tr("\n[User]"))
                  .append("\nHandle: ")
                  .append(auxUserHandle_64)
                  .append("\nName: ")
                  .append(mMessage->getUserName(i))
                  .append("\nEmail: ")
                  .append(mMessage->getUserEmail(i));
                  delete [] auxUserHandle_64;
                }
                ui->mMsgDisplay->setText(text);
                ui->mMsgDisplay->setStyleSheet("background-color: rgba(205,254,251,128)\n");
                ui->mAuthorDisplay->setStyleSheet("color: rgba(0,0,0,128)\n");
                ui->mTimestampDisplay->setStyleSheet("color: rgba(0,0,0,128)\n");
                ui->mHeader->setStyleSheet("background-color: rgba(107,144,163,128)\n");
                text.clear();
                break;
            }
            case megachat::MegaChatMessage::TYPE_NORMAL:
            {
                ui->mMsgDisplay->setStyleSheet("background-color: rgba(255,255,255,128)\n");
                ui->mHeader->setStyleSheet("background-color: rgba(107,144,163,128)\n");
                ui->mAuthorDisplay->setStyleSheet("color: rgba(0,0,0,128)\n");
                ui->mTimestampDisplay->setStyleSheet("color: rgba(0,0,0,128)\n");
                setMessageContent(mMessage->getContent());
                break;
            }
            case megachat::MegaChatMessage::TYPE_CONTAINS_META:
            {
                showRichLinkData();
                break;
            }
            case megachat::MegaChatMessage::TYPE_INVALID:
            {
                int errorCode = mMessage->getCode();
                std::string content = "Invalid message [warn]: - (";
                if (errorCode == MegaChatMessage::INVALID_SIGNATURE)
                    content.append("invalid signature");
                else if (errorCode == MegaChatMessage::INVALID_FORMAT)
                    content.append("malformed");
                else
                    content.append(std::to_string(errorCode));
                content.append(")\nContent: ");
                if (mMessage->getContent())
                    content.append(mMessage->getContent());
                setMessageContent(content.c_str());
                break;
            }
            case megachat::MegaChatMessage::TYPE_UNKNOWN:
            {
                int errorCode = mMessage->getCode();
                std::string content = "Unknown type [hide]: - (";
                if (errorCode == MegaChatMessage::INVALID_KEY)
                    content.append("invalid key");
                else if (errorCode == MegaChatMessage::DECRYPTING)
                    content.append("decrypting");
                else if (errorCode == MegaChatMessage::INVALID_TYPE)
                    content.append("invalid type");
                else
                    content.append(std::to_string(errorCode));
                content.append(")\nContent: ");
                if (mMessage->getContent())
                    content.append(mMessage->getContent());
                setMessageContent(content.c_str());
                break;
            }
        }
    }
    else
    {
        ui->mMsgDisplay->setText(managementInfoToString().c_str());
        ui->mHeader->setStyleSheet("background-color: rgba(192,123,11,128)\n");
        ui->mAuthorDisplay->setStyleSheet("color: rgba(0,0,0,128)\n");
        ui->mTimestampDisplay->setStyleSheet("color: rgba(0,0,0,128)\n");
    }
}

std::string ChatMessage::managementInfoToString() const
{
    std::string ret;
    ret.reserve(128);
    const char *userHandle_64 = this->mChatWindow->mMegaApi->userHandleToBase64(mMessage->getUserHandle());
    const char *actionHandle_64 = this->mChatWindow->mMegaApi->userHandleToBase64(mMessage->getHandleOfAction());

    switch (mMessage->getType())
    {
    case megachat::MegaChatMessage::TYPE_ALTER_PARTICIPANTS:
    {
        ret.append("User ").append(userHandle_64)
           .append((mMessage->getPrivilege() == megachat::MegaChatRoom::PRIV_RM) ? " removed" : " added")
           .append(" user ").append(actionHandle_64);
        return ret;
    }
    case megachat::MegaChatMessage::TYPE_TRUNCATE:
    {
<<<<<<< HEAD
        ChatItemWidget *item = mChatWindow->mMainWin->getChatItemWidget(mChatId, false);
        if (item)
        {
            item->updateToolTip(mChatWindow->mMainWin->getLocalChatListItem(mChatId), NULL);
        }
        ret.append("Chat history was truncated by user ").append(userHandle_64);
=======
        ChatListItemController *itemController = mChatWindow->mMainWin->getChatControllerById(mChatId);
        if(itemController)
        {
           ChatItemWidget *widget = itemController->getWidget();
           if (widget)
           {
              widget->updateToolTip(itemController->getItem(), NULL);
              ret.append("Chat history was truncated by user ").append(userHandle_64);
           }
        }
>>>>>>> cf6f997d
        return ret;
    }
    case megachat::MegaChatMessage::TYPE_PRIV_CHANGE:
    {
        ret.append("User ").append(userHandle_64)
           .append(" set privilege of user ").append(actionHandle_64)
           .append(" to ").append(std::to_string(mMessage->getPrivilege()));
        return ret;
    }
    case megachat::MegaChatMessage::TYPE_CHAT_TITLE:
    {
        ret.append("User ").append(userHandle_64)
           .append(" set chat title to '")
           .append(mMessage->getContent())+='\'';
        return ret;
    }
    case megachat::MegaChatMessage::TYPE_CALL_ENDED:
    {
        ret.append("User ").append(userHandle_64)
           .append(" start a call with: ");

        ::mega::MegaHandleList *handleList = mMessage->getMegaHandleList();
        for (unsigned int i = 0; i < handleList->size(); i++)
        {
            char *participant_64 = this->mChatWindow->mMegaApi->userHandleToBase64(handleList->get(i));
            ret.append(participant_64).append(" ");
            delete [] participant_64;
        }

        ret.append("\nDuration: ")
           .append(std::to_string(mMessage->getDuration()))
           .append("secs TermCode: ")
           .append(std::to_string(mMessage->getTermCode()));
        return ret;
    }
    case megachat::MegaChatMessage::TYPE_CALL_STARTED:
    {
        ret.append("User ").append(userHandle_64)
           .append(" has started start a call");
        return ret;
    }
    case megachat::MegaChatMessage::TYPE_PUBLIC_HANDLE_CREATE:
    {
        ret.append("User ").append(userHandle_64)
           .append(" created a public handle ");
        return ret;
    }
    case megachat::MegaChatMessage::TYPE_PUBLIC_HANDLE_DELETE:
    {
        ret.append("User ").append(userHandle_64)
                .append(" removed a public handle ");
        return ret;
    }
    case megachat::MegaChatMessage::TYPE_SET_PRIVATE_MODE:
    {
        ret.append("User ").append(userHandle_64)
                .append(" converted chat into private mode ");
        return ret;
    }
    default:
        ret.append("Management message with unknown type: ")
           .append(std::to_string(mMessage->getType()));
        return ret;
    }
    delete [] userHandle_64;
    delete [] actionHandle_64;
}

void ChatMessage::setTimestamp(int64_t ts)
{
    QDateTime t;
    t.setTime_t(ts);
    ui->mTimestampDisplay->setText(t.toString("hh:mm:ss - dd.MM.yy"));
}

void ChatMessage::setStatus(int status)
{
    if (status == megachat::MegaChatMessage::STATUS_UNKNOWN)
        ui->mStatusDisplay->setText("Invalid");
    else
    {
        ui->mStatusDisplay->setText(messageStatus[status]);
    }
}

void ChatMessage::setAuthor(const char *author)
{
    if (author)
    {
        ui->mAuthorDisplay->setText(tr(author));
        return;
    }

    MegaChatHandle uh = mMessage->getUserHandle();
    if (isMine())
    {
        ui->mAuthorDisplay->setText(tr("me"));
    }
    else
    {
        megachat::MegaChatRoom *chatRoom = megaChatApi->getChatRoom(mChatId);
        const char *msgAuthor = chatRoom->getPeerFirstnameByHandle(mMessage->getUserHandle());
        if (msgAuthor)
        {
            ui->mAuthorDisplay->setText(tr(msgAuthor));
        }
        else if ((msgAuthor = mChatWindow->mMainWin->mApp->getFirstname(uh)))
        {
            ui->mAuthorDisplay->setText(tr(msgAuthor));
            delete [] msgAuthor;
        }
        else
        {
            ui->mAuthorDisplay->setText(tr("Loading firstname..."));
        }
        delete chatRoom;
    }
}

bool ChatMessage::isMine() const
{
    return (mMessage->getUserHandle() == megaChatApi->getMyUserHandle());
}

void ChatMessage::markAsEdited()
{
    setStatus(mMessage->getStatus());
    ui->mStatusDisplay->setText(ui->mStatusDisplay->text()+" (Edited)");
}

void ChatMessage::onMessageCtxMenu(const QPoint& point)
{
   if (isMine() && !mMessage->isManagementMessage())
   {
       QMenu *menu = ui->mMsgDisplay->createStandardContextMenu(point);
       if (mMessage->isEditable())
       {
           auto action = menu->addAction(tr("&Edit message"));
           action->setData(QVariant::fromValue(this));
           connect(action, SIGNAL(triggered()), this, SLOT(onMessageEditAction()));
       }

       if (mMessage->isDeletable())
       {
           auto delAction = menu->addAction(tr("Delete message"));
           delAction->setData(QVariant::fromValue(this));
           connect(delAction, SIGNAL(triggered()), this, SLOT(onMessageDelAction()));
       }

       if (mMessage->getType() == MegaChatMessage::TYPE_CONTAINS_META
               && mMessage->getContainsMeta()
               && mMessage->getContainsMeta()->getType() == MegaChatContainsMeta::CONTAINS_META_RICH_PREVIEW)
       {
           auto richAction = menu->addAction(tr("Remove rich link"));
           richAction->setData(QVariant::fromValue(this));
           connect(richAction, SIGNAL(triggered()), this, SLOT(onMessageRemoveLinkAction()));
       }
       menu->popup(this->mapToGlobal(point));
   }
}

void ChatMessage::onMessageDelAction()
{
    mChatWindow->deleteChatMessage(this->mMessage);
}

void ChatMessage::onMessageEditAction()
{
    startEditingMsgWidget();
}

void ChatMessage::onMessageRemoveLinkAction()
{
    megaChatApi->removeRichLink(mChatId, mMessage->getMsgId());
}

void ChatMessage::cancelMsgEdit(bool /*clicked*/)
{
    clearEdit();
    mChatWindow->ui->mMessageEdit->setText(QString());
}

void ChatMessage::saveMsgEdit(bool /*clicked*/)
{
    std::string editedMsg = mChatWindow->ui->mMessageEdit->toPlainText().toStdString();
    std::string previousContent = mMessage->getContent();
    if(editedMsg != previousContent)
    {
        megachat::MegaChatHandle messageId;
        if (mMessage->getStatus() == megachat::MegaChatMessage::STATUS_SENDING)
        {
            messageId = mMessage->getTempId();
        }
        else
        {
            messageId = mMessage->getMsgId();
        }

        megachat::MegaChatMessage *message = megaChatApi->editMessage(mChatId, messageId, editedMsg.c_str());
        if (message)
        {
            setMessage(message);
            setMessageContent(message->getContent());
        }
    }

    clearEdit();
}

void ChatMessage::startEditingMsgWidget()
{
    mChatWindow->ui->mMsgSendBtn->setEnabled(false);
    mChatWindow->ui->mMessageEdit->blockSignals(true);
    ui->mEditDisplay->hide();
    ui->mStatusDisplay->hide();

    QPushButton *cancelBtn = new QPushButton(this);
    connect(cancelBtn, SIGNAL(clicked(bool)), this, SLOT(cancelMsgEdit(bool)));
    cancelBtn->setText("Cancel edit");
    auto layout = static_cast<QBoxLayout*>(ui->mHeader->layout());
    layout->insertWidget(2, cancelBtn);

    QPushButton *saveBtn = new QPushButton(this);
    connect(saveBtn, SIGNAL(clicked(bool)), this, SLOT(saveMsgEdit(bool)));
    saveBtn->setText("Save");
    layout->insertWidget(3, saveBtn);

    setLayout(layout);

    std::string content = mMessage->getContent();

    mChatWindow->ui->mMessageEdit->setText(content.c_str());
    mChatWindow->ui->mMessageEdit->moveCursor(QTextCursor::End);
}

void ChatMessage::clearEdit()
{
    mChatWindow->ui->mMessageEdit->setText("");
    mChatWindow->ui->mMessageEdit->moveCursor(QTextCursor::Start);
    auto header = ui->mHeader->layout();
    auto cancelBtn = header->itemAt(2)->widget();
    auto saveBtn = header->itemAt(3)->widget();
    header->removeWidget(cancelBtn);
    header->removeWidget(saveBtn);
    ui->mEditDisplay->show();
    ui->mStatusDisplay->show();
    delete cancelBtn;
    delete saveBtn;
    mChatWindow->ui->mMsgSendBtn->setEnabled(true);
    mChatWindow->ui->mMessageEdit->blockSignals(false);
}

void ChatMessage::setManualMode(bool manualMode)
{
    if(manualMode)
    {
        ui->mEditDisplay->hide();
        ui->mStatusDisplay->hide();
        QPushButton *manualSendBtn = new QPushButton(this);
        connect(manualSendBtn, SIGNAL(clicked(bool)), this, SLOT(onManualSending()));
        manualSendBtn->setText("Send (Manual mode)");
        auto layout = static_cast<QBoxLayout*>(ui->mHeader->layout());
        layout->insertWidget(2, manualSendBtn);

        QPushButton *discardBtn = new QPushButton(this);
        connect(discardBtn, SIGNAL(clicked(bool)), this, SLOT(onDiscardManualSending()));
        discardBtn->setText("Discard");
        layout->insertWidget(3, discardBtn);
        setLayout(layout);
    }
    else
    {
        ui->mEditDisplay->show();
        ui->mStatusDisplay->show();
        auto header = ui->mHeader->layout();
        auto manualSending = header->itemAt(2)->widget();
        auto discardManualSending = header->itemAt(3)->widget();
        delete manualSending;
        delete discardManualSending;
    }
}

void ChatMessage::onManualSending()
{
   if(mChatWindow->mChatRoom->getOwnPrivilege() == megachat::MegaChatPeerList::PRIV_RO)
   {
       QMessageBox::critical(nullptr, tr("Manual sending"), tr("You don't have permissions to send this message"));
   }
   else
   {
       megaChatApi->removeUnsentMessage(mChatWindow->mChatRoom->getChatId(), mMessage->getRowId());
       megachat::MegaChatMessage *tempMessage = megaChatApi->sendMessage(mChatWindow->mChatRoom->getChatId(), mMessage->getContent());
       setManualMode(false);
       mChatWindow->eraseChatMessage(mMessage, true);
       mChatWindow->moveManualSendingToSending(tempMessage);
   }
}

void ChatMessage::onDiscardManualSending()
{
   megaChatApi->removeUnsentMessage(mChatWindow->mChatRoom->getChatId(), mMessage->getRowId());
   mChatWindow->eraseChatMessage(mMessage, true);
}

void ChatMessage::on_bSettings_clicked()
{
    if (mMessage->getType() != megachat::MegaChatMessage::TYPE_NODE_ATTACHMENT)
    {
        return;
    }

    QMenu menu(this);
    menu.setAttribute(Qt::WA_DeleteOnClose);
    switch (mMessage->getType())
    {
        case megachat::MegaChatMessage::TYPE_NODE_ATTACHMENT:
        {
            ::mega::MegaNodeList *nodeList = mMessage->getMegaNodeList();
            for(int i = 0; i < nodeList->size(); i++)
            {
                QString text("Download \"");
                text.append(nodeList->get(i)->getName()).append("\"");
                auto actDownload = menu.addAction(tr(text.toStdString().c_str()));
                connect(actDownload,  &QAction::triggered, this, [this, nodeList, i]{onNodeDownloadOrImport(nodeList->get(i), false);});

                text.clear();
                text.append("Import \"");
                text.append(nodeList->get(i)->getName()).append("\" to cloud drive");
                auto actImport = menu.addAction(tr(text.toStdString().c_str()));
                connect(actImport,  &QAction::triggered, this, [this, nodeList, i]{onNodeDownloadOrImport(nodeList->get(i), true);});
            }
            break;
        }
        default:
            break;
    }
    QPoint pos = ui->bSettings->pos();
    pos.setX(pos.x() + ui->bSettings->width());
    pos.setY(pos.y() + ui->bSettings->height());
    menu.exec(mapToGlobal(pos));
}

void ChatMessage::onNodeDownloadOrImport(mega::MegaNode *node, bool import)
{
    mega::MegaNode *resultNode = node;

    //Autorize node with PH if we are in preview mode
    if (mChatWindow->mChatRoom->isPreview())
    {
        const char *cauth = mChatWindow->mChatRoom->getAuthorizationToken();
        resultNode = mChatWindow->mMegaApi->authorizeChatNode(node, cauth);
        delete [] cauth;
    }

    QMessageBox msgBoxAns;
    if(import)
    {
        mega::MegaNode *parent= mChatWindow->mMegaApi->getRootNode();
        if (parent)
        {
            std::string message("Node will be imported to the cloud drive");
            msgBoxAns.setText(message.c_str());
            msgBoxAns.setStandardButtons(QMessageBox::Ok | QMessageBox::Cancel);
            if (msgBoxAns.exec() == QMessageBox::Ok)
            {
                mChatWindow->mMegaApi->copyNode(resultNode, parent);
            }
            delete parent;
        }
        else
        {
            std::string message("Node cannot be imported in anonymous mode");
            msgBoxAns.setText(message.c_str());
            msgBoxAns.setStandardButtons(QMessageBox::Ok);
            msgBoxAns.exec();
        }
    }
    else
    {
        std::string target(mChatWindow->mMegaChatApi->getAppDir());
        target.append("/").append(node->getName());
        std::string message("Node will be saved in "+target+".\nDo you want to continue?");
        msgBoxAns.setText(message.c_str());
        msgBoxAns.setStandardButtons(QMessageBox::Ok | QMessageBox::Cancel);
        if (msgBoxAns.exec() == QMessageBox::Ok)
        {
            mChatWindow->mMegaApi->startDownload(resultNode, target.c_str());
        }
    }
}<|MERGE_RESOLUTION|>--- conflicted
+++ resolved
@@ -274,14 +274,6 @@
     }
     case megachat::MegaChatMessage::TYPE_TRUNCATE:
     {
-<<<<<<< HEAD
-        ChatItemWidget *item = mChatWindow->mMainWin->getChatItemWidget(mChatId, false);
-        if (item)
-        {
-            item->updateToolTip(mChatWindow->mMainWin->getLocalChatListItem(mChatId), NULL);
-        }
-        ret.append("Chat history was truncated by user ").append(userHandle_64);
-=======
         ChatListItemController *itemController = mChatWindow->mMainWin->getChatControllerById(mChatId);
         if(itemController)
         {
@@ -292,7 +284,6 @@
               ret.append("Chat history was truncated by user ").append(userHandle_64);
            }
         }
->>>>>>> cf6f997d
         return ret;
     }
     case megachat::MegaChatMessage::TYPE_PRIV_CHANGE:
