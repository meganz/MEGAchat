#include "qmenu.h"
#include "chatMessage.h"
#include "ui_chatMessageWidget.h"
#include <QMessageBox>

const char* messageStatus[] =
{
  "Sending", "SendingManual", "ServerReceived", "ServerRejected", "Delivered", "NotSeen", "Seen"
};

ChatMessage::ChatMessage(ChatWindow *parent, megachat::MegaChatApi* mChatApi, megachat::MegaChatHandle chatId, megachat::MegaChatMessage *msg)
    : QWidget((QWidget *)parent),
      ui(new Ui::ChatMessageWidget)
{
    mChatWindow=parent;
    this->mChatId=chatId;
    megaChatApi = mChatApi;
    ui->setupUi(this);
    mMessage = msg;
    setAuthor(NULL);
    setTimestamp(mMessage->getTimestamp());
    megachat::MegaChatRoom *chatRoom = megaChatApi->getChatRoom(chatId);

    if (chatRoom->isGroup() && mMessage->getStatus() == megachat::MegaChatMessage::STATUS_DELIVERED)
        setStatus(megachat::MegaChatMessage::STATUS_SERVER_RECEIVED);
    else
        setStatus(mMessage->getStatus());

    updateContent();

    connect(ui->mMsgDisplay, SIGNAL(customContextMenuRequested(const QPoint&)), this, SLOT(onMessageCtxMenu(const QPoint&)));
    updateToolTip();
    show();
}

ChatMessage::~ChatMessage()
{
    delete mMessage;
    delete ui;
}

void ChatMessage::updateToolTip()
{
    QString tooltip;
    megachat::MegaChatHandle msgId;
    std::string msgIdBin;

    int status = mMessage->getStatus();
    switch (status)
    {
    case megachat::MegaChatMessage::STATUS_SENDING:
        tooltip.append(tr("tempId: "));
        msgId = mMessage->getTempId();
        break;
    case megachat::MegaChatMessage::STATUS_SENDING_MANUAL:
        tooltip.append(tr("rowId: "));
        msgId = mMessage->getRowId();
        break;
    default:
        tooltip.append(tr("msgId: "));
        msgId = mMessage->getMsgId();
        msgIdBin = std::to_string(mMessage->getMsgId());
        break;
    }

    const char *auxMsgId_64 = mChatWindow->mMegaApi->userHandleToBase64(msgId);
    const char *auxUserId_64 = mChatWindow->mMegaApi->userHandleToBase64(mMessage->getUserHandle());
    tooltip.append(QString::fromStdString(auxMsgId_64))
            .append(tr("\nMsg handle bin: "))
            .append(msgIdBin.c_str())
            .append(tr("\ntype: "))
            .append(QString::fromStdString(std::to_string(mMessage->getType())))
            .append(tr("\nuserid: "))
            .append(QString::fromStdString(auxUserId_64));
    ui->mHeader->setToolTip(tooltip);
    delete auxMsgId_64;
    delete auxUserId_64;
}

void ChatMessage::showRichLinkData()
{
    QString text = tr("[Contains-metadata msg]");
    const MegaChatContainsMeta *containsMeta = mMessage->getContainsMeta();
    if (containsMeta && containsMeta->getType() == megachat::MegaChatContainsMeta::CONTAINS_META_RICH_PREVIEW)
    {
        const MegaChatRichPreview *richPreview = containsMeta->getRichPreview();
        text.append(tr("\nSubtype: rich-link"))
            .append(tr("\nOriginal content: "))
            .append(richPreview->getText())
            .append(tr("\nURL: "))
            .append(richPreview->getUrl())
            .append(tr("\nDomain Name: "))
            .append(richPreview->getDomainName())
            .append(tr("\nTitle: "))
            .append(richPreview->getTitle())
            .append(tr("\nDescription: "))
            .append(richPreview->getDescription())
            .append(tr("\nHas icon: "))
            .append(richPreview->getIcon() ? "yes" : "no")
            .append(tr("\nHas image: "))
            .append(richPreview->getImage() ? "yes" : "no");
    }
    ui->mMsgDisplay->setText(text);
    ui->mMsgDisplay->setStyleSheet("background-color: rgba(213,245,160,128)\n");
    ui->mAuthorDisplay->setStyleSheet("color: rgba(0,0,0,128)\n");
    ui->mTimestampDisplay->setStyleSheet("color: rgba(0,0,0,128)\n");
    ui->mHeader->setStyleSheet("background-color: rgba(107,144,163,128)\n");
}

QListWidgetItem *ChatMessage::getWidgetItem() const
{
    return mListWidgetItem;
}

void ChatMessage::setWidgetItem(QListWidgetItem *item)
{
    mListWidgetItem = item;
}

megachat::MegaChatMessage *ChatMessage::getMessage() const
{
    return mMessage;
}

void ChatMessage::setMessage(megachat::MegaChatMessage *message)
{
    if (mMessage)
    {
        delete mMessage;
    }

    this->mMessage = message;
}

void ChatMessage::setMessageContent(const char * content)
{
    ui->mMsgDisplay->setText(content);
}

void ChatMessage::updateContent()
{
    if (mMessage->isEdited())
        markAsEdited();

    if (!mMessage->isManagementMessage())
    {
        switch (mMessage->getType())
        {
            case megachat::MegaChatMessage::TYPE_NODE_ATTACHMENT:
            {
                QString text;
                text.append(tr("[Nodes attachment msg]"));
                ::mega::MegaNodeList *nodeList=mMessage->getMegaNodeList();
                for(int i = 0; i < nodeList->size(); i++)
                {
                    const char *auxNodeHandle_64 =this->mChatWindow->mMegaApi->handleToBase64(nodeList->get(i)->getHandle());
                    text.append(tr("\n[Node]"))
                    .append("\nHandle: ")
                    .append(QString::fromStdString(auxNodeHandle_64))
                    .append("\nName: ")
                    .append(nodeList->get(i)->getName())
                    .append("\nSize: ")
                    .append(QString::fromStdString(std::to_string(nodeList->get(i)->getSize())))
                    .append(" bytes");
                    delete auxNodeHandle_64;
                }
                ui->mMsgDisplay->setText(text);
                ui->mMsgDisplay->setStyleSheet("background-color: rgba(198,251,187,128)\n");
                ui->mAuthorDisplay->setStyleSheet("color: rgba(0,0,0,128)\n");
                ui->mTimestampDisplay->setStyleSheet("color: rgba(0,0,0,128)\n");
                ui->mHeader->setStyleSheet("background-color: rgba(107,144,163,128)\n");
                ui->bSettings->show();
                text.clear();
                break;
            }
            case megachat::MegaChatMessage::TYPE_CONTACT_ATTACHMENT:
            {
                QString text;
                text.append(tr("[Contacts attachment msg]"));
                for(unsigned int i = 0; i < mMessage->getUsersCount(); i++)
                {
                  const char *auxUserHandle_64 =this->mChatWindow->mMegaApi->userHandleToBase64(mMessage->getUserHandle(i));
                  text.append(tr("\n[User]"))
                  .append("\nHandle: ")
                  .append(auxUserHandle_64)
                  .append("\nName: ")
                  .append(mMessage->getUserName(i))
                  .append("\nEmail: ")
                  .append(mMessage->getUserEmail(i));
                  delete auxUserHandle_64;
                }
                ui->mMsgDisplay->setText(text);
                ui->mMsgDisplay->setStyleSheet("background-color: rgba(205,254,251,128)\n");
                ui->mAuthorDisplay->setStyleSheet("color: rgba(0,0,0,128)\n");
                ui->mTimestampDisplay->setStyleSheet("color: rgba(0,0,0,128)\n");
                ui->mHeader->setStyleSheet("background-color: rgba(107,144,163,128)\n");
                text.clear();
                break;
            }
            case megachat::MegaChatMessage::TYPE_NORMAL:
            {
                ui->mMsgDisplay->setStyleSheet("background-color: rgba(255,255,255,128)\n");
                ui->mHeader->setStyleSheet("background-color: rgba(107,144,163,128)\n");
                ui->mAuthorDisplay->setStyleSheet("color: rgba(0,0,0,128)\n");
                ui->mTimestampDisplay->setStyleSheet("color: rgba(0,0,0,128)\n");
                setMessageContent(mMessage->getContent());
                break;
            }
            case megachat::MegaChatMessage::TYPE_CONTAINS_META:
            {
                showRichLinkData();
                break;
            }
            case megachat::MegaChatMessage::TYPE_INVALID:
            {
                int errorCode = mMessage->getCode();
                std::string content = "Invalid message [warn]: - (";
                if (errorCode == MegaChatMessage::INVALID_SIGNATURE)
                    content.append("invalid signature");
                else if (errorCode == MegaChatMessage::INVALID_FORMAT)
                    content.append("malformed");
                else
                    content.append(std::to_string(errorCode));
                content.append(")\nContent: ");
                if (mMessage->getContent())
                    content.append(mMessage->getContent());
                setMessageContent(content.c_str());
                break;
            }
            case megachat::MegaChatMessage::TYPE_UNKNOWN:
            {
                int errorCode = mMessage->getCode();
                std::string content = "Unknown type [hide]: - (";
                if (errorCode == MegaChatMessage::INVALID_KEY)
                    content.append("invalid key");
                else if (errorCode == MegaChatMessage::DECRYPTING)
                    content.append("decrypting");
                else if (errorCode == MegaChatMessage::INVALID_TYPE)
                    content.append("invalid type");
                else
                    content.append(std::to_string(errorCode));
                content.append(")\nContent: ");
                if (mMessage->getContent())
                    content.append(mMessage->getContent());
                setMessageContent(content.c_str());
                break;
            }
        }
    }
    else
    {
        ui->mMsgDisplay->setText(managementInfoToString().c_str());
        ui->mHeader->setStyleSheet("background-color: rgba(192,123,11,128)\n");
        ui->mAuthorDisplay->setStyleSheet("color: rgba(0,0,0,128)\n");
        ui->mTimestampDisplay->setStyleSheet("color: rgba(0,0,0,128)\n");
    }
}

std::string ChatMessage::managementInfoToString() const
{
    std::string ret;
    ret.reserve(128);
    const char *userHandle_64 = this->mChatWindow->mMegaApi->userHandleToBase64(mMessage->getUserHandle());
    const char *actionHandle_64 = this->mChatWindow->mMegaApi->userHandleToBase64(mMessage->getHandleOfAction());

    switch (mMessage->getType())
    {
    case megachat::MegaChatMessage::TYPE_ALTER_PARTICIPANTS:
    {
        ret.append("User ").append(userHandle_64)
           .append((mMessage->getPrivilege() == megachat::MegaChatRoom::PRIV_RM) ? " removed" : " added")
           .append(" user ").append(actionHandle_64);
        return ret;
    }
    case megachat::MegaChatMessage::TYPE_TRUNCATE:
    {
        ChatItemWidget *item = mChatWindow->mMainWin->getChatItemWidget(mChatId, false);
        if (item)
        {
            item->updateToolTip(mChatWindow->mMainWin->getLocalChatListItem(mChatId), NULL);
        }
        ret.append("Chat history was truncated by user ").append(userHandle_64);
        return ret;
    }
    case megachat::MegaChatMessage::TYPE_PRIV_CHANGE:
    {
        ret.append("User ").append(userHandle_64)
           .append(" set privilege of user ").append(actionHandle_64)
           .append(" to ").append(std::to_string(mMessage->getPrivilege()));
        return ret;
    }
    case megachat::MegaChatMessage::TYPE_CHAT_TITLE:
    {
        ret.append("User ").append(userHandle_64)
           .append(" set chat title to '")
           .append(mMessage->getContent())+='\'';
        return ret;
    }
    case megachat::MegaChatMessage::TYPE_CALL_ENDED:
    {
        ret.append("User ").append(userHandle_64)
           .append(" start a call with: ");

        ::mega::MegaHandleList *handleList = mMessage->getMegaHandleList();
        for (unsigned int i = 0; i < handleList->size(); i++)
        {
            char *participant_64 = this->mChatWindow->mMegaApi->userHandleToBase64(handleList->get(i));
            ret.append(participant_64).append(" ");
            delete participant_64;
        }

        ret.append("\nDuration: ")
           .append(std::to_string(mMessage->getDuration()))
           .append("secs TermCode: ")
           .append(std::to_string(mMessage->getTermCode()));
        return ret;
    }
    case megachat::MegaChatMessage::TYPE_CALL_STARTED:
    {
        ret.append("User ").append(userHandle_64)
           .append(" has started start a call");
        return ret;
    }
    case megachat::MegaChatMessage::TYPE_PUBLIC_HANDLE_CREATE:
    {
        ret.append("User ").append(userHandle_64)
           .append(" created a public handle ");
        return ret;
    }
    case megachat::MegaChatMessage::TYPE_PUBLIC_HANDLE_DELETE:
    {
        ret.append("User ").append(userHandle_64)
                .append(" removed a public handle ");
        return ret;
    }
    case megachat::MegaChatMessage::TYPE_SET_PRIVATE_MODE:
    {
        ret.append("User ").append(userHandle_64)
                .append(" converted chat into private mode ");
        return ret;
    }
    default:
        ret.append("Management message with unknown type: ")
           .append(std::to_string(mMessage->getType()));
        return ret;
    }
    delete userHandle_64;
    delete actionHandle_64;
}

void ChatMessage::setTimestamp(int64_t ts)
{
    QDateTime t;
    t.setTime_t(ts);
    ui->mTimestampDisplay->setText(t.toString("hh:mm:ss - dd.MM.yy"));
}

void ChatMessage::setStatus(int status)
{
    if (status == megachat::MegaChatMessage::STATUS_UNKNOWN)
        ui->mStatusDisplay->setText("Invalid");
    else
    {
        ui->mStatusDisplay->setText(messageStatus[status]);
    }
}

void ChatMessage::setAuthor(const char *author)
{
    if (author)
    {
        ui->mAuthorDisplay->setText(tr(author));
        return;
    }

    MegaChatHandle uh = mMessage->getUserHandle();
    if (isMine())
    {
        ui->mAuthorDisplay->setText(tr("me"));
    }
    else
    {
        megachat::MegaChatRoom *chatRoom = megaChatApi->getChatRoom(mChatId);
        const char *msgAuthor = chatRoom->getPeerFirstnameByHandle(mMessage->getUserHandle());
        if (msgAuthor)
        {
            ui->mAuthorDisplay->setText(tr(msgAuthor));
        }
        else if ((msgAuthor = mChatWindow->mMainWin->mApp->getFirstname(uh)))
        {
            ui->mAuthorDisplay->setText(tr(msgAuthor));
            delete [] msgAuthor;
        }
        else
        {
            ui->mAuthorDisplay->setText(tr("Loading firstname..."));
        }
        delete chatRoom;
    }
}

bool ChatMessage::isMine() const
{
    return (mMessage->getUserHandle() == megaChatApi->getMyUserHandle());
}

void ChatMessage::markAsEdited()
{
    setStatus(mMessage->getStatus());
    ui->mStatusDisplay->setText(ui->mStatusDisplay->text()+" (Edited)");
}

void ChatMessage::onMessageCtxMenu(const QPoint& point)
{
   if (isMine() && !mMessage->isManagementMessage())
   {
       QMenu *menu = ui->mMsgDisplay->createStandardContextMenu(point);
       if (mMessage->isEditable())
       {
           auto action = menu->addAction(tr("&Edit message"));
           action->setData(QVariant::fromValue(this));
           connect(action, SIGNAL(triggered()), this, SLOT(onMessageEditAction()));
       }

       if (mMessage->isDeletable())
       {
           auto delAction = menu->addAction(tr("Delete message"));
           delAction->setData(QVariant::fromValue(this));
           connect(delAction, SIGNAL(triggered()), this, SLOT(onMessageDelAction()));
       }

       if (mMessage->getType() == MegaChatMessage::TYPE_CONTAINS_META
               && mMessage->getContainsMeta()
               && mMessage->getContainsMeta()->getType() == MegaChatContainsMeta::CONTAINS_META_RICH_PREVIEW)
       {
           auto richAction = menu->addAction(tr("Remove rich link"));
           richAction->setData(QVariant::fromValue(this));
           connect(richAction, SIGNAL(triggered()), this, SLOT(onMessageRemoveLinkAction()));
       }
       menu->popup(this->mapToGlobal(point));
   }
}

void ChatMessage::onMessageDelAction()
{
    mChatWindow->deleteChatMessage(this->mMessage);
}

void ChatMessage::onMessageEditAction()
{
    startEditingMsgWidget();
}

void ChatMessage::onMessageRemoveLinkAction()
{
    megaChatApi->removeRichLink(mChatId, mMessage->getMsgId());
}

void ChatMessage::cancelMsgEdit(bool /*clicked*/)
{
    clearEdit();
    mChatWindow->ui->mMessageEdit->setText(QString());
}

void ChatMessage::saveMsgEdit(bool /*clicked*/)
{
    std::string editedMsg = mChatWindow->ui->mMessageEdit->toPlainText().toStdString();
    std::string previousContent = mMessage->getContent();
    if(editedMsg != previousContent)
    {
        megachat::MegaChatHandle messageId;
        if (mMessage->getStatus() == megachat::MegaChatMessage::STATUS_SENDING)
        {
            messageId = mMessage->getTempId();
        }
        else
        {
            messageId = mMessage->getMsgId();
        }

        megachat::MegaChatMessage *message = megaChatApi->editMessage(mChatId, messageId, editedMsg.c_str());
        if (message)
        {
            setMessage(message);
            setMessageContent(message->getContent());
        }
    }

    clearEdit();
}

void ChatMessage::startEditingMsgWidget()
{
    mChatWindow->ui->mMsgSendBtn->setEnabled(false);
    mChatWindow->ui->mMessageEdit->blockSignals(true);
    ui->mEditDisplay->hide();
    ui->mStatusDisplay->hide();

    QPushButton *cancelBtn = new QPushButton(this);
    connect(cancelBtn, SIGNAL(clicked(bool)), this, SLOT(cancelMsgEdit(bool)));
    cancelBtn->setText("Cancel edit");
    auto layout = static_cast<QBoxLayout*>(ui->mHeader->layout());
    layout->insertWidget(2, cancelBtn);

    QPushButton * saveBtn = new QPushButton(this);
    connect(saveBtn, SIGNAL(clicked(bool)), this, SLOT(saveMsgEdit(bool)));
    saveBtn->setText("Save");
    layout->insertWidget(3, saveBtn);

    setLayout(layout);

    std::string content = mMessage->getContent();

    mChatWindow->ui->mMessageEdit->setText(content.c_str());
    mChatWindow->ui->mMessageEdit->moveCursor(QTextCursor::End);
}

void ChatMessage::clearEdit()
{
    mChatWindow->ui->mMessageEdit->setText("");
    mChatWindow->ui->mMessageEdit->moveCursor(QTextCursor::Start);
    auto header = ui->mHeader->layout();
    auto cancelBtn = header->itemAt(2)->widget();
    auto saveBtn = header->itemAt(3)->widget();
    header->removeWidget(cancelBtn);
    header->removeWidget(saveBtn);
    ui->mEditDisplay->show();
    ui->mStatusDisplay->show();
    delete cancelBtn;
    delete saveBtn;
    mChatWindow->ui->mMsgSendBtn->setEnabled(true);
    mChatWindow->ui->mMessageEdit->blockSignals(false);
}

void ChatMessage::setManualMode(bool manualMode)
{
    if(manualMode)
    {
        ui->mEditDisplay->hide();
        ui->mStatusDisplay->hide();
        QPushButton * manualSendBtn = new QPushButton(this);
        connect(manualSendBtn, SIGNAL(clicked(bool)), this, SLOT(onManualSending()));
        manualSendBtn->setText("Send (Manual mode)");
        auto layout = static_cast<QBoxLayout*>(ui->mHeader->layout());
        layout->insertWidget(2, manualSendBtn);

        QPushButton * discardBtn = new QPushButton(this);
        connect(discardBtn, SIGNAL(clicked(bool)), this, SLOT(onDiscardManualSending()));
        discardBtn->setText("Discard");
        layout->insertWidget(3, discardBtn);
        setLayout(layout);
    }
    else
    {
        ui->mEditDisplay->show();
        ui->mStatusDisplay->show();
        auto header = ui->mHeader->layout();
        auto manualSending = header->itemAt(2)->widget();
        auto discardManualSending = header->itemAt(3)->widget();
        delete manualSending;
        delete discardManualSending;
    }
}

void ChatMessage::onManualSending()
{
   if(mChatWindow->mChatRoom->getOwnPrivilege() == megachat::MegaChatPeerList::PRIV_RO)
   {
       QMessageBox::critical(nullptr, tr("Manual sending"), tr("You don't have permissions to send this message"));
   }
   else
   {
       megaChatApi->removeUnsentMessage(mChatWindow->mChatRoom->getChatId(), mMessage->getRowId());
       megachat::MegaChatMessage *tempMessage = megaChatApi->sendMessage(mChatWindow->mChatRoom->getChatId(), mMessage->getContent());
       setManualMode(false);
       mChatWindow->eraseChatMessage(mMessage, true);
       mChatWindow->moveManualSendingToSending(tempMessage);
   }
}

void ChatMessage::onDiscardManualSending()
{
   megaChatApi->removeUnsentMessage(mChatWindow->mChatRoom->getChatId(), mMessage->getRowId());
   mChatWindow->eraseChatMessage(mMessage, true);
}

void ChatMessage::on_bSettings_clicked()
{
    if (mMessage->getType() != megachat::MegaChatMessage::TYPE_NODE_ATTACHMENT)
    {
        return;
    }

    QMenu menu(this);
    menu.setAttribute(Qt::WA_DeleteOnClose);
    switch (mMessage->getType())
    {
        case megachat::MegaChatMessage::TYPE_NODE_ATTACHMENT:
        {
            ::mega::MegaNodeList *nodeList = mMessage->getMegaNodeList();
            for(int i = 0; i < nodeList->size(); i++)
            {
                QString text("Download \"");
                text.append(nodeList->get(i)->getName()).append("\"");
                auto actDownload = menu.addAction(tr(text.toStdString().c_str()));
                connect(actDownload,  &QAction::triggered, this, [this, nodeList, i]{onNodeDownloadOrImport(nodeList->get(i), false);});

                text.clear();
                text.append("Import \"");
                text.append(nodeList->get(i)->getName()).append("\" to cloud drive");
                auto actImport = menu.addAction(tr(text.toStdString().c_str()));
                connect(actImport,  &QAction::triggered, this, [this, nodeList, i]{onNodeDownloadOrImport(nodeList->get(i), true);});
            }
            break;
        }
        default:
            break;
    }
    QPoint pos = ui->bSettings->pos();
    pos.setX(pos.x() + ui->bSettings->width());
    pos.setY(pos.y() + ui->bSettings->height());
    menu.exec(mapToGlobal(pos));
}

<<<<<<< HEAD
void ChatMessage::onNodeDownloadOrImport(mega::MegaNode *node, bool import)
=======
void ChatMessage::onNodeDownload(::mega::MegaNode *node)
>>>>>>> e4b2873f
{
    mega::MegaNode *resultNode = node;

    //Autorize node with PH if we are in preview mode
    if (mChatWindow->mChatRoom->isPreview())
    {
        const char *cauth = mChatWindow->mChatRoom->getAuthorizationToken();
        resultNode = mChatWindow->mMegaApi->authorizeChatNode(node, cauth);
        delete [] cauth;
    }

    QMessageBox msgBoxAns;
    if(import)
    {
        mega::MegaNode *parent= mChatWindow->mMegaApi->getRootNode();
        if (parent)
        {
            std::string message("Node will be imported to the cloud drive");
            msgBoxAns.setText(message.c_str());
            msgBoxAns.setStandardButtons(QMessageBox::Ok | QMessageBox::Cancel);
            if (msgBoxAns.exec() == QMessageBox::Ok)
            {
                mChatWindow->mMegaApi->copyNode(resultNode, parent);
            }
            delete parent;
        }
        else
        {
            std::string message("Node cannot be imported in anonymous mode");
            msgBoxAns.setText(message.c_str());
            msgBoxAns.setStandardButtons(QMessageBox::Ok);
            msgBoxAns.exec();
        }
    }
    else
    {
        std::string target(mChatWindow->mMegaChatApi->getAppDir());
        target.append("/").append(node->getName());
        std::string message("Node will be saved in "+target+".\nDo you want to continue?");
        msgBoxAns.setText(message.c_str());
        msgBoxAns.setStandardButtons(QMessageBox::Ok | QMessageBox::Cancel);
        if (msgBoxAns.exec() == QMessageBox::Ok)
        {
            mChatWindow->mMegaApi->startDownload(resultNode, target.c_str());
        }
    }
}<|MERGE_RESOLUTION|>--- conflicted
+++ resolved
@@ -622,11 +622,7 @@
     menu.exec(mapToGlobal(pos));
 }
 
-<<<<<<< HEAD
 void ChatMessage::onNodeDownloadOrImport(mega::MegaNode *node, bool import)
-=======
-void ChatMessage::onNodeDownload(::mega::MegaNode *node)
->>>>>>> e4b2873f
 {
     mega::MegaNode *resultNode = node;
 
