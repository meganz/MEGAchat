#include "qmenu.h"
#include "chatMessage.h"
#include "ui_chatMessageWidget.h"
#include <QMessageBox>
#include <QClipboard>

const char *messageStatus[] =
{
  "Sending", "SendingManual", "ServerReceived", "ServerRejected", "Delivered", "NotSeen", "Seen"
};

ChatMessage::ChatMessage(ChatWindow *parent, megachat::MegaChatApi *mChatApi, megachat::MegaChatHandle chatId, megachat::MegaChatMessage *msg)
    : QWidget((QWidget *)parent),
      ui(new Ui::ChatMessageWidget)
{
    mChatWindow=parent;
    this->mChatId=chatId;
    megaChatApi = mChatApi;
    ui->setupUi(this);
    mMessage = msg;
    setAuthor(NULL);
    setTimestamp(mMessage->getTimestamp());
    megachat::MegaChatRoom *chatRoom = megaChatApi->getChatRoom(chatId);

    assert (chatRoom);
    if (chatRoom->isGroup() && mMessage->getStatus() == megachat::MegaChatMessage::STATUS_DELIVERED)
    {
        setStatus(megachat::MegaChatMessage::STATUS_SERVER_RECEIVED);
    }
    else
    {
        setStatus(mMessage->getStatus());
    }

    delete chatRoom;
    updateContent();

    connect(ui->mMsgDisplay, SIGNAL(customContextMenuRequested(const QPoint&)), this, SLOT(onMessageCtxMenu(const QPoint&)));
    updateToolTip();
    show();
}

ChatMessage::~ChatMessage()
{
    delete mMessage;
    delete ui;
}

void ChatMessage::updateToolTip()
{
    QString tooltip;
    megachat::MegaChatHandle msgId;
    std::string msgIdBin;

    int status = mMessage->getStatus();
    switch (status)
    {
    case megachat::MegaChatMessage::STATUS_SENDING:
        tooltip.append(tr("tempId: "));
        msgId = mMessage->getTempId();
        break;
    case megachat::MegaChatMessage::STATUS_SENDING_MANUAL:
        tooltip.append(tr("rowId: "));
        msgId = mMessage->getRowId();
        break;
    default:
        tooltip.append(tr("msgId: "));
        msgId = mMessage->getMsgId();
        msgIdBin = std::to_string(mMessage->getMsgId());
        break;
    }

    const char *auxMsgId_64 = mChatWindow->mMegaApi->userHandleToBase64(msgId);
    const char *auxUserId_64 = mChatWindow->mMegaApi->userHandleToBase64(mMessage->getUserHandle());
    tooltip.append(QString::fromStdString(auxMsgId_64))
            .append(tr("\nMsg handle bin: "))
            .append(msgIdBin.c_str())
            .append(tr("\ntype: "))
            .append(QString::fromStdString(std::to_string(mMessage->getType())))
            .append(tr("\nuserid: "))
            .append(QString::fromStdString(auxUserId_64));
    ui->mHeader->setToolTip(tooltip);
    delete [] auxMsgId_64;
    delete [] auxUserId_64;
}

void ChatMessage::showContainsMetaData()
{
    const MegaChatContainsMeta *containsMeta = mMessage->getContainsMeta();
    assert(containsMeta);
    QString text = tr("[Contains-metadata msg]");
    if (containsMeta)
    {
        switch (containsMeta->getType()) {
            case  megachat::MegaChatContainsMeta::CONTAINS_META_RICH_PREVIEW:
            {
                const MegaChatRichPreview *richPreview = containsMeta->getRichPreview();
                text.append(tr("\nSubtype: rich-link"))
                    .append(tr("\nOriginal content: "))
                    .append(richPreview->getText())
                    .append(tr("\nURL: "))
                    .append(richPreview->getUrl())
                    .append(tr("\nDomain Name: "))
                    .append(richPreview->getDomainName())
                    .append(tr("\nTitle: "))
                    .append(richPreview->getTitle())
                    .append(tr("\nDescription: "))
                    .append(richPreview->getDescription())
                    .append(tr("\nHas icon: "))
                    .append(richPreview->getIcon() ? "yes" : "no")
                    .append(tr("\nHas image: "))
                    .append(richPreview->getImage() ? "yes" : "no");
                break;
            }
            case  megachat::MegaChatContainsMeta::CONTAINS_META_GEOLOCATION:
            {
                const MegaChatGeolocation *geolocation = containsMeta->getGeolocation();
                text.append(tr("\nSubtype: Geolocation"))
                    .append(tr("\nText content: "))
                    .append(containsMeta->getTextMessage())
                    .append(tr("\nLongitude: "))
                    .append(QString::number(geolocation->getLongitude()))
                    .append(tr("\nLatitude: "))
                    .append(QString::number(geolocation->getLatitude()))
                    .append(tr("\nHas image: "))
                    .append(geolocation->getImage() ? "yes" : "no");
                break;
            }
            default:
            {
                text.append(tr("\nSubtype: unkown"))
                    .append(tr("\nText content: "))
                    .append(containsMeta->getTextMessage());
                break;
            }
        }
    }

    ui->mMsgDisplay->setText(text);
    ui->mMsgDisplay->setStyleSheet("background-color: rgba(213,245,160,128)\n");
    ui->mAuthorDisplay->setStyleSheet("color: rgba(0,0,0,128)\n");
    ui->mTimestampDisplay->setStyleSheet("color: rgba(0,0,0,128)\n");
    ui->mHeader->setStyleSheet("background-color: rgba(107,144,163,128)\n");
}

QListWidgetItem *ChatMessage::getWidgetItem() const
{
    return mListWidgetItem;
}

void ChatMessage::setWidgetItem(QListWidgetItem *item)
{
    mListWidgetItem = item;
}

megachat::MegaChatMessage *ChatMessage::getMessage() const
{
    return mMessage;
}

void ChatMessage::setMessage(megachat::MegaChatMessage *message)
{
    if (mMessage)
    {
        delete mMessage;
    }

    this->mMessage = message;
}

void ChatMessage::setMessageContent(const char *content)
{
    ui->mMsgDisplay->setText(content);
}

QString ChatMessage::nodelistText()
{
    QString text;
    ::mega::MegaNodeList *nodeList = mMessage->getMegaNodeList();
    for(int i = 0; i < nodeList->size(); i++)
    {
        const char *auxNodeHandle_64 = mChatWindow->mMegaApi->handleToBase64(nodeList->get(i)->getHandle());
        text.append("\n[Node").append(std::to_string(i+1).c_str()).append("]")
        .append("\nHandle: ")
        .append(QString::fromStdString(auxNodeHandle_64))
        .append("\nName: ")
        .append(nodeList->get(i)->getName())
        .append("\nSize: ")
        .append(QString::fromStdString(std::to_string(nodeList->get(i)->getSize())))
        .append(" bytes");
        delete [] auxNodeHandle_64;
    }
    return text;
}

void ChatMessage::updateContent()
{
    if (mMessage->isEdited())
        markAsEdited();

    if (!mMessage->isManagementMessage())
    {
        switch (mMessage->getType())
        {
            case megachat::MegaChatMessage::TYPE_NODE_ATTACHMENT:
            {
                QString text;
                text.append(tr("[Nodes attachment msg]"));
                text.append(nodelistText());
                ui->mMsgDisplay->setText(text);
                ui->mMsgDisplay->setStyleSheet("background-color: rgba(198,251,187,128)\n");
                ui->mAuthorDisplay->setStyleSheet("color: rgba(0,0,0,128)\n");
                ui->mTimestampDisplay->setStyleSheet("color: rgba(0,0,0,128)\n");
                ui->mHeader->setStyleSheet("background-color: rgba(107,144,163,128)\n");
                ui->bSettings->show();
                break;
            }
            case megachat::MegaChatMessage::TYPE_VOICE_CLIP:
            {
                QString text;
                text.append(tr("[Voice clip msg]"));
                text.append(nodelistText());
                ui->mMsgDisplay->setText(text);
                ui->mMsgDisplay->setStyleSheet("background-color: rgba(229,66,244,128)\n");
                ui->mAuthorDisplay->setStyleSheet("color: rgba(0,0,0,128)\n");
                ui->mTimestampDisplay->setStyleSheet("color: rgba(0,0,0,128)\n");
                ui->mHeader->setStyleSheet("background-color: rgba(107,144,163,128)\n");
                ui->bSettings->show();
                break;
            }
            case megachat::MegaChatMessage::TYPE_CONTACT_ATTACHMENT:
            {
                QString text;
                text.append(tr("[Contacts attachment msg]"));
                for(unsigned int i = 0; i < mMessage->getUsersCount(); i++)
                {
                  const char *auxUserHandle_64 =this->mChatWindow->mMegaApi->userHandleToBase64(mMessage->getUserHandle(i));
                  text.append(tr("\n[User]"))
                  .append("\nHandle: ")
                  .append(auxUserHandle_64)
                  .append("\nName: ")
                  .append(mMessage->getUserName(i))
                  .append("\nEmail: ")
                  .append(mMessage->getUserEmail(i));
                  delete [] auxUserHandle_64;
                }
                ui->mMsgDisplay->setText(text);
                ui->mMsgDisplay->setStyleSheet("background-color: rgba(205,254,251,128)\n");
                ui->mAuthorDisplay->setStyleSheet("color: rgba(0,0,0,128)\n");
                ui->mTimestampDisplay->setStyleSheet("color: rgba(0,0,0,128)\n");
                ui->mHeader->setStyleSheet("background-color: rgba(107,144,163,128)\n");
                text.clear();
                break;
            }
            case megachat::MegaChatMessage::TYPE_NORMAL:
            {
                ui->mMsgDisplay->setStyleSheet("background-color: rgba(255,255,255,128)\n");
                ui->mHeader->setStyleSheet("background-color: rgba(107,144,163,128)\n");
                ui->mAuthorDisplay->setStyleSheet("color: rgba(0,0,0,128)\n");
                ui->mTimestampDisplay->setStyleSheet("color: rgba(0,0,0,128)\n");
                setMessageContent(mMessage->getContent());
                break;
            }
            case megachat::MegaChatMessage::TYPE_CONTAINS_META:
            {
                showContainsMetaData();
                break;
            }
            case megachat::MegaChatMessage::TYPE_INVALID:
            {
                int errorCode = mMessage->getCode();
                std::string content = "Invalid message [warn]: - (";
                if (errorCode == MegaChatMessage::INVALID_SIGNATURE)
                    content.append("invalid signature");
                else if (errorCode == MegaChatMessage::INVALID_FORMAT)
                    content.append("malformed");
                else
                    content.append(std::to_string(errorCode));
                content.append(")\nContent: ");
                if (mMessage->getContent())
                    content.append(mMessage->getContent());
                setMessageContent(content.c_str());
                break;
            }
            case megachat::MegaChatMessage::TYPE_UNKNOWN:
            {
                int errorCode = mMessage->getCode();
                std::string content = "Unknown type [hide]: - (";
                if (errorCode == MegaChatMessage::INVALID_KEY)
                    content.append("invalid key");
                else if (errorCode == MegaChatMessage::DECRYPTING)
                    content.append("decrypting");
                else if (errorCode == MegaChatMessage::INVALID_TYPE)
                    content.append("invalid type");
                else
                    content.append(std::to_string(errorCode));
                content.append(")\nContent: ");
                if (mMessage->getContent())
                    content.append(mMessage->getContent());
                setMessageContent(content.c_str());
                break;
            }
        }
    }
    else
    {
        ui->mMsgDisplay->setText(managementInfoToString().c_str());
        ui->mHeader->setStyleSheet("background-color: rgba(192,123,11,128)\n");
        ui->mAuthorDisplay->setStyleSheet("color: rgba(0,0,0,128)\n");
        ui->mTimestampDisplay->setStyleSheet("color: rgba(0,0,0,128)\n");
    }
}

std::string ChatMessage::managementInfoToString() const
{
    std::string ret;
    ret.reserve(128);
    const char *userHandle_64 = this->mChatWindow->mMegaApi->userHandleToBase64(mMessage->getUserHandle());
    const char *actionHandle_64 = this->mChatWindow->mMegaApi->userHandleToBase64(mMessage->getHandleOfAction());

    switch (mMessage->getType())
    {
        case megachat::MegaChatMessage::TYPE_ALTER_PARTICIPANTS:
        {
            ret.append("User ").append(userHandle_64)
               .append((mMessage->getPrivilege() == megachat::MegaChatRoom::PRIV_RM) ? " removed" : " added")
               .append(" user ").append(actionHandle_64);
            break;
        }
        case megachat::MegaChatMessage::TYPE_TRUNCATE:
        {
            ChatListItemController *itemController = mChatWindow->mMainWin->getChatControllerById(mChatId);
            if(itemController)
            {
               ChatItemWidget *widget = itemController->getWidget();
               if (widget)
               {
                  widget->updateToolTip(itemController->getItem(), NULL);
                  ret.append("Chat history was truncated by user ").append(userHandle_64);
               }
            }
            break;
        }
        case megachat::MegaChatMessage::TYPE_PRIV_CHANGE:
        {
            ret.append("User ").append(userHandle_64)
               .append(" set privilege of user ").append(actionHandle_64)
               .append(" to ").append(std::to_string(mMessage->getPrivilege()));
            break;
        }
        case megachat::MegaChatMessage::TYPE_CHAT_TITLE:
        {
            ret.append("User ").append(userHandle_64)
               .append(" set chat title to '")
               .append(mMessage->getContent())+='\'';
            break;
        }
        case megachat::MegaChatMessage::TYPE_CALL_ENDED:
        {
<<<<<<< HEAD
            ret.append("User ").append(userHandle_64)
               .append(" start a call with: ");
=======
            ret.append("User ").append(userHandle_64);
            ret.append(" called user/s: ");

>>>>>>> 12f4ee1f
            ::mega::MegaHandleList *handleList = mMessage->getMegaHandleList();
            for (unsigned int i = 0; i < handleList->size(); i++)
            {
                char *participant_64 = mChatWindow->mMegaApi->userHandleToBase64(handleList->get(i));
<<<<<<< HEAD
                ret.append(participant_64).append(" ");
=======
                ret.append(participant_64).append(", ");
>>>>>>> 12f4ee1f
                delete [] participant_64;
            }
            if (handleList->size())
            {
                ret = ret.substr(0, ret.size() - 2);
            }

            ret.append("\nDuration: ")
               .append(std::to_string(mMessage->getDuration()))
               .append("s. TermCode: ")
               .append(std::to_string(mMessage->getTermCode()));
            break;
        }
        case megachat::MegaChatMessage::TYPE_CALL_STARTED:
        {
            ret.append("User ").append(userHandle_64)
               .append(" has started a call");
            break;
        }
        case megachat::MegaChatMessage::TYPE_PUBLIC_HANDLE_CREATE:
        {
            ret.append("User ").append(userHandle_64)
               .append(" created a public handle ");
            break;
        }
        case megachat::MegaChatMessage::TYPE_PUBLIC_HANDLE_DELETE:
        {
            ret.append("User ").append(userHandle_64)
                    .append(" removed a public handle ");
            break;
        }
        case megachat::MegaChatMessage::TYPE_SET_PRIVATE_MODE:
        {
            ret.append("User ").append(userHandle_64)
                    .append(" converted chat into private mode ");
            break;
        }
        default:
        {
            ret.append("Management message with unknown type: ")
               .append(std::to_string(mMessage->getType()));
            break;
        }
    }
    delete [] userHandle_64;
    delete [] actionHandle_64;
    return ret;
}

void ChatMessage::setTimestamp(int64_t ts)
{
    QDateTime t;
    t.setTime_t(ts);
    ui->mTimestampDisplay->setText(t.toString("hh:mm:ss - dd.MM.yy"));
}

void ChatMessage::setStatus(int status)
{
    if (status == megachat::MegaChatMessage::STATUS_UNKNOWN)
        ui->mStatusDisplay->setText("Invalid");
    else
    {
        ui->mStatusDisplay->setText(messageStatus[status]);
    }
}

void ChatMessage::setAuthor(const char *author)
{
    if (author)
    {
        ui->mAuthorDisplay->setText(tr(author));
        return;
    }

    MegaChatHandle uh = mMessage->getUserHandle();
    if (isMine())
    {
        ui->mAuthorDisplay->setText(tr("me"));
    }
    else
    {
        megachat::MegaChatRoom *chatRoom = megaChatApi->getChatRoom(mChatId);
        const char *msgAuthor = chatRoom->getPeerFirstnameByHandle(mMessage->getUserHandle());
        if (msgAuthor)
        {
            ui->mAuthorDisplay->setText(tr(msgAuthor));
        }
        else if ((msgAuthor = mChatWindow->mMainWin->mApp->getFirstname(uh)))
        {
            ui->mAuthorDisplay->setText(tr(msgAuthor));
            delete [] msgAuthor;
        }
        else
        {
            ui->mAuthorDisplay->setText(tr("Loading firstname..."));
        }
        delete chatRoom;
    }
}

bool ChatMessage::isMine() const
{
    return (mMessage->getUserHandle() == megaChatApi->getMyUserHandle());
}

void ChatMessage::markAsEdited()
{
    setStatus(mMessage->getStatus());
    ui->mStatusDisplay->setText(ui->mStatusDisplay->text()+" (Edited)");
}

void ChatMessage::onMessageCtxMenu(const QPoint& point)
{
   if (isMine() && !mMessage->isManagementMessage())
   {
       QMenu *menu = ui->mMsgDisplay->createStandardContextMenu(point);
       if (mMessage->isEditable())
       {
           auto action = menu->addAction(tr("&Edit message"));
           action->setData(QVariant::fromValue(this));
           connect(action, SIGNAL(triggered()), this, SLOT(onMessageEditAction()));
       }

       if (mMessage->isDeletable())
       {
           auto delAction = menu->addAction(tr("Delete message"));
           delAction->setData(QVariant::fromValue(this));
           connect(delAction, SIGNAL(triggered()), this, SLOT(onMessageDelAction()));
       }

       if (mMessage->getType() == MegaChatMessage::TYPE_CONTAINS_META
               && mMessage->getContainsMeta()
               && mMessage->getContainsMeta()->getType() == MegaChatContainsMeta::CONTAINS_META_RICH_PREVIEW)
       {
           auto richAction = menu->addAction(tr("Remove rich link"));
           richAction->setData(QVariant::fromValue(this));
           connect(richAction, SIGNAL(triggered()), this, SLOT(onMessageRemoveLinkAction()));
       }
       menu->popup(this->mapToGlobal(point));
   }
}

void ChatMessage::onMessageDelAction()
{
    mChatWindow->deleteChatMessage(this->mMessage);
}

void ChatMessage::onMessageEditAction()
{
    startEditingMsgWidget();
}

void ChatMessage::onMessageRemoveLinkAction()
{
    megaChatApi->removeRichLink(mChatId, mMessage->getMsgId());
}

void ChatMessage::cancelMsgEdit(bool /*clicked*/)
{
    clearEdit();
    mChatWindow->ui->mMessageEdit->setText(QString());
}

void ChatMessage::saveMsgEdit(bool /*clicked*/)
{
    std::string editedMsg = mChatWindow->ui->mMessageEdit->toPlainText().toStdString();
    std::string previousContent = mMessage->getContent();
    if(editedMsg != previousContent)
    {
        megachat::MegaChatHandle messageId;
        if (mMessage->getStatus() == megachat::MegaChatMessage::STATUS_SENDING)
        {
            messageId = mMessage->getTempId();
        }
        else
        {
            messageId = mMessage->getMsgId();
        }

        megachat::MegaChatMessage *message = megaChatApi->editMessage(mChatId, messageId, editedMsg.c_str());
        if (message)
        {
            setMessage(message);
            setMessageContent(message->getContent());
        }
    }

    clearEdit();
}

void ChatMessage::startEditingMsgWidget()
{
    mChatWindow->ui->mMsgSendBtn->setEnabled(false);
    mChatWindow->ui->mMessageEdit->blockSignals(true);
    ui->mEditDisplay->hide();
    ui->mStatusDisplay->hide();

    QPushButton *cancelBtn = new QPushButton(this);
    connect(cancelBtn, SIGNAL(clicked(bool)), this, SLOT(cancelMsgEdit(bool)));
    cancelBtn->setText("Cancel edit");
    auto layout = static_cast<QBoxLayout*>(ui->mHeader->layout());
    layout->insertWidget(2, cancelBtn);

    QPushButton *saveBtn = new QPushButton(this);
    connect(saveBtn, SIGNAL(clicked(bool)), this, SLOT(saveMsgEdit(bool)));
    saveBtn->setText("Save");
    layout->insertWidget(3, saveBtn);

    setLayout(layout);

    std::string content = mMessage->getContent();

    mChatWindow->ui->mMessageEdit->setText(content.c_str());
    mChatWindow->ui->mMessageEdit->moveCursor(QTextCursor::End);
}

void ChatMessage::clearEdit()
{
    mChatWindow->ui->mMessageEdit->setText("");
    mChatWindow->ui->mMessageEdit->moveCursor(QTextCursor::Start);
    auto header = ui->mHeader->layout();
    auto cancelBtn = header->itemAt(2)->widget();
    auto saveBtn = header->itemAt(3)->widget();
    header->removeWidget(cancelBtn);
    header->removeWidget(saveBtn);
    ui->mEditDisplay->show();
    ui->mStatusDisplay->show();
    delete cancelBtn;
    delete saveBtn;
    mChatWindow->ui->mMsgSendBtn->setEnabled(true);
    mChatWindow->ui->mMessageEdit->blockSignals(false);
}

void ChatMessage::setManualMode(bool manualMode)
{
    if(manualMode)
    {
        ui->mEditDisplay->hide();
        ui->mStatusDisplay->hide();
        QPushButton *manualSendBtn = new QPushButton(this);
        connect(manualSendBtn, SIGNAL(clicked(bool)), this, SLOT(onManualSending()));
        manualSendBtn->setText("Send (Manual mode)");
        auto layout = static_cast<QBoxLayout*>(ui->mHeader->layout());
        layout->insertWidget(2, manualSendBtn);

        QPushButton *discardBtn = new QPushButton(this);
        connect(discardBtn, SIGNAL(clicked(bool)), this, SLOT(onDiscardManualSending()));
        discardBtn->setText("Discard");
        layout->insertWidget(3, discardBtn);
        setLayout(layout);
    }
    else
    {
        ui->mEditDisplay->show();
        ui->mStatusDisplay->show();
        auto header = ui->mHeader->layout();
        auto manualSending = header->itemAt(2)->widget();
        auto discardManualSending = header->itemAt(3)->widget();
        delete manualSending;
        delete discardManualSending;
    }
}

void ChatMessage::onManualSending()
{
   if(mChatWindow->mChatRoom->getOwnPrivilege() == megachat::MegaChatPeerList::PRIV_RO)
   {
       QMessageBox::critical(nullptr, tr("Manual sending"), tr("You don't have permissions to send this message"));
   }
   else
   {
       megaChatApi->removeUnsentMessage(mChatWindow->mChatRoom->getChatId(), mMessage->getRowId());
       megachat::MegaChatMessage *tempMessage = megaChatApi->sendMessage(mChatWindow->mChatRoom->getChatId(), mMessage->getContent());
       setManualMode(false);
       mChatWindow->eraseChatMessage(mMessage, true);
       mChatWindow->moveManualSendingToSending(tempMessage);
   }
}

void ChatMessage::onDiscardManualSending()
{
   megaChatApi->removeUnsentMessage(mChatWindow->mChatRoom->getChatId(), mMessage->getRowId());
   mChatWindow->eraseChatMessage(mMessage, true);
}

void ChatMessage::on_bSettings_clicked()
{
    if (mMessage->getType() != megachat::MegaChatMessage::TYPE_NODE_ATTACHMENT
       && mMessage->getType() != megachat::MegaChatMessage::TYPE_VOICE_CLIP)
    {
        return;
    }

    QMenu menu(this);
    menu.setAttribute(Qt::WA_DeleteOnClose);
    switch (mMessage->getType())
    {
        case megachat::MegaChatMessage::TYPE_NODE_ATTACHMENT:
        {
            ::mega::MegaNodeList *nodeList = mMessage->getMegaNodeList();
            for (int i = 0; i < nodeList->size(); i++)
            {
                ::mega::MegaNode *node = nodeList->get(i);
                QString text("Download \"");
                text.append(node->getName()).append("\"");
                auto actDownload = menu.addAction(tr(text.toStdString().c_str()));
                connect(actDownload,  &QAction::triggered, this, [this, nodeList, i]{onNodeDownloadOrImport(nodeList->get(i), false);});

                text.clear();
                text.append("Import \"");
                text.append(nodeList->get(i)->getName()).append("\" to cloud drive");
                auto actImport = menu.addAction(tr(text.toStdString().c_str()));
                connect(actImport,  &QAction::triggered, this, [this, nodeList, i]{onNodeDownloadOrImport(nodeList->get(i), true);});

                text.clear();
                text = "Stream \"";
                text.append(node->getName()).append("\"");
                auto actStream = menu.addAction(tr(text.toStdString().c_str()));
                connect(actStream,  &QAction::triggered, this, [this, node]{ onNodePlay(node); });
            }
            break;
        }

        case megachat::MegaChatMessage::TYPE_VOICE_CLIP:
        {
            ::mega::MegaNodeList *nodeList = mMessage->getMegaNodeList();
            for (int i = 0; i < nodeList->size(); i++)
            {
                ::mega::MegaNode *node = nodeList->get(i);
                QString text("Play \"");
                text.append(node->getName()).append("\"");
                auto actStream = menu.addAction(tr(text.toStdString().c_str()));
                connect(actStream,  &QAction::triggered, this, [this, node]{ onNodePlay(node); });
            }
            break;
        }

        default:
            break;
    }
    QPoint pos = ui->bSettings->pos();
    pos.setX(pos.x() + ui->bSettings->width());
    pos.setY(pos.y() + ui->bSettings->height());
    menu.exec(mapToGlobal(pos));
}

void ChatMessage::onNodeDownloadOrImport(mega::MegaNode *node, bool import)
{
    mega::MegaNode *resultNode = node;

    //Autorize node with PH if we are in preview mode
    if (mChatWindow->mChatRoom->isPreview())
    {
        const char *cauth = mChatWindow->mChatRoom->getAuthorizationToken();
        resultNode = mChatWindow->mMegaApi->authorizeChatNode(node, cauth);
        delete [] cauth;
    }

    QMessageBox msgBoxAns;
    if(import)
    {
        mega::MegaNode *parent= mChatWindow->mMegaApi->getRootNode();
        if (parent)
        {
            std::string message("Node will be imported to the cloud drive");
            msgBoxAns.setText(message.c_str());
            msgBoxAns.setStandardButtons(QMessageBox::Ok | QMessageBox::Cancel);
            if (msgBoxAns.exec() == QMessageBox::Ok)
            {
                mChatWindow->mMegaApi->copyNode(resultNode, parent);
            }
            delete parent;
        }
        else
        {
            std::string message("Node cannot be imported in anonymous mode");
            msgBoxAns.setText(message.c_str());
            msgBoxAns.setStandardButtons(QMessageBox::Ok);
            msgBoxAns.exec();
        }
    }
    else
    {
        std::string target(mChatWindow->mMegaChatApi->getAppDir());
        target.append("/").append(node->getName());
        std::string message("Node will be saved in "+target+".\nDo you want to continue?");
        msgBoxAns.setText(message.c_str());
        msgBoxAns.setStandardButtons(QMessageBox::Ok | QMessageBox::Cancel);
        if (msgBoxAns.exec() == QMessageBox::Ok)
        {
            mChatWindow->mMegaApi->startDownload(resultNode, target.c_str());
        }
    }
}

void ChatMessage::onNodePlay(mega::MegaNode *node)
{
    mega::MegaNode *resultNode = node;

    //Autorize node with PH if we are in preview mode
    if (mChatWindow->mChatRoom->isPreview())
    {
        const char *cauth = mChatWindow->mChatRoom->getAuthorizationToken();
        resultNode = mChatWindow->mMegaApi->authorizeChatNode(node, cauth);
        delete [] cauth;
    }

    //Start an HTTP proxy server
    if (mChatWindow->mMegaApi->httpServerIsRunning() == 0)
    {
        mChatWindow->mMegaApi->httpServerStart();
    }

    //Start streaming
    mChatWindow->mMegaApi->startStreaming(resultNode, (int64_t)0, resultNode->getSize(), mChatWindow->megaTransferListenerDelegate);
}<|MERGE_RESOLUTION|>--- conflicted
+++ resolved
@@ -357,23 +357,14 @@
         }
         case megachat::MegaChatMessage::TYPE_CALL_ENDED:
         {
-<<<<<<< HEAD
-            ret.append("User ").append(userHandle_64)
-               .append(" start a call with: ");
-=======
             ret.append("User ").append(userHandle_64);
             ret.append(" called user/s: ");
 
->>>>>>> 12f4ee1f
             ::mega::MegaHandleList *handleList = mMessage->getMegaHandleList();
             for (unsigned int i = 0; i < handleList->size(); i++)
             {
                 char *participant_64 = mChatWindow->mMegaApi->userHandleToBase64(handleList->get(i));
-<<<<<<< HEAD
-                ret.append(participant_64).append(" ");
-=======
                 ret.append(participant_64).append(", ");
->>>>>>> 12f4ee1f
                 delete [] participant_64;
             }
             if (handleList->size())
