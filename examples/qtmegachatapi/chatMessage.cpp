#include "qmenu.h"
#include "chatMessage.h"
#include "ui_chatMessageWidget.h"
#include <QMessageBox>

const char* messageStatus[] =
{
  "Sending", "SendingManual", "ServerReceived", "ServerRejected", "Delivered", "NotSeen", "Seen"
};

ChatMessage::ChatMessage(ChatWindow *parent, megachat::MegaChatApi* mChatApi, megachat::MegaChatHandle chatId, megachat::MegaChatMessage *msg)
    : QWidget((QWidget *)parent),
      ui(new Ui::ChatMessageWidget)
{
    mChatWindow=parent;
    this->mChatId=chatId;
    megaChatApi = mChatApi;
    ui->setupUi(this);
    mMessage = msg;
    setAuthor(NULL);
    setTimestamp(mMessage->getTimestamp());
    megachat::MegaChatRoom *chatRoom = megaChatApi->getChatRoom(chatId);

    if (chatRoom->isGroup() && mMessage->getStatus() == megachat::MegaChatMessage::STATUS_DELIVERED)
        setStatus(megachat::MegaChatMessage::STATUS_SERVER_RECEIVED);
    else
        setStatus(mMessage->getStatus());

    updateContent();

    connect(ui->mMsgDisplay, SIGNAL(customContextMenuRequested(const QPoint&)), this, SLOT(onMessageCtxMenu(const QPoint&)));
    updateToolTip();
    show();
}

ChatMessage::~ChatMessage()
{
    delete mMessage;
    delete ui;
}

void ChatMessage::updateToolTip()
{
    QString tooltip;
    megachat::MegaChatHandle msgId;
    std::string msgIdBin;

    int status = mMessage->getStatus();
    switch (status)
    {
    case megachat::MegaChatMessage::STATUS_SENDING:
        tooltip.append(tr("tempId: "));
        msgId = mMessage->getTempId();
        break;
    case megachat::MegaChatMessage::STATUS_SENDING_MANUAL:
        tooltip.append(tr("rowId: "));
        msgId = mMessage->getRowId();
        break;
    default:
        tooltip.append(tr("msgId: "));
        msgId = mMessage->getMsgId();
        msgIdBin = std::to_string(mMessage->getMsgId());
        break;
    }

    const char *auxMsgId_64 = mChatWindow->mMegaApi->userHandleToBase64(msgId);
    const char *auxUserId_64 = mChatWindow->mMegaApi->userHandleToBase64(mMessage->getUserHandle());
    tooltip.append(QString::fromStdString(auxMsgId_64))
            .append(tr("\nMsg handle bin: "))
            .append(msgIdBin.c_str())
            .append(tr("\ntype: "))
            .append(QString::fromStdString(std::to_string(mMessage->getType())))
            .append(tr("\nuserid: "))
            .append(QString::fromStdString(auxUserId_64));
    ui->mHeader->setToolTip(tooltip);
    delete auxMsgId_64;
    delete auxUserId_64;
}

void ChatMessage::showRichLinkData()
{
    QString text = tr("[Contains-metadata msg]");
    const MegaChatContainsMeta *containsMeta = mMessage->getContainsMeta();
    if (containsMeta && containsMeta->getType() == megachat::MegaChatContainsMeta::CONTAINS_META_RICH_PREVIEW)
    {
        const MegaChatRichPreview *richPreview = containsMeta->getRichPreview();
        text.append(tr("\nSubtype: rich-link"))
            .append(tr("\nOriginal content: "))
            .append(richPreview->getText())
            .append(tr("\nURL: "))
            .append(richPreview->getUrl())
            .append(tr("\nDomain Name: "))
            .append(richPreview->getDomainName())
            .append(tr("\nTitle: "))
            .append(richPreview->getTitle())
            .append(tr("\nDescription: "))
            .append(richPreview->getDescription())
            .append(tr("\nHas icon: "))
            .append(richPreview->getIcon() ? "yes" : "no")
            .append(tr("\nHas image: "))
            .append(richPreview->getImage() ? "yes" : "no");
    }
    ui->mMsgDisplay->setText(text);
    ui->mMsgDisplay->setStyleSheet("background-color: rgba(213,245,160,128)\n");
    ui->mAuthorDisplay->setStyleSheet("color: rgba(0,0,0,128)\n");
    ui->mTimestampDisplay->setStyleSheet("color: rgba(0,0,0,128)\n");
    ui->mHeader->setStyleSheet("background-color: rgba(107,144,163,128)\n");
}

QListWidgetItem *ChatMessage::getWidgetItem() const
{
    return mListWidgetItem;
}

void ChatMessage::setWidgetItem(QListWidgetItem *item)
{
    mListWidgetItem = item;
}

megachat::MegaChatMessage *ChatMessage::getMessage() const
{
    return mMessage;
}

void ChatMessage::setMessage(megachat::MegaChatMessage *message)
{
    if (mMessage)
    {
        delete mMessage;
    }

    this->mMessage = message;
}

void ChatMessage::setMessageContent(const char * content)
{
    ui->mMsgDisplay->setText(content);
}

void ChatMessage::updateContent()
{
    if (mMessage->isEdited())
        markAsEdited();

    if (!mMessage->isManagementMessage())
    {
        switch (mMessage->getType())
        {
            case megachat::MegaChatMessage::TYPE_NODE_ATTACHMENT:
            {
                QString text;
                text.append(tr("[Nodes attachment msg]"));
                mega::MegaNodeList *nodeList=mMessage->getMegaNodeList();
                for(int i = 0; i < nodeList->size(); i++)
                {
                    const char *auxNodeHandle_64 =this->mChatWindow->mMegaApi->handleToBase64(nodeList->get(i)->getHandle());
                    text.append(tr("\n[Node]"))
                    .append("\nHandle: ")
                    .append(QString::fromStdString(auxNodeHandle_64))
                    .append("\nName: ")
                    .append(nodeList->get(i)->getName())
                    .append("\nSize: ")
                    .append(QString::fromStdString(std::to_string(nodeList->get(i)->getSize())))
                    .append(" bytes");
                    delete auxNodeHandle_64;
                }
                ui->mMsgDisplay->setText(text);
                ui->mMsgDisplay->setStyleSheet("background-color: rgba(198,251,187,128)\n");
                ui->mAuthorDisplay->setStyleSheet("color: rgba(0,0,0,128)\n");
                ui->mTimestampDisplay->setStyleSheet("color: rgba(0,0,0,128)\n");
                ui->mHeader->setStyleSheet("background-color: rgba(107,144,163,128)\n");
                ui->bSettings->show();
                text.clear();
                break;
            }
            case megachat::MegaChatMessage::TYPE_CONTACT_ATTACHMENT:
            {
                QString text;
                text.append(tr("[Contacts attachment msg]"));
                for(unsigned int i = 0; i < mMessage->getUsersCount(); i++)
                {
                  const char *auxUserHandle_64 =this->mChatWindow->mMegaApi->userHandleToBase64(mMessage->getUserHandle(i));
                  text.append(tr("\n[User]"))
                  .append("\nHandle: ")
                  .append(auxUserHandle_64)
                  .append("\nName: ")
                  .append(mMessage->getUserName(i))
                  .append("\nEmail: ")
                  .append(mMessage->getUserEmail(i));
                  delete auxUserHandle_64;
                }
                ui->mMsgDisplay->setText(text);
                ui->mMsgDisplay->setStyleSheet("background-color: rgba(205,254,251,128)\n");
                ui->mAuthorDisplay->setStyleSheet("color: rgba(0,0,0,128)\n");
                ui->mTimestampDisplay->setStyleSheet("color: rgba(0,0,0,128)\n");
                ui->mHeader->setStyleSheet("background-color: rgba(107,144,163,128)\n");
                text.clear();
                break;
            }
            case megachat::MegaChatMessage::TYPE_NORMAL:
            {
                ui->mMsgDisplay->setStyleSheet("background-color: rgba(255,255,255,128)\n");
                ui->mHeader->setStyleSheet("background-color: rgba(107,144,163,128)\n");
                ui->mAuthorDisplay->setStyleSheet("color: rgba(0,0,0,128)\n");
                ui->mTimestampDisplay->setStyleSheet("color: rgba(0,0,0,128)\n");
                setMessageContent(mMessage->getContent());
                break;
            }
            case megachat::MegaChatMessage::TYPE_CONTAINS_META:
            {
                showRichLinkData();
                break;
            }
            case megachat::MegaChatMessage::TYPE_INVALID:
            {
                int errorCode = mMessage->getCode();
                std::string content = "Invalid message [warn]: - (";
                if (errorCode == MegaChatMessage::INVALID_SIGNATURE)
                    content.append("invalid signature");
                else if (errorCode == MegaChatMessage::INVALID_FORMAT)
                    content.append("malformed");
                else
                    content.append(std::to_string(errorCode));
                content.append(")\nContent: ");
                if (mMessage->getContent())
                    content.append(mMessage->getContent());
                setMessageContent(content.c_str());
                break;
            }
            case megachat::MegaChatMessage::TYPE_UNKNOWN:
            {
                int errorCode = mMessage->getCode();
                std::string content = "Unknown type [hide]: - (";
                if (errorCode == MegaChatMessage::INVALID_KEY)
                    content.append("invalid key");
                else if (errorCode == MegaChatMessage::DECRYPTING)
                    content.append("decrypting");
                else if (errorCode == MegaChatMessage::INVALID_TYPE)
                    content.append("invalid type");
                else
                    content.append(std::to_string(errorCode));
                content.append(")\nContent: ");
                if (mMessage->getContent())
                    content.append(mMessage->getContent());
                setMessageContent(content.c_str());
                break;
            }
        }
    }
    else
    {
        ui->mMsgDisplay->setText(managementInfoToString().c_str());
        ui->mHeader->setStyleSheet("background-color: rgba(192,123,11,128)\n");
        ui->mAuthorDisplay->setStyleSheet("color: rgba(0,0,0,128)\n");
        ui->mTimestampDisplay->setStyleSheet("color: rgba(0,0,0,128)\n");
    }
}

std::string ChatMessage::managementInfoToString() const
{
    std::string ret;
    ret.reserve(128);
    const char *userHandle_64 = this->mChatWindow->mMegaApi->userHandleToBase64(mMessage->getUserHandle());
    const char *actionHandle_64 = this->mChatWindow->mMegaApi->userHandleToBase64(mMessage->getHandleOfAction());

    switch (mMessage->getType())
    {
    case megachat::MegaChatMessage::TYPE_ALTER_PARTICIPANTS:
    {
        ret.append("User ").append(userHandle_64)
           .append((mMessage->getPrivilege() == megachat::MegaChatRoom::PRIV_RM) ? " removed" : " added")
           .append(" user ").append(actionHandle_64);
        return ret;
    }
    case megachat::MegaChatMessage::TYPE_TRUNCATE:
    {
        ChatItemWidget *item = mChatWindow->mMainWin->getChatItemWidget(mChatId, false);
        item->updateToolTip(mChatWindow->mMainWin->getLocalChatListItem(mChatId), NULL);
        ret.append("Chat history was truncated by user ").append(userHandle_64);
        return ret;
    }
    case megachat::MegaChatMessage::TYPE_PRIV_CHANGE:
    {
        ret.append("User ").append(userHandle_64)
           .append(" set privilege of user ").append(actionHandle_64)
           .append(" to ").append(std::to_string(mMessage->getPrivilege()));
        return ret;
    }
    case megachat::MegaChatMessage::TYPE_CHAT_TITLE:
    {
        ret.append("User ").append(userHandle_64)
           .append(" set chat title to '")
           .append(mMessage->getContent())+='\'';
        return ret;
    }
    case megachat::MegaChatMessage::TYPE_CALL_ENDED:
    {
        ret.append("User ").append(userHandle_64)
           .append(" start a call with: ");

        mega::MegaHandleList *handleList = mMessage->getMegaHandleList();
        for (unsigned int i = 0; i < handleList->size(); i++)
        {
            char *participant_64 = this->mChatWindow->mMegaApi->userHandleToBase64(handleList->get(i));
            ret.append(participant_64).append(" ");
            delete participant_64;
        }

        ret.append("\nDuration: ")
           .append(std::to_string(mMessage->getDuration()))
           .append("secs TermCode: ")
           .append(std::to_string(mMessage->getTermCode()));
        return ret;
    }
    case megachat::MegaChatMessage::TYPE_CALL_STARTED:
    {
        ret.append("User ").append(userHandle_64)
           .append(" has started start a call");
        return ret;
    }
    case megachat::MegaChatMessage::TYPE_PUBLIC_HANDLE_CREATE:
    {
        ret.append("User ").append(userHandle_64)
           .append(" created a public handle ");
        return ret;
    }
    case megachat::MegaChatMessage::TYPE_PUBLIC_HANDLE_DELETE:
    {
        ret.append("User ").append(userHandle_64)
                .append(" removed a public handle ");
        return ret;
    }
    case megachat::MegaChatMessage::TYPE_SET_PRIVATE_MODE:
    {
        ret.append("User ").append(userHandle_64)
                .append(" converted chat into private mode ");
        return ret;
    }
    default:
        ret.append("Management message with unknown type: ")
           .append(std::to_string(mMessage->getType()));
        return ret;
    }
    delete userHandle_64;
    delete actionHandle_64;
}

void ChatMessage::setTimestamp(int64_t ts)
{
    QDateTime t;
    t.setTime_t(ts);
    ui->mTimestampDisplay->setText(t.toString("hh:mm:ss - dd.MM.yy"));
}

void ChatMessage::setStatus(int status)
{
    if (status == megachat::MegaChatMessage::STATUS_UNKNOWN)
        ui->mStatusDisplay->setText("Invalid");
    else
    {
        ui->mStatusDisplay->setText(messageStatus[status]);
    }
}

void ChatMessage::setAuthor(const char *author)
{
    if (author)
    {
        ui->mAuthorDisplay->setText(tr(author));
        return;
    }

    MegaChatHandle uh = mMessage->getUserHandle();
    if (isMine())
    {
        ui->mAuthorDisplay->setText(tr("me"));
    }
    else
    {
        megachat::MegaChatRoom *chatRoom = megaChatApi->getChatRoom(mChatId);
        const char *msgAuthor = chatRoom->getPeerFirstnameByHandle(mMessage->getUserHandle());
        if (msgAuthor)
        {
            ui->mAuthorDisplay->setText(tr(msgAuthor));
        }
        else if ((msgAuthor = mChatWindow->mMainWin->mApp->getFirstname(uh)))
        {
            ui->mAuthorDisplay->setText(tr(msgAuthor));
            delete [] msgAuthor;
        }
        else
        {
            ui->mAuthorDisplay->setText(tr("Loading firstname..."));
        }
        delete chatRoom;
    }
}

bool ChatMessage::isMine() const
{
    return (mMessage->getUserHandle() == megaChatApi->getMyUserHandle());
}

void ChatMessage::markAsEdited()
{
    setStatus(mMessage->getStatus());
    ui->mStatusDisplay->setText(ui->mStatusDisplay->text()+" (Edited)");
}

void ChatMessage::onMessageCtxMenu(const QPoint& point)
{
   if (isMine() && !mMessage->isManagementMessage())
   {
       QMenu *menu = ui->mMsgDisplay->createStandardContextMenu(point);
       if (mMessage->isEditable())
       {
           auto action = menu->addAction(tr("&Edit message"));
           action->setData(QVariant::fromValue(this));
           connect(action, SIGNAL(triggered()), this, SLOT(onMessageEditAction()));
       }

       if (mMessage->isDeletable())
       {
           auto delAction = menu->addAction(tr("Delete message"));
           delAction->setData(QVariant::fromValue(this));
           connect(delAction, SIGNAL(triggered()), this, SLOT(onMessageDelAction()));
       }

       if (mMessage->getType() == MegaChatMessage::TYPE_CONTAINS_META
               && mMessage->getContainsMeta()
               && mMessage->getContainsMeta()->getType() == MegaChatContainsMeta::CONTAINS_META_RICH_PREVIEW)
       {
           auto richAction = menu->addAction(tr("Remove rich link"));
           richAction->setData(QVariant::fromValue(this));
           connect(richAction, SIGNAL(triggered()), this, SLOT(onMessageRemoveLinkAction()));
       }
       menu->popup(this->mapToGlobal(point));
   }
}

void ChatMessage::onMessageDelAction()
{
    mChatWindow->deleteChatMessage(this->mMessage);
}

void ChatMessage::onMessageEditAction()
{
    startEditingMsgWidget();
}

void ChatMessage::onMessageRemoveLinkAction()
{
    megaChatApi->removeRichLink(mChatId, mMessage->getMsgId());
}

void ChatMessage::cancelMsgEdit(bool /*clicked*/)
{
    clearEdit();
    mChatWindow->ui->mMessageEdit->setText(QString());
}

void ChatMessage::saveMsgEdit(bool /*clicked*/)
{
    std::string editedMsg = mChatWindow->ui->mMessageEdit->toPlainText().toStdString();
    std::string previousContent = mMessage->getContent();
    if(editedMsg != previousContent)
    {
        megachat::MegaChatHandle messageId;
        if (mMessage->getStatus() == megachat::MegaChatMessage::STATUS_SENDING)
        {
            messageId = mMessage->getTempId();
        }
        else
        {
            messageId = mMessage->getMsgId();
        }

        megachat::MegaChatMessage *message = megaChatApi->editMessage(mChatId, messageId, editedMsg.c_str());
        if (message)
        {
            setMessage(message);
            setMessageContent(message->getContent());
        }
    }

    clearEdit();
}

void ChatMessage::startEditingMsgWidget()
{
    mChatWindow->ui->mMsgSendBtn->setEnabled(false);
    mChatWindow->ui->mMessageEdit->blockSignals(true);
    ui->mEditDisplay->hide();
    ui->mStatusDisplay->hide();

    QPushButton *cancelBtn = new QPushButton(this);
    connect(cancelBtn, SIGNAL(clicked(bool)), this, SLOT(cancelMsgEdit(bool)));
    cancelBtn->setText("Cancel edit");
    auto layout = static_cast<QBoxLayout*>(ui->mHeader->layout());
    layout->insertWidget(2, cancelBtn);

    QPushButton * saveBtn = new QPushButton(this);
    connect(saveBtn, SIGNAL(clicked(bool)), this, SLOT(saveMsgEdit(bool)));
    saveBtn->setText("Save");
    layout->insertWidget(3, saveBtn);

    setLayout(layout);

    std::string content = mMessage->getContent();

    mChatWindow->ui->mMessageEdit->setText(content.c_str());
    mChatWindow->ui->mMessageEdit->moveCursor(QTextCursor::End);
}

void ChatMessage::clearEdit()
{
    mChatWindow->ui->mMessageEdit->setText("");
    mChatWindow->ui->mMessageEdit->moveCursor(QTextCursor::Start);
    auto header = ui->mHeader->layout();
    auto cancelBtn = header->itemAt(2)->widget();
    auto saveBtn = header->itemAt(3)->widget();
    header->removeWidget(cancelBtn);
    header->removeWidget(saveBtn);
    ui->mEditDisplay->show();
    ui->mStatusDisplay->show();
    delete cancelBtn;
    delete saveBtn;
    mChatWindow->ui->mMsgSendBtn->setEnabled(true);
    mChatWindow->ui->mMessageEdit->blockSignals(false);
}

void ChatMessage::setManualMode(bool manualMode)
{
    if(manualMode)
    {
        ui->mEditDisplay->hide();
        ui->mStatusDisplay->hide();
        QPushButton * manualSendBtn = new QPushButton(this);
        connect(manualSendBtn, SIGNAL(clicked(bool)), this, SLOT(onManualSending()));
        manualSendBtn->setText("Send (Manual mode)");
        auto layout = static_cast<QBoxLayout*>(ui->mHeader->layout());
        layout->insertWidget(2, manualSendBtn);

        QPushButton * discardBtn = new QPushButton(this);
        connect(discardBtn, SIGNAL(clicked(bool)), this, SLOT(onDiscardManualSending()));
        discardBtn->setText("Discard");
        layout->insertWidget(3, discardBtn);
        setLayout(layout);
    }
    else
    {
        ui->mEditDisplay->show();
        ui->mStatusDisplay->show();
        auto header = ui->mHeader->layout();
        auto manualSending = header->itemAt(2)->widget();
        auto discardManualSending = header->itemAt(3)->widget();
        delete manualSending;
        delete discardManualSending;
    }
}

void ChatMessage::onManualSending()
{
   if(mChatWindow->mChatRoom->getOwnPrivilege() == megachat::MegaChatPeerList::PRIV_RO)
   {
       QMessageBox::critical(nullptr, tr("Manual sending"), tr("You don't have permissions to send this message"));
   }
   else
   {
       megaChatApi->removeUnsentMessage(mChatWindow->mChatRoom->getChatId(), mMessage->getRowId());
       megachat::MegaChatMessage *tempMessage = megaChatApi->sendMessage(mChatWindow->mChatRoom->getChatId(), mMessage->getContent());
       setManualMode(false);
       mChatWindow->eraseChatMessage(mMessage, true);
       mChatWindow->moveManualSendingToSending(tempMessage);
   }
}

void ChatMessage::onDiscardManualSending()
{
   megaChatApi->removeUnsentMessage(mChatWindow->mChatRoom->getChatId(), mMessage->getRowId());
   mChatWindow->eraseChatMessage(mMessage, true);
}

void ChatMessage::on_bSettings_clicked()
{
    if (mMessage->getType() != megachat::MegaChatMessage::TYPE_NODE_ATTACHMENT)
    {
        return;
    }

    QMenu menu(this);
    menu.setAttribute(Qt::WA_DeleteOnClose);
    switch (mMessage->getType())
    {
        case megachat::MegaChatMessage::TYPE_NODE_ATTACHMENT:
        {
            mega::MegaNodeList *nodeList = mMessage->getMegaNodeList();
            for(int i = 0; i < nodeList->size(); i++)
            {
                QString text("Download \"");
                text.append(nodeList->get(i)->getName()).append("\"");
                auto actDownload = menu.addAction(tr(text.toStdString().c_str()));
                connect(actDownload,  &QAction::triggered, this, [this, nodeList, i]{onNodeDownloadOrImport(nodeList->get(i), false);});

                text.clear();
                text.append("Import \"");
                text.append(nodeList->get(i)->getName()).append("\" to cloud drive");
                auto actImport = menu.addAction(tr(text.toStdString().c_str()));
                connect(actImport,  &QAction::triggered, this, [this, nodeList, i]{onNodeDownloadOrImport(nodeList->get(i), true);});
            }
            break;
        }
        default:
            break;
    }
    QPoint pos = ui->bSettings->pos();
    pos.setX(pos.x() + ui->bSettings->width());
    pos.setY(pos.y() + ui->bSettings->height());
    menu.exec(mapToGlobal(pos));
}

void ChatMessage::onNodeDownloadOrImport(mega::MegaNode *node, bool import)
{
    mega::MegaNode *resultNode = node;

    //Autorize node with PH if we are in preview mode
    if (mChatWindow->mChatRoom->isPreview())
    {
        const char *cauth = mChatWindow->mChatRoom->getAuthorizationToken();
        resultNode = mChatWindow->mMegaApi->authorizeChatNode(node, cauth);
        delete [] cauth;
    }

    QMessageBox msgBoxAns;
    if(import)
    {
        std::string message("Node will be imported to the cloud drive");
        msgBoxAns.setText(message.c_str());
        msgBoxAns.setStandardButtons(QMessageBox::Ok | QMessageBox::Cancel);
        if (msgBoxAns.exec() == QMessageBox::Ok)
        {
            mega::MegaNode *parent= mChatWindow->mMegaApi->getRootNode();
<<<<<<< HEAD
            mChatWindow->mMegaApi->copyNode(resultNode, parent);
            delete parent;
=======
            if (parent)
            {
                mChatWindow->mMegaApi->copyNode(resultNode, parent);
                delete parent;
            }
>>>>>>> dde736b2
        }
    }
    else
    {
        std::string target(mChatWindow->mMegaChatApi->getAppDir());
        target.append("/").append(node->getName());
        std::string message("Node will be saved in "+target+".\nDo you want to continue?");
        msgBoxAns.setText(message.c_str());
        msgBoxAns.setStandardButtons(QMessageBox::Ok | QMessageBox::Cancel);
        if (msgBoxAns.exec() == QMessageBox::Ok)
        {
            mChatWindow->mMegaApi->startDownload(resultNode, target.c_str());
        }
    }
}<|MERGE_RESOLUTION|>--- conflicted
+++ resolved
@@ -640,16 +640,11 @@
         if (msgBoxAns.exec() == QMessageBox::Ok)
         {
             mega::MegaNode *parent= mChatWindow->mMegaApi->getRootNode();
-<<<<<<< HEAD
-            mChatWindow->mMegaApi->copyNode(resultNode, parent);
-            delete parent;
-=======
             if (parent)
             {
                 mChatWindow->mMegaApi->copyNode(resultNode, parent);
                 delete parent;
             }
->>>>>>> dde736b2
         }
     }
     else
