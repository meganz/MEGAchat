#include "qmenu.h"
#include "chatMessage.h"
#include "ui_chatMessageWidget.h"
#include <QMessageBox>
#include <QClipboard>

const char *messageStatus[] =
{
  "Sending", "SendingManual", "ServerReceived", "ServerRejected", "Delivered", "NotSeen", "Seen"
};

ChatMessage::ChatMessage(ChatWindow *parent, megachat::MegaChatApi *mChatApi, megachat::MegaChatHandle chatId, megachat::MegaChatMessage *msg)
    : QWidget((QWidget *)parent),
      ui(new Ui::ChatMessageWidget)
{
    mChatWindow=parent;
    this->mChatId=chatId;
    megaChatApi = mChatApi;
    ui->setupUi(this);
    mMessage = msg;
    setAuthor(NULL);
    setTimestamp(mMessage->getTimestamp());
    megachat::MegaChatRoom *chatRoom = megaChatApi->getChatRoom(chatId);

    if (chatRoom->isGroup() && mMessage->getStatus() == megachat::MegaChatMessage::STATUS_DELIVERED)
        setStatus(megachat::MegaChatMessage::STATUS_SERVER_RECEIVED);
    else
        setStatus(mMessage->getStatus());

    updateContent();

    connect(ui->mMsgDisplay, SIGNAL(customContextMenuRequested(const QPoint&)), this, SLOT(onMessageCtxMenu(const QPoint&)));
    updateToolTip();
    show();
}

ChatMessage::~ChatMessage()
{
    delete mMessage;
    delete ui;
}

void ChatMessage::updateToolTip()
{
    QString tooltip;
    megachat::MegaChatHandle msgId;
    std::string msgIdBin;

    int status = mMessage->getStatus();
    switch (status)
    {
    case megachat::MegaChatMessage::STATUS_SENDING:
        tooltip.append(tr("tempId: "));
        msgId = mMessage->getTempId();
        break;
    case megachat::MegaChatMessage::STATUS_SENDING_MANUAL:
        tooltip.append(tr("rowId: "));
        msgId = mMessage->getRowId();
        break;
    default:
        tooltip.append(tr("msgId: "));
        msgId = mMessage->getMsgId();
        msgIdBin = std::to_string(mMessage->getMsgId());
        break;
    }

    const char *auxMsgId_64 = mChatWindow->mMegaApi->userHandleToBase64(msgId);
    const char *auxUserId_64 = mChatWindow->mMegaApi->userHandleToBase64(mMessage->getUserHandle());
    tooltip.append(QString::fromStdString(auxMsgId_64))
            .append(tr("\nMsg handle bin: "))
            .append(msgIdBin.c_str())
            .append(tr("\ntype: "))
            .append(QString::fromStdString(std::to_string(mMessage->getType())))
            .append(tr("\nuserid: "))
            .append(QString::fromStdString(auxUserId_64));
    ui->mHeader->setToolTip(tooltip);
    delete [] auxMsgId_64;
    delete [] auxUserId_64;
}

void ChatMessage::showContainsMetaData()
{
    const MegaChatContainsMeta *containsMeta = mMessage->getContainsMeta();
    assert(containsMeta);
    QString text = tr("[Contains-metadata msg]");
    if (containsMeta)
    {
        switch (containsMeta->getType()) {
            case  megachat::MegaChatContainsMeta::CONTAINS_META_RICH_PREVIEW:
            {
                const MegaChatRichPreview *richPreview = containsMeta->getRichPreview();
                text.append(tr("\nSubtype: rich-link"))
                    .append(tr("\nOriginal content: "))
                    .append(richPreview->getText())
                    .append(tr("\nURL: "))
                    .append(richPreview->getUrl())
                    .append(tr("\nDomain Name: "))
                    .append(richPreview->getDomainName())
                    .append(tr("\nTitle: "))
                    .append(richPreview->getTitle())
                    .append(tr("\nDescription: "))
                    .append(richPreview->getDescription())
                    .append(tr("\nHas icon: "))
                    .append(richPreview->getIcon() ? "yes" : "no")
                    .append(tr("\nHas image: "))
                    .append(richPreview->getImage() ? "yes" : "no");
                break;
            }
            case  megachat::MegaChatContainsMeta::CONTAINS_META_GEOLOCATION:
            {
                const MegaChatGeolocation *geolocation = containsMeta->getGeolocation();
                text.append(tr("\nSubtype: Geolocation"))
                    .append(tr("\nText content: "))
                    .append(containsMeta->getTextMessage())
                    .append(tr("\nLongitude: "))
                    .append(QString::number(geolocation->getLongitude()))
                    .append(tr("\nLatitude: "))
                    .append(QString::number(geolocation->getLatitude()))
                    .append(tr("\nHas image: "))
                    .append(geolocation->getImage() ? "yes" : "no");
                break;
            }
            default:
            {
                text.append(tr("\nSubtype: unkown"))
                    .append(tr("\nText content: "))
                    .append(containsMeta->getTextMessage());
                break;
            }
        }
    }

    ui->mMsgDisplay->setText(text);
    ui->mMsgDisplay->setStyleSheet("background-color: rgba(213,245,160,128)\n");
    ui->mAuthorDisplay->setStyleSheet("color: rgba(0,0,0,128)\n");
    ui->mTimestampDisplay->setStyleSheet("color: rgba(0,0,0,128)\n");
    ui->mHeader->setStyleSheet("background-color: rgba(107,144,163,128)\n");
}

QListWidgetItem *ChatMessage::getWidgetItem() const
{
    return mListWidgetItem;
}

void ChatMessage::setWidgetItem(QListWidgetItem *item)
{
    mListWidgetItem = item;
}

megachat::MegaChatMessage *ChatMessage::getMessage() const
{
    return mMessage;
}

void ChatMessage::setMessage(megachat::MegaChatMessage *message)
{
    if (mMessage)
    {
        delete mMessage;
    }

    this->mMessage = message;
}

void ChatMessage::setMessageContent(const char *content)
{
    ui->mMsgDisplay->setText(content);
}

QString ChatMessage::nodelistText()
{
    QString text;
    ::mega::MegaNodeList *nodeList = mMessage->getMegaNodeList();
    for(int i = 0; i < nodeList->size(); i++)
    {
        const char *auxNodeHandle_64 = mChatWindow->mMegaApi->handleToBase64(nodeList->get(i)->getHandle());
        text.append("\n[Node").append(std::to_string(i+1).c_str()).append("]")
        .append("\nHandle: ")
        .append(QString::fromStdString(auxNodeHandle_64))
        .append("\nName: ")
        .append(nodeList->get(i)->getName())
        .append("\nSize: ")
        .append(QString::fromStdString(std::to_string(nodeList->get(i)->getSize())))
        .append(" bytes");
        delete [] auxNodeHandle_64;
    }
    return text;
}

void ChatMessage::updateContent()
{
    if (mMessage->isEdited())
        markAsEdited();

    if (!mMessage->isManagementMessage())
    {
        switch (mMessage->getType())
        {
            case megachat::MegaChatMessage::TYPE_NODE_ATTACHMENT:
            {
                QString text;
                text.append(tr("[Nodes attachment msg]"));
                text.append(nodelistText());
                ui->mMsgDisplay->setText(text);
                ui->mMsgDisplay->setStyleSheet("background-color: rgba(198,251,187,128)\n");
                ui->mAuthorDisplay->setStyleSheet("color: rgba(0,0,0,128)\n");
                ui->mTimestampDisplay->setStyleSheet("color: rgba(0,0,0,128)\n");
                ui->mHeader->setStyleSheet("background-color: rgba(107,144,163,128)\n");
                ui->bSettings->show();
                break;
            }
            case megachat::MegaChatMessage::TYPE_VOICE_CLIP:
            {
                QString text;
                text.append(tr("[Voice clip msg]"));
                text.append(nodelistText());
                ui->mMsgDisplay->setText(text);
                ui->mMsgDisplay->setStyleSheet("background-color: rgba(229,66,244,128)\n");
                ui->mAuthorDisplay->setStyleSheet("color: rgba(0,0,0,128)\n");
                ui->mTimestampDisplay->setStyleSheet("color: rgba(0,0,0,128)\n");
                ui->mHeader->setStyleSheet("background-color: rgba(107,144,163,128)\n");
                ui->bSettings->show();
                break;
            }
            case megachat::MegaChatMessage::TYPE_CONTACT_ATTACHMENT:
            {
                QString text;
                text.append(tr("[Contacts attachment msg]"));
                for(unsigned int i = 0; i < mMessage->getUsersCount(); i++)
                {
                  const char *auxUserHandle_64 =this->mChatWindow->mMegaApi->userHandleToBase64(mMessage->getUserHandle(i));
                  text.append(tr("\n[User]"))
                  .append("\nHandle: ")
                  .append(auxUserHandle_64)
                  .append("\nName: ")
                  .append(mMessage->getUserName(i))
                  .append("\nEmail: ")
                  .append(mMessage->getUserEmail(i));
                  delete [] auxUserHandle_64;
                }
                ui->mMsgDisplay->setText(text);
                ui->mMsgDisplay->setStyleSheet("background-color: rgba(205,254,251,128)\n");
                ui->mAuthorDisplay->setStyleSheet("color: rgba(0,0,0,128)\n");
                ui->mTimestampDisplay->setStyleSheet("color: rgba(0,0,0,128)\n");
                ui->mHeader->setStyleSheet("background-color: rgba(107,144,163,128)\n");
                text.clear();
                break;
            }
            case megachat::MegaChatMessage::TYPE_NORMAL:
            {
                ui->mMsgDisplay->setStyleSheet("background-color: rgba(255,255,255,128)\n");
                ui->mHeader->setStyleSheet("background-color: rgba(107,144,163,128)\n");
                ui->mAuthorDisplay->setStyleSheet("color: rgba(0,0,0,128)\n");
                ui->mTimestampDisplay->setStyleSheet("color: rgba(0,0,0,128)\n");
                setMessageContent(mMessage->getContent());
                break;
            }
            case megachat::MegaChatMessage::TYPE_CONTAINS_META:
            {
                showContainsMetaData();
                break;
            }
            case megachat::MegaChatMessage::TYPE_INVALID:
            {
                int errorCode = mMessage->getCode();
                std::string content = "Invalid message [warn]: - (";
                if (errorCode == MegaChatMessage::INVALID_SIGNATURE)
                    content.append("invalid signature");
                else if (errorCode == MegaChatMessage::INVALID_FORMAT)
                    content.append("malformed");
                else
                    content.append(std::to_string(errorCode));
                content.append(")\nContent: ");
                if (mMessage->getContent())
                    content.append(mMessage->getContent());
                setMessageContent(content.c_str());
                break;
            }
            case megachat::MegaChatMessage::TYPE_UNKNOWN:
            {
                int errorCode = mMessage->getCode();
                std::string content = "Unknown type [hide]: - (";
                if (errorCode == MegaChatMessage::INVALID_KEY)
                    content.append("invalid key");
                else if (errorCode == MegaChatMessage::DECRYPTING)
                    content.append("decrypting");
                else if (errorCode == MegaChatMessage::INVALID_TYPE)
                    content.append("invalid type");
                else
                    content.append(std::to_string(errorCode));
                content.append(")\nContent: ");
                if (mMessage->getContent())
                    content.append(mMessage->getContent());
                setMessageContent(content.c_str());
                break;
            }
        }
    }
    else
    {
        ui->mMsgDisplay->setText(managementInfoToString().c_str());
        ui->mHeader->setStyleSheet("background-color: rgba(192,123,11,128)\n");
        ui->mAuthorDisplay->setStyleSheet("color: rgba(0,0,0,128)\n");
        ui->mTimestampDisplay->setStyleSheet("color: rgba(0,0,0,128)\n");
    }
}

std::string ChatMessage::managementInfoToString() const
{
    std::string ret;
    ret.reserve(128);
    const char *userHandle_64 = this->mChatWindow->mMegaApi->userHandleToBase64(mMessage->getUserHandle());
    const char *actionHandle_64 = this->mChatWindow->mMegaApi->userHandleToBase64(mMessage->getHandleOfAction());

    switch (mMessage->getType())
    {
    case megachat::MegaChatMessage::TYPE_ALTER_PARTICIPANTS:
    {
        ret.append("User ").append(userHandle_64)
           .append((mMessage->getPrivilege() == megachat::MegaChatRoom::PRIV_RM) ? " removed" : " added")
           .append(" user ").append(actionHandle_64);
        return ret;
    }
    case megachat::MegaChatMessage::TYPE_TRUNCATE:
    {
        ChatListItemController *itemController = mChatWindow->mMainWin->getChatControllerById(mChatId);
        if(itemController)
        {
           ChatItemWidget *widget = itemController->getWidget();
           if (widget)
           {
              widget->updateToolTip(itemController->getItem(), NULL);
              ret.append("Chat history was truncated by user ").append(userHandle_64);
           }
        }
        return ret;
    }
    case megachat::MegaChatMessage::TYPE_PRIV_CHANGE:
    {
        ret.append("User ").append(userHandle_64)
           .append(" set privilege of user ").append(actionHandle_64)
           .append(" to ").append(std::to_string(mMessage->getPrivilege()));
        return ret;
    }
    case megachat::MegaChatMessage::TYPE_CHAT_TITLE:
    {
        ret.append("User ").append(userHandle_64)
           .append(" set chat title to '")
           .append(mMessage->getContent())+='\'';
        return ret;
    }
    case megachat::MegaChatMessage::TYPE_CALL_ENDED:
    {
        ret.append("User ").append(userHandle_64)
           .append(" start a call with: ");

        ::mega::MegaHandleList *handleList = mMessage->getMegaHandleList();
        for (unsigned int i = 0; i < handleList->size(); i++)
        {
            char *participant_64 = this->mChatWindow->mMegaApi->userHandleToBase64(handleList->get(i));
            ret.append(participant_64).append(" ");
            delete [] participant_64;
        }

        ret.append("\nDuration: ")
           .append(std::to_string(mMessage->getDuration()))
           .append("secs TermCode: ")
           .append(std::to_string(mMessage->getTermCode()));
        return ret;
    }
    case megachat::MegaChatMessage::TYPE_CALL_STARTED:
    {
        ret.append("User ").append(userHandle_64)
           .append(" has started start a call");
        return ret;
    }
    case megachat::MegaChatMessage::TYPE_PUBLIC_HANDLE_CREATE:
    {
        ret.append("User ").append(userHandle_64)
           .append(" created a public handle ");
        return ret;
    }
    case megachat::MegaChatMessage::TYPE_PUBLIC_HANDLE_DELETE:
    {
        ret.append("User ").append(userHandle_64)
                .append(" removed a public handle ");
        return ret;
    }
    case megachat::MegaChatMessage::TYPE_SET_PRIVATE_MODE:
    {
        ret.append("User ").append(userHandle_64)
                .append(" converted chat into private mode ");
        return ret;
    }
    default:
        ret.append("Management message with unknown type: ")
           .append(std::to_string(mMessage->getType()));
        return ret;
    }
    delete [] userHandle_64;
    delete [] actionHandle_64;
}

void ChatMessage::setTimestamp(int64_t ts)
{
    QDateTime t;
    t.setTime_t(ts);
    ui->mTimestampDisplay->setText(t.toString("hh:mm:ss - dd.MM.yy"));
}

void ChatMessage::setStatus(int status)
{
    if (status == megachat::MegaChatMessage::STATUS_UNKNOWN)
        ui->mStatusDisplay->setText("Invalid");
    else
    {
        ui->mStatusDisplay->setText(messageStatus[status]);
    }
}

void ChatMessage::setAuthor(const char *author)
{
    if (author)
    {
        ui->mAuthorDisplay->setText(tr(author));
        return;
    }

    MegaChatHandle uh = mMessage->getUserHandle();
    if (isMine())
    {
        ui->mAuthorDisplay->setText(tr("me"));
    }
    else
    {
        megachat::MegaChatRoom *chatRoom = megaChatApi->getChatRoom(mChatId);
        const char *msgAuthor = chatRoom->getPeerFirstnameByHandle(mMessage->getUserHandle());
        if (msgAuthor)
        {
            ui->mAuthorDisplay->setText(tr(msgAuthor));
        }
        else if ((msgAuthor = mChatWindow->mMainWin->mApp->getFirstname(uh)))
        {
            ui->mAuthorDisplay->setText(tr(msgAuthor));
            delete [] msgAuthor;
        }
        else
        {
            ui->mAuthorDisplay->setText(tr("Loading firstname..."));
        }
        delete chatRoom;
    }
}

bool ChatMessage::isMine() const
{
    return (mMessage->getUserHandle() == megaChatApi->getMyUserHandle());
}

void ChatMessage::markAsEdited()
{
    setStatus(mMessage->getStatus());
    ui->mStatusDisplay->setText(ui->mStatusDisplay->text()+" (Edited)");
}

void ChatMessage::onMessageCtxMenu(const QPoint& point)
{
   if (isMine() && !mMessage->isManagementMessage())
   {
       QMenu *menu = ui->mMsgDisplay->createStandardContextMenu(point);
       if (mMessage->isEditable())
       {
           auto action = menu->addAction(tr("&Edit message"));
           action->setData(QVariant::fromValue(this));
           connect(action, SIGNAL(triggered()), this, SLOT(onMessageEditAction()));
       }

       if (mMessage->isDeletable())
       {
           auto delAction = menu->addAction(tr("Delete message"));
           delAction->setData(QVariant::fromValue(this));
           connect(delAction, SIGNAL(triggered()), this, SLOT(onMessageDelAction()));
       }

       if (mMessage->getType() == MegaChatMessage::TYPE_CONTAINS_META
               && mMessage->getContainsMeta()
               && mMessage->getContainsMeta()->getType() == MegaChatContainsMeta::CONTAINS_META_RICH_PREVIEW)
       {
           auto richAction = menu->addAction(tr("Remove rich link"));
           richAction->setData(QVariant::fromValue(this));
           connect(richAction, SIGNAL(triggered()), this, SLOT(onMessageRemoveLinkAction()));
       }
       menu->popup(this->mapToGlobal(point));
   }
}

void ChatMessage::onMessageDelAction()
{
    mChatWindow->deleteChatMessage(this->mMessage);
}

void ChatMessage::onMessageEditAction()
{
    startEditingMsgWidget();
}

void ChatMessage::onMessageRemoveLinkAction()
{
    megaChatApi->removeRichLink(mChatId, mMessage->getMsgId());
}

void ChatMessage::cancelMsgEdit(bool /*clicked*/)
{
    clearEdit();
    mChatWindow->ui->mMessageEdit->setText(QString());
}

void ChatMessage::saveMsgEdit(bool /*clicked*/)
{
    std::string editedMsg = mChatWindow->ui->mMessageEdit->toPlainText().toStdString();
    std::string previousContent = mMessage->getContent();
    if(editedMsg != previousContent)
    {
        megachat::MegaChatHandle messageId;
        if (mMessage->getStatus() == megachat::MegaChatMessage::STATUS_SENDING)
        {
            messageId = mMessage->getTempId();
        }
        else
        {
            messageId = mMessage->getMsgId();
        }

        megachat::MegaChatMessage *message = megaChatApi->editMessage(mChatId, messageId, editedMsg.c_str());
        if (message)
        {
            setMessage(message);
            setMessageContent(message->getContent());
        }
    }

    clearEdit();
}

void ChatMessage::startEditingMsgWidget()
{
    mChatWindow->ui->mMsgSendBtn->setEnabled(false);
    mChatWindow->ui->mMessageEdit->blockSignals(true);
    ui->mEditDisplay->hide();
    ui->mStatusDisplay->hide();

    QPushButton *cancelBtn = new QPushButton(this);
    connect(cancelBtn, SIGNAL(clicked(bool)), this, SLOT(cancelMsgEdit(bool)));
    cancelBtn->setText("Cancel edit");
    auto layout = static_cast<QBoxLayout*>(ui->mHeader->layout());
    layout->insertWidget(2, cancelBtn);

    QPushButton *saveBtn = new QPushButton(this);
    connect(saveBtn, SIGNAL(clicked(bool)), this, SLOT(saveMsgEdit(bool)));
    saveBtn->setText("Save");
    layout->insertWidget(3, saveBtn);

    setLayout(layout);

    std::string content = mMessage->getContent();

    mChatWindow->ui->mMessageEdit->setText(content.c_str());
    mChatWindow->ui->mMessageEdit->moveCursor(QTextCursor::End);
}

void ChatMessage::clearEdit()
{
    mChatWindow->ui->mMessageEdit->setText("");
    mChatWindow->ui->mMessageEdit->moveCursor(QTextCursor::Start);
    auto header = ui->mHeader->layout();
    auto cancelBtn = header->itemAt(2)->widget();
    auto saveBtn = header->itemAt(3)->widget();
    header->removeWidget(cancelBtn);
    header->removeWidget(saveBtn);
    ui->mEditDisplay->show();
    ui->mStatusDisplay->show();
    delete cancelBtn;
    delete saveBtn;
    mChatWindow->ui->mMsgSendBtn->setEnabled(true);
    mChatWindow->ui->mMessageEdit->blockSignals(false);
}

void ChatMessage::setManualMode(bool manualMode)
{
    if(manualMode)
    {
        ui->mEditDisplay->hide();
        ui->mStatusDisplay->hide();
        QPushButton *manualSendBtn = new QPushButton(this);
        connect(manualSendBtn, SIGNAL(clicked(bool)), this, SLOT(onManualSending()));
        manualSendBtn->setText("Send (Manual mode)");
        auto layout = static_cast<QBoxLayout*>(ui->mHeader->layout());
        layout->insertWidget(2, manualSendBtn);

        QPushButton *discardBtn = new QPushButton(this);
        connect(discardBtn, SIGNAL(clicked(bool)), this, SLOT(onDiscardManualSending()));
        discardBtn->setText("Discard");
        layout->insertWidget(3, discardBtn);
        setLayout(layout);
    }
    else
    {
        ui->mEditDisplay->show();
        ui->mStatusDisplay->show();
        auto header = ui->mHeader->layout();
        auto manualSending = header->itemAt(2)->widget();
        auto discardManualSending = header->itemAt(3)->widget();
        delete manualSending;
        delete discardManualSending;
    }
}

void ChatMessage::onManualSending()
{
   if(mChatWindow->mChatRoom->getOwnPrivilege() == megachat::MegaChatPeerList::PRIV_RO)
   {
       QMessageBox::critical(nullptr, tr("Manual sending"), tr("You don't have permissions to send this message"));
   }
   else
   {
       megaChatApi->removeUnsentMessage(mChatWindow->mChatRoom->getChatId(), mMessage->getRowId());
       megachat::MegaChatMessage *tempMessage = megaChatApi->sendMessage(mChatWindow->mChatRoom->getChatId(), mMessage->getContent());
       setManualMode(false);
       mChatWindow->eraseChatMessage(mMessage, true);
       mChatWindow->moveManualSendingToSending(tempMessage);
   }
}

void ChatMessage::onDiscardManualSending()
{
   megaChatApi->removeUnsentMessage(mChatWindow->mChatRoom->getChatId(), mMessage->getRowId());
   mChatWindow->eraseChatMessage(mMessage, true);
}

void ChatMessage::on_bSettings_clicked()
{
    if (mMessage->getType() != megachat::MegaChatMessage::TYPE_NODE_ATTACHMENT
       && mMessage->getType() != megachat::MegaChatMessage::TYPE_VOICE_CLIP)
    {
        return;
    }

    QMenu menu(this);
    menu.setAttribute(Qt::WA_DeleteOnClose);
    switch (mMessage->getType())
    {
        case megachat::MegaChatMessage::TYPE_NODE_ATTACHMENT:
        {
            ::mega::MegaNodeList *nodeList = mMessage->getMegaNodeList();
            for (int i = 0; i < nodeList->size(); i++)
            {
                ::mega::MegaNode *node = nodeList->get(i);
                QString text("Download \"");
                text.append(node->getName()).append("\"");
                auto actDownload = menu.addAction(tr(text.toStdString().c_str()));
<<<<<<< HEAD
                connect(actDownload,  &QAction::triggered, this, [this, nodeList, i]{onNodeDownloadOrImport(nodeList->get(i), false);});

                text.clear();
                text.append("Import \"");
                text.append(nodeList->get(i)->getName()).append("\" to cloud drive");
                auto actImport = menu.addAction(tr(text.toStdString().c_str()));
                connect(actImport,  &QAction::triggered, this, [this, nodeList, i]{onNodeDownloadOrImport(nodeList->get(i), true);});

                text.clear();
=======
                connect(actDownload,  &QAction::triggered, this, [this, node]{ onNodeDownload(node); });

>>>>>>> d34305b2
                text = "Stream \"";
                text.append(node->getName()).append("\"");
                auto actStream = menu.addAction(tr(text.toStdString().c_str()));
                connect(actStream,  &QAction::triggered, this, [this, node]{ onNodePlay(node); });
            }
            break;
        }

        case megachat::MegaChatMessage::TYPE_VOICE_CLIP:
        {
            ::mega::MegaNodeList *nodeList = mMessage->getMegaNodeList();
            for (int i = 0; i < nodeList->size(); i++)
            {
                ::mega::MegaNode *node = nodeList->get(i);
                QString text("Play \"");
                text.append(node->getName()).append("\"");
                auto actStream = menu.addAction(tr(text.toStdString().c_str()));
                connect(actStream,  &QAction::triggered, this, [this, node]{ onNodePlay(node); });
            }
            break;
        }

        default:
            break;
    }
    QPoint pos = ui->bSettings->pos();
    pos.setX(pos.x() + ui->bSettings->width());
    pos.setY(pos.y() + ui->bSettings->height());
    menu.exec(mapToGlobal(pos));
}

void ChatMessage::onNodeDownloadOrImport(mega::MegaNode *node, bool import)
{
    mega::MegaNode *resultNode = node;

    //Autorize node with PH if we are in preview mode
    if (mChatWindow->mChatRoom->isPreview())
    {
        const char *cauth = mChatWindow->mChatRoom->getAuthorizationToken();
        resultNode = mChatWindow->mMegaApi->authorizeChatNode(node, cauth);
        delete [] cauth;
    }

    QMessageBox msgBoxAns;
    if(import)
    {
        mega::MegaNode *parent= mChatWindow->mMegaApi->getRootNode();
        if (parent)
        {
            std::string message("Node will be imported to the cloud drive");
            msgBoxAns.setText(message.c_str());
            msgBoxAns.setStandardButtons(QMessageBox::Ok | QMessageBox::Cancel);
            if (msgBoxAns.exec() == QMessageBox::Ok)
            {
                mChatWindow->mMegaApi->copyNode(resultNode, parent);
            }
            delete parent;
        }
        else
        {
            std::string message("Node cannot be imported in anonymous mode");
            msgBoxAns.setText(message.c_str());
            msgBoxAns.setStandardButtons(QMessageBox::Ok);
            msgBoxAns.exec();
        }
    }
    else
    {
        std::string target(mChatWindow->mMegaChatApi->getAppDir());
        target.append("/").append(node->getName());
        std::string message("Node will be saved in "+target+".\nDo you want to continue?");
        msgBoxAns.setText(message.c_str());
        msgBoxAns.setStandardButtons(QMessageBox::Ok | QMessageBox::Cancel);
        if (msgBoxAns.exec() == QMessageBox::Ok)
        {
            mChatWindow->mMegaApi->startDownload(resultNode, target.c_str());
        }
    }
}

void ChatMessage::onNodePlay(mega::MegaNode *node)
{
    mega::MegaNode *resultNode = node;

    //Autorize node with PH if we are in preview mode
    if (mChatWindow->mChatRoom->isPreview())
    {
        const char *cauth = mChatWindow->mChatRoom->getAuthorizationToken();
        resultNode = mChatWindow->mMegaApi->authorizeChatNode(node, cauth);
        delete [] cauth;
    }
<<<<<<< HEAD

    //Start an HTTP proxy server
=======
}

void ChatMessage::onNodePlay(mega::MegaNode *node)
{
>>>>>>> d34305b2
    if (mChatWindow->mMegaApi->httpServerIsRunning() == 0)
    {
        mChatWindow->mMegaApi->httpServerStart();
    }
<<<<<<< HEAD

    //Start streaming
    mChatWindow->mMegaApi->startStreaming(resultNode, (int64_t)0, resultNode->getSize(), mChatWindow->megaTransferListenerDelegate);
=======
    const char *localUrl = mChatWindow->mMegaApi->httpServerGetLocalLink(node);

    if (localUrl)
    {
        QClipboard *clipboard = QApplication::clipboard();
        QString clipUrl(localUrl);
        QMessageBox msg;
        msg.setText("URL for streaming the file: \""+QString(node->getName())+"\"");
        msg.setIcon(QMessageBox::Information);
        msg.setDetailedText(clipUrl);
        msg.addButton(tr("Ok"), QMessageBox::ActionRole);

        QAbstractButton *copyButton = msg.addButton(tr("Copy to clipboard"), QMessageBox::ActionRole);
        copyButton->disconnect();
        connect(copyButton, &QAbstractButton::clicked, this, [=](){clipboard->setText(clipUrl);});

        foreach (QAbstractButton *button, msg.buttons())
        {
            if (msg.buttonRole(button) == QMessageBox::ActionRole)
            {
                button->click();
                break;
            }
        }
        msg.setStyleSheet("width: 150px;");
        msg.exec();
        delete localUrl;
    }
>>>>>>> d34305b2
}<|MERGE_RESOLUTION|>--- conflicted
+++ resolved
@@ -658,7 +658,6 @@
                 QString text("Download \"");
                 text.append(node->getName()).append("\"");
                 auto actDownload = menu.addAction(tr(text.toStdString().c_str()));
-<<<<<<< HEAD
                 connect(actDownload,  &QAction::triggered, this, [this, nodeList, i]{onNodeDownloadOrImport(nodeList->get(i), false);});
 
                 text.clear();
@@ -668,10 +667,6 @@
                 connect(actImport,  &QAction::triggered, this, [this, nodeList, i]{onNodeDownloadOrImport(nodeList->get(i), true);});
 
                 text.clear();
-=======
-                connect(actDownload,  &QAction::triggered, this, [this, node]{ onNodeDownload(node); });
-
->>>>>>> d34305b2
                 text = "Stream \"";
                 text.append(node->getName()).append("\"");
                 auto actStream = menu.addAction(tr(text.toStdString().c_str()));
@@ -763,51 +758,13 @@
         resultNode = mChatWindow->mMegaApi->authorizeChatNode(node, cauth);
         delete [] cauth;
     }
-<<<<<<< HEAD
 
     //Start an HTTP proxy server
-=======
-}
-
-void ChatMessage::onNodePlay(mega::MegaNode *node)
-{
->>>>>>> d34305b2
     if (mChatWindow->mMegaApi->httpServerIsRunning() == 0)
     {
         mChatWindow->mMegaApi->httpServerStart();
     }
-<<<<<<< HEAD
 
     //Start streaming
     mChatWindow->mMegaApi->startStreaming(resultNode, (int64_t)0, resultNode->getSize(), mChatWindow->megaTransferListenerDelegate);
-=======
-    const char *localUrl = mChatWindow->mMegaApi->httpServerGetLocalLink(node);
-
-    if (localUrl)
-    {
-        QClipboard *clipboard = QApplication::clipboard();
-        QString clipUrl(localUrl);
-        QMessageBox msg;
-        msg.setText("URL for streaming the file: \""+QString(node->getName())+"\"");
-        msg.setIcon(QMessageBox::Information);
-        msg.setDetailedText(clipUrl);
-        msg.addButton(tr("Ok"), QMessageBox::ActionRole);
-
-        QAbstractButton *copyButton = msg.addButton(tr("Copy to clipboard"), QMessageBox::ActionRole);
-        copyButton->disconnect();
-        connect(copyButton, &QAbstractButton::clicked, this, [=](){clipboard->setText(clipUrl);});
-
-        foreach (QAbstractButton *button, msg.buttons())
-        {
-            if (msg.buttonRole(button) == QMessageBox::ActionRole)
-            {
-                button->click();
-                break;
-            }
-        }
-        msg.setStyleSheet("width: 150px;");
-        msg.exec();
-        delete localUrl;
-    }
->>>>>>> d34305b2
 }