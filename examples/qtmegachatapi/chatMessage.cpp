--- conflicted
+++ resolved
@@ -715,7 +715,6 @@
     menu.exec(mapToGlobal(pos));
 }
 
-<<<<<<< HEAD
 void ChatMessage::onCopyHandle()
 {
     const char *messageid_64 = mChatWindow->mMegaApi->userHandleToBase64(mMessage->getMsgId());
@@ -724,10 +723,7 @@
     delete []messageid_64;
 }
 
-void ChatMessage::onNodeDownload(::mega::MegaNode *node)
-=======
 void ChatMessage::onNodeDownloadOrImport(mega::MegaNode *node, bool import)
->>>>>>> 423cca61
 {
     mega::MegaNode *resultNode = node;
 
