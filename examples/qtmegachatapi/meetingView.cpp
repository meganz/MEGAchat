--- conflicted
+++ resolved
@@ -187,7 +187,6 @@
     mJoinCallWithoutVideo->setVisible(false);
 }
 
-<<<<<<< HEAD
 bool MeetingView::hasLowResByCid(uint32_t cid)
 {
     return mThumbsWidget.find(cid) != mThumbsWidget.end();
@@ -196,7 +195,8 @@
 bool MeetingView::hasHiResByCid(uint32_t cid)
 {
     return mHiResWidget.find(cid) != mHiResWidget.end();
-=======
+}
+
 std::string MeetingView::callStateToString(const ::megachat::MegaChatCall &call)
 {
     switch (call.getStatus())
@@ -227,7 +227,6 @@
             return "Unknown";
             break;
     }
->>>>>>> 2d1a6586
 }
 
 void MeetingView::addLowResByCid(megachat::MegaChatHandle chatid, uint32_t cid)
