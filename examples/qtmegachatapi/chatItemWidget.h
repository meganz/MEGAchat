--- conflicted
+++ resolved
@@ -43,14 +43,10 @@
         mega::MegaApi *mMegaApi;
         ChatWindow *mChatWindow;
         QListWidgetItem *mListWidgetItem;
-<<<<<<< HEAD
         bool mAnonymous;
 
     protected:
-        MainWindow * mMainWin;
-=======
         MainWindow *mMainWin;
->>>>>>> 2257f891
         std::string mLastMsgAuthor;
 
     protected slots:
