--- conflicted
+++ resolved
@@ -33,13 +33,8 @@
         Ui::ChatItem *ui;
         int mLastOverlayCount;
         megachat::MegaChatHandle mChatId;
-        megachat::MegaChatApi *mMegaChatApi;
-<<<<<<< HEAD
-        mega::MegaApi *mMegaApi;
-=======
+        ::megachat::MegaChatApi *mMegaChatApi;
         ::mega::MegaApi *mMegaApi;
-        ChatWindow *mChatWindow;
->>>>>>> fb9b69e0
         QListWidgetItem *mListWidgetItem;
         MainWindow *mMainWin;
         std::string mLastMsgAuthor;
