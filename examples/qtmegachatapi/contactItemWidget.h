#ifndef CONTACITEMWIDGET_H
#define CONTACITEMWIDGET_H
#include <QWidget>
#include "chatWindow.h"
#include "megachatapi.h"
#include "MainWindow.h"

namespace Ui {
class ChatItem;
}

class MainWindow;
class ContactItemWidget : public QWidget
{
    Q_OBJECT
    public:
        ContactItemWidget(QWidget *parent, MainWindow *mainWin, megachat::MegaChatApi *megChatApi, mega::MegaApi *mMegaApi, mega::MegaUser *contact);
        virtual ~ContactItemWidget();
        void contextMenuEvent(QContextMenuEvent *event);
        void setAvatarStyle();
        void updateOnlineIndicator(int newState);
        void updateToolTip(mega::MegaUser *contact);
        void updateTitle(const char *firstname);
        QListWidgetItem *getWidgetItem() const;
        void setWidgetItem(QListWidgetItem *item);
        void createChatRoom(megachat::MegaChatHandle uh, bool isGroup, bool isPublic);

<<<<<<< HEAD
    private:
        Ui::ChatItem *ui;
        megachat::MegaChatHandle mUserHandle;
        megachat::MegaChatApi *mMegaChatApi;
        mega::MegaApi *mMegaApi;
        QListWidgetItem *mListWidgetItem;
        MainWindow *mMainWin;

    private slots:
        void onPrintContactInfo();
        void onCreatePeerChat();
        void onCreateGroupChat();
        void onCreatePublicGroupChat();
        void onContactRemove();
        void onRequestLastGreen();
=======
private:
    Ui::ChatItem *ui;
    ::megachat::MegaChatHandle mUserHandle;
    int mUserVisibility;
    ::megachat::MegaChatApi *mMegaChatApi;
    ::mega::MegaApi *mMegaApi;
    QListWidgetItem *mListWidgetItem;
    MainWindow *mMainWin;

    void createChatRoom(megachat::MegaChatHandle uh, bool isGroup);

private slots:
    void onCreateGroupChat();
    void onCreatePeerChat();
    void onContactRemove();
    void onExContactInvite();
    void onRequestLastGreen();
>>>>>>> cf6f997d
};
#endif // CONTACITEMWIDGET_H<|MERGE_RESOLUTION|>--- conflicted
+++ resolved
@@ -25,12 +25,12 @@
         void setWidgetItem(QListWidgetItem *item);
         void createChatRoom(megachat::MegaChatHandle uh, bool isGroup, bool isPublic);
 
-<<<<<<< HEAD
     private:
         Ui::ChatItem *ui;
-        megachat::MegaChatHandle mUserHandle;
-        megachat::MegaChatApi *mMegaChatApi;
-        mega::MegaApi *mMegaApi;
+        ::megachat::MegaChatHandle mUserHandle;
+        int mUserVisibility;
+        ::megachat::MegaChatApi *mMegaChatApi;
+        ::mega::MegaApi *mMegaApi;
         QListWidgetItem *mListWidgetItem;
         MainWindow *mMainWin;
 
@@ -41,24 +41,6 @@
         void onCreatePublicGroupChat();
         void onContactRemove();
         void onRequestLastGreen();
-=======
-private:
-    Ui::ChatItem *ui;
-    ::megachat::MegaChatHandle mUserHandle;
-    int mUserVisibility;
-    ::megachat::MegaChatApi *mMegaChatApi;
-    ::mega::MegaApi *mMegaApi;
-    QListWidgetItem *mListWidgetItem;
-    MainWindow *mMainWin;
-
-    void createChatRoom(megachat::MegaChatHandle uh, bool isGroup);
-
-private slots:
-    void onCreateGroupChat();
-    void onCreatePeerChat();
-    void onContactRemove();
-    void onExContactInvite();
-    void onRequestLastGreen();
->>>>>>> cf6f997d
+        void onExContactInvite();
 };
 #endif // CONTACITEMWIDGET_H