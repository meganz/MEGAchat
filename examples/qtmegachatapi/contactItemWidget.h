#ifndef CONTACITEMWIDGET_H
#define CONTACITEMWIDGET_H
#include <QWidget>
#include "chatWindow.h"
#include "megachatapi.h"
#include "MainWindow.h"

namespace Ui {
class ChatItem;
}

class MainWindow;
class ContactItemWidget : public QWidget
{
    Q_OBJECT
    public:
        ContactItemWidget(QWidget *parent, MainWindow *mainWin, megachat::MegaChatApi *megChatApi, mega::MegaApi *mMegaApi, mega::MegaUser *contact);
        virtual ~ContactItemWidget();
        void contextMenuEvent(QContextMenuEvent *event);
        void setAvatarStyle();
        void updateOnlineIndicator(int newState);
        void updateToolTip(mega::MegaUser *contact);
        void updateTitle(const char *firstname);
        QListWidgetItem *getWidgetItem() const;
        void setWidgetItem(QListWidgetItem *item);

    private:
        Ui::ChatItem *ui;
        megachat::MegaChatHandle mUserHandle;
        megachat::MegaChatApi *mMegaChatApi;
        mega::MegaApi *mMegaApi;
        QListWidgetItem *mListWidgetItem;
        MainWindow *mMainWin;

        void createChatRoom(megachat::MegaChatHandle uh, bool isGroup, bool isPublic);

<<<<<<< HEAD
    private slots:
        void onPrintContactInfo();
        void onCreatePeerChat();
        void onCreateGroupChat();
        void onCreatePublicGroupChat();
        void onContactRemove();
=======
private slots:
    void onCreateGroupChat();
    void onCreatePeerChat();
    void onContactRemove();
    void onRequestLastGreen();
>>>>>>> e8fd4d57
};
#endif // CONTACITEMWIDGET_H<|MERGE_RESOLUTION|>--- conflicted
+++ resolved
@@ -23,6 +23,7 @@
         void updateTitle(const char *firstname);
         QListWidgetItem *getWidgetItem() const;
         void setWidgetItem(QListWidgetItem *item);
+        void createChatRoom(megachat::MegaChatHandle uh, bool isGroup, bool isPublic);
 
     private:
         Ui::ChatItem *ui;
@@ -32,21 +33,12 @@
         QListWidgetItem *mListWidgetItem;
         MainWindow *mMainWin;
 
-        void createChatRoom(megachat::MegaChatHandle uh, bool isGroup, bool isPublic);
-
-<<<<<<< HEAD
     private slots:
         void onPrintContactInfo();
         void onCreatePeerChat();
         void onCreateGroupChat();
         void onCreatePublicGroupChat();
         void onContactRemove();
-=======
-private slots:
-    void onCreateGroupChat();
-    void onCreatePeerChat();
-    void onContactRemove();
-    void onRequestLastGreen();
->>>>>>> e8fd4d57
+        void onRequestLastGreen();
 };
 #endif // CONTACITEMWIDGET_H