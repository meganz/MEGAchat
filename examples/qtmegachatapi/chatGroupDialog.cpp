#include "chatGroupDialog.h"
#include "ui_chatGroupDialog.h"
#include <QMessageBox>
#include "chatItemWidget.h"

CreateChatDialog::CreateChatDialog(QWidget *parent, megachat::MegaChatApi *megaChatApi, bool aGroup, bool aPub) :
    QDialog(parent),
    ui(new Ui::ChatGroupDialog)
{
    mMainWin = (MainWindow *) parent;
    mMegaChatApi = megaChatApi;
    ui->setupUi(this);
    mPublic = aPub;
    mGroup = aGroup;

    if (mPublic)
    {
        setWindowTitle("Create public chat");
    }
    else if (mGroup)
    {
        setWindowTitle("Create private group chat");
    }
    else
    {
        setWindowTitle("Create private group chat");
    }
}

CreateChatDialog::~CreateChatDialog()
{
    delete ui;
}

void CreateChatDialog::createChatList(mega::MegaUserList *contactList)
{
    for (int i = 0; i < contactList->size(); i++)
    {
        ui->mListWidget->addItem(contactList->get(i)->getEmail());
    }

    QListWidgetItem *item = 0;
    for (int i = 0; i < ui->mListWidget->count(); ++i)
    {
        item = ui->mListWidget->item(i);
        item->setFlags(item->flags() | Qt::ItemIsUserCheckable);
        item->setCheckState(Qt::Unchecked);
    }
}

void CreateChatDialog::on_buttonBox_accepted()
{
    megachat::MegaChatPeerList *peerList = megachat::MegaChatPeerList::createInstance();
    QListWidgetItem *item = 0;
    for (int i = 0; i < ui->mListWidget->count(); ++i)
    {
        item = ui->mListWidget->item(i);
        if (item->checkState() == Qt::Checked)
        {
            megachat::MegaChatHandle userHandle = mMegaChatApi->getUserHandleByEmail(item->text().toStdString().c_str());
            if (userHandle == megachat::MEGACHAT_INVALID_HANDLE)
            {
                QMessageBox::warning(this, tr("Chat creation"), tr("Invalid user handle"));
                return;
            }
            peerList->addPeer(userHandle, megachat::MegaChatRoom::PRIV_STANDARD);
        }
    }

    if (peerList->size() != 1 && !mGroup)
    {
        QMessageBox::warning(this, tr("Chat creation"), tr("1on1 chatrooms only allow one participant."));
        show();
        delete peerList;
        return;
    }

<<<<<<< HEAD
    if (peerList->size() == 0 && !mPublic)
=======
    megachat::MegaChatListItemList *list = mMegaChatApi->getChatListItemsByPeers(peerList);
    if (list->size() != 0)
    {
         QMessageBox msgBoxAns;
         msgBoxAns.setText("You have another chatroom with same participants do you want to reuse it ");
         msgBoxAns.setStandardButtons(QMessageBox::Yes | QMessageBox::No);
         int retVal = msgBoxAns.exec();
         if (retVal == QMessageBox::Yes)
         {
             if (list->get(0)->isArchived())
             {
                 ChatListItemController *chatController = mMainWin->getChatControllerById(list->get(0)->getChatId());
                 if (chatController)
                 {
                    ChatItemWidget *widget = chatController->getWidget();
                    if (widget)
                    {
                        widget->archiveChat(false);
                        QMessageBox::warning(this, tr("Add chatRoom"), tr("You have unarchived a chatroom to reuse it"));
                    }
                 }
             }
             else
             {
                 QMessageBox::warning(this, tr("Add chatRoom"), tr("You have decide to reuse the chatroom"));
             }
         }
         else
         {
             this->mMegaChatApi->createChat(true, peerList);
         }
    }
    else
>>>>>>> cf6f997d
    {
        QMessageBox::warning(this, tr("Chat creation"), tr("Private groupchats cannot be empty"));
        show();
        delete peerList;
        return;
    }

    mMainWin->createChatRoom(peerList, mGroup, mPublic);
    delete peerList;
}


void CreateChatDialog::on_buttonBox_rejected()
{
    close();
}<|MERGE_RESOLUTION|>--- conflicted
+++ resolved
@@ -3,40 +3,32 @@
 #include <QMessageBox>
 #include "chatItemWidget.h"
 
-CreateChatDialog::CreateChatDialog(QWidget *parent, megachat::MegaChatApi *megaChatApi, bool aGroup, bool aPub) :
+ChatGroupDialog::ChatGroupDialog(QWidget *parent, bool isGroup, bool isPublic, ::megachat::MegaChatApi *megaChatApi) :
     QDialog(parent),
     ui(new Ui::ChatGroupDialog)
 {
     mMainWin = (MainWindow *) parent;
     mMegaChatApi = megaChatApi;
     ui->setupUi(this);
-    mPublic = aPub;
-    mGroup = aGroup;
-
-    if (mPublic)
-    {
-        setWindowTitle("Create public chat");
-    }
-    else if (mGroup)
-    {
-        setWindowTitle("Create private group chat");
-    }
-    else
-    {
-        setWindowTitle("Create private group chat");
-    }
+    mIsGroup = isGroup;
+    mIsPublic = isPublic;
 }
 
-CreateChatDialog::~CreateChatDialog()
+ChatGroupDialog::~ChatGroupDialog()
 {
     delete ui;
 }
 
-void CreateChatDialog::createChatList(mega::MegaUserList *contactList)
+void ChatGroupDialog::createChatList(::mega::MegaUserList *contactList)
 {
+    ::mega::MegaUser *contact = NULL;
     for (int i = 0; i < contactList->size(); i++)
     {
-        ui->mListWidget->addItem(contactList->get(i)->getEmail());
+        contact = contactList->get(i);
+        const char *contactEmail = contact->getEmail();
+        QString peerMail;
+        peerMail.append(QString::fromStdString(contactEmail));
+        ui->mListWidget->addItem(peerMail);
     }
 
     QListWidgetItem *item = 0;
@@ -46,10 +38,12 @@
         item->setFlags(item->flags() | Qt::ItemIsUserCheckable);
         item->setCheckState(Qt::Unchecked);
     }
+    delete contactList;
 }
 
-void CreateChatDialog::on_buttonBox_accepted()
+void ChatGroupDialog::on_buttonBox_accepted()
 {
+    char *title = NULL;
     megachat::MegaChatPeerList *peerList = megachat::MegaChatPeerList::createInstance();
     QListWidgetItem *item = 0;
     for (int i = 0; i < ui->mListWidget->count(); ++i)
@@ -63,23 +57,22 @@
                 QMessageBox::warning(this, tr("Chat creation"), tr("Invalid user handle"));
                 return;
             }
-            peerList->addPeer(userHandle, megachat::MegaChatRoom::PRIV_STANDARD);
+            peerList->addPeer(userHandle, 2);
         }
     }
 
-    if (peerList->size() != 1 && !mGroup)
+    if ((peerList->size() == 0 && !mIsPublic)
+        ||(peerList->size() > 1 && !mIsGroup))
     {
-        QMessageBox::warning(this, tr("Chat creation"), tr("1on1 chatrooms only allow one participant."));
-        show();
-        delete peerList;
         return;
     }
 
-<<<<<<< HEAD
-    if (peerList->size() == 0 && !mPublic)
-=======
+    if(mIsGroup)
+    {
+        title = mMainWin->askChatTitle();
+    }
     megachat::MegaChatListItemList *list = mMegaChatApi->getChatListItemsByPeers(peerList);
-    if (list->size() != 0)
+    if (list->size() != 0 && mIsGroup)
     {
          QMessageBox msgBoxAns;
          msgBoxAns.setText("You have another chatroom with same participants do you want to reuse it ");
@@ -107,24 +100,47 @@
          }
          else
          {
-             this->mMegaChatApi->createChat(true, peerList);
+             if (mIsGroup)
+             {
+                 if (mIsPublic)
+                 {
+                    this->mMegaChatApi->createPublicChat(peerList, title);
+                 }
+                 else
+                 {
+                    this->mMegaChatApi->createChat(true, peerList, title);
+                 }
+             }
+             else
+             {
+                 this->mMegaChatApi->createChat(false, peerList);
+             }
          }
     }
     else
->>>>>>> cf6f997d
     {
-        QMessageBox::warning(this, tr("Chat creation"), tr("Private groupchats cannot be empty"));
-        show();
-        delete peerList;
-        return;
+        if (mIsGroup)
+        {
+            if (mIsPublic)
+            {
+               this->mMegaChatApi->createPublicChat(peerList, title);
+            }
+            else
+            {
+               mMegaChatApi->createChat(true, peerList, title);
+            }
+        }
+        else
+        {
+             mMegaChatApi->createChat(false, peerList);
+        }
     }
-
-    mMainWin->createChatRoom(peerList, mGroup, mPublic);
     delete peerList;
+    delete list;
+    delete [] title;
 }
 
-
-void CreateChatDialog::on_buttonBox_rejected()
+void ChatGroupDialog::on_buttonBox_rejected()
 {
     close();
 }