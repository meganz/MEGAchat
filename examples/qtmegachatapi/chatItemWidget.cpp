#include "chatItemWidget.h"
#include "ui_listItemWidget.h"
#include "uiSettings.h"
#include <QMenu>
#include <iostream>
#include <QMessageBox>
#include <QClipboard>

ChatItemWidget::ChatItemWidget(QWidget *parent, megachat::MegaChatApi *megaChatApi, const megachat::MegaChatListItem *item) :
    QWidget(parent),
    ui(new Ui::ChatItem)
{
    mMainWin = (MainWindow *) parent;
    mLastMsgAuthor.clear();
    mListWidgetItem = NULL;
    mMegaApi = mMainWin->mMegaApi;
    mLastOverlayCount = 0;
    mChatId = item->getChatId();
    mMegaChatApi = megaChatApi;
    ui->setupUi(this);
    int unreadCount = item->getUnreadCount();
    onUnreadCountChanged(unreadCount);
    onPreviewersCountChanged(item->getNumPreviewers());

    QString text = NULL;
    if (item->isArchived())
    {
        text.append(item->getTitle())
        .append("[A]");

        if (!item->isActive())
        {
            text.append("[H]");
        }
        ui->mName->setText(text);
        ui->mName->setStyleSheet("color:#DEF0FC;");
        ui->mAvatar->setStyleSheet("color:#DEF0FC;");
    }
    else
    {
        if (!item->isActive())
        {
            text.append(item->getTitle())
            .append(" [H]");
            ui->mName->setText(text);
            ui->mName->setStyleSheet("color:#FFC9C6;");
            ui->mAvatar->setStyleSheet("color:#FFC9C6;");
        }
        else
        {
            ui->mName->setText(item->getTitle());
            ui->mName->setStyleSheet("color:#FFFFFF; font-weight:bold;");
            ui->mAvatar->setStyleSheet("color:#FFFFFF; font-weight:bold;");
        }
    }

    if (!item->isGroup())
    {
        ui->mAvatar->setText("1");
    }
    else
    {
        if(item->isPublic())
        {
            if (!item->isPreview())
            {
                ui->mAvatar->setText("P");
                ui->mAvatar->setStyleSheet("color: #43B63D");
            }
            else
            {
                ui->mAvatar->setText("V");
                ui->mAvatar->setStyleSheet("color: #FF0C14");
            }
        }
        else
        {
             ui->mAvatar->setText("G");
        }
    }

    int status = mMegaChatApi->getChatConnectionState(mChatId);
    this->onlineIndicatorUpdate(status);
}

void ChatItemWidget::updateToolTip(const megachat::MegaChatListItem *item, const char *author)
{
    QString text = NULL;
    std::string senderHandle;
    megachat::MegaChatRoom *chatRoom = mMegaChatApi->getChatRoom(mChatId);
    megachat::MegaChatHandle lastMessageId = item->getLastMessageId();
    int lastMessageType = item->getLastMessageType();
    std::string lastMessage;
    const char *lastMessageId_64 = "----------";
    const char *auxLastMessageId_64 = mMainWin->mMegaApi->userHandleToBase64(lastMessageId);
    const char *chatId_64 = mMainWin->mMegaApi->userHandleToBase64(mChatId);
    std::string chatId_Bin = std::to_string(mChatId);

    megachat::MegaChatHandle lastMessageSender = item->getLastMessageSender();
    if (lastMessageSender == megachat::MEGACHAT_INVALID_HANDLE)
    {
        senderHandle = "";
    }
    else
    {
        char *uh = mMainWin->mMegaApi->userHandleToBase64(lastMessageSender);
        senderHandle.assign(uh);
        delete [] uh;
    }

    if (author)
    {
        mLastMsgAuthor.assign(author);
    }
    else
    {
        if (lastMessageSender == megachat::MEGACHAT_INVALID_HANDLE)
        {
            mLastMsgAuthor = "";
        }
        else
        {
            const char *msgAuthor = getLastMessageSenderName(lastMessageSender);
            if (msgAuthor || (msgAuthor = mMainWin->mApp->getFirstname(lastMessageSender)))
            {
                mLastMsgAuthor.assign(msgAuthor);
            }
            else
            {
                mLastMsgAuthor = "Loading firstname...";
            }
            delete [] msgAuthor;
        }
    }
    switch (lastMessageType)
    {
        case megachat::MegaChatMessage::TYPE_INVALID:
            lastMessage = "<No history>";
            break;

        case 0xFF:
            lastMessage = "<loading...>";
            break;

        case megachat::MegaChatMessage::TYPE_ALTER_PARTICIPANTS:
        {
            std::string targetName;
            if (lastMessageSender == megachat::MEGACHAT_INVALID_HANDLE)
            {
                targetName = "";
            }
            else
            {
                char *uh = mMainWin->mMegaApi->userHandleToBase64(item->getLastMessageHandle());
                targetName.assign(uh);
                delete [] uh;
            }

            bool removed = item->getLastMessagePriv() == megachat::MegaChatRoom::PRIV_RM;
            lastMessage.append("User ").append(senderHandle)
                    .append(removed ? " removed" : " added")
                    .append(" user ").append(targetName);
            break;
        }
        case megachat::MegaChatMessage::TYPE_PRIV_CHANGE:
        {
            std::string targetName;
            std::string priv;
            if (lastMessageSender == megachat::MEGACHAT_INVALID_HANDLE)
            {
                targetName = "";
                priv = "";
            }
            else
            {
                char *uh = mMainWin->mMegaApi->userHandleToBase64(item->getLastMessageHandle());
                targetName.assign(uh);
                priv.assign(megachat::MegaChatRoom::privToString(item->getLastMessagePriv()));
                delete [] uh;
            }
            lastMessage.append("User ").append(senderHandle)
                       .append(" set privilege of user ").append(targetName)
                       .append(" to ").append(priv);
            break;
        }
        case megachat::MegaChatMessage::TYPE_TRUNCATE:
            lastMessage = "Truncate";
            break;

        case megachat::MegaChatMessage::TYPE_CONTACT_ATTACHMENT:
            lastMessage.append("User ").append(senderHandle)
                       .append(" attached a contact: ").append(item->getLastMessage());
            break;

        case megachat::MegaChatMessage::TYPE_NODE_ATTACHMENT:
            lastMessage.append("User ").append(senderHandle)
                       .append(" attached a node: ").append(item->getLastMessage());
            break;

        case megachat::MegaChatMessage::TYPE_VOICE_CLIP:
            lastMessage.append("User ").append(senderHandle)
                       .append(" sent a ").append(item->getLastMessage());
            break;

        case megachat::MegaChatMessage::TYPE_CHAT_TITLE:
            lastMessage.append("User ").append(senderHandle)
                       .append(" set chat title: ").append(item->getLastMessage());
            break;

        case megachat::MegaChatMessage::TYPE_CONTAINS_META: // fall-through
            lastMessage.append("Metadata: ").append(item->getLastMessage());
            break;

        case megachat::MegaChatMessage::TYPE_CALL_ENDED:
        {
            QString qstring(item->getLastMessage());
            if (!qstring.isEmpty())
            {
                QStringList stringList = qstring.split(0x01);
                assert(stringList.size() >= 2);
                lastMessage.append("Call started by: ")
                           .append(senderHandle)
                           .append(" Duration: ")
                           .append(stringList.at(0).toStdString())
                           .append("secs TermCode: ")
                           .append(stringList.at(1).toStdString());
            }
            break;
        }
        case megachat::MegaChatMessage::TYPE_CALL_STARTED:
        {
            lastMessage.append("User ").append(senderHandle)
               .append(" has started a call");
        }
        default:
            lastMessage = item->getLastMessage();
            break;
    }

    if(item->getLastMessageId() != megachat::MEGACHAT_INVALID_HANDLE)
    {
        lastMessageId_64 = auxLastMessageId_64;
    }

    QDateTime t;
    t.setTime_t(item->getLastTimestamp());
    QString lastTs = t.toString("hh:mm:ss - dd.MM.yy");

    if(!item->isGroup())
    {
        const char *peerEmail = chatRoom->getPeerEmail(0);
        const char *peerHandle_64 = mMainWin->mMegaApi->userHandleToBase64(item->getPeerHandle());
        text.append(tr("1on1 Chat room handle B64:"))
            .append(QString::fromStdString(chatId_64))
            .append(tr("\n1on1 Chat room handle Bin:"))
            .append(QString::fromStdString(chatId_Bin))
            .append(tr("\nEmail: "))
            .append(QString::fromStdString(peerEmail))
            .append(tr("\nUser handle: ")).append(QString::fromStdString(peerHandle_64))
            .append(tr("\n\n"))
            .append(tr("\nLast message Id: ")).append(lastMessageId_64)
            .append(tr("\nLast message Sender: ")).append(mLastMsgAuthor.c_str())
            .append(tr("\nLast message: ")).append(QString::fromStdString(lastMessage))
            .append(tr("\nLast ts: ")).append(lastTs);
        delete [] peerHandle_64;
    }
    else
    {
        int ownPrivilege = chatRoom->getOwnPrivilege();
        text.append(tr("Group chat room handle B64: "))
            .append(QString::fromStdString(chatId_64)
            .append(tr("\nGroup chat room handle Bin: "))
            .append(QString::fromStdString(chatId_Bin))
            .append(tr("\nOwn privilege: "))
            .append(QString(chatRoom->privToString(ownPrivilege)))
            .append(tr("\nOther participants:")));

        int participantsCount = chatRoom->getPeerCount();
        if (participantsCount == 0)
        {
            text.append(" (none)");
        }
        else
        {
            text.append("\n");
            for(int i=0; i<participantsCount; i++)
            {
                const char *peerName = chatRoom->getPeerFullname(i);
                const char *peerEmail = chatRoom->getPeerEmail(i);
                const char *peerId_64 = mMainWin->mMegaApi->userHandleToBase64(chatRoom->getPeerHandle(i));
                int peerPriv = chatRoom->getPeerPrivilege(i);
                auto line = QString(" %1 (%2, %3): priv %4\n")
                        .arg(QString(peerName))
                        .arg(peerEmail ? QString::fromStdString(peerEmail) : tr("(email unknown)"))
                        .arg(QString::fromStdString(peerId_64))
                        .arg(QString(chatRoom->privToString(peerPriv)));
                text.append(line);
                delete [] peerName;
                delete [] peerId_64;
            }
            text.resize(text.size()-1);
        }
        text.append(tr("\n\n"));
        text.append(tr("\nLast message Id: ")).append(lastMessageId_64);
        text.append(tr("\nLast message Sender: ")).append(mLastMsgAuthor.c_str());
        text.append(tr("\nLast message: ")).append(QString::fromStdString(lastMessage));
        text.append(tr("\nLast ts: ")).append(lastTs);
    }
    setToolTip(text);
    delete chatRoom;
    delete [] chatId_64;
    delete [] auxLastMessageId_64;
}

const char *ChatItemWidget::getLastMessageSenderName(megachat::MegaChatHandle msgUserId)
{
    char *msgAuthor = NULL;
    if(msgUserId == mMegaChatApi->getMyUserHandle())
    {
        msgAuthor = new char[3];
        strcpy(msgAuthor, "Me");
    }
    else
    {
        megachat::MegaChatRoom *chatRoom = this->mMegaChatApi->getChatRoom(mChatId);
        const char *msg = chatRoom->getPeerFirstnameByHandle(msgUserId);
        size_t len = msg ? strlen(msg) : 0;
        if (len)
        {
            msgAuthor = new char[len + 1];
            strncpy(msgAuthor, msg, len);
            msgAuthor[len] = '\0';
        }
        delete chatRoom;
    }
    return msgAuthor;
}

void ChatItemWidget::onUnreadCountChanged(int count)
{
    if(count < 0)
    {
        ui->mUnreadIndicator->setText(QString::number(-count)+"+");
    }
    else
    {
        ui->mUnreadIndicator->setText(QString::number(count));
        if (count == 0)
        {
            ui->mUnreadIndicator->hide();
        }
    }
    ui->mUnreadIndicator->adjustSize();
}

void ChatItemWidget::onPreviewersCountChanged(int count)
{
    ui->mPreviewersIndicator->setText(QString::number(count));
    ui->mPreviewersIndicator->setVisible(count != 0);
    ui->mPreviewersIndicator->adjustSize();
}

void ChatItemWidget::onTitleChanged(const std::string& title)
{
    QString text = QString::fromStdString(title);
    ui->mName->setText(text);
}

void ChatItemWidget::showAsHidden()
{
    ui->mName->setStyleSheet("color: rgba(0,0,0,128)\n");
}

void ChatItemWidget::unshowAsHidden()
{
    ui->mName->setStyleSheet("color: rgba(255,255,255,255)\n");
}

void ChatItemWidget::mouseDoubleClickEvent(QMouseEvent */*event*/)
{
   ChatListItemController *itemController = mMainWin->getChatControllerById(mChatId);
   if (itemController)
   {
      itemController->showChatWindow();
   }
}

QListWidgetItem *ChatItemWidget::getWidgetItem() const
{
    return mListWidgetItem;
}

void ChatItemWidget::setWidgetItem(QListWidgetItem *item)
{
    mListWidgetItem = item;
}

void ChatItemWidget::onlineIndicatorUpdate(int newState)
{
    ui->mOnlineIndicator->setStyleSheet(
        QString("background-color: ")+gOnlineIndColors[newState]+
        ";border-radius: 4px");
}

ChatItemWidget::~ChatItemWidget()
{
    delete ui;
}

megachat::MegaChatHandle ChatItemWidget::getChatId() const
{
    return mChatId;
}

void ChatItemWidget::contextMenuEvent(QContextMenuEvent *event)
{
    QMenu menu(this);
    megachat::MegaChatRoom *chatRoom = mMegaChatApi->getChatRoom(mChatId);
    auto actPrintChat = menu.addAction(tr("Print chat info"));
    connect(actPrintChat, SIGNAL(triggered()), this, SLOT(onPrintChatInfo()));

    auto actLeave = menu.addAction(tr("Leave group chat"));
    connect(actLeave, SIGNAL(triggered()), this, SLOT(leaveGroupChat()));

    auto actTopic = menu.addAction(tr("Set chat topic"));
    connect(actTopic, SIGNAL(triggered()), this, SLOT(setTitle()));

    auto actTruncate = menu.addAction(tr("Truncate chat"));
    connect(actTruncate, SIGNAL(triggered()), this, SLOT(truncateChat()));

    auto actArchive = menu.addAction("Archive chat");
    connect(actArchive, SIGNAL(toggled(bool)), this, SLOT(archiveChat(bool)));
    actArchive->setCheckable(true);
    actArchive->setChecked(chatRoom->isArchived());

    QMenu *clMenu = menu.addMenu("Chat links");

    auto actExportLink = clMenu->addAction(tr("Create chat link"));
    connect(actExportLink, SIGNAL(triggered()), this, SLOT(createChatLink()));

    auto actQueryLink = clMenu->addAction(tr("Query chat link"));
    connect(actQueryLink, SIGNAL(triggered()), this, SLOT(queryChatLink()));

    auto actRemoveLink = clMenu->addAction(tr("Remove chat link"));
    connect(actRemoveLink, SIGNAL(triggered()), this, SLOT(removeChatLink()));

    auto actAutojoinPublicChat = clMenu->addAction(tr("Join chat link"));
    connect(actAutojoinPublicChat, SIGNAL(triggered()), this, SLOT(autojoinChatLink()));

    auto actcloseChatPreview = clMenu->addAction(tr("Close preview"));
    connect(actcloseChatPreview, SIGNAL(triggered()), this, SLOT(closeChatPreview()));

<<<<<<< HEAD
    auto actCopy = menu.addAction(tr("Copy to clipboard chatid"));
    connect(actCopy, SIGNAL(triggered()), this, SLOT(onCopyHandle()));

=======
    clMenu->addSeparator();
    auto actSetPrivate = clMenu->addAction(tr("Set private mode"));
    connect(actSetPrivate, SIGNAL(triggered()), this, SLOT(setPublicChatToPrivate()));
>>>>>>> 423cca61

    delete chatRoom;
    menu.exec(event->globalPos());
    menu.deleteLater();
}

void ChatItemWidget::onPrintChatInfo()
{
    QMessageBox msg;
    msg.setIcon(QMessageBox::Information);
    msg.setText(this->toolTip());
    msg.exec();
}

void ChatItemWidget::truncateChat()
{
    this->mMegaChatApi->clearChatHistory(mChatId);
}

void ChatItemWidget::queryChatLink()
{
    if (mChatId != MEGACHAT_INVALID_HANDLE)
    {
        mMegaChatApi->queryChatLink(mChatId);
    }
}

void ChatItemWidget::createChatLink()
{
    if (mChatId != MEGACHAT_INVALID_HANDLE)
    {
        mMegaChatApi->createChatLink(mChatId);
    }
}

void ChatItemWidget::setPublicChatToPrivate()
{
    if (mChatId != MEGACHAT_INVALID_HANDLE)
    {
        mMegaChatApi->setPublicChatToPrivate(mChatId);
    }
}

void ChatItemWidget::closeChatPreview()
{
    mMainWin->closeChatPreview(mChatId);
}

void ChatItemWidget::removeChatLink()
{
    if (mChatId != MEGACHAT_INVALID_HANDLE)
    {
        mMegaChatApi->removeChatLink(mChatId);
    }
}

void ChatItemWidget::autojoinChatLink()
{
    auto ret = QMessageBox::question(this, tr("Join chat link"), tr("Do you want to join to this chat?"));
    if (ret != QMessageBox::Yes)
        return;

    this->mMegaChatApi->autojoinPublicChat(mChatId);
}

void ChatItemWidget::archiveChat(bool checked)
{
    MegaChatRoom *room = mMegaChatApi->getChatRoom(mChatId);
    if (room->isArchived() != checked)
    {
        mMegaChatApi->archiveChat(mChatId, checked);
    }
    delete room;
}

void ChatItemWidget::onCopyHandle()
{
    const char *chatid_64 = mMegaApi->userHandleToBase64(mChatId);
    QClipboard *clipboard = QApplication::clipboard();
    clipboard->setText(chatid_64);
    delete []chatid_64;
}

void ChatItemWidget::setTitle()
{
    std::string title;
    QString qTitle = QInputDialog::getText(this, tr("Change chat topic"), tr("Leave blank for default title"));
    if (!qTitle.isNull())
    {
        title = qTitle.toStdString();
        if (title.empty())
        {
            QMessageBox::warning(this, tr("Set chat title"), tr("You can't set an empty title"));
            return;
        }
        this->mMegaChatApi->setChatTitle(mChatId,title.c_str());
    }
}

void ChatItemWidget::leaveGroupChat()
{
    this->mMegaChatApi->leaveChat(mChatId);
}<|MERGE_RESOLUTION|>--- conflicted
+++ resolved
@@ -450,15 +450,13 @@
     auto actcloseChatPreview = clMenu->addAction(tr("Close preview"));
     connect(actcloseChatPreview, SIGNAL(triggered()), this, SLOT(closeChatPreview()));
 
-<<<<<<< HEAD
-    auto actCopy = menu.addAction(tr("Copy to clipboard chatid"));
-    connect(actCopy, SIGNAL(triggered()), this, SLOT(onCopyHandle()));
-
-=======
     clMenu->addSeparator();
     auto actSetPrivate = clMenu->addAction(tr("Set private mode"));
     connect(actSetPrivate, SIGNAL(triggered()), this, SLOT(setPublicChatToPrivate()));
->>>>>>> 423cca61
+
+    clMenu->addSeparator();
+    auto actCopy = menu.addAction(tr("Copy to clipboard chatid"));
+    connect(actCopy, SIGNAL(triggered()), this, SLOT(onCopyHandle()));
 
     delete chatRoom;
     menu.exec(event->globalPos());
