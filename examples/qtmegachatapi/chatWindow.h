--- conflicted
+++ resolved
@@ -70,13 +70,10 @@
         QListWidgetItem *addMsgWidget (megachat::MegaChatMessage *msg, int index);
         ChatMessage *findChatMessage(megachat::MegaChatHandle msgId);
         megachat::MegaChatHandle getMessageId(megachat::MegaChatMessage *msg);
-<<<<<<< HEAD
-        void onTransferFinish(::mega::MegaApi *api, ::mega::MegaTransfer *transfer, ::mega::MegaError *e);
+
+        void onTransferFinish(::mega::MegaApi* api, ::mega::MegaTransfer *transfer, ::mega::MegaError* e);
         void onRequestFinish(::mega::MegaApi* api, ::mega::MegaRequest *request, ::mega::MegaError* e);
-=======
-        void onTransferFinish(::mega::MegaApi* api, ::mega::MegaTransfer *transfer, ::mega::MegaError* e);
         megachat::MegaChatApi *getMegaChatApi();
->>>>>>> ccb91b26
         void onAttachLocation();
 
 #ifndef KARERE_DISABLE_WEBRTC
