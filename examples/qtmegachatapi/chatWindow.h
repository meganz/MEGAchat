--- conflicted
+++ resolved
@@ -57,13 +57,8 @@
         void createSettingsMenu(QMenu& menu);
         void createAttachMenu(QMenu& menu);
         void truncateChatUI();
-<<<<<<< HEAD
-        void connectPeerCallGui(MegaChatHandle peerid);
-        void destroyCallGui(MegaChatHandle mPeerid);
-=======
         void connectPeerCallGui(MegaChatHandle peerid, MegaChatHandle clientid);
         void destroyCallGui(MegaChatHandle peerid, MegaChatHandle clientid);
->>>>>>> e4488f47
         void hangCall();
         void setChatTittle(const char *title);
         bool eraseChatMessage(megachat::MegaChatMessage *msg, bool temporal);
@@ -108,7 +103,6 @@
         MyMessageList *mAttachmentList = NULL;
         QWidget *mFrameAttachments = NULL;
         QMessageBox *mUploadDlg;
-        MegaChatHandle mFreeCallGui [callMaxParticipants];
 
     private slots:
         void onMsgListRequestHistory();
@@ -129,11 +123,7 @@
 #ifndef KARERE_DISABLE_WEBRTC
         void onCallBtn(bool video);
         void closeEvent(QCloseEvent *event);
-<<<<<<< HEAD
-        void createCallGui(bool, MegaChatHandle peerid);
-=======
         void createCallGui(bool, MegaChatHandle peerid, MegaChatHandle clientid);
->>>>>>> e4488f47
         void getCallPos(int index, int &row, int &col);
         void onVideoCallBtn(bool);
         void onAudioCallBtn(bool);
