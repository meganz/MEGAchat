--- conflicted
+++ resolved
@@ -8,13 +8,9 @@
 #include "chatMessage.h"
 #include "megaLoggerApplication.h"
 #include "MainWindow.h"
-<<<<<<< HEAD
-#include "meetingView.h"
-=======
 #ifndef KARERE_DISABLE_WEBRTC
 #include "meetingView.h"
 #endif
->>>>>>> fc88fb32
 #include <QMessageBox>
 #include "QTMegaTransferListener.h"
 
@@ -70,10 +66,6 @@
         void previewUpdate(megachat::MegaChatRoom *auxRoom = NULL);
         void createAttachMenu(QMenu& menu);
         void truncateChatUI();
-<<<<<<< HEAD
-        void hangCall();
-=======
->>>>>>> fc88fb32
         void setChatTittle(const char *title);
         bool eraseChatMessage(megachat::MegaChatMessage *msg, bool temporal);
         void moveManualSendingToSending(megachat::MegaChatMessage *msg);
@@ -82,7 +74,6 @@
         QListWidgetItem *addMsgWidget (megachat::MegaChatMessage *msg, int index);
         ChatMessage *findChatMessage(megachat::MegaChatHandle msgId);
         megachat::MegaChatHandle getMessageId(megachat::MegaChatMessage *msg);
-        MeetingView *getMeetingView();
 
         void onTransferFinish(::mega::MegaApi *api, ::mega::MegaTransfer *transfer, ::mega::MegaError *e);
 
@@ -95,13 +86,7 @@
 
     protected:
         Ui::ChatWindowUi *ui;
-<<<<<<< HEAD
-#ifndef KARERE_DISABLE_WEBRTC
-        MeetingView *mMeetingView = nullptr;
-#endif
-=======
 
->>>>>>> fc88fb32
         MainWindow *mMainWin;
         megachat::MegaChatApi *mMegaChatApi;
         ::mega::MegaApi *mMegaApi;
@@ -142,11 +127,6 @@
 #ifndef KARERE_DISABLE_WEBRTC
         void onCallBtn(bool video);
         void closeEvent(QCloseEvent *event);
-<<<<<<< HEAD
-        void createCallGui(MegaChatHandle peerid, MegaChatHandle clientid, bool onHold = false, unsigned numParticipants = 0);
-        void getCallPos(int index, int &row, int &col);
-=======
->>>>>>> fc88fb32
         void onVideoCallBtn(bool);
         void onAudioCallBtn(bool);
 #endif
