--- conflicted
+++ resolved
@@ -71,14 +71,10 @@
         QListWidgetItem *addMsgWidget (megachat::MegaChatMessage *msg, int index);
         ChatMessage *findChatMessage(megachat::MegaChatHandle msgId);
         megachat::MegaChatHandle getMessageId(megachat::MegaChatMessage *msg);
-<<<<<<< HEAD
         void onTransferFinish(::mega::MegaApi *api, ::mega::MegaTransfer *transfer, ::mega::MegaError *e);
         void onTransferUpdate(::mega::MegaApi *api, ::mega::MegaTransfer *transfer);
         bool onTransferData(::mega::MegaApi *api, ::mega::MegaTransfer *transfer, char *buffer, size_t size);
-=======
-        void onTransferFinish(::mega::MegaApi* api, ::mega::MegaTransfer *transfer, ::mega::MegaError* e);
         megachat::MegaChatApi *getMegaChatApi();
->>>>>>> 12f4ee1f
         void onAttachLocation();
 
 #ifndef KARERE_DISABLE_WEBRTC
