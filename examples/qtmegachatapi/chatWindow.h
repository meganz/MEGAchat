#ifndef CHATWINDOW_H
#define CHATWINDOW_H
#include "ui_chatWindow.h"
#include "QTMegaChatRoomListener.h"
#include "QTMegaChatNodeHistoryListener.h"
#include "megachatapi.h"
#include "chatItemWidget.h"
#include "chatMessage.h"
#include "megaLoggerApplication.h"
#include "MainWindow.h"
#include <QMessageBox>
#include "QTMegaTransferListener.h"
#include "QTMegaRequestListener.h"

#ifndef KARERE_DISABLE_WEBRTC
#include "callGui.h"
/*
namespace rtcmodule
{
    class ICallHandler{};
}
class CallGui: public rtcModule::ICallHandler {};*/
#endif

const int callMaxParticipants = 9;
const int widgetsFixed = 3;

#define NMESSAGES_LOAD 16   // number of messages to load at every fetch
class ChatMessage;
class MainWindow;

namespace Ui{
class ChatWindowUi;
}
class ChatItemWidget;

class ChatWindow : public QDialog,
        public megachat::MegaChatRoomListener,
        public ::mega::MegaTransferListener,
        public megachat::MegaChatNodeHistoryListener,
        public ::mega::MegaRequestListener
{
    Q_OBJECT
    public:
        ChatWindow(QWidget *parent, megachat::MegaChatApi *mMegaChatApi, megachat::MegaChatRoom *cRoom, const char *title);
        virtual ~ChatWindow();
        void openChatRoom();
        void onChatRoomUpdate(megachat::MegaChatApi *api, megachat::MegaChatRoom *chat);
        void onMessageReceived(megachat::MegaChatApi *api, megachat::MegaChatMessage *msg);
        void onMessageUpdate(megachat::MegaChatApi *api, megachat::MegaChatMessage *msg);
        void onMessageLoaded(megachat::MegaChatApi *api, megachat::MegaChatMessage *msg);
        void onHistoryReloaded(megachat::MegaChatApi *api, megachat::MegaChatRoom *chat);
        void onAttachmentLoaded(MegaChatApi *api, MegaChatMessage *msg);
        void onAttachmentReceived(MegaChatApi *api, MegaChatMessage *msg);
        void onAttachmentDeleted(MegaChatApi *api, MegaChatHandle msgid);
        void onTruncate(MegaChatApi *api, MegaChatHandle msgid);
        void deleteChatMessage(megachat::MegaChatMessage *msg);
        void createMembersMenu(QMenu& menu);
        void createSettingsMenu(QMenu& menu);
        void updatePreviewers(unsigned int numPrev);
        void enableWindowControls(bool enable);
        void previewUpdate(MegaChatRoom *auxRoom = NULL);
        void createAttachMenu(QMenu& menu);
        void truncateChatUI();
        void connectPeerCallGui(MegaChatHandle peerid, MegaChatHandle clientid);
        void destroyCallGui(MegaChatHandle peerid, MegaChatHandle clientid);
        void hangCall();
        void setChatTittle(const char *title);
        bool eraseChatMessage(megachat::MegaChatMessage *msg, bool temporal);
        void moveManualSendingToSending(megachat::MegaChatMessage *msg);
        void updateMessageFirstname(megachat::MegaChatHandle contactHandle, const char *firstname);
        void setMessageHeight(megachat::MegaChatMessage *msg, QListWidgetItem *item);
        QListWidgetItem *addMsgWidget (megachat::MegaChatMessage *msg, int index);
        ChatMessage *findChatMessage(megachat::MegaChatHandle msgId);
        megachat::MegaChatHandle getMessageId(megachat::MegaChatMessage *msg);
<<<<<<< HEAD

        void onTransferFinish(::mega::MegaApi* api, ::mega::MegaTransfer *transfer, ::mega::MegaError* e);
        void onRequestFinish(::mega::MegaApi* api, ::mega::MegaRequest *request, ::mega::MegaError* e);
=======
        void onTransferFinish(::mega::MegaApi *api, ::mega::MegaTransfer *transfer, ::mega::MegaError *e);
        void onTransferUpdate(::mega::MegaApi *api, ::mega::MegaTransfer *transfer);
        bool onTransferData(::mega::MegaApi *api, ::mega::MegaTransfer *transfer, char *buffer, size_t size);
>>>>>>> 423cca61
        megachat::MegaChatApi *getMegaChatApi();
        void onAttachLocation();

#ifndef KARERE_DISABLE_WEBRTC
        std::set<CallGui *> *getCallGui();
        void setCallGui(CallGui *callGui);
#endif
    protected:
        Ui::ChatWindowUi *ui;
#ifndef KARERE_DISABLE_WEBRTC
        CallGui *mCallGui;
        std::set<CallGui *> callParticipantsGui;
#endif
        MainWindow *mMainWin;
        megachat::MegaChatApi *mMegaChatApi;
        ::mega::MegaApi *mMegaApi;
        megachat::MegaChatRoom *mChatRoom;
        MegaLoggerApplication *mLogger;
        megachat::QTMegaChatRoomListener *megaChatRoomListenerDelegate;
        ::mega::QTMegaTransferListener *megaTransferListenerDelegate;
        std::map<megachat::MegaChatHandle, ChatMessage *> mMsgsWidgetsMap;
        std::string mChatTitle;
        bool mPreview;
        int nSending;
        int loadedMessages;
        int nManualSending;
        int mPendingLoad;
        MegaChatHandle mFreeCallGui [callMaxParticipants];
        int loadedAttachments;
        bool mScrollToBottomAttachments;
        megachat::QTMegaChatNodeHistoryListener *megaChatNodeHistoryListenerDelegate = NULL;
        MyMessageList *mAttachmentList = NULL;
        QWidget *mFrameAttachments = NULL;
        QMessageBox *mUploadDlg;
        ::mega::QTMegaRequestListener *mMegaRequestDelegate;

    protected slots:
        void onMsgListRequestHistory();
        void onMemberSetPriv();
        void onMemberRemove();
        void onMsgSendBtn();
        void onMemberAdd();
        void onTruncateChat();
        void onMembersBtn(bool);
        void onLeaveGroupChat();
        void onChangeTitle();
        void onQueryChatLink();
        void onCreateChatLink();
        void onRemoveChatLink();
        void onSetPublicChatToPrivate();
        void onUnarchiveChat();
        void onArchiveChat();
        void onShowAttachments(bool active);
        void onAttachmentRequestHistory();
        void on_mAttachBtn_clicked();
        void on_mCancelTransfer(QAbstractButton *);
        void onArchiveClicked(bool);
        void onAttachmentsClosed(QObject*);
        void on_mSettingsBtn_clicked();
        void onAttachNode(bool isVoiceClip);
        void onPushNotificationRestriction();

#ifndef KARERE_DISABLE_WEBRTC
        void onCallBtn(bool video);
        void closeEvent(QCloseEvent *event);
        void createCallGui(bool, MegaChatHandle peerid, MegaChatHandle clientid);
        void getCallPos(int index, int &row, int &col);
        void onVideoCallBtn(bool);
        void onAudioCallBtn(bool);
        void deleteCallGui();
        void onAutojoinChatLink();
#endif

    friend class CallGui;
    friend class ChatMessage;
    friend class CallAnswerGui;
    friend class MainWindow;
};
#endif // CHATWINDOW_H<|MERGE_RESOLUTION|>--- conflicted
+++ resolved
@@ -73,15 +73,12 @@
         QListWidgetItem *addMsgWidget (megachat::MegaChatMessage *msg, int index);
         ChatMessage *findChatMessage(megachat::MegaChatHandle msgId);
         megachat::MegaChatHandle getMessageId(megachat::MegaChatMessage *msg);
-<<<<<<< HEAD
 
-        void onTransferFinish(::mega::MegaApi* api, ::mega::MegaTransfer *transfer, ::mega::MegaError* e);
         void onRequestFinish(::mega::MegaApi* api, ::mega::MegaRequest *request, ::mega::MegaError* e);
-=======
         void onTransferFinish(::mega::MegaApi *api, ::mega::MegaTransfer *transfer, ::mega::MegaError *e);
         void onTransferUpdate(::mega::MegaApi *api, ::mega::MegaTransfer *transfer);
         bool onTransferData(::mega::MegaApi *api, ::mega::MegaTransfer *transfer, char *buffer, size_t size);
->>>>>>> 423cca61
+
         megachat::MegaChatApi *getMegaChatApi();
         void onAttachLocation();
 
