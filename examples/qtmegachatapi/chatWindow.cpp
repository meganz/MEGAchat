--- conflicted
+++ resolved
@@ -1168,7 +1168,6 @@
     }
 }
 
-<<<<<<< HEAD
 void ChatWindow::onRequestFinish(::mega::MegaApi *api, ::mega::MegaRequest *request, ::mega::MegaError *e)
 {
     switch (request->getType())
@@ -1198,9 +1197,9 @@
         default:
             break;
     }
-=======
+}
+
 MegaChatApi *ChatWindow::getMegaChatApi()
 {
     return mMegaChatApi;
->>>>>>> ccb91b26
 }