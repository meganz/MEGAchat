--- conflicted
+++ resolved
@@ -14,14 +14,9 @@
     mPendingLoad = 0;
     mChatRoom = cRoom;
     mMegaChatApi = megaChatApi;
-<<<<<<< HEAD
-    mChatItemWidget = (ChatItemWidget *) parent;
-    mMegaApi = mChatItemWidget->mMegaApi;
-=======
     mMainWin = (MainWindow *) parent;
     mMegaApi = mMainWin->mMegaApi;
     mLogger = mMainWin->mLogger;
->>>>>>> 44ea8c99
     ui->setupUi(this);
     ui->mSplitter->setStretchFactor(0,1);
     ui->mSplitter->setStretchFactor(1,0);
