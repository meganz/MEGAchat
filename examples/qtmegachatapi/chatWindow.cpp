#include <iostream>
#include "chatWindow.h"
#include "assert.h"
#include <QMenu>
#include <QFileDialog>

ChatWindow::ChatWindow(QWidget *parent, megachat::MegaChatApi *megaChatApi, megachat::MegaChatRoom *cRoom, const char *title)
    : QDialog(parent),
      ui(new Ui::ChatWindowUi)
{
    nSending = 0;
#ifndef KARERE_DISABLE_WEBRTC
    mCallGui = NULL;
#endif
    mPreview = false;
    loadedMessages = 0;
    loadedAttachments = 0;
    mScrollToBottomAttachments = true;
    nManualSending = 0;
    mPendingLoad = 0;
    mChatRoom = cRoom;
    mMegaChatApi = megaChatApi;
    mMainWin = (MainWindow *) parent;
    mMegaApi = mMainWin->mMegaApi;
    mLogger = mMainWin->mLogger;
    ui->setupUi(this);
    ui->mSplitter->setStretchFactor(0,1);
    ui->mSplitter->setStretchFactor(1,0);
    ui->mMessageList->setContextMenuPolicy(Qt::CustomContextMenu);
    ui->mChatdStatusDisplay->hide();
    mUploadDlg = NULL;
    setChatTittle(title);
    setWindowTitle(title);
    connect(ui->mMsgSendBtn,  SIGNAL(clicked()), this, SLOT(onMsgSendBtn()));
    connect(ui->mMessageEdit, SIGNAL(sendMsg()), this, SLOT(onMsgSendBtn()));
    connect(ui->mMessageEdit, SIGNAL(editLastMsg()), this, SLOT(editLastMsg()));
    connect(ui->mMessageList, SIGNAL(requestHistory()), this, SLOT(onMsgListRequestHistory()));
    connect(ui->mMembersBtn,  SIGNAL(clicked(bool)), this, SLOT(onMembersBtn(bool)));
    connect(ui->mMessageList->verticalScrollBar(), SIGNAL(valueChanged(int)), this, SLOT(onScroll(int)));

    #ifndef KARERE_DISABLE_WEBRTC
        connect(ui->mVideoCallBtn, SIGNAL(clicked(bool)), this, SLOT(onVideoCallBtn(bool)));
        connect(ui->mAudioCallBtn, SIGNAL(clicked(bool)), this, SLOT(onAudioCallBtn(bool)));
    #else
        ui->mAudioCallBtn->hide();
        ui->mVideoCallBtn->hide();
    #endif

    if (mChatRoom->isPublic())
    {
        updatePreviewers(mChatRoom->getNumPreviewers());
        if(mChatRoom->isPreview())
        {
            mPreview = true;
            this->ui->mTitlebar->setStyleSheet("background-color:#ffe4af");
        }
        else
        {
            this->ui->mTitlebar->setStyleSheet("background-color:#c4f2c9");
        }
    }

    if (!mChatRoom->isGroup())
        ui->mMembersBtn->hide();
    else
        setAcceptDrops(true);

    setWindowFlags(Qt::Window | Qt::WindowSystemMenuHint | Qt::WindowMinimizeButtonHint | Qt::WindowCloseButtonHint);
    setAttribute(Qt::WA_DeleteOnClose);

    for (int i = 0; i < callMaxParticipants; i ++)
    {
        mFreeCallGui[i] = megachat::MEGACHAT_INVALID_HANDLE;
    }

    if (!mChatRoom->isActive())
    {
        enableWindowControls(false);
    }

    QDialog::show();
    megaChatRoomListenerDelegate = new ::megachat::QTMegaChatRoomListener(megaChatApi, this);
    megaTransferListenerDelegate = new ::mega::QTMegaTransferListener(mMegaApi, this);
    mMegaApi->addTransferListener(megaTransferListenerDelegate);
}

void ChatWindow::updateMessageFirstname(megachat::MegaChatHandle contactHandle, const char *firstname)
{
    std::map<megachat::MegaChatHandle, ChatMessage *>::iterator it;
    for (it = mMsgsWidgetsMap.begin(); it != mMsgsWidgetsMap.end(); it++)
    {
        ChatMessage *chatMessage = it->second;
        if (chatMessage->mMessage->getUserHandle() == contactHandle)
        {
            chatMessage->setAuthor(firstname);
        }
    }
}

void ChatWindow::setChatTittle(const char *title)
{
    if (title)
    {
        mChatTitle = title;
    }

    QString chatTitle = NULL;
    chatTitle.append(mChatTitle.c_str())
    .append(" [")
    .append(mChatRoom->privToString(mChatRoom->getOwnPrivilege()))
    .append("]");

    if(mChatRoom->isPreview())
    {
        chatTitle.append("        <PREVIEW>");
    }

    if(mChatRoom->isArchived())
    {
        chatTitle.append("        <AR>");
    }
    ui->mTitleLabel->setText(chatTitle);
}

void ChatWindow::openChatRoom()
{
    bool result = this->mMegaChatApi->openChatRoom(mChatRoom->getChatId(),megaChatRoomListenerDelegate);
    if(result)
    {
        mMegaChatApi->loadMessages(mChatRoom->getChatId(),NMESSAGES_LOAD);
    }
}

ChatWindow::~ChatWindow()
{
    delete mFrameAttachments;

    ChatListItemController *itemController = mMainWin->getChatControllerById(mChatRoom->getChatId());
    if(itemController)
    {
       itemController->invalidChatWindow();
    }

    mMegaChatApi->closeChatRoom(mChatRoom->getChatId(),megaChatRoomListenerDelegate);
    mMegaApi->removeTransferListener(megaTransferListenerDelegate);

    delete megaChatNodeHistoryListenerDelegate;
    delete megaChatRoomListenerDelegate;
    delete megaTransferListenerDelegate;
    delete mChatRoom;
    delete mUploadDlg;
    delete ui;
}

void ChatWindow::onMsgSendBtn()
{
    QString qtext = ui->mMessageEdit->toPlainText();
    ui->mMessageEdit->setText(QString());
    if (qtext.isEmpty())
        return;

    std::string msgStd = qtext.toUtf8().toStdString();
    megachat::MegaChatMessage *tempMessage= mMegaChatApi->sendMessage(mChatRoom->getChatId(), msgStd.c_str());

    if(tempMessage)
    {
        nSending++;
        addMsgWidget(tempMessage, loadedMessages + nSending);
    }
    else
    {
        QMessageBox::warning(nullptr, tr("Send message"), tr("The maximun length has been exceeded"));
    }
}

void ChatWindow::moveManualSendingToSending(megachat::MegaChatMessage *msg)
{
    nSending++;
    nManualSending--;
    addMsgWidget(msg, loadedMessages + nSending);
}

void ChatWindow::onChatRoomUpdate(megachat::MegaChatApi *, megachat::MegaChatRoom *chat)
{
    delete mChatRoom;
    mChatRoom = chat->copy();

    if (chat->hasChanged(megachat::MegaChatRoom::CHANGE_TYPE_OWN_PRIV))
    {
        if (!mPreview)
        {
            enableWindowControls(mChatRoom->getOwnPrivilege() > megachat::MegaChatRoom::PRIV_RO);
            setChatTittle(mChatRoom->getTitle());
        }
        else
        {
            previewUpdate();
        }
    }

    if ((chat->hasChanged(megachat::MegaChatRoom::CHANGE_TYPE_CLOSED))
        || (chat->hasChanged(megachat::MegaChatRoom::CHANGE_TYPE_TITLE))
        || (chat->hasChanged(megachat::MegaChatRoom::CHANGE_TYPE_ARCHIVE)))
    {
       setChatTittle(mChatRoom->getTitle());
    }

    if(chat->hasChanged(megachat::MegaChatRoom::CHANGE_TYPE_CHAT_MODE))
    {
       ui->mTitlebar->setStyleSheet("background-color:#c1efff");
    }

    if(chat->hasChanged(megachat::MegaChatRoom::CHANGE_TYPE_UPDATE_PREVIEWERS))
    {
       updatePreviewers(chat->getNumPreviewers());
    }
}

void ChatWindow::previewUpdate(MegaChatRoom *auxRoom)
{
    if (auxRoom)
    {
        delete mChatRoom;
        mChatRoom = auxRoom;
    }

    if (mPreview && !mChatRoom->isPreview())
    {
        mPreview = false;

        if (mChatRoom->isPublic())
        {
            ui->mTitlebar->setStyleSheet("background-color:#c4f2c9");
        }
        else
        {
            ui->mTitlebar->setStyleSheet("background-color:#c1efff");
        }
    }

    enableWindowControls(!mChatRoom->isPreview());
    setChatTittle(mChatRoom->getTitle());
}

void ChatWindow::enableWindowControls(bool enable)
{
    ui->mMessageEdit->setEnabled(enable);
    ui->mMessageEdit->blockSignals(!enable);
    ui->mMsgSendBtn->setEnabled(enable);
    enable ?ui->mMembersBtn->show() :ui->mMembersBtn->hide();
}

void ChatWindow::updatePreviewers(unsigned int numPrev)
{
    if (numPrev == 0)
    {
        ui->mPreviewers->setToolTip("");
        ui->mPreviewers->hide();
    }
    else
    {
        ui->mPreviewers->setText(QString::number(numPrev));
        ui->mPreviewers->show();
        QString text = NULL;
        text.append("Number of previewers: ")
        .append(std::to_string(numPrev).c_str());
        ui->mPreviewers->setToolTip(text);
    }
}

void ChatWindow::onMessageUpdate(megachat::MegaChatApi *, megachat::MegaChatMessage *msg)
{
    if(msg->isDeleted())
    {
        eraseChatMessage(msg, false);
        return;
    }

    megachat::MegaChatHandle msgId = getMessageId(msg);
    ChatMessage *chatMessage = findChatMessage(msgId);

    if (msg->hasChanged(megachat::MegaChatMessage::CHANGE_TYPE_CONTENT))
    {
        if (chatMessage)
        {
            if (msg->getType() == megachat::MegaChatMessage::TYPE_TRUNCATE)
            {
                truncateChatUI();
                megachat::MegaChatMessage *auxMsg = msg->copy();
                addMsgWidget(auxMsg, loadedMessages);

                if(msg->getUserHandle() != mMegaChatApi->getMyUserHandle() && !mChatRoom->isPreview())
                {
                    mMegaChatApi->setMessageSeen(mChatRoom->getChatId(), msg->getMsgId());
                }
            }
            else
            {
                chatMessage->setMessage(msg->copy());
                chatMessage->updateContent();

               if (msg->isEdited())
               {
                  chatMessage->markAsEdited();
               }
            }
        }
    }

    if (msg->hasChanged(megachat::MegaChatMessage::CHANGE_TYPE_STATUS))
    {
        if (msg->getStatus() == megachat::MegaChatMessage::STATUS_SERVER_RECEIVED)
        {
            ChatMessage *auxMessage = findChatMessage(msg->getTempId());
            if (auxMessage)
            {
                eraseChatMessage(auxMessage->getMessage(), true);
                nSending--;
            }

            megachat::MegaChatMessage *auxMsg = msg->copy();
            addMsgWidget(auxMsg, loadedMessages);
            loadedMessages++;
        }
        else
        {
            if(msg->getStatus() == megachat::MegaChatMessage::STATUS_SENDING_MANUAL)
            {
                // TODO: Complete case
            }
            else
            {
                megachat::MegaChatHandle msgId = getMessageId(msg);
                ChatMessage *chatMessage = findChatMessage(msgId);
                if (chatMessage)
                    chatMessage->setStatus(msg->getStatus());
            }
        }
     }
}

void ChatWindow::deleteChatMessage(megachat::MegaChatMessage *msg)
{
    megachat::MegaChatHandle msgId = getMessageId(msg);
    std::map<megachat::MegaChatHandle, ChatMessage *>::iterator itMessages;
    itMessages = mMsgsWidgetsMap.find(msgId);
    if (itMessages != mMsgsWidgetsMap.end())
    {
        mMegaChatApi->deleteMessage(mChatRoom->getChatId(), msgId);
    }
}

void ChatWindow::truncateChatUI()
{
    std::map<megachat::MegaChatHandle, ChatMessage*>::iterator itMessages;
    for (itMessages = mMsgsWidgetsMap.begin(); itMessages != mMsgsWidgetsMap.end(); itMessages++)
    {
        ChatMessage *auxMessage = itMessages->second;
        int row = ui->mMessageList->row(auxMessage->getWidgetItem());
        QListWidgetItem *auxItem = ui->mMessageList->takeItem(row);
        mMsgsWidgetsMap.erase(itMessages);
        delete auxItem;
    }
}

bool ChatWindow::eraseChatMessage(megachat::MegaChatMessage *msg, bool /*temporal*/)
{
    megachat::MegaChatHandle msgId = getMessageId(msg);
    std::map<megachat::MegaChatHandle, ChatMessage *>::iterator itMessages;
    itMessages = mMsgsWidgetsMap.find(msgId);
    if (itMessages != mMsgsWidgetsMap.end())
    {
        ChatMessage *auxMessage = itMessages->second;
        int row = ui->mMessageList->row(auxMessage->getWidgetItem());
        QListWidgetItem *auxItem = ui->mMessageList->takeItem(row);
        mMsgsWidgetsMap.erase(itMessages);
        delete auxItem;
        return true;
    }
    return false;
}

ChatMessage *ChatWindow::findChatMessage(megachat::MegaChatHandle msgId)
{
    std::map<megachat::MegaChatHandle, ChatMessage *>::iterator itMessages;
    itMessages = mMsgsWidgetsMap.find(msgId);
    if (itMessages != mMsgsWidgetsMap.end())
    {
        return itMessages->second;
    }
    return NULL;
}

megachat::MegaChatHandle ChatWindow::getMessageId(megachat::MegaChatMessage *msg)
{
    if (msg->getStatus()== megachat::MegaChatMessage::STATUS_SENDING)
    {
        return msg->getTempId();
    }
    else if (msg->getStatus() == megachat::MegaChatMessage::STATUS_SENDING_MANUAL)
    {
        return msg->getRowId();
    }
    else
    {
        return msg->getMsgId();
    }

    return megachat::MEGACHAT_INVALID_HANDLE;
}

#ifndef KARERE_DISABLE_WEBRTC
std::set<CallGui *> *ChatWindow::getCallGui()
{
    return &callParticipantsGui;
}

void ChatWindow::setCallGui(CallGui *callGui)
{
    mCallGui = callGui;
}
#endif

void ChatWindow::onMessageReceived(megachat::MegaChatApi*, megachat::MegaChatMessage *msg)
{
    addMsgWidget(msg->copy(), loadedMessages);
    loadedMessages++;
}

void ChatWindow::onMessageLoaded(megachat::MegaChatApi*, megachat::MegaChatMessage *msg)
{
    if(msg)
    {
        if(msg->isDeleted())
            return;

        if (msg->getStatus() == megachat::MegaChatMessage::STATUS_SENDING)
        {
            nSending++;
            addMsgWidget(msg->copy(), loadedMessages + nSending);
        }
        else
        {
            if(msg->getStatus() == megachat::MegaChatMessage::STATUS_SENDING_MANUAL)
            {
                nManualSending++;
                ChatMessage *auxMessage = findChatMessage(msg->getTempId());
                if (auxMessage)
                {
                    eraseChatMessage(auxMessage->getMessage(), true);
                    nSending--;
                }

                addMsgWidget(msg->copy(), loadedMessages + nSending + nManualSending);
                auxMessage = findChatMessage(msg->getRowId());
                if(auxMessage)
                {
                    auxMessage->setMessage(msg->copy());
                    auxMessage->setManualMode(true);
                }
            }
            else
            {
                addMsgWidget(msg->copy(), -loadedMessages);
                loadedMessages++;
            }
        }
    }
    else
    {
        if (!mMegaChatApi->isFullHistoryLoaded(mChatRoom->getChatId()) && mPendingLoad > 0)
        {
            mPendingLoad = NMESSAGES_LOAD - loadedMessages + nSending + nManualSending;
            int source = mMegaChatApi->loadMessages(mChatRoom->getChatId(),mPendingLoad);
            if (source == megachat::MegaChatApi::SOURCE_NONE)
            {
                mPendingLoad = 0;
            }
            else if (source == megachat::MegaChatApi::SOURCE_ERROR)
            {
                mPendingLoad = 0;
                mLogger->postLog("MegachatApi error - Load messages - source error");
            }
        }
    }
}

void ChatWindow::onHistoryReloaded(megachat::MegaChatApi *, megachat::MegaChatRoom *)
{
    truncateChatUI();
}

void ChatWindow::onAttachmentLoaded(MegaChatApi */*api*/, MegaChatMessage *msg)
{
    if (msg)
    {
        QListWidgetItem *item = new QListWidgetItem;
        megachat::MegaChatHandle chatId = mChatRoom->getChatId();
        ChatMessage *widget = new ChatMessage(this, mMegaChatApi, chatId, msg->copy());
        widget->setWidgetItem(item);
        item->setSizeHint(widget->size());
        setMessageHeight(msg,item);

        mAttachmentList->insertItem(loadedAttachments, item);
        mAttachmentList->setItemWidget(item, widget);

        loadedAttachments--;

        if (msg->getType() != MegaChatMessage::TYPE_NODE_ATTACHMENT)
        {
            widget->ui->mMsgDisplay->setStyleSheet("background-color: rgba(255,80,80,128)\n");
        }
    }
    else if (mScrollToBottomAttachments)
    {
        mAttachmentList->scrollToBottom();
        mScrollToBottomAttachments = false;
    }
}

void ChatWindow::onAttachmentReceived(MegaChatApi */*api*/, MegaChatMessage *msg)
{
    if (msg)
    {
        QListWidgetItem *item = new QListWidgetItem;
        megachat::MegaChatHandle chatId = mChatRoom->getChatId();
        ChatMessage *widget = new ChatMessage(this, mMegaChatApi, chatId, msg->copy());
        widget->setWidgetItem(item);
        item->setSizeHint(widget->size());
        setMessageHeight(msg,item);

        mAttachmentList->addItem(item);
        mAttachmentList->setItemWidget(item, widget);
        mAttachmentList->scrollToBottom();

        if (msg->getType() != MegaChatMessage::TYPE_NODE_ATTACHMENT)
        {
            widget->ui->mMsgDisplay->setStyleSheet("background-color: rgba(255,80,80,128)\n");
        }
    }
}

void ChatWindow::onAttachmentDeleted(MegaChatApi *api, MegaChatHandle msgid)
{
    for (int i = 0; i < mAttachmentList->count(); i++)
    {
        QListWidgetItem *item = mAttachmentList->item(i);
        ChatMessage *widget = dynamic_cast<ChatMessage *>(mAttachmentList->itemWidget(item));
        if (widget && widget->getMessage()->getMsgId() == msgid)
        {
            MegaChatMessage *msg = api->getMessage(mChatRoom->getChatId(), msgid);
            if (msg)
            {
                widget->setMessage(msg);
            }

            widget->updateContent();
            widget->ui->mMsgDisplay->setStyleSheet("background-color: rgba(255,80,80,128)\n");
            break;
        }
    }
}

void ChatWindow::onTruncate(MegaChatApi */*api*/, MegaChatHandle msgid)
{
    std::vector <MegaChatHandle> ids;
    for (int j = 0; j < mAttachmentList->count(); j++)
    {
        QListWidgetItem *item = mAttachmentList->item(j);
        ChatMessage *widget = static_cast<ChatMessage *>(mAttachmentList->itemWidget(item));
        ids.push_back(widget->getMessage()->getMsgId());
        if (widget->getMessage()->getMsgId() == msgid)
        {
            break;
        }
    }

    for (unsigned int j = 0; j < ids.size(); j++)
    {
        MegaChatHandle id = ids[j];
        for (int i = 0; i < mAttachmentList->count(); i++)
        {
            QListWidgetItem *item = mAttachmentList->item(i);
            ChatMessage *widget = dynamic_cast<ChatMessage *>(mAttachmentList->itemWidget(item));
            if (widget && widget->getMessage()->getMsgId() == id)
            {
                delete mAttachmentList->takeItem(i);
                break;
            }
        }
    }
}

void ChatWindow::setMessageHeight(megachat::MegaChatMessage *msg, QListWidgetItem *item)
{
    switch (msg->getType())
    {
        case megachat::MegaChatMessage::TYPE_NODE_ATTACHMENT:
        {
        item->setSizeHint(QSize(item->sizeHint().height(), 150));
        break;
        }

        case megachat::MegaChatMessage::TYPE_CONTACT_ATTACHMENT:
        {
        item->setSizeHint(QSize(item->sizeHint().height(), 150));
        break;
        }
    }
}

QListWidgetItem* ChatWindow::addMsgWidget(megachat::MegaChatMessage *msg, int index)
{
    QListWidgetItem *item = new QListWidgetItem;
    megachat::MegaChatHandle chatId = mChatRoom->getChatId();
    ChatMessage *widget = new ChatMessage(this, mMegaChatApi, chatId, msg);
    widget->setWidgetItem(item);
    item->setSizeHint(widget->size());
    setMessageHeight(msg,item);

    megachat::MegaChatHandle msgId = getMessageId(msg);
    mMsgsWidgetsMap.insert(std::pair<megachat::MegaChatHandle, ChatMessage *>(msgId, widget));

    ui->mMessageList->insertItem(index, item);
    ui->mMessageList->setItemWidget(item, widget);
    ui->mMessageList->scrollToBottom();

    if (!widget->isMine() && msg->getStatus() == megachat::MegaChatMessage::STATUS_NOT_SEEN
            && !mChatRoom->isPreview())
    {
        mMegaChatApi->setMessageSeen(mChatRoom->getChatId(), msg->getMsgId());
    }

    return item;
}

void ChatWindow::onMembersBtn(bool)
{
    if(mChatRoom->isGroup())
    {
        QMenu menu(this);
        createMembersMenu(menu);
        menu.setLayoutDirection(Qt::RightToLeft);
        menu.adjustSize();
        menu.exec(ui->mMembersBtn->mapToGlobal(
            QPoint(-menu.width()+ui->mMembersBtn->width(), ui->mMembersBtn->height())));
        menu.deleteLater();
    }
}

void ChatWindow::onShowAttachments(bool active)
{
    if (active)
    {
        assert(!mAttachmentList);
        mFrameAttachments = new QWidget();
        mFrameAttachments->setWindowFlags(Qt::Window | Qt::WindowSystemMenuHint | Qt::WindowMinimizeButtonHint | Qt::WindowCloseButtonHint);
        mFrameAttachments->setAttribute(Qt::WA_DeleteOnClose);
        mFrameAttachments->setWindowTitle("Attachments of room: " + windowTitle());
        mFrameAttachments->setGeometry(x()+350, y(), width(), height());

        mAttachmentList = new MyMessageList(mFrameAttachments);
        mFrameAttachments->setLayout(new QBoxLayout(QBoxLayout::Direction::LeftToRight));
        mFrameAttachments->layout()->addWidget(mAttachmentList);
        mFrameAttachments->show();
        mFrameAttachments->resize(450, 350);
        connect(mAttachmentList, SIGNAL(requestHistory()), this, SLOT(onAttachmentRequestHistory()));
        connect(mAttachmentList->verticalScrollBar(), SIGNAL(valueChanged(int)), this, SLOT(onScroll(int)));
        connect(mFrameAttachments, SIGNAL(destroyed(QObject*)), this, SLOT(onAttachmentsClosed(QObject*)));

        loadedAttachments = 0;
        mScrollToBottomAttachments = true;

        megaChatNodeHistoryListenerDelegate = new megachat::QTMegaChatNodeHistoryListener(mMegaChatApi, this);
        mMegaChatApi->openNodeHistory(mChatRoom->getChatId(), megaChatNodeHistoryListenerDelegate);
        mMegaChatApi->loadAttachments(mChatRoom->getChatId(), NMESSAGES_LOAD);
    }
    else
    {
        assert(mAttachmentList);
        delete mFrameAttachments;
    }
}

void ChatWindow::onAttachmentRequestHistory()
{
    mMegaChatApi->loadAttachments(mChatRoom->getChatId(), NMESSAGES_LOAD);
}

void ChatWindow::createMembersMenu(QMenu& menu)
{
    //Add contacts
    ::mega::MegaUserList *userList = mMegaApi->getContacts();

    auto addEntry = menu.addMenu("Add contact to chat");
    for (int i = 0 ; i < userList->size(); i++)
    {
         ::mega::MegaUser *user = userList->get(i);
         auto actAdd = addEntry->addAction(tr(userList->get(i)->getEmail()));
         actAdd->setProperty("userHandle", QVariant((qulonglong)user->getHandle()));
         connect(actAdd, SIGNAL(triggered()), this, SLOT(onMemberAdd()));
    }
    delete userList;

    // list of peers with presence and privilege-related actions
    for (unsigned int i = 0; i < mChatRoom->getPeerCount() + 1; i++)
    {
        QVariant userhandle;
        QString title;
        int privilege;
        if(i == mChatRoom->getPeerCount())
        {
            //If chat is in preview mode our own user is not member
            if (mChatRoom->isPreview())
            {
                continue;
            }

            privilege = mChatRoom->getOwnPrivilege();
            userhandle = QVariant((qulonglong)mMegaChatApi->getMyUserHandle());
            title.append(" Me [")
                    .append(QString::fromStdString(mChatRoom->statusToString(mMegaChatApi->getOnlineStatus())))
                    .append("]");
        }
        else
        {
            const char *memberName = mChatRoom->getPeerFirstname(i);
            if (!memberName)
            {
                memberName = mChatRoom->getPeerEmail(i);
            }
            else
            {
                if ((strlen(memberName)) == 0)
                {
                    memberName = mChatRoom->getPeerEmail(i);
                }
            }
            privilege = mChatRoom->getPeerPrivilege(i);
            userhandle = QVariant((qulonglong)mChatRoom->getPeerHandle(i));
            title.append(" ")
                    .append(QString::fromStdString(memberName))
                    .append(" [")
                    .append(QString::fromStdString(mChatRoom->statusToString(mMegaChatApi->getUserOnlineStatus(mChatRoom->getPeerHandle(i)))))
                    .append("]");
        }

        auto entry = menu.addMenu(title);

        if (i == mChatRoom->getPeerCount())  // my own user
        {
            auto actRemove = entry->addAction(tr("Leave chat"));
            actRemove->setProperty("userHandle", userhandle);
            connect(actRemove, SIGNAL(triggered()), this, SLOT(onMemberRemove()));
        }
        else
        {
            auto actRemove = entry->addAction(tr("Remove from chat"));
            actRemove->setProperty("userHandle", userhandle);
            connect(actRemove, SIGNAL(triggered()), this, SLOT(onMemberRemove()));
        }

        QAction *actSetPrivFullAccess = Q_NULLPTR;
        QAction *actSetPrivStandard = Q_NULLPTR;
        QAction *actSetPrivReadOnly = Q_NULLPTR;

        auto menuSetPriv = entry->addMenu(tr("Set privilege"));
        switch (privilege)
        {
            case megachat::MegaChatRoom::PRIV_MODERATOR:
                actSetPrivFullAccess = menuSetPriv->addAction(tr("Moderator <-"));
                actSetPrivStandard = menuSetPriv->addAction(tr("Standard"));
                actSetPrivReadOnly = menuSetPriv->addAction(tr("Read-only"));
                break;
            case megachat::MegaChatRoom::PRIV_STANDARD:
                actSetPrivFullAccess = menuSetPriv->addAction(tr("Moderator"));
                actSetPrivStandard = menuSetPriv->addAction(tr("Standard <-"));
                actSetPrivReadOnly = menuSetPriv->addAction(tr("Read-only"));
                break;
            case megachat::MegaChatRoom::PRIV_RO:
                actSetPrivFullAccess = menuSetPriv->addAction(tr("Moderator"));
                actSetPrivStandard = menuSetPriv->addAction(tr("Standard"));
                actSetPrivReadOnly = menuSetPriv->addAction(tr("Read-only <-"));
                break;
        }

        actSetPrivFullAccess->setProperty("userHandle", userhandle);
        connect(actSetPrivFullAccess, SIGNAL(triggered()), this, SLOT(onMemberSetPriv()));

        actSetPrivStandard->setProperty("userHandle", userhandle);
        connect(actSetPrivStandard, SIGNAL(triggered()), this, SLOT(onMemberSetPriv()));

        actSetPrivReadOnly->setProperty("userHandle", userhandle);
        connect(actSetPrivReadOnly, SIGNAL(triggered()), this, SLOT(onMemberSetPriv()));
    }
}

void ChatWindow::createSettingsMenu(QMenu& menu)
{
    //Leave
    auto leave = menu.addAction("Leave chat");
    connect(leave, SIGNAL(triggered()), this, SLOT(onLeaveGroupChat()));

    //Truncate
    auto truncate = menu.addAction("Truncate chat");
    connect(truncate, SIGNAL(triggered()), this, SLOT(onTruncateChat()));

    //Set topic
    auto title = menu.addAction("Set title");
    connect(title, SIGNAL(triggered()), this, SLOT(onChangeTitle()));

    auto actArchive = menu.addAction("Archive chat");
    connect(actArchive, SIGNAL(toggled(bool)), this, SLOT(onArchiveClicked(bool)));
    actArchive->setCheckable(true);
    actArchive->setChecked(mChatRoom->isArchived());

    // Attachments
    auto actAttachments = menu.addAction("List attachments");
    connect(actAttachments, SIGNAL(triggered(bool)), this, SLOT(onShowAttachments(bool)));
    actAttachments->setCheckable(true);
    actAttachments->setChecked(mAttachmentList != NULL);

    QMenu *clMenu = menu.addMenu("Chat links");

    //Create chat link
    auto createChatLink = clMenu->addAction("Create chat link");
    connect(createChatLink, SIGNAL(triggered()), this, SLOT(onCreateChatLink()));

    //Query chat link
    auto queryChatLink = clMenu->addAction("Query chat link");
    connect(queryChatLink, SIGNAL(triggered()), this, SLOT(onQueryChatLink()));

    //Remove chat link
    auto removeChatLink = clMenu->addAction("Remove chat link");
    connect(removeChatLink, SIGNAL(triggered()), this, SLOT(onRemoveChatLink()));

    //Auto-join chat link
    auto autojoinPublicChat = clMenu->addAction("Join chat link");
    connect(autojoinPublicChat, SIGNAL(triggered()), this, SLOT(onAutojoinChatLink()));

    //Set private mode
    auto setPublicChatToPrivate = clMenu->addAction("Set private mode");
    connect(setPublicChatToPrivate, SIGNAL(triggered()), this, SLOT(onSetPublicChatToPrivate()));
}

void ChatWindow::onQueryChatLink()
{
    if (mChatRoom->getChatId() != MEGACHAT_INVALID_HANDLE)
    {
        mMegaChatApi->queryChatLink(mChatRoom->getChatId());
    }
}

void ChatWindow::onCreateChatLink()
{
    if (mChatRoom->getChatId() != MEGACHAT_INVALID_HANDLE)
    {
        mMegaChatApi->createChatLink(mChatRoom->getChatId());
    }
}
void ChatWindow::onRemoveChatLink()
{
    if (mChatRoom->getChatId() != MEGACHAT_INVALID_HANDLE)
    {
        mMegaChatApi->removeChatLink(mChatRoom->getChatId());
    }
}

void ChatWindow::onSetPublicChatToPrivate()
{
    if (mChatRoom->getChatId() != MEGACHAT_INVALID_HANDLE)
    {
        mMegaChatApi->setPublicChatToPrivate(mChatRoom->getChatId());
    }
}

void ChatWindow::onUnarchiveChat()
{
    mMegaChatApi->archiveChat(mChatRoom->getChatId(), false);
}

void ChatWindow::onArchiveChat()
{
    mMegaChatApi->archiveChat(mChatRoom->getChatId(), true);
}


void ChatWindow::onChangeTitle()
{
    std::string title;
    QString qTitle = QInputDialog::getText(this, tr("Change chat topic"), tr("Leave blank for default title"));
    if (!qTitle.isNull())
    {
        title = qTitle.toStdString();
        if (title.empty())
        {
            QMessageBox::warning(this, tr("Set chat title"), tr("You can't set an empty title"));
            return;
        }
        this->mMegaChatApi->setChatTitle(mChatRoom->getChatId(), title.c_str());
    }
}

void ChatWindow::onLeaveGroupChat()
{
    this->mMegaChatApi->leaveChat(mChatRoom->getChatId());
}

void ChatWindow::onTruncateChat()
{
    this->mMegaChatApi->clearChatHistory(mChatRoom->getChatId());
}

void ChatWindow::onMemberAdd()
{
    QAction *action = qobject_cast<QAction *>(sender());
    if (!action)
       return;

    QVariant uHandle = action->property("userHandle");
    megachat::MegaChatHandle userhandle = uHandle.toLongLong();
    mMegaChatApi->inviteToChat(mChatRoom->getChatId(), userhandle, megachat::MegaChatPeerList::PRIV_STANDARD);
}

void ChatWindow::onMemberRemove()
{
    QAction *action = qobject_cast<QAction *>(sender());
    if (!action)
       return;

    QVariant uHandle = action->property("userHandle");
    megachat::MegaChatHandle userhandle = uHandle.toLongLong();
    if (uHandle.toString() == mMegaApi->getMyUserHandle())
    {
        mMegaChatApi->leaveChat(mChatRoom->getChatId());
    }
    else
    {
        mMegaChatApi->removeFromChat(mChatRoom->getChatId(), userhandle);
    }
}

void ChatWindow::onMemberSetPriv()
{
      int privilege;
      QAction *action = qobject_cast<QAction *>(sender());
      if (!action)
         return;

      if(action->text() == "Read-only")
            privilege = megachat::MegaChatPeerList::PRIV_RO;

      if(action->text() == "Moderator")
            privilege = megachat::MegaChatPeerList::PRIV_MODERATOR;

      if(action->text() == "Standard")
            privilege = megachat::MegaChatPeerList::PRIV_STANDARD;

      QVariant uHandle = action->property("userHandle");
      megachat::MegaChatHandle userhandle = uHandle.toLongLong();
      megachat::MegaChatHandle chatId = mChatRoom->getChatId();
      mMegaChatApi->updateChatPermissions(chatId, userhandle, privilege);}

void ChatWindow::onMsgListRequestHistory()
{
    if (!mMegaChatApi->isFullHistoryLoaded(mChatRoom->getChatId()))
    {
        mMegaChatApi->loadMessages(mChatRoom->getChatId(), NMESSAGES_LOAD);
    }
}

#ifndef KARERE_DISABLE_WEBRTC
void ChatWindow::onVideoCallBtn(bool)
{
    onCallBtn(true);
}

void ChatWindow::onAudioCallBtn(bool)
{
    onCallBtn(false);
}

void ChatWindow::createCallGui(bool video, MegaChatHandle peerid, MegaChatHandle clientid)
{
    int row = 0;
    int col = 0;
    int auxIndex = 0;
    CallGui *callGui = NULL;
    auto layout = qobject_cast <QGridLayout*> (ui->mCentralWidget->layout());

    //Local callGui
    callGui = new CallGui(this, video, peerid, clientid, true);
    callParticipantsGui.insert(callGui);

    if (peerid == mMegaChatApi->getMyUserHandle() && clientid == mMegaChatApi->getMyClientidHandle(mChatRoom->getChatId()))
    {
        ui->mCentralWidget->setStyleSheet("background-color:#000000");
        auxIndex = -1;
    }
    else
    {
        for (int i = 0; i < callMaxParticipants; i++)
        {
            if (mFreeCallGui[i] == megachat::MEGACHAT_INVALID_HANDLE)
            {
               mFreeCallGui[i] = peerid;
               auxIndex = i;
               break;
            }
        }
    }
    callGui->setIndex(auxIndex);
    getCallPos(auxIndex, row, col);
    layout->addWidget(callGui,row,col);
    ui->mTitlebar->hide();
    ui->mTextChatWidget->hide();
}

void ChatWindow::destroyCallGui(MegaChatHandle peerid, MegaChatHandle clientid)
{
    int row = 0;
    int col = 0;
    int auxIndex = 0;
    std::set<CallGui *>::iterator it;
    auto layout = qobject_cast<QGridLayout*>(ui->mCentralWidget->layout());
    for (it = callParticipantsGui.begin(); it != callParticipantsGui.end(); ++it)
    {
        CallGui *call = *it;
        if (call->getPeerid() == peerid && call->getClientid() == clientid)
        {
            auxIndex = call->getIndex();
            getCallPos(auxIndex, row, col);
            layout->removeWidget(layout->itemAtPosition(row, col)->widget());
            call->deleteLater();
            callParticipantsGui.erase(it);
            if (auxIndex != -1)
            {
                mFreeCallGui[auxIndex] = megachat::MEGACHAT_INVALID_HANDLE;
            }
            break;
        }
    }
}

void ChatWindow::deleteCallGui()
{
    int row = 0;
    int col = 0;
    int auxIndex = 0;
    ui->mCentralWidget->setStyleSheet("background-color: #FFFFFF");
    std::set<CallGui *>::iterator it;
    auto layout = qobject_cast<QGridLayout*>(ui->mCentralWidget->layout());
    for (it = callParticipantsGui.begin(); it != callParticipantsGui.end(); ++it)
    {
        CallGui *call = *it;
        auxIndex = call->getIndex();
        getCallPos(auxIndex, row, col);
        layout->removeWidget(layout->itemAtPosition(row, col)->widget());
        call->deleteLater();
        if (auxIndex != -1)
        {
            mFreeCallGui[auxIndex] = megachat::MEGACHAT_INVALID_HANDLE;
        }
    }
    callParticipantsGui.clear();
    setChatTittle(mChatRoom->getTitle());
    ui->mTextChatWidget->show();
    ui->mTitlebar->show();
    ui->mTitlebar->setStyleSheet("background-color: #C1EFFF");
    ui->mTextChatWidget->setStyleSheet("background-color: #FFFFFF");
    ui->mCentralWidget->setStyleSheet("background-color: #FFFFFF");
}

void ChatWindow::getCallPos(int index, int &row, int &col)
{
    switch (index)
    {
        case -1:
            row = 0;
            col = 0;
            break;
        case 0:
            row = 0;
            col = 1;
            break;
        case 1:
            row = 1;
            col = 0;
            break;
        case 2:
            row = 1;
            col = 1;
            break;
        case 3:
            row = 2;
            col = 0;
            break;
        case 4:
            row = 2;
            col = 1;
            break;
        case 5:
            row = 3;
            col = 0;
            break;
        case 6:
            row = 3;
            col = 1;
            break;
        case 7:
            row = 4;
            col = 0;
            break;
        case 8:
            row = 4;
            col = 1;
            break;
    }
    row += widgetsFixed;
}

void ChatWindow::closeEvent(QCloseEvent *event)
{
    if (mCallGui)
    {
        mCallGui->onHangCall(true);
    }
    delete this;
    event->accept();
}

void ChatWindow::onCallBtn(bool video)
{
   createCallGui(video, mMegaChatApi->getMyUserHandle(), mMegaChatApi->getMyClientidHandle(mChatRoom->getChatId()));
   MegaChatCall *auxCall = mMegaChatApi->getChatCall(mChatRoom->getChatId());
   if (auxCall == NULL || (auxCall && auxCall->getStatus() == megachat::MegaChatCall::CALL_STATUS_USER_NO_PRESENT))
   {
       mMegaChatApi->startChatCall(this->mChatRoom->getChatId(), video);
       delete auxCall;
   }
}

void ChatWindow::connectPeerCallGui(MegaChatHandle peerid, MegaChatHandle clientid)
{
    std::set<CallGui *>::iterator it;
    for (it = callParticipantsGui.begin(); it != callParticipantsGui.end(); ++it)
    {
        CallGui *call = *it;
        if (call->getPeerid() == peerid && call->getClientid() == clientid)
        {
            if (!call->getCall())
            {
                call->connectPeerCallGui();
                break;
            }
        }
    }
}

void ChatWindow::hangCall()
{
    deleteCallGui();
}
#endif

void ChatWindow::onAutojoinChatLink()
{
    auto ret = QMessageBox::question(this, tr("Join chat link"), tr("Do you want to join to this chat?"));
    if (ret != QMessageBox::Yes)
        return;

    this->mMegaChatApi->autojoinPublicChat(this->mChatRoom->getChatId());
}

void ChatWindow::on_mSettingsBtn_clicked()
{
    QMenu menu(this);
    createSettingsMenu(menu);
    menu.setLayoutDirection(Qt::RightToLeft);
    menu.adjustSize();
    menu.exec(ui->mSettingsBtn->mapToGlobal(
    QPoint(-menu.width()+ui->mSettingsBtn->width(), ui->mSettingsBtn->height())));
    menu.deleteLater();
}

void ChatWindow::on_mAttachBtn_clicked()
{
    QMenu menu(this);
    createAttachMenu(menu);
    menu.setLayoutDirection(Qt::RightToLeft);
    menu.adjustSize();
    menu.exec(ui->mAttachBtn->mapToGlobal(
    QPoint(-menu.width()+ui->mAttachBtn->width(), ui->mAttachBtn->height())));
    menu.deleteLater();
}

void ChatWindow::createAttachMenu(QMenu& menu)
{
    //Attach node
    auto actNode = menu.addAction("Attach node");
    connect(actNode, &QAction::triggered, this, [=](){onAttachNode(false);});

    //Attach voice clip
    auto actVoice = menu.addAction("Attach voice clip");
    connect(actVoice, &QAction::triggered, this, [=](){onAttachNode(true);});

    //Attach geolocation
    auto actLocation = menu.addAction("Attach location");
    connect(actLocation, &QAction::triggered, this, [=](){onAttachLocation();});
}

void ChatWindow::onAttachLocation()
{
    mMegaChatApi->sendGeolocation(mChatRoom->getChatId(), -122.3316393, 47.5951518, NULL);
}

void ChatWindow::onAttachNode(bool isVoiceClip)
{
    QString node = QFileDialog::getOpenFileName(this, tr("All Files (*)"));
    if (node.isEmpty())
       return;

    QStringList nodeParsed = node.split( "/" );
    QString nodeName = nodeParsed.value(nodeParsed.length() - 1);
    ::mega::MegaNode *parent = mMegaApi->getNodeByPath("/");
    mUploadDlg = new QMessageBox;
    mUploadDlg->setWindowTitle((tr("Uploading file...")));
    mUploadDlg->setIcon(QMessageBox::Warning);
    mUploadDlg->setText(tr("Please, wait.\nThe file will be attached when the transfer completes."));
    mUploadDlg->setStandardButtons(QMessageBox::Cancel);
    mUploadDlg->setModal(true);
    mUploadDlg->show();
    connect(mUploadDlg, SIGNAL(buttonClicked(QAbstractButton*)), this, SLOT(on_mCancelTransfer(QAbstractButton*)));

    if (isVoiceClip)
    {
        mMegaApi->startUploadWithData(node.toStdString().c_str(), parent, "vm");
    }
    else
    {
        mMegaApi->startUpload(node.toStdString().c_str(), parent);
    }

    delete parent;
}

void ChatWindow::on_mCancelTransfer(QAbstractButton*)
{
    mMegaApi->cancelTransfers(::mega::MegaTransfer::TYPE_UPLOAD);
    mUploadDlg->hide();
    delete mUploadDlg;
    mUploadDlg = NULL;
}

void ChatWindow::onArchiveClicked(bool checked)
{
    if (mChatRoom->isArchived() == checked)
        return;

    mMegaApi->archiveChat(mChatRoom->getChatId(), checked);
}

void ChatWindow::onAttachmentsClosed(QObject *)
{
    mMegaChatApi->closeNodeHistory(mChatRoom->getChatId(), megaChatNodeHistoryListenerDelegate);
    mFrameAttachments = NULL;
    mAttachmentList = NULL;
    delete megaChatNodeHistoryListenerDelegate;
    megaChatNodeHistoryListenerDelegate = NULL;
}

void ChatWindow::onTransferFinish(::mega::MegaApi* , ::mega::MegaTransfer *transfer, ::mega::MegaError* e)
{
    if (transfer->getType() == ::mega::MegaTransfer::TYPE_UPLOAD)
    {
        if (mUploadDlg)
        {
            mUploadDlg->hide();
            if (e->getErrorCode() == ::mega::MegaError::API_OK)
            {
                const char *appData = transfer->getAppData();
                if (appData && strcmp(transfer->getAppData(),"vm") == 0)
                {
                    mMegaChatApi->attachVoiceMessage(mChatRoom->getChatId(), transfer->getNodeHandle());
                }
                else
                {
                    mMegaChatApi->attachNode(mChatRoom->getChatId(), transfer->getNodeHandle());
                }
            }
            else
            {
                QMessageBox::critical(nullptr, tr("Upload"), tr("Error in transfer: ").append(e->getErrorString()));
            }

            mUploadDlg->hide();
            delete mUploadDlg;
            mUploadDlg = NULL;
        }
        else if (mUploadDlg == NULL)
        {
            QMessageBox::information(nullptr, tr("Upload"), tr("Upload canceled."));
        }
    }
    else    // download
    {
        if (e->getErrorCode() == ::mega::MegaError::API_OK)
        {
            QMessageBox::information(nullptr, tr("Download"), tr("Attachment's download successful."));
        }
        else
        {
            QMessageBox::critical(nullptr, tr("Download"), tr("Error in transfer: ").append(e->getErrorString()));
        }
    }
}

<<<<<<< HEAD
void ChatWindow::onTransferUpdate(::mega::MegaApi *api, ::mega::MegaTransfer *transfer)
{

}

bool ChatWindow::onTransferData(::mega::MegaApi *api, ::mega::MegaTransfer *transfer, char *buffer, size_t size)
{

=======
MegaChatApi *ChatWindow::getMegaChatApi()
{
    return mMegaChatApi;
>>>>>>> 12f4ee1f
}<|MERGE_RESOLUTION|>--- conflicted
+++ resolved
@@ -1315,7 +1315,6 @@
     }
 }
 
-<<<<<<< HEAD
 void ChatWindow::onTransferUpdate(::mega::MegaApi *api, ::mega::MegaTransfer *transfer)
 {
 
@@ -1324,9 +1323,9 @@
 bool ChatWindow::onTransferData(::mega::MegaApi *api, ::mega::MegaTransfer *transfer, char *buffer, size_t size)
 {
 
-=======
+}
+
 MegaChatApi *ChatWindow::getMegaChatApi()
 {
     return mMegaChatApi;
->>>>>>> 12f4ee1f
 }