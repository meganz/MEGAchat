--- conflicted
+++ resolved
@@ -470,7 +470,7 @@
     }
 }
 
-void ChatWindow::onAttachmentDeleted(MegaChatApi */*api*/, MegaChatHandle msgid)
+void ChatWindow::onAttachmentDeleted(MegaChatApi *api, MegaChatHandle msgid)
 {
     for (int i = 0; i < mAttachmentList->count(); i++)
     {
@@ -499,7 +499,7 @@
         }
     }
 
-    for (int j = 0; j < ids.size(); j++)
+    for (unsigned int j = 0; j < ids.size(); j++)
     {
         MegaChatHandle id = ids[j];
         for (int i = 0; i < mAttachmentList->count(); i++)
@@ -569,10 +569,11 @@
     }
 }
 
-void ChatWindow::onShowAttachments()
-{
-    if (!mAttachmentList)
-    {
+void ChatWindow::onShowAttachments(bool active)
+{
+    if (active)
+    {
+        assert(!mAttachmentList);
         mFrameAttachments = new QWidget();
         mFrameAttachments->setWindowFlags(Qt::WindowTitleHint | Qt::CustomizeWindowHint);
         mAttachmentList = new MyMessageList(mFrameAttachments);
@@ -590,6 +591,7 @@
     }
     else
     {
+        assert(mAttachmentList);
         destroyAttachments();
     }
 }
@@ -601,22 +603,8 @@
 
 void ChatWindow::createMembersMenu(QMenu& menu)
 {
-<<<<<<< HEAD
-    if (!mChatRoom->isActive())
-    {
-        return ;
-    }
-
-    auto attachments = menu.addAction("List attachments");
-    connect(attachments, SIGNAL(triggered()), this, SLOT(onShowAttachments()));
-
-    auto truncate = menu.addAction("Truncate chat");
-    truncate->setEnabled(mChatRoom->getOwnPrivilege() == megachat::MegaChatRoom::PRIV_MODERATOR);
-    connect(truncate, SIGNAL(triggered()), this, SLOT(onTruncateChat()));
-=======
     //Add contacts
     mega::MegaUserList *userList = mMegaApi->getContacts();
->>>>>>> ff2c8f28
 
     auto addEntry = menu.addMenu("Add contact to chat");
     for (int i = 0 ; i < userList->size(); i++)
@@ -731,6 +719,12 @@
     actArchive->setCheckable(true);
     actArchive->setChecked(mChatRoom->isArchived());
 
+    // Attachments
+    auto actAttachments = menu.addAction("List attachments");
+    connect(actAttachments, SIGNAL(triggered(bool)), this, SLOT(onShowAttachments(bool)));
+    actAttachments->setCheckable(true);
+    actAttachments->setChecked(mAttachmentList != NULL);
+
     QMenu *clMenu = menu.addMenu("Chat links");
 
     //Query chat link
