#include <iostream>
#include "chatWindow.h"
#include "assert.h"
#include <QMenu>
#include <QFileDialog>
#include <mega/utils.h>

ChatWindow::ChatWindow(QWidget *parent, megachat::MegaChatApi *megaChatApi, megachat::MegaChatRoom *cRoom, const char *title)
    : QDialog(parent),
      ui(new Ui::ChatWindowUi)
{
    nSending = 0;
#ifndef KARERE_DISABLE_WEBRTC
    mCallGui = NULL;
#endif
    mPreview = false;
    loadedMessages = 0;
    loadedAttachments = 0;
    mScrollToBottomAttachments = true;
    nManualSending = 0;
    mPendingLoad = 0;
    mChatRoom = cRoom;
    mMegaChatApi = megaChatApi;
    mMainWin = (MainWindow *) parent;
    mMegaApi = mMainWin->mMegaApi;
    mLogger = mMainWin->mLogger;
    ui->setupUi(this);
    ui->mSplitter->setStretchFactor(0,1);
    ui->mSplitter->setStretchFactor(1,0);
    ui->mMessageList->setContextMenuPolicy(Qt::CustomContextMenu);
    ui->mChatdStatusDisplay->hide();
    mUploadDlg = NULL;
    setChatTittle(title);
    const char *chatid_64 = mMegaApi->userHandleToBase64(cRoom->getChatId());
    setWindowTitle(chatid_64);
    delete [] chatid_64;
    connect(ui->mMsgSendBtn,  SIGNAL(clicked()), this, SLOT(onMsgSendBtn()));
    connect(ui->mMessageEdit, SIGNAL(sendMsg()), this, SLOT(onMsgSendBtn()));
    connect(ui->mMessageEdit, SIGNAL(editLastMsg()), this, SLOT(editLastMsg()));
    connect(ui->mMessageList, SIGNAL(requestHistory()), this, SLOT(onMsgListRequestHistory()));
    connect(ui->mMembersBtn,  SIGNAL(clicked(bool)), this, SLOT(onMembersBtn(bool)));
    connect(ui->mMessageList->verticalScrollBar(), SIGNAL(valueChanged(int)), this, SLOT(onScroll(int)));

    #ifndef KARERE_DISABLE_WEBRTC
        connect(ui->mVideoCallBtn, SIGNAL(clicked(bool)), this, SLOT(onVideoCallBtn(bool)));
        connect(ui->mAudioCallBtn, SIGNAL(clicked(bool)), this, SLOT(onAudioCallBtn(bool)));
    #else
        ui->mAudioCallBtn->hide();
        ui->mVideoCallBtn->hide();
    #endif

    if (mChatRoom->isPublic())
    {
        updatePreviewers(mChatRoom->getNumPreviewers());
        if(mChatRoom->isPreview())
        {
            mPreview = true;
            this->ui->mTitlebar->setStyleSheet("background-color:#ffe4af");
        }
        else
        {
            this->ui->mTitlebar->setStyleSheet("background-color:#c4f2c9");
        }
    }

    if (!mChatRoom->isGroup())
        ui->mMembersBtn->hide();
    else
        setAcceptDrops(true);

    setWindowFlags(Qt::Window | Qt::WindowSystemMenuHint | Qt::WindowMinimizeButtonHint | Qt::WindowCloseButtonHint);
    setAttribute(Qt::WA_DeleteOnClose);

    for (int i = 0; i < callMaxParticipants; i ++)
    {
        mFreeCallGui[i] = megachat::MEGACHAT_INVALID_HANDLE;
    }

    if (!mChatRoom->isActive())
    {
        enableWindowControls(false);
    }

    QDialog::show();
    megaChatRoomListenerDelegate = new ::megachat::QTMegaChatRoomListener(megaChatApi, this);
    megaTransferListenerDelegate = new ::mega::QTMegaTransferListener(mMegaApi, this);
    mMegaApi->addTransferListener(megaTransferListenerDelegate);

    mMegaRequestDelegate = new ::mega::QTMegaRequestListener(mMegaApi, this);
}

void ChatWindow::updateMessageFirstname(megachat::MegaChatHandle contactHandle, const char *firstname)
{
    std::map<megachat::MegaChatHandle, ChatMessage *>::iterator it;
    for (it = mMsgsWidgetsMap.begin(); it != mMsgsWidgetsMap.end(); it++)
    {
        ChatMessage *chatMessage = it->second;
        if (chatMessage->mMessage->getUserHandle() == contactHandle)
        {
            chatMessage->setAuthor(firstname);
        }
    }
}

void ChatWindow::setChatTittle(const char *title)
{
    if (title)
    {
        mChatTitle = title;
    }

    QString chatTitle = NULL;
    chatTitle.append(mChatTitle.c_str())
    .append(" [")
    .append(mChatRoom->privToString(mChatRoom->getOwnPrivilege()))
    .append("]");

    if(mChatRoom->isPreview())
    {
        chatTitle.append("        <PREVIEW>");
    }

    if(mChatRoom->isArchived())
    {
        chatTitle.append("        <AR>");
    }
    ui->mTitleLabel->setText(chatTitle);
}

void ChatWindow::openChatRoom()
{
    bool result = this->mMegaChatApi->openChatRoom(mChatRoom->getChatId(),megaChatRoomListenerDelegate);
    if(result)
    {
        mMegaChatApi->loadMessages(mChatRoom->getChatId(),NMESSAGES_LOAD);
    }
}

ChatWindow::~ChatWindow()
{
    delete mFrameAttachments;

    ChatListItemController *itemController = mMainWin->getChatControllerById(mChatRoom->getChatId());
    if(itemController)
    {
       itemController->invalidChatWindow();
    }

    mMegaChatApi->closeChatRoom(mChatRoom->getChatId(),megaChatRoomListenerDelegate);
    mMegaApi->removeTransferListener(megaTransferListenerDelegate);

    delete megaChatNodeHistoryListenerDelegate;
    delete megaChatRoomListenerDelegate;
    delete megaTransferListenerDelegate;
    delete mChatRoom;
    delete mUploadDlg;
    delete ui;
    delete mMegaRequestDelegate;
}

void ChatWindow::onMsgSendBtn()
{
    QString qtext = ui->mMessageEdit->toPlainText();
    ui->mMessageEdit->setText(QString());
    if (qtext.isEmpty())
        return;

    std::string msgStd = qtext.toUtf8().toStdString();
    megachat::MegaChatMessage *tempMessage= mMegaChatApi->sendMessage(mChatRoom->getChatId(), msgStd.c_str());

    if(tempMessage)
    {
        nSending++;
        addMsgWidget(tempMessage, loadedMessages + nSending);
    }
    else
    {
        QMessageBox::warning(nullptr, tr("Send message"), tr("The maximun length has been exceeded"));
    }
}

void ChatWindow::moveManualSendingToSending(megachat::MegaChatMessage *msg)
{
    nSending++;
    nManualSending--;
    addMsgWidget(msg, loadedMessages + nSending);
}

void ChatWindow::onChatRoomUpdate(megachat::MegaChatApi *, megachat::MegaChatRoom *chat)
{
    delete mChatRoom;
    mChatRoom = chat->copy();

    if (chat->hasChanged(megachat::MegaChatRoom::CHANGE_TYPE_OWN_PRIV))
    {
        if (!mPreview)
        {
            enableWindowControls(mChatRoom->getOwnPrivilege() > megachat::MegaChatRoom::PRIV_RO);
            setChatTittle(mChatRoom->getTitle());
        }
        else
        {
            previewUpdate();
        }
    }

    if ((chat->hasChanged(megachat::MegaChatRoom::CHANGE_TYPE_CLOSED))
        || (chat->hasChanged(megachat::MegaChatRoom::CHANGE_TYPE_TITLE))
        || (chat->hasChanged(megachat::MegaChatRoom::CHANGE_TYPE_ARCHIVE)))
    {
       setChatTittle(mChatRoom->getTitle());
    }

    if(chat->hasChanged(megachat::MegaChatRoom::CHANGE_TYPE_CHAT_MODE))
    {
       ui->mTitlebar->setStyleSheet("background-color:#c1efff");
    }

    if(chat->hasChanged(megachat::MegaChatRoom::CHANGE_TYPE_UPDATE_PREVIEWERS))
    {
       updatePreviewers(chat->getNumPreviewers());
    }
}

void ChatWindow::previewUpdate(MegaChatRoom *auxRoom)
{
    if (auxRoom)
    {
        delete mChatRoom;
        mChatRoom = auxRoom;
    }

    if (mPreview && !mChatRoom->isPreview())
    {
        mPreview = false;

        if (mChatRoom->isPublic())
        {
            ui->mTitlebar->setStyleSheet("background-color:#c4f2c9");
        }
        else
        {
            ui->mTitlebar->setStyleSheet("background-color:#c1efff");
        }
    }

    enableWindowControls(!mChatRoom->isPreview());
    setChatTittle(mChatRoom->getTitle());
}

void ChatWindow::enableWindowControls(bool enable)
{
    ui->mMessageEdit->setEnabled(enable);
    ui->mMessageEdit->blockSignals(!enable);
    ui->mMsgSendBtn->setEnabled(enable);
    enable ?ui->mMembersBtn->show() :ui->mMembersBtn->hide();
}

void ChatWindow::updatePreviewers(unsigned int numPrev)
{
    if (numPrev == 0)
    {
        ui->mPreviewers->setToolTip("");
        ui->mPreviewers->hide();
    }
    else
    {
        ui->mPreviewers->setText(QString::number(numPrev));
        ui->mPreviewers->show();
        QString text = NULL;
        text.append("Number of previewers: ")
        .append(std::to_string(numPrev).c_str());
        ui->mPreviewers->setToolTip(text);
    }
}

void ChatWindow::onMessageUpdate(megachat::MegaChatApi *, megachat::MegaChatMessage *msg)
{
    if(msg->isDeleted())
    {
        eraseChatMessage(msg, false);
        return;
    }

    megachat::MegaChatHandle msgId = getMessageId(msg);
    ChatMessage *chatMessage = findChatMessage(msgId);

    if (msg->hasChanged(megachat::MegaChatMessage::CHANGE_TYPE_CONTENT))
    {
        if (chatMessage)
        {
            if (msg->getType() == megachat::MegaChatMessage::TYPE_TRUNCATE)
            {
                truncateChatUI();
                megachat::MegaChatMessage *auxMsg = msg->copy();
                addMsgWidget(auxMsg, loadedMessages);

                if(msg->getUserHandle() != mMegaChatApi->getMyUserHandle() && !mChatRoom->isPreview())
                {
                    mMegaChatApi->setMessageSeen(mChatRoom->getChatId(), msg->getMsgId());
                }
            }
            else
            {
                chatMessage->setMessage(msg->copy());
                chatMessage->updateContent();

               if (msg->isEdited())
               {
                  chatMessage->markAsEdited();
               }
            }
        }
    }

    if (msg->hasChanged(megachat::MegaChatMessage::CHANGE_TYPE_STATUS))
    {
        if (msg->getStatus() == megachat::MegaChatMessage::STATUS_SERVER_RECEIVED)
        {
            ChatMessage *auxMessage = findChatMessage(msg->getTempId());
            if (auxMessage)
            {
                eraseChatMessage(auxMessage->getMessage(), true);
                nSending--;
            }

            megachat::MegaChatMessage *auxMsg = msg->copy();
            addMsgWidget(auxMsg, loadedMessages);
            loadedMessages++;
        }
        else
        {
            if(msg->getStatus() == megachat::MegaChatMessage::STATUS_SENDING_MANUAL)
            {
                // TODO: Complete case
            }
            else
            {
                megachat::MegaChatHandle msgId = getMessageId(msg);
                ChatMessage *chatMessage = findChatMessage(msgId);
                if (chatMessage)
                    chatMessage->setStatus(msg->getStatus());
            }
        }
     }
}

void ChatWindow::deleteChatMessage(megachat::MegaChatMessage *msg)
{
    megachat::MegaChatHandle msgId = getMessageId(msg);
    std::map<megachat::MegaChatHandle, ChatMessage *>::iterator itMessages;
    itMessages = mMsgsWidgetsMap.find(msgId);
    if (itMessages != mMsgsWidgetsMap.end())
    {
        mMegaChatApi->deleteMessage(mChatRoom->getChatId(), msgId);
    }
}

void ChatWindow::truncateChatUI()
{
    std::map<megachat::MegaChatHandle, ChatMessage*>::iterator itMessages;
    for (itMessages = mMsgsWidgetsMap.begin(); itMessages != mMsgsWidgetsMap.end(); itMessages++)
    {
        ChatMessage *auxMessage = itMessages->second;
        int row = ui->mMessageList->row(auxMessage->getWidgetItem());
        QListWidgetItem *auxItem = ui->mMessageList->takeItem(row);
        mMsgsWidgetsMap.erase(itMessages);
        delete auxItem;
    }
}

bool ChatWindow::eraseChatMessage(megachat::MegaChatMessage *msg, bool /*temporal*/)
{
    megachat::MegaChatHandle msgId = getMessageId(msg);
    std::map<megachat::MegaChatHandle, ChatMessage *>::iterator itMessages;
    itMessages = mMsgsWidgetsMap.find(msgId);
    if (itMessages != mMsgsWidgetsMap.end())
    {
        ChatMessage *auxMessage = itMessages->second;
        int row = ui->mMessageList->row(auxMessage->getWidgetItem());
        QListWidgetItem *auxItem = ui->mMessageList->takeItem(row);
        mMsgsWidgetsMap.erase(itMessages);
        delete auxItem;
        return true;
    }
    return false;
}

ChatMessage *ChatWindow::findChatMessage(megachat::MegaChatHandle msgId)
{
    std::map<megachat::MegaChatHandle, ChatMessage *>::iterator itMessages;
    itMessages = mMsgsWidgetsMap.find(msgId);
    if (itMessages != mMsgsWidgetsMap.end())
    {
        return itMessages->second;
    }
    return NULL;
}

megachat::MegaChatHandle ChatWindow::getMessageId(megachat::MegaChatMessage *msg)
{
    if (msg->getStatus()== megachat::MegaChatMessage::STATUS_SENDING)
    {
        return msg->getTempId();
    }
    else if (msg->getStatus() == megachat::MegaChatMessage::STATUS_SENDING_MANUAL)
    {
        return msg->getRowId();
    }
    else
    {
        return msg->getMsgId();
    }

    return megachat::MEGACHAT_INVALID_HANDLE;
}

#ifndef KARERE_DISABLE_WEBRTC
std::set<CallGui *> *ChatWindow::getCallGui()
{
    return &callParticipantsGui;
}

void ChatWindow::setCallGui(CallGui *callGui)
{
    mCallGui = callGui;
}
#endif

void ChatWindow::onMessageReceived(megachat::MegaChatApi*, megachat::MegaChatMessage *msg)
{
    addMsgWidget(msg->copy(), loadedMessages);
    loadedMessages++;
}

void ChatWindow::onMessageLoaded(megachat::MegaChatApi*, megachat::MegaChatMessage *msg)
{
    if(msg)
    {
        if(msg->isDeleted())
            return;

        if (msg->getStatus() == megachat::MegaChatMessage::STATUS_SENDING)
        {
            nSending++;
            addMsgWidget(msg->copy(), loadedMessages + nSending);
        }
        else
        {
            if(msg->getStatus() == megachat::MegaChatMessage::STATUS_SENDING_MANUAL)
            {
                nManualSending++;
                ChatMessage *auxMessage = findChatMessage(msg->getTempId());
                if (auxMessage)
                {
                    eraseChatMessage(auxMessage->getMessage(), true);
                    nSending--;
                }

                addMsgWidget(msg->copy(), loadedMessages + nSending + nManualSending);
                auxMessage = findChatMessage(msg->getRowId());
                if(auxMessage)
                {
                    auxMessage->setMessage(msg->copy());
                    auxMessage->setManualMode(true);
                }
            }
            else
            {
                addMsgWidget(msg->copy(), -loadedMessages);
                loadedMessages++;
            }
        }
    }
    else
    {
        if (!mMegaChatApi->isFullHistoryLoaded(mChatRoom->getChatId()) && mPendingLoad > 0)
        {
            mPendingLoad = NMESSAGES_LOAD - loadedMessages + nSending + nManualSending;
            int source = mMegaChatApi->loadMessages(mChatRoom->getChatId(),mPendingLoad);
            if (source == megachat::MegaChatApi::SOURCE_NONE)
            {
                mPendingLoad = 0;
            }
            else if (source == megachat::MegaChatApi::SOURCE_ERROR)
            {
                mPendingLoad = 0;
                mLogger->postLog("MegachatApi error - Load messages - source error");
            }
        }
    }
}

void ChatWindow::onHistoryReloaded(megachat::MegaChatApi *, megachat::MegaChatRoom *)
{
    truncateChatUI();
}

void ChatWindow::onAttachmentLoaded(MegaChatApi */*api*/, MegaChatMessage *msg)
{
    if (msg)
    {
        QListWidgetItem *item = new QListWidgetItem;
        megachat::MegaChatHandle chatId = mChatRoom->getChatId();
        ChatMessage *widget = new ChatMessage(this, mMegaChatApi, chatId, msg->copy());
        widget->setWidgetItem(item);
        item->setSizeHint(widget->size());
        setMessageHeight(msg,item);

        mAttachmentList->insertItem(loadedAttachments, item);
        mAttachmentList->setItemWidget(item, widget);

        loadedAttachments--;

        if (msg->getType() != MegaChatMessage::TYPE_NODE_ATTACHMENT)
        {
            widget->ui->mMsgDisplay->setStyleSheet("background-color: rgba(255,80,80,128)\n");
        }
    }
    else if (mScrollToBottomAttachments)
    {
        mAttachmentList->scrollToBottom();
        mScrollToBottomAttachments = false;
    }
}

void ChatWindow::onAttachmentReceived(MegaChatApi */*api*/, MegaChatMessage *msg)
{
    if (msg)
    {
        QListWidgetItem *item = new QListWidgetItem;
        megachat::MegaChatHandle chatId = mChatRoom->getChatId();
        ChatMessage *widget = new ChatMessage(this, mMegaChatApi, chatId, msg->copy());
        widget->setWidgetItem(item);
        item->setSizeHint(widget->size());
        setMessageHeight(msg,item);

        mAttachmentList->addItem(item);
        mAttachmentList->setItemWidget(item, widget);
        mAttachmentList->scrollToBottom();

        if (msg->getType() != MegaChatMessage::TYPE_NODE_ATTACHMENT)
        {
            widget->ui->mMsgDisplay->setStyleSheet("background-color: rgba(255,80,80,128)\n");
        }
    }
}

void ChatWindow::onAttachmentDeleted(MegaChatApi *api, MegaChatHandle msgid)
{
    for (int i = 0; i < mAttachmentList->count(); i++)
    {
        QListWidgetItem *item = mAttachmentList->item(i);
        ChatMessage *widget = dynamic_cast<ChatMessage *>(mAttachmentList->itemWidget(item));
        if (widget && widget->getMessage()->getMsgId() == msgid)
        {
            MegaChatMessage *msg = api->getMessage(mChatRoom->getChatId(), msgid);
            if (msg)
            {
                widget->setMessage(msg);
            }

            widget->updateContent();
            widget->ui->mMsgDisplay->setStyleSheet("background-color: rgba(255,80,80,128)\n");
            break;
        }
    }
}

void ChatWindow::onTruncate(MegaChatApi */*api*/, MegaChatHandle msgid)
{
    std::vector <MegaChatHandle> ids;
    for (int j = 0; j < mAttachmentList->count(); j++)
    {
        QListWidgetItem *item = mAttachmentList->item(j);
        ChatMessage *widget = static_cast<ChatMessage *>(mAttachmentList->itemWidget(item));
        ids.push_back(widget->getMessage()->getMsgId());
        if (widget->getMessage()->getMsgId() == msgid)
        {
            break;
        }
    }

    for (unsigned int j = 0; j < ids.size(); j++)
    {
        MegaChatHandle id = ids[j];
        for (int i = 0; i < mAttachmentList->count(); i++)
        {
            QListWidgetItem *item = mAttachmentList->item(i);
            ChatMessage *widget = dynamic_cast<ChatMessage *>(mAttachmentList->itemWidget(item));
            if (widget && widget->getMessage()->getMsgId() == id)
            {
                delete mAttachmentList->takeItem(i);
                break;
            }
        }
    }
}

void ChatWindow::setMessageHeight(megachat::MegaChatMessage *msg, QListWidgetItem *item)
{
    switch (msg->getType())
    {
        case megachat::MegaChatMessage::TYPE_NODE_ATTACHMENT:
        {
        item->setSizeHint(QSize(item->sizeHint().height(), 150));
        break;
        }

        case megachat::MegaChatMessage::TYPE_CONTACT_ATTACHMENT:
        {
        item->setSizeHint(QSize(item->sizeHint().height(), 150));
        break;
        }
    }
}

QListWidgetItem* ChatWindow::addMsgWidget(megachat::MegaChatMessage *msg, int index)
{
    QListWidgetItem *item = new QListWidgetItem;
    megachat::MegaChatHandle chatId = mChatRoom->getChatId();
    ChatMessage *widget = new ChatMessage(this, mMegaChatApi, chatId, msg);
    widget->setWidgetItem(item);
    item->setSizeHint(widget->size());
    setMessageHeight(msg,item);

    megachat::MegaChatHandle msgId = getMessageId(msg);
    mMsgsWidgetsMap.insert(std::pair<megachat::MegaChatHandle, ChatMessage *>(msgId, widget));

    ui->mMessageList->insertItem(index, item);
    ui->mMessageList->setItemWidget(item, widget);
    ui->mMessageList->scrollToBottom();

    if (!widget->isMine() && msg->getStatus() == megachat::MegaChatMessage::STATUS_NOT_SEEN
            && !mChatRoom->isPreview())
    {
        mMegaChatApi->setMessageSeen(mChatRoom->getChatId(), msg->getMsgId());
    }

    return item;
}

void ChatWindow::onMembersBtn(bool)
{
    if(mChatRoom->isGroup())
    {
        QMenu menu(this);
        createMembersMenu(menu);
        menu.setLayoutDirection(Qt::RightToLeft);
        menu.adjustSize();
        menu.exec(ui->mMembersBtn->mapToGlobal(
            QPoint(-menu.width()+ui->mMembersBtn->width(), ui->mMembersBtn->height())));
        menu.deleteLater();
    }
}

void ChatWindow::onShowAttachments(bool active)
{
    if (active)
    {
        assert(!mAttachmentList);
        mFrameAttachments = new QWidget();
        mFrameAttachments->setWindowFlags(Qt::Window | Qt::WindowSystemMenuHint | Qt::WindowMinimizeButtonHint | Qt::WindowCloseButtonHint);
        mFrameAttachments->setAttribute(Qt::WA_DeleteOnClose);
        mFrameAttachments->setWindowTitle("Attachments of room: " + windowTitle());
        mFrameAttachments->setGeometry(x()+350, y(), width(), height());

        mAttachmentList = new MyMessageList(mFrameAttachments);
        mFrameAttachments->setLayout(new QBoxLayout(QBoxLayout::Direction::LeftToRight));
        mFrameAttachments->layout()->addWidget(mAttachmentList);
        mFrameAttachments->show();
        mFrameAttachments->resize(450, 350);
        connect(mAttachmentList, SIGNAL(requestHistory()), this, SLOT(onAttachmentRequestHistory()));
        connect(mAttachmentList->verticalScrollBar(), SIGNAL(valueChanged(int)), this, SLOT(onScroll(int)));
        connect(mFrameAttachments, SIGNAL(destroyed(QObject*)), this, SLOT(onAttachmentsClosed(QObject*)));

        loadedAttachments = 0;
        mScrollToBottomAttachments = true;

        megaChatNodeHistoryListenerDelegate = new megachat::QTMegaChatNodeHistoryListener(mMegaChatApi, this);
        mMegaChatApi->openNodeHistory(mChatRoom->getChatId(), megaChatNodeHistoryListenerDelegate);
        mMegaChatApi->loadAttachments(mChatRoom->getChatId(), NMESSAGES_LOAD);
    }
    else
    {
        assert(mAttachmentList);
        delete mFrameAttachments;
    }
}

void ChatWindow::onAttachmentRequestHistory()
{
    mMegaChatApi->loadAttachments(mChatRoom->getChatId(), NMESSAGES_LOAD);
}

void ChatWindow::createMembersMenu(QMenu& menu)
{
    //Add contacts
    ::mega::MegaUserList *userList = mMegaApi->getContacts();

    auto addEntry = menu.addMenu("Add contact to chat");
    for (int i = 0 ; i < userList->size(); i++)
    {
         ::mega::MegaUser *user = userList->get(i);
         auto actAdd = addEntry->addAction(tr(userList->get(i)->getEmail()));
         actAdd->setProperty("userHandle", QVariant((qulonglong)user->getHandle()));
         connect(actAdd, SIGNAL(triggered()), this, SLOT(onMemberAdd()));
    }
    delete userList;

    // list of peers with presence and privilege-related actions
    for (unsigned int i = 0; i < mChatRoom->getPeerCount() + 1; i++)
    {
        QVariant userhandle;
        QString title;
        int privilege;
        if(i == mChatRoom->getPeerCount())
        {
            //If chat is in preview mode our own user is not member
            if (mChatRoom->isPreview())
            {
                continue;
            }

            privilege = mChatRoom->getOwnPrivilege();
            userhandle = QVariant((qulonglong)mMegaChatApi->getMyUserHandle());
            title.append(" Me [")
                    .append(QString::fromStdString(mChatRoom->statusToString(mMegaChatApi->getOnlineStatus())))
                    .append("]");
        }
        else
        {
            const char *memberName = mChatRoom->getPeerFirstname(i);
            if (!memberName)
            {
                memberName = mChatRoom->getPeerEmail(i);
            }
            else
            {
                if ((strlen(memberName)) == 0)
                {
                    memberName = mChatRoom->getPeerEmail(i);
                }
            }
            privilege = mChatRoom->getPeerPrivilege(i);
            userhandle = QVariant((qulonglong)mChatRoom->getPeerHandle(i));
            title.append(" ")
                    .append(QString::fromStdString(memberName))
                    .append(" [")
                    .append(QString::fromStdString(mChatRoom->statusToString(mMegaChatApi->getUserOnlineStatus(mChatRoom->getPeerHandle(i)))))
                    .append("]");
        }

        auto entry = menu.addMenu(title);

        if (i == mChatRoom->getPeerCount())  // my own user
        {
            auto actRemove = entry->addAction(tr("Leave chat"));
            actRemove->setProperty("userHandle", userhandle);
            connect(actRemove, SIGNAL(triggered()), this, SLOT(onMemberRemove()));
        }
        else
        {
            auto actRemove = entry->addAction(tr("Remove from chat"));
            actRemove->setProperty("userHandle", userhandle);
            connect(actRemove, SIGNAL(triggered()), this, SLOT(onMemberRemove()));
        }

        QAction *actSetPrivFullAccess = Q_NULLPTR;
        QAction *actSetPrivStandard = Q_NULLPTR;
        QAction *actSetPrivReadOnly = Q_NULLPTR;

        auto menuSetPriv = entry->addMenu(tr("Set privilege"));
        switch (privilege)
        {
            case megachat::MegaChatRoom::PRIV_MODERATOR:
                actSetPrivFullAccess = menuSetPriv->addAction(tr("Moderator <-"));
                actSetPrivStandard = menuSetPriv->addAction(tr("Standard"));
                actSetPrivReadOnly = menuSetPriv->addAction(tr("Read-only"));
                break;
            case megachat::MegaChatRoom::PRIV_STANDARD:
                actSetPrivFullAccess = menuSetPriv->addAction(tr("Moderator"));
                actSetPrivStandard = menuSetPriv->addAction(tr("Standard <-"));
                actSetPrivReadOnly = menuSetPriv->addAction(tr("Read-only"));
                break;
            case megachat::MegaChatRoom::PRIV_RO:
                actSetPrivFullAccess = menuSetPriv->addAction(tr("Moderator"));
                actSetPrivStandard = menuSetPriv->addAction(tr("Standard"));
                actSetPrivReadOnly = menuSetPriv->addAction(tr("Read-only <-"));
                break;
        }

        actSetPrivFullAccess->setProperty("userHandle", userhandle);
        connect(actSetPrivFullAccess, SIGNAL(triggered()), this, SLOT(onMemberSetPriv()));

        actSetPrivStandard->setProperty("userHandle", userhandle);
        connect(actSetPrivStandard, SIGNAL(triggered()), this, SLOT(onMemberSetPriv()));

        actSetPrivReadOnly->setProperty("userHandle", userhandle);
        connect(actSetPrivReadOnly, SIGNAL(triggered()), this, SLOT(onMemberSetPriv()));
    }
}

void ChatWindow::createSettingsMenu(QMenu& menu)
{
    //Leave
    auto leave = menu.addAction("Leave chat");
    connect(leave, SIGNAL(triggered()), this, SLOT(onLeaveGroupChat()));

    //Truncate
    auto truncate = menu.addAction("Truncate chat");
    connect(truncate, SIGNAL(triggered()), this, SLOT(onTruncateChat()));

    //Set topic
    auto title = menu.addAction("Set title");
    connect(title, SIGNAL(triggered()), this, SLOT(onChangeTitle()));

    auto actArchive = menu.addAction("Archive chat");
    connect(actArchive, SIGNAL(toggled(bool)), this, SLOT(onArchiveClicked(bool)));
    actArchive->setCheckable(true);
    actArchive->setChecked(mChatRoom->isArchived());

    // Attachments
    auto actAttachments = menu.addAction("List attachments");
    connect(actAttachments, SIGNAL(triggered(bool)), this, SLOT(onShowAttachments(bool)));
    actAttachments->setCheckable(true);
    actAttachments->setChecked(mAttachmentList != NULL);

    QMenu *clMenu = menu.addMenu("Chat links");

    //Create chat link
    auto createChatLink = clMenu->addAction("Create chat link");
    connect(createChatLink, SIGNAL(triggered()), this, SLOT(onCreateChatLink()));

    //Query chat link
    auto queryChatLink = clMenu->addAction("Query chat link");
    connect(queryChatLink, SIGNAL(triggered()), this, SLOT(onQueryChatLink()));

    //Remove chat link
    auto removeChatLink = clMenu->addAction("Remove chat link");
    connect(removeChatLink, SIGNAL(triggered()), this, SLOT(onRemoveChatLink()));

    //Auto-join chat link
    auto autojoinPublicChat = clMenu->addAction("Join chat link");
    connect(autojoinPublicChat, SIGNAL(triggered()), this, SLOT(onAutojoinChatLink()));

    //Set private mode
    auto setPublicChatToPrivate = clMenu->addAction("Set private mode");
    connect(setPublicChatToPrivate, SIGNAL(triggered()), this, SLOT(onSetPublicChatToPrivate()));
}

void ChatWindow::onQueryChatLink()
{
    if (mChatRoom->getChatId() != MEGACHAT_INVALID_HANDLE)
    {
        mMegaChatApi->queryChatLink(mChatRoom->getChatId());
    }
}

void ChatWindow::onCreateChatLink()
{
    if (mChatRoom->getChatId() != MEGACHAT_INVALID_HANDLE)
    {
        mMegaChatApi->createChatLink(mChatRoom->getChatId());
    }
}
void ChatWindow::onRemoveChatLink()
{
    if (mChatRoom->getChatId() != MEGACHAT_INVALID_HANDLE)
    {
        mMegaChatApi->removeChatLink(mChatRoom->getChatId());
    }
}

void ChatWindow::onSetPublicChatToPrivate()
{
    if (mChatRoom->getChatId() != MEGACHAT_INVALID_HANDLE)
    {
        mMegaChatApi->setPublicChatToPrivate(mChatRoom->getChatId());
    }
}

void ChatWindow::onUnarchiveChat()
{
    mMegaChatApi->archiveChat(mChatRoom->getChatId(), false);
}

void ChatWindow::onArchiveChat()
{
    mMegaChatApi->archiveChat(mChatRoom->getChatId(), true);
}


void ChatWindow::onChangeTitle()
{
    std::string title;
    QString qTitle = QInputDialog::getText(this, tr("Change chat topic"), tr("Leave blank for default title"));
    if (!qTitle.isNull())
    {
        title = qTitle.toStdString();
        if (title.empty())
        {
            QMessageBox::warning(this, tr("Set chat title"), tr("You can't set an empty title"));
            return;
        }
        this->mMegaChatApi->setChatTitle(mChatRoom->getChatId(), title.c_str());
    }
}

<<<<<<< HEAD
    //Close chat link
    auto closeChatLink = clMenu->addAction("Close chat link");
    connect(closeChatLink, SIGNAL(triggered()), this, SLOT(onCloseChatLink()));
    // TODO: connect to slot in chat-links branch once merged

    //Set push notification restriction for chatroom
    auto pushNotificationRestriction = menu.addAction("Push notification restriction");
    connect(pushNotificationRestriction, SIGNAL(triggered()), this, SLOT(onPushNotificationRestriction()));
=======
void ChatWindow::onLeaveGroupChat()
{
    this->mMegaChatApi->leaveChat(mChatRoom->getChatId());
>>>>>>> 423cca61
}

void ChatWindow::onTruncateChat()
{
    this->mMegaChatApi->clearChatHistory(mChatRoom->getChatId());
}

void ChatWindow::onMemberAdd()
{
    QAction *action = qobject_cast<QAction *>(sender());
    if (!action)
       return;

    QVariant uHandle = action->property("userHandle");
    megachat::MegaChatHandle userhandle = uHandle.toLongLong();
    mMegaChatApi->inviteToChat(mChatRoom->getChatId(), userhandle, megachat::MegaChatPeerList::PRIV_STANDARD);
}

void ChatWindow::onMemberRemove()
{
    QAction *action = qobject_cast<QAction *>(sender());
    if (!action)
       return;

    QVariant uHandle = action->property("userHandle");
    megachat::MegaChatHandle userhandle = uHandle.toLongLong();
    if (uHandle.toString() == mMegaApi->getMyUserHandle())
    {
        mMegaChatApi->leaveChat(mChatRoom->getChatId());
    }
    else
    {
        mMegaChatApi->removeFromChat(mChatRoom->getChatId(), userhandle);
    }
}

void ChatWindow::onMemberSetPriv()
{
      int privilege;
      QAction *action = qobject_cast<QAction *>(sender());
      if (!action)
         return;

      if(action->text() == "Read-only")
            privilege = megachat::MegaChatPeerList::PRIV_RO;

      if(action->text() == "Moderator")
            privilege = megachat::MegaChatPeerList::PRIV_MODERATOR;

      if(action->text() == "Standard")
            privilege = megachat::MegaChatPeerList::PRIV_STANDARD;

      QVariant uHandle = action->property("userHandle");
      megachat::MegaChatHandle userhandle = uHandle.toLongLong();
      megachat::MegaChatHandle chatId = mChatRoom->getChatId();
      mMegaChatApi->updateChatPermissions(chatId, userhandle, privilege);}

void ChatWindow::onMsgListRequestHistory()
{
    if (!mMegaChatApi->isFullHistoryLoaded(mChatRoom->getChatId()))
    {
        mMegaChatApi->loadMessages(mChatRoom->getChatId(), NMESSAGES_LOAD);
    }
}

#ifndef KARERE_DISABLE_WEBRTC
void ChatWindow::onVideoCallBtn(bool)
{
    onCallBtn(true);
}

void ChatWindow::onAudioCallBtn(bool)
{
    onCallBtn(false);
}

void ChatWindow::createCallGui(bool video, MegaChatHandle peerid, MegaChatHandle clientid)
{
    int row = 0;
    int col = 0;
    int auxIndex = 0;
    CallGui *callGui = NULL;
    auto layout = qobject_cast <QGridLayout*> (ui->mCentralWidget->layout());

    //Local callGui
    callGui = new CallGui(this, video, peerid, clientid, true);
    callParticipantsGui.insert(callGui);

    if (peerid == mMegaChatApi->getMyUserHandle() && clientid == mMegaChatApi->getMyClientidHandle(mChatRoom->getChatId()))
    {
        ui->mCentralWidget->setStyleSheet("background-color:#000000");
        auxIndex = -1;
    }
    else
    {
        for (int i = 0; i < callMaxParticipants; i++)
        {
            if (mFreeCallGui[i] == megachat::MEGACHAT_INVALID_HANDLE)
            {
               mFreeCallGui[i] = peerid;
               auxIndex = i;
               break;
            }
        }
    }
    callGui->setIndex(auxIndex);
    getCallPos(auxIndex, row, col);
    layout->addWidget(callGui,row,col);
    ui->mTitlebar->hide();
    ui->mTextChatWidget->hide();
}

void ChatWindow::destroyCallGui(MegaChatHandle peerid, MegaChatHandle clientid)
{
    int row = 0;
    int col = 0;
    int auxIndex = 0;
    std::set<CallGui *>::iterator it;
    auto layout = qobject_cast<QGridLayout*>(ui->mCentralWidget->layout());
    for (it = callParticipantsGui.begin(); it != callParticipantsGui.end(); ++it)
    {
        CallGui *call = *it;
        if (call->getPeerid() == peerid && call->getClientid() == clientid)
        {
            auxIndex = call->getIndex();
            getCallPos(auxIndex, row, col);
            layout->removeWidget(layout->itemAtPosition(row, col)->widget());
            call->deleteLater();
            callParticipantsGui.erase(it);
            if (auxIndex != -1)
            {
                mFreeCallGui[auxIndex] = megachat::MEGACHAT_INVALID_HANDLE;
            }
            break;
        }
    }
}

void ChatWindow::deleteCallGui()
{
    int row = 0;
    int col = 0;
    int auxIndex = 0;
    ui->mCentralWidget->setStyleSheet("background-color: #FFFFFF");
    std::set<CallGui *>::iterator it;
    auto layout = qobject_cast<QGridLayout*>(ui->mCentralWidget->layout());
    for (it = callParticipantsGui.begin(); it != callParticipantsGui.end(); ++it)
    {
        CallGui *call = *it;
        auxIndex = call->getIndex();
        getCallPos(auxIndex, row, col);
        layout->removeWidget(layout->itemAtPosition(row, col)->widget());
        call->deleteLater();
        if (auxIndex != -1)
        {
            mFreeCallGui[auxIndex] = megachat::MEGACHAT_INVALID_HANDLE;
        }
    }
    callParticipantsGui.clear();
    setChatTittle(mChatRoom->getTitle());
    ui->mTextChatWidget->show();
    ui->mTitlebar->show();
    ui->mTextChatWidget->setStyleSheet("background-color: #FFFFFF");
    ui->mCentralWidget->setStyleSheet("background-color: #FFFFFF");

    if (mChatRoom->isPreview())
    {
        ui->mTitlebar->setStyleSheet("background-color:#FFE4AF");
    }
    else if(mChatRoom->isPublic())
    {
        ui->mTitlebar->setStyleSheet("background-color:#C4F2C9");
    }
    else
    {
        ui->mTitlebar->setStyleSheet("background-color:#C1EFFF");
    }
}

void ChatWindow::getCallPos(int index, int &row, int &col)
{
    switch (index)
    {
        case -1:
            row = 0;
            col = 0;
            break;
        case 0:
            row = 0;
            col = 1;
            break;
        case 1:
            row = 1;
            col = 0;
            break;
        case 2:
            row = 1;
            col = 1;
            break;
        case 3:
            row = 2;
            col = 0;
            break;
        case 4:
            row = 2;
            col = 1;
            break;
        case 5:
            row = 3;
            col = 0;
            break;
        case 6:
            row = 3;
            col = 1;
            break;
        case 7:
            row = 4;
            col = 0;
            break;
        case 8:
            row = 4;
            col = 1;
            break;
    }
    row += widgetsFixed;
}

void ChatWindow::closeEvent(QCloseEvent *event)
{
    if (mCallGui)
    {
        mCallGui->onHangCall(true);
    }
    delete this;
    event->accept();
}

void ChatWindow::onCallBtn(bool video)
{
   createCallGui(video, mMegaChatApi->getMyUserHandle(), mMegaChatApi->getMyClientidHandle(mChatRoom->getChatId()));
   MegaChatCall *auxCall = mMegaChatApi->getChatCall(mChatRoom->getChatId());
   if (auxCall == NULL || (auxCall && auxCall->getStatus() == megachat::MegaChatCall::CALL_STATUS_USER_NO_PRESENT))
   {
       mMegaChatApi->startChatCall(this->mChatRoom->getChatId(), video);
       delete auxCall;
   }
}

void ChatWindow::connectPeerCallGui(MegaChatHandle peerid, MegaChatHandle clientid)
{
    std::set<CallGui *>::iterator it;
    for (it = callParticipantsGui.begin(); it != callParticipantsGui.end(); ++it)
    {
        CallGui *call = *it;
        if (call->getPeerid() == peerid && call->getClientid() == clientid)
        {
            if (!call->getCall())
            {
                call->connectPeerCallGui();
                break;
            }
        }
    }
}

void ChatWindow::hangCall()
{
    deleteCallGui();
}
#endif

void ChatWindow::onAutojoinChatLink()
{
    auto ret = QMessageBox::question(this, tr("Join chat link"), tr("Do you want to join to this chat?"));
    if (ret != QMessageBox::Yes)
        return;

    this->mMegaChatApi->autojoinPublicChat(this->mChatRoom->getChatId());
}

void ChatWindow::on_mSettingsBtn_clicked()
{
    QMenu menu(this);
    createSettingsMenu(menu);
    menu.setLayoutDirection(Qt::RightToLeft);
    menu.adjustSize();
    menu.exec(ui->mSettingsBtn->mapToGlobal(
    QPoint(-menu.width()+ui->mSettingsBtn->width(), ui->mSettingsBtn->height())));
    menu.deleteLater();
}

void ChatWindow::on_mAttachBtn_clicked()
{
    QMenu menu(this);
    createAttachMenu(menu);
    menu.setLayoutDirection(Qt::RightToLeft);
    menu.adjustSize();
    menu.exec(ui->mAttachBtn->mapToGlobal(
    QPoint(-menu.width()+ui->mAttachBtn->width(), ui->mAttachBtn->height())));
    menu.deleteLater();
}

void ChatWindow::createAttachMenu(QMenu& menu)
{
    //Attach node
    auto actNode = menu.addAction("Attach node");
    connect(actNode, &QAction::triggered, this, [=](){onAttachNode(false);});

    //Attach voice clip
    auto actVoice = menu.addAction("Attach voice clip");
    connect(actVoice, &QAction::triggered, this, [=](){onAttachNode(true);});

    //Attach geolocation
    auto actLocation = menu.addAction("Attach location");
    connect(actLocation, &QAction::triggered, this, [=](){onAttachLocation();});
}

void ChatWindow::onAttachLocation()
{
    mMegaChatApi->sendGeolocation(mChatRoom->getChatId(), -122.3316393, 47.5951518, NULL);
}

void ChatWindow::onAttachNode(bool isVoiceClip)
{
    QString node = QFileDialog::getOpenFileName(this, tr("All Files (*)"));
    if (node.isEmpty())
       return;

    QStringList nodeParsed = node.split( "/" );
    QString nodeName = nodeParsed.value(nodeParsed.length() - 1);
    ::mega::MegaNode *parent = mMegaApi->getNodeByPath("/");
    mUploadDlg = new QMessageBox;
    mUploadDlg->setWindowTitle((tr("Uploading file...")));
    mUploadDlg->setIcon(QMessageBox::Warning);
    mUploadDlg->setText(tr("Please, wait.\nThe file will be attached when the transfer completes."));
    mUploadDlg->setStandardButtons(QMessageBox::Cancel);
    mUploadDlg->setModal(true);
    mUploadDlg->show();
    connect(mUploadDlg, SIGNAL(buttonClicked(QAbstractButton*)), this, SLOT(on_mCancelTransfer(QAbstractButton*)));

    if (isVoiceClip)
    {
        mMegaApi->startUploadWithData(node.toStdString().c_str(), parent, "vm");
    }
    else
    {
        mMegaApi->startUpload(node.toStdString().c_str(), parent);
    }

    delete parent;
}

void ChatWindow::onPushNotificationRestriction()
{
    mMegaApi->getPushNotificationSettings(mMegaRequestDelegate);
}

void ChatWindow::on_mCancelTransfer(QAbstractButton*)
{
    mMegaApi->cancelTransfers(::mega::MegaTransfer::TYPE_UPLOAD);
    mUploadDlg->hide();
    delete mUploadDlg;
    mUploadDlg = NULL;
}

void ChatWindow::onArchiveClicked(bool checked)
{
    if (mChatRoom->isArchived() == checked)
        return;

    mMegaApi->archiveChat(mChatRoom->getChatId(), checked);
}

void ChatWindow::onAttachmentsClosed(QObject *)
{
    mMegaChatApi->closeNodeHistory(mChatRoom->getChatId(), megaChatNodeHistoryListenerDelegate);
    mFrameAttachments = NULL;
    mAttachmentList = NULL;
    delete megaChatNodeHistoryListenerDelegate;
    megaChatNodeHistoryListenerDelegate = NULL;
}

void ChatWindow::onTransferFinish(::mega::MegaApi* , ::mega::MegaTransfer *transfer, ::mega::MegaError* e)
{
    if (transfer->getType() == ::mega::MegaTransfer::TYPE_UPLOAD)
    {
        if (mUploadDlg)
        {
            mUploadDlg->hide();
            if (e->getErrorCode() == ::mega::MegaError::API_OK)
            {
                const char *appData = transfer->getAppData();
                if (appData && strcmp(transfer->getAppData(),"vm") == 0)
                {
                    mMegaChatApi->attachVoiceMessage(mChatRoom->getChatId(), transfer->getNodeHandle());
                }
                else
                {
                    mMegaChatApi->attachNode(mChatRoom->getChatId(), transfer->getNodeHandle());
                }
            }
            else
            {
                QMessageBox::critical(nullptr, tr("Upload"), tr("Error in transfer: ").append(e->getErrorString()));
            }

            mUploadDlg->hide();
            delete mUploadDlg;
            mUploadDlg = NULL;
        }
        else if (mUploadDlg == NULL)
        {
            QMessageBox::information(nullptr, tr("Upload"), tr("Upload canceled."));
        }
    }
    else    // download
    {
        if (e->getErrorCode() == ::mega::MegaError::API_OK)
        {
            QMessageBox::information(nullptr, tr("Download"), tr("Attachment's download successful."));
        }
        else
        {
            QMessageBox::critical(nullptr, tr("Download"), tr("Error in transfer: ").append(e->getErrorString()));
        }
    }
}

<<<<<<< HEAD
void ChatWindow::onRequestFinish(::mega::MegaApi *api, ::mega::MegaRequest *request, ::mega::MegaError *e)
{
    switch (request->getType())
    {
        case ::mega::MegaRequest::TYPE_GET_ATTR_USER:
            if (request->getParamType() == ::mega::MegaApi::USER_ATTR_PUSH_SETTINGS)
            {
                ::mega::MegaPushNotificationSettings *pushNotificationSettings = request->getMegaPushNotificationSettings()->copy();
                if (pushNotificationSettings)
                {
                    ::mega::m_time_t timestamp = ::mega::m_time(NULL);
                    int dndDelay = pushNotificationSettings->getChatDnd(mChatRoom->getChatId()) - timestamp;
                    dndDelay = (dndDelay > -1) ? dndDelay : -1;
                    bool ok;
                    int newDndDelay = QInputDialog::getInt(this, tr("Push notification restriction"),
                                                             tr("Intro time without notifications (s): "), dndDelay, -1, 2147483647, 1, &ok);

                    if (ok && dndDelay != newDndDelay)
                    {
                        timestamp = ::mega::m_time(NULL);
                        pushNotificationSettings->setChatDnd(mChatRoom->getChatId(), (newDndDelay > -1) ? timestamp + newDndDelay : -1);
                        mMegaApi->setPushNotificationSettings(pushNotificationSettings);
                    }
                }
            }
            break;
        default:
            break;
    }
=======
void ChatWindow::onTransferUpdate(::mega::MegaApi *api, ::mega::MegaTransfer *transfer)
{

}

bool ChatWindow::onTransferData(::mega::MegaApi *api, ::mega::MegaTransfer *transfer, char *buffer, size_t size)
{

>>>>>>> 423cca61
}

MegaChatApi *ChatWindow::getMegaChatApi()
{
    return mMegaChatApi;
}<|MERGE_RESOLUTION|>--- conflicted
+++ resolved
@@ -847,6 +847,10 @@
     //Set private mode
     auto setPublicChatToPrivate = clMenu->addAction("Set private mode");
     connect(setPublicChatToPrivate, SIGNAL(triggered()), this, SLOT(onSetPublicChatToPrivate()));
+
+    //Set push notification restriction for chatroom
+    auto pushNotificationRestriction = menu.addAction("Push notification restriction");
+    connect(pushNotificationRestriction, SIGNAL(triggered()), this, SLOT(onPushNotificationRestriction()));
 }
 
 void ChatWindow::onQueryChatLink()
@@ -907,20 +911,9 @@
     }
 }
 
-<<<<<<< HEAD
-    //Close chat link
-    auto closeChatLink = clMenu->addAction("Close chat link");
-    connect(closeChatLink, SIGNAL(triggered()), this, SLOT(onCloseChatLink()));
-    // TODO: connect to slot in chat-links branch once merged
-
-    //Set push notification restriction for chatroom
-    auto pushNotificationRestriction = menu.addAction("Push notification restriction");
-    connect(pushNotificationRestriction, SIGNAL(triggered()), this, SLOT(onPushNotificationRestriction()));
-=======
 void ChatWindow::onLeaveGroupChat()
 {
     this->mMegaChatApi->leaveChat(mChatRoom->getChatId());
->>>>>>> 423cca61
 }
 
 void ChatWindow::onTruncateChat()
@@ -1349,7 +1342,6 @@
     }
 }
 
-<<<<<<< HEAD
 void ChatWindow::onRequestFinish(::mega::MegaApi *api, ::mega::MegaRequest *request, ::mega::MegaError *e)
 {
     switch (request->getType())
@@ -1379,7 +1371,8 @@
         default:
             break;
     }
-=======
+}
+
 void ChatWindow::onTransferUpdate(::mega::MegaApi *api, ::mega::MegaTransfer *transfer)
 {
 
@@ -1388,7 +1381,6 @@
 bool ChatWindow::onTransferData(::mega::MegaApi *api, ::mega::MegaTransfer *transfer, char *buffer, size_t size)
 {
 
->>>>>>> 423cca61
 }
 
 MegaChatApi *ChatWindow::getMegaChatApi()
