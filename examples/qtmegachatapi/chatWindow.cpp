#include <iostream>
#include "chatWindow.h"
#include "assert.h"
#include <QMenu>
#include <QFileDialog>

ChatWindow::ChatWindow(QWidget* parent, megachat::MegaChatApi* megaChatApi, megachat::MegaChatRoom *cRoom, const char * title)
    : QDialog(parent),
      ui(new Ui::ChatWindowUi)
{
    nSending = 0;
#ifndef KARERE_DISABLE_WEBRTC
    mCallGui = NULL;
#endif
    loadedMessages = 0;
    nManualSending = 0;
    mPendingLoad = 0;
    mChatRoom = cRoom;
    mMegaChatApi = megaChatApi;
    mMainWin = (MainWindow *) parent;
    mMegaApi = mMainWin->mMegaApi;
    mLogger = mMainWin->mLogger;
    ui->setupUi(this);
    ui->mSplitter->setStretchFactor(0,1);
    ui->mSplitter->setStretchFactor(1,0);
    ui->mMessageList->setContextMenuPolicy(Qt::CustomContextMenu);
    ui->mChatdStatusDisplay->hide();
    mUploadDlg = NULL;
    setChatTittle(title);
    connect(ui->mMsgSendBtn,  SIGNAL(clicked()), this, SLOT(onMsgSendBtn()));
    connect(ui->mMessageEdit, SIGNAL(sendMsg()), this, SLOT(onMsgSendBtn()));
    connect(ui->mMessageEdit, SIGNAL(editLastMsg()), this, SLOT(editLastMsg()));
    connect(ui->mMessageList, SIGNAL(requestHistory()), this, SLOT(onMsgListRequestHistory()));
    connect(ui->mMembersBtn,  SIGNAL(clicked(bool)), this, SLOT(onMembersBtn(bool)));
    connect(ui->mMessageList->verticalScrollBar(), SIGNAL(valueChanged(int)), this, SLOT(onScroll(int)));

    #ifndef KARERE_DISABLE_WEBRTC
        connect(ui->mVideoCallBtn, SIGNAL(clicked(bool)), this, SLOT(onVideoCallBtn(bool)));
        connect(ui->mAudioCallBtn, SIGNAL(clicked(bool)), this, SLOT(onAudioCallBtn(bool)));
    #else
        ui->mAudioCallBtn->hide();
        ui->mVideoCallBtn->hide();
    #endif

    if (!mChatRoom->isGroup())
        ui->mMembersBtn->hide();
    else
        setAcceptDrops(true);

    setWindowFlags(Qt::Window | Qt::WindowSystemMenuHint | Qt::WindowMinimizeButtonHint | Qt::WindowCloseButtonHint);
    setAttribute(Qt::WA_DeleteOnClose);

    for (int i = 0; i < callMaxParticipants; i ++)
    {
        mFreeCallGui[i] = megachat::MEGACHAT_INVALID_HANDLE;
    }

    if (!mChatRoom->isActive())
    {
        ui->mMessageEdit->setEnabled(false);
        ui->mMessageEdit->blockSignals(true);
        ui->mMsgSendBtn->setEnabled(false);
        ui->mMembersBtn->hide();
    }

    QDialog::show();
    megaChatRoomListenerDelegate = new ::megachat::QTMegaChatRoomListener(megaChatApi, this);
    megaTransferListenerDelegate = new mega::QTMegaTransferListener(mMegaApi, this);
    mMegaApi->addTransferListener(megaTransferListenerDelegate);
}

void ChatWindow::updateMessageFirstname(megachat::MegaChatHandle contactHandle, const char *firstname)
{
    std::map<megachat::MegaChatHandle, ChatMessage *>::iterator it;
    for (it = mMsgsWidgetsMap.begin(); it != mMsgsWidgetsMap.end(); it++)
    {
        ChatMessage *chatMessage = it->second;
        if (chatMessage->mMessage->getUserHandle() == contactHandle)
        {
            chatMessage->setAuthor(firstname);
        }
    }
}



void ChatWindow::setChatTittle(const char *title)
{
    if (title)
    {
        mChatTitle = title;
    }

    QString chatTitle = NULL;
    chatTitle.append(mChatTitle.c_str())
    .append(" [")
    .append(mChatRoom->privToString(mChatRoom->getOwnPrivilege()))
    .append("]");
    ui->mTitleLabel->setText(chatTitle);
}

void ChatWindow::openChatRoom()
{
    bool result = this->mMegaChatApi->openChatRoom(mChatRoom->getChatId(),megaChatRoomListenerDelegate);
    if(result)
    {
        mMegaChatApi->loadMessages(mChatRoom->getChatId(),NMESSAGES_LOAD);
    }
}

ChatWindow::~ChatWindow()
{
    ChatItemWidget *chatItemWidget = mMainWin->getChatItemWidget(mChatRoom->getChatId(), false);
    if (chatItemWidget)
    {
        chatItemWidget->invalidChatWindowHandle();
    }
    mMegaChatApi->closeChatRoom(mChatRoom->getChatId(),megaChatRoomListenerDelegate);
    mMegaApi->removeTransferListener(megaTransferListenerDelegate);
    delete megaChatRoomListenerDelegate;
    delete megaTransferListenerDelegate;
    delete mChatRoom;
    delete mUploadDlg;
    delete ui;
}

void ChatWindow::onMsgSendBtn()
{
    QString qtext = ui->mMessageEdit->toPlainText();
    ui->mMessageEdit->setText(QString());
    if (qtext.isEmpty())
        return;

    std::string msgStd = qtext.toUtf8().toStdString();
    megachat::MegaChatMessage *tempMessage= mMegaChatApi->sendMessage(mChatRoom->getChatId(), msgStd.c_str());

    if(tempMessage)
    {
        nSending++;
        addMsgWidget(tempMessage, loadedMessages + nSending);
    }
    else
    {
        QMessageBox::warning(nullptr, tr("Send message"), tr("The maximun length has been exceeded"));
    }
}

void ChatWindow::moveManualSendingToSending(megachat::MegaChatMessage * msg)
{
    nSending++;
    nManualSending--;
    addMsgWidget(msg, loadedMessages + nSending);
}

void ChatWindow::onChatRoomUpdate(megachat::MegaChatApi *, megachat::MegaChatRoom *chat)
{
    if (chat->hasChanged(megachat::MegaChatRoom::CHANGE_TYPE_CLOSED))
    {
        ui->mMessageEdit->setEnabled(false);
        ui->mMessageEdit->blockSignals(true);
        ui->mMsgSendBtn->setEnabled(false);
        ui->mMembersBtn->hide();
    }

    if(chat->hasChanged(megachat::MegaChatRoom::CHANGE_TYPE_TITLE))
    {
       delete mChatRoom;
       this->mChatRoom = chat->copy();
       this->setChatTittle(mChatRoom->getTitle());
    }

    if(chat->hasChanged(megachat::MegaChatRoom::CHANGE_TYPE_PARTICIPANTS)
            || chat->hasChanged(megachat::MegaChatRoom::CHANGE_TYPE_ARCHIVE))
    {
        delete mChatRoom;
        this->mChatRoom = chat->copy();
    }

    if(chat->hasChanged(megachat::MegaChatRoom::CHANGE_TYPE_OWN_PRIV))
    {
        setChatTittle(NULL);
    }
}

void ChatWindow::onMessageUpdate(megachat::MegaChatApi *, megachat::MegaChatMessage *msg)
{
    if(msg->isDeleted())
    {
        eraseChatMessage(msg, false);
        return;
    }

    megachat::MegaChatHandle msgId = getMessageId(msg);
    ChatMessage *chatMessage = findChatMessage(msgId);

    if (msg->hasChanged(megachat::MegaChatMessage::CHANGE_TYPE_CONTENT))
    {
        if (chatMessage)
        {
            if (msg->getType() == megachat::MegaChatMessage::TYPE_TRUNCATE)
            {
                truncateChatUI();
                megachat::MegaChatMessage *auxMsg = msg->copy();
                addMsgWidget(auxMsg, loadedMessages);

                if(msg->getUserHandle() != mMegaChatApi->getMyUserHandle())
                {
                    mMegaChatApi->setMessageSeen(mChatRoom->getChatId(), msg->getMsgId());
                }
            }
            else
            {
                chatMessage->setMessage(msg->copy());
                chatMessage->updateContent();

               if (msg->isEdited())
               {
                  chatMessage->markAsEdited();
               }
            }
        }
    }

    if (msg->hasChanged(megachat::MegaChatMessage::CHANGE_TYPE_STATUS))
    {
        if (msg->getStatus() == megachat::MegaChatMessage::STATUS_SERVER_RECEIVED)
        {
            ChatMessage *auxMessage = findChatMessage(msg->getTempId());
            if (auxMessage)
            {
                eraseChatMessage(auxMessage->getMessage(), true);
                nSending--;
            }

            megachat::MegaChatMessage *auxMsg = msg->copy();
            addMsgWidget(auxMsg, loadedMessages);
            loadedMessages++;
        }
        else
        {
            if(msg->getStatus() == megachat::MegaChatMessage::STATUS_SENDING_MANUAL)
            {
                // TODO: Complete case
            }
            else
            {
                megachat::MegaChatHandle msgId = getMessageId(msg);
                ChatMessage *chatMessage = findChatMessage(msgId);
                if (chatMessage)
                    chatMessage->setStatus(msg->getStatus());
            }
        }
     }
}

void ChatWindow::deleteChatMessage(megachat::MegaChatMessage *msg)
{
    megachat::MegaChatHandle msgId = getMessageId(msg);
    std::map<megachat::MegaChatHandle, ChatMessage *>::iterator itMessages;
    itMessages = mMsgsWidgetsMap.find(msgId);
    if (itMessages != mMsgsWidgetsMap.end())
    {
        mMegaChatApi->deleteMessage(mChatRoom->getChatId(), msgId);
    }
}

void ChatWindow::truncateChatUI()
{
    std::map<megachat::MegaChatHandle, ChatMessage*>::iterator itMessages;
    for (itMessages = mMsgsWidgetsMap.begin(); itMessages != mMsgsWidgetsMap.end(); itMessages++)
    {
        ChatMessage *auxMessage = itMessages->second;
        int row = ui->mMessageList->row(auxMessage->getWidgetItem());
        QListWidgetItem *auxItem = ui->mMessageList->takeItem(row);
        mMsgsWidgetsMap.erase(itMessages);
        delete auxItem;
    }
}

bool ChatWindow::eraseChatMessage(megachat::MegaChatMessage *msg, bool /*temporal*/)
{
    megachat::MegaChatHandle msgId = getMessageId(msg);
    std::map<megachat::MegaChatHandle, ChatMessage *>::iterator itMessages;
    itMessages = mMsgsWidgetsMap.find(msgId);
    if (itMessages != mMsgsWidgetsMap.end())
    {
        ChatMessage * auxMessage = itMessages->second;
        int row = ui->mMessageList->row(auxMessage->getWidgetItem());
        QListWidgetItem * auxItem = ui->mMessageList->takeItem(row);
        mMsgsWidgetsMap.erase(itMessages);
        delete auxItem;
        return true;
    }
    return false;
}

ChatMessage * ChatWindow::findChatMessage(megachat::MegaChatHandle msgId)
{
    std::map<megachat::MegaChatHandle, ChatMessage *>::iterator itMessages;
    itMessages = mMsgsWidgetsMap.find(msgId);
    if (itMessages != mMsgsWidgetsMap.end())
    {
        return itMessages->second;
    }
    return NULL;
}

megachat::MegaChatHandle ChatWindow::getMessageId(megachat::MegaChatMessage *msg)
{
    if (msg->getStatus()== megachat::MegaChatMessage::STATUS_SENDING)
    {
        return msg->getTempId();
    }
    else if (msg->getStatus() == megachat::MegaChatMessage::STATUS_SENDING_MANUAL)
    {
        return msg->getRowId();
    }
    else
    {
        return msg->getMsgId();
    }

    return megachat::MEGACHAT_INVALID_HANDLE;
}

#ifndef KARERE_DISABLE_WEBRTC
std::set<CallGui *> *ChatWindow::getCallGui()
{
    return &callParticipantsGui;
}

void ChatWindow::setCallGui(CallGui *callGui)
{
    mCallGui = callGui;
}
#endif

void ChatWindow::onMessageReceived(megachat::MegaChatApi*, megachat::MegaChatMessage *msg)
{
    addMsgWidget(msg->copy(), loadedMessages);
    loadedMessages++;
}

void ChatWindow::onMessageLoaded(megachat::MegaChatApi*, megachat::MegaChatMessage *msg)
{
    if(msg)
    {
        if(msg->isDeleted())
            return;

        if (msg->getStatus() == megachat::MegaChatMessage::STATUS_SENDING)
        {
            nSending++;
            addMsgWidget(msg->copy(), loadedMessages + nSending);
        }
        else
        {
            if(msg->getStatus() == megachat::MegaChatMessage::STATUS_SENDING_MANUAL)
            {
                nManualSending++;
                ChatMessage *auxMessage = findChatMessage(msg->getTempId());
                if (auxMessage)
                {
                    eraseChatMessage(auxMessage->getMessage(), true);
                    nSending--;
                }

                addMsgWidget(msg->copy(), loadedMessages + nSending + nManualSending);
                auxMessage = findChatMessage(msg->getRowId());
                if(auxMessage)
                {
                    auxMessage->setMessage(msg->copy());
                    auxMessage->setManualMode(true);
                }
            }
            else
            {
                addMsgWidget(msg->copy(), -loadedMessages);
                loadedMessages++;
            }
        }
    }
    else
    {
        if (!mMegaChatApi->isFullHistoryLoaded(mChatRoom->getChatId()) && mPendingLoad > 0)
        {
            mPendingLoad = NMESSAGES_LOAD - loadedMessages + nSending + nManualSending;
            int source = mMegaChatApi->loadMessages(mChatRoom->getChatId(),mPendingLoad);
            if (source == megachat::MegaChatApi::SOURCE_NONE)
            {
                mPendingLoad = 0;
            }
            else if (source == megachat::MegaChatApi::SOURCE_ERROR)
            {
                mPendingLoad = 0;
                mLogger->postLog("MegachatApi error - Load messages - source error");
            }
        }
    }
}

void ChatWindow::onHistoryReloaded(megachat::MegaChatApi *, megachat::MegaChatRoom *)
{
    truncateChatUI();
}

void ChatWindow::setMessageHeight(megachat::MegaChatMessage *msg, QListWidgetItem *item)
{
    switch (msg->getType())
    {
        case megachat::MegaChatMessage::TYPE_NODE_ATTACHMENT:
        {
        item->setSizeHint(QSize(item->sizeHint().height(), 150));
        break;
        }

        case megachat::MegaChatMessage::TYPE_CONTACT_ATTACHMENT:
        {
        item->setSizeHint(QSize(item->sizeHint().height(), 150));
        break;
        }
    }
}

QListWidgetItem* ChatWindow::addMsgWidget(megachat::MegaChatMessage *msg, int index)
{
    QListWidgetItem* item = new QListWidgetItem;
    megachat::MegaChatHandle chatId = mChatRoom->getChatId();
    ChatMessage * widget = new ChatMessage(this, mMegaChatApi, chatId, msg);
    widget->setWidgetItem(item);
    item->setSizeHint(widget->size());
    setMessageHeight(msg,item);

    megachat::MegaChatHandle msgId = getMessageId(msg);
    mMsgsWidgetsMap.insert(std::pair<megachat::MegaChatHandle, ChatMessage *>(msgId, widget));

    ui->mMessageList->insertItem(index, item);
    ui->mMessageList->setItemWidget(item, widget);
    ui->mMessageList->scrollToBottom();

    if (!widget->isMine() && msg->getStatus() == megachat::MegaChatMessage::STATUS_NOT_SEEN)
        mMegaChatApi->setMessageSeen(mChatRoom->getChatId(), msg->getMsgId());

    return item;
}

void ChatWindow::onMembersBtn(bool)
{
    if(mChatRoom->isGroup())
    {
        QMenu menu(this);
        createMembersMenu(menu);
        menu.setLayoutDirection(Qt::RightToLeft);
        menu.adjustSize();
        menu.exec(ui->mMembersBtn->mapToGlobal(
            QPoint(-menu.width()+ui->mMembersBtn->width(), ui->mMembersBtn->height())));
        menu.deleteLater();
    }
}

void ChatWindow::createMembersMenu(QMenu& menu)
{
    //Add contacts
    mega::MegaUserList *userList = mMegaApi->getContacts();

    auto addEntry = menu.addMenu("Add contact to chat");
    for (int i = 0 ; i < userList->size(); i++)
    {
         mega::MegaUser *user = userList->get(i);
         auto actAdd = addEntry->addAction(tr(userList->get(i)->getEmail()));
         actAdd->setProperty("userHandle", QVariant((qulonglong)user->getHandle()));
         connect(actAdd, SIGNAL(triggered()), this, SLOT(onMemberAdd()));
    }
    delete userList;

    // list of peers with presence and privilege-related actions
    for (unsigned int i = 0; i < mChatRoom->getPeerCount() + 1; i++)
    {
        QVariant userhandle;
        QString title;
        int privilege;
        if(i == mChatRoom->getPeerCount())
        {
            privilege = mChatRoom->getOwnPrivilege();
            userhandle = mMegaApi->getMyUserHandle();
            title.append(" Me [")
                    .append(QString::fromStdString(mChatRoom->statusToString(mMegaChatApi->getOnlineStatus())))
                    .append("]");
        }
        else
        {
            const char *memberName = mChatRoom->getPeerFirstname(i);
            if (!memberName)
            {
                memberName = mChatRoom->getPeerEmail(i);
            }
            else
            {
                if ((strlen(memberName)) == 0)
                {
                    memberName = mChatRoom->getPeerEmail(i);
                }
            }
            privilege = mChatRoom->getPeerPrivilege(i);
            userhandle = QVariant((qulonglong)mChatRoom->getPeerHandle(i));
            title.append(" ")
                    .append(QString::fromStdString(memberName))
                    .append(" [")
                    .append(QString::fromStdString(mChatRoom->statusToString(mMegaChatApi->getUserOnlineStatus(mChatRoom->getPeerHandle(i)))))
                    .append("]");
        }

        auto entry = menu.addMenu(title);

        if (i == mChatRoom->getPeerCount())  // my own user
        {
            auto actRemove = entry->addAction(tr("Leave chat"));
            actRemove->setProperty("userHandle", userhandle);
            connect(actRemove, SIGNAL(triggered()), this, SLOT(onMemberRemove()));
        }
        else
        {
            auto actRemove = entry->addAction(tr("Remove from chat"));
            actRemove->setProperty("userHandle", userhandle);
            connect(actRemove, SIGNAL(triggered()), this, SLOT(onMemberRemove()));
        }

        QAction *actSetPrivFullAccess = Q_NULLPTR;
        QAction *actSetPrivStandard = Q_NULLPTR;
        QAction *actSetPrivReadOnly = Q_NULLPTR;

        auto menuSetPriv = entry->addMenu(tr("Set privilege"));
        switch (privilege)
        {
            case megachat::MegaChatRoom::PRIV_MODERATOR:
                actSetPrivFullAccess = menuSetPriv->addAction(tr("Moderator <-"));
                actSetPrivStandard = menuSetPriv->addAction(tr("Standard"));
                actSetPrivReadOnly = menuSetPriv->addAction(tr("Read-only"));
                break;
            case megachat::MegaChatRoom::PRIV_STANDARD:
                actSetPrivFullAccess = menuSetPriv->addAction(tr("Moderator"));
                actSetPrivStandard = menuSetPriv->addAction(tr("Standard <-"));
                actSetPrivReadOnly = menuSetPriv->addAction(tr("Read-only"));
                break;
            case megachat::MegaChatRoom::PRIV_RO:
                actSetPrivFullAccess = menuSetPriv->addAction(tr("Moderator"));
                actSetPrivStandard = menuSetPriv->addAction(tr("Standard"));
                actSetPrivReadOnly = menuSetPriv->addAction(tr("Read-only <-"));
                break;
        }

        actSetPrivFullAccess->setProperty("userHandle", userhandle);
        connect(actSetPrivFullAccess, SIGNAL(triggered()), this, SLOT(onMemberSetPriv()));

        actSetPrivStandard->setProperty("userHandle", userhandle);
        connect(actSetPrivStandard, SIGNAL(triggered()), this, SLOT(onMemberSetPriv()));

        actSetPrivReadOnly->setProperty("userHandle", userhandle);
        connect(actSetPrivReadOnly, SIGNAL(triggered()), this, SLOT(onMemberSetPriv()));
    }
}

void ChatWindow::createSettingsMenu(QMenu& menu)
{
    //Truncate
    auto truncate = menu.addAction("Truncate history");
    connect(truncate, SIGNAL(triggered()), this, SLOT(onTruncateChat()));

    //Set topic
    auto title = menu.addAction("Set title");
    connect(title, SIGNAL(triggered()), this, SLOT(onChangeTitle()));

    //Archive
    auto actArchive = menu.addAction("Archive chat");
    connect(actArchive, SIGNAL(toggled(bool)), this, SLOT(onArchiveClicked(bool)));
    actArchive->setCheckable(true);
    actArchive->setChecked(mChatRoom->isArchived());

    QMenu *clMenu = menu.addMenu("Chat links");

    //Query chat link
    auto queryChatLink = clMenu->addAction("Query chat link");
    connect(queryChatLink, SIGNAL(triggered()), this, SLOT(onQueryChatLink()));
    // TODO: connect to slot in chat-links branch once merged

    //Export chat link
    auto exportChatLink = clMenu->addAction("Export chat link");
    connect(exportChatLink, SIGNAL(triggered()), this, SLOT(onExportChatLink()));
    // TODO: connect to slot in chat-links branch once merged

    //Remove chat link
    auto removeChatLink = clMenu->addAction("Remove chat link");
    connect(removeChatLink, SIGNAL(triggered()), this, SLOT(onRemoveChatLink()));
    // TODO: connect to slot in chat-links branch once merged

    //Auto-join chat link
    auto joinChatLink = clMenu->addAction("Join chat link");
    connect(joinChatLink, SIGNAL(triggered()), this, SLOT(on_mJoinBtn_clicked()));
    // TODO: connect to slot in chat-links branch once merged

    //Close chat link
    auto closeChatLink = clMenu->addAction("Close chat link");
    connect(closeChatLink, SIGNAL(triggered()), this, SLOT(onCloseChatLink()));
    // TODO: connect to slot in chat-links branch once merged

}

void ChatWindow::onTruncateChat()
{
    this->mMegaChatApi->clearChatHistory(mChatRoom->getChatId());
}

void ChatWindow::onMemberAdd()
{
    QAction *action = qobject_cast<QAction *>(sender());
    if (!action)
       return;

    QVariant uHandle = action->property("userHandle");
    megachat::MegaChatHandle userhandle = uHandle.toLongLong();
    mMegaChatApi->inviteToChat(mChatRoom->getChatId(), userhandle, megachat::MegaChatPeerList::PRIV_STANDARD);
}

void ChatWindow::onMemberRemove()
{
    QAction *action = qobject_cast<QAction *>(sender());
    if (!action)
       return;

    QVariant uHandle = action->property("userHandle");
    megachat::MegaChatHandle userhandle = uHandle.toLongLong();
    if (uHandle.toString() == mMegaApi->getMyUserHandle())
    {
        mMegaChatApi->leaveChat(mChatRoom->getChatId());
    }
    else
    {
        mMegaChatApi->removeFromChat(mChatRoom->getChatId(), userhandle);
    }
}

void ChatWindow::onMemberSetPriv()
{
      int privilege;
      QAction *action = qobject_cast<QAction *>(sender());
      if (!action)
         return;

      if(action->text() == "Read-only")
            privilege = megachat::MegaChatPeerList::PRIV_RO;

      if(action->text() == "Moderator")
            privilege = megachat::MegaChatPeerList::PRIV_MODERATOR;

      if(action->text() == "Standard")
            privilege = megachat::MegaChatPeerList::PRIV_STANDARD;

      QVariant uHandle = action->property("userHandle");
      megachat::MegaChatHandle userhandle = uHandle.toLongLong();
      megachat::MegaChatHandle chatId = mChatRoom->getChatId();
      this->mMegaChatApi->updateChatPermissions(chatId, userhandle, privilege);}

void ChatWindow::onMsgListRequestHistory()
{
    if (!mMegaChatApi->isFullHistoryLoaded(mChatRoom->getChatId()))
    {
        mMegaChatApi->loadMessages(mChatRoom->getChatId(), NMESSAGES_LOAD);
    }
}

#ifndef KARERE_DISABLE_WEBRTC
void ChatWindow::onVideoCallBtn(bool)
{
    onCallBtn(true);
}

void ChatWindow::onAudioCallBtn(bool)
{
    onCallBtn(false);
}

void ChatWindow::createCallGui(bool video, MegaChatHandle peerid)
{
    int row = 0;
    int col = 0;
    int auxIndex = 0;
    CallGui *callGui = NULL;
    auto layout = qobject_cast <QGridLayout*> (ui->mCentralWidget->layout());

    //Local callGui
    callGui = new CallGui(this, video, peerid, true);
    callParticipantsGui.insert(callGui);

    if (peerid == mMegaChatApi->getMyUserHandle())
    {
        ui->mCentralWidget->setStyleSheet("background-color:#000000");
        auxIndex = -1;
    }
    else
    {
        for (int i = 0; i < callMaxParticipants; i++)
        {
            if (mFreeCallGui[i] == megachat::MEGACHAT_INVALID_HANDLE)
            {
               mFreeCallGui[i] = peerid;
               auxIndex = i;
               break;
            }
        }
    }
    callGui->setIndex(auxIndex);
    getCallPos(auxIndex, row, col);
    layout->addWidget(callGui,row,col);
    ui->mTitlebar->hide();
    ui->mTextChatWidget->hide();
}

void ChatWindow::destroyCallGui(MegaChatHandle mPeerid)
{
    int row = 0;
    int col = 0;
    int auxIndex = 0;
    std::set<CallGui *>::iterator it;
    auto layout = qobject_cast<QGridLayout*>(ui->mCentralWidget->layout());
    for (it = callParticipantsGui.begin(); it != callParticipantsGui.end(); ++it)
    {
        CallGui *call = *it;
        if (call->getPeer() == mPeerid)
        {
            auxIndex = call->getIndex();
            getCallPos(auxIndex, row, col);
            layout->removeWidget(layout->itemAtPosition(row, col)->widget());
            call->deleteLater();
            callParticipantsGui.erase(it);
            if (auxIndex != -1)
            {
                mFreeCallGui[auxIndex] = megachat::MEGACHAT_INVALID_HANDLE;
            }
            break;
        }
    }
}

void ChatWindow::deleteCallGui()
{
    int row = 0;
    int col = 0;
    int auxIndex = 0;
    ui->mCentralWidget->setStyleSheet("background-color: #FFFFFF");
    std::set<CallGui *>::iterator it;
    auto layout = qobject_cast<QGridLayout*>(ui->mCentralWidget->layout());
    for (it = callParticipantsGui.begin(); it != callParticipantsGui.end(); ++it)
    {
        CallGui *call = *it;
        auxIndex = call->getIndex();
        getCallPos(auxIndex, row, col);
        layout->removeWidget(layout->itemAtPosition(row, col)->widget());
        call->deleteLater();
        if (auxIndex != -1)
        {
            mFreeCallGui[auxIndex] = megachat::MEGACHAT_INVALID_HANDLE;
        }
    }
    callParticipantsGui.clear();
    setChatTittle(mChatRoom->getTitle());
    ui->mTextChatWidget->show();
    ui->mTitlebar->show();
    ui->mTitlebar->setStyleSheet("background-color: #C1EFFF");
    ui->mTextChatWidget->setStyleSheet("background-color: #FFFFFF");
    ui->mCentralWidget->setStyleSheet("background-color: #FFFFFF");
}

void ChatWindow::getCallPos(int index, int &row, int &col)
{
    switch (index)
    {
        case -1:
            row = 0;
            col = 0;
            break;
        case 0:
            row = 0;
            col = 1;
            break;
        case 1:
            row = 1;
            col = 0;
            break;
        case 2:
            row = 1;
            col = 1;
            break;
        case 3:
            row = 2;
            col = 0;
            break;
        case 4:
            row = 2;
            col = 1;
            break;
        case 5:
            row = 3;
            col = 0;
            break;
        case 6:
            row = 3;
            col = 1;
            break;
        case 7:
            row = 4;
            col = 0;
            break;
        case 8:
            row = 4;
            col = 1;
            break;
    }
    row += widgetsFixed;
}

void ChatWindow::closeEvent(QCloseEvent *event)
{
    if (mCallGui)
    {
        mCallGui->onHangCall(true);
    }
    delete this;
    event->accept();
}

void ChatWindow::onCallBtn(bool video)
{
   createCallGui(video, mMegaChatApi->getMyUserHandle());
   MegaChatCall *auxCall = mMegaChatApi->getChatCall(mChatRoom->getChatId());
   if(auxCall == NULL || (auxCall && auxCall->getStatus() == megachat::MegaChatCall::CALL_STATUS_USER_NO_PRESENT))
   {
       mMegaChatApi->startChatCall(this->mChatRoom->getChatId(), video);
       delete auxCall;
   }
}

void ChatWindow::connectPeerCallGui(MegaChatHandle peerid)
{
    std::set<CallGui *>::iterator it;
    for (it = callParticipantsGui.begin(); it != callParticipantsGui.end(); ++it)
    {
        CallGui *call = *it;
        if (call->getPeer() == peerid)
        {
            if (!call->getCall())
            {
                call->connectPeerCallGui();
                break;
            }
        }
    }
}

void ChatWindow::hangCall()
{
    deleteCallGui();
}
<<<<<<< HEAD
#endif
=======

void ChatWindow::deleteCallGui()
{
    if (mCallGui)
    {
        mCallGui->deleteLater();
        mCallGui = NULL;
    }
    ui->mTitlebar->show();
    ui->mTextChatWidget->show();
}
#endif

void ChatWindow::on_mSettingsBtn_clicked()
{
    QMenu menu(this);
    createSettingsMenu(menu);
    menu.setLayoutDirection(Qt::RightToLeft);
    menu.adjustSize();
    menu.exec(ui->mSettingsBtn->mapToGlobal(
    QPoint(-menu.width()+ui->mSettingsBtn->width(), ui->mSettingsBtn->height())));
    menu.deleteLater();
}

void ChatWindow::on_mAttachBtn_clicked()
{
    QString node = QFileDialog::getOpenFileName(this, tr("All Files (*)"));

    if (node.isEmpty())
       return;

    QStringList nodeParsed = node.split( "/" );
    QString nodeName = nodeParsed.value(nodeParsed.length() - 1);
    mega::MegaNode *parent = mMegaApi->getNodeByPath("/");

    mUploadDlg = new QMessageBox;
    mUploadDlg->setWindowTitle((tr("Uploading file...")));
    mUploadDlg->setIcon(QMessageBox::Warning);
    mUploadDlg->setText(tr("Please, wait.\nThe file will be attached when the transfer completes."));
    mUploadDlg->setStandardButtons(QMessageBox::Cancel);
    mUploadDlg->setModal(true);
    mUploadDlg->show();
    connect(mUploadDlg, SIGNAL(buttonClicked(QAbstractButton*)), this, SLOT(on_mCancelTransfer(QAbstractButton*)));

    this->mMegaApi->startUpload(node.toStdString().c_str(), parent, nodeName.toStdString().c_str());
    delete parent;
}

void ChatWindow::on_mCancelTransfer(QAbstractButton*)
{
    mMegaApi->cancelTransfers(::mega::MegaTransfer::TYPE_UPLOAD);
    mUploadDlg->hide();
    delete mUploadDlg;
    mUploadDlg = NULL;
}

void ChatWindow::onArchiveClicked(bool checked)
{
    if (mChatRoom->isArchived() == checked)
        return;

    mMegaApi->archiveChat(mChatRoom->getChatId(), checked);
}

void ChatWindow::onTransferFinish(mega::MegaApi* api, mega::MegaTransfer *transfer, mega::MegaError* e)
{
    if (transfer->getType() == mega::MegaTransfer::TYPE_UPLOAD)
    {
        if (mUploadDlg)
        {
            mUploadDlg->hide();
            if (e->getErrorCode() == mega::MegaError::API_OK)
            {
                QMessageBox::information(nullptr, tr("Upload"), tr("Upload successful. Attaching node..."));
                mMegaChatApi->attachNode(mChatRoom->getChatId(), transfer->getNodeHandle());
            }
            else
            {
                QMessageBox::critical(nullptr, tr("Upload"), tr("Error in transfer: ").append(e->getErrorString()));
            }

            mUploadDlg->hide();
            delete mUploadDlg;
            mUploadDlg = NULL;
        }
        else if (mUploadDlg == NULL)
        {
            QMessageBox::information(nullptr, tr("Upload"), tr("Upload canceled."));
        }
    }
    else    // download
    {
        if (e->getErrorCode() == mega::MegaError::API_OK)
        {
            QMessageBox::information(nullptr, tr("Download"), tr("Attachment's download successful."));
        }
        else
        {
            QMessageBox::critical(nullptr, tr("Download"), tr("Error in transfer: ").append(e->getErrorString()));
        }
    }
}
>>>>>>> 1acf43e3
<|MERGE_RESOLUTION|>--- conflicted
+++ resolved
@@ -860,20 +860,6 @@
 {
     deleteCallGui();
 }
-<<<<<<< HEAD
-#endif
-=======
-
-void ChatWindow::deleteCallGui()
-{
-    if (mCallGui)
-    {
-        mCallGui->deleteLater();
-        mCallGui = NULL;
-    }
-    ui->mTitlebar->show();
-    ui->mTextChatWidget->show();
-}
 #endif
 
 void ChatWindow::on_mSettingsBtn_clicked()
@@ -964,5 +950,4 @@
             QMessageBox::critical(nullptr, tr("Download"), tr("Error in transfer: ").append(e->getErrorString()));
         }
     }
-}
->>>>>>> 1acf43e3
+}