--- conflicted
+++ resolved
@@ -1023,12 +1023,7 @@
 
     QStringList nodeParsed = node.split( "/" );
     QString nodeName = nodeParsed.value(nodeParsed.length() - 1);
-<<<<<<< HEAD
-    mega::MegaNode *parent = mMegaApi->getNodeByPath("/");
-=======
     ::mega::MegaNode *parent = mMegaApi->getNodeByPath("/");
-
->>>>>>> e4b2873f
     mUploadDlg = new QMessageBox;
     mUploadDlg->setWindowTitle((tr("Uploading file...")));
     mUploadDlg->setIcon(QMessageBox::Warning);
