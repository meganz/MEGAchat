#include <iostream>
#include "chatWindow.h"
#include "assert.h"
#include <QMenu>
#include <QFileDialog>

ChatWindow::ChatWindow(QWidget* parent, megachat::MegaChatApi* megaChatApi, megachat::MegaChatRoom *cRoom, const char * title)
    : QDialog(parent),
      ui(new Ui::ChatWindowUi)
{
    nSending = 0;
#ifndef KARERE_DISABLE_WEBRTC
    mCallGui = NULL;
#endif
    mPreview = false;
    loadedMessages = 0;
    loadedAttachments = 0;
    mScrollToBottomAttachments = true;
    nManualSending = 0;
    mPendingLoad = 0;
    mChatRoom = cRoom;
    mMegaChatApi = megaChatApi;
    mMainWin = (MainWindow *) parent;
    mMegaApi = mMainWin->mMegaApi;
    mLogger = mMainWin->mLogger;
    ui->setupUi(this);
    ui->mSplitter->setStretchFactor(0,1);
    ui->mSplitter->setStretchFactor(1,0);
    ui->mMessageList->setContextMenuPolicy(Qt::CustomContextMenu);
    ui->mChatdStatusDisplay->hide();
    mUploadDlg = NULL;
    setChatTittle(title);
    setWindowTitle(title);
    connect(ui->mMsgSendBtn,  SIGNAL(clicked()), this, SLOT(onMsgSendBtn()));
    connect(ui->mMessageEdit, SIGNAL(sendMsg()), this, SLOT(onMsgSendBtn()));
    connect(ui->mMessageEdit, SIGNAL(editLastMsg()), this, SLOT(editLastMsg()));
    connect(ui->mMessageList, SIGNAL(requestHistory()), this, SLOT(onMsgListRequestHistory()));
    connect(ui->mMembersBtn,  SIGNAL(clicked(bool)), this, SLOT(onMembersBtn(bool)));
    connect(ui->mMessageList->verticalScrollBar(), SIGNAL(valueChanged(int)), this, SLOT(onScroll(int)));

    #ifndef KARERE_DISABLE_WEBRTC
        connect(ui->mVideoCallBtn, SIGNAL(clicked(bool)), this, SLOT(onVideoCallBtn(bool)));
        connect(ui->mAudioCallBtn, SIGNAL(clicked(bool)), this, SLOT(onAudioCallBtn(bool)));
    #else
        ui->mAudioCallBtn->hide();
        ui->mVideoCallBtn->hide();
    #endif

    if (mChatRoom->isPublic())
    {
        updatePreviewers(mChatRoom->getNumPreviewers());
        if(mChatRoom->isPreview())
        {
            mPreview = true;
            this->ui->mTitlebar->setStyleSheet("background-color:#ffe4af");
        }
        else
        {
            this->ui->mTitlebar->setStyleSheet("background-color:#c4f2c9");
        }
    }

    if (!mChatRoom->isGroup())
        ui->mMembersBtn->hide();
    else
        setAcceptDrops(true);

    setWindowFlags(Qt::Window | Qt::WindowSystemMenuHint | Qt::WindowMinimizeButtonHint | Qt::WindowCloseButtonHint);
    setAttribute(Qt::WA_DeleteOnClose);

    if (!mChatRoom->isActive())
    {
        ui->mMessageEdit->setEnabled(false);
        ui->mMessageEdit->blockSignals(true);
        ui->mMsgSendBtn->setEnabled(false);
        ui->mMembersBtn->hide();
    }

    QDialog::show();
    megaChatRoomListenerDelegate = new ::megachat::QTMegaChatRoomListener(megaChatApi, this);
    megaTransferListenerDelegate = new mega::QTMegaTransferListener(mMegaApi, this);
    mMegaApi->addTransferListener(megaTransferListenerDelegate);
}

void ChatWindow::updateMessageFirstname(megachat::MegaChatHandle contactHandle, const char *firstname)
{
    std::map<megachat::MegaChatHandle, ChatMessage *>::iterator it;
    for (it = mMsgsWidgetsMap.begin(); it != mMsgsWidgetsMap.end(); it++)
    {
        ChatMessage *chatMessage = it->second;
        if (chatMessage->mMessage->getUserHandle() == contactHandle)
        {
            chatMessage->setAuthor(firstname);
        }
    }
}

void ChatWindow::setChatTittle(const char *title)
{
    if (title)
    {
        mChatTitle = title;
    }

    QString chatTitle = NULL;
    chatTitle.append(mChatTitle.c_str())
    .append(" [")
    .append(mChatRoom->privToString(mChatRoom->getOwnPrivilege()))
    .append("]");

    if(mChatRoom->isPreview())
    {
        chatTitle.append("        <PREVIEW>");
    }
    ui->mTitleLabel->setText(chatTitle);
}

void ChatWindow::openChatRoom()
{
    bool result = this->mMegaChatApi->openChatRoom(mChatRoom->getChatId(),megaChatRoomListenerDelegate);
    if(result)
    {
        mMegaChatApi->loadMessages(mChatRoom->getChatId(),NMESSAGES_LOAD);
    }
}

ChatWindow::~ChatWindow()
{
<<<<<<< HEAD
    ChatItemWidget *item = mMainWin->getChatItemWidget(mChatRoom->getChatId(), false);
    if (item)
=======
    delete mFrameAttachments;

    ChatItemWidget *chatItemWidget = mMainWin->getChatItemWidget(mChatRoom->getChatId(), false);
    if (chatItemWidget)
>>>>>>> 8fd321f0
    {
        item->invalidChatWindowHandle();
    }

    mMegaChatApi->closeChatRoom(mChatRoom->getChatId(),megaChatRoomListenerDelegate);
    mMegaApi->removeTransferListener(megaTransferListenerDelegate);
    delete megaChatRoomListenerDelegate;
    delete megaTransferListenerDelegate;
    delete mChatRoom;
    delete mUploadDlg;
    delete ui;
}

void ChatWindow::onMsgSendBtn()
{
    QString qtext = ui->mMessageEdit->toPlainText();
    ui->mMessageEdit->setText(QString());
    if (qtext.isEmpty())
        return;

    std::string msgStd = qtext.toUtf8().toStdString();
    megachat::MegaChatMessage *tempMessage= mMegaChatApi->sendMessage(mChatRoom->getChatId(), msgStd.c_str());

    if(tempMessage)
    {
        nSending++;
        addMsgWidget(tempMessage, loadedMessages + nSending);
    }
    else
    {
        QMessageBox::warning(nullptr, tr("Send message"), tr("The maximun length has been exceeded"));
    }
}

void ChatWindow::moveManualSendingToSending(megachat::MegaChatMessage * msg)
{
    nSending++;
    nManualSending--;
    addMsgWidget(msg, loadedMessages + nSending);
}

void ChatWindow::onChatRoomUpdate(megachat::MegaChatApi *, megachat::MegaChatRoom *chat)
{
    delete mChatRoom;
    this->mChatRoom = chat->copy();

    if (chat->hasChanged(megachat::MegaChatRoom::CHANGE_TYPE_CLOSED))
    {
        ui->mMessageEdit->setEnabled(false);
        ui->mMessageEdit->blockSignals(true);
        ui->mMsgSendBtn->setEnabled(false);
        ui->mMembersBtn->hide();
    }

    if(chat->hasChanged(megachat::MegaChatRoom::CHANGE_TYPE_TITLE))
    {
       this->setChatTittle(mChatRoom->getTitle());
    }

    if(chat->hasChanged(megachat::MegaChatRoom::CHANGE_TYPE_OWN_PRIV))
    {
        setChatTittle(NULL);
    }

    if(chat->hasChanged(megachat::MegaChatRoom::CHANGE_TYPE_PARTICIPANTS)
                || chat->hasChanged(megachat::MegaChatRoom::CHANGE_TYPE_ARCHIVE))
    {
        delete mChatRoom;
        this->mChatRoom = chat->copy();
    }

    if(chat->hasChanged(megachat::MegaChatRoom::CHANGE_TYPE_CHAT_MODE))
    {
        this->ui->mTitlebar->setStyleSheet("background-color:#c1efff");
    }

    if(chat->hasChanged(megachat::MegaChatRoom::CHANGE_TYPE_UPDATE_PREVIEWERS))
    {
        updatePreviewers(chat->getNumPreviewers());
    }
}

void ChatWindow::updatePreviewers(unsigned int numPrev)
{
    if (numPrev == 0)
    {
        ui->mPreviewers->setToolTip("");
        ui->mPreviewers->hide();
    }
    else
    {
        ui->mPreviewers->setText(QString::number(numPrev));
        ui->mPreviewers->show();
        QString text = NULL;
        text.append("Number of previewers: ")
        .append(std::to_string(numPrev).c_str());
        ui->mPreviewers->setToolTip(text);
    }
}

void ChatWindow::onMessageUpdate(megachat::MegaChatApi *, megachat::MegaChatMessage *msg)
{
    if(msg->isDeleted())
    {
        eraseChatMessage(msg, false);
        return;
    }

    megachat::MegaChatHandle msgId = getMessageId(msg);
    ChatMessage *chatMessage = findChatMessage(msgId);

    if (msg->hasChanged(megachat::MegaChatMessage::CHANGE_TYPE_CONTENT))
    {
        if (chatMessage)
        {
            if (msg->getType() == megachat::MegaChatMessage::TYPE_TRUNCATE)
            {
                truncateChatUI();
                megachat::MegaChatMessage *auxMsg = msg->copy();
                addMsgWidget(auxMsg, loadedMessages);

                if(msg->getUserHandle() != mMegaChatApi->getMyUserHandle() && !mChatRoom->isPreview())
                {
                    mMegaChatApi->setMessageSeen(mChatRoom->getChatId(), msg->getMsgId());
                }
            }
            else
            {
                chatMessage->setMessage(msg->copy());
                chatMessage->updateContent();

               if (msg->isEdited())
               {
                  chatMessage->markAsEdited();
               }
            }
        }
    }

    if (msg->hasChanged(megachat::MegaChatMessage::CHANGE_TYPE_STATUS))
    {
        if (msg->getStatus() == megachat::MegaChatMessage::STATUS_SERVER_RECEIVED)
        {
            ChatMessage *auxMessage = findChatMessage(msg->getTempId());
            if (auxMessage)
            {
                eraseChatMessage(auxMessage->getMessage(), true);
                nSending--;
            }

            megachat::MegaChatMessage *auxMsg = msg->copy();
            addMsgWidget(auxMsg, loadedMessages);
            loadedMessages++;
        }
        else
        {
            if(msg->getStatus() == megachat::MegaChatMessage::STATUS_SENDING_MANUAL)
            {
                // TODO: Complete case
            }
            else
            {
                megachat::MegaChatHandle msgId = getMessageId(msg);
                ChatMessage *chatMessage = findChatMessage(msgId);
                if (chatMessage)
                    chatMessage->setStatus(msg->getStatus());
            }
        }
     }
}

void ChatWindow::deleteChatMessage(megachat::MegaChatMessage *msg)
{
    megachat::MegaChatHandle msgId = getMessageId(msg);
    std::map<megachat::MegaChatHandle, ChatMessage *>::iterator itMessages;
    itMessages = mMsgsWidgetsMap.find(msgId);
    if (itMessages != mMsgsWidgetsMap.end())
    {
        mMegaChatApi->deleteMessage(mChatRoom->getChatId(), msgId);
    }
}

void ChatWindow::truncateChatUI()
{
    std::map<megachat::MegaChatHandle, ChatMessage*>::iterator itMessages;
    for (itMessages = mMsgsWidgetsMap.begin(); itMessages != mMsgsWidgetsMap.end(); itMessages++)
    {
        ChatMessage *auxMessage = itMessages->second;
        int row = ui->mMessageList->row(auxMessage->getWidgetItem());
        QListWidgetItem *auxItem = ui->mMessageList->takeItem(row);
        mMsgsWidgetsMap.erase(itMessages);
        delete auxItem;
    }
}

bool ChatWindow::eraseChatMessage(megachat::MegaChatMessage *msg, bool /*temporal*/)
{
    megachat::MegaChatHandle msgId = getMessageId(msg);
    std::map<megachat::MegaChatHandle, ChatMessage *>::iterator itMessages;
    itMessages = mMsgsWidgetsMap.find(msgId);
    if (itMessages != mMsgsWidgetsMap.end())
    {
        ChatMessage * auxMessage = itMessages->second;
        int row = ui->mMessageList->row(auxMessage->getWidgetItem());
        QListWidgetItem * auxItem = ui->mMessageList->takeItem(row);
        mMsgsWidgetsMap.erase(itMessages);
        delete auxItem;
        return true;
    }
    return false;
}

ChatMessage * ChatWindow::findChatMessage(megachat::MegaChatHandle msgId)
{
    std::map<megachat::MegaChatHandle, ChatMessage *>::iterator itMessages;
    itMessages = mMsgsWidgetsMap.find(msgId);
    if (itMessages != mMsgsWidgetsMap.end())
    {
        return itMessages->second;
    }
    return NULL;
}

megachat::MegaChatHandle ChatWindow::getMessageId(megachat::MegaChatMessage *msg)
{
    if (msg->getStatus()== megachat::MegaChatMessage::STATUS_SENDING)
    {
        return msg->getTempId();
    }
    else if (msg->getStatus() == megachat::MegaChatMessage::STATUS_SENDING_MANUAL)
    {
        return msg->getRowId();
    }
    else
    {
        return msg->getMsgId();
    }

    return megachat::MEGACHAT_INVALID_HANDLE;
}

#ifndef KARERE_DISABLE_WEBRTC
CallGui *ChatWindow::getCallGui() const
{
    return mCallGui;
}

void ChatWindow::setCallGui(CallGui *callGui)
{
    mCallGui = callGui;
}
#endif

void ChatWindow::onMessageReceived(megachat::MegaChatApi*, megachat::MegaChatMessage *msg)
{
    addMsgWidget(msg->copy(), loadedMessages);
    loadedMessages++;
}

void ChatWindow::onMessageLoaded(megachat::MegaChatApi*, megachat::MegaChatMessage *msg)
{
    if(msg)
    {
        if(msg->isDeleted())
            return;

        if (msg->getStatus() == megachat::MegaChatMessage::STATUS_SENDING)
        {
            nSending++;
            addMsgWidget(msg->copy(), loadedMessages + nSending);
        }
        else
        {
            if(msg->getStatus() == megachat::MegaChatMessage::STATUS_SENDING_MANUAL)
            {
                nManualSending++;
                ChatMessage *auxMessage = findChatMessage(msg->getTempId());
                if (auxMessage)
                {
                    eraseChatMessage(auxMessage->getMessage(), true);
                    nSending--;
                }

                addMsgWidget(msg->copy(), loadedMessages + nSending + nManualSending);
                auxMessage = findChatMessage(msg->getRowId());
                if(auxMessage)
                {
                    auxMessage->setMessage(msg->copy());
                    auxMessage->setManualMode(true);
                }
            }
            else
            {
                addMsgWidget(msg->copy(), -loadedMessages);
                loadedMessages++;
            }
        }
    }
    else
    {
        if (!mMegaChatApi->isFullHistoryLoaded(mChatRoom->getChatId()) && mPendingLoad > 0)
        {
            mPendingLoad = NMESSAGES_LOAD - loadedMessages + nSending + nManualSending;
            int source = mMegaChatApi->loadMessages(mChatRoom->getChatId(),mPendingLoad);
            if (source == megachat::MegaChatApi::SOURCE_NONE)
            {
                mPendingLoad = 0;
            }
            else if (source == megachat::MegaChatApi::SOURCE_ERROR)
            {
                mPendingLoad = 0;
                mLogger->postLog("MegachatApi error - Load messages - source error");
            }
        }
    }
}

void ChatWindow::onHistoryReloaded(megachat::MegaChatApi *, megachat::MegaChatRoom *)
{
    truncateChatUI();
}

void ChatWindow::onAttachmentLoaded(MegaChatApi */*api*/, MegaChatMessage *msg)
{
    if (msg)
    {
        QListWidgetItem* item = new QListWidgetItem;
        megachat::MegaChatHandle chatId = mChatRoom->getChatId();
        ChatMessage * widget = new ChatMessage(this, mMegaChatApi, chatId, msg->copy());
        widget->setWidgetItem(item);
        item->setSizeHint(widget->size());
        setMessageHeight(msg,item);

        mAttachmentList->insertItem(loadedAttachments, item);
        mAttachmentList->setItemWidget(item, widget);

        loadedAttachments--;

        if (msg->getType() != MegaChatMessage::TYPE_NODE_ATTACHMENT)
        {
            widget->ui->mMsgDisplay->setStyleSheet("background-color: rgba(255,80,80,128)\n");
        }
    }
    else if (mScrollToBottomAttachments)
    {
        mAttachmentList->scrollToBottom();
        mScrollToBottomAttachments = false;
    }
}

void ChatWindow::onAttachmentReceived(MegaChatApi */*api*/, MegaChatMessage *msg)
{
    if (msg)
    {
        QListWidgetItem* item = new QListWidgetItem;
        megachat::MegaChatHandle chatId = mChatRoom->getChatId();
        ChatMessage *widget = new ChatMessage(this, mMegaChatApi, chatId, msg->copy());
        widget->setWidgetItem(item);
        item->setSizeHint(widget->size());
        setMessageHeight(msg,item);

        mAttachmentList->addItem(item);
        mAttachmentList->setItemWidget(item, widget);
        mAttachmentList->scrollToBottom();

        if (msg->getType() != MegaChatMessage::TYPE_NODE_ATTACHMENT)
        {
            widget->ui->mMsgDisplay->setStyleSheet("background-color: rgba(255,80,80,128)\n");
        }
    }
}

void ChatWindow::onAttachmentDeleted(MegaChatApi *api, MegaChatHandle msgid)
{
    for (int i = 0; i < mAttachmentList->count(); i++)
    {
        QListWidgetItem* item = mAttachmentList->item(i);
        ChatMessage *widget = dynamic_cast<ChatMessage *>(mAttachmentList->itemWidget(item));
        if (widget && widget->getMessage()->getMsgId() == msgid)
        {
            MegaChatMessage *msg = api->getMessage(mChatRoom->getChatId(), msgid);
            if (msg)
            {
                widget->setMessage(msg);
            }

            widget->updateContent();
            widget->ui->mMsgDisplay->setStyleSheet("background-color: rgba(255,80,80,128)\n");
            break;
        }
    }
}

void ChatWindow::onTruncate(MegaChatApi */*api*/, MegaChatHandle msgid)
{
    std::vector <MegaChatHandle> ids;
    for (int j = 0; j < mAttachmentList->count(); j++)
    {
        QListWidgetItem* item = mAttachmentList->item(j);
        ChatMessage *widget = static_cast<ChatMessage *>(mAttachmentList->itemWidget(item));
        ids.push_back(widget->getMessage()->getMsgId());
        if (widget->getMessage()->getMsgId() == msgid)
        {
            break;
        }
    }

    for (unsigned int j = 0; j < ids.size(); j++)
    {
        MegaChatHandle id = ids[j];
        for (int i = 0; i < mAttachmentList->count(); i++)
        {
            QListWidgetItem* item = mAttachmentList->item(i);
            ChatMessage *widget = dynamic_cast<ChatMessage *>(mAttachmentList->itemWidget(item));
            if (widget && widget->getMessage()->getMsgId() == id)
            {
                delete mAttachmentList->takeItem(i);
                break;
            }
        }
    }
}

void ChatWindow::setMessageHeight(megachat::MegaChatMessage *msg, QListWidgetItem *item)
{
    switch (msg->getType())
    {
        case megachat::MegaChatMessage::TYPE_NODE_ATTACHMENT:
        {
        item->setSizeHint(QSize(item->sizeHint().height(), 150));
        break;
        }

        case megachat::MegaChatMessage::TYPE_CONTACT_ATTACHMENT:
        {
        item->setSizeHint(QSize(item->sizeHint().height(), 150));
        break;
        }
    }
}

QListWidgetItem* ChatWindow::addMsgWidget(megachat::MegaChatMessage *msg, int index)
{
    QListWidgetItem* item = new QListWidgetItem;
    megachat::MegaChatHandle chatId = mChatRoom->getChatId();
    ChatMessage * widget = new ChatMessage(this, mMegaChatApi, chatId, msg);
    widget->setWidgetItem(item);
    item->setSizeHint(widget->size());
    setMessageHeight(msg,item);

    megachat::MegaChatHandle msgId = getMessageId(msg);
    mMsgsWidgetsMap.insert(std::pair<megachat::MegaChatHandle, ChatMessage *>(msgId, widget));

    ui->mMessageList->insertItem(index, item);
    ui->mMessageList->setItemWidget(item, widget);
    ui->mMessageList->scrollToBottom();

    if (!widget->isMine() && msg->getStatus() == megachat::MegaChatMessage::STATUS_NOT_SEEN
            && !mChatRoom->isPreview())
    {
        mMegaChatApi->setMessageSeen(mChatRoom->getChatId(), msg->getMsgId());
    }

    return item;
}

void ChatWindow::onMembersBtn(bool)
{
    if(mChatRoom->isGroup())
    {
        QMenu menu(this);
        createMembersMenu(menu);
        menu.setLayoutDirection(Qt::RightToLeft);
        menu.adjustSize();
        menu.exec(ui->mMembersBtn->mapToGlobal(
            QPoint(-menu.width()+ui->mMembersBtn->width(), ui->mMembersBtn->height())));
        menu.deleteLater();
    }
}

void ChatWindow::onShowAttachments(bool active)
{
    if (active)
    {
        assert(!mAttachmentList);
        mFrameAttachments = new QWidget();
        mFrameAttachments->setWindowFlags(Qt::Window | Qt::WindowSystemMenuHint | Qt::WindowMinimizeButtonHint | Qt::WindowCloseButtonHint);
        mFrameAttachments->setAttribute(Qt::WA_DeleteOnClose);
        mFrameAttachments->setWindowTitle("Attachments of room: " + windowTitle());
        mFrameAttachments->setGeometry(x()+350, y(), width(), height());

        mAttachmentList = new MyMessageList(mFrameAttachments);
        mFrameAttachments->setLayout(new QBoxLayout(QBoxLayout::Direction::LeftToRight));
        mFrameAttachments->layout()->addWidget(mAttachmentList);
        mFrameAttachments->show();
        mFrameAttachments->resize(450, 350);
        connect(mAttachmentList, SIGNAL(requestHistory()), this, SLOT(onAttachmentRequestHistory()));
        connect(mAttachmentList->verticalScrollBar(), SIGNAL(valueChanged(int)), this, SLOT(onScroll(int)));
        connect(mFrameAttachments, SIGNAL(destroyed(QObject*)), this, SLOT(onAttachmentsClosed(QObject*)));

        loadedAttachments = 0;
        mScrollToBottomAttachments = true;

        megaChatNodeHistoryListenerDelegate = new megachat::QTMegaChatNodeHistoryListener(mMegaChatApi, this);
        mMegaChatApi->openNodeHistory(mChatRoom->getChatId(), megaChatNodeHistoryListenerDelegate);
        mMegaChatApi->loadAttachments(mChatRoom->getChatId(), NMESSAGES_LOAD);
    }
    else
    {
        assert(mAttachmentList);
        delete mFrameAttachments;
    }
}

void ChatWindow::onAttachmentRequestHistory()
{
    mMegaChatApi->loadAttachments(mChatRoom->getChatId(), NMESSAGES_LOAD);
}

void ChatWindow::createMembersMenu(QMenu& menu)
{
    //Add contacts
    mega::MegaUserList *userList = mMegaApi->getContacts();

    auto addEntry = menu.addMenu("Add contact to chat");
    for (int i = 0 ; i < userList->size(); i++)
    {
         mega::MegaUser *user = userList->get(i);
         auto actAdd = addEntry->addAction(tr(userList->get(i)->getEmail()));
         actAdd->setProperty("userHandle", QVariant((qulonglong)user->getHandle()));
         connect(actAdd, SIGNAL(triggered()), this, SLOT(onMemberAdd()));
    }
    delete userList;

    // list of peers with presence and privilege-related actions
    for (unsigned int i = 0; i < mChatRoom->getPeerCount() + 1; i++)
    {
        QVariant userhandle;
        QString title;
        int privilege;
        if(i == mChatRoom->getPeerCount())
        {
            //If chat is in preview mode our own user is not member
            if (mChatRoom->isPreview())
            {
                continue;
            }

            privilege = mChatRoom->getOwnPrivilege();
            userhandle = mMegaApi->getMyUserHandle();
            title.append(" Me [")
                    .append(QString::fromStdString(mChatRoom->statusToString(mMegaChatApi->getOnlineStatus())))
                    .append("]");
        }
        else
        {
            const char *memberName = mChatRoom->getPeerFirstname(i);
            if (!memberName)
            {
                memberName = mChatRoom->getPeerEmail(i);
            }
            else
            {
                if ((strlen(memberName)) == 0)
                {
                    memberName = mChatRoom->getPeerEmail(i);
                }
            }
            privilege = mChatRoom->getPeerPrivilege(i);
            userhandle = QVariant((qulonglong)mChatRoom->getPeerHandle(i));
            title.append(" ")
                    .append(QString::fromStdString(memberName))
                    .append(" [")
                    .append(QString::fromStdString(mChatRoom->statusToString(mMegaChatApi->getUserOnlineStatus(mChatRoom->getPeerHandle(i)))))
                    .append("]");
        }

        auto entry = menu.addMenu(title);

        if (i == mChatRoom->getPeerCount())  // my own user
        {
            auto actRemove = entry->addAction(tr("Leave chat"));
            actRemove->setProperty("userHandle", userhandle);
            connect(actRemove, SIGNAL(triggered()), this, SLOT(onMemberRemove()));
        }
        else
        {
            auto actRemove = entry->addAction(tr("Remove from chat"));
            actRemove->setProperty("userHandle", userhandle);
            connect(actRemove, SIGNAL(triggered()), this, SLOT(onMemberRemove()));
        }

        QAction *actSetPrivFullAccess = Q_NULLPTR;
        QAction *actSetPrivStandard = Q_NULLPTR;
        QAction *actSetPrivReadOnly = Q_NULLPTR;

        auto menuSetPriv = entry->addMenu(tr("Set privilege"));
        switch (privilege)
        {
            case megachat::MegaChatRoom::PRIV_MODERATOR:
                actSetPrivFullAccess = menuSetPriv->addAction(tr("Moderator <-"));
                actSetPrivStandard = menuSetPriv->addAction(tr("Standard"));
                actSetPrivReadOnly = menuSetPriv->addAction(tr("Read-only"));
                break;
            case megachat::MegaChatRoom::PRIV_STANDARD:
                actSetPrivFullAccess = menuSetPriv->addAction(tr("Moderator"));
                actSetPrivStandard = menuSetPriv->addAction(tr("Standard <-"));
                actSetPrivReadOnly = menuSetPriv->addAction(tr("Read-only"));
                break;
            case megachat::MegaChatRoom::PRIV_RO:
                actSetPrivFullAccess = menuSetPriv->addAction(tr("Moderator"));
                actSetPrivStandard = menuSetPriv->addAction(tr("Standard"));
                actSetPrivReadOnly = menuSetPriv->addAction(tr("Read-only <-"));
                break;
        }

        actSetPrivFullAccess->setProperty("userHandle", userhandle);
        connect(actSetPrivFullAccess, SIGNAL(triggered()), this, SLOT(onMemberSetPriv()));

        actSetPrivStandard->setProperty("userHandle", userhandle);
        connect(actSetPrivStandard, SIGNAL(triggered()), this, SLOT(onMemberSetPriv()));

        actSetPrivReadOnly->setProperty("userHandle", userhandle);
        connect(actSetPrivReadOnly, SIGNAL(triggered()), this, SLOT(onMemberSetPriv()));
    }
}

void ChatWindow::createSettingsMenu(QMenu& menu)
{
    //Leave
    auto leave = menu.addAction("Leave chat");
    connect(leave, SIGNAL(triggered()), this, SLOT(onLeaveGroupChat()));

    //Truncate
    auto truncate = menu.addAction("Truncate chat");
    connect(truncate, SIGNAL(triggered()), this, SLOT(onTruncateChat()));

    //Set topic
    auto title = menu.addAction("Set title");
    connect(title, SIGNAL(triggered()), this, SLOT(onChangeTitle()));

    auto actArchive = menu.addAction("Archive chat");
    connect(actArchive, SIGNAL(toggled(bool)), this, SLOT(onArchiveClicked(bool)));
    actArchive->setCheckable(true);
    actArchive->setChecked(mChatRoom->isArchived());

    // Attachments
    auto actAttachments = menu.addAction("List attachments");
    connect(actAttachments, SIGNAL(triggered(bool)), this, SLOT(onShowAttachments(bool)));
    actAttachments->setCheckable(true);
    actAttachments->setChecked(mAttachmentList != NULL);

    QMenu *clMenu = menu.addMenu("Chat links");

    //Create chat link
    auto createChatLink = clMenu->addAction("Create chat link");
    connect(createChatLink, SIGNAL(triggered()), this, SLOT(onCreateChatLink()));

    //Query chat link
    auto queryChatLink = clMenu->addAction("Query chat link");
    connect(queryChatLink, SIGNAL(triggered()), this, SLOT(onQueryChatLink()));

    //Remove chat link
    auto removeChatLink = clMenu->addAction("Remove chat link");
    connect(removeChatLink, SIGNAL(triggered()), this, SLOT(onRemoveChatLink()));

    //Auto-join chat link
    auto autojoinPublicChat = clMenu->addAction("Join chat link");
    connect(autojoinPublicChat, SIGNAL(triggered()), this, SLOT(on_mJoinBtn_clicked()));

    //Close chat link
    auto setPublicChatToPrivate = clMenu->addAction("Close chat link");
    connect(setPublicChatToPrivate, SIGNAL(triggered()), this, SLOT(onSetPublicChatToPrivate()));
}

void ChatWindow::onQueryChatLink()
{
    if (mChatRoom->getChatId() != MEGACHAT_INVALID_HANDLE)
    {
        mMegaChatApi->queryChatLink(mChatRoom->getChatId());
    }
}

void ChatWindow::onCreateChatLink()
{
    if (mChatRoom->getChatId() != MEGACHAT_INVALID_HANDLE)
    {
        mMegaChatApi->createChatLink(mChatRoom->getChatId());
    }
}
void ChatWindow::onRemoveChatLink()
{
    if (mChatRoom->getChatId() != MEGACHAT_INVALID_HANDLE)
    {
        mMegaChatApi->removeChatLink(mChatRoom->getChatId());
    }
}

void ChatWindow::onSetPublicChatToPrivate()
{
    if (mChatRoom->getChatId() != MEGACHAT_INVALID_HANDLE)
    {
        mMegaChatApi->setPublicChatToPrivate(mChatRoom->getChatId());
    }
}

void ChatWindow::onUnarchiveChat()
{
    mMegaChatApi->archiveChat(mChatRoom->getChatId(), false);
}

void ChatWindow::onArchiveChat()
{
    mMegaChatApi->archiveChat(mChatRoom->getChatId(), true);
}


void ChatWindow::onChangeTitle()
{
    std::string title;
    QString qTitle = QInputDialog::getText(this, tr("Change chat topic"), tr("Leave blank for default title"));
    if (!qTitle.isNull())
    {
        title = qTitle.toStdString();
        if (title.empty())
        {
            QMessageBox::warning(this, tr("Set chat title"), tr("You can't set an empty title"));
            return;
        }
        this->mMegaChatApi->setChatTitle(mChatRoom->getChatId(), title.c_str());
    }
}

void ChatWindow::onLeaveGroupChat()
{
    this->mMegaChatApi->leaveChat(mChatRoom->getChatId());
}

void ChatWindow::onTruncateChat()
{
    this->mMegaChatApi->clearChatHistory(mChatRoom->getChatId());
}

void ChatWindow::onMemberAdd()
{
    QAction *action = qobject_cast<QAction *>(sender());
    if (!action)
       return;

    QVariant uHandle = action->property("userHandle");
    megachat::MegaChatHandle userhandle = uHandle.toLongLong();
    mMegaChatApi->inviteToChat(mChatRoom->getChatId(), userhandle, megachat::MegaChatPeerList::PRIV_STANDARD);
}

void ChatWindow::onMemberRemove()
{
    QAction *action = qobject_cast<QAction *>(sender());
    if (!action)
       return;

    QVariant uHandle = action->property("userHandle");
    megachat::MegaChatHandle userhandle = uHandle.toLongLong();
    if (uHandle.toString() == mMegaApi->getMyUserHandle())
    {
        mMegaChatApi->leaveChat(mChatRoom->getChatId());
    }
    else
    {
        mMegaChatApi->removeFromChat(mChatRoom->getChatId(), userhandle);
    }
}

void ChatWindow::onMemberSetPriv()
{
      int privilege;
      QAction *action = qobject_cast<QAction *>(sender());
      if (!action)
         return;

      if(action->text() == "Read-only")
            privilege = megachat::MegaChatPeerList::PRIV_RO;

      if(action->text() == "Moderator")
            privilege = megachat::MegaChatPeerList::PRIV_MODERATOR;

      if(action->text() == "Standard")
            privilege = megachat::MegaChatPeerList::PRIV_STANDARD;

      QVariant uHandle = action->property("userHandle");
      megachat::MegaChatHandle userhandle = uHandle.toLongLong();
      megachat::MegaChatHandle chatId = mChatRoom->getChatId();
      this->mMegaChatApi->updateChatPermissions(chatId, userhandle, privilege);}

void ChatWindow::onMsgListRequestHistory()
{
    if (!mMegaChatApi->isFullHistoryLoaded(mChatRoom->getChatId()))
    {
        mMegaChatApi->loadMessages(mChatRoom->getChatId(), NMESSAGES_LOAD);
    }
}

#ifndef KARERE_DISABLE_WEBRTC
void ChatWindow::onVideoCallBtn(bool)
{
    onCallBtn(true);
}

void ChatWindow::onAudioCallBtn(bool)
{
    onCallBtn(false);
}

void ChatWindow::createCallGui(bool video)
{
    auto layout = qobject_cast<QBoxLayout*>(ui->mCentralWidget->layout());
    mCallGui = new CallGui(this, video);
    layout->insertWidget(1, mCallGui, 1);
    ui->mTitlebar->hide();
    ui->mTextChatWidget->hide();
}

void ChatWindow::closeEvent(QCloseEvent *event)
{
    if (mCallGui)
    {
        mCallGui->onHangCall(true);
    }
    delete this;
    event->accept();
}

void ChatWindow::onCallBtn(bool video)
{
    if (mChatRoom->isGroup())
    {
        QMessageBox::critical(this, "Call", "Nice try, but group audio and video calls are not implemented yet");
        return;
    }
    createCallGui(video);
    mMegaChatApi->startChatCall(this->mChatRoom->getChatId(), video);
}

void ChatWindow::connectCall()
{
    mCallGui->connectCall();
}

void ChatWindow::hangCall()
{
    deleteCallGui();
}

void ChatWindow::deleteCallGui()
{
    if (mCallGui)
    {
        mCallGui->deleteLater();
        mCallGui = NULL;
    }
    ui->mTitlebar->show();
    ui->mTextChatWidget->show();
}
#endif

void ChatWindow::on_mJoinBtn_clicked()
{
    auto ret = QMessageBox::question(this, tr("Join chat link"), tr("Do you want to join to this chat?"));
    if (ret != QMessageBox::Yes)
        return;

    this->mMegaChatApi->autojoinPublicChat(this->mChatRoom->getChatId());
}

void ChatWindow::on_mSettingsBtn_clicked()
{
    QMenu menu(this);
    createSettingsMenu(menu);
    menu.setLayoutDirection(Qt::RightToLeft);
    menu.adjustSize();
    menu.exec(ui->mSettingsBtn->mapToGlobal(
    QPoint(-menu.width()+ui->mSettingsBtn->width(), ui->mSettingsBtn->height())));
    menu.deleteLater();
}

void ChatWindow::on_mAttachBtn_clicked()
{
    QString node = QFileDialog::getOpenFileName(this, tr("All Files (*)"));

    if (node.isEmpty())
       return;

    QStringList nodeParsed = node.split( "/" );
    QString nodeName = nodeParsed.value(nodeParsed.length() - 1);
    mega::MegaNode *parent = mMegaApi->getNodeByPath("/");
    mUploadDlg = new QMessageBox;
    mUploadDlg->setWindowTitle((tr("Uploading file...")));
    mUploadDlg->setIcon(QMessageBox::Warning);
    mUploadDlg->setText(tr("Please, wait.\nThe file will be attached when the transfer completes."));
    mUploadDlg->setStandardButtons(QMessageBox::Cancel);
    mUploadDlg->setModal(true);
    mUploadDlg->show();
    connect(mUploadDlg, SIGNAL(buttonClicked(QAbstractButton*)), this, SLOT(on_mCancelTransfer(QAbstractButton*)));
    this->mMegaApi->startUpload(node.toStdString().c_str(), parent, nodeName.toStdString().c_str());
    delete parent;
}

void ChatWindow::on_mCancelTransfer(QAbstractButton*)
{
    mMegaApi->cancelTransfers(::mega::MegaTransfer::TYPE_UPLOAD);
    mUploadDlg->hide();
    delete mUploadDlg;
    mUploadDlg = NULL;
}

void ChatWindow::onArchiveClicked(bool checked)
{
    if (mChatRoom->isArchived() == checked)
        return;

    mMegaApi->archiveChat(mChatRoom->getChatId(), checked);
}

void ChatWindow::onAttachmentsClosed(QObject *)
{
    mMegaChatApi->closeNodeHistory(mChatRoom->getChatId(), megaChatNodeHistoryListenerDelegate);
    mFrameAttachments = NULL;
    mAttachmentList = NULL;
    delete megaChatNodeHistoryListenerDelegate;
    megaChatNodeHistoryListenerDelegate = NULL;
}

void ChatWindow::onTransferFinish(mega::MegaApi* , mega::MegaTransfer *transfer, mega::MegaError* e)
{
    if (transfer->getType() == mega::MegaTransfer::TYPE_UPLOAD)
    {
        if (mUploadDlg)
        {
            mUploadDlg->hide();
            if (e->getErrorCode() == mega::MegaError::API_OK)
            {
                QMessageBox::information(nullptr, tr("Upload"), tr("Upload successful. Attaching node..."));
                mMegaChatApi->attachNode(mChatRoom->getChatId(), transfer->getNodeHandle());
            }
            else
            {
                QMessageBox::critical(nullptr, tr("Upload"), tr("Error in transfer: ").append(e->getErrorString()));
            }

            mUploadDlg->hide();
            delete mUploadDlg;
            mUploadDlg = NULL;
        }
        else if (mUploadDlg == NULL)
        {
            QMessageBox::information(nullptr, tr("Upload"), tr("Upload canceled."));
        }
    }
    else    // download
    {
        if (e->getErrorCode() == mega::MegaError::API_OK)
        {
            QMessageBox::information(nullptr, tr("Download"), tr("Attachment's download successful."));
        }
        else
        {
            QMessageBox::critical(nullptr, tr("Download"), tr("Error in transfer: ").append(e->getErrorString()));
        }
    }
}<|MERGE_RESOLUTION|>--- conflicted
+++ resolved
@@ -126,15 +126,10 @@
 
 ChatWindow::~ChatWindow()
 {
-<<<<<<< HEAD
+    delete mFrameAttachments;
+
     ChatItemWidget *item = mMainWin->getChatItemWidget(mChatRoom->getChatId(), false);
     if (item)
-=======
-    delete mFrameAttachments;
-
-    ChatItemWidget *chatItemWidget = mMainWin->getChatItemWidget(mChatRoom->getChatId(), false);
-    if (chatItemWidget)
->>>>>>> 8fd321f0
     {
         item->invalidChatWindowHandle();
     }
